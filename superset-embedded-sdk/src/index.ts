/*
 * Licensed to the Apache Software Foundation (ASF) under one
 * or more contributor license agreements.  See the NOTICE file
 * distributed with this work for additional information
 * regarding copyright ownership.  The ASF licenses this file
 * to you under the Apache License, Version 2.0 (the
 * "License"); you may not use this file except in compliance
 * with the License.  You may obtain a copy of the License at
 *
 *   http://www.apache.org/licenses/LICENSE-2.0
 *
 * Unless required by applicable law or agreed to in writing,
 * software distributed under the License is distributed on an
 * "AS IS" BASIS, WITHOUT WARRANTIES OR CONDITIONS OF ANY
 * KIND, either express or implied.  See the License for the
 * specific language governing permissions and limitations
 * under the License.
 */

import { IFRAME_COMMS_MESSAGE_TYPE } from './const';

// We can swap this out for the actual switchboard package once it gets published
import { Switchboard } from '@superset-ui/switchboard';

/**
 * The function to fetch a guest token from your Host App's backend server.
 * The Host App backend must supply an API endpoint
 * which returns a guest token with appropriate resource access.
 */
export type GuestTokenFetchFn = () => Promise<string>;

export type EmbedDashboardParams = {
  /** The id provided by the embed configuration UI in Superset */
  id: string
  /** The domain where Superset can be located, with protocol, such as: https://superset.example.com */
  supersetDomain: string
  /** The html element within which to mount the iframe */
  mountPoint: HTMLElement
  /** Attributes to be added to the iframe that will embed Superset */
  iframeAttributes: Record<string, string> 
  /** A function to fetch a guest token from the Host App's backend server */
  fetchGuestToken: GuestTokenFetchFn
  /** Are we in debug mode? */
  debug?: boolean
}

export type Size = {
  width: number, height: number
}

export type EmbeddedDashboard = {
  getScrollSize: () => Promise<Size>
  unmount: () => void
}

/**
 * Embeds a Superset dashboard into the page using an iframe.
 */
export async function embedDashboard({
  id,
  supersetDomain,
  mountPoint,
<<<<<<< HEAD
  iframeAttributes,
  fetchGuestToken
}: EmbedDashboardParams) {
=======
  fetchGuestToken,
  debug = false
}: EmbedDashboardParams): Promise<EmbeddedDashboard> {
>>>>>>> 59b811ac
  function log(...info: unknown[]) {
    if (debug) {
      console.debug(`[superset-embedded-sdk][dashboard ${id}]`, ...info);
    }
  }

  log('embedding');

  async function mountIframe(): Promise<Switchboard> {
    return new Promise(resolve => {
      const iframe = document.createElement('iframe');

      Object.entries(iframeAttributes).forEach(([key,value]) => iframe.setAttribute(key, value));
      // setup the iframe's sandbox configuration
      iframe.sandbox.add("allow-same-origin"); // needed for postMessage to work
      iframe.sandbox.add("allow-scripts"); // obviously the iframe needs scripts
      iframe.sandbox.add("allow-presentation"); // for fullscreen charts
      // add these ones if it turns out we need them:
      // iframe.sandbox.add("allow-top-navigation");
      // iframe.sandbox.add("allow-forms");

      // add the event listener before setting src, to be 100% sure that we capture the load event
      iframe.addEventListener('load', () => {
        // MessageChannel allows us to send and receive messages smoothly between our window and the iframe
        // See https://developer.mozilla.org/en-US/docs/Web/API/Channel_Messaging_API
        const commsChannel = new MessageChannel();
        const ourPort = commsChannel.port1;
        const theirPort = commsChannel.port2;

        // Send one of the message channel ports to the iframe to initialize embedded comms
        // See https://developer.mozilla.org/en-US/docs/Web/API/Window/postMessage
        // we know the content window isn't null because we are in the load event handler.
        iframe.contentWindow!.postMessage(
          { type: IFRAME_COMMS_MESSAGE_TYPE, handshake: "port transfer" },
          supersetDomain,
          [theirPort],
        )
        log('sent message channel to the iframe');

        // return our port from the promise
        resolve(new Switchboard({ port: ourPort, name: 'superset-embedded-sdk', debug }));
      });

      iframe.src = `${supersetDomain}/dashboard/${id}/embedded`;
      mountPoint.replaceChildren(iframe);
      log('placed the iframe')
    });
  }

  const [guestToken, ourPort] = await Promise.all([
    fetchGuestToken(),
    mountIframe(),
  ]);

  ourPort.emit('guestToken', { guestToken });
  log('sent guest token');

  function unmount() {
    log('unmounting');
    mountPoint.replaceChildren();
  }

  const getScrollSize = () => ourPort.get<Size>('getScrollSize');

  return {
    getScrollSize,
    unmount,
  };
}<|MERGE_RESOLUTION|>--- conflicted
+++ resolved
@@ -60,15 +60,10 @@
   id,
   supersetDomain,
   mountPoint,
-<<<<<<< HEAD
   iframeAttributes,
   fetchGuestToken
-}: EmbedDashboardParams) {
-=======
-  fetchGuestToken,
   debug = false
 }: EmbedDashboardParams): Promise<EmbeddedDashboard> {
->>>>>>> 59b811ac
   function log(...info: unknown[]) {
     if (debug) {
       console.debug(`[superset-embedded-sdk][dashboard ${id}]`, ...info);
