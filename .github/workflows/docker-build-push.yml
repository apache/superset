--- conflicted
+++ resolved
@@ -30,7 +30,7 @@
         id: auth
         uses: google-github-actions/auth@v2
         with:
-          workload_identity_provider: 'projects/914691528539/locations/global/workloadIdentityPools/github-actions-pool/providers/github-provider'
+          workload_identity_provider: ${{ secrets.WIF_PROVIDER }}
           service_account: ${{ secrets.GCP_SERVICE_ACCOUNT }}
 
       - name: Set up Cloud SDK
@@ -55,15 +55,9 @@
           fi
 
       - name: Build Superset images
-        env:
-          SUPERSET_TAG: ${{ steps.sha.outputs.sha }}      
         run: |
           # Set registry prefix and tag
           REGISTRY_PREFIX="${{ env.REGISTRY }}/${{ env.PROJECT_ID }}/${{ env.REPOSITORY }}"
-<<<<<<< HEAD
-
-=======
->>>>>>> 2852ab56
 
           # Build the main Superset image
           docker build \
@@ -79,26 +73,15 @@
           docker tag ${REGISTRY_PREFIX}/superset:${{ env.IMAGE_TAG }} ${REGISTRY_PREFIX}/superset-worker-beat:${{ env.IMAGE_TAG }}
           docker tag ${REGISTRY_PREFIX}/superset:${{ env.IMAGE_TAG }} ${REGISTRY_PREFIX}/superset-worker-beat:${{ env.IMAGE_PERMANENT_TAG }}
 
-      - name: Push Superset images
-        env:
-          SUPERSET_TAG: ${{ steps.sha.outputs.sha }}        
+      - name: Push Superset images  
         run: |
           # Set registry prefix and tag
           REGISTRY_PREFIX="${{ env.REGISTRY }}/${{ env.PROJECT_ID }}/${{ env.REPOSITORY }}"
 
           # Push all Superset images
-<<<<<<< HEAD
           docker push ${REGISTRY_PREFIX}/superset:${{ env.IMAGE_TAG }}
           docker push ${REGISTRY_PREFIX}/superset:${{ env.IMAGE_PERMANENT_TAG }}
           docker push ${REGISTRY_PREFIX}/superset-worker:${{ env.IMAGE_TAG }}
           docker push ${REGISTRY_PREFIX}/superset-worker:${{ env.IMAGE_PERMANENT_TAG }}
           docker push ${REGISTRY_PREFIX}/superset-worker-beat:${{ env.IMAGE_TAG }}
-          docker push ${REGISTRY_PREFIX}/superset-worker-beat:${{ env.IMAGE_PERMANENT_TAG }}          
-=======
-          docker push ${REGISTRY_PREFIX}/superset:latest          
-          docker push ${REGISTRY_PREFIX}/superset:${SUPERSET_TAG}
-          docker push ${REGISTRY_PREFIX}/superset-worker:latest
-          docker push ${REGISTRY_PREFIX}/superset-worker:${SUPERSET_TAG}          
-          docker push ${REGISTRY_PREFIX}/superset-worker-beat:latest
-          docker push ${REGISTRY_PREFIX}/superset-worker-beat:${SUPERSET_TAG}          
->>>>>>> 2852ab56
+          docker push ${REGISTRY_PREFIX}/superset-worker-beat:${{ env.IMAGE_PERMANENT_TAG }}          