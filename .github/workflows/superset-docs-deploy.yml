name: Docs Deployment

on:
  push:
    paths:
      - "docs/**"
    branches:
      - "master"
      - "[0-9].[0-9]"

jobs:
  config:
    runs-on: "ubuntu-latest"
    outputs:
      has-secrets: ${{ steps.check.outputs.has-secrets }}
    steps:
      - name: "Check for secrets"
        id: check
        shell: bash
        run: |
          if [ -n "${{ (secrets.SUPERSET_SITE_BUILD != '' && secrets.SUPERSET_SITE_BUILD != '') || '' }}" ]; then
            echo "has-secrets=1" >> "$GITHUB_OUTPUT"
          fi

  build-deploy:
    needs: config
    if: needs.config.outputs.has-secrets
    name: Build & Deploy
    runs-on: "ubuntu-latest"
    defaults:
      run:
        working-directory: docs
    steps:
      - name: "Checkout ${{ github.ref }} ( ${{ github.sha }} )"
        uses: actions/checkout@v4
        with:
          persist-credentials: false
          submodules: recursive
      - name: Set up Node.js 18
        uses: actions/setup-node@v4
        with:
<<<<<<< HEAD
          node-version: '18'
=======
          node-version: "16"
>>>>>>> ad7bd098
      - name: yarn install
        run: |
          yarn install --check-cache
      - name: yarn build
        run: |
          yarn build
      - name: deploy docs
        if: github.ref == 'refs/heads/master'
        uses: ./.github/actions/github-action-push-to-another-repository
        env:
          API_TOKEN_GITHUB: ${{ secrets.SUPERSET_SITE_BUILD }}
        with:
          source-directory: "./docs/build"
          destination-github-username: "apache"
          destination-repository-name: "superset-site"
          target-branch: "asf-site"
          commit-message: "deploying docs: ${{ github.event.head_commit.message }} (apache/superset@${{ github.sha }})"
          user-email: dev@superset.apache.org<|MERGE_RESOLUTION|>--- conflicted
+++ resolved
@@ -39,11 +39,7 @@
       - name: Set up Node.js 18
         uses: actions/setup-node@v4
         with:
-<<<<<<< HEAD
           node-version: '18'
-=======
-          node-version: "16"
->>>>>>> ad7bd098
       - name: yarn install
         run: |
           yarn install --check-cache
