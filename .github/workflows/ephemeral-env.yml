--- conflicted
+++ resolved
@@ -27,13 +27,10 @@
     outputs:
       slash-command: ${{ steps.eval-body.outputs.result }}
       feature-flags: ${{ steps.eval-feature-flags.outputs.result }}
-<<<<<<< HEAD
       sha: ${{ steps.get-sha.outputs.sha }}
-=======
     env:
       DOCKERHUB_USER: ${{ secrets.DOCKERHUB_USER }}
       DOCKERHUB_TOKEN: ${{ secrets.DOCKERHUB_TOKEN }}
->>>>>>> 925938b4
 
     steps:
     - name: Get Info from comment
