name: Build & publish docker images

on:
  push:
    branches:
      - "master"
      - "[0-9].[0-9]"
  pull_request:
    branches:
      - "master"

concurrency:
  group: ${{ github.workflow }}-${{ github.event.pull_request.number || github.run_id }}
  cancel-in-progress: true

jobs:
  setup_matrix:
    runs-on: ubuntu-latest
    outputs:
      matrix_config: ${{ steps.set_matrix.outputs.matrix_config }}
    steps:
      - id: set_matrix
        run: |
          MATRIX_CONFIG=$(if [ "${{ github.event_name }}" == "pull_request" ]; then echo '["ci"]'; else echo '["dev", "lean", "py310", "websocket", "dockerize"]'; fi)
          echo "matrix_config=${MATRIX_CONFIG}" >> $GITHUB_OUTPUT
          echo $GITHUB_OUTPUT

  docker-build:
    name: docker-build
    needs: setup_matrix
    runs-on: ubuntu-latest
    strategy:
      matrix:
<<<<<<< HEAD
        build_preset: ["dev", "lean", "py311", "websocket", "dockerize"]
        platform: ["linux/amd64", "linux/arm64"]
=======
        build_preset: ${{fromJson(needs.setup_matrix.outputs.matrix_config)}}
>>>>>>> f274c478
      fail-fast: false
    env:
      DOCKERHUB_USER: ${{ secrets.DOCKERHUB_USER }}
      DOCKERHUB_TOKEN: ${{ secrets.DOCKERHUB_TOKEN }}

    steps:

      - name: Set up QEMU
        uses: docker/setup-qemu-action@v3

      - name: Set up Docker Buildx
        uses: docker/setup-buildx-action@v3

      - name: Try to login to DockerHub
        continue-on-error: true
        uses: docker/login-action@v3
        with:
          username: ${{ secrets.DOCKERHUB_USER }}
          password: ${{ secrets.DOCKERHUB_TOKEN }}

      - name: Setup Node Env
        uses: actions/setup-node@v4
        with:
          node-version: '20'
      - name: install supersetbot
        run: |
          npm install -g supersetbot

      - name: "Checkout ${{ github.ref }} ( ${{ github.sha }} )"
        uses: actions/checkout@v4
        with:
          persist-credentials: false

      - name: Build Docker Image
        shell: bash
        run: |
          # Single platform builds in pull_request context to speed things up
          if [ "${{ github.event_name }}" = "push" ]; then
            PLATFORM_ARG="--platform linux/arm64 --platform linux/amd64"
          elif [ "${{ github.event_name }}" = "pull_request" ]; then
            PLATFORM_ARG="--platform linux/amd64"
          fi

          supersetbot docker \
            --preset ${{ matrix.build_preset }} \
            --context "$EVENT" \
            --context-ref "$RELEASE" $FORCE_LATEST \
            $PLATFORM_ARG<|MERGE_RESOLUTION|>--- conflicted
+++ resolved
@@ -31,12 +31,7 @@
     runs-on: ubuntu-latest
     strategy:
       matrix:
-<<<<<<< HEAD
-        build_preset: ["dev", "lean", "py311", "websocket", "dockerize"]
-        platform: ["linux/amd64", "linux/arm64"]
-=======
         build_preset: ${{fromJson(needs.setup_matrix.outputs.matrix_config)}}
->>>>>>> f274c478
       fail-fast: false
     env:
       DOCKERHUB_USER: ${{ secrets.DOCKERHUB_USER }}
