--- conflicted
+++ resolved
@@ -57,49 +57,6 @@
         # `-j 0` run Pylint in parallel
         run: pylint -j 0 superset
 
-<<<<<<< HEAD
-  pre-commit:
-    runs-on: ubuntu-20.04
-    strategy:
-      matrix:
-        python-version: ["3.10"]
-    steps:
-      - name: "Checkout ${{ github.ref }} ( ${{ github.sha }} )"
-        uses: actions/checkout@v3
-        with:
-          persist-credentials: false
-          submodules: recursive
-      - name: Setup Python
-        uses: actions/setup-python@v4
-        with:
-          python-version: ${{ matrix.python-version }}
-          cache: "pip"
-          cache-dependency-path: |
-            requirements/base.txt
-            requirements/integration.txt
-      - name: Install dependencies
-        uses: ./.github/actions/cached-dependencies
-        with:
-          run: |
-            apt-get-install
-            pip-upgrade
-            pip install wheel
-            pip install -r requirements/base.txt
-            pip install -r requirements/integration.txt
-      # Add brew to the path - see https://github.com/actions/runner-images/issues/6283
-      - name: Enable brew and helm-docs
-        run: |
-          echo "/home/linuxbrew/.linuxbrew/bin:/home/linuxbrew/.linuxbrew/sbin" >> $GITHUB_PATH
-          eval "$(/home/linuxbrew/.linuxbrew/bin/brew shellenv)"
-          echo "HOMEBREW_PREFIX=$HOMEBREW_PREFIX" >>"${GITHUB_ENV}"
-          echo "HOMEBREW_CELLAR=$HOMEBREW_CELLAR" >>"${GITHUB_ENV}"
-          echo "HOMEBREW_REPOSITORY=$HOMEBREW_REPOSITORY" >>"${GITHUB_ENV}"
-          brew install norwoodj/tap/helm-docs
-      - name: pre-commit
-        run: pre-commit run --all-files
-
-=======
->>>>>>> 6b0d8ed2
   babel-extract:
     runs-on: ubuntu-20.04
     strategy:
