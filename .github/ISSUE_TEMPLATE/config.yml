--- conflicted
+++ resolved
@@ -3,14 +3,10 @@
 contact_links:
   - name: Feature Request
     url: https://github.com/apache/superset/discussions/new?category=ideas
-<<<<<<< HEAD
     about: Propose a feature request to the Superset community
   - name: Q&A
     url: https://github.com/apache/superset/discussions/new?category=q-a-help
     about: Open a community Q&A thread on GitHub Discussions
   - name: Slack
     url: bit.ly/join-superset-slack
-    about: Join the Superset Community on Slack for other discussions/assistance
-=======
-    about: Propose a feature request to the Superset community
->>>>>>> 5b5f2797
+    about: Join the Superset Community on Slack for other discussions/assistance