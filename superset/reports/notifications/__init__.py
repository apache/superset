--- conflicted
+++ resolved
@@ -14,14 +14,23 @@
 # KIND, either express or implied.  See the License for the
 # specific language governing permissions and limitations
 # under the License.
+from typing import Optional
+
 from superset.reports.models import ReportRecipients
-from superset.reports.notifications.base import BaseNotification, NotificationContent, AwsConfiguration
+from superset.reports.notifications.base import (
+    AwsConfiguration,
+    BaseNotification,
+    NotificationContent,
+)
 from superset.reports.notifications.email import EmailNotification
+from superset.reports.notifications.S3 import S3Notification
 from superset.reports.notifications.slack import SlackNotification
-from superset.reports.notifications.S3 import S3Notification
+
 
 def create_notification(
-    recipient: ReportRecipients, notification_content: NotificationContent, aws_Configuration: AwsConfiguration = None
+    recipient: ReportRecipients,
+    notification_content: NotificationContent,
+    aws_Configuration: Optional[AwsConfiguration] = None,
 ) -> BaseNotification:
     """
     Notification polymorphic factory
@@ -29,12 +38,7 @@
     """
     for plugin in BaseNotification.plugins:
         if plugin.type == recipient.type:
-<<<<<<< HEAD
             return plugin(recipient, notification_content, aws_Configuration)
-    raise Exception("Recipient type not supported")
-=======
-            return plugin(recipient, notification_content)
     raise Exception(  # pylint: disable=broad-exception-raised
         "Recipient type not supported"
-    )
->>>>>>> 66bf7017
+    )