# Licensed to the Apache Software Foundation (ASF) under one
# or more contributor license agreements.  See the NOTICE file
# distributed with this work for additional information
# regarding copyright ownership.  The ASF licenses this file
# to you under the Apache License, Version 2.0 (the
# "License"); you may not use this file except in compliance
# with the License.  You may obtain a copy of the License at
#
#   http://www.apache.org/licenses/LICENSE-2.0
#
# Unless required by applicable law or agreed to in writing,
# software distributed under the License is distributed on an
# "AS IS" BASIS, WITHOUT WARRANTIES OR CONDITIONS OF ANY
# KIND, either express or implied.  See the License for the
# specific language governing permissions and limitations
# under the License.
"""A collection of ORM sqlalchemy models for Superset"""
from cron_descriptor import get_description
from flask_appbuilder import Model
from flask_appbuilder.models.decorators import renders
from sqlalchemy import (
    Boolean,
    Column,
    DateTime,
    Float,
    ForeignKey,
    Index,
    Integer,
    String,
    Table,
    Text,
)
from sqlalchemy.orm import backref, relationship
from sqlalchemy.schema import UniqueConstraint
from sqlalchemy_utils import UUIDType

from superset.extensions import security_manager, encrypted_field_factory
from superset.models.core import Database
from superset.models.dashboard import Dashboard
from superset.models.helpers import AuditMixinNullable, ExtraJSONMixin
from superset.models.slice import Slice
from superset.reports.types import ReportScheduleExtra
from superset.utils.backports import StrEnum
from superset.utils.core import MediumText

metadata = Model.metadata  # pylint: disable=no-member


class ReportScheduleType(StrEnum):
    ALERT = "Alert"
    REPORT = "Report"


class ReportScheduleValidatorType(StrEnum):
    """Validator types for alerts"""

    NOT_NULL = "not null"
    OPERATOR = "operator"


class ReportRecipientType(StrEnum):
    EMAIL = "Email"
    SLACK = "Slack"
    S3 = "S3"

class ReportState(StrEnum):
    SUCCESS = "Success"
    WORKING = "Working"
    ERROR = "Error"
    NOOP = "Not triggered"
    GRACE = "On Grace"


class ReportDataFormat(StrEnum):
    VISUALIZATION = "PNG"
    DATA = "CSV"
    TEXT = "TEXT"


class ReportCreationMethod(StrEnum):
    CHARTS = "charts"
    DASHBOARDS = "dashboards"
    ALERTS_REPORTS = "alerts_reports"


class ReportSourceFormat(StrEnum):
    CHART = "chart"
    DASHBOARD = "dashboard"


report_schedule_user = Table(
    "report_schedule_user",
    metadata,
    Column("id", Integer, primary_key=True),
    Column(
        "user_id",
        Integer,
        ForeignKey("ab_user.id", ondelete="CASCADE"),
        nullable=False,
    ),
    Column(
        "report_schedule_id",
        Integer,
        ForeignKey("report_schedule.id", ondelete="CASCADE"),
        nullable=False,
    ),
    UniqueConstraint("user_id", "report_schedule_id"),
)


class ReportSchedule(AuditMixinNullable, ExtraJSONMixin, Model):
    """
    Report Schedules, supports alerts and reports
    """

    __tablename__ = "report_schedule"
    __table_args__ = (UniqueConstraint("name", "type"),)

    id = Column(Integer, primary_key=True)
    type = Column(String(50), nullable=False)
    name = Column(String(150), nullable=False)
    description = Column(Text)
    context_markdown = Column(Text)
    active = Column(Boolean, default=True, index=True)
    crontab = Column(String(1000), nullable=False)
    creation_method = Column(
        String(255), server_default=ReportCreationMethod.ALERTS_REPORTS
    )
    timezone = Column(String(100), default="UTC", nullable=False)
    report_format = Column(String(50), default=ReportDataFormat.VISUALIZATION)
    sql = Column(MediumText())
    # (Alerts/Reports) M-O to chart
    chart_id = Column(Integer, ForeignKey("slices.id"), nullable=True)
    chart = relationship(Slice, backref="report_schedules", foreign_keys=[chart_id])
    # (Alerts/Reports) M-O to dashboard
    dashboard_id = Column(Integer, ForeignKey("dashboards.id"), nullable=True)
    dashboard = relationship(
        Dashboard, backref="report_schedules", foreign_keys=[dashboard_id]
    )
    # (Alerts) M-O to database
    database_id = Column(Integer, ForeignKey("dbs.id"), nullable=True)
    database = relationship(Database, foreign_keys=[database_id])
    owners = relationship(
        security_manager.user_model,
        secondary=report_schedule_user,
        passive_deletes=True,
    )

    # (Alerts) Stamped last observations
    last_eval_dttm = Column(DateTime)
    last_state = Column(String(50), default=ReportState.NOOP)
    last_value = Column(Float)
    last_value_row_json = Column(MediumText())

    # (Alerts) Observed value validation related columns
    validator_type = Column(String(100))
    validator_config_json = Column(MediumText(), default="{}")

    # Log retention
    log_retention = Column(Integer, default=90)
    # (Alerts) After a success how long to wait for a new trigger (seconds)
    grace_period = Column(Integer, default=60 * 60 * 4)
    # (Alerts/Reports) Unlock a possible stalled working state
    working_timeout = Column(Integer, default=60 * 60 * 1)

    # (Reports) When generating a screenshot, bypass the cache?
    force_screenshot = Column(Boolean, default=False)
<<<<<<< HEAD
    aws_key= Column(encrypted_field_factory.create(String(1024)))
    aws_secretKey= Column(encrypted_field_factory.create(String(1024)))
    aws_S3_types= Column(String(200))
=======

    custom_width = Column(Integer, nullable=True)
    custom_height = Column(Integer, nullable=True)

>>>>>>> 66bf7017
    extra: ReportScheduleExtra  # type: ignore

    def __repr__(self) -> str:
        return str(self.name)

    @renders("crontab")
    def crontab_humanized(self) -> str:
        return get_description(self.crontab)


class ReportRecipients(Model, AuditMixinNullable):
    """
    Report Recipients, meant to support multiple notification types, eg: Slack, email
    """

    __tablename__ = "report_recipient"
    id = Column(Integer, primary_key=True)
    type = Column(String(50), nullable=False)
    recipient_config_json = Column(MediumText(), default="{}")
    report_schedule_id = Column(
        Integer, ForeignKey("report_schedule.id"), nullable=False
    )
    report_schedule = relationship(
        ReportSchedule,
        backref=backref("recipients", cascade="all,delete,delete-orphan"),
        foreign_keys=[report_schedule_id],
    )

    __table_args__ = (
        Index("ix_report_recipient_report_schedule_id", report_schedule_id),
    )


class ReportExecutionLog(Model):  # pylint: disable=too-few-public-methods
    """
    Report Execution Log, hold the result of the report execution with timestamps,
    last observation and possible error messages
    """

    __tablename__ = "report_execution_log"
    id = Column(Integer, primary_key=True)
    uuid = Column(UUIDType(binary=True))

    # Timestamps
    scheduled_dttm = Column(DateTime, nullable=False)
    start_dttm = Column(DateTime)
    end_dttm = Column(DateTime)

    # (Alerts) Observed values
    value = Column(Float)
    value_row_json = Column(MediumText())

    state = Column(String(50), nullable=False)
    error_message = Column(Text)

    report_schedule_id = Column(
        Integer, ForeignKey("report_schedule.id"), nullable=False
    )
    report_schedule = relationship(
        ReportSchedule,
        backref=backref("logs", cascade="all,delete,delete-orphan"),
        foreign_keys=[report_schedule_id],
    )

    __table_args__ = (
        Index("ix_report_execution_log_report_schedule_id", report_schedule_id),
        Index("ix_report_execution_log_start_dttm", start_dttm),
    )<|MERGE_RESOLUTION|>--- conflicted
+++ resolved
@@ -34,7 +34,7 @@
 from sqlalchemy.schema import UniqueConstraint
 from sqlalchemy_utils import UUIDType
 
-from superset.extensions import security_manager, encrypted_field_factory
+from superset.extensions import encrypted_field_factory, security_manager
 from superset.models.core import Database
 from superset.models.dashboard import Dashboard
 from superset.models.helpers import AuditMixinNullable, ExtraJSONMixin
@@ -62,6 +62,7 @@
     EMAIL = "Email"
     SLACK = "Slack"
     S3 = "S3"
+
 
 class ReportState(StrEnum):
     SUCCESS = "Success"
@@ -165,16 +166,13 @@
 
     # (Reports) When generating a screenshot, bypass the cache?
     force_screenshot = Column(Boolean, default=False)
-<<<<<<< HEAD
-    aws_key= Column(encrypted_field_factory.create(String(1024)))
-    aws_secretKey= Column(encrypted_field_factory.create(String(1024)))
-    aws_S3_types= Column(String(200))
-=======
 
     custom_width = Column(Integer, nullable=True)
     custom_height = Column(Integer, nullable=True)
 
->>>>>>> 66bf7017
+    aws_key = Column(encrypted_field_factory.create(String(1024)))
+    aws_secretKey = Column(encrypted_field_factory.create(String(1024)))
+    aws_S3_types = Column(String(200))
     extra: ReportScheduleExtra  # type: ignore
 
     def __repr__(self) -> str:
