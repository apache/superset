# Licensed to the Apache Software Foundation (ASF) under one
# or more contributor license agreements.  See the NOTICE file
# distributed with this work for additional information
# regarding copyright ownership.  The ASF licenses this file
# to you under the Apache License, Version 2.0 (the
# "License"); you may not use this file except in compliance
# with the License.  You may obtain a copy of the License at
#
#   http://www.apache.org/licenses/LICENSE-2.0
#
# Unless required by applicable law or agreed to in writing,
# software distributed under the License is distributed on an
# "AS IS" BASIS, WITHOUT WARRANTIES OR CONDITIONS OF ANY
# KIND, either express or implied.  See the License for the
# specific language governing permissions and limitations
# under the License.
from typing import Any, Dict, Union

from croniter import croniter
from flask_babel import gettext as _
from marshmallow import fields, Schema, validate, validates_schema
from marshmallow.validate import Length, Range, ValidationError
from marshmallow_enum import EnumField
from pytz import all_timezones

from superset.models.reports import (
    ReportCreationMethodType,
    ReportDataFormat,
    ReportRecipientType,
    ReportScheduleType,
    ReportScheduleValidatorType,
)

openapi_spec_methods_override = {
    "get": {"get": {"description": "Get a report schedule"}},
    "get_list": {
        "get": {
            "description": "Get a list of report schedules, use Rison or JSON "
            "query parameters for filtering, sorting,"
            " pagination and for selecting specific"
            " columns and metadata.",
        }
    },
    "post": {"post": {"description": "Create a report schedule"}},
    "put": {"put": {"description": "Update a report schedule"}},
    "delete": {"delete": {"description": "Delete a report schedule"}},
}

get_delete_ids_schema = {"type": "array", "items": {"type": "integer"}}

type_description = "The report schedule type"
name_description = "The report schedule name."
# :)
description_description = "Use a nice description to give context to this Alert/Report"
context_markdown_description = "Markdown description"
crontab_description = (
    "A CRON expression."
    "[Crontab Guru](https://crontab.guru/) is "
    "a helpful resource that can help you craft a CRON expression."
)
timezone_description = "A timezone string that represents the location of the timezone."
sql_description = (
    "A SQL statement that defines whether the alert should get triggered or "
    "not. The query is expected to return either NULL or a number value."
)
owners_description = (
    "Owner are users ids allowed to delete or change this report. "
    "If left empty you will be one of the owners of the report."
)
validator_type_description = (
    "Determines when to trigger alert based off value from alert query. "
    "Alerts will be triggered with these validator types:\n"
    "- Not Null - When the return value is Not NULL, Empty, or 0\n"
    "- Operator - When `sql_return_value comparison_operator threshold`"
    " is True e.g. `50 <= 75`<br>Supports the comparison operators <, <=, "
    ">, >=, ==, and !="
)
validator_config_json_op_description = (
    "The operation to compare with a threshold to apply to the SQL output\n"
)
log_retention_description = "How long to keep the logs around for this report (in days)"
grace_period_description = (
    "Once an alert is triggered, how long, in seconds, before "
    "Superset nags you again. (in seconds)"
)
working_timeout_description = (
    "If an alert is staled at a working state, how long until it's state is reseted to"
    " error"
)
creation_method_description = (
    "Creation method is used to inform the frontend whether the report/alert was "
    "created in the dashboard, chart, or alerts and reports UI."
)


def validate_crontab(value: Union[bytes, bytearray, str]) -> None:
    if not croniter.is_valid(str(value)):
        raise ValidationError("Cron expression is not valid")


class ValidatorConfigJSONSchema(Schema):
    op = fields.String(  # pylint: disable=invalid-name
        description=validator_config_json_op_description,
        validate=validate.OneOf(choices=["<", "<=", ">", ">=", "==", "!="]),
    )
    threshold = fields.Float()


class ReportRecipientConfigJSONSchema(Schema):
    # TODO if email check validity
    target = fields.String()


class ReportRecipientSchema(Schema):
    type = fields.String(
        description="The recipient type, check spec for valid options",
        allow_none=False,
        required=True,
        validate=validate.OneOf(
            choices=tuple(key.value for key in ReportRecipientType)
        ),
    )
    recipient_config_json = fields.Nested(ReportRecipientConfigJSONSchema)


class ReportSchedulePostSchema(Schema):
    type = fields.String(
        description=type_description,
        allow_none=False,
        required=True,
        validate=validate.OneOf(choices=tuple(key.value for key in ReportScheduleType)),
    )
    name = fields.String(
        description=name_description,
        allow_none=False,
        required=True,
        validate=[Length(1, 150)],
        example="Daily dashboard email",
    )
    description = fields.String(
        description=description_description,
        allow_none=True,
        required=False,
        example="Daily sales dashboard to marketing",
    )
    context_markdown = fields.String(
        description=context_markdown_description, allow_none=True, required=False
    )
    active = fields.Boolean()
    crontab = fields.String(
        description=crontab_description,
        validate=[validate_crontab, Length(1, 1000)],
        example="*/5 * * * *",
        allow_none=False,
        required=True,
    )
    timezone = fields.String(
        description=timezone_description,
        default="UTC",
        validate=validate.OneOf(choices=tuple(all_timezones)),
    )
    sql = fields.String(
        description=sql_description, example="SELECT value FROM time_series_table"
    )
    chart = fields.Integer(required=False, allow_none=True)
    creation_method = EnumField(
        ReportCreationMethodType,
        by_value=True,
        required=False,
        description=creation_method_description,
    )
    dashboard = fields.Integer(required=False, allow_none=True)
    selected_tabs = fields.List(fields.Integer(), required=False, allow_none=True)
    database = fields.Integer(required=False)
    owners = fields.List(fields.Integer(description=owners_description))
    validator_type = fields.String(
        description=validator_type_description,
        validate=validate.OneOf(
            choices=tuple(key.value for key in ReportScheduleValidatorType)
        ),
    )
    validator_config_json = fields.Nested(ValidatorConfigJSONSchema)
    log_retention = fields.Integer(
        description=log_retention_description,
        example=90,
        validate=[Range(min=1, error=_("Value must be greater than 0"))],
    )
    grace_period = fields.Integer(
        description=grace_period_description,
        example=60 * 60 * 4,
        default=60 * 60 * 4,
        validate=[Range(min=1, error=_("Value must be greater than 0"))],
    )
    working_timeout = fields.Integer(
        description=working_timeout_description,
        example=60 * 60 * 1,
        default=60 * 60 * 1,
        validate=[Range(min=1, error=_("Value must be greater than 0"))],
    )

    recipients = fields.List(fields.Nested(ReportRecipientSchema))
    report_format = fields.String(
        default=ReportDataFormat.VISUALIZATION,
        validate=validate.OneOf(choices=tuple(key.value for key in ReportDataFormat)),
    )
<<<<<<< HEAD
    extra = fields.Dict(default=None,)
=======
    force_screenshot = fields.Boolean(default=False)
>>>>>>> 2cd80543

    @validates_schema
    def validate_report_references(  # pylint: disable=unused-argument,no-self-use
        self, data: Dict[str, Any], **kwargs: Any
    ) -> None:
        if data["type"] == ReportScheduleType.REPORT:
            if "database" in data:
                raise ValidationError(
                    {"database": ["Database reference is not allowed on a report"]}
                )


class ReportSchedulePutSchema(Schema):
    type = fields.String(
        description=type_description,
        required=False,
        validate=validate.OneOf(choices=tuple(key.value for key in ReportScheduleType)),
    )
    name = fields.String(
        description=name_description, required=False, validate=[Length(1, 150)]
    )
    description = fields.String(
        description=description_description,
        allow_none=True,
        required=False,
        example="Daily sales dashboard to marketing",
    )
    context_markdown = fields.String(
        description=context_markdown_description, allow_none=True, required=False
    )
    active = fields.Boolean(required=False)
    crontab = fields.String(
        description=crontab_description,
        validate=[validate_crontab, Length(1, 1000)],
        required=False,
    )
    timezone = fields.String(
        description=timezone_description,
        default="UTC",
        validate=validate.OneOf(choices=tuple(all_timezones)),
    )
    sql = fields.String(
        description=sql_description,
        example="SELECT value FROM time_series_table",
        required=False,
        allow_none=True,
    )
    chart = fields.Integer(required=False, allow_none=True)
    creation_method = EnumField(
        ReportCreationMethodType,
        by_value=True,
        allow_none=True,
        description=creation_method_description,
    )
    dashboard = fields.Integer(required=False, allow_none=True)
    database = fields.Integer(required=False)
    owners = fields.List(fields.Integer(description=owners_description), required=False)
    validator_type = fields.String(
        description=validator_type_description,
        validate=validate.OneOf(
            choices=tuple(key.value for key in ReportScheduleValidatorType)
        ),
        allow_none=True,
        required=False,
    )
    validator_config_json = fields.Nested(ValidatorConfigJSONSchema, required=False)
    log_retention = fields.Integer(
        description=log_retention_description,
        example=90,
        required=False,
        validate=[Range(min=1, error=_("Value must be greater than 0"))],
    )
    grace_period = fields.Integer(
        description=grace_period_description,
        example=60 * 60 * 4,
        required=False,
        validate=[Range(min=1, error=_("Value must be greater than 0"))],
    )
    working_timeout = fields.Integer(
        description=working_timeout_description,
        example=60 * 60 * 1,
        allow_none=True,
        required=False,
        validate=[Range(min=1, error=_("Value must be greater than 0"))],
    )
    recipients = fields.List(fields.Nested(ReportRecipientSchema), required=False)
    report_format = fields.String(
        default=ReportDataFormat.VISUALIZATION,
        validate=validate.OneOf(choices=tuple(key.value for key in ReportDataFormat)),
    )
    force_screenshot = fields.Boolean(default=False)<|MERGE_RESOLUTION|>--- conflicted
+++ resolved
@@ -203,11 +203,8 @@
         default=ReportDataFormat.VISUALIZATION,
         validate=validate.OneOf(choices=tuple(key.value for key in ReportDataFormat)),
     )
-<<<<<<< HEAD
     extra = fields.Dict(default=None,)
-=======
     force_screenshot = fields.Boolean(default=False)
->>>>>>> 2cd80543
 
     @validates_schema
     def validate_report_references(  # pylint: disable=unused-argument,no-self-use
