# Licensed to the Apache Software Foundation (ASF) under one
# or more contributor license agreements.  See the NOTICE file
# distributed with this work for additional information
# regarding copyright ownership.  The ASF licenses this file
# to you under the Apache License, Version 2.0 (the
# "License"); you may not use this file except in compliance
# with the License.  You may obtain a copy of the License at
#
#   http://www.apache.org/licenses/LICENSE-2.0
#
# Unless required by applicable law or agreed to in writing,
# software distributed under the License is distributed on an
# "AS IS" BASIS, WITHOUT WARRANTIES OR CONDITIONS OF ANY
# KIND, either express or implied.  See the License for the
# specific language governing permissions and limitations
# under the License.
from datetime import datetime
from typing import Any

from dateutil.parser import isoparse
from flask_babel import lazy_gettext as _
<<<<<<< HEAD
from marshmallow import fields, pre_load, Schema, ValidationError
from marshmallow.validate import Length, OneOf
=======
from marshmallow import fields, pre_load, Schema, validates_schema, ValidationError
from marshmallow.validate import Length
>>>>>>> bc18d178

from superset.exceptions import SupersetMarshmallowValidationError
from superset.utils import json

get_delete_ids_schema = {"type": "array", "items": {"type": "integer"}}
get_export_ids_schema = {"type": "array", "items": {"type": "integer"}}

openapi_spec_methods_override = {
    "get_list": {
        "get": {
            "summary": "Get a list of datasets",
            "description": "Gets a list of datasets, use Rison or JSON query "
            "parameters for filtering, sorting, pagination and "
            " for selecting specific columns and metadata.",
        }
    },
    "info": {"get": {"summary": "Get metadata information about this API resource"}},
}


def validate_python_date_format(dt_format: str) -> bool:
    if dt_format in ("epoch_s", "epoch_ms"):
        return True
    try:
        dt_str = datetime.now().strftime(dt_format)
        isoparse(dt_str)
    except ValueError as ex:
        raise ValidationError([_("Invalid date/timestamp format")]) from ex
    return True


class DatasetColumnsPutSchema(Schema):
    id = fields.Integer(required=False)
    column_name = fields.String(required=True, validate=Length(1, 255))
    type = fields.String(allow_none=True)
    advanced_data_type = fields.String(
        allow_none=True,
        validate=Length(1, 255),
    )
    verbose_name = fields.String(allow_none=True, metadata={Length: (1, 1024)})
    description = fields.String(allow_none=True)
    expression = fields.String(allow_none=True)
    extra = fields.String(allow_none=True)
    filterable = fields.Boolean()
    groupby = fields.Boolean()
    is_active = fields.Boolean(allow_none=True)
    is_dttm = fields.Boolean(allow_none=True, dump_default=False)
    python_date_format = fields.String(
        allow_none=True, validate=[Length(1, 255), validate_python_date_format]
    )
    uuid = fields.UUID(allow_none=True)


class DatasetMetricsPutSchema(Schema):
    id = fields.Integer()
    expression = fields.String(required=True)
    description = fields.String(allow_none=True)
    extra = fields.String(allow_none=True)
    metric_name = fields.String(required=True, validate=Length(1, 255))
    metric_type = fields.String(allow_none=True, validate=Length(1, 32))
    d3format = fields.String(allow_none=True, validate=Length(1, 128))
    currency = fields.String(allow_none=True, required=False, validate=Length(1, 128))
    verbose_name = fields.String(allow_none=True, metadata={Length: (1, 1024)})
    warning_text = fields.String(allow_none=True)
    uuid = fields.UUID(allow_none=True)


class FolderSchema(Schema):
<<<<<<< HEAD
    uuid = fields.UUID()
    type = fields.String(
        required=False,
        validate=OneOf(["metric", "column", "folder"]),
    )
    name = fields.String(required=True, validate=Length(1, 250))
    description = fields.String(allow_none=True, validate=Length(0, 1000))
    # folder can contain metrics, columns, and subfolders:
    children = fields.List(fields.Nested(lambda: FolderSchema()), allow_none=True)
=======
    uuid = fields.UUID(required=True)
    name = fields.String(required=False, validate=Length(1, 250))
    description = fields.String(
        required=False,
        allow_none=True,
        validate=Length(0, 1000),
    )
    # folder can contain metrics, columns, and subfolders:
    children = fields.List(
        fields.Nested(lambda: FolderSchema()),
        required=False,
        allow_none=True,
    )

    @validates_schema
    def validate_folder(self, data: dict[str, Any], **kwargs: Any) -> None:
        if "uuid" in data and len(data) == 1:
            # only UUID is present, this is a metric or column
            return

        # folder; must have children
        if "name" in data and "children" not in data:
            raise ValidationError("If 'name' is present, 'children' must be present.")
>>>>>>> bc18d178


class DatasetPostSchema(Schema):
    database = fields.Integer(required=True)
    catalog = fields.String(allow_none=True, validate=Length(0, 250))
    schema = fields.String(allow_none=True, validate=Length(0, 250))
    table_name = fields.String(required=True, allow_none=False, validate=Length(1, 250))
    sql = fields.String(allow_none=True)
    owners = fields.List(fields.Integer())
    is_managed_externally = fields.Boolean(allow_none=True, dump_default=False)
    external_url = fields.String(allow_none=True)
    normalize_columns = fields.Boolean(load_default=False)
    always_filter_main_dttm = fields.Boolean(load_default=False)


class DatasetPutSchema(Schema):
    table_name = fields.String(allow_none=True, validate=Length(1, 250))
    database_id = fields.Integer()
    sql = fields.String(allow_none=True)
    filter_select_enabled = fields.Boolean(allow_none=True)
    fetch_values_predicate = fields.String(allow_none=True, validate=Length(0, 1000))
    catalog = fields.String(allow_none=True, validate=Length(0, 250))
    schema = fields.String(allow_none=True, validate=Length(0, 255))
    description = fields.String(allow_none=True)
    main_dttm_col = fields.String(allow_none=True)
    normalize_columns = fields.Boolean(allow_none=True, dump_default=False)
    always_filter_main_dttm = fields.Boolean(load_default=False)
    offset = fields.Integer(allow_none=True)
    default_endpoint = fields.String(allow_none=True)
    cache_timeout = fields.Integer(allow_none=True)
    is_sqllab_view = fields.Boolean(allow_none=True)
    template_params = fields.String(allow_none=True)
    owners = fields.List(fields.Integer())
    columns = fields.List(fields.Nested(DatasetColumnsPutSchema))
    metrics = fields.List(fields.Nested(DatasetMetricsPutSchema))
    folders = fields.List(fields.Nested(FolderSchema), required=False)
    extra = fields.String(allow_none=True)
    is_managed_externally = fields.Boolean(allow_none=True, dump_default=False)
    external_url = fields.String(allow_none=True)

    def handle_error(
        self,
        error: ValidationError,
        data: dict[str, Any],
        **kwargs: Any,
    ) -> None:
        """
        Return SIP-40 error.
        """
        raise SupersetMarshmallowValidationError(error, data)


class DatasetDuplicateSchema(Schema):
    base_model_id = fields.Integer(required=True)
    table_name = fields.String(required=True, allow_none=False, validate=Length(1, 250))


class DatasetRelatedChart(Schema):
    id = fields.Integer()
    slice_name = fields.String()
    viz_type = fields.String()


class DatasetRelatedDashboard(Schema):
    id = fields.Integer()
    json_metadata = fields.Dict()
    slug = fields.String()
    title = fields.String()


class DatasetRelatedCharts(Schema):
    count = fields.Integer(metadata={"description": "Chart count"})
    result = fields.List(
        fields.Nested(DatasetRelatedChart),
        metadata={"description": "A list of dashboards"},
    )


class DatasetRelatedDashboards(Schema):
    count = fields.Integer(metadata={"description": "Dashboard count"})
    result = fields.List(
        fields.Nested(DatasetRelatedDashboard),
        metadata={"description": "A list of dashboards"},
    )


class DatasetRelatedObjectsResponse(Schema):
    charts = fields.Nested(DatasetRelatedCharts)
    dashboards = fields.Nested(DatasetRelatedDashboards)


class ImportV1ColumnSchema(Schema):
    # pylint: disable=unused-argument
    @pre_load
    def fix_extra(self, data: dict[str, Any], **kwargs: Any) -> dict[str, Any]:
        """
        Fix for extra initially being exported as a string.
        """
        if isinstance(data.get("extra"), str):
            data["extra"] = json.loads(data["extra"])

        return data

    column_name = fields.String(required=True)
    extra = fields.Dict(allow_none=True)
    verbose_name = fields.String(allow_none=True)
    is_dttm = fields.Boolean(dump_default=False, allow_none=True)
    is_active = fields.Boolean(dump_default=True, allow_none=True)
    type = fields.String(allow_none=True)
    advanced_data_type = fields.String(allow_none=True)
    groupby = fields.Boolean()
    filterable = fields.Boolean()
    expression = fields.String(allow_none=True)
    description = fields.String(allow_none=True)
    python_date_format = fields.String(allow_none=True)


class ImportV1MetricSchema(Schema):
    # pylint: disable=unused-argument
    @pre_load
    def fix_extra(self, data: dict[str, Any], **kwargs: Any) -> dict[str, Any]:
        """
        Fix for extra initially being exported as a string.
        """
        if isinstance(data.get("extra"), str):
            data["extra"] = json.loads(data["extra"])

        return data

    metric_name = fields.String(required=True)
    verbose_name = fields.String(allow_none=True)
    metric_type = fields.String(allow_none=True)
    expression = fields.String(required=True)
    description = fields.String(allow_none=True)
    d3format = fields.String(allow_none=True)
    currency = fields.String(allow_none=True, required=False)
    extra = fields.Dict(allow_none=True)
    warning_text = fields.String(allow_none=True)


class ImportV1DatasetSchema(Schema):
    # pylint: disable=unused-argument
    @pre_load
    def fix_extra(self, data: dict[str, Any], **kwargs: Any) -> dict[str, Any]:
        """
        Fix for extra initially being exported as a string.
        """
        if isinstance(data.get("extra"), str):
            try:
                extra = data["extra"]
                data["extra"] = json.loads(extra) if extra.strip() else None
            except ValueError:
                data["extra"] = None

        return data

    table_name = fields.String(required=True)
    main_dttm_col = fields.String(allow_none=True)
    description = fields.String(allow_none=True)
    default_endpoint = fields.String(allow_none=True)
    offset = fields.Integer()
    cache_timeout = fields.Integer(allow_none=True)
    schema = fields.String(allow_none=True)
    catalog = fields.String(allow_none=True)
    sql = fields.String(allow_none=True)
    params = fields.Dict(allow_none=True)
    template_params = fields.Dict(allow_none=True)
    filter_select_enabled = fields.Boolean()
    fetch_values_predicate = fields.String(allow_none=True)
    extra = fields.Dict(allow_none=True)
    uuid = fields.UUID(required=True)
    columns = fields.List(fields.Nested(ImportV1ColumnSchema))
    metrics = fields.List(fields.Nested(ImportV1MetricSchema))
    version = fields.String(required=True)
    database_uuid = fields.UUID(required=True)
    data = fields.URL()
    is_managed_externally = fields.Boolean(allow_none=True, dump_default=False)
    external_url = fields.String(allow_none=True)
    normalize_columns = fields.Boolean(load_default=False)
    always_filter_main_dttm = fields.Boolean(load_default=False)


class GetOrCreateDatasetSchema(Schema):
    table_name = fields.String(required=True, metadata={"description": "Name of table"})
    database_id = fields.Integer(
        required=True, metadata={"description": "ID of database table belongs to"}
    )
    catalog = fields.String(
        allow_none=True,
        validate=Length(0, 250),
        metadata={"description": "The catalog the table belongs to"},
    )
    schema = fields.String(
        allow_none=True,
        validate=Length(0, 250),
        metadata={"description": "The schema the table belongs to"},
    )
    template_params = fields.String(
        metadata={"description": "Template params for the table"}
    )
    normalize_columns = fields.Boolean(load_default=False)
    always_filter_main_dttm = fields.Boolean(load_default=False)


class DatasetCacheWarmUpRequestSchema(Schema):
    db_name = fields.String(
        required=True,
        metadata={"description": "The name of the database where the table is located"},
    )
    table_name = fields.String(
        required=True,
        metadata={"description": "The name of the table to warm up cache for"},
    )
    dashboard_id = fields.Integer(
        metadata={
            "description": "The ID of the dashboard to get filters for when warming cache"  # noqa: E501
        }
    )
    extra_filters = fields.String(
        metadata={"description": "Extra filters to apply when warming up cache"}
    )


class DatasetCacheWarmUpResponseSingleSchema(Schema):
    chart_id = fields.Integer(
        metadata={"description": "The ID of the chart the status belongs to"}
    )
    viz_error = fields.String(
        metadata={"description": "Error that occurred when warming cache for chart"}
    )
    viz_status = fields.String(
        metadata={"description": "Status of the underlying query for the viz"}
    )


class DatasetCacheWarmUpResponseSchema(Schema):
    result = fields.List(
        fields.Nested(DatasetCacheWarmUpResponseSingleSchema),
        metadata={
            "description": "A list of each chart's warmup status and errors if any"
        },
    )<|MERGE_RESOLUTION|>--- conflicted
+++ resolved
@@ -19,13 +19,8 @@
 
 from dateutil.parser import isoparse
 from flask_babel import lazy_gettext as _
-<<<<<<< HEAD
-from marshmallow import fields, pre_load, Schema, ValidationError
+from marshmallow import fields, pre_load, Schema, validates_schema, ValidationError
 from marshmallow.validate import Length, OneOf
-=======
-from marshmallow import fields, pre_load, Schema, validates_schema, ValidationError
-from marshmallow.validate import Length
->>>>>>> bc18d178
 
 from superset.exceptions import SupersetMarshmallowValidationError
 from superset.utils import json
@@ -94,18 +89,11 @@
 
 
 class FolderSchema(Schema):
-<<<<<<< HEAD
-    uuid = fields.UUID()
+    uuid = fields.UUID(required=True)
     type = fields.String(
         required=False,
         validate=OneOf(["metric", "column", "folder"]),
     )
-    name = fields.String(required=True, validate=Length(1, 250))
-    description = fields.String(allow_none=True, validate=Length(0, 1000))
-    # folder can contain metrics, columns, and subfolders:
-    children = fields.List(fields.Nested(lambda: FolderSchema()), allow_none=True)
-=======
-    uuid = fields.UUID(required=True)
     name = fields.String(required=False, validate=Length(1, 250))
     description = fields.String(
         required=False,
@@ -128,7 +116,6 @@
         # folder; must have children
         if "name" in data and "children" not in data:
             raise ValidationError("If 'name' is present, 'children' must be present.")
->>>>>>> bc18d178
 
 
 class DatasetPostSchema(Schema):
