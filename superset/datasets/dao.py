--- conflicted
+++ resolved
@@ -166,16 +166,6 @@
         """
 
         if "columns" in properties:
-<<<<<<< HEAD
-            properties["columns"] = cls.update_columns(
-                model, properties.get("columns", []), commit=commit
-            )
-
-        if "metrics" in properties:
-            properties["metrics"] = cls.update_metrics(
-                model, properties.get("metrics", []), commit=commit
-            )
-=======
             cls.update_columns(
                 model,
                 properties.pop("columns"),
@@ -185,7 +175,6 @@
 
         if "metrics" in properties:
             cls.update_metrics(model, properties.pop("metrics"), commit=commit)
->>>>>>> 667f4101
 
         return super().update(model, properties, commit=commit)
 
@@ -195,12 +184,8 @@
         model: SqlaTable,
         property_columns: List[Dict[str, Any]],
         commit: bool = True,
-<<<<<<< HEAD
-    ) -> List[TableColumn]:
-=======
         override_columns: bool = False,
     ) -> None:
->>>>>>> 667f4101
         """
         Creates/updates and/or deletes a list of columns, based on a
         list of Dict.
@@ -214,19 +199,6 @@
         for column in property_columns:
             column_id = column.get("id")
 
-<<<<<<< HEAD
-            if column_id:
-                column_obj = db.session.query(TableColumn).get(column_id)
-                column_obj = DatasetDAO.update_column(column_obj, column, commit=commit)
-            else:
-                column_obj = DatasetDAO.create_column(column, commit=commit)
-            new_columns.append(column_obj)
-        # Checks if an exiting column is missing from properties and delete it
-        for existing_column in model.columns:
-            if existing_column.id not in [column.id for column in new_columns]:
-                DatasetDAO.delete_column(existing_column)
-        return new_columns
-=======
         column_by_id = {column.id: column for column in model.columns}
         seen = set()
         original_cols = {obj.id for obj in model.columns}
@@ -263,7 +235,6 @@
 
         if commit:
             db.session.commit()
->>>>>>> 667f4101
 
     @classmethod
     def update_metrics(
@@ -271,11 +242,7 @@
         model: SqlaTable,
         property_metrics: List[Dict[str, Any]],
         commit: bool = True,
-<<<<<<< HEAD
-    ) -> List[SqlMetric]:
-=======
     ) -> None:
->>>>>>> 667f4101
         """
         Creates/updates and/or deletes a list of metrics, based on a
         list of Dict.
@@ -285,23 +252,6 @@
         - If there are extra metrics on the metadata db that are not defined on the List
         then we delete.
         """
-<<<<<<< HEAD
-        new_metrics = []
-        for metric in property_metrics:
-            metric_id = metric.get("id")
-            if metric.get("id"):
-                metric_obj = db.session.query(SqlMetric).get(metric_id)
-                metric_obj = DatasetDAO.update_metric(metric_obj, metric, commit=commit)
-            else:
-                metric_obj = DatasetDAO.create_metric(metric, commit=commit)
-            new_metrics.append(metric_obj)
-
-        # Checks if an exiting column is missing from properties and delete it
-        for existing_metric in model.metrics:
-            if existing_metric.id not in [metric.id for metric in new_metrics]:
-                DatasetDAO.delete_metric(existing_metric)
-        return new_metrics
-=======
 
         metric_by_id = {metric.id: metric for metric in model.metrics}
         seen = set()
@@ -326,7 +276,6 @@
 
         if commit:
             db.session.commit()
->>>>>>> 667f4101
 
     @classmethod
     def find_dataset_column(
