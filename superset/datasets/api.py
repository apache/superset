--- conflicted
+++ resolved
@@ -22,11 +22,7 @@
 from zipfile import is_zipfile, ZipFile
 
 import yaml
-<<<<<<< HEAD
-from flask import g, make_response, request, Response, send_file
-=======
 from flask import request, Response, send_file
->>>>>>> 667f4101
 from flask_appbuilder.api import expose, protect, rison, safe
 from flask_appbuilder.models.sqla.interface import SQLAInterface
 from flask_babel import ngettext
@@ -776,70 +772,4 @@
             contents, passwords=passwords, overwrite=overwrite
         )
         command.run()
-<<<<<<< HEAD
-        return self.response(200, message="OK")
-
-    @expose("/<pk>/samples")
-    @protect()
-    @safe
-    @statsd_metrics
-    @event_logger.log_this_with_context(
-        action=lambda self, *args, **kwargs: f"{self.__class__.__name__}.samples",
-        log_to_statsd=False,
-    )
-    def samples(self, pk: int) -> Response:
-        """get samples from a Dataset
-        ---
-        get:
-          description: >-
-            get samples from a Dataset
-          parameters:
-          - in: path
-            schema:
-              type: integer
-            name: pk
-          - in: query
-            schema:
-              type: boolean
-            name: force
-          responses:
-            200:
-              description: Dataset samples
-              content:
-                application/json:
-                  schema:
-                    type: object
-                    properties:
-                      result:
-                        $ref: '#/components/schemas/ChartDataResponseResult'
-            401:
-              $ref: '#/components/responses/401'
-            403:
-              $ref: '#/components/responses/403'
-            404:
-              $ref: '#/components/responses/404'
-            422:
-              $ref: '#/components/responses/422'
-            500:
-              $ref: '#/components/responses/500'
-        """
-        try:
-            force = parse_boolean_string(request.args.get("force"))
-            rv = SamplesDatasetCommand(g.user, pk, force).run()
-            response_data = simplejson.dumps(
-                {"result": rv},
-                default=json_int_dttm_ser,
-                ignore_nan=True,
-            )
-            resp = make_response(response_data, 200)
-            resp.headers["Content-Type"] = "application/json; charset=utf-8"
-            return resp
-        except DatasetNotFoundError:
-            return self.response_404()
-        except DatasetForbiddenError:
-            return self.response_403()
-        except DatasetSamplesFailedError as ex:
-            return self.response_400(message=str(ex))
-=======
-        return self.response(200, message="OK")
->>>>>>> 667f4101
+        return self.response(200, message="OK")