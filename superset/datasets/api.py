# Licensed to the Apache Software Foundation (ASF) under one
# or more contributor license agreements.  See the NOTICE file
# distributed with this work for additional information
# regarding copyright ownership.  The ASF licenses this file
# to you under the Apache License, Version 2.0 (the
# "License"); you may not use this file except in compliance
# with the License.  You may obtain a copy of the License at
#
#   http://www.apache.org/licenses/LICENSE-2.0
#
# Unless required by applicable law or agreed to in writing,
# software distributed under the License is distributed on an
# "AS IS" BASIS, WITHOUT WARRANTIES OR CONDITIONS OF ANY
# KIND, either express or implied.  See the License for the
# specific language governing permissions and limitations
# under the License.
import json
import logging
from datetime import datetime
from io import BytesIO
from typing import Any
from zipfile import is_zipfile, ZipFile

import yaml
from flask import g, request, Response, send_file
from flask_appbuilder.api import expose, protect, rison, safe
from flask_appbuilder.models.sqla.interface import SQLAInterface
from flask_babel import ngettext
from marshmallow import ValidationError

from superset import event_logger, is_feature_enabled
from superset.commands.importers.exceptions import NoValidFilesFoundError
from superset.commands.importers.v1.utils import get_contents_from_bundle
from superset.connectors.sqla.models import SqlaTable
from superset.constants import MODEL_API_RW_METHOD_PERMISSION_MAP, RouteMethod
from superset.databases.filters import DatabaseFilter
from superset.datasets.commands.bulk_delete import BulkDeleteDatasetCommand
from superset.datasets.commands.create import CreateDatasetCommand
from superset.datasets.commands.delete import DeleteDatasetCommand
from superset.datasets.commands.exceptions import (
    DatasetBulkDeleteFailedError,
    DatasetCreateFailedError,
    DatasetDeleteFailedError,
    DatasetForbiddenError,
    DatasetInvalidError,
    DatasetNotFoundError,
    DatasetRefreshFailedError,
    DatasetUpdateFailedError,
)
from superset.datasets.commands.export import ExportDatasetsCommand
from superset.datasets.commands.importers.dispatcher import ImportDatasetsCommand
from superset.datasets.commands.refresh import RefreshDatasetCommand
from superset.datasets.commands.update import UpdateDatasetCommand
from superset.datasets.dao import DatasetDAO
from superset.datasets.filters import DatasetIsNullOrEmptyFilter
from superset.datasets.schemas import (
    DatasetPostSchema,
    DatasetPutSchema,
    DatasetRelatedObjectsResponse,
    get_delete_ids_schema,
    get_export_ids_schema,
)
from superset.utils.core import parse_boolean_string
from superset.views.base import DatasourceFilter, generate_download_headers
from superset.views.base_api import (
    BaseSupersetModelRestApi,
    RelatedFieldFilter,
    requires_form_data,
    requires_json,
    statsd_metrics,
)
from superset.views.filters import FilterRelatedOwners

logger = logging.getLogger(__name__)


class DatasetRestApi(BaseSupersetModelRestApi):
    datamodel = SQLAInterface(SqlaTable)
    base_filters = [["id", DatasourceFilter, lambda: []]]

    resource_name = "dataset"
    allow_browser_login = True
    class_permission_name = "Dataset"
    method_permission_name = MODEL_API_RW_METHOD_PERMISSION_MAP
    include_route_methods = RouteMethod.REST_MODEL_VIEW_CRUD_SET | {
        RouteMethod.EXPORT,
        RouteMethod.IMPORT,
        RouteMethod.RELATED,
        RouteMethod.DISTINCT,
        "bulk_delete",
        "refresh",
        "related_objects",
    }
    list_columns = [
        "id",
        "database.id",
        "database.database_name",
        "changed_by_name",
        "changed_by_url",
        "changed_by.first_name",
        "changed_by.username",
        "changed_on_utc",
        "changed_on_delta_humanized",
        "default_endpoint",
        "description",
        "datasource_type",
        "explore_url",
        "extra",
        "kind",
        "owners.id",
        "owners.username",
        "owners.first_name",
        "owners.last_name",
        "schema",
        "sql",
        "table_name",
    ]
    list_select_columns = list_columns + ["changed_on", "changed_by_fk"]
    order_columns = [
        "table_name",
        "schema",
        "changed_by.first_name",
        "changed_on_delta_humanized",
        "database.database_name",
    ]
    show_select_columns = [
        "id",
        "database.database_name",
        "database.id",
        "table_name",
        "sql",
        "filter_select_enabled",
        "fetch_values_predicate",
        "schema",
        "description",
        "main_dttm_col",
        "offset",
        "default_endpoint",
        "cache_timeout",
        "is_sqllab_view",
        "template_params",
        "owners.id",
        "owners.username",
        "owners.first_name",
        "owners.last_name",
        "columns.changed_on",
        "columns.column_name",
        "columns.created_on",
        "columns.description",
        "columns.expression",
        "columns.filterable",
        "columns.groupby",
        "columns.id",
        "columns.is_active",
        "columns.extra",
        "columns.is_dttm",
        "columns.python_date_format",
        "columns.type",
        "columns.uuid",
        "columns.verbose_name",
        "metrics",
        "datasource_type",
        "url",
        "extra",
    ]
    show_columns = show_select_columns + [
        "columns.type_generic",
        "database.backend",
<<<<<<< HEAD
        "columns.business_type",
=======
        "is_managed_externally",
>>>>>>> f64d654d
    ]
    add_model_schema = DatasetPostSchema()
    edit_model_schema = DatasetPutSchema()
    add_columns = ["database", "schema", "table_name", "owners"]
    edit_columns = [
        "table_name",
        "sql",
        "filter_select_enabled",
        "fetch_values_predicate",
        "schema",
        "description",
        "main_dttm_col",
        "offset",
        "default_endpoint",
        "cache_timeout",
        "is_sqllab_view",
        "template_params",
        "owners",
        "columns",
        "metrics",
        "extra",
    ]
    openapi_spec_tag = "Datasets"
    related_field_filters = {
        "owners": RelatedFieldFilter("first_name", FilterRelatedOwners),
        "database": "database_name",
    }
    search_filters = {"sql": [DatasetIsNullOrEmptyFilter]}
    filter_rel_fields = {"database": [["id", DatabaseFilter, lambda: []]]}
    allowed_rel_fields = {"database", "owners"}
    allowed_distinct_fields = {"schema"}

    apispec_parameter_schemas = {
        "get_export_ids_schema": get_export_ids_schema,
    }
    openapi_spec_component_schemas = (DatasetRelatedObjectsResponse,)

    @expose("/", methods=["POST"])
    @protect()
    @safe
    @statsd_metrics
    @event_logger.log_this_with_context(
        action=lambda self, *args, **kwargs: f"{self.__class__.__name__}.post",
        log_to_statsd=False,
    )
    @requires_json
    def post(self) -> Response:
        """Creates a new Dataset
        ---
        post:
          description: >-
            Create a new Dataset
          requestBody:
            description: Dataset schema
            required: true
            content:
              application/json:
                schema:
                  $ref: '#/components/schemas/{{self.__class__.__name__}}.post'
          responses:
            201:
              description: Dataset added
              content:
                application/json:
                  schema:
                    type: object
                    properties:
                      id:
                        type: number
                      result:
                        $ref: '#/components/schemas/{{self.__class__.__name__}}.post'
            400:
              $ref: '#/components/responses/400'
            401:
              $ref: '#/components/responses/401'
            422:
              $ref: '#/components/responses/422'
            500:
              $ref: '#/components/responses/500'
        """
        try:
            item = self.add_model_schema.load(request.json)
        # This validates custom Schema with custom validations
        except ValidationError as error:
            return self.response_400(message=error.messages)

        try:
            new_model = CreateDatasetCommand(g.user, item).run()
            return self.response(201, id=new_model.id, result=item)
        except DatasetInvalidError as ex:
            return self.response_422(message=ex.normalized_messages())
        except DatasetCreateFailedError as ex:
            logger.error(
                "Error creating model %s: %s",
                self.__class__.__name__,
                str(ex),
                exc_info=True,
            )
            return self.response_422(message=str(ex))

    @expose("/<pk>", methods=["PUT"])
    @protect()
    @safe
    @statsd_metrics
    @event_logger.log_this_with_context(
        action=lambda self, *args, **kwargs: f"{self.__class__.__name__}.put",
        log_to_statsd=False,
    )
    @requires_json
    def put(self, pk: int) -> Response:
        """Changes a Dataset
        ---
        put:
          description: >-
            Changes a Dataset
          parameters:
          - in: path
            schema:
              type: integer
            name: pk
          - in: query
            schema:
              type: boolean
            name: override_columns
          requestBody:
            description: Dataset schema
            required: true
            content:
              application/json:
                schema:
                  $ref: '#/components/schemas/{{self.__class__.__name__}}.put'
          responses:
            200:
              description: Dataset changed
              content:
                application/json:
                  schema:
                    type: object
                    properties:
                      id:
                        type: number
                      result:
                        $ref: '#/components/schemas/{{self.__class__.__name__}}.put'
            400:
              $ref: '#/components/responses/400'
            401:
              $ref: '#/components/responses/401'
            403:
              $ref: '#/components/responses/403'
            404:
              $ref: '#/components/responses/404'
            422:
              $ref: '#/components/responses/422'
            500:
              $ref: '#/components/responses/500'
        """
        override_columns = (
            parse_boolean_string(request.args["override_columns"])
            if "override_columns" in request.args
            else False
        )
        try:
            item = self.edit_model_schema.load(request.json)
        # This validates custom Schema with custom validations
        except ValidationError as error:
            return self.response_400(message=error.messages)
        try:
            changed_model = UpdateDatasetCommand(
                g.user, pk, item, override_columns
            ).run()
            if override_columns:
                RefreshDatasetCommand(g.user, pk).run()
            response = self.response(200, id=changed_model.id, result=item)
        except DatasetNotFoundError:
            response = self.response_404()
        except DatasetForbiddenError:
            response = self.response_403()
        except DatasetInvalidError as ex:
            response = self.response_422(message=ex.normalized_messages())
        except DatasetUpdateFailedError as ex:
            logger.error(
                "Error updating model %s: %s",
                self.__class__.__name__,
                str(ex),
                exc_info=True,
            )
            response = self.response_422(message=str(ex))
        return response

    @expose("/<pk>", methods=["DELETE"])
    @protect()
    @safe
    @statsd_metrics
    @event_logger.log_this_with_context(
        action=lambda self, *args, **kwargs: f"{self.__class__.__name__}.delete",
        log_to_statsd=False,
    )
    def delete(self, pk: int) -> Response:
        """Deletes a Dataset
        ---
        delete:
          description: >-
            Deletes a Dataset
          parameters:
          - in: path
            schema:
              type: integer
            name: pk
          responses:
            200:
              description: Dataset delete
              content:
                application/json:
                  schema:
                    type: object
                    properties:
                      message:
                        type: string
            401:
              $ref: '#/components/responses/401'
            403:
              $ref: '#/components/responses/403'
            404:
              $ref: '#/components/responses/404'
            422:
              $ref: '#/components/responses/422'
            500:
              $ref: '#/components/responses/500'
        """
        try:
            DeleteDatasetCommand(g.user, pk).run()
            return self.response(200, message="OK")
        except DatasetNotFoundError:
            return self.response_404()
        except DatasetForbiddenError:
            return self.response_403()
        except DatasetDeleteFailedError as ex:
            logger.error(
                "Error deleting model %s: %s",
                self.__class__.__name__,
                str(ex),
                exc_info=True,
            )
            return self.response_422(message=str(ex))

    @expose("/export/", methods=["GET"])
    @protect()
    @safe
    @statsd_metrics
    @rison(get_export_ids_schema)
    @event_logger.log_this_with_context(
        action=lambda self, *args, **kwargs: f"{self.__class__.__name__}.export",
        log_to_statsd=False,
    )  # pylint: disable=too-many-locals
    def export(self, **kwargs: Any) -> Response:
        """Export datasets
        ---
        get:
          description: >-
            Exports multiple datasets and downloads them as YAML files
          parameters:
          - in: query
            name: q
            content:
              application/json:
                schema:
                  $ref: '#/components/schemas/get_export_ids_schema'
          responses:
            200:
              description: Dataset export
              content:
                text/plain:
                  schema:
                    type: string
            400:
              $ref: '#/components/responses/400'
            401:
              $ref: '#/components/responses/401'
            404:
              $ref: '#/components/responses/404'
            500:
              $ref: '#/components/responses/500'
        """
        requested_ids = kwargs["rison"]

        if is_feature_enabled("VERSIONED_EXPORT"):
            token = request.args.get("token")
            timestamp = datetime.now().strftime("%Y%m%dT%H%M%S")
            root = f"dataset_export_{timestamp}"
            filename = f"{root}.zip"

            buf = BytesIO()
            with ZipFile(buf, "w") as bundle:
                try:
                    for file_name, file_content in ExportDatasetsCommand(
                        requested_ids
                    ).run():
                        with bundle.open(f"{root}/{file_name}", "w") as fp:
                            fp.write(file_content.encode())
                except DatasetNotFoundError:
                    return self.response_404()
            buf.seek(0)

            response = send_file(
                buf,
                mimetype="application/zip",
                as_attachment=True,
                attachment_filename=filename,
            )
            if token:
                response.set_cookie(token, "done", max_age=600)
            return response

        query = self.datamodel.session.query(SqlaTable).filter(
            SqlaTable.id.in_(requested_ids)
        )
        query = self._base_filters.apply_all(query)
        items = query.all()
        ids = [item.id for item in items]
        if len(ids) != len(requested_ids):
            return self.response_404()

        data = [t.export_to_dict() for t in items]
        return Response(
            yaml.safe_dump(data),
            headers=generate_download_headers("yaml"),
            mimetype="application/text",
        )

    @expose("/<pk>/refresh", methods=["PUT"])
    @protect()
    @safe
    @statsd_metrics
    @event_logger.log_this_with_context(
        action=lambda self, *args, **kwargs: f"{self.__class__.__name__}" f".refresh",
        log_to_statsd=False,
    )
    def refresh(self, pk: int) -> Response:
        """Refresh a Dataset
        ---
        put:
          description: >-
            Refreshes and updates columns of a dataset
          parameters:
          - in: path
            schema:
              type: integer
            name: pk
          responses:
            200:
              description: Dataset delete
              content:
                application/json:
                  schema:
                    type: object
                    properties:
                      message:
                        type: string
            401:
              $ref: '#/components/responses/401'
            403:
              $ref: '#/components/responses/403'
            404:
              $ref: '#/components/responses/404'
            422:
              $ref: '#/components/responses/422'
            500:
              $ref: '#/components/responses/500'
        """
        try:
            RefreshDatasetCommand(g.user, pk).run()
            return self.response(200, message="OK")
        except DatasetNotFoundError:
            return self.response_404()
        except DatasetForbiddenError:
            return self.response_403()
        except DatasetRefreshFailedError as ex:
            logger.error(
                "Error refreshing dataset %s: %s",
                self.__class__.__name__,
                str(ex),
                exc_info=True,
            )
            return self.response_422(message=str(ex))

    @expose("/<pk>/related_objects", methods=["GET"])
    @protect()
    @safe
    @statsd_metrics
    @event_logger.log_this_with_context(
        action=lambda self, *args, **kwargs: f"{self.__class__.__name__}"
        f".related_objects",
        log_to_statsd=False,
    )
    def related_objects(self, pk: int) -> Response:
        """Get charts and dashboards count associated to a dataset
        ---
        get:
          description:
            Get charts and dashboards count associated to a dataset
          parameters:
          - in: path
            name: pk
            schema:
              type: integer
          responses:
            200:
            200:
              description: Query result
              content:
                application/json:
                  schema:
                    $ref: "#/components/schemas/DatasetRelatedObjectsResponse"
            401:
              $ref: '#/components/responses/401'
            404:
              $ref: '#/components/responses/404'
            500:
              $ref: '#/components/responses/500'
        """
        dataset = DatasetDAO.find_by_id(pk)
        if not dataset:
            return self.response_404()
        data = DatasetDAO.get_related_objects(pk)
        charts = [
            {
                "id": chart.id,
                "slice_name": chart.slice_name,
                "viz_type": chart.viz_type,
            }
            for chart in data["charts"]
        ]
        dashboards = [
            {
                "id": dashboard.id,
                "json_metadata": dashboard.json_metadata,
                "slug": dashboard.slug,
                "title": dashboard.dashboard_title,
            }
            for dashboard in data["dashboards"]
        ]
        return self.response(
            200,
            charts={"count": len(charts), "result": charts},
            dashboards={"count": len(dashboards), "result": dashboards},
        )

    @expose("/", methods=["DELETE"])
    @protect()
    @safe
    @statsd_metrics
    @rison(get_delete_ids_schema)
    @event_logger.log_this_with_context(
        action=lambda self, *args, **kwargs: f"{self.__class__.__name__}.bulk_delete",
        log_to_statsd=False,
    )
    def bulk_delete(self, **kwargs: Any) -> Response:
        """Delete bulk Datasets
        ---
        delete:
          description: >-
            Deletes multiple Datasets in a bulk operation.
          parameters:
          - in: query
            name: q
            content:
              application/json:
                schema:
                  $ref: '#/components/schemas/get_delete_ids_schema'
          responses:
            200:
              description: Dataset bulk delete
              content:
                application/json:
                  schema:
                    type: object
                    properties:
                      message:
                        type: string
            400:
              $ref: '#/components/responses/400'
            401:
              $ref: '#/components/responses/401'
            403:
              $ref: '#/components/responses/403'
            404:
              $ref: '#/components/responses/404'
            422:
              $ref: '#/components/responses/422'
            500:
              $ref: '#/components/responses/500'
        """
        item_ids = kwargs["rison"]
        try:
            BulkDeleteDatasetCommand(g.user, item_ids).run()
            return self.response(
                200,
                message=ngettext(
                    "Deleted %(num)d dataset",
                    "Deleted %(num)d datasets",
                    num=len(item_ids),
                ),
            )
        except DatasetNotFoundError:
            return self.response_404()
        except DatasetForbiddenError:
            return self.response_403()
        except DatasetBulkDeleteFailedError as ex:
            return self.response_422(message=str(ex))

    @expose("/import/", methods=["POST"])
    @protect()
    @statsd_metrics
    @event_logger.log_this_with_context(
        action=lambda self, *args, **kwargs: f"{self.__class__.__name__}.import_",
        log_to_statsd=False,
    )
    @requires_form_data
    def import_(self) -> Response:
        """Import dataset(s) with associated databases
        ---
        post:
          requestBody:
            required: true
            content:
              multipart/form-data:
                schema:
                  type: object
                  properties:
                    formData:
                      description: upload file (ZIP or YAML)
                      type: string
                      format: binary
                    passwords:
                      description: >-
                        JSON map of passwords for each featured database in the
                        ZIP file. If the ZIP includes a database config in the path
                        `databases/MyDatabase.yaml`, the password should be provided
                        in the following format:
                        `{"databases/MyDatabase.yaml": "my_password"}`.
                      type: string
                    overwrite:
                      description: overwrite existing datasets?
                      type: boolean
          responses:
            200:
              description: Dataset import result
              content:
                application/json:
                  schema:
                    type: object
                    properties:
                      message:
                        type: string
            400:
              $ref: '#/components/responses/400'
            401:
              $ref: '#/components/responses/401'
            422:
              $ref: '#/components/responses/422'
            500:
              $ref: '#/components/responses/500'
        """
        upload = request.files.get("formData")
        if not upload:
            return self.response_400()
        if is_zipfile(upload):
            with ZipFile(upload) as bundle:
                contents = get_contents_from_bundle(bundle)
        else:
            upload.seek(0)
            contents = {upload.filename: upload.read()}

        if not contents:
            raise NoValidFilesFoundError()

        passwords = (
            json.loads(request.form["passwords"])
            if "passwords" in request.form
            else None
        )
        overwrite = request.form.get("overwrite") == "true"

        command = ImportDatasetsCommand(
            contents, passwords=passwords, overwrite=overwrite
        )
        command.run()
        return self.response(200, message="OK")<|MERGE_RESOLUTION|>--- conflicted
+++ resolved
@@ -166,11 +166,8 @@
     show_columns = show_select_columns + [
         "columns.type_generic",
         "database.backend",
-<<<<<<< HEAD
         "columns.business_type",
-=======
         "is_managed_externally",
->>>>>>> f64d654d
     ]
     add_model_schema = DatasetPostSchema()
     edit_model_schema = DatasetPutSchema()
