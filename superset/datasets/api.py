# Licensed to the Apache Software Foundation (ASF) under one
# or more contributor license agreements.  See the NOTICE file
# distributed with this work for additional information
# regarding copyright ownership.  The ASF licenses this file
# to you under the Apache License, Version 2.0 (the
# "License"); you may not use this file except in compliance
# with the License.  You may obtain a copy of the License at
#
#   http://www.apache.org/licenses/LICENSE-2.0
#
# Unless required by applicable law or agreed to in writing,
# software distributed under the License is distributed on an
# "AS IS" BASIS, WITHOUT WARRANTIES OR CONDITIONS OF ANY
# KIND, either express or implied.  See the License for the
# specific language governing permissions and limitations
# under the License.
import json
import logging
from datetime import datetime
from io import BytesIO
from typing import Any, Dict, List
from zipfile import is_zipfile, ZipFile

import yaml
<<<<<<< HEAD
from flask import g, request, Response, send_file
from flask_appbuilder import Model
=======
from flask import request, Response, send_file
>>>>>>> 39ae4c96
from flask_appbuilder.api import expose, protect, rison, safe
from flask_appbuilder.models.sqla.interface import SQLAInterface
from flask_babel import ngettext
from marshmallow import ValidationError

from superset import event_logger, is_feature_enabled
from superset.commands.importers.exceptions import NoValidFilesFoundError
from superset.commands.importers.v1.utils import get_contents_from_bundle
from superset.connectors.sqla.models import SqlaTable
from superset.constants import MODEL_API_RW_METHOD_PERMISSION_MAP, RouteMethod
from superset.databases.filters import DatabaseFilter
from superset.datasets.commands.bulk_delete import BulkDeleteDatasetCommand
from superset.datasets.commands.create import CreateDatasetCommand
from superset.datasets.commands.delete import DeleteDatasetCommand
from superset.datasets.commands.duplicate import DuplicateDatasetCommand
from superset.datasets.commands.exceptions import (
    DatasetBulkDeleteFailedError,
    DatasetCreateFailedError,
    DatasetDeleteFailedError,
    DatasetForbiddenError,
    DatasetInvalidError,
    DatasetNotFoundError,
    DatasetRefreshFailedError,
    DatasetUpdateFailedError,
)
from superset.datasets.commands.export import ExportDatasetsCommand
from superset.datasets.commands.importers.dispatcher import ImportDatasetsCommand
from superset.datasets.commands.refresh import RefreshDatasetCommand
from superset.datasets.commands.update import UpdateDatasetCommand
from superset.datasets.dao import DatasetDAO
from superset.datasets.filters import (
    DatasetCertifiedFilter,
    DatasetIsNullOrEmptyFilter,
    FilterAdvancedDataType,
)
from superset.datasets.schemas import (
    DatasetDuplicateSchema,
    DatasetPostSchema,
    DatasetPutSchema,
    DatasetRelatedObjectsResponse,
    get_delete_ids_schema,
    get_export_ids_schema,
)
from superset.utils.core import parse_boolean_string
from superset.views.base import DatasourceFilter, generate_download_headers
from superset.views.base_api import (
    BaseSupersetModelRestApi,
    RelatedFieldFilter,
    requires_form_data,
    requires_json,
    statsd_metrics,
)
from superset.views.filters import BaseFilterRelatedUsers, FilterRelatedOwners

logger = logging.getLogger(__name__)


class DatasetRestApi(BaseSupersetModelRestApi):
    datamodel = SQLAInterface(SqlaTable)
    base_filters = [["id", DatasourceFilter, lambda: []]]

    resource_name = "dataset"
    allow_browser_login = True
    class_permission_name = "Dataset"
    method_permission_name = MODEL_API_RW_METHOD_PERMISSION_MAP
    include_route_methods = RouteMethod.REST_MODEL_VIEW_CRUD_SET | {
        RouteMethod.EXPORT,
        RouteMethod.IMPORT,
        RouteMethod.RELATED,
        RouteMethod.DISTINCT,
        "bulk_delete",
        "refresh",
        "related_objects",
        "duplicate",
    }
    list_columns = [
        "id",
        "database.id",
        "database.database_name",
        "changed_by_name",
        "changed_by_url",
        "changed_by.first_name",
        "changed_by.username",
        "changed_on_utc",
        "changed_on_delta_humanized",
        "default_endpoint",
        "description",
        "datasource_type",
        "explore_url",
        "extra",
        "kind",
        "owners.id",
        "owners.username",
        "owners.first_name",
        "owners.last_name",
        "schema",
        "sql",
        "table_name",
    ]
    list_select_columns = list_columns + ["changed_on", "changed_by_fk"]
    order_columns = [
        "table_name",
        "schema",
        "changed_by.first_name",
        "changed_on_delta_humanized",
        "database.database_name",
    ]
    show_select_columns = [
        "id",
        "database.database_name",
        "database.id",
        "table_name",
        "sql",
        "filter_select_enabled",
        "fetch_values_predicate",
        "schema",
        "description",
        "main_dttm_col",
        "offset",
        "default_endpoint",
        "cache_timeout",
        "is_sqllab_view",
        "template_params",
        "owners.id",
        "owners.username",
        "owners.first_name",
        "owners.last_name",
        "columns.advanced_data_type",
        "columns.changed_on",
        "columns.column_name",
        "columns.created_on",
        "columns.description",
        "columns.expression",
        "columns.filterable",
        "columns.groupby",
        "columns.id",
        "columns.is_active",
        "columns.extra",
        "columns.is_dttm",
        "columns.python_date_format",
        "columns.type",
        "columns.uuid",
        "columns.verbose_name",
        "metrics",  # TODO(john-bodley): Deprecate in 3.0.
        "metrics.changed_on",
        "metrics.created_on",
        "metrics.d3format",
        "metrics.description",
        "metrics.expression",
        "metrics.extra",
        "metrics.id",
        "metrics.metric_name",
        "metrics.metric_type",
        "metrics.verbose_name",
        "metrics.warning_text",
        "datasource_type",
        "url",
        "extra",
        "kind",
        "created_on",
        "created_on_humanized",
        "created_by.first_name",
        "created_by.last_name",
        "changed_on",
        "changed_on_humanized",
        "changed_by.first_name",
        "changed_by.last_name",
    ]
    show_columns = show_select_columns + [
        "columns.type_generic",
        "database.backend",
        "columns.advanced_data_type",
        "is_managed_externally",
    ]
    add_model_schema = DatasetPostSchema()
    edit_model_schema = DatasetPutSchema()
    duplicate_model_schema = DatasetDuplicateSchema()
    add_columns = ["database", "schema", "table_name", "sql", "owners"]
    edit_columns = [
        "table_name",
        "sql",
        "filter_select_enabled",
        "fetch_values_predicate",
        "schema",
        "description",
        "main_dttm_col",
        "offset",
        "default_endpoint",
        "cache_timeout",
        "is_sqllab_view",
        "template_params",
        "owners",
        "columns",
        "metrics",
        "extra",
    ]
    openapi_spec_tag = "Datasets"

    filter_rel_fields = {
        "owners": [["id", BaseFilterRelatedUsers, lambda: []]],
        "database": [["id", DatabaseFilter, lambda: []]],
    }
    related_field_filters = {
        "owners": RelatedFieldFilter("first_name", FilterRelatedOwners),
        "database": "database_name",
        "columns": RelatedFieldFilter("advanced_data_type", FilterAdvancedDataType),
    }
    search_filters = {
        "sql": [DatasetIsNullOrEmptyFilter],
        "id": [DatasetCertifiedFilter],
    }
    search_columns = ["id", "database", "owners", "schema", "sql", "table_name"]
    allowed_rel_fields = {"database", "owners", "columns"}
    allowed_distinct_fields = {"schema"}

    apispec_parameter_schemas = {
        "get_export_ids_schema": get_export_ids_schema,
    }
    openapi_spec_component_schemas = (
        DatasetRelatedObjectsResponse,
        DatasetDuplicateSchema,
    )

    def _get_result_from_rows(
        self, datamodel: SQLAInterface, rows: List[Model], column_name: str
    ) -> List[Dict[str, Any]]:
        if column_name == "columns":
            return [
                {
                    "value": {
                        "column_id": datamodel.get_pk_value(row),
                        "dataset_id": getattr(row, "table_id"),
                    },
                    "text": getattr(row, "verbose_name") or getattr(row, "column_name"),
                }
                for row in rows
            ]
        return [
            {
                "value": datamodel.get_pk_value(row),
                "text": self._get_text_for_model(row, column_name),
            }
            for row in rows
        ]

    @expose("/", methods=["POST"])
    @protect()
    @safe
    @statsd_metrics
    @event_logger.log_this_with_context(
        action=lambda self, *args, **kwargs: f"{self.__class__.__name__}.post",
        log_to_statsd=False,
    )
    @requires_json
    def post(self) -> Response:
        """Creates a new Dataset
        ---
        post:
          description: >-
            Create a new Dataset
          requestBody:
            description: Dataset schema
            required: true
            content:
              application/json:
                schema:
                  $ref: '#/components/schemas/{{self.__class__.__name__}}.post'
          responses:
            201:
              description: Dataset added
              content:
                application/json:
                  schema:
                    type: object
                    properties:
                      id:
                        type: number
                      result:
                        $ref: '#/components/schemas/{{self.__class__.__name__}}.post'
            400:
              $ref: '#/components/responses/400'
            401:
              $ref: '#/components/responses/401'
            422:
              $ref: '#/components/responses/422'
            500:
              $ref: '#/components/responses/500'
        """
        try:
            item = self.add_model_schema.load(request.json)
        # This validates custom Schema with custom validations
        except ValidationError as error:
            return self.response_400(message=error.messages)

        try:
            new_model = CreateDatasetCommand(item).run()
            return self.response(201, id=new_model.id, result=item)
        except DatasetInvalidError as ex:
            return self.response_422(message=ex.normalized_messages())
        except DatasetCreateFailedError as ex:
            logger.error(
                "Error creating model %s: %s",
                self.__class__.__name__,
                str(ex),
                exc_info=True,
            )
            return self.response_422(message=str(ex))

    @expose("/<pk>", methods=["PUT"])
    @protect()
    @safe
    @statsd_metrics
    @event_logger.log_this_with_context(
        action=lambda self, *args, **kwargs: f"{self.__class__.__name__}.put",
        log_to_statsd=False,
    )
    @requires_json
    def put(self, pk: int) -> Response:
        """Changes a Dataset
        ---
        put:
          description: >-
            Changes a Dataset
          parameters:
          - in: path
            schema:
              type: integer
            name: pk
          - in: query
            schema:
              type: boolean
            name: override_columns
          requestBody:
            description: Dataset schema
            required: true
            content:
              application/json:
                schema:
                  $ref: '#/components/schemas/{{self.__class__.__name__}}.put'
          responses:
            200:
              description: Dataset changed
              content:
                application/json:
                  schema:
                    type: object
                    properties:
                      id:
                        type: number
                      result:
                        $ref: '#/components/schemas/{{self.__class__.__name__}}.put'
            400:
              $ref: '#/components/responses/400'
            401:
              $ref: '#/components/responses/401'
            403:
              $ref: '#/components/responses/403'
            404:
              $ref: '#/components/responses/404'
            422:
              $ref: '#/components/responses/422'
            500:
              $ref: '#/components/responses/500'
        """
        override_columns = (
            parse_boolean_string(request.args["override_columns"])
            if "override_columns" in request.args
            else False
        )
        try:
            item = self.edit_model_schema.load(request.json)
        # This validates custom Schema with custom validations
        except ValidationError as error:
            return self.response_400(message=error.messages)
        try:
            changed_model = UpdateDatasetCommand(pk, item, override_columns).run()
            if override_columns:
                RefreshDatasetCommand(pk).run()
            response = self.response(200, id=changed_model.id, result=item)
        except DatasetNotFoundError:
            response = self.response_404()
        except DatasetForbiddenError:
            response = self.response_403()
        except DatasetInvalidError as ex:
            response = self.response_422(message=ex.normalized_messages())
        except DatasetUpdateFailedError as ex:
            logger.error(
                "Error updating model %s: %s",
                self.__class__.__name__,
                str(ex),
                exc_info=True,
            )
            response = self.response_422(message=str(ex))
        return response

    @expose("/<pk>", methods=["DELETE"])
    @protect()
    @safe
    @statsd_metrics
    @event_logger.log_this_with_context(
        action=lambda self, *args, **kwargs: f"{self.__class__.__name__}.delete",
        log_to_statsd=False,
    )
    def delete(self, pk: int) -> Response:
        """Deletes a Dataset
        ---
        delete:
          description: >-
            Deletes a Dataset
          parameters:
          - in: path
            schema:
              type: integer
            name: pk
          responses:
            200:
              description: Dataset delete
              content:
                application/json:
                  schema:
                    type: object
                    properties:
                      message:
                        type: string
            401:
              $ref: '#/components/responses/401'
            403:
              $ref: '#/components/responses/403'
            404:
              $ref: '#/components/responses/404'
            422:
              $ref: '#/components/responses/422'
            500:
              $ref: '#/components/responses/500'
        """
        try:
            DeleteDatasetCommand(pk).run()
            return self.response(200, message="OK")
        except DatasetNotFoundError:
            return self.response_404()
        except DatasetForbiddenError:
            return self.response_403()
        except DatasetDeleteFailedError as ex:
            logger.error(
                "Error deleting model %s: %s",
                self.__class__.__name__,
                str(ex),
                exc_info=True,
            )
            return self.response_422(message=str(ex))

    @expose("/export/", methods=["GET"])
    @protect()
    @safe
    @statsd_metrics
    @rison(get_export_ids_schema)
    @event_logger.log_this_with_context(
        action=lambda self, *args, **kwargs: f"{self.__class__.__name__}.export",
        log_to_statsd=False,
    )  # pylint: disable=too-many-locals
    def export(self, **kwargs: Any) -> Response:
        """Export datasets
        ---
        get:
          description: >-
            Exports multiple datasets and downloads them as YAML files
          parameters:
          - in: query
            name: q
            content:
              application/json:
                schema:
                  $ref: '#/components/schemas/get_export_ids_schema'
          responses:
            200:
              description: Dataset export
              content:
                text/plain:
                  schema:
                    type: string
            400:
              $ref: '#/components/responses/400'
            401:
              $ref: '#/components/responses/401'
            404:
              $ref: '#/components/responses/404'
            500:
              $ref: '#/components/responses/500'
        """
        requested_ids = kwargs["rison"]

        if is_feature_enabled("VERSIONED_EXPORT"):
            token = request.args.get("token")
            timestamp = datetime.now().strftime("%Y%m%dT%H%M%S")
            root = f"dataset_export_{timestamp}"
            filename = f"{root}.zip"

            buf = BytesIO()
            with ZipFile(buf, "w") as bundle:
                try:
                    for file_name, file_content in ExportDatasetsCommand(
                        requested_ids
                    ).run():
                        with bundle.open(f"{root}/{file_name}", "w") as fp:
                            fp.write(file_content.encode())
                except DatasetNotFoundError:
                    return self.response_404()
            buf.seek(0)

            response = send_file(
                buf,
                mimetype="application/zip",
                as_attachment=True,
                attachment_filename=filename,
            )
            if token:
                response.set_cookie(token, "done", max_age=600)
            return response

        query = self.datamodel.session.query(SqlaTable).filter(
            SqlaTable.id.in_(requested_ids)
        )
        query = self._base_filters.apply_all(query)
        items = query.all()
        ids = [item.id for item in items]
        if len(ids) != len(requested_ids):
            return self.response_404()

        data = [t.export_to_dict() for t in items]
        return Response(
            yaml.safe_dump(data),
            headers=generate_download_headers("yaml"),
            mimetype="application/text",
        )

    @expose("/duplicate", methods=["POST"])
    @protect()
    @safe
    @statsd_metrics
    @event_logger.log_this_with_context(
        action=lambda self, *args, **kwargs: f"{self.__class__.__name__}" f".duplicate",
        log_to_statsd=False,
    )
    @requires_json
    def duplicate(self) -> Response:
        """Duplicates a Dataset
        ---
        post:
          description: >-
            Duplicates a Dataset
          requestBody:
            description: Dataset schema
            required: true
            content:
              application/json:
                schema:
                  $ref: '#/components/schemas/DatasetDuplicateSchema'
          responses:
            201:
              description: Dataset duplicated
              content:
                application/json:
                  schema:
                    type: object
                    properties:
                      id:
                        type: number
                      result:
                        $ref: '#/components/schemas/DatasetDuplicateSchema'
            400:
              $ref: '#/components/responses/400'
            401:
              $ref: '#/components/responses/401'
            403:
              $ref: '#/components/responses/403'
            404:
              $ref: '#/components/responses/404'
            422:
              $ref: '#/components/responses/422'
            500:
              $ref: '#/components/responses/500'
        """
        try:
            item = self.duplicate_model_schema.load(request.json)
        # This validates custom Schema with custom validations
        except ValidationError as error:
            return self.response_400(message=error.messages)

        try:
            new_model = DuplicateDatasetCommand(item).run()
            return self.response(201, id=new_model.id, result=item)
        except DatasetInvalidError as ex:
            return self.response_422(
                message=ex.normalized_messages()
                if isinstance(ex, ValidationError)
                else str(ex)
            )
        except DatasetCreateFailedError as ex:
            logger.error(
                "Error creating model %s: %s",
                self.__class__.__name__,
                str(ex),
                exc_info=True,
            )
            return self.response_422(message=str(ex))

    @expose("/<pk>/refresh", methods=["PUT"])
    @protect()
    @safe
    @statsd_metrics
    @event_logger.log_this_with_context(
        action=lambda self, *args, **kwargs: f"{self.__class__.__name__}" f".refresh",
        log_to_statsd=False,
    )
    def refresh(self, pk: int) -> Response:
        """Refresh a Dataset
        ---
        put:
          description: >-
            Refreshes and updates columns of a dataset
          parameters:
          - in: path
            schema:
              type: integer
            name: pk
          responses:
            200:
              description: Dataset delete
              content:
                application/json:
                  schema:
                    type: object
                    properties:
                      message:
                        type: string
            401:
              $ref: '#/components/responses/401'
            403:
              $ref: '#/components/responses/403'
            404:
              $ref: '#/components/responses/404'
            422:
              $ref: '#/components/responses/422'
            500:
              $ref: '#/components/responses/500'
        """
        try:
            RefreshDatasetCommand(pk).run()
            return self.response(200, message="OK")
        except DatasetNotFoundError:
            return self.response_404()
        except DatasetForbiddenError:
            return self.response_403()
        except DatasetRefreshFailedError as ex:
            logger.error(
                "Error refreshing dataset %s: %s",
                self.__class__.__name__,
                str(ex),
                exc_info=True,
            )
            return self.response_422(message=str(ex))

    @expose("/<pk>/related_objects", methods=["GET"])
    @protect()
    @safe
    @statsd_metrics
    @event_logger.log_this_with_context(
        action=lambda self, *args, **kwargs: f"{self.__class__.__name__}"
        f".related_objects",
        log_to_statsd=False,
    )
    def related_objects(self, pk: int) -> Response:
        """Get charts and dashboards count associated to a dataset
        ---
        get:
          description:
            Get charts and dashboards count associated to a dataset
          parameters:
          - in: path
            name: pk
            schema:
              type: integer
          responses:
            200:
            200:
              description: Query result
              content:
                application/json:
                  schema:
                    $ref: "#/components/schemas/DatasetRelatedObjectsResponse"
            401:
              $ref: '#/components/responses/401'
            404:
              $ref: '#/components/responses/404'
            500:
              $ref: '#/components/responses/500'
        """
        dataset = DatasetDAO.find_by_id(pk)
        if not dataset:
            return self.response_404()
        data = DatasetDAO.get_related_objects(pk)
        charts = [
            {
                "id": chart.id,
                "slice_name": chart.slice_name,
                "viz_type": chart.viz_type,
            }
            for chart in data["charts"]
        ]
        dashboards = [
            {
                "id": dashboard.id,
                "json_metadata": dashboard.json_metadata,
                "slug": dashboard.slug,
                "title": dashboard.dashboard_title,
            }
            for dashboard in data["dashboards"]
        ]
        return self.response(
            200,
            charts={"count": len(charts), "result": charts},
            dashboards={"count": len(dashboards), "result": dashboards},
        )

    @expose("/", methods=["DELETE"])
    @protect()
    @safe
    @statsd_metrics
    @rison(get_delete_ids_schema)
    @event_logger.log_this_with_context(
        action=lambda self, *args, **kwargs: f"{self.__class__.__name__}.bulk_delete",
        log_to_statsd=False,
    )
    def bulk_delete(self, **kwargs: Any) -> Response:
        """Delete bulk Datasets
        ---
        delete:
          description: >-
            Deletes multiple Datasets in a bulk operation.
          parameters:
          - in: query
            name: q
            content:
              application/json:
                schema:
                  $ref: '#/components/schemas/get_delete_ids_schema'
          responses:
            200:
              description: Dataset bulk delete
              content:
                application/json:
                  schema:
                    type: object
                    properties:
                      message:
                        type: string
            400:
              $ref: '#/components/responses/400'
            401:
              $ref: '#/components/responses/401'
            403:
              $ref: '#/components/responses/403'
            404:
              $ref: '#/components/responses/404'
            422:
              $ref: '#/components/responses/422'
            500:
              $ref: '#/components/responses/500'
        """
        item_ids = kwargs["rison"]
        try:
            BulkDeleteDatasetCommand(item_ids).run()
            return self.response(
                200,
                message=ngettext(
                    "Deleted %(num)d dataset",
                    "Deleted %(num)d datasets",
                    num=len(item_ids),
                ),
            )
        except DatasetNotFoundError:
            return self.response_404()
        except DatasetForbiddenError:
            return self.response_403()
        except DatasetBulkDeleteFailedError as ex:
            return self.response_422(message=str(ex))

    @expose("/import/", methods=["POST"])
    @protect()
    @statsd_metrics
    @event_logger.log_this_with_context(
        action=lambda self, *args, **kwargs: f"{self.__class__.__name__}.import_",
        log_to_statsd=False,
    )
    @requires_form_data
    def import_(self) -> Response:
        """Import dataset(s) with associated databases
        ---
        post:
          requestBody:
            required: true
            content:
              multipart/form-data:
                schema:
                  type: object
                  properties:
                    formData:
                      description: upload file (ZIP or YAML)
                      type: string
                      format: binary
                    passwords:
                      description: >-
                        JSON map of passwords for each featured database in the
                        ZIP file. If the ZIP includes a database config in the path
                        `databases/MyDatabase.yaml`, the password should be provided
                        in the following format:
                        `{"databases/MyDatabase.yaml": "my_password"}`.
                      type: string
                    overwrite:
                      description: overwrite existing datasets?
                      type: boolean
                    sync_columns:
                      description: sync columns?
                      type: boolean
                    sync_metrics:
                      description: sync metrics?
                      type: boolean
          responses:
            200:
              description: Dataset import result
              content:
                application/json:
                  schema:
                    type: object
                    properties:
                      message:
                        type: string
            400:
              $ref: '#/components/responses/400'
            401:
              $ref: '#/components/responses/401'
            422:
              $ref: '#/components/responses/422'
            500:
              $ref: '#/components/responses/500'
        """
        upload = request.files.get("formData")
        if not upload:
            return self.response_400()
        if is_zipfile(upload):
            with ZipFile(upload) as bundle:
                contents = get_contents_from_bundle(bundle)
        else:
            upload.seek(0)
            contents = {upload.filename: upload.read()}

        if not contents:
            raise NoValidFilesFoundError()

        passwords = (
            json.loads(request.form["passwords"])
            if "passwords" in request.form
            else None
        )
        overwrite = request.form.get("overwrite") == "true"
        sync_columns = request.form.get("sync_columns") == "true"
        sync_metrics = request.form.get("sync_metrics") == "true"

        command = ImportDatasetsCommand(
            contents,
            passwords=passwords,
            overwrite=overwrite,
            sync_columns=sync_columns,
            sync_metrics=sync_metrics,
        )
        command.run()
        return self.response(200, message="OK")<|MERGE_RESOLUTION|>--- conflicted
+++ resolved
@@ -22,12 +22,9 @@
 from zipfile import is_zipfile, ZipFile
 
 import yaml
-<<<<<<< HEAD
+
 from flask import g, request, Response, send_file
 from flask_appbuilder import Model
-=======
-from flask import request, Response, send_file
->>>>>>> 39ae4c96
 from flask_appbuilder.api import expose, protect, rison, safe
 from flask_appbuilder.models.sqla.interface import SQLAInterface
 from flask_babel import ngettext
