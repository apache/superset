# Licensed to the Apache Software Foundation (ASF) under one
# or more contributor license agreements.  See the NOTICE file
# distributed with this work for additional information
# regarding copyright ownership.  The ASF licenses this file
# to you under the Apache License, Version 2.0 (the
# "License"); you may not use this file except in compliance
# with the License.  You may obtain a copy of the License at
#
#   http://www.apache.org/licenses/LICENSE-2.0
#
# Unless required by applicable law or agreed to in writing,
# software distributed under the License is distributed on an
# "AS IS" BASIS, WITHOUT WARRANTIES OR CONDITIONS OF ANY
# KIND, either express or implied.  See the License for the
# specific language governing permissions and limitations
# under the License.
import json
import logging
from datetime import datetime
from io import BytesIO
from typing import Any
from zipfile import is_zipfile, ZipFile

import simplejson
import yaml
from flask import make_response, request, Response, send_file
from flask_appbuilder.api import expose, protect, rison, safe
from flask_appbuilder.models.sqla.interface import SQLAInterface
from flask_babel import ngettext
from marshmallow import ValidationError

from superset import event_logger, is_feature_enabled
from superset.commands.importers.exceptions import NoValidFilesFoundError
from superset.commands.importers.v1.utils import get_contents_from_bundle
from superset.connectors.sqla.models import SqlaTable
from superset.constants import MODEL_API_RW_METHOD_PERMISSION_MAP, RouteMethod
from superset.databases.filters import DatabaseFilter
from superset.datasets.commands.bulk_delete import BulkDeleteDatasetCommand
from superset.datasets.commands.create import CreateDatasetCommand
from superset.datasets.commands.delete import DeleteDatasetCommand
from superset.datasets.commands.exceptions import (
    DatasetBulkDeleteFailedError,
    DatasetCreateFailedError,
    DatasetDeleteFailedError,
    DatasetForbiddenError,
    DatasetInvalidError,
    DatasetNotFoundError,
    DatasetRefreshFailedError,
    DatasetSamplesFailedError,
    DatasetUpdateFailedError,
)
from superset.datasets.commands.export import ExportDatasetsCommand
from superset.datasets.commands.importers.dispatcher import ImportDatasetsCommand
from superset.datasets.commands.refresh import RefreshDatasetCommand
from superset.datasets.commands.samples import SamplesDatasetCommand
from superset.datasets.commands.update import UpdateDatasetCommand
from superset.datasets.dao import DatasetDAO
from superset.datasets.filters import DatasetCertifiedFilter, DatasetIsNullOrEmptyFilter, DatasetTagFilter
from superset.datasets.schemas import (
    DatasetPostSchema,
    DatasetPutSchema,
    DatasetRelatedObjectsResponse,
    get_delete_ids_schema,
    get_export_ids_schema,
)
from superset.utils.core import json_int_dttm_ser, parse_boolean_string
from superset.views.base import DatasourceFilter, generate_download_headers
from superset.views.base_api import (
    BaseSupersetModelRestApi,
    RelatedFieldFilter,
    requires_form_data,
    requires_json,
    statsd_metrics,
)
from superset.views.filters import FilterRelatedOwners

logger = logging.getLogger(__name__)


class DatasetRestApi(BaseSupersetModelRestApi):
    datamodel = SQLAInterface(SqlaTable)
    base_filters = [["id", DatasourceFilter, lambda: []]]

    resource_name = "dataset"
    allow_browser_login = True
    class_permission_name = "Dataset"
    method_permission_name = MODEL_API_RW_METHOD_PERMISSION_MAP
    include_route_methods = RouteMethod.REST_MODEL_VIEW_CRUD_SET | {
        RouteMethod.EXPORT,
        RouteMethod.IMPORT,
        RouteMethod.RELATED,
        RouteMethod.DISTINCT,
        "bulk_delete",
        "refresh",
        "related_objects",
        "samples",
    }
    list_columns = [
        "id",
        "database.id",
        "database.database_name",
        "changed_by_name",
        "changed_by_url",
        "changed_by.first_name",
        "changed_by.username",
        "changed_on_utc",
        "changed_on_delta_humanized",
        "default_endpoint",
        "description",
        "datasource_type",
        "explore_url",
        "extra",
        "kind",
        "owners.id",
        "owners.username",
        "owners.first_name",
        "owners.last_name",
        "tags.id",
        "tags.name",
        "tags.type",
        "schema",
        "sql",
        "table_name",
    ]
    list_select_columns = list_columns + ["changed_on", "changed_by_fk"]
    order_columns = [
        "table_name",
        "schema",
        "changed_by.first_name",
        "changed_on_delta_humanized",
        "database.database_name",
    ]
    show_select_columns = [
        "id",
        "database.database_name",
        "database.id",
        "table_name",
        "sql",
        "filter_select_enabled",
        "fetch_values_predicate",
        "schema",
        "description",
        "main_dttm_col",
        "offset",
        "default_endpoint",
        "cache_timeout",
        "is_sqllab_view",
        "template_params",
        "owners.id",
        "owners.username",
        "owners.first_name",
        "owners.last_name",
        "columns.advanced_data_type",
        "columns.changed_on",
        "columns.column_name",
        "columns.created_on",
        "columns.description",
        "columns.expression",
        "columns.filterable",
        "columns.groupby",
        "columns.id",
        "columns.is_active",
        "columns.extra",
        "columns.is_dttm",
        "columns.python_date_format",
        "columns.type",
        "columns.uuid",
        "columns.verbose_name",
        "metrics",  # TODO(john-bodley): Deprecate in 3.0.
        "metrics.changed_on",
        "metrics.created_on",
        "metrics.d3format",
        "metrics.description",
        "metrics.expression",
        "metrics.extra",
        "metrics.id",
        "metrics.metric_name",
        "metrics.metric_type",
        "metrics.verbose_name",
        "metrics.warning_text",
        "datasource_type",
        "url",
        "extra",
        "kind",
    ]
    show_columns = show_select_columns + [
        "columns.type_generic",
        "database.backend",
        "columns.advanced_data_type",
        "is_managed_externally",
    ]
    add_model_schema = DatasetPostSchema()
    edit_model_schema = DatasetPutSchema()
    add_columns = ["database", "schema", "table_name", "owners"]
    edit_columns = [
        "table_name",
        "sql",
        "filter_select_enabled",
        "fetch_values_predicate",
        "schema",
        "description",
        "main_dttm_col",
        "offset",
        "default_endpoint",
        "cache_timeout",
        "is_sqllab_view",
        "template_params",
        "owners",
        "columns",
        "metrics",
        "extra",
    ]
    openapi_spec_tag = "Datasets"
    related_field_filters = {
        "owners": RelatedFieldFilter("first_name", FilterRelatedOwners),
        "database": "database_name",
    }
    search_filters = {
        "sql": [DatasetIsNullOrEmptyFilter],
        "id": [DatasetCertifiedFilter],
        "tags": [DatasetTagFilter],
    }
<<<<<<< HEAD
    search_columns = ["id", "database", "owners", "sql", "table_name", "tags"]
=======
    search_columns = ["id", "database", "owners", "schema", "sql", "table_name"]
>>>>>>> 922b4b8d
    filter_rel_fields = {"database": [["id", DatabaseFilter, lambda: []]]}
    allowed_rel_fields = {"database", "owners"}
    allowed_distinct_fields = {"schema"}

    apispec_parameter_schemas = {
        "get_export_ids_schema": get_export_ids_schema,
    }
    openapi_spec_component_schemas = (DatasetRelatedObjectsResponse,)

    @expose("/", methods=["POST"])
    @protect()
    @safe
    @statsd_metrics
    @event_logger.log_this_with_context(
        action=lambda self, *args, **kwargs: f"{self.__class__.__name__}.post",
        log_to_statsd=False,
    )
    @requires_json
    def post(self) -> Response:
        """Creates a new Dataset
        ---
        post:
          description: >-
            Create a new Dataset
          requestBody:
            description: Dataset schema
            required: true
            content:
              application/json:
                schema:
                  $ref: '#/components/schemas/{{self.__class__.__name__}}.post'
          responses:
            201:
              description: Dataset added
              content:
                application/json:
                  schema:
                    type: object
                    properties:
                      id:
                        type: number
                      result:
                        $ref: '#/components/schemas/{{self.__class__.__name__}}.post'
            400:
              $ref: '#/components/responses/400'
            401:
              $ref: '#/components/responses/401'
            422:
              $ref: '#/components/responses/422'
            500:
              $ref: '#/components/responses/500'
        """
        try:
            item = self.add_model_schema.load(request.json)
        # This validates custom Schema with custom validations
        except ValidationError as error:
            return self.response_400(message=error.messages)

        try:
            new_model = CreateDatasetCommand(item).run()
            return self.response(201, id=new_model.id, result=item)
        except DatasetInvalidError as ex:
            return self.response_422(message=ex.normalized_messages())
        except DatasetCreateFailedError as ex:
            logger.error(
                "Error creating model %s: %s",
                self.__class__.__name__,
                str(ex),
                exc_info=True,
            )
            return self.response_422(message=str(ex))

    @expose("/<pk>", methods=["PUT"])
    @protect()
    @safe
    @statsd_metrics
    @event_logger.log_this_with_context(
        action=lambda self, *args, **kwargs: f"{self.__class__.__name__}.put",
        log_to_statsd=False,
    )
    @requires_json
    def put(self, pk: int) -> Response:
        """Changes a Dataset
        ---
        put:
          description: >-
            Changes a Dataset
          parameters:
          - in: path
            schema:
              type: integer
            name: pk
          - in: query
            schema:
              type: boolean
            name: override_columns
          requestBody:
            description: Dataset schema
            required: true
            content:
              application/json:
                schema:
                  $ref: '#/components/schemas/{{self.__class__.__name__}}.put'
          responses:
            200:
              description: Dataset changed
              content:
                application/json:
                  schema:
                    type: object
                    properties:
                      id:
                        type: number
                      result:
                        $ref: '#/components/schemas/{{self.__class__.__name__}}.put'
            400:
              $ref: '#/components/responses/400'
            401:
              $ref: '#/components/responses/401'
            403:
              $ref: '#/components/responses/403'
            404:
              $ref: '#/components/responses/404'
            422:
              $ref: '#/components/responses/422'
            500:
              $ref: '#/components/responses/500'
        """
        override_columns = (
            parse_boolean_string(request.args["override_columns"])
            if "override_columns" in request.args
            else False
        )
        try:
            item = self.edit_model_schema.load(request.json)
        # This validates custom Schema with custom validations
        except ValidationError as error:
            return self.response_400(message=error.messages)
        try:
            changed_model = UpdateDatasetCommand(pk, item, override_columns).run()
            if override_columns:
                RefreshDatasetCommand(pk).run()
            response = self.response(200, id=changed_model.id, result=item)
        except DatasetNotFoundError:
            response = self.response_404()
        except DatasetForbiddenError:
            response = self.response_403()
        except DatasetInvalidError as ex:
            response = self.response_422(message=ex.normalized_messages())
        except DatasetUpdateFailedError as ex:
            logger.error(
                "Error updating model %s: %s",
                self.__class__.__name__,
                str(ex),
                exc_info=True,
            )
            response = self.response_422(message=str(ex))
        return response

    @expose("/<pk>", methods=["DELETE"])
    @protect()
    @safe
    @statsd_metrics
    @event_logger.log_this_with_context(
        action=lambda self, *args, **kwargs: f"{self.__class__.__name__}.delete",
        log_to_statsd=False,
    )
    def delete(self, pk: int) -> Response:
        """Deletes a Dataset
        ---
        delete:
          description: >-
            Deletes a Dataset
          parameters:
          - in: path
            schema:
              type: integer
            name: pk
          responses:
            200:
              description: Dataset delete
              content:
                application/json:
                  schema:
                    type: object
                    properties:
                      message:
                        type: string
            401:
              $ref: '#/components/responses/401'
            403:
              $ref: '#/components/responses/403'
            404:
              $ref: '#/components/responses/404'
            422:
              $ref: '#/components/responses/422'
            500:
              $ref: '#/components/responses/500'
        """
        try:
            DeleteDatasetCommand(pk).run()
            return self.response(200, message="OK")
        except DatasetNotFoundError:
            return self.response_404()
        except DatasetForbiddenError:
            return self.response_403()
        except DatasetDeleteFailedError as ex:
            logger.error(
                "Error deleting model %s: %s",
                self.__class__.__name__,
                str(ex),
                exc_info=True,
            )
            return self.response_422(message=str(ex))

    @expose("/export/", methods=["GET"])
    @protect()
    @safe
    @statsd_metrics
    @rison(get_export_ids_schema)
    @event_logger.log_this_with_context(
        action=lambda self, *args, **kwargs: f"{self.__class__.__name__}.export",
        log_to_statsd=False,
    )  # pylint: disable=too-many-locals
    def export(self, **kwargs: Any) -> Response:
        """Export datasets
        ---
        get:
          description: >-
            Exports multiple datasets and downloads them as YAML files
          parameters:
          - in: query
            name: q
            content:
              application/json:
                schema:
                  $ref: '#/components/schemas/get_export_ids_schema'
          responses:
            200:
              description: Dataset export
              content:
                text/plain:
                  schema:
                    type: string
            400:
              $ref: '#/components/responses/400'
            401:
              $ref: '#/components/responses/401'
            404:
              $ref: '#/components/responses/404'
            500:
              $ref: '#/components/responses/500'
        """
        requested_ids = kwargs["rison"]

        if is_feature_enabled("VERSIONED_EXPORT"):
            token = request.args.get("token")
            timestamp = datetime.now().strftime("%Y%m%dT%H%M%S")
            root = f"dataset_export_{timestamp}"
            filename = f"{root}.zip"

            buf = BytesIO()
            with ZipFile(buf, "w") as bundle:
                try:
                    for file_name, file_content in ExportDatasetsCommand(
                        requested_ids
                    ).run():
                        with bundle.open(f"{root}/{file_name}", "w") as fp:
                            fp.write(file_content.encode())
                except DatasetNotFoundError:
                    return self.response_404()
            buf.seek(0)

            response = send_file(
                buf,
                mimetype="application/zip",
                as_attachment=True,
                attachment_filename=filename,
            )
            if token:
                response.set_cookie(token, "done", max_age=600)
            return response

        query = self.datamodel.session.query(SqlaTable).filter(
            SqlaTable.id.in_(requested_ids)
        )
        query = self._base_filters.apply_all(query)
        items = query.all()
        ids = [item.id for item in items]
        if len(ids) != len(requested_ids):
            return self.response_404()

        data = [t.export_to_dict() for t in items]
        return Response(
            yaml.safe_dump(data),
            headers=generate_download_headers("yaml"),
            mimetype="application/text",
        )

    @expose("/<pk>/refresh", methods=["PUT"])
    @protect()
    @safe
    @statsd_metrics
    @event_logger.log_this_with_context(
        action=lambda self, *args, **kwargs: f"{self.__class__.__name__}" f".refresh",
        log_to_statsd=False,
    )
    def refresh(self, pk: int) -> Response:
        """Refresh a Dataset
        ---
        put:
          description: >-
            Refreshes and updates columns of a dataset
          parameters:
          - in: path
            schema:
              type: integer
            name: pk
          responses:
            200:
              description: Dataset delete
              content:
                application/json:
                  schema:
                    type: object
                    properties:
                      message:
                        type: string
            401:
              $ref: '#/components/responses/401'
            403:
              $ref: '#/components/responses/403'
            404:
              $ref: '#/components/responses/404'
            422:
              $ref: '#/components/responses/422'
            500:
              $ref: '#/components/responses/500'
        """
        try:
            RefreshDatasetCommand(pk).run()
            return self.response(200, message="OK")
        except DatasetNotFoundError:
            return self.response_404()
        except DatasetForbiddenError:
            return self.response_403()
        except DatasetRefreshFailedError as ex:
            logger.error(
                "Error refreshing dataset %s: %s",
                self.__class__.__name__,
                str(ex),
                exc_info=True,
            )
            return self.response_422(message=str(ex))

    @expose("/<pk>/related_objects", methods=["GET"])
    @protect()
    @safe
    @statsd_metrics
    @event_logger.log_this_with_context(
        action=lambda self, *args, **kwargs: f"{self.__class__.__name__}"
        f".related_objects",
        log_to_statsd=False,
    )
    def related_objects(self, pk: int) -> Response:
        """Get charts and dashboards count associated to a dataset
        ---
        get:
          description:
            Get charts and dashboards count associated to a dataset
          parameters:
          - in: path
            name: pk
            schema:
              type: integer
          responses:
            200:
            200:
              description: Query result
              content:
                application/json:
                  schema:
                    $ref: "#/components/schemas/DatasetRelatedObjectsResponse"
            401:
              $ref: '#/components/responses/401'
            404:
              $ref: '#/components/responses/404'
            500:
              $ref: '#/components/responses/500'
        """
        dataset = DatasetDAO.find_by_id(pk)
        if not dataset:
            return self.response_404()
        data = DatasetDAO.get_related_objects(pk)
        charts = [
            {
                "id": chart.id,
                "slice_name": chart.slice_name,
                "viz_type": chart.viz_type,
            }
            for chart in data["charts"]
        ]
        dashboards = [
            {
                "id": dashboard.id,
                "json_metadata": dashboard.json_metadata,
                "slug": dashboard.slug,
                "title": dashboard.dashboard_title,
            }
            for dashboard in data["dashboards"]
        ]
        return self.response(
            200,
            charts={"count": len(charts), "result": charts},
            dashboards={"count": len(dashboards), "result": dashboards},
        )

    @expose("/", methods=["DELETE"])
    @protect()
    @safe
    @statsd_metrics
    @rison(get_delete_ids_schema)
    @event_logger.log_this_with_context(
        action=lambda self, *args, **kwargs: f"{self.__class__.__name__}.bulk_delete",
        log_to_statsd=False,
    )
    def bulk_delete(self, **kwargs: Any) -> Response:
        """Delete bulk Datasets
        ---
        delete:
          description: >-
            Deletes multiple Datasets in a bulk operation.
          parameters:
          - in: query
            name: q
            content:
              application/json:
                schema:
                  $ref: '#/components/schemas/get_delete_ids_schema'
          responses:
            200:
              description: Dataset bulk delete
              content:
                application/json:
                  schema:
                    type: object
                    properties:
                      message:
                        type: string
            400:
              $ref: '#/components/responses/400'
            401:
              $ref: '#/components/responses/401'
            403:
              $ref: '#/components/responses/403'
            404:
              $ref: '#/components/responses/404'
            422:
              $ref: '#/components/responses/422'
            500:
              $ref: '#/components/responses/500'
        """
        item_ids = kwargs["rison"]
        try:
            BulkDeleteDatasetCommand(item_ids).run()
            return self.response(
                200,
                message=ngettext(
                    "Deleted %(num)d dataset",
                    "Deleted %(num)d datasets",
                    num=len(item_ids),
                ),
            )
        except DatasetNotFoundError:
            return self.response_404()
        except DatasetForbiddenError:
            return self.response_403()
        except DatasetBulkDeleteFailedError as ex:
            return self.response_422(message=str(ex))

    @expose("/import/", methods=["POST"])
    @protect()
    @statsd_metrics
    @event_logger.log_this_with_context(
        action=lambda self, *args, **kwargs: f"{self.__class__.__name__}.import_",
        log_to_statsd=False,
    )
    @requires_form_data
    def import_(self) -> Response:
        """Import dataset(s) with associated databases
        ---
        post:
          requestBody:
            required: true
            content:
              multipart/form-data:
                schema:
                  type: object
                  properties:
                    formData:
                      description: upload file (ZIP or YAML)
                      type: string
                      format: binary
                    passwords:
                      description: >-
                        JSON map of passwords for each featured database in the
                        ZIP file. If the ZIP includes a database config in the path
                        `databases/MyDatabase.yaml`, the password should be provided
                        in the following format:
                        `{"databases/MyDatabase.yaml": "my_password"}`.
                      type: string
                    overwrite:
                      description: overwrite existing datasets?
                      type: boolean
          responses:
            200:
              description: Dataset import result
              content:
                application/json:
                  schema:
                    type: object
                    properties:
                      message:
                        type: string
            400:
              $ref: '#/components/responses/400'
            401:
              $ref: '#/components/responses/401'
            422:
              $ref: '#/components/responses/422'
            500:
              $ref: '#/components/responses/500'
        """
        upload = request.files.get("formData")
        if not upload:
            return self.response_400()
        if is_zipfile(upload):
            with ZipFile(upload) as bundle:
                contents = get_contents_from_bundle(bundle)
        else:
            upload.seek(0)
            contents = {upload.filename: upload.read()}

        if not contents:
            raise NoValidFilesFoundError()

        passwords = (
            json.loads(request.form["passwords"])
            if "passwords" in request.form
            else None
        )
        overwrite = request.form.get("overwrite") == "true"

        command = ImportDatasetsCommand(
            contents, passwords=passwords, overwrite=overwrite
        )
        command.run()
        return self.response(200, message="OK")

    @expose("/<pk>/samples")
    @protect()
    @safe
    @statsd_metrics
    @event_logger.log_this_with_context(
        action=lambda self, *args, **kwargs: f"{self.__class__.__name__}.samples",
        log_to_statsd=False,
    )
    def samples(self, pk: int) -> Response:
        """get samples from a Dataset
        ---
        get:
          description: >-
            get samples from a Dataset
          parameters:
          - in: path
            schema:
              type: integer
            name: pk
          - in: query
            schema:
              type: boolean
            name: force
          responses:
            200:
              description: Dataset samples
              content:
                application/json:
                  schema:
                    type: object
                    properties:
                      result:
                        $ref: '#/components/schemas/ChartDataResponseResult'
            401:
              $ref: '#/components/responses/401'
            403:
              $ref: '#/components/responses/403'
            404:
              $ref: '#/components/responses/404'
            422:
              $ref: '#/components/responses/422'
            500:
              $ref: '#/components/responses/500'
        """
        try:
            force = parse_boolean_string(request.args.get("force"))
            rv = SamplesDatasetCommand(pk, force).run()
            response_data = simplejson.dumps(
                {"result": rv},
                default=json_int_dttm_ser,
                ignore_nan=True,
            )
            resp = make_response(response_data, 200)
            resp.headers["Content-Type"] = "application/json; charset=utf-8"
            return resp
        except DatasetNotFoundError:
            return self.response_404()
        except DatasetForbiddenError:
            return self.response_403()
        except DatasetSamplesFailedError as ex:
            return self.response_400(message=str(ex))<|MERGE_RESOLUTION|>--- conflicted
+++ resolved
@@ -220,11 +220,7 @@
         "id": [DatasetCertifiedFilter],
         "tags": [DatasetTagFilter],
     }
-<<<<<<< HEAD
-    search_columns = ["id", "database", "owners", "sql", "table_name", "tags"]
-=======
-    search_columns = ["id", "database", "owners", "schema", "sql", "table_name"]
->>>>>>> 922b4b8d
+    search_columns = ["id", "database", "owners", "schema", "sql", "table_name", "tags"]
     filter_rel_fields = {"database": [["id", DatabaseFilter, lambda: []]]}
     allowed_rel_fields = {"database", "owners"}
     allowed_distinct_fields = {"schema"}
