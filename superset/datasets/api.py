--- conflicted
+++ resolved
@@ -22,12 +22,8 @@
 from zipfile import is_zipfile, ZipFile
 
 import yaml
-<<<<<<< HEAD
-from flask import request, Response, send_file
+from flask import g, request, Response, send_file
 from flask_appbuilder import Model
-=======
-from flask import g, request, Response, send_file
->>>>>>> d5db27a8
 from flask_appbuilder.api import expose, protect, rison, safe
 from flask_appbuilder.models.sqla.interface import SQLAInterface
 from flask_babel import ngettext
@@ -240,12 +236,7 @@
         "id": [DatasetCertifiedFilter],
     }
     search_columns = ["id", "database", "owners", "schema", "sql", "table_name"]
-<<<<<<< HEAD
-    filter_rel_fields = {"database": [["id", DatabaseFilter, lambda: []]]}
     allowed_rel_fields = {"database", "owners", "columns"}
-=======
-    allowed_rel_fields = {"database", "owners"}
->>>>>>> d5db27a8
     allowed_distinct_fields = {"schema"}
 
     apispec_parameter_schemas = {
