# Licensed to the Apache Software Foundation (ASF) under one
# or more contributor license agreements.  See the NOTICE file
# distributed with this work for additional information
# regarding copyright ownership.  The ASF licenses this file
# to you under the Apache License, Version 2.0 (the
# "License"); you may not use this file except in compliance
# with the License.  You may obtain a copy of the License at
#
#   http://www.apache.org/licenses/LICENSE-2.0
#
# Unless required by applicable law or agreed to in writing,
# software distributed under the License is distributed on an
# "AS IS" BASIS, WITHOUT WARRANTIES OR CONDITIONS OF ANY
# KIND, either express or implied.  See the License for the
# specific language governing permissions and limitations
# under the License.
import logging
from typing import Optional

from flask_appbuilder.security.sqla.models import User
from sqlalchemy.exc import SQLAlchemyError

from superset.commands.base import BaseCommand
from superset.connectors.sqla.models import SqlaTable
from superset.dao.exceptions import DAODeleteFailedError
from superset.datasets.commands.exceptions import (
    DatasetDeleteFailedError,
    DatasetForbiddenError,
    DatasetNotFoundError,
)
from superset.datasets.dao import DatasetDAO
from superset.exceptions import SupersetSecurityException
from superset.extensions import db, security_manager
from superset.views.base import check_ownership

logger = logging.getLogger(__name__)


class DeleteDatasetCommand(BaseCommand):
    def __init__(self, user: User, model_id: int):
        self._actor = user
        self._model_id = model_id
        self._model: Optional[SqlaTable] = None

    def run(self):
        self.validate()
        try:
<<<<<<< HEAD
            dataset = DatasetDAO.delete(self._model, commit=False)
            security_manager.del_permission_view_menu(
                "datasource_access", dataset.get_perm()
            )
            db.session.commit()
        except (SQLAlchemyError, DeleteFailedError) as e:
            logger.exception(e)
            db.session.rollback()
=======
            dataset = DatasetDAO.delete(self._model)
        except DAODeleteFailedError as e:
            logger.exception(e.exception)
>>>>>>> c34df6b7
            raise DatasetDeleteFailedError()
        return dataset

    def validate(self) -> None:
        # Validate/populate model exists
        self._model = DatasetDAO.find_by_id(self._model_id)
        if not self._model:
            raise DatasetNotFoundError()
        # Check ownership
        try:
            check_ownership(self._model)
        except SupersetSecurityException:
            raise DatasetForbiddenError()<|MERGE_RESOLUTION|>--- conflicted
+++ resolved
@@ -45,20 +45,14 @@
     def run(self):
         self.validate()
         try:
-<<<<<<< HEAD
             dataset = DatasetDAO.delete(self._model, commit=False)
             security_manager.del_permission_view_menu(
                 "datasource_access", dataset.get_perm()
             )
             db.session.commit()
-        except (SQLAlchemyError, DeleteFailedError) as e:
+        except (SQLAlchemyError, DAODeleteFailedError) as e:
             logger.exception(e)
             db.session.rollback()
-=======
-            dataset = DatasetDAO.delete(self._model)
-        except DAODeleteFailedError as e:
-            logger.exception(e.exception)
->>>>>>> c34df6b7
             raise DatasetDeleteFailedError()
         return dataset
 
