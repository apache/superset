# Licensed to the Apache Software Foundation (ASF) under one
# or more contributor license agreements.  See the NOTICE file
# distributed with this work for additional information
# regarding copyright ownership.  The ASF licenses this file
# to you under the Apache License, Version 2.0 (the
# "License"); you may not use this file except in compliance
# with the License.  You may obtain a copy of the License at
#
#   http://www.apache.org/licenses/LICENSE-2.0
#
# Unless required by applicable law or agreed to in writing,
# software distributed under the License is distributed on an
# "AS IS" BASIS, WITHOUT WARRANTIES OR CONDITIONS OF ANY
# KIND, either express or implied.  See the License for the
# specific language governing permissions and limitations
# under the License.
import logging
import os
import re
import time
from datetime import datetime
from typing import Any, Dict, List, Optional, Tuple
from urllib import parse

from sqlalchemy import Column
from sqlalchemy.engine.base import Engine
from sqlalchemy.engine.reflection import Inspector
from sqlalchemy.engine.url import make_url
from sqlalchemy.sql.expression import ColumnClause, Select
from werkzeug.utils import secure_filename

from superset import app, conf
from superset.db_engine_specs.base import BaseEngineSpec
from superset.db_engine_specs.presto import PrestoEngineSpec
from superset.utils import core as utils

QueryStatus = utils.QueryStatus
config = app.config

tracking_url_trans = conf.get("TRACKING_URL_TRANSFORMER")
hive_poll_interval = conf.get("HIVE_POLL_INTERVAL")


class HiveEngineSpec(PrestoEngineSpec):
    """Reuses PrestoEngineSpec functionality."""

    engine = "hive"
    max_column_name_length = 767

    # Scoping regex at class level to avoid recompiling
    # 17/02/07 19:36:38 INFO ql.Driver: Total jobs = 5
    jobs_stats_r = re.compile(r".*INFO.*Total jobs = (?P<max_jobs>[0-9]+)")
    # 17/02/07 19:37:08 INFO ql.Driver: Launching Job 2 out of 5
    launching_job_r = re.compile(
        ".*INFO.*Launching Job (?P<job_number>[0-9]+) out of " "(?P<max_jobs>[0-9]+)"
    )
    # 17/02/07 19:36:58 INFO exec.Task: 2017-02-07 19:36:58,152 Stage-18
    # map = 0%,  reduce = 0%
    stage_progress_r = re.compile(
        r".*INFO.*Stage-(?P<stage_number>[0-9]+).*"
        r"map = (?P<map_progress>[0-9]+)%.*"
        r"reduce = (?P<reduce_progress>[0-9]+)%.*"
    )

    @classmethod
    def patch(cls):
        from pyhive import hive  # pylint: disable=no-name-in-module
        from superset.db_engines import hive as patched_hive
        from TCLIService import (
            constants as patched_constants,
            ttypes as patched_ttypes,
            TCLIService as patched_TCLIService,
        )

        hive.TCLIService = patched_TCLIService
        hive.constants = patched_constants
        hive.ttypes = patched_ttypes
        hive.Cursor.fetch_logs = patched_hive.fetch_logs

    @classmethod
    def get_all_datasource_names(
        cls, database, datasource_type: str
    ) -> List[utils.DatasourceName]:
        return BaseEngineSpec.get_all_datasource_names(database, datasource_type)

    @classmethod
    def fetch_data(cls, cursor, limit: int) -> List[Tuple]:
        import pyhive
        from TCLIService import ttypes

        state = cursor.poll()
        if state.operationState == ttypes.TOperationState.ERROR_STATE:
            raise Exception("Query error", state.errorMessage)
        try:
            return super(HiveEngineSpec, cls).fetch_data(cursor, limit)
        except pyhive.exc.ProgrammingError:
            return []

    @classmethod
<<<<<<< HEAD
    def create_and_fill_table_from_csv(
        cls, form_data: dict, table, csv_filename: str, database
    ):  # pylint: disable=too-many-locals
=======
    def create_table_from_csv(  # pylint: disable=too-many-locals
        cls, form, database
    ) -> None:
>>>>>>> 408196f3
        """Uploads a csv file and creates a superset datasource in Hive."""

        def convert_to_hive_type(col_type):
            """maps tableschema's types to hive types"""
            tableschema_to_hive_types = {
                "boolean": "BOOLEAN",
                "integer": "INT",
                "number": "DOUBLE",
                "string": "STRING",
            }
            return tableschema_to_hive_types.get(col_type, "STRING")

        bucket_path = config["CSV_TO_HIVE_UPLOAD_S3_BUCKET"]

        if not bucket_path:
            logging.info("No upload bucket specified")
            raise Exception(
                "No upload bucket specified. You can specify one in the config file."
            )

        table_name = form_data.get("tableName", "")
        schema_name = form_data.get("schema", "")

        if config["UPLOADED_CSV_HIVE_NAMESPACE"]:
            if "." in table_name or schema_name:
                raise Exception(
                    "You can't specify a namespace. "
                    "All tables will be uploaded to the `{}` namespace".format(
                        config["HIVE_NAMESPACE"]
                    )
                )
            full_table_name = "{}.{}".format(
                config["UPLOADED_CSV_HIVE_NAMESPACE"], table_name
            )
        else:
            if "." in table_name and schema_name:
                raise Exception(
                    "You can't specify a namespace both in the name of the table "
                    "and in the schema field. Please remove one"
                )

            full_table_name = (
                "{}.{}".format(schema_name, table_name) if schema_name else table_name
            )

        filename = csv_filename

        upload_prefix = config["CSV_TO_HIVE_UPLOAD_DIRECTORY"]
        upload_path = config["UPLOAD_FOLDER"] + secure_filename(filename)

        # Optional dependency
        from tableschema import Table  # pylint: disable=import-error

        hive_table_schema = Table(upload_path).infer()
        column_name_and_type = []
        for column_info in hive_table_schema["fields"]:
            column_name_and_type.append(
                "`{}` {}".format(
                    column_info["name"], convert_to_hive_type(column_info["type"])
                )
            )
        schema_definition = ", ".join(column_name_and_type)

        # Optional dependency
        import boto3  # pylint: disable=import-error

        s3 = boto3.client("s3")
        location = os.path.join("s3a://", bucket_path, upload_prefix, table_name)
        s3.upload_file(
            upload_path, bucket_path, os.path.join(upload_prefix, table_name, filename)
        )
        sql = f"""CREATE TABLE {full_table_name} ( {schema_definition} )
            ROW FORMAT DELIMITED FIELDS TERMINATED BY ',' STORED AS
            TEXTFILE LOCATION '{location}'
            tblproperties ('skip.header.line.count'='1')"""
<<<<<<< HEAD
        logging.info(database)
        engine = create_engine(database.sqlalchemy_uri_decrypted, echo=False)
=======
        engine = cls.get_engine(database)
>>>>>>> 408196f3
        engine.execute(sql)

    @classmethod
    def convert_dttm(cls, target_type: str, dttm: datetime) -> Optional[str]:
        tt = target_type.upper()
        if tt == "DATE":
            return f"CAST('{dttm.date().isoformat()}' AS DATE)"
        elif tt == "TIMESTAMP":
            return f"""CAST('{dttm.isoformat(sep=" ", timespec="microseconds")}' AS TIMESTAMP)"""  # pylint: disable=line-too-long
        return None

    @classmethod
    def adjust_database_uri(cls, uri, selected_schema=None):
        if selected_schema:
            uri.database = parse.quote(selected_schema, safe="")
        return uri

    @classmethod
    def _extract_error_message(cls, e):
        msg = str(e)
        match = re.search(r'errorMessage="(.*?)(?<!\\)"', msg)
        if match:
            msg = match.group(1)
        return msg

    @classmethod
    def progress(cls, log_lines):
        total_jobs = 1  # assuming there's at least 1 job
        current_job = 1
        stages = {}
        for line in log_lines:
            match = cls.jobs_stats_r.match(line)
            if match:
                total_jobs = int(match.groupdict()["max_jobs"]) or 1
            match = cls.launching_job_r.match(line)
            if match:
                current_job = int(match.groupdict()["job_number"])
                total_jobs = int(match.groupdict()["max_jobs"]) or 1
                stages = {}
            match = cls.stage_progress_r.match(line)
            if match:
                stage_number = int(match.groupdict()["stage_number"])
                map_progress = int(match.groupdict()["map_progress"])
                reduce_progress = int(match.groupdict()["reduce_progress"])
                stages[stage_number] = (map_progress + reduce_progress) / 2
        logging.info(
            "Progress detail: {}, "  # pylint: disable=logging-format-interpolation
            "current job {}, "
            "total jobs: {}".format(stages, current_job, total_jobs)
        )

        stage_progress = sum(stages.values()) / len(stages.values()) if stages else 0

        progress = 100 * (current_job - 1) / total_jobs + stage_progress / total_jobs
        return int(progress)

    @classmethod
    def get_tracking_url(cls, log_lines):
        lkp = "Tracking URL = "
        for line in log_lines:
            if lkp in line:
                return line.split(lkp)[1]
            return None

    @classmethod
    def handle_cursor(cls, cursor, query, session):  # pylint: disable=too-many-locals
        """Updates progress information"""
        from pyhive import hive  # pylint: disable=no-name-in-module

        unfinished_states = (
            hive.ttypes.TOperationState.INITIALIZED_STATE,
            hive.ttypes.TOperationState.RUNNING_STATE,
        )
        polled = cursor.poll()
        last_log_line = 0
        tracking_url = None
        job_id = None
        query_id = query.id
        while polled.operationState in unfinished_states:
            query = session.query(type(query)).filter_by(id=query_id).one()
            if query.status == QueryStatus.STOPPED:
                cursor.cancel()
                break

            log = cursor.fetch_logs() or ""
            if log:
                log_lines = log.splitlines()
                progress = cls.progress(log_lines)
                logging.info(f"Query {query_id}: Progress total: {progress}")
                needs_commit = False
                if progress > query.progress:
                    query.progress = progress
                    needs_commit = True
                if not tracking_url:
                    tracking_url = cls.get_tracking_url(log_lines)
                    if tracking_url:
                        job_id = tracking_url.split("/")[-2]
                        logging.info(
                            f"Query {query_id}: Found the tracking url: {tracking_url}"
                        )
                        tracking_url = tracking_url_trans(tracking_url)
                        logging.info(
                            f"Query {query_id}: Transformation applied: {tracking_url}"
                        )
                        query.tracking_url = tracking_url
                        logging.info(f"Query {query_id}: Job id: {job_id}")
                        needs_commit = True
                if job_id and len(log_lines) > last_log_line:
                    # Wait for job id before logging things out
                    # this allows for prefixing all log lines and becoming
                    # searchable in something like Kibana
                    for l in log_lines[last_log_line:]:
                        logging.info(f"Query {query_id}: [{job_id}] {l}")
                    last_log_line = len(log_lines)
                if needs_commit:
                    session.commit()
            time.sleep(hive_poll_interval)
            polled = cursor.poll()

    @classmethod
    def get_columns(
        cls, inspector: Inspector, table_name: str, schema: Optional[str]
    ) -> List[Dict[str, Any]]:
        return inspector.get_columns(table_name, schema)

    @classmethod
    def where_latest_partition(  # pylint: disable=too-many-arguments
        cls,
        table_name: str,
        schema: Optional[str],
        database,
        query: Select,
        columns: Optional[List] = None,
    ) -> Optional[Select]:
        try:
            col_names, values = cls.latest_partition(
                table_name, schema, database, show_first=True
            )
        except Exception:  # pylint: disable=broad-except
            # table is not partitioned
            return None
        if values is not None and columns is not None:
            for col_name, value in zip(col_names, values):
                for clm in columns:
                    if clm.get("name") == col_name:
                        query = query.where(Column(col_name) == value)

            return query
        return None

    @classmethod
    def _get_fields(cls, cols: List[dict]) -> List[ColumnClause]:
        return BaseEngineSpec._get_fields(cols)  # pylint: disable=protected-access

    @classmethod
    def latest_sub_partition(cls, table_name, schema, database, **kwargs):
        # TODO(bogdan): implement`
        pass

    @classmethod
    def _latest_partition_from_df(cls, df) -> Optional[List[str]]:
        """Hive partitions look like ds={partition name}"""
        if not df.empty:
            return [df.ix[:, 0].max().split("=")[1]]
        return None

    @classmethod
    def _partition_query(  # pylint: disable=too-many-arguments
        cls, table_name, database, limit=0, order_by=None, filters=None
    ):
        return f"SHOW PARTITIONS {table_name}"

    @classmethod
    def select_star(  # pylint: disable=too-many-arguments
        cls,
        database,
        table_name: str,
        engine: Engine,
        sql: Optional[str] = None,
        schema: str = None,
        limit: int = 100,
        show_cols: bool = False,
        indent: bool = True,
        latest_partition: bool = True,
        cols: Optional[List[Dict[str, Any]]] = None,
    ) -> str:
        return super(  # pylint: disable=bad-super-call
            PrestoEngineSpec, cls
        ).select_star(
            database,
            table_name,
            engine,
            sql,
            schema,
            limit,
            show_cols,
            indent,
            latest_partition,
            cols,
        )

    @classmethod
    def modify_url_for_impersonation(
        cls, url, impersonate_user: bool, username: Optional[str]
    ):
        """
        Modify the SQL Alchemy URL object with the user to impersonate if applicable.
        :param url: SQLAlchemy URL object
        :param impersonate_user: Flag indicating if impersonation is enabled
        :param username: Effective username
        """
        # Do nothing in the URL object since instead this should modify
        # the configuraiton dictionary. See get_configuration_for_impersonation
        pass

    @classmethod
    def get_configuration_for_impersonation(
        cls, uri: str, impersonate_user: bool, username: Optional[str]
    ) -> Dict[str, str]:
        """
        Return a configuration dictionary that can be merged with other configs
        that can set the correct properties for impersonating users
        :param uri: URI string
        :param impersonate_user: Flag indicating if impersonation is enabled
        :param username: Effective username
        :return: Configs required for impersonation
        """
        configuration = {}
        url = make_url(uri)
        backend_name = url.get_backend_name()

        # Must be Hive connection, enable impersonation, and set param
        # auth=LDAP|KERBEROS
        if (
            backend_name == "hive"
            and "auth" in url.query.keys()
            and impersonate_user is True
            and username is not None
        ):
            configuration["hive.server2.proxy.user"] = username
        return configuration

    @staticmethod
    def execute(  # type: ignore
        cursor, query: str, async_: bool = False
    ):  # pylint: disable=arguments-differ
        kwargs = {"async": async_}
        cursor.execute(query, **kwargs)<|MERGE_RESOLUTION|>--- conflicted
+++ resolved
@@ -97,15 +97,9 @@
             return []
 
     @classmethod
-<<<<<<< HEAD
     def create_and_fill_table_from_csv(
         cls, form_data: dict, table, csv_filename: str, database
     ):  # pylint: disable=too-many-locals
-=======
-    def create_table_from_csv(  # pylint: disable=too-many-locals
-        cls, form, database
-    ) -> None:
->>>>>>> 408196f3
         """Uploads a csv file and creates a superset datasource in Hive."""
 
         def convert_to_hive_type(col_type):
@@ -181,12 +175,8 @@
             ROW FORMAT DELIMITED FIELDS TERMINATED BY ',' STORED AS
             TEXTFILE LOCATION '{location}'
             tblproperties ('skip.header.line.count'='1')"""
-<<<<<<< HEAD
         logging.info(database)
-        engine = create_engine(database.sqlalchemy_uri_decrypted, echo=False)
-=======
         engine = cls.get_engine(database)
->>>>>>> 408196f3
         engine.execute(sql)
 
     @classmethod
