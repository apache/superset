--- conflicted
+++ resolved
@@ -431,14 +431,10 @@
     def _latest_partition_from_df(cls, df: pd.DataFrame) -> Optional[List[str]]:
         """Hive partitions look like ds={partition name}/ds={partition name}"""
         if not df.empty:
-<<<<<<< HEAD
             return [
                 partition_str.split("=")[1]
                 for partition_str in df.iloc[:, 0].max().split("/")
             ]
-=======
-            return [df.iloc[:, 0].max().split("=")[1]]
->>>>>>> d05c561d
         return None
 
     @classmethod
