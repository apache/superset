# Licensed to the Apache Software Foundation (ASF) under one
# or more contributor license agreements.  See the NOTICE file
# distributed with this work for additional information
# regarding copyright ownership.  The ASF licenses this file
# to you under the Apache License, Version 2.0 (the
# "License"); you may not use this file except in compliance
# with the License.  You may obtain a copy of the License at
#
#   http://www.apache.org/licenses/LICENSE-2.0
#
# Unless required by applicable law or agreed to in writing,
# software distributed under the License is distributed on an
# "AS IS" BASIS, WITHOUT WARRANTIES OR CONDITIONS OF ANY
# KIND, either express or implied.  See the License for the
# specific language governing permissions and limitations
# under the License.
import json
import re
from contextlib import closing
from typing import Any, Dict, List, Optional, Pattern, Tuple, TYPE_CHECKING

from apispec import APISpec
from apispec.ext.marshmallow import MarshmallowPlugin
from flask import g
from flask_babel import gettext as __
from marshmallow import fields, Schema
from marshmallow.exceptions import ValidationError
from sqlalchemy.engine import create_engine
from sqlalchemy.engine.url import URL
from typing_extensions import TypedDict

from superset import security_manager
from superset.databases.schemas import encrypted_field_properties, EncryptedString
from superset.db_engine_specs.sqlite import SqliteEngineSpec
from superset.errors import ErrorLevel, SupersetError, SupersetErrorType

if TYPE_CHECKING:
    from superset.models.core import Database


SYNTAX_ERROR_REGEX = re.compile('SQLError: near "(?P<server_error>.*?)": syntax error')

ma_plugin = MarshmallowPlugin()


class GSheetsParametersSchema(Schema):
    catalog = fields.Dict()
    service_account_info = EncryptedString(
        required=False,
        description="Contents of GSheets JSON credentials.",
        field_name="service_account_info",
    )


class GSheetsParametersType(TypedDict):
    service_account_info: str
    catalog: Dict[str, str]


class GSheetsEngineSpec(SqliteEngineSpec):
    """Engine for Google spreadsheets"""

    engine = "gsheets"
    engine_name = "Google Sheets"
    allows_joins = True
    allows_subqueries = True

    parameters_schema = GSheetsParametersSchema()
    default_driver = "apsw"
    sqlalchemy_uri_placeholder = "gsheets://"

    custom_errors: Dict[Pattern[str], Tuple[str, SupersetErrorType, Dict[str, Any]]] = {
        SYNTAX_ERROR_REGEX: (
            __(
                'Please check your query for syntax errors near "%(server_error)s". '
                "Then, try running your query again.",
            ),
            SupersetErrorType.SYNTAX_ERROR,
            {},
        ),
    }

    @classmethod
    def modify_url_for_impersonation(
        cls,
        url: URL,
        impersonate_user: bool,
        username: Optional[str],
    ) -> None:
        if impersonate_user and username is not None:
            user = security_manager.find_user(username=username)
            if user and user.email:
                url.query["subject"] = user.email

    @classmethod
    def extra_table_metadata(
        cls,
        database: "Database",
        table_name: str,
<<<<<<< HEAD
        schema_name: str,
=======
        schema_name: Optional[str],
>>>>>>> 16654034
    ) -> Dict[str, Any]:
        engine = cls.get_engine(database, schema=schema_name)
        with closing(engine.raw_connection()) as conn:
            cursor = conn.cursor()
            cursor.execute(f'SELECT GET_METADATA("{table_name}")')
            results = cursor.fetchone()[0]

        try:
            metadata = json.loads(results)
        except Exception:  # pylint: disable=broad-except
            metadata = {}

        return {"metadata": metadata["extra"]}

    @classmethod
    def build_sqlalchemy_uri(
        cls,
        _: GSheetsParametersType,
        encrypted_extra: Optional[  # pylint: disable=unused-argument
            Dict[str, Any]
        ] = None,
    ) -> str:
        return "gsheets://"

    @classmethod
    def get_parameters_from_uri(
        cls,
        uri: str,  # pylint: disable=unused-argument
        encrypted_extra: Optional[Dict[str, str]] = None,
    ) -> Any:
        # Building parameters from encrypted_extra and uri
        if encrypted_extra:
            return {**encrypted_extra}

        raise ValidationError("Invalid service credentials")

    @classmethod
    def parameters_json_schema(cls) -> Any:
        """
        Return configuration parameters as OpenAPI.
        """
        if not cls.parameters_schema:
            return None

        spec = APISpec(
            title="Database Parameters",
            version="1.0.0",
            openapi_version="3.0.0",
            plugins=[ma_plugin],
        )

        ma_plugin.init_spec(spec)
        ma_plugin.converter.add_attribute_function(encrypted_field_properties)
        spec.components.schema(cls.__name__, schema=cls.parameters_schema)
        return spec.to_dict()["components"]["schemas"][cls.__name__]

    @classmethod
    def validate_parameters(
        cls,
        parameters: GSheetsParametersType,
    ) -> List[SupersetError]:
        errors: List[SupersetError] = []
        encrypted_credentials = parameters.get("service_account_info") or "{}"

        # On create the encrypted credentials are a string,
        # at all other times they are a dict
        if isinstance(encrypted_credentials, str):
            encrypted_credentials = json.loads(encrypted_credentials)

        table_catalog = parameters.get("catalog", {})

        if not table_catalog:
            # Allowing users to submit empty catalogs
            errors.append(
                SupersetError(
                    message="Sheet name is required",
                    error_type=SupersetErrorType.CONNECTION_MISSING_PARAMETERS_ERROR,
                    level=ErrorLevel.WARNING,
                    extra={"catalog": {"idx": 0, "name": True}},
                ),
            )
            return errors

        # We need a subject in case domain wide delegation is set, otherwise the
        # check will fail. This means that the admin will be able to add sheets
        # that only they have access, even if later users are not able to access
        # them.
        subject = g.user.email if g.user else None

        engine = create_engine(
            "gsheets://",
            service_account_info=encrypted_credentials,
            subject=subject,
        )
        conn = engine.connect()
        idx = 0
        for name, url in table_catalog.items():

            if not name:
                errors.append(
                    SupersetError(
                        message="Sheet name is required",
                        error_type=SupersetErrorType.CONNECTION_MISSING_PARAMETERS_ERROR,
                        level=ErrorLevel.WARNING,
                        extra={"catalog": {"idx": idx, "name": True}},
                    ),
                )
                return errors

            if not url:
                errors.append(
                    SupersetError(
                        message="URL is required",
                        error_type=SupersetErrorType.CONNECTION_MISSING_PARAMETERS_ERROR,
                        level=ErrorLevel.WARNING,
                        extra={"catalog": {"idx": idx, "url": True}},
                    ),
                )
                return errors

            try:
                results = conn.execute(f'SELECT * FROM "{url}" LIMIT 1')
                results.fetchall()
            except Exception:  # pylint: disable=broad-except
                errors.append(
                    SupersetError(
                        message=(
                            "The URL could not be identified. Please check for typos "
                            "and make sure that ‘Type of Google Sheets allowed’ "
                            "selection matches the input."
                        ),
                        error_type=SupersetErrorType.TABLE_DOES_NOT_EXIST_ERROR,
                        level=ErrorLevel.WARNING,
                        extra={"catalog": {"idx": idx, "url": True}},
                    ),
                )
            idx += 1
        return errors<|MERGE_RESOLUTION|>--- conflicted
+++ resolved
@@ -97,11 +97,7 @@
         cls,
         database: "Database",
         table_name: str,
-<<<<<<< HEAD
-        schema_name: str,
-=======
         schema_name: Optional[str],
->>>>>>> 16654034
     ) -> Dict[str, Any]:
         engine = cls.get_engine(database, schema=schema_name)
         with closing(engine.raw_connection()) as conn:
