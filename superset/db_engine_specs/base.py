--- conflicted
+++ resolved
@@ -276,14 +276,6 @@
             types.Time(),
             GenericDataType.TEMPORAL,
         ),
-<<<<<<< HEAD
-        (
-            re.compile(r"^time", re.IGNORECASE),
-            types.Time(),
-            GenericDataType.TEMPORAL,
-        ),
-=======
->>>>>>> 16654034
         (
             re.compile(r"^interval", re.IGNORECASE),
             types.Interval(),
@@ -646,11 +638,7 @@
         cls,
         database: "Database",
         table_name: str,
-<<<<<<< HEAD
-        schema_name: str,
-=======
         schema_name: Optional[str],
->>>>>>> 16654034
     ) -> Dict[str, Any]:
         """
         Returns engine-specific table metadata
