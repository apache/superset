# Licensed to the Apache Software Foundation (ASF) under one
# or more contributor license agreements.  See the NOTICE file
# distributed with this work for additional information
# regarding copyright ownership.  The ASF licenses this file
# to you under the Apache License, Version 2.0 (the
# "License"); you may not use this file except in compliance
# with the License.  You may obtain a copy of the License at
#
#   http://www.apache.org/licenses/LICENSE-2.0
#
# Unless required by applicable law or agreed to in writing,
# software distributed under the License is distributed on an
# "AS IS" BASIS, WITHOUT WARRANTIES OR CONDITIONS OF ANY
# KIND, either express or implied.  See the License for the
# specific language governing permissions and limitations
# under the License.
# pylint: disable=C,R,W
from collections import OrderedDict
from datetime import datetime
from functools import reduce
import logging
import re
import textwrap
import time
from typing import Any, List, Optional, Set, Tuple
from urllib import parse

import networkx as nx
from networkx.utils import pairwise
from sqlalchemy import Column, DateTime, literal_column, types
from sqlalchemy.engine.base import Engine
from sqlalchemy.engine.reflection import Inspector
from sqlalchemy.engine.result import RowProxy
from sqlalchemy.sql.expression import ColumnClause
from sqlalchemy.types import BigInteger, DATE, String, TIMESTAMP

from superset import app
from superset.db_engine_specs.base import BaseEngineSpec, TimestampExpression
from superset.exceptions import SupersetTemplateException
from superset.models.sql_types.presto_sql_types import type_map as presto_type_map
from superset.utils import core as utils

QueryStatus = utils.QueryStatus


class PrestoEngineSpec(BaseEngineSpec):
    import pyhive.sqlalchemy_presto

    engine = 'presto'
    type_map = pyhive.sqlalchemy_presto._type_map

    time_grain_functions = {
        'PT1S': "date_trunc('second', {col})",
        'PT1M': "date_trunc('minute', {col})",
        'PT1H': "date_trunc('hour', {col})",
        'P1D': "date_trunc('day', {col})",
        'P1W': "date_trunc('week', {col})",
        'P1M': "date_trunc('month', {col})",
        'P0.25Y': "date_trunc('quarter', {col})",
        'P1Y': "date_trunc('year', {col})",
        'P1W/1970-01-03T00:00:00Z':
            "date_add('day', 5, date_trunc('week', date_add('day', 1, "
            '{col})))',
        '1969-12-28T00:00:00Z/P1W':
            "date_add('day', -1, date_trunc('week', "
            "date_add('day', 1, {col})))",
    }

    edges = [
        (DATE, TIMESTAMP, {'sql': 'CAST({col} AS TIMESTAMP)'}),
    ]

    type_graph = nx.DiGraph()
    type_graph.add_edges_from(edges)

    for type_, sql in time_grain_functions.items():
        type_graph.add_edge(TIMESTAMP, type_, sql=sql)

    @classmethod
    def get_view_names(cls, inspector, schema):
        """Returns an empty list

        get_table_names() function returns all table names and view names,
        and get_view_names() is not implemented in sqlalchemy_presto.py
        https://github.com/dropbox/PyHive/blob/e25fc8440a0686bbb7a5db5de7cb1a77bdb4167a/pyhive/sqlalchemy_presto.py
        """
        return []

    @classmethod
    def _create_column_info(cls, name: str, data_type: str) -> dict:
        """
        Create column info object
        :param name: column name
        :param data_type: column data type
        :return: column info object
        """
        return {
            'name': name,
            'type': f'{data_type}',
        }

    @classmethod
    def _get_full_name(cls, names: List[Tuple[str, str]]) -> str:
        """
        Get the full column name
        :param names: list of all individual column names
        :return: full column name
        """
        return '.'.join(column[0] for column in names if column[0])

    @classmethod
    def _has_nested_data_types(cls, component_type: str) -> bool:
        """
        Check if string contains a data type. We determine if there is a data type by
        whitespace or multiple data types by commas
        :param component_type: data type
        :return: boolean
        """
        comma_regex = r',(?=(?:[^\"]*\"[^\"]*\")*[^\"]*$)'
        white_space_regex = r'\s(?=(?:[^\"]*\"[^\"]*\")*[^\"]*$)'
        return re.search(comma_regex, component_type) is not None \
            or re.search(white_space_regex, component_type) is not None

    @classmethod
    def _split_data_type(cls, data_type: str, delimiter: str) -> List[str]:
        """
        Split data type based on given delimiter. Do not split the string if the
        delimiter is enclosed in quotes
        :param data_type: data type
        :param delimiter: string separator (i.e. open parenthesis, closed parenthesis,
               comma, whitespace)
        :return: list of strings after breaking it by the delimiter
        """
        return re.split(
            r'{}(?=(?:[^\"]*\"[^\"]*\")*[^\"]*$)'.format(delimiter), data_type)

    @classmethod
    def _parse_structural_column(cls,
                                 parent_column_name: str,
                                 parent_data_type: str,
                                 result: List[dict]) -> None:
        """
        Parse a row or array column
        :param result: list tracking the results
        """
        formatted_parent_column_name = parent_column_name
        # Quote the column name if there is a space
        if ' ' in parent_column_name:
            formatted_parent_column_name = f'"{parent_column_name}"'
        full_data_type = f'{formatted_parent_column_name} {parent_data_type}'
        original_result_len = len(result)
        # split on open parenthesis ( to get the structural
        # data type and its component types
        data_types = cls._split_data_type(full_data_type, r'\(')
        stack: List[Tuple[str, str]] = []
        for data_type in data_types:
            # split on closed parenthesis ) to track which component
            # types belong to what structural data type
            inner_types = cls._split_data_type(data_type, r'\)')
            for inner_type in inner_types:
                # We have finished parsing multiple structural data types
                if not inner_type and len(stack) > 0:
                    stack.pop()
                elif cls._has_nested_data_types(inner_type):
                    # split on comma , to get individual data types
                    single_fields = cls._split_data_type(inner_type, ',')
                    for single_field in single_fields:
                        single_field = single_field.strip()
                        # If component type starts with a comma, the first single field
                        # will be an empty string. Disregard this empty string.
                        if not single_field:
                            continue
                        # split on whitespace to get field name and data type
                        field_info = cls._split_data_type(single_field, r'\s')
                        # check if there is a structural data type within
                        # overall structural data type
                        if field_info[1] == 'array' or field_info[1] == 'row':
                            stack.append((field_info[0], field_info[1]))
                            full_parent_path = cls._get_full_name(stack)
                            result.append(cls._create_column_info(
                                full_parent_path,
                                presto_type_map[field_info[1]]()))
                        else:  # otherwise this field is a basic data type
                            full_parent_path = cls._get_full_name(stack)
                            column_name = '{}.{}'.format(full_parent_path, field_info[0])
                            result.append(cls._create_column_info(
                                column_name, presto_type_map[field_info[1]]()))
                    # If the component type ends with a structural data type, do not pop
                    # the stack. We have run across a structural data type within the
                    # overall structural data type. Otherwise, we have completely parsed
                    # through the entire structural data type and can move on.
                    if not (inner_type.endswith('array') or inner_type.endswith('row')):
                        stack.pop()
                # We have an array of row objects (i.e. array(row(...)))
                elif 'array' == inner_type or 'row' == inner_type:
                    # Push a dummy object to represent the structural data type
                    stack.append(('', inner_type))
                # We have an array of a basic data types(i.e. array(varchar)).
                elif len(stack) > 0:
                    # Because it is an array of a basic data type. We have finished
                    # parsing the structural data type and can move on.
                    stack.pop()
        # Unquote the column name if necessary
        if formatted_parent_column_name != parent_column_name:
            for index in range(original_result_len, len(result)):
                result[index]['name'] = result[index]['name'].replace(
                    formatted_parent_column_name, parent_column_name)

    @classmethod
    def _show_columns(
            cls, inspector: Inspector, table_name: str, schema: str) -> List[RowProxy]:
        """
        Show presto column names
        :param inspector: object that performs database schema inspection
        :param table_name: table name
        :param schema: schema name
        :return: list of column objects
        """
        quote = inspector.engine.dialect.identifier_preparer.quote_identifier
        full_table = quote(table_name)
        if schema:
            full_table = '{}.{}'.format(quote(schema), full_table)
        columns = inspector.bind.execute('SHOW COLUMNS FROM {}'.format(full_table))
        return columns

    @classmethod
    def get_columns(
            cls, inspector: Inspector, table_name: str, schema: str) -> List[dict]:
        """
        Get columns from a Presto data source. This includes handling row and
        array data types
        :param inspector: object that performs database schema inspection
        :param table_name: table name
        :param schema: schema name
        :return: a list of results that contain column info
                (i.e. column name and data type)
        """
        columns = cls._show_columns(inspector, table_name, schema)
        result: List[dict] = []
        for column in columns:
            try:
                # parse column if it is a row or array
                if 'array' in column.Type or 'row' in column.Type:
                    structural_column_index = len(result)
                    cls._parse_structural_column(column.Column, column.Type, result)
                    result[structural_column_index]['nullable'] = getattr(
                        column, 'Null', True)
                    result[structural_column_index]['default'] = None
                    continue
                else:  # otherwise column is a basic data type
                    column_type = presto_type_map[column.Type]()
            except KeyError:
                logging.info('Did not recognize type {} of column {}'.format(
                    column.Type, column.Column))
                column_type = types.NullType
            column_info = cls._create_column_info(column.Column, column_type)
            column_info['nullable'] = getattr(column, 'Null', True)
            column_info['default'] = None
            result.append(column_info)
        return result

    @classmethod
    def _is_column_name_quoted(cls, column_name: str) -> bool:
        """
        Check if column name is in quotes
        :param column_name: column name
        :return: boolean
        """
        return column_name.startswith('"') and column_name.endswith('"')

    @classmethod
    def _get_fields(cls, cols: List[dict]) -> List[ColumnClause]:
        """
        Format column clauses where names are in quotes and labels are specified
        :param cols: columns
        :return: column clauses
        """
        column_clauses = []
        # Column names are separated by periods. This regex will find periods in a string
        # if they are not enclosed in quotes because if a period is enclosed in quotes,
        # then that period is part of a column name.
        dot_pattern = r"""\.                # split on period
                          (?=               # look ahead
                          (?:               # create non-capture group
                          [^\"]*\"[^\"]*\"  # two quotes
                          )*[^\"]*$)        # end regex"""
        dot_regex = re.compile(dot_pattern, re.VERBOSE)
        for col in cols:
            # get individual column names
            col_names = re.split(dot_regex, col['name'])
            # quote each column name if it is not already quoted
            for index, col_name in enumerate(col_names):
                if not cls._is_column_name_quoted(col_name):
                    col_names[index] = '"{}"'.format(col_name)
            quoted_col_name = '.'.join(
                col_name if cls._is_column_name_quoted(col_name) else f'"{col_name}"'
                for col_name in col_names)
            # create column clause in the format "name"."name" AS "name.name"
            column_clause = literal_column(quoted_col_name).label(col['name'])
            column_clauses.append(column_clause)
        return column_clauses

    @classmethod
    def _filter_out_array_nested_cols(
            cls, cols: List[dict]) -> Tuple[List[dict], List[dict]]:
        """
        Filter out columns that correspond to array content. We know which columns to
        skip because cols is a list provided to us in a specific order where a structural
        column is positioned right before its content.

        Example: Column Name: ColA, Column Data Type: array(row(nest_obj int))
                 cols = [ ..., ColA, ColA.nest_obj, ... ]

        When we run across an array, check if subsequent column names start with the
        array name and skip them.
        :param cols: columns
        :return: filtered list of columns and list of array columns and its nested fields
        """
        filtered_cols = []
        array_cols = []
        curr_array_col_name = None
        for col in cols:
            # col corresponds to an array's content and should be skipped
            if curr_array_col_name and col['name'].startswith(curr_array_col_name):
                array_cols.append(col)
                continue
            # col is an array so we need to check if subsequent
            # columns correspond to the array's contents
            elif str(col['type']) == 'ARRAY':
                curr_array_col_name = col['name']
                array_cols.append(col)
                filtered_cols.append(col)
            else:
                curr_array_col_name = None
                filtered_cols.append(col)
        return filtered_cols, array_cols

    @classmethod
    def select_star(cls, my_db, table_name: str, engine: Engine, schema: str = None,
                    limit: int = 100, show_cols: bool = False, indent: bool = True,
                    latest_partition: bool = True, cols: List[dict] = []) -> str:
        """
        Include selecting properties of row objects. We cannot easily break arrays into
        rows, so render the whole array in its own row and skip columns that correspond
        to an array's contents.
        """
        presto_cols = cols
        if show_cols:
            dot_regex = r'\.(?=(?:[^\"]*\"[^\"]*\")*[^\"]*$)'
            presto_cols = [
                col for col in presto_cols if not re.search(dot_regex, col['name'])]
        return super(PrestoEngineSpec, cls).select_star(
            my_db, table_name, engine, schema, limit,
            show_cols, indent, latest_partition, presto_cols,
        )

    @classmethod
    def adjust_database_uri(cls, uri, selected_schema=None):
        database = uri.database
        if selected_schema and database:
            selected_schema = parse.quote(selected_schema, safe='')
            if '/' in database:
                database = database.split('/')[0] + '/' + selected_schema
            else:
                database += '/' + selected_schema
            uri.database = database
        return uri

    @classmethod
<<<<<<< HEAD
    def get_timestamp_expr(
            cls,
            col: ColumnClause,
            pdf: Optional[str],
            time_grain: Optional[str],
        ) -> TimestampExpression:
        """
        Construct a TimeExpression to be used in a SQLAlchemy query.

        :param col: Target column for the TimeExpression
        :param pdf: date format (seconds or milliseconds)
        :param time_grain: time grain, e.g. P1Y for 1 year
        :returns: TimestampExpression object
        """

        type_graph = cls.type_graph.copy()

        if time_grain:
            if not cls.time_grain_functions.get(time_grain):
                raise NotImplementedError(
                    f'No grain spec for {time_grain} for database {cls.engine}',
                )

            target = time_grain
        else:
            target = TIMESTAMP

        if pdf in ('epoch_ms', 'epoch_s'):
            source = BigInteger

            if pdf == 'epoch_s':
                type_graph.add_edge(
                    BigInteger,
                    TIMESTAMP,
                    sql='unix_timestamp({col})',
                )
            elif pdf == 'epoch_ms':
                type_graph.add_edge(
                    BigInteger,
                    TIMESTAMP,
                    sql='unix_timestamp({col} / 1000.0)',
                )
        else:
            # TODO(john-bodley): SIP-15 add column type information.
            source = String

        # TODO(john-bodley): The CAST(STRING TO TIMESTAMP) is not valid for all current
        # string date/timestamp encodings. In SIP-15 all strings need to adhere to the
        # ISO 8601 format. In the future we should use the `date_parse` function.
        if not app.config['SIP_15_ENABLED']:
            type_graph.add_edge(String, TIMESTAMP, sql='CAST({col} AS TIMESTAMP)')

        return TimestampExpression(
            cls.get_type_sql(type_graph, source, target),
            col,
            type_=DateTime,
        )

    @classmethod
    def get_type_sql(cls, graph: nx.DiGraph, source: Any, target: Any) -> Optional[str]:
        """
        Return the SQL expression mapping from the source to target type/format.

        :param graph: The type mapping
        :param source: The source type/format
        :param target: The target type/format
        :returns: The SQL expression
        :raises TypeError: If the mapping between types does not exist
        """

        try:
            path = nx.shortest_path(graph, source, target)

            return reduce(
                lambda x, y: x.format(col=y),
                reversed([graph.get_edge_data(*edge)['sql'] for edge in pairwise(path)]),
            )
        except nx.NodeNotFound:
            if app.config['SIP_15_ENABLED']:
                raise TypeError(
                    f"No mapping exists between the '{source}' and '{target}' types.",
                )
            else:
                return None

    @classmethod
    def convert_dttm(cls, target_type: str, dttm: datetime) -> Optional[str]:
        """
        Converts the date-time to the target type.

        Note this should be deprecated after a major refactor.

        :param target_type: The target type
        :param dttm: The date-time
        :returns: The SQL expression
        """

        type_graph = cls.type_graph.copy()

        tt = target_type.lower()

        if app.config['SIP_15_ENABLED'] and tt not in cls.type_map:
            raise TypeError(f"The '{target_type}' type is not supported.")

        type_graph.add_edge(
            datetime,
            DATE,
            sql=f"from_iso8601_date('{dttm.isoformat()[:10]}')",
        )

        type_graph.add_edge(
            datetime,
            TIMESTAMP,
            sql=f"from_iso8601_timestamp('{dttm.isoformat()}')",
        )

        return cls.get_type_sql(
            type_graph,
            source=datetime,
            target=cls.type_map.get(tt, String),
        )
=======
    def convert_dttm(cls, target_type, dttm):
        tt = target_type.upper()
        if tt == 'DATE':
            return "from_iso8601_date('{}')".format(dttm.isoformat()[:10])
        if tt == 'TIMESTAMP':
            return "from_iso8601_timestamp('{}')".format(dttm.isoformat())
        return "'{}'".format(dttm.strftime('%Y-%m-%d %H:%M:%S'))
>>>>>>> 0d122431

    @classmethod
    def epoch_to_dttm(cls):
        return 'from_unixtime({col})'

    @classmethod
    def get_all_datasource_names(cls, db, datasource_type: str) \
            -> List[utils.DatasourceName]:
        datasource_df = db.get_df(
            'SELECT table_schema, table_name FROM INFORMATION_SCHEMA.{}S '
            "ORDER BY concat(table_schema, '.', table_name)".format(
                datasource_type.upper(),
            ),
            None)
        datasource_names: List[utils.DatasourceName] = []
        for unused, row in datasource_df.iterrows():
            datasource_names.append(utils.DatasourceName(
                schema=row['table_schema'], table=row['table_name']))
        return datasource_names

    @classmethod
    def _build_column_hierarchy(cls,
                                columns: List[dict],
                                parent_column_types: List[str],
                                column_hierarchy: dict) -> None:
        """
        Build a graph where the root node represents a column whose data type is in
        parent_column_types. A node's children represent that column's nested fields
        :param columns: list of columns
        :param parent_column_types: list of data types that decide what columns can
               be root nodes
        :param column_hierarchy: dictionary representing the graph
        """
        if len(columns) == 0:
            return
        root = columns.pop(0)
        root_info = {'type': root['type'], 'children': []}
        column_hierarchy[root['name']] = root_info
        while columns:
            column = columns[0]
            # If the column name does not start with the root's name,
            # then this column is not a nested field
            if not column['name'].startswith(f"{root['name']}."):
                break
            # If the column's data type is one of the parent types,
            # then this column may have nested fields
            if str(column['type']) in parent_column_types:
                cls._build_column_hierarchy(columns, parent_column_types,
                                            column_hierarchy)
                root_info['children'].append(column['name'])
                continue
            else:  # The column is a nested field
                root_info['children'].append(column['name'])
                columns.pop(0)

    @classmethod
    def _create_row_and_array_hierarchy(
            cls, selected_columns: List[dict]) -> Tuple[dict, dict, List[dict]]:
        """
        Build graphs where the root node represents a row or array and its children
        are that column's nested fields
        :param selected_columns: columns selected in a query
        :return: graph representing a row, graph representing an array, and a list
                 of all the nested fields
        """
        row_column_hierarchy: OrderedDict = OrderedDict()
        array_column_hierarchy: OrderedDict = OrderedDict()
        expanded_columns: List[dict] = []
        for column in selected_columns:
            if column['type'].startswith('ROW'):
                parsed_row_columns: List[dict] = []
                cls._parse_structural_column(column['name'],
                                             column['type'].lower(),
                                             parsed_row_columns)
                expanded_columns = expanded_columns + parsed_row_columns[1:]
                filtered_row_columns, array_columns = cls._filter_out_array_nested_cols(
                    parsed_row_columns)
                cls._build_column_hierarchy(filtered_row_columns,
                                            ['ROW'],
                                            row_column_hierarchy)
                cls._build_column_hierarchy(array_columns,
                                            ['ROW', 'ARRAY'],
                                            array_column_hierarchy)
            elif column['type'].startswith('ARRAY'):
                parsed_array_columns: List[dict] = []
                cls._parse_structural_column(column['name'],
                                             column['type'].lower(),
                                             parsed_array_columns)
                expanded_columns = expanded_columns + parsed_array_columns[1:]
                cls._build_column_hierarchy(parsed_array_columns,
                                            ['ROW', 'ARRAY'],
                                            array_column_hierarchy)
        return row_column_hierarchy, array_column_hierarchy, expanded_columns

    @classmethod
    def _create_empty_row_of_data(cls, columns: List[dict]) -> dict:
        """
        Create an empty row of data
        :param columns: list of columns
        :return: dictionary representing an empty row of data
        """
        return {column['name']: '' for column in columns}

    @classmethod
    def _expand_row_data(cls, datum: dict, column: str, column_hierarchy: dict) -> None:
        """
        Separate out nested fields and its value in a row of data
        :param datum: row of data
        :param column: row column name
        :param column_hierarchy: dictionary tracking structural columns and its
               nested fields
        """
        if column in datum:
            row_data = datum[column]
            row_children = column_hierarchy[column]['children']
            if row_data and len(row_data) != len(row_children):
                raise Exception('The number of data values and number of nested'
                                'fields are not equal')
            elif row_data:
                for index, data_value in enumerate(row_data):
                    datum[row_children[index]] = data_value
            else:
                for row_child in row_children:
                    datum[row_child] = ''

    @classmethod
    def _split_array_columns_by_process_state(
            cls, array_columns: List[str],
            array_column_hierarchy: dict,
            datum: dict) -> Tuple[List[str], Set[str]]:
        """
        Take a list of array columns and split them according to whether or not we are
        ready to process them from a data set
        :param array_columns: list of array columns
        :param array_column_hierarchy: graph representing array columns
        :param datum: row of data
        :return: list of array columns ready to be processed and set of array columns
                 not ready to be processed
        """
        array_columns_to_process = []
        unprocessed_array_columns = set()
        child_array = None
        for array_column in array_columns:
            if array_column in datum:
                array_columns_to_process.append(array_column)
            elif str(array_column_hierarchy[array_column]['type']) == 'ARRAY':
                child_array = array_column
                unprocessed_array_columns.add(child_array)
            elif child_array and array_column.startswith(child_array):
                unprocessed_array_columns.add(array_column)
        return array_columns_to_process, unprocessed_array_columns

    @classmethod
    def _convert_data_list_to_array_data_dict(
            cls, data: List[dict], array_columns_to_process: List[str]) -> dict:
        """
        Pull out array data from rows of data into a dictionary where the key represents
        the index in the data list and the value is the array data values
        Example:
          data = [
              {'ColumnA': [1, 2], 'ColumnB': 3},
              {'ColumnA': [11, 22], 'ColumnB': 3}
          ]
          data dictionary = {
              0: [{'ColumnA': [1, 2]],
              1: [{'ColumnA': [11, 22]]
          }
        :param data: rows of data
        :param array_columns_to_process: array columns we want to pull out
        :return: data dictionary
        """
        array_data_dict = {}
        for data_index, datum in enumerate(data):
            all_array_datum = {}
            for array_column in array_columns_to_process:
                all_array_datum[array_column] = datum[array_column]
            array_data_dict[data_index] = [all_array_datum]
        return array_data_dict

    @classmethod
    def _process_array_data(cls,
                            data: List[dict],
                            all_columns: List[dict],
                            array_column_hierarchy: dict) -> dict:
        """
        Pull out array data that is ready to be processed into a dictionary.
        The key refers to the index in the original data set. The value is
        a list of data values. Initially this list will contain just one value,
        the row of data that corresponds to the index in the original data set.
        As we process arrays, we will pull out array values into separate rows
        and append them to the list of data values.
        Example:
          Original data set = [
              {'ColumnA': [1, 2], 'ColumnB': [3]},
              {'ColumnA': [11, 22], 'ColumnB': [33]}
          ]
          all_array_data (intially) = {
              0: [{'ColumnA': [1, 2], 'ColumnB': [3}],
              1: [{'ColumnA': [11, 22], 'ColumnB': [33]}]
          }
          all_array_data (after processing) = {
              0: [
                  {'ColumnA': 1, 'ColumnB': 3},
                  {'ColumnA': 2, 'ColumnB': ''},
              ],
              1: [
                  {'ColumnA': 11, 'ColumnB': 33},
                  {'ColumnA': 22, 'ColumnB': ''},
              ],
          }
        :param data: rows of data
        :param all_columns: list of columns
        :param array_column_hierarchy: graph representing array columns
        :return: dictionary representing processed array data
        """
        array_columns = list(array_column_hierarchy.keys())
        # Determine what columns are ready to be processed. This is necessary for
        # array columns that contain rows with nested arrays. We first process
        # the outer arrays before processing inner arrays.
        array_columns_to_process, \
            unprocessed_array_columns = cls._split_array_columns_by_process_state(
                array_columns, array_column_hierarchy, data[0])

        # Pull out array data that is ready to be processed into a dictionary.
        all_array_data = cls._convert_data_list_to_array_data_dict(
            data, array_columns_to_process)

        for original_data_index, expanded_array_data in all_array_data.items():
            for array_column in array_columns:
                if array_column in unprocessed_array_columns:
                    continue
                # Expand array values that are rows
                if str(array_column_hierarchy[array_column]['type']) == 'ROW':
                    for array_value in expanded_array_data:
                        cls._expand_row_data(array_value,
                                             array_column,
                                             array_column_hierarchy)
                    continue
                array_data = expanded_array_data[0][array_column]
                array_children = array_column_hierarchy[array_column]
                # This is an empty array of primitive data type
                if not array_data and not array_children['children']:
                    continue
                # Pull out complex array values into its own row of data
                elif array_data and array_children['children']:
                    for array_index, data_value in enumerate(array_data):
                        if array_index >= len(expanded_array_data):
                            empty_data = cls._create_empty_row_of_data(all_columns)
                            expanded_array_data.append(empty_data)
                        for index, datum_value in enumerate(data_value):
                            array_child = array_children['children'][index]
                            expanded_array_data[array_index][array_child] = datum_value
                # Pull out primitive array values into its own row of data
                elif array_data:
                    for array_index, data_value in enumerate(array_data):
                        if array_index >= len(expanded_array_data):
                            empty_data = cls._create_empty_row_of_data(all_columns)
                            expanded_array_data.append(empty_data)
                        expanded_array_data[array_index][array_column] = data_value
                # This is an empty array with nested fields
                else:
                    for index, array_child in enumerate(array_children['children']):
                        for array_value in expanded_array_data:
                            array_value[array_child] = ''
        return all_array_data

    @classmethod
    def _consolidate_array_data_into_data(cls,
                                          data: List[dict],
                                          array_data: dict) -> None:
        """
        Consolidate data given a list representing rows of data and a dictionary
        representing expanded array data
        Example:
          Original data set = [
              {'ColumnA': [1, 2], 'ColumnB': [3]},
              {'ColumnA': [11, 22], 'ColumnB': [33]}
          ]
          array_data = {
              0: [
                  {'ColumnA': 1, 'ColumnB': 3},
                  {'ColumnA': 2, 'ColumnB': ''},
              ],
              1: [
                  {'ColumnA': 11, 'ColumnB': 33},
                  {'ColumnA': 22, 'ColumnB': ''},
              ],
          }
          Final data set = [
               {'ColumnA': 1, 'ColumnB': 3},
               {'ColumnA': 2, 'ColumnB': ''},
               {'ColumnA': 11, 'ColumnB': 33},
               {'ColumnA': 22, 'ColumnB': ''},
          ]
        :param data: list representing rows of data
        :param array_data: dictionary representing expanded array data
        :return: list where data and array_data are combined
        """
        data_index = 0
        original_data_index = 0
        while data_index < len(data):
            data[data_index].update(array_data[original_data_index][0])
            array_data[original_data_index].pop(0)
            data[data_index + 1:data_index + 1] = array_data[original_data_index]
            data_index = data_index + len(array_data[original_data_index]) + 1
            original_data_index = original_data_index + 1

    @classmethod
    def _remove_processed_array_columns(cls,
                                        unprocessed_array_columns: Set[str],
                                        array_column_hierarchy: dict) -> None:
        """
        Remove keys representing array columns that have already been processed
        :param unprocessed_array_columns: list of unprocessed array columns
        :param array_column_hierarchy: graph representing array columns
        """
        array_columns = list(array_column_hierarchy.keys())
        for array_column in array_columns:
            if array_column in unprocessed_array_columns:
                continue
            else:
                del array_column_hierarchy[array_column]

    @classmethod
    def expand_data(cls,
                    columns: List[dict],
                    data: List[dict]) -> Tuple[List[dict], List[dict], List[dict]]:
        """
        We do not immediately display rows and arrays clearly in the data grid. This
        method separates out nested fields and data values to help clearly display
        structural columns.

        Example: ColumnA is a row(nested_obj varchar) and ColumnB is an array(int)
        Original data set = [
            {'ColumnA': ['a1'], 'ColumnB': [1, 2]},
            {'ColumnA': ['a2'], 'ColumnB': [3, 4]},
        ]
        Expanded data set = [
            {'ColumnA': ['a1'], 'ColumnA.nested_obj': 'a1', 'ColumnB': 1},
            {'ColumnA': '',     'ColumnA.nested_obj': '',   'ColumnB': 2},
            {'ColumnA': ['a2'], 'ColumnA.nested_obj': 'a2', 'ColumnB': 3},
            {'ColumnA': '',     'ColumnA.nested_obj': '',   'ColumnB': 4},
        ]
        :param columns: columns selected in the query
        :param data: original data set
        :return: list of all columns(selected columns and their nested fields),
                 expanded data set, listed of nested fields
        """
        all_columns: List[dict] = []
        # Get the list of all columns (selected fields and their nested fields)
        for column in columns:
            if column['type'].startswith('ARRAY') or column['type'].startswith('ROW'):
                cls._parse_structural_column(column['name'],
                                             column['type'].lower(),
                                             all_columns)
            else:
                all_columns.append(column)

        # Build graphs where the root node is a row or array and its children are that
        # column's nested fields
        row_column_hierarchy,\
            array_column_hierarchy,\
            expanded_columns = cls._create_row_and_array_hierarchy(columns)

        # Pull out a row's nested fields and their values into separate columns
        ordered_row_columns = row_column_hierarchy.keys()
        for datum in data:
            for row_column in ordered_row_columns:
                cls._expand_row_data(datum, row_column, row_column_hierarchy)

        while array_column_hierarchy:
            array_columns = list(array_column_hierarchy.keys())
            # Determine what columns are ready to be processed.
            array_columns_to_process,\
                unprocessed_array_columns = cls._split_array_columns_by_process_state(
                    array_columns, array_column_hierarchy, data[0])
            all_array_data = cls._process_array_data(data,
                                                     all_columns,
                                                     array_column_hierarchy)
            # Consolidate the original data set and the expanded array data
            cls._consolidate_array_data_into_data(data, all_array_data)
            # Remove processed array columns from the graph
            cls._remove_processed_array_columns(unprocessed_array_columns,
                                                array_column_hierarchy)

        return all_columns, data, expanded_columns

    @classmethod
    def extra_table_metadata(cls, database, table_name, schema_name):
        indexes = database.get_indexes(table_name, schema_name)
        if not indexes:
            return {}
        cols = indexes[0].get('column_names', [])
        full_table_name = table_name
        if schema_name and '.' not in table_name:
            full_table_name = '{}.{}'.format(schema_name, table_name)
        pql = cls._partition_query(full_table_name)
        col_name, latest_part = cls.latest_partition(
            table_name, schema_name, database, show_first=True)
        return {
            'partitions': {
                'cols': cols,
                'latest': {col_name: latest_part},
                'partitionQuery': pql,
            },
        }

    @classmethod
    def handle_cursor(cls, cursor, query, session):
        """Updates progress information"""
        logging.info('Polling the cursor for progress')
        polled = cursor.poll()
        # poll returns dict -- JSON status information or ``None``
        # if the query is done
        # https://github.com/dropbox/PyHive/blob/
        # b34bdbf51378b3979eaf5eca9e956f06ddc36ca0/pyhive/presto.py#L178
        while polled:
            # Update the object and wait for the kill signal.
            stats = polled.get('stats', {})

            query = session.query(type(query)).filter_by(id=query.id).one()
            if query.status in [QueryStatus.STOPPED, QueryStatus.TIMED_OUT]:
                cursor.cancel()
                break

            if stats:
                state = stats.get('state')

                # if already finished, then stop polling
                if state == 'FINISHED':
                    break

                completed_splits = float(stats.get('completedSplits'))
                total_splits = float(stats.get('totalSplits'))
                if total_splits and completed_splits:
                    progress = 100 * (completed_splits / total_splits)
                    logging.info(
                        'Query progress: {} / {} '
                        'splits'.format(completed_splits, total_splits))
                    if progress > query.progress:
                        query.progress = progress
                    session.commit()
            time.sleep(1)
            logging.info('Polling the cursor for progress')
            polled = cursor.poll()

    @classmethod
    def extract_error_message(cls, e):
        if (
                hasattr(e, 'orig') and
                type(e.orig).__name__ == 'DatabaseError' and
                isinstance(e.orig[0], dict)):
            error_dict = e.orig[0]
            return '{} at {}: {}'.format(
                error_dict.get('errorName'),
                error_dict.get('errorLocation'),
                error_dict.get('message'),
            )
        if (
                type(e).__name__ == 'DatabaseError' and
                hasattr(e, 'args') and
                len(e.args) > 0
        ):
            error_dict = e.args[0]
            return error_dict.get('message')
        return utils.error_msg_from_exception(e)

    @classmethod
    def _partition_query(
            cls, table_name, limit=0, order_by=None, filters=None):
        """Returns a partition query

        :param table_name: the name of the table to get partitions from
        :type table_name: str
        :param limit: the number of partitions to be returned
        :type limit: int
        :param order_by: a list of tuples of field name and a boolean
            that determines if that field should be sorted in descending
            order
        :type order_by: list of (str, bool) tuples
        :param filters: dict of field name and filter value combinations
        """
        limit_clause = 'LIMIT {}'.format(limit) if limit else ''
        order_by_clause = ''
        if order_by:
            l = []  # noqa: E741
            for field, desc in order_by:
                l.append(field + ' DESC' if desc else '')
            order_by_clause = 'ORDER BY ' + ', '.join(l)

        where_clause = ''
        if filters:
            l = []  # noqa: E741
            for field, value in filters.items():
                l.append(f"{field} = '{value}'")
            where_clause = 'WHERE ' + ' AND '.join(l)

        sql = textwrap.dedent(f"""\
            SELECT * FROM "{table_name}$partitions"

            {where_clause}
            {order_by_clause}
            {limit_clause}
        """)
        return sql

    @classmethod
    def where_latest_partition(
            cls, table_name, schema, database, qry, columns=None):
        try:
            col_name, value = cls.latest_partition(
                table_name, schema, database, show_first=True)
        except Exception:
            # table is not partitioned
            return False
        if value is not None:
            for c in columns:
                if c.get('name') == col_name:
                    return qry.where(Column(col_name) == value)
        return False

    @classmethod
    def _latest_partition_from_df(cls, df):
        if not df.empty:
            return df.to_records(index=False)[0][0]

    @classmethod
    def latest_partition(cls, table_name, schema, database, show_first=False):
        """Returns col name and the latest (max) partition value for a table

        :param table_name: the name of the table
        :type table_name: str
        :param schema: schema / database / namespace
        :type schema: str
        :param database: database query will be run against
        :type database: models.Database
        :param show_first: displays the value for the first partitioning key
          if there are many partitioning keys
        :type show_first: bool

        >>> latest_partition('foo_table')
        ('ds', '2018-01-01')
        """
        indexes = database.get_indexes(table_name, schema)
        if len(indexes[0]['column_names']) < 1:
            raise SupersetTemplateException(
                'The table should have one partitioned field')
        elif not show_first and len(indexes[0]['column_names']) > 1:
            raise SupersetTemplateException(
                'The table should have a single partitioned field '
                'to use this function. You may want to use '
                '`presto.latest_sub_partition`')
        part_field = indexes[0]['column_names'][0]
        sql = cls._partition_query(table_name, 1, [(part_field, True)])
        df = database.get_df(sql, schema)
        return part_field, cls._latest_partition_from_df(df)

    @classmethod
    def latest_sub_partition(cls, table_name, schema, database, **kwargs):
        """Returns the latest (max) partition value for a table

        A filtering criteria should be passed for all fields that are
        partitioned except for the field to be returned. For example,
        if a table is partitioned by (``ds``, ``event_type`` and
        ``event_category``) and you want the latest ``ds``, you'll want
        to provide a filter as keyword arguments for both
        ``event_type`` and ``event_category`` as in
        ``latest_sub_partition('my_table',
            event_category='page', event_type='click')``

        :param table_name: the name of the table, can be just the table
            name or a fully qualified table name as ``schema_name.table_name``
        :type table_name: str
        :param schema: schema / database / namespace
        :type schema: str
        :param database: database query will be run against
        :type database: models.Database

        :param kwargs: keyword arguments define the filtering criteria
            on the partition list. There can be many of these.
        :type kwargs: str
        >>> latest_sub_partition('sub_partition_table', event_type='click')
        '2018-01-01'
        """
        indexes = database.get_indexes(table_name, schema)
        part_fields = indexes[0]['column_names']
        for k in kwargs.keys():
            if k not in k in part_fields:
                msg = 'Field [{k}] is not part of the portioning key'
                raise SupersetTemplateException(msg)
        if len(kwargs.keys()) != len(part_fields) - 1:
            msg = (
                'A filter needs to be specified for {} out of the '
                '{} fields.'
            ).format(len(part_fields) - 1, len(part_fields))
            raise SupersetTemplateException(msg)

        for field in part_fields:
            if field not in kwargs.keys():
                field_to_return = field

        sql = cls._partition_query(
            table_name, 1, [(field_to_return, True)], kwargs)
        df = database.get_df(sql, schema)
        if df.empty:
            return ''
        return df.to_dict()[field_to_return][0]<|MERGE_RESOLUTION|>--- conflicted
+++ resolved
@@ -65,16 +65,12 @@
             "date_add('day', -1, date_trunc('week', "
             "date_add('day', 1, {col})))",
     }
-
-    edges = [
-        (DATE, TIMESTAMP, {'sql': 'CAST({col} AS TIMESTAMP)'}),
-    ]
-
+    
     type_graph = nx.DiGraph()
-    type_graph.add_edges_from(edges)
-
-    for type_, sql in time_grain_functions.items():
-        type_graph.add_edge(TIMESTAMP, type_, sql=sql)
+    type_graph.add_edge(DATE, TIMESTAMP, sql='CAST({col} AS TIMESTAMP)')
+
+    for grain, sql in time_grain_functions.items():
+        type_graph.add_edge(TIMESTAMP, grain, sql=sql)
 
     @classmethod
     def get_view_names(cls, inspector, schema):
@@ -367,7 +363,6 @@
         return uri
 
     @classmethod
-<<<<<<< HEAD
     def get_timestamp_expr(
             cls,
             col: ColumnClause,
@@ -489,15 +484,6 @@
             source=datetime,
             target=cls.type_map.get(tt, String),
         )
-=======
-    def convert_dttm(cls, target_type, dttm):
-        tt = target_type.upper()
-        if tt == 'DATE':
-            return "from_iso8601_date('{}')".format(dttm.isoformat()[:10])
-        if tt == 'TIMESTAMP':
-            return "from_iso8601_timestamp('{}')".format(dttm.isoformat())
-        return "'{}'".format(dttm.strftime('%Y-%m-%d %H:%M:%S'))
->>>>>>> 0d122431
 
     @classmethod
     def epoch_to_dttm(cls):
