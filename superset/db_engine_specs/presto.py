--- conflicted
+++ resolved
@@ -1146,13 +1146,8 @@
                 unnested_rows: dict[int, int] = defaultdict(int)
                 current_array_level = level
 
-<<<<<<< HEAD
             name = column["column_name"]
             values: Optional[Union[str, List[Any]]]
-=======
-            name = column["name"]
-            values: str | list[Any] | None
->>>>>>> cab34c2d
 
             if column["type"] and column["type"].startswith("ARRAY("):
                 # keep processing array children; we append to the right so that
