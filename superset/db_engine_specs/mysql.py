# Licensed to the Apache Software Foundation (ASF) under one
# or more contributor license agreements.  See the NOTICE file
# distributed with this work for additional information
# regarding copyright ownership.  The ASF licenses this file
# to you under the Apache License, Version 2.0 (the
# "License"); you may not use this file except in compliance
# with the License.  You may obtain a copy of the License at
#
#   http://www.apache.org/licenses/LICENSE-2.0
#
# Unless required by applicable law or agreed to in writing,
# software distributed under the License is distributed on an
# "AS IS" BASIS, WITHOUT WARRANTIES OR CONDITIONS OF ANY
# KIND, either express or implied.  See the License for the
# specific language governing permissions and limitations
# under the License.
import contextlib
import re
from datetime import datetime
<<<<<<< HEAD
from decimal import Decimal
from typing import Any, Callable, Optional, Pattern
=======
from re import Pattern
from typing import Any, Optional
>>>>>>> 041197b6
from urllib import parse

from flask_babel import gettext as __
from sqlalchemy import types
from sqlalchemy.dialects.mysql import (
    BIT,
    DECIMAL,
    DOUBLE,
    FLOAT,
    INTEGER,
    LONGTEXT,
    MEDIUMINT,
    MEDIUMTEXT,
    TINYINT,
    TINYTEXT,
)
from sqlalchemy.engine.url import URL

from superset.constants import TimeGrain
from superset.db_engine_specs.base import BaseEngineSpec, BasicParametersMixin
from superset.errors import SupersetErrorType
from superset.models.sql_lab import Query
from superset.utils.core import GenericDataType

# Regular expressions to catch custom errors
CONNECTION_ACCESS_DENIED_REGEX = re.compile(
    "Access denied for user '(?P<username>.*?)'@'(?P<hostname>.*?)'"
)
CONNECTION_INVALID_HOSTNAME_REGEX = re.compile(
    "Unknown MySQL server host '(?P<hostname>.*?)'"
)
CONNECTION_HOST_DOWN_REGEX = re.compile(
    "Can't connect to MySQL server on '(?P<hostname>.*?)'"
)
CONNECTION_UNKNOWN_DATABASE_REGEX = re.compile("Unknown database '(?P<database>.*?)'")

SYNTAX_ERROR_REGEX = re.compile(
    "check the manual that corresponds to your MySQL server "
    "version for the right syntax to use near '(?P<server_error>.*)"
)


class MySQLEngineSpec(BaseEngineSpec, BasicParametersMixin):
    engine = "mysql"
    engine_name = "MySQL"
    max_column_name_length = 64

    default_driver = "mysqldb"
    sqlalchemy_uri_placeholder = (
        "mysql://user:password@host:port/dbname[?key=value&key=value...]"
    )
    encryption_parameters = {"ssl": "1"}

    supports_dynamic_schema = True

    column_type_mappings = (
        (
            re.compile(r"^int.*", re.IGNORECASE),
            INTEGER(),
            GenericDataType.NUMERIC,
        ),
        (
            re.compile(r"^tinyint", re.IGNORECASE),
            TINYINT(),
            GenericDataType.NUMERIC,
        ),
        (
            re.compile(r"^mediumint", re.IGNORECASE),
            MEDIUMINT(),
            GenericDataType.NUMERIC,
        ),
        (
            re.compile(r"^decimal", re.IGNORECASE),
            DECIMAL(),
            GenericDataType.NUMERIC,
        ),
        (
            re.compile(r"^float", re.IGNORECASE),
            FLOAT(),
            GenericDataType.NUMERIC,
        ),
        (
            re.compile(r"^double", re.IGNORECASE),
            DOUBLE(),
            GenericDataType.NUMERIC,
        ),
        (
            re.compile(r"^bit", re.IGNORECASE),
            BIT(),
            GenericDataType.NUMERIC,
        ),
        (
            re.compile(r"^tinytext", re.IGNORECASE),
            TINYTEXT(),
            GenericDataType.STRING,
        ),
        (
            re.compile(r"^mediumtext", re.IGNORECASE),
            MEDIUMTEXT(),
            GenericDataType.STRING,
        ),
        (
            re.compile(r"^longtext", re.IGNORECASE),
            LONGTEXT(),
            GenericDataType.STRING,
        ),
    )
    column_type_mutators: dict[types.TypeEngine, Callable[[Any], Any]] = {
        DECIMAL: lambda val: Decimal(val) if isinstance(val, str) else val
    }

    _time_grain_expressions = {
        None: "{col}",
        TimeGrain.SECOND: "DATE_ADD(DATE({col}), "
        "INTERVAL (HOUR({col})*60*60 + MINUTE({col})*60"
        " + SECOND({col})) SECOND)",
        TimeGrain.MINUTE: "DATE_ADD(DATE({col}), "
        "INTERVAL (HOUR({col})*60 + MINUTE({col})) MINUTE)",
        TimeGrain.HOUR: "DATE_ADD(DATE({col}), INTERVAL HOUR({col}) HOUR)",
        TimeGrain.DAY: "DATE({col})",
        TimeGrain.WEEK: "DATE(DATE_SUB({col}, INTERVAL DAYOFWEEK({col}) - 1 DAY))",
        TimeGrain.MONTH: "DATE(DATE_SUB({col}, INTERVAL DAYOFMONTH({col}) - 1 DAY))",
        TimeGrain.QUARTER: "MAKEDATE(YEAR({col}), 1) "
        "+ INTERVAL QUARTER({col}) QUARTER - INTERVAL 1 QUARTER",
        TimeGrain.YEAR: "DATE(DATE_SUB({col}, INTERVAL DAYOFYEAR({col}) - 1 DAY))",
        TimeGrain.WEEK_STARTING_MONDAY: "DATE(DATE_SUB({col}, "
        "INTERVAL DAYOFWEEK(DATE_SUB({col}, "
        "INTERVAL 1 DAY)) - 1 DAY))",
    }

    type_code_map: dict[int, str] = {}  # loaded from get_datatype only if needed

    custom_errors: dict[Pattern[str], tuple[str, SupersetErrorType, dict[str, Any]]] = {
        CONNECTION_ACCESS_DENIED_REGEX: (
            __('Either the username "%(username)s" or the password is incorrect.'),
            SupersetErrorType.CONNECTION_ACCESS_DENIED_ERROR,
            {"invalid": ["username", "password"]},
        ),
        CONNECTION_INVALID_HOSTNAME_REGEX: (
            __('Unknown MySQL server host "%(hostname)s".'),
            SupersetErrorType.CONNECTION_INVALID_HOSTNAME_ERROR,
            {"invalid": ["host"]},
        ),
        CONNECTION_HOST_DOWN_REGEX: (
            __('The host "%(hostname)s" might be down and can\'t be reached.'),
            SupersetErrorType.CONNECTION_HOST_DOWN_ERROR,
            {"invalid": ["host", "port"]},
        ),
        CONNECTION_UNKNOWN_DATABASE_REGEX: (
            __('Unable to connect to database "%(database)s".'),
            SupersetErrorType.CONNECTION_UNKNOWN_DATABASE_ERROR,
            {"invalid": ["database"]},
        ),
        SYNTAX_ERROR_REGEX: (
            __(
                'Please check your query for syntax errors near "%(server_error)s". '
                "Then, try running your query again."
            ),
            SupersetErrorType.SYNTAX_ERROR,
            {},
        ),
    }
    disallow_uri_query_params = {
        "mysqldb": {"local_infile"},
        "mysqlconnector": {"allow_local_infile"},
    }
    enforce_uri_query_params = {
        "mysqldb": {"local_infile": 0},
        "mysqlconnector": {"allow_local_infile": 0},
    }

    @classmethod
    def convert_dttm(
        cls, target_type: str, dttm: datetime, db_extra: Optional[dict[str, Any]] = None
    ) -> Optional[str]:
        sqla_type = cls.get_sqla_column_type(target_type)

        if isinstance(sqla_type, types.Date):
            return f"STR_TO_DATE('{dttm.date().isoformat()}', '%Y-%m-%d')"
        if isinstance(sqla_type, types.DateTime):
            datetime_formatted = dttm.isoformat(sep=" ", timespec="microseconds")
            return f"""STR_TO_DATE('{datetime_formatted}', '%Y-%m-%d %H:%i:%s.%f')"""
        return None

    @classmethod
    def adjust_engine_params(
        cls,
        uri: URL,
        connect_args: dict[str, Any],
        catalog: Optional[str] = None,
        schema: Optional[str] = None,
    ) -> tuple[URL, dict[str, Any]]:
        uri, new_connect_args = super().adjust_engine_params(
            uri,
            connect_args,
            catalog,
            schema,
        )

        if schema:
            uri = uri.set(database=parse.quote(schema, safe=""))

        return uri, new_connect_args

    @classmethod
    def get_schema_from_engine_params(
        cls,
        sqlalchemy_uri: URL,
        connect_args: dict[str, Any],
    ) -> Optional[str]:
        """
        Return the configured schema.

        A MySQL database is a SQLAlchemy schema.
        """
        return parse.unquote(sqlalchemy_uri.database)

    @classmethod
    def get_datatype(cls, type_code: Any) -> Optional[str]:
        if not cls.type_code_map:
            # only import and store if needed at least once
            # pylint: disable=import-outside-toplevel
            import MySQLdb

            ft = MySQLdb.constants.FIELD_TYPE
            cls.type_code_map = {
                getattr(ft, k): k for k in dir(ft) if not k.startswith("_")
            }
        datatype = type_code
        if isinstance(type_code, int):
            datatype = cls.type_code_map.get(type_code)
        if datatype and isinstance(datatype, str) and datatype:
            return datatype
        return None

    @classmethod
    def epoch_to_dttm(cls) -> str:
        return "from_unixtime({col})"

    @classmethod
    def _extract_error_message(cls, ex: Exception) -> str:
        """Extract error message for queries"""
        message = str(ex)
        with contextlib.suppress(AttributeError, KeyError):
            if isinstance(ex.args, tuple) and len(ex.args) > 1:
                message = ex.args[1]
        return message

    @classmethod
    def get_cancel_query_id(cls, cursor: Any, query: Query) -> Optional[str]:
        """
        Get MySQL connection ID that will be used to cancel all other running
        queries in the same connection.

        :param cursor: Cursor instance in which the query will be executed
        :param query: Query instance
        :return: MySQL Connection ID
        """
        cursor.execute("SELECT CONNECTION_ID()")
        row = cursor.fetchone()
        return row[0]

    @classmethod
    def cancel_query(cls, cursor: Any, query: Query, cancel_query_id: str) -> bool:
        """
        Cancel query in the underlying database.

        :param cursor: New cursor instance to the db of the query
        :param query: Query instance
        :param cancel_query_id: MySQL Connection ID
        :return: True if query cancelled successfully, False otherwise
        """
        try:
            cursor.execute(f"KILL CONNECTION {cancel_query_id}")
        except Exception:  # pylint: disable=broad-except
            return False

        return True<|MERGE_RESOLUTION|>--- conflicted
+++ resolved
@@ -17,13 +17,9 @@
 import contextlib
 import re
 from datetime import datetime
-<<<<<<< HEAD
 from decimal import Decimal
-from typing import Any, Callable, Optional, Pattern
-=======
 from re import Pattern
-from typing import Any, Optional
->>>>>>> 041197b6
+from typing import Any, Callable, Optional
 from urllib import parse
 
 from flask_babel import gettext as __
