--- conflicted
+++ resolved
@@ -19,19 +19,8 @@
 from urllib import parse
 
 import sqlparse
-<<<<<<< HEAD
 from sqlparse.sql import Identifier, IdentifierList, remove_quotes, Token, TokenList
-=======
 from dataclasses import dataclass
-from sqlparse.sql import (
-    Function,
-    Identifier,
-    IdentifierList,
-    remove_quotes,
-    Token,
-    TokenList,
-)
->>>>>>> 42b10aec
 from sqlparse.tokens import Keyword, Name, Punctuation, String, Whitespace
 from sqlparse.utils import imt
 
