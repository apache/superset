--- conflicted
+++ resolved
@@ -719,12 +719,7 @@
     def __init__(
         self,
         sql_statement: str,
-<<<<<<< HEAD
-        engine: Optional[str] = None,
-=======
-        strip_comments: bool = False,
         engine: str | None = None,
->>>>>>> a29cdefe
     ):
         self.sql: str = sql_statement
         self._dialect = SQLGLOT_DIALECTS.get(engine) if engine else None
