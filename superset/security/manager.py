--- conflicted
+++ resolved
@@ -874,15 +874,8 @@
         :raises SupersetSecurityException: If the user cannot access the resource
         """
 
-<<<<<<< HEAD
-        if not self.can_access_datasource(datasource):
-            raise SupersetSecurityException(
-                self.datasource_access_error_obj(datasource)
-            )
-=======
         from superset.connectors.sqla.models import SqlaTable
         from superset.sql_parse import Table
->>>>>>> 16cffd05
 
         if database and table or query:
             if query:
@@ -939,13 +932,7 @@
                     self.get_datasource_access_error_object(datasource),
                 )
 
-<<<<<<< HEAD
-    def get_rls_filters(  # pylint: disable=no-self-use
-        self, table: "BaseDatasource"
-    ) -> List[Query]:
-=======
     def get_rls_filters(self, table: "BaseDatasource") -> List[SqlaQuery]:
->>>>>>> 16cffd05
         """
         Retrieves the appropriate row level security filters for the current user and
         the passed table.
@@ -988,13 +975,8 @@
 
     def get_rls_ids(self, table: "BaseDatasource") -> List[int]:
         """
-<<<<<<< HEAD
-        Retrieves the appropriate row level security filters IDs
-        for the current user and the passed table.
-=======
         Retrieves the appropriate row level security filters IDs for the current user
         and the passed table.
->>>>>>> 16cffd05
 
         :param table: The table to check against
         :returns: A list of IDs
