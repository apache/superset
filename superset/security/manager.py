--- conflicted
+++ resolved
@@ -25,11 +25,7 @@
 
 from flask import current_app, Flask, g, Request
 from flask_appbuilder import Model
-<<<<<<< HEAD
 from flask_appbuilder.security.sqla.apis import UserApi
-=======
-from flask_appbuilder.security.sqla.apis import RoleApi
->>>>>>> 3c1fc0b7
 from flask_appbuilder.security.sqla.manager import SecurityManager
 from flask_appbuilder.security.sqla.models import (
     assoc_group_role,
@@ -130,7 +126,6 @@
         super().__init__(**kwargs)
 
 
-<<<<<<< HEAD
 class SupersetUserApi(UserApi):
     """
     Overriding the UserApi to be able to delete users
@@ -151,22 +146,11 @@
         "changed_on",
     ]
 
-=======
-class SupersetRoleApi(RoleApi):
-    """
-    Overriding the RoleApi to be able to delete roles with permissions
-    """
-
->>>>>>> 3c1fc0b7
     def pre_delete(self, item: Model) -> None:
         """
         Overriding this method to be able to delete items when they have constraints
         """
-<<<<<<< HEAD
         item.roles = []
-=======
-        item.permissions = []
->>>>>>> 3c1fc0b7
 
 
 UserModelView.list_widget = SupersetSecurityListWidget
@@ -255,11 +239,7 @@
     userstatschartview = None
     READ_ONLY_MODEL_VIEWS = {"Database", "DynamicPlugin"}
 
-<<<<<<< HEAD
     user_api = SupersetUserApi
-=======
-    role_api = SupersetRoleApi
->>>>>>> 3c1fc0b7
 
     USER_MODEL_VIEWS = {
         "RegisterUserModelView",
