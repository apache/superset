--- conflicted
+++ resolved
@@ -879,11 +879,7 @@
 
         self.assert_datasource_permission(viz.datasource)
 
-<<<<<<< HEAD
-    def get_row_level_security_filters(self, table):
-=======
     def get_rls_filters(self, table):
->>>>>>> e403e9b1
         """
         Retrieves the appropriate row level security filters for the current user and the passed table.
 
@@ -898,8 +894,6 @@
                 if any(r.id in roles for r in f.roles)
             ]
         except AttributeError:
-<<<<<<< HEAD
-=======
             return []
 
     def get_rls_ids(self, table) -> List[int]:
@@ -919,5 +913,4 @@
             ids.sort()  # Combinations rather than permutations
             return ids
         except AttributeError:
->>>>>>> e403e9b1
             return []