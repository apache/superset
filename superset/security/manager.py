--- conflicted
+++ resolved
@@ -2132,13 +2132,7 @@
 
             raise SupersetSecurityException(self.get_chart_access_error_object(chart))
 
-<<<<<<< HEAD
     def get_user_by_username(self, username: str) -> Optional[User]:
-=======
-    def get_user_by_username(
-        self, username: str, session: Session = None
-    ) -> Optional[User]:
->>>>>>> eeb3c31c
         """
         Retrieves a user by it's username case sensitive. Optional session parameter
         utility method normally useful for celery tasks where the session
