# Licensed to the Apache Software Foundation (ASF) under one
# or more contributor license agreements.  See the NOTICE file
# distributed with this work for additional information
# regarding copyright ownership.  The ASF licenses this file
# to you under the Apache License, Version 2.0 (the
# "License"); you may not use this file except in compliance
# with the License.  You may obtain a copy of the License at
#
#   http://www.apache.org/licenses/LICENSE-2.0
#
# Unless required by applicable law or agreed to in writing,
# software distributed under the License is distributed on an
# "AS IS" BASIS, WITHOUT WARRANTIES OR CONDITIONS OF ANY
# KIND, either express or implied.  See the License for the
# specific language governing permissions and limitations
# under the License.
# pylint: disable=too-many-lines
"""A set of constants and methods to manage permissions and security"""
import logging
import re
import time
from collections import defaultdict
from typing import (
    Any,
    Callable,
    cast,
    Dict,
    List,
    NamedTuple,
    Optional,
    Set,
    TYPE_CHECKING,
    Union,
)

from flask import current_app, Flask, g, Request
from flask_appbuilder import Model
from flask_appbuilder.models.sqla.interface import SQLAInterface
from flask_appbuilder.security.sqla.manager import SecurityManager
from flask_appbuilder.security.sqla.models import (
    assoc_permissionview_role,
    assoc_user_role,
    Permission,
    PermissionView,
    Role,
    User,
    ViewMenu,
)
from flask_appbuilder.security.views import (
    PermissionModelView,
    PermissionViewModelView,
    RoleModelView,
    UserModelView,
    ViewMenuModelView,
)
from flask_appbuilder.widgets import ListWidget
from flask_babel import lazy_gettext as _
from flask_login import AnonymousUserMixin, LoginManager
from jwt.api_jwt import _jwt_global_obj
from sqlalchemy import and_, inspect, or_
from sqlalchemy.engine.base import Connection
from sqlalchemy.orm import Session
from sqlalchemy.orm.mapper import Mapper
from sqlalchemy.orm.query import Query as SqlaQuery

from superset import sql_parse
from superset.constants import RouteMethod
from superset.errors import ErrorLevel, SupersetError, SupersetErrorType
from superset.exceptions import (
    DatasetInvalidPermissionEvaluationException,
    SupersetSecurityException,
)
from superset.security.guest_token import (
    GuestToken,
    GuestTokenResources,
    GuestTokenResourceType,
    GuestTokenRlsRule,
    GuestTokenUser,
    GuestUser,
)
from superset.utils.core import (
    DatasourceName,
    DatasourceType,
    get_user_id,
    RowLevelSecurityFilterType,
)
<<<<<<< HEAD
=======
from superset.utils.filters import get_dataset_access_filters
>>>>>>> 2817aebd
from superset.utils.urls import get_url_host

if TYPE_CHECKING:
    from superset.common.query_context import QueryContext
    from superset.connectors.base.models import BaseDatasource
    from superset.connectors.sqla.models import SqlaTable
    from superset.models.core import Database
    from superset.models.dashboard import Dashboard
    from superset.models.sql_lab import Query
    from superset.sql_parse import Table
    from superset.viz import BaseViz

logger = logging.getLogger(__name__)

DATABASE_PERM_REGEX = re.compile(r"^\[.+\]\.\(id\:(?P<id>\d+)\)$")


class DatabaseAndSchema(NamedTuple):
    database: str
    schema: str


class SupersetSecurityListWidget(ListWidget):  # pylint: disable=too-few-public-methods
    """
    Redeclaring to avoid circular imports
    """

    template = "superset/fab_overrides/list.html"


class SupersetRoleListWidget(ListWidget):  # pylint: disable=too-few-public-methods
    """
    Role model view from FAB already uses a custom list widget override
    So we override the override
    """

    template = "superset/fab_overrides/list_role.html"

    def __init__(self, **kwargs: Any) -> None:
        kwargs["appbuilder"] = current_app.appbuilder
        super().__init__(**kwargs)


UserModelView.list_widget = SupersetSecurityListWidget
RoleModelView.list_widget = SupersetRoleListWidget
PermissionViewModelView.list_widget = SupersetSecurityListWidget
PermissionModelView.list_widget = SupersetSecurityListWidget

# Limiting routes on FAB model views
UserModelView.include_route_methods = RouteMethod.CRUD_SET | {
    RouteMethod.ACTION,
    RouteMethod.API_READ,
    RouteMethod.ACTION_POST,
    "userinfo",
}
RoleModelView.include_route_methods = RouteMethod.CRUD_SET
PermissionViewModelView.include_route_methods = {RouteMethod.LIST}
PermissionModelView.include_route_methods = {RouteMethod.LIST}
ViewMenuModelView.include_route_methods = {RouteMethod.LIST}

RoleModelView.list_columns = ["name"]
RoleModelView.edit_columns = ["name", "permissions", "user"]
RoleModelView.related_views = []


class SupersetSecurityManager(  # pylint: disable=too-many-public-methods
    SecurityManager
):
    userstatschartview = None
    READ_ONLY_MODEL_VIEWS = {"Database", "DruidClusterModelView", "DynamicPlugin"}

    USER_MODEL_VIEWS = {
        "RegisterUserModelView",
        "UserDBModelView",
        "UserLDAPModelView",
        "UserInfoEditView",
        "UserOAuthModelView",
        "UserOIDModelView",
        "UserRemoteUserModelView",
    }

    GAMMA_READ_ONLY_MODEL_VIEWS = {
        "Annotation",
        "CssTemplate",
        "Dataset",
        "Datasource",
        "CssTemplate",
    } | READ_ONLY_MODEL_VIEWS

    ADMIN_ONLY_VIEW_MENUS = {
        "Access Requests",
        "AccessRequestsModelView",
        "Action Log",
        "Log",
        "List Users",
        "List Roles",
        "Refresh Druid Metadata",
        "ResetPasswordView",
        "RoleModelView",
        "Row Level Security",
        "Row Level Security Filters",
        "RowLevelSecurityFiltersModelView",
        "Security",
        "SQL Lab",
    } | USER_MODEL_VIEWS

    ALPHA_ONLY_VIEW_MENUS = {
        "Manage",
        "CSS Templates",
        "Annotation Layers",
        "Queries",
        "Import dashboards",
        "Upload a CSV",
        "ReportSchedule",
        "Alerts & Report",
<<<<<<< HEAD
=======
        "TableSchemaView",
        "CsvToDatabaseView",
        "ColumnarToDatabaseView",
        "ExcelToDatabaseView",
        "ImportExportRestApi",
>>>>>>> 2817aebd
    }

    ADMIN_ONLY_PERMISSIONS = {
        "can_override_role_permissions",
        "can_sync_druid_source",
        "can_override_role_permissions",
        "can_approve",
        "can_update_role",
        "all_query_access",
        "can_grant_guest_token",
        "can_set_embedded",
<<<<<<< HEAD
        "can_delete_user",
=======
        "can_warm_up_cache",
>>>>>>> 2817aebd
    }

    READ_ONLY_PERMISSION = {
        "can_show",
        "can_list",
        "can_get",
        "can_external_metadata",
        "can_external_metadata_by_name",
        "can_read",
    }

    ALPHA_ONLY_PERMISSIONS = {
        "muldelete",
        "all_database_access",
        "all_datasource_access",
    }

    OBJECT_SPEC_PERMISSIONS = {
        "database_access",
        "schema_access",
        "datasource_access",
    }

    ACCESSIBLE_PERMS = {"can_userinfo", "resetmypassword", "can_recent_activity"}

    SQLLAB_ONLY_PERMISSIONS = {
        ("can_my_queries", "SqlLab"),
        ("can_read", "SavedQuery"),
<<<<<<< HEAD
        ("can_sql_json", "Superset"),
=======
        ("can_write", "SavedQuery"),
        ("can_export", "SavedQuery"),
        ("can_read", "Query"),
        ("can_export_csv", "Query"),
        ("can_get_results", "SQLLab"),
        ("can_execute_sql_query", "SQLLab"),
        ("can_export_csv", "SQLLab"),
        ("can_sql_json", "Superset"),  # Deprecated permission remove on 3.0.0
>>>>>>> 2817aebd
        ("can_sqllab_history", "Superset"),
        ("can_sqllab_viz", "Superset"),
        ("can_sqllab_table_viz", "Superset"),  # Deprecated permission remove on 3.0.0
        ("can_sqllab", "Superset"),
        ("can_stop_query", "Superset"),  # Deprecated permission remove on 3.0.0
        ("can_test_conn", "Superset"),  # Deprecated permission remove on 3.0.0
        ("can_search_queries", "Superset"),  # Deprecated permission remove on 3.0.0
        ("can_activate", "TabStateView"),
        ("can_get", "TabStateView"),
        ("can_delete_query", "TabStateView"),
        ("can_post", "TabStateView"),
        ("can_delete", "TabStateView"),
        ("can_put", "TabStateView"),
        ("can_migrate_query", "TabStateView"),
        ("menu_access", "SQL Lab"),
        ("menu_access", "SQL Editor"),
        ("menu_access", "Saved Queries"),
        ("menu_access", "Query Search"),
    }

    SQLLAB_EXTRA_PERMISSION_VIEWS = {
<<<<<<< HEAD
        ("can_csv", "Superset"),
=======
        ("can_csv", "Superset"),  # Deprecated permission remove on 3.0.0
>>>>>>> 2817aebd
        ("can_read", "Superset"),
        ("can_read", "Database"),
    }

    data_access_permissions = (
        "database_access",
        "schema_access",
        "datasource_access",
        "all_datasource_access",
        "all_database_access",
        "all_query_access",
    )

    guest_user_cls = GuestUser
    pyjwt_for_guest_token = _jwt_global_obj

    def create_login_manager(self, app: Flask) -> LoginManager:
        lm = super().create_login_manager(app)
        lm.request_loader(self.request_loader)
        return lm

    def request_loader(self, request: Request) -> Optional[User]:
        # pylint: disable=import-outside-toplevel
        from superset.extensions import feature_flag_manager

        if feature_flag_manager.is_feature_enabled("EMBEDDED_SUPERSET"):
            return self.get_guest_user_from_request(request)
        return None

    def get_schema_perm(  # pylint: disable=no-self-use
        self, database: Union["Database", str], schema: Optional[str] = None
    ) -> Optional[str]:
        """
        Return the database specific schema permission.

        :param database: The Superset database or database name
        :param schema: The Superset schema name
        :return: The database specific schema permission
        """

        if schema:
            return f"[{database}].[{schema}]"

        return None

    @staticmethod
    def get_database_perm(database_id: int, database_name: str) -> str:
        return f"[{database_name}].(id:{database_id})"

    @staticmethod
    def get_dataset_perm(dataset_id: int, dataset_name: str, database_name: str) -> str:
        return f"[{database_name}].[{dataset_name}](id:{dataset_id})"

    def unpack_database_and_schema(  # pylint: disable=no-self-use
        self, schema_permission: str
    ) -> DatabaseAndSchema:
        # [database_name].[schema|table]

        schema_name = schema_permission.split(".")[1][1:-1]
        database_name = schema_permission.split(".")[0][1:-1]
        return DatabaseAndSchema(database_name, schema_name)

    def can_access(self, permission_name: str, view_name: str) -> bool:
        """
        Return True if the user can access the FAB permission/view, False otherwise.

        Note this method adds protection from has_access failing from missing
        permission/view entries.

        :param permission_name: The FAB permission name
        :param view_name: The FAB view-menu name
        :returns: Whether the user can access the FAB permission/view
        """

        user = g.user
        if user.is_anonymous:
            return self.is_item_public(permission_name, view_name)
        return self._has_view_access(user, permission_name, view_name)

    def can_access_all_queries(self) -> bool:
        """
        Return True if the user can access all SQL Lab queries, False otherwise.

        :returns: Whether the user can access all queries
        """

        return self.can_access("all_query_access", "all_query_access")

    def can_access_all_datasources(self) -> bool:
        """
        Return True if the user can fully access all the Superset datasources, False
        otherwise.

        :returns: Whether the user can fully access all Superset datasources
        """

        return self.can_access("all_datasource_access", "all_datasource_access")

    def can_access_all_databases(self) -> bool:
        """
        Return True if the user can fully access all the Superset databases, False
        otherwise.

        :returns: Whether the user can fully access all Superset databases
        """

        return self.can_access("all_database_access", "all_database_access")

    def can_access_database(self, database: "Database") -> bool:
        """
        Return True if the user can fully access the Superset database, False otherwise.

        Note for Druid the database is akin to the Druid cluster.

        :param database: The Superset database
        :returns: Whether the user can fully access the Superset database
        """

        return (
            self.can_access_all_datasources()
            or self.can_access_all_databases()
            or self.can_access("database_access", database.perm)  # type: ignore
        )

    def can_access_schema(self, datasource: "BaseDatasource") -> bool:
        """
        Return True if the user can fully access the schema associated with the Superset
        datasource, False otherwise.

        Note for Druid datasources the database and schema are akin to the Druid cluster
        and datasource name prefix respectively, i.e., [schema.]datasource.

        :param datasource: The Superset datasource
        :returns: Whether the user can fully access the datasource's schema
        """

        return (
            self.can_access_all_datasources()
            or self.can_access_database(datasource.database)
            or self.can_access("schema_access", datasource.schema_perm or "")
        )

    def can_access_datasource(self, datasource: "BaseDatasource") -> bool:
        """
        Return True if the user can fully access of the Superset datasource, False
        otherwise.

        :param datasource: The Superset datasource
        :returns: Whether the user can fully access the Superset datasource
        """

        try:
            self.raise_for_access(datasource=datasource)
        except SupersetSecurityException:
            return False

        return True

    @staticmethod
    def get_datasource_access_error_msg(datasource: "BaseDatasource") -> str:
        """
        Return the error message for the denied Superset datasource.

        :param datasource: The denied Superset datasource
        :returns: The error message
        """

        return (
            f"This endpoint requires the datasource {datasource.name}, "
            "database or `all_datasource_access` permission"
        )

    @staticmethod
    def get_datasource_access_link(  # pylint: disable=unused-argument
        datasource: "BaseDatasource",
    ) -> Optional[str]:
        """
        Return the link for the denied Superset datasource.

        :param datasource: The denied Superset datasource
        :returns: The access URL
        """

        return current_app.config.get("PERMISSION_INSTRUCTIONS_LINK")

    def get_datasource_access_error_object(  # pylint: disable=invalid-name
        self, datasource: "BaseDatasource"
    ) -> SupersetError:
        """
        Return the error object for the denied Superset datasource.

        :param datasource: The denied Superset datasource
        :returns: The error object
        """
        return SupersetError(
            error_type=SupersetErrorType.DATASOURCE_SECURITY_ACCESS_ERROR,
            message=self.get_datasource_access_error_msg(datasource),
            level=ErrorLevel.ERROR,
            extra={
                "link": self.get_datasource_access_link(datasource),
                "datasource": datasource.name,
            },
        )

    def get_table_access_error_msg(  # pylint: disable=no-self-use
        self, tables: Set["Table"]
    ) -> str:
        """
        Return the error message for the denied SQL tables.

        :param tables: The set of denied SQL tables
        :returns: The error message
        """

        quoted_tables = [f"`{table}`" for table in tables]
        return f"""You need access to the following tables: {", ".join(quoted_tables)},
            `all_database_access` or `all_datasource_access` permission"""

    def get_table_access_error_object(self, tables: Set["Table"]) -> SupersetError:
        """
        Return the error object for the denied SQL tables.

        :param tables: The set of denied SQL tables
        :returns: The error object
        """
        return SupersetError(
            error_type=SupersetErrorType.TABLE_SECURITY_ACCESS_ERROR,
            message=self.get_table_access_error_msg(tables),
            level=ErrorLevel.ERROR,
            extra={
                "link": self.get_table_access_link(tables),
                "tables": [str(table) for table in tables],
            },
        )

    def get_table_access_link(  # pylint: disable=unused-argument,no-self-use
        self, tables: Set["Table"]
    ) -> Optional[str]:
        """
        Return the access link for the denied SQL tables.

        :param tables: The set of denied SQL tables
        :returns: The access URL
        """

        return current_app.config.get("PERMISSION_INSTRUCTIONS_LINK")

    def get_user_datasources(self) -> List["BaseDatasource"]:
        """
        Collect datasources which the user has explicit permissions to.

        :returns: The list of datasources
        """

        user_datasources = set()
<<<<<<< HEAD

        # pylint: disable=import-outside-toplevel
        from superset.connectors.sqla.models import SqlaTable

        user_datasources.update(
            self.get_session.query(SqlaTable)
            .filter(
                or_(
                    SqlaTable.perm.in_(user_perms),
                    SqlaTable.schema_perm.in_(schema_perms),
                )
            )
            .all()
        )

=======

        # pylint: disable=import-outside-toplevel
        from superset.connectors.sqla.models import SqlaTable

        user_datasources.update(
            self.get_session.query(SqlaTable)
            .filter(get_dataset_access_filters(SqlaTable))
            .all()
        )

>>>>>>> 2817aebd
        # group all datasources by database
        session = self.get_session
        all_datasources = SqlaTable.get_all_datasources(session)
        datasources_by_database: Dict["Database", Set["SqlaTable"]] = defaultdict(set)
        for datasource in all_datasources:
            datasources_by_database[datasource.database].add(datasource)

        # add datasources with implicit permission (eg, database access)
        for database, datasources in datasources_by_database.items():
            if self.can_access_database(database):
                user_datasources.update(datasources)

        return list(user_datasources)

    def can_access_table(self, database: "Database", table: "Table") -> bool:
        """
        Return True if the user can access the SQL table, False otherwise.

        :param database: The SQL database
        :param table: The SQL table
        :returns: Whether the user can access the SQL table
        """

        try:
            self.raise_for_access(database=database, table=table)
        except SupersetSecurityException:
            return False

        return True

    def user_view_menu_names(self, permission_name: str) -> Set[str]:
        base_query = (
            self.get_session.query(self.viewmenu_model.name)
            .join(self.permissionview_model)
            .join(self.permission_model)
            .join(assoc_permissionview_role)
            .join(self.role_model)
        )

        if not g.user.is_anonymous:
            # filter by user id
            view_menu_names = (
                base_query.join(assoc_user_role)
                .join(self.user_model)
                .filter(self.user_model.id == get_user_id())
                .filter(self.permission_model.name == permission_name)
            ).all()
            return {s.name for s in view_menu_names}

        # Properly treat anonymous user
        public_role = self.get_public_role()
        if public_role:
            # filter by public role
            view_menu_names = (
                base_query.filter(self.role_model.id == public_role.id).filter(
                    self.permission_model.name == permission_name
                )
            ).all()
            return {s.name for s in view_menu_names}
        return set()

    def get_accessible_databases(self) -> List[int]:
        """
        Return the list of databases accessible by the user.

        :return: The list of accessible Databases
        """
        perms = self.user_view_menu_names("database_access")
        return [
            int(match.group("id"))
            for perm in perms
            if (match := DATABASE_PERM_REGEX.match(perm))
        ]

    def get_schemas_accessible_by_user(
        self, database: "Database", schemas: List[str], hierarchical: bool = True
    ) -> List[str]:
        """
        Return the list of SQL schemas accessible by the user.

        :param database: The SQL database
        :param schemas: The list of eligible SQL schemas
        :param hierarchical: Whether to check using the hierarchical permission logic
        :returns: The list of accessible SQL schemas
        """

        # pylint: disable=import-outside-toplevel
        from superset.connectors.sqla.models import SqlaTable

        if hierarchical and self.can_access_database(database):
            return schemas

        # schema_access
        accessible_schemas = {
            self.unpack_database_and_schema(s).schema
            for s in self.user_view_menu_names("schema_access")
            if s.startswith(f"[{database}].")
        }

        # datasource_access
        perms = self.user_view_menu_names("datasource_access")
        if perms:
            tables = (
                self.get_session.query(SqlaTable.schema)
                .filter(SqlaTable.database_id == database.id)
                .filter(SqlaTable.schema.isnot(None))
                .filter(SqlaTable.schema != "")
                .filter(or_(SqlaTable.perm.in_(perms)))
                .distinct()
            )
            accessible_schemas.update([table.schema for table in tables])

        return [s for s in schemas if s in accessible_schemas]

    def get_datasources_accessible_by_user(  # pylint: disable=invalid-name
        self,
        database: "Database",
        datasource_names: List[DatasourceName],
        schema: Optional[str] = None,
    ) -> List[DatasourceName]:
        """
        Return the list of SQL tables accessible by the user.

        :param database: The SQL database
        :param datasource_names: The list of eligible SQL tables w/ schema
        :param schema: The fallback SQL schema if not present in the table name
        :returns: The list of accessible SQL tables w/ schema
        """
        # pylint: disable=import-outside-toplevel
        from superset.connectors.sqla.models import SqlaTable

        if self.can_access_database(database):
            return datasource_names

        if schema:
            schema_perm = self.get_schema_perm(database, schema)
            if schema_perm and self.can_access("schema_access", schema_perm):
                return datasource_names

        user_perms = self.user_view_menu_names("datasource_access")
        schema_perms = self.user_view_menu_names("schema_access")
        user_datasources = SqlaTable.query_datasources_by_permissions(
            self.get_session, database, user_perms, schema_perms
        )
        if schema:
            names = {d.table_name for d in user_datasources if d.schema == schema}
            return [d for d in datasource_names if d.table in names]

        full_names = {d.full_name for d in user_datasources}
        return [d for d in datasource_names if f"[{database}].[{d}]" in full_names]

    def merge_perm(self, permission_name: str, view_menu_name: str) -> None:
        """
        Add the FAB permission/view-menu.

        :param permission_name: The FAB permission name
        :param view_menu_names: The FAB view-menu name
        :see: SecurityManager.add_permission_view_menu
        """

        logger.warning(
            "This method 'merge_perm' is deprecated use add_permission_view_menu"
        )
        self.add_permission_view_menu(permission_name, view_menu_name)

    def _is_user_defined_permission(self, perm: Model) -> bool:
        """
        Return True if the FAB permission is user defined, False otherwise.

        :param perm: The FAB permission
        :returns: Whether the FAB permission is user defined
        """

        return perm.permission.name in self.OBJECT_SPEC_PERMISSIONS

    def create_custom_permissions(self) -> None:
        """
        Create custom FAB permissions.
        """
        self.add_permission_view_menu("all_datasource_access", "all_datasource_access")
        self.add_permission_view_menu("all_database_access", "all_database_access")
        self.add_permission_view_menu("all_query_access", "all_query_access")
        self.add_permission_view_menu("can_share_dashboard", "Superset")
        self.add_permission_view_menu("can_share_chart", "Superset")

    def create_missing_perms(self) -> None:
        """
        Creates missing FAB permissions for datasources, schemas and metrics.
        """

        # pylint: disable=import-outside-toplevel
        from superset.connectors.sqla.models import SqlaTable
        from superset.models import core as models

        logger.info("Fetching a set of all perms to lookup which ones are missing")
        all_pvs = set()
        for pv in self.get_session.query(self.permissionview_model).all():
            if pv.permission and pv.view_menu:
                all_pvs.add((pv.permission.name, pv.view_menu.name))

        def merge_pv(view_menu: str, perm: Optional[str]) -> None:
            """Create permission view menu only if it doesn't exist"""
            if view_menu and perm and (view_menu, perm) not in all_pvs:
                self.add_permission_view_menu(view_menu, perm)

        logger.info("Creating missing datasource permissions.")
        datasources = SqlaTable.get_all_datasources(self.get_session)
        for datasource in datasources:
            merge_pv("datasource_access", datasource.get_perm())
            merge_pv("schema_access", datasource.get_schema_perm())

        logger.info("Creating missing database permissions.")
        databases = self.get_session.query(models.Database).all()
        for database in databases:
            merge_pv("database_access", database.perm)

    def clean_perms(self) -> None:
        """
        Clean up the FAB faulty permissions.
        """

        logger.info("Cleaning faulty perms")
        sesh = self.get_session
        pvms = sesh.query(PermissionView).filter(
            or_(
                PermissionView.permission  # pylint: disable=singleton-comparison
                == None,
                PermissionView.view_menu  # pylint: disable=singleton-comparison
                == None,
            )
        )
        deleted_count = pvms.delete()
        sesh.commit()
        if deleted_count:
            logger.info("Deleted %i faulty permissions", deleted_count)

    def sync_role_definitions(self) -> None:
        """
        Initialize the Superset application with security roles and such.
        """

        logger.info("Syncing role definition")

        self.create_custom_permissions()

        # Creating default roles
        self.set_role("Admin", self._is_admin_pvm)
        self.set_role("Alpha", self._is_alpha_pvm)
        self.set_role("Gamma", self._is_gamma_pvm)
        self.set_role("granter", self._is_granter_pvm)
        self.set_role("sql_lab", self._is_sql_lab_pvm)

        # Configure public role
        if current_app.config["PUBLIC_ROLE_LIKE"]:
            self.copy_role(
                current_app.config["PUBLIC_ROLE_LIKE"],
                self.auth_role_public,
                merge=True,
            )

        self.create_missing_perms()

        # commit role and view menu updates
        self.get_session.commit()
        self.clean_perms()

    def _get_pvms_from_builtin_role(self, role_name: str) -> List[PermissionView]:
        """
        Gets a list of model PermissionView permissions infered from a builtin role
        definition
        """
        role_from_permissions_names = self.builtin_roles.get(role_name, [])
        all_pvms = self.get_session.query(PermissionView).all()
        role_from_permissions = []
        for pvm_regex in role_from_permissions_names:
            view_name_regex = pvm_regex[0]
            permission_name_regex = pvm_regex[1]
            for pvm in all_pvms:
                if re.match(view_name_regex, pvm.view_menu.name) and re.match(
                    permission_name_regex, pvm.permission.name
                ):
                    if pvm not in role_from_permissions:
                        role_from_permissions.append(pvm)
        return role_from_permissions

    def find_roles_by_id(self, role_ids: List[int]) -> List[Role]:
        """
        Find a List of models by a list of ids, if defined applies `base_filter`
        """
        query = self.get_session.query(Role).filter(Role.id.in_(role_ids))
        return query.all()

    def copy_role(
        self, role_from_name: str, role_to_name: str, merge: bool = True
    ) -> None:
        """
        Copies permissions from a role to another.

        Note: Supports regex defined builtin roles

        :param role_from_name: The FAB role name from where the permissions are taken
        :param role_to_name: The FAB role name from where the permissions are copied to
        :param merge: If merge is true, keep data access permissions
            if they already exist on the target role
        """

        logger.info("Copy/Merge %s to %s", role_from_name, role_to_name)
        # If it's a builtin role extract permissions from it
        if role_from_name in self.builtin_roles:
            role_from_permissions = self._get_pvms_from_builtin_role(role_from_name)
        else:
            role_from_permissions = list(self.find_role(role_from_name).permissions)
        role_to = self.add_role(role_to_name)
        # If merge, recover existing data access permissions
        if merge:
            for permission_view in role_to.permissions:
                if (
                    permission_view not in role_from_permissions
                    and permission_view.permission.name in self.data_access_permissions
                ):
                    role_from_permissions.append(permission_view)
        role_to.permissions = role_from_permissions
        self.get_session.merge(role_to)
        self.get_session.commit()

    def set_role(
        self, role_name: str, pvm_check: Callable[[PermissionView], bool]
    ) -> None:
        """
        Set the FAB permission/views for the role.

        :param role_name: The FAB role name
        :param pvm_check: The FAB permission/view check
        """

        logger.info("Syncing %s perms", role_name)
        pvms = self.get_session.query(PermissionView).all()
        pvms = [p for p in pvms if p.permission and p.view_menu]
        role = self.add_role(role_name)
        role_pvms = [
            permission_view for permission_view in pvms if pvm_check(permission_view)
        ]
        role.permissions = role_pvms
        self.get_session.merge(role)
        self.get_session.commit()

    def _is_admin_only(self, pvm: PermissionView) -> bool:
        """
        Return True if the FAB permission/view is accessible to only Admin users,
        False otherwise.

        Note readonly operations on read only model views are allowed only for admins.

        :param pvm: The FAB permission/view
        :returns: Whether the FAB object is accessible to only Admin users
        """

        if (
            pvm.view_menu.name in self.READ_ONLY_MODEL_VIEWS
            and pvm.permission.name not in self.READ_ONLY_PERMISSION
        ):
            return True
        return (
            pvm.view_menu.name in self.ADMIN_ONLY_VIEW_MENUS
            or pvm.permission.name in self.ADMIN_ONLY_PERMISSIONS
        )

    def _is_alpha_only(self, pvm: PermissionView) -> bool:
        """
        Return True if the FAB permission/view is accessible to only Alpha users,
        False otherwise.

        :param pvm: The FAB permission/view
        :returns: Whether the FAB object is accessible to only Alpha users
        """

        if (
            pvm.view_menu.name in self.GAMMA_READ_ONLY_MODEL_VIEWS
            and pvm.permission.name not in self.READ_ONLY_PERMISSION
        ):
            return True
        return (
            pvm.view_menu.name in self.ALPHA_ONLY_VIEW_MENUS
            or pvm.permission.name in self.ALPHA_ONLY_PERMISSIONS
        )

    def _is_accessible_to_all(self, pvm: PermissionView) -> bool:
        """
        Return True if the FAB permission/view is accessible to all, False
        otherwise.

        :param pvm: The FAB permission/view
        :returns: Whether the FAB object is accessible to all users
        """

        return pvm.permission.name in self.ACCESSIBLE_PERMS

    def _is_admin_pvm(self, pvm: PermissionView) -> bool:
        """
        Return True if the FAB permission/view is Admin user related, False
        otherwise.

        :param pvm: The FAB permission/view
        :returns: Whether the FAB object is Admin related
        """

        return not self._is_user_defined_permission(pvm)

    def _is_alpha_pvm(self, pvm: PermissionView) -> bool:
        """
        Return True if the FAB permission/view is Alpha user related, False
        otherwise.

        :param pvm: The FAB permission/view
        :returns: Whether the FAB object is Alpha related
        """

        return not (
            self._is_user_defined_permission(pvm)
            or self._is_admin_only(pvm)
            or self._is_sql_lab_only(pvm)
        ) or self._is_accessible_to_all(pvm)

    def _is_gamma_pvm(self, pvm: PermissionView) -> bool:
        """
        Return True if the FAB permission/view is Gamma user related, False
        otherwise.

        :param pvm: The FAB permission/view
        :returns: Whether the FAB object is Gamma related
        """

        return not (
            self._is_user_defined_permission(pvm)
            or self._is_admin_only(pvm)
            or self._is_alpha_only(pvm)
            or self._is_sql_lab_only(pvm)
        ) or self._is_accessible_to_all(pvm)

    def _is_sql_lab_only(self, pvm: PermissionView) -> bool:
        """
        Return True if the FAB permission/view is only SQL Lab related, False
        otherwise.

        :param pvm: The FAB permission/view
        :returns: Whether the FAB object is SQL Lab related
        """
        return (pvm.permission.name, pvm.view_menu.name) in self.SQLLAB_ONLY_PERMISSIONS

    def _is_sql_lab_pvm(self, pvm: PermissionView) -> bool:
        """
        Return True if the FAB permission/view is SQL Lab related, False
        otherwise.

        :param pvm: The FAB permission/view
        :returns: Whether the FAB object is SQL Lab related
        """
        return (
            self._is_sql_lab_only(pvm)
            or (pvm.permission.name, pvm.view_menu.name)
            in self.SQLLAB_EXTRA_PERMISSION_VIEWS
        )

    def _is_granter_pvm(  # pylint: disable=no-self-use
        self, pvm: PermissionView
    ) -> bool:
        """
        Return True if the user can grant the FAB permission/view, False
        otherwise.

        :param pvm: The FAB permission/view
        :returns: Whether the user can grant the FAB permission/view
        """

        return pvm.permission.name in {"can_override_role_permissions", "can_approve"}

    def database_after_insert(
        self,
        mapper: Mapper,
        connection: Connection,
        target: "Database",
    ) -> None:
        """
        Handles permissions when a database is created.
        Triggered by a SQLAlchemy after_insert event.

        We need to create:
         - The database PVM

        :param mapper: The SQLA mapper
        :param connection: The SQLA connection
        :param target: The changed database object
        :return:
        """
        self._insert_pvm_on_sqla_event(
            mapper, connection, "database_access", target.get_perm()
        )

    def database_after_delete(
        self,
        mapper: Mapper,
        connection: Connection,
        target: "Database",
    ) -> None:
<<<<<<< HEAD
        """
        Handles permissions update when a database is deleted.
        Triggered by a SQLAlchemy after_delete event.

        We need to delete:
         - The database PVM

        :param mapper: The SQLA mapper
        :param connection: The SQLA connection
        :param target: The changed database object
        :return:
        """
        self._delete_vm_database_access(
            mapper, connection, target.id, target.database_name
        )

    def database_after_update(
        self,
        mapper: Mapper,
        connection: Connection,
        target: "Database",
    ) -> None:
        """
=======
        """
        Handles permissions update when a database is deleted.
        Triggered by a SQLAlchemy after_delete event.

        We need to delete:
         - The database PVM

        :param mapper: The SQLA mapper
        :param connection: The SQLA connection
        :param target: The changed database object
        :return:
        """
        self._delete_vm_database_access(
            mapper, connection, target.id, target.database_name
        )

    def database_after_update(
        self,
        mapper: Mapper,
        connection: Connection,
        target: "Database",
    ) -> None:
        """
>>>>>>> 2817aebd
        Handles all permissions update when a database is changed.
        Triggered by a SQLAlchemy after_update event.

        We need to update:
         - The database PVM
         - All datasets PVMs that reference the db, and it's local perm name
         - All datasets local schema perm that reference the db.
         - All charts local perm related with said datasets
         - All charts local schema perm related with said datasets

        :param mapper: The SQLA mapper
        :param connection: The SQLA connection
        :param target: The changed database object
        :return:
        """
        # Check if database name has changed
        state = inspect(target)
        history = state.get_history("database_name", True)
        if not history.has_changes() or not history.deleted:
            return

        old_database_name = history.deleted[0]
        # update database access permission
        self._update_vm_database_access(mapper, connection, old_database_name, target)
        # update datasource access
        self._update_vm_datasources_access(
            mapper, connection, old_database_name, target
        )
        # Note schema permissions are updated at the API level
        # (database.commands.update). Since we need to fetch all existing schemas from
        # the db

    def _delete_vm_database_access(
        self,
        mapper: Mapper,
        connection: Connection,
        database_id: int,
        database_name: str,
    ) -> None:
        view_menu_name = self.get_database_perm(database_id, database_name)
        # Clean database access permission
        self._delete_pvm_on_sqla_event(
            mapper, connection, "database_access", view_menu_name
        )
        # Clean database schema permissions
        schema_pvms = (
            self.get_session.query(self.permissionview_model)
            .join(self.permission_model)
            .join(self.viewmenu_model)
            .filter(self.permission_model.name == "schema_access")
            .filter(self.viewmenu_model.name.like(f"[{database_name}].[%]"))
            .all()
        )
        for schema_pvm in schema_pvms:
            self._delete_pvm_on_sqla_event(mapper, connection, pvm=schema_pvm)

    def _update_vm_database_access(
        self,
        mapper: Mapper,
        connection: Connection,
        old_database_name: str,
        target: "Database",
    ) -> Optional[ViewMenu]:
        """
        Helper method that Updates all database access permission
        when a database name changes.

        :param connection: Current connection (called on SQLAlchemy event listener scope)
        :param old_database_name: the old database name
        :param target: The database object
        :return: A list of changed view menus (permission resource names)
        """
        view_menu_table = self.viewmenu_model.__table__  # pylint: disable=no-member
        new_database_name = target.database_name
        old_view_menu_name = self.get_database_perm(target.id, old_database_name)
        new_view_menu_name = self.get_database_perm(target.id, new_database_name)
        db_pvm = self.find_permission_view_menu("database_access", old_view_menu_name)
        if not db_pvm:
            logger.warning(
                "Could not find previous database permission %s",
                old_view_menu_name,
            )
            self._insert_pvm_on_sqla_event(
                mapper, connection, "database_access", new_view_menu_name
            )
            return None
        new_updated_pvm = self.find_permission_view_menu(
            "database_access", new_view_menu_name
        )
        if new_updated_pvm:
            logger.info(
                "New permission [%s] already exists, deleting the previous",
                new_view_menu_name,
            )
            self._delete_vm_database_access(
                mapper, connection, target.id, old_database_name
            )
            return None
        connection.execute(
            view_menu_table.update()
            .where(view_menu_table.c.id == db_pvm.view_menu_id)
            .values(name=new_view_menu_name)
        )
        new_db_view_menu = self._find_view_menu_on_sqla_event(
            connection, new_view_menu_name
        )

        self.on_view_menu_after_update(mapper, connection, new_db_view_menu)
        return new_db_view_menu

    def _update_vm_datasources_access(  # pylint: disable=too-many-locals
        self,
        mapper: Mapper,
        connection: Connection,
        old_database_name: str,
        target: "Database",
    ) -> List[ViewMenu]:
        """
        Helper method that Updates all datasource access permission
        when a database name changes.

        :param connection: Current connection (called on SQLAlchemy event listener scope)
        :param old_database_name: the old database name
        :param target: The database object
        :return: A list of changed view menus (permission resource names)
        """
        from superset.connectors.sqla.models import (  # pylint: disable=import-outside-toplevel
            SqlaTable,
        )
        from superset.models.slice import (  # pylint: disable=import-outside-toplevel
            Slice,
        )

        view_menu_table = self.viewmenu_model.__table__  # pylint: disable=no-member
        sqlatable_table = SqlaTable.__table__  # pylint: disable=no-member
        chart_table = Slice.__table__  # pylint: disable=no-member
        new_database_name = target.database_name
        datasets = (
            self.get_session.query(SqlaTable)
            .filter(SqlaTable.database_id == target.id)
            .all()
        )
        updated_view_menus: List[ViewMenu] = []
        for dataset in datasets:
            old_dataset_vm_name = self.get_dataset_perm(
                dataset.id, dataset.table_name, old_database_name
            )
            new_dataset_vm_name = self.get_dataset_perm(
                dataset.id, dataset.table_name, new_database_name
            )
            new_dataset_view_menu = self.find_view_menu(new_dataset_vm_name)
            if new_dataset_view_menu:
                continue
            connection.execute(
                view_menu_table.update()
                .where(view_menu_table.c.name == old_dataset_vm_name)
                .values(name=new_dataset_vm_name)
            )
            # After update refresh
            new_dataset_view_menu = self._find_view_menu_on_sqla_event(
                connection, new_dataset_vm_name
            )

            # Update dataset (SqlaTable perm field)
            connection.execute(
                sqlatable_table.update()
                .where(
                    sqlatable_table.c.id == dataset.id,
                    sqlatable_table.c.perm == old_dataset_vm_name,
                )
                .values(perm=new_dataset_vm_name)
            )
            # Update charts (Slice perm field)
            connection.execute(
                chart_table.update()
                .where(chart_table.c.perm == old_dataset_vm_name)
                .values(perm=new_dataset_vm_name)
            )
            self.on_view_menu_after_update(mapper, connection, new_dataset_view_menu)
            updated_view_menus.append(new_dataset_view_menu)
        return updated_view_menus

    def dataset_after_insert(
        self,
        mapper: Mapper,
        connection: Connection,
        target: "SqlaTable",
    ) -> None:
        """
        Handles permission creation when a dataset is inserted.
        Triggered by a SQLAlchemy after_insert event.

        We need to create:
         - The dataset PVM and set local and schema perm

        :param mapper: The SQLA mapper
        :param connection: The SQLA connection
        :param target: The changed dataset object
        :return:
        """
        from superset.models.core import (  # pylint: disable=import-outside-toplevel
            Database,
        )

        try:
            dataset_perm = target.get_perm()
            database = target.database
        except DatasetInvalidPermissionEvaluationException:
            logger.warning(
                "Dataset has no database will retry with database_id to set permission"
            )
            database = self.get_session.query(Database).get(target.database_id)
            dataset_perm = self.get_dataset_perm(
                target.id, target.table_name, database.database_name
            )
        dataset_table = target.__table__

        self._insert_pvm_on_sqla_event(
            mapper, connection, "datasource_access", dataset_perm
        )
        if target.perm != dataset_perm:
            target.perm = dataset_perm
            connection.execute(
                dataset_table.update()
                .where(dataset_table.c.id == target.id)
                .values(perm=dataset_perm)
            )

        if target.schema:
            dataset_schema_perm = self.get_schema_perm(
                database.database_name, target.schema
            )
            self._insert_pvm_on_sqla_event(
                mapper, connection, "schema_access", dataset_schema_perm
            )
            target.schema_perm = dataset_schema_perm
            connection.execute(
                dataset_table.update()
                .where(dataset_table.c.id == target.id)
                .values(schema_perm=dataset_schema_perm)
            )

    def dataset_after_delete(
        self,
        mapper: Mapper,
        connection: Connection,
        target: "SqlaTable",
    ) -> None:
        """
        Handles permissions update when a dataset is deleted.
        Triggered by a SQLAlchemy after_delete event.

        We need to delete:
         - The dataset PVM

        :param mapper: The SQLA mapper
        :param connection: The SQLA connection
        :param target: The changed dataset object
        :return:
        """
        dataset_vm_name = self.get_dataset_perm(
            target.id, target.table_name, target.database.database_name
        )
        self._delete_pvm_on_sqla_event(
            mapper, connection, "datasource_access", dataset_vm_name
        )

    def dataset_after_update(
        self,
        mapper: Mapper,
        connection: Connection,
        target: "SqlaTable",
    ) -> None:
        """
        Handles all permissions update when a dataset is changed.
        Triggered by a SQLAlchemy after_update event.

        We need to update:
         - The dataset PVM and local perm
         - All charts local perm related with said datasets
         - All charts local schema perm related with said datasets

        :param mapper: The SQLA mapper
        :param connection: The SQLA connection
        :param target: The changed dataset object
        :return:
        """
        # Check if watched fields have changed
        state = inspect(target)
        history_database = state.get_history("database_id", True)
        history_table_name = state.get_history("table_name", True)
        history_schema = state.get_history("schema", True)

        # When database name changes
        if history_database.has_changes() and history_database.deleted:
            new_dataset_vm_name = self.get_dataset_perm(
                target.id, target.table_name, target.database.database_name
            )
            self._update_dataset_perm(
                mapper, connection, target.perm, new_dataset_vm_name, target
            )

            # Updates schema permissions
            new_dataset_schema_name = self.get_schema_perm(
                target.database.database_name, target.schema
            )
            self._update_dataset_schema_perm(
                mapper,
                connection,
                new_dataset_schema_name,
                target,
            )

        # When table name changes
        if history_table_name.has_changes() and history_table_name.deleted:
            old_dataset_name = history_table_name.deleted[0]
            new_dataset_vm_name = self.get_dataset_perm(
                target.id, target.table_name, target.database.database_name
            )
            old_dataset_vm_name = self.get_dataset_perm(
                target.id, old_dataset_name, target.database.database_name
            )
            self._update_dataset_perm(
                mapper, connection, old_dataset_vm_name, new_dataset_vm_name, target
            )

        # When schema changes
        if history_schema.has_changes() and history_schema.deleted:
            new_dataset_schema_name = self.get_schema_perm(
                target.database.database_name, target.schema
            )
            self._update_dataset_schema_perm(
                mapper,
                connection,
                new_dataset_schema_name,
                target,
            )

    def _update_dataset_schema_perm(
        self,
        mapper: Mapper,
        connection: Connection,
        new_schema_permission_name: Optional[str],
        target: "SqlaTable",
    ) -> None:
        """
        Helper method that is called by SQLAlchemy events on datasets to update
        a new schema permission name, propagates the name change to datasets and charts.

        If the schema permission name does not exist already has a PVM,
        creates a new one.

        :param mapper: The SQLA event mapper
        :param connection: The SQLA connection
        :param new_schema_permission_name: The new schema permission name that changed
        :param target: Dataset that was updated
        :return:
        """
        from superset.connectors.sqla.models import (  # pylint: disable=import-outside-toplevel
            SqlaTable,
        )
        from superset.models.slice import (  # pylint: disable=import-outside-toplevel
            Slice,
        )

        sqlatable_table = SqlaTable.__table__  # pylint: disable=no-member
        chart_table = Slice.__table__  # pylint: disable=no-member

        # insert new schema PVM if it does not exist
        self._insert_pvm_on_sqla_event(
            mapper, connection, "schema_access", new_schema_permission_name
        )

        # Update dataset (SqlaTable schema_perm field)
        connection.execute(
            sqlatable_table.update()
            .where(
                sqlatable_table.c.id == target.id,
            )
            .values(schema_perm=new_schema_permission_name)
        )

        # Update charts (Slice schema_perm field)
        connection.execute(
            chart_table.update()
            .where(
                chart_table.c.datasource_id == target.id,
                chart_table.c.datasource_type == DatasourceType.TABLE,
            )
            .values(schema_perm=new_schema_permission_name)
        )

    def _update_dataset_perm(  # pylint: disable=too-many-arguments
        self,
        mapper: Mapper,
        connection: Connection,
        old_permission_name: Optional[str],
        new_permission_name: Optional[str],
        target: "SqlaTable",
    ) -> None:
        """
        Helper method that is called by SQLAlchemy events on datasets to update
        a permission name change, propagates the name change to VM, datasets and charts.

        :param mapper:
        :param connection:
        :param old_permission_name
        :param new_permission_name:
        :param target:
        :return:
        """
        from superset.connectors.sqla.models import (  # pylint: disable=import-outside-toplevel
            SqlaTable,
        )
        from superset.models.slice import (  # pylint: disable=import-outside-toplevel
            Slice,
        )

        view_menu_table = self.viewmenu_model.__table__  # pylint: disable=no-member
        sqlatable_table = SqlaTable.__table__  # pylint: disable=no-member
        chart_table = Slice.__table__  # pylint: disable=no-member

        new_dataset_view_menu = self.find_view_menu(new_permission_name)
        if new_dataset_view_menu:
            return
        # Update VM
        connection.execute(
            view_menu_table.update()
            .where(view_menu_table.c.name == old_permission_name)
            .values(name=new_permission_name)
        )
        # VM changed, so call hook
        new_dataset_view_menu = self.find_view_menu(new_permission_name)
        self.on_view_menu_after_update(mapper, connection, new_dataset_view_menu)
        # Update dataset (SqlaTable perm field)
        connection.execute(
            sqlatable_table.update()
            .where(
                sqlatable_table.c.id == target.id,
            )
            .values(perm=new_permission_name)
        )
        # Update charts (Slice perm field)
        connection.execute(
            chart_table.update()
            .where(
                chart_table.c.datasource_type == DatasourceType.TABLE,
                chart_table.c.datasource_id == target.id,
            )
            .values(perm=new_permission_name)
        )

    def _delete_pvm_on_sqla_event(  # pylint: disable=too-many-arguments
        self,
        mapper: Mapper,
        connection: Connection,
        permission_name: Optional[str] = None,
        view_menu_name: Optional[str] = None,
        pvm: Optional[PermissionView] = None,
    ) -> None:
        """
        Helper method that is called by SQLAlchemy events.
        Deletes a PVM.

        :param mapper: The SQLA event mapper
        :param connection: The SQLA connection
        :param permission_name: e.g.: datasource_access, schema_access
        :param view_menu_name: e.g. [db1].[public]
        :param pvm: Can be called with the actual PVM already
        :return:
        """
        view_menu_table = self.viewmenu_model.__table__  # pylint: disable=no-member
        permission_view_menu_table = (
            self.permissionview_model.__table__  # pylint: disable=no-member
        )

        if not pvm:
            pvm = self.find_permission_view_menu(permission_name, view_menu_name)
        if not pvm:
            return
        # Delete Any Role to PVM association
        connection.execute(
            assoc_permissionview_role.delete().where(
                assoc_permissionview_role.c.permission_view_id == pvm.id
            )
        )
        # Delete the database access PVM
        connection.execute(
            permission_view_menu_table.delete().where(
                permission_view_menu_table.c.id == pvm.id
            )
        )
        self.on_permission_view_after_delete(mapper, connection, pvm)
        connection.execute(
            view_menu_table.delete().where(view_menu_table.c.id == pvm.view_menu_id)
        )

    def _find_permission_on_sqla_event(
        self, connection: Connection, name: str
    ) -> Permission:
        """
        Find a FAB Permission using a SQLA connection.

        A session.query may not return the latest results on newly created/updated
        objects/rows using connection. On this case we should use a connection also

        :param connection: SQLAlchemy connection
        :param name: The permission name (it's unique)
        :return: Permission
        """
        permission_table = self.permission_model.__table__  # pylint: disable=no-member

        permission_ = connection.execute(
            permission_table.select().where(permission_table.c.name == name)
        ).fetchone()
        permission = Permission()
        # ensures this object is never persisted
        permission.metadata = None
        permission.id = permission_.id
        permission.name = permission_.name
        return permission

    def _find_view_menu_on_sqla_event(
        self, connection: Connection, name: str
    ) -> ViewMenu:
        """
        Find a FAB ViewMenu using a SQLA connection.

        A session.query may not return the latest results on newly created/updated
        objects/rows using connection. On this case we should use a connection also

        :param connection: SQLAlchemy connection
        :param name: The ViewMenu name (it's unique)
        :return: ViewMenu
        """
        view_menu_table = self.viewmenu_model.__table__  # pylint: disable=no-member

        view_menu_ = connection.execute(
            view_menu_table.select().where(view_menu_table.c.name == name)
        ).fetchone()
        view_menu = ViewMenu()
        # ensures this object is never persisted
        view_menu.metadata = None
        view_menu.id = view_menu_.id
        view_menu.name = view_menu_.name
        return view_menu

    def _insert_pvm_on_sqla_event(
        self,
        mapper: Mapper,
        connection: Connection,
        permission_name: str,
        view_menu_name: Optional[str],
    ) -> None:
        """
        Helper method that is called by SQLAlchemy events.
        Inserts a new PVM (if it does not exist already)

        :param mapper: The SQLA event mapper
        :param connection: The SQLA connection
        :param permission_name: e.g.: datasource_access, schema_access
        :param view_menu_name: e.g. [db1].[public]
        :return:
        """
        permission_table = self.permission_model.__table__  # pylint: disable=no-member
        view_menu_table = self.viewmenu_model.__table__  # pylint: disable=no-member
        permission_view_table = (
            self.permissionview_model.__table__  # pylint: disable=no-member
        )
        if not view_menu_name:
            return
        pvm = self.find_permission_view_menu(permission_name, view_menu_name)
        if pvm:
            return
        permission = self.find_permission(permission_name)
        view_menu = self.find_view_menu(view_menu_name)
        if not permission:
            _ = connection.execute(
                permission_table.insert().values(name=permission_name)
            )
            permission = self._find_permission_on_sqla_event(
                connection, permission_name
            )
            self.on_permission_after_insert(mapper, connection, permission)
        if not view_menu:
            _ = connection.execute(view_menu_table.insert().values(name=view_menu_name))
            view_menu = self._find_view_menu_on_sqla_event(connection, view_menu_name)
            self.on_view_menu_after_insert(mapper, connection, view_menu)
        connection.execute(
            permission_view_table.insert().values(
                permission_id=permission.id, view_menu_id=view_menu.id
            )
        )
        permission_view = connection.execute(
            permission_view_table.select().where(
                permission_view_table.c.permission_id == permission.id,
                permission_view_table.c.view_menu_id == view_menu.id,
            )
        ).fetchone()
        permission_view_model = PermissionView()
        permission_view_model.metadata = None
        permission_view_model.id = permission_view.id
        permission_view_model.permission_id = permission.id
        permission_view_model.view_menu_id = view_menu.id
        permission_view_model.permission = permission
        permission_view_model.view_menu = view_menu
        self.on_permission_view_after_insert(mapper, connection, permission_view_model)

    def on_role_after_update(
        self, mapper: Mapper, connection: Connection, target: Role
    ) -> None:
        """
        Hook that allows for further custom operations when a Role update
        is created by SQLAlchemy events.

        On SQLAlchemy after_insert events, we cannot
        create new view_menu's using a session, so any SQLAlchemy events hooked to
        `ViewMenu` will not trigger an after_insert.

        :param mapper: The table mapper
        :param connection: The DB-API connection
        :param target: The mapped instance being changed
        """

    def on_view_menu_after_insert(
        self, mapper: Mapper, connection: Connection, target: ViewMenu
    ) -> None:
        """
        Hook that allows for further custom operations when a new ViewMenu
        is created by set_perm.

        On SQLAlchemy after_insert events, we cannot
        create new view_menu's using a session, so any SQLAlchemy events hooked to
        `ViewMenu` will not trigger an after_insert.

        :param mapper: The table mapper
        :param connection: The DB-API connection
        :param target: The mapped instance being persisted
        """

    def on_view_menu_after_update(
        self, mapper: Mapper, connection: Connection, target: ViewMenu
    ) -> None:
        """
        Hook that allows for further custom operations when a new ViewMenu
        is updated

        Since the update may be performed on after_update event. We cannot
        update ViewMenus using a session, so any SQLAlchemy events hooked to
        `ViewMenu` will not trigger an after_update.

        :param mapper: The table mapper
        :param connection: The DB-API connection
        :param target: The mapped instance being persisted
        """

    def on_permission_after_insert(
        self, mapper: Mapper, connection: Connection, target: Permission
    ) -> None:
        """
        Hook that allows for further custom operations when a new permission
        is created by set_perm.

        Since set_perm is executed by SQLAlchemy after_insert events, we cannot
        create new permissions using a session, so any SQLAlchemy events hooked to
        `Permission` will not trigger an after_insert.

        :param mapper: The table mapper
        :param connection: The DB-API connection
        :param target: The mapped instance being persisted
        """

    def on_permission_view_after_insert(
        self, mapper: Mapper, connection: Connection, target: PermissionView
    ) -> None:
        """
        Hook that allows for further custom operations when a new PermissionView
        is created by SQLAlchemy events.

        On SQLAlchemy after_insert events, we cannot
        create new pvms using a session, so any SQLAlchemy events hooked to
        `PermissionView` will not trigger an after_insert.

        :param mapper: The table mapper
        :param connection: The DB-API connection
        :param target: The mapped instance being persisted
        """

    def on_permission_view_after_delete(
        self, mapper: Mapper, connection: Connection, target: PermissionView
    ) -> None:
        """
        Hook that allows for further custom operations when a new PermissionView
        is delete by SQLAlchemy events.

        On SQLAlchemy after_delete events, we cannot
        delete pvms using a session, so any SQLAlchemy events hooked to
        `PermissionView` will not trigger an after_delete.

        :param mapper: The table mapper
        :param connection: The DB-API connection
        :param target: The mapped instance being persisted
        """

    @staticmethod
    def get_exclude_users_from_lists() -> List[str]:
        """
        Override to dynamically identify a list of usernames to exclude from
        all UI dropdown lists, owners, created_by filters etc...

        It will exclude all users from the all endpoints of the form
        ``/api/v1/<modelview>/related/<column>``

        Optionally you can also exclude them using the `EXCLUDE_USERS_FROM_LISTS`
        config setting.

        :return: A list of usernames
        """
        return []

    def raise_for_access(
        # pylint: disable=too-many-arguments,too-many-locals
        self,
        database: Optional["Database"] = None,
        datasource: Optional["BaseDatasource"] = None,
        query: Optional["Query"] = None,
        query_context: Optional["QueryContext"] = None,
        table: Optional["Table"] = None,
        viz: Optional["BaseViz"] = None,
    ) -> None:
        """
        Raise an exception if the user cannot access the resource.

        :param database: The Superset database
        :param datasource: The Superset datasource
        :param query: The SQL Lab query
        :param query_context: The query context
        :param table: The Superset table (requires database)
        :param viz: The visualization
        :raises SupersetSecurityException: If the user cannot access the resource
        """

        # pylint: disable=import-outside-toplevel
        from superset.connectors.sqla.models import SqlaTable
        from superset.extensions import feature_flag_manager
        from superset.sql_parse import Table

        if database and table or query:
            if query:
                database = query.database

            database = cast("Database", database)

            if self.can_access_database(database):
                return

            if query:
                tables = {
                    Table(table_.table, table_.schema or query.schema)
                    for table_ in sql_parse.ParsedQuery(query.sql).tables
                }
            elif table:
                tables = {table}

            denied = set()

            for table_ in tables:
                schema_perm = self.get_schema_perm(database, schema=table_.schema)

                if not (schema_perm and self.can_access("schema_access", schema_perm)):
                    datasources = SqlaTable.query_datasources_by_name(
                        self.get_session, database, table_.table, schema=table_.schema
                    )

                    # Access to any datasource is suffice.
                    for datasource_ in datasources:
                        if self.can_access(
                            "datasource_access", datasource_.perm
                        ) or self.is_owner(datasource_):
                            break
                    else:
                        denied.add(table_)

            if denied:
                raise SupersetSecurityException(
                    self.get_table_access_error_object(denied)
                )

        if datasource or query_context or viz:
            if query_context:
                datasource = query_context.datasource
            elif viz:
                datasource = viz.datasource

            assert datasource

            should_check_dashboard_access = (
                feature_flag_manager.is_feature_enabled("DASHBOARD_RBAC")
                or self.is_guest_user()
            )

            if not (
                self.can_access_schema(datasource)
                or self.can_access("datasource_access", datasource.perm or "")
                or self.is_owner(datasource)
                or (
                    should_check_dashboard_access
                    and self.can_access_based_on_dashboard(datasource)
                )
            ):
                raise SupersetSecurityException(
                    self.get_datasource_access_error_object(datasource)
                )

    def get_user_by_username(
        self, username: str, session: Session = None
    ) -> Optional[User]:
        """
        Retrieves a user by it's username case sensitive. Optional session parameter
        utility method normally useful for celery tasks where the session
        need to be scoped
        """
        session = session or self.get_session
        return (
            session.query(self.user_model)
            .filter(self.user_model.username == username)
            .one_or_none()
        )

    def get_anonymous_user(self) -> User:  # pylint: disable=no-self-use
        return AnonymousUserMixin()

    def get_user_roles(self, user: Optional[User] = None) -> List[Role]:
        if not user:
            user = g.user
        if user.is_anonymous:
            public_role = current_app.config.get("AUTH_ROLE_PUBLIC")
            return [self.get_public_role()] if public_role else []
        return user.roles

    def get_guest_rls_filters(
        self, dataset: "BaseDatasource"
    ) -> List[GuestTokenRlsRule]:
        """
        Retrieves the row level security filters for the current user and the dataset,
        if the user is authenticated with a guest token.
        :param dataset: The dataset to check against
        :return: A list of filters
        """
        guest_user = self.get_current_guest_user_if_guest()
        if guest_user:
            return [
                rule
                for rule in guest_user.rls
                if not rule.get("dataset")
                or str(rule.get("dataset")) == str(dataset.id)
            ]
        return []

    def get_rls_filters(self, table: "BaseDatasource") -> List[SqlaQuery]:
        """
        Retrieves the appropriate row level security filters for the current user and
        the passed table.

        :param table: The table to check against
        :returns: A list of filters
        """

        if not (hasattr(g, "user") and g.user is not None):
            return []

        # pylint: disable=import-outside-toplevel
        from superset.connectors.sqla.models import (
            RLSFilterRoles,
            RLSFilterTables,
            RowLevelSecurityFilter,
        )

        user_roles = [role.id for role in self.get_user_roles(g.user)]
        regular_filter_roles = (
            self.get_session()
            .query(RLSFilterRoles.c.rls_filter_id)
            .join(RowLevelSecurityFilter)
            .filter(
                RowLevelSecurityFilter.filter_type == RowLevelSecurityFilterType.REGULAR
            )
            .filter(RLSFilterRoles.c.role_id.in_(user_roles))
        )
        base_filter_roles = (
            self.get_session()
            .query(RLSFilterRoles.c.rls_filter_id)
            .join(RowLevelSecurityFilter)
            .filter(
                RowLevelSecurityFilter.filter_type == RowLevelSecurityFilterType.BASE
            )
            .filter(RLSFilterRoles.c.role_id.in_(user_roles))
        )
        filter_tables = (
            self.get_session()
            .query(RLSFilterTables.c.rls_filter_id)
            .filter(RLSFilterTables.c.table_id == table.id)
        )
        query = (
            self.get_session()
            .query(
                RowLevelSecurityFilter.id,
                RowLevelSecurityFilter.group_key,
                RowLevelSecurityFilter.clause,
            )
            .filter(RowLevelSecurityFilter.id.in_(filter_tables))
            .filter(
                or_(
                    and_(
                        RowLevelSecurityFilter.filter_type
                        == RowLevelSecurityFilterType.REGULAR,
                        RowLevelSecurityFilter.id.in_(regular_filter_roles),
                    ),
                    and_(
                        RowLevelSecurityFilter.filter_type
                        == RowLevelSecurityFilterType.BASE,
                        RowLevelSecurityFilter.id.notin_(base_filter_roles),
                    ),
                )
            )
        )
        return query.all()

    def get_rls_ids(self, table: "BaseDatasource") -> List[int]:
        """
        Retrieves the appropriate row level security filters IDs for the current user
        and the passed table.

        :param table: The table to check against
        :returns: A list of IDs
        """
        ids = [f.id for f in self.get_rls_filters(table)]
        ids.sort()  # Combinations rather than permutations
        return ids

    def get_guest_rls_filters_str(self, table: "BaseDatasource") -> List[str]:
        return [f.get("clause", "") for f in self.get_guest_rls_filters(table)]

    def get_rls_cache_key(self, datasource: "BaseDatasource") -> List[str]:
        rls_ids = []
        if datasource.is_rls_supported:
            rls_ids = self.get_rls_ids(datasource)
        rls_str = [str(rls_id) for rls_id in rls_ids]
        guest_rls = self.get_guest_rls_filters_str(datasource)
        return guest_rls + rls_str

    @staticmethod
    def raise_for_user_activity_access(user_id: int) -> None:
        if not get_user_id() or (
            not current_app.config["ENABLE_BROAD_ACTIVITY_ACCESS"]
            and user_id != get_user_id()
        ):
            raise SupersetSecurityException(
                SupersetError(
                    error_type=SupersetErrorType.USER_ACTIVITY_SECURITY_ACCESS_ERROR,
                    message="Access to user's activity data is restricted",
                    level=ErrorLevel.ERROR,
                )
            )

    def raise_for_dashboard_access(self, dashboard: "Dashboard") -> None:
        """
        Raise an exception if the user cannot access the dashboard.
        This does not check for the required role/permission pairs,
        it only concerns itself with entity relationships.

        :param dashboard: Dashboard the user wants access to
        :raises DashboardAccessDeniedError: If the user cannot access the resource
        """
        # pylint: disable=import-outside-toplevel
        from superset import is_feature_enabled
        from superset.dashboards.commands.exceptions import DashboardAccessDeniedError

        def has_rbac_access() -> bool:
            return (not is_feature_enabled("DASHBOARD_RBAC")) or any(
                dashboard_role.id
                in [user_role.id for user_role in self.get_user_roles()]
                for dashboard_role in dashboard.roles
            )

        if self.is_guest_user() and dashboard.embedded:
            can_access = self.has_guest_access(dashboard)
        else:
            can_access = (
                self.is_admin()
                or self.is_owner(dashboard)
                or (dashboard.published and has_rbac_access())
                or (not dashboard.published and not dashboard.roles)
            )

        if not can_access:
            raise DashboardAccessDeniedError()

    @staticmethod
    def can_access_based_on_dashboard(datasource: "BaseDatasource") -> bool:
        # pylint: disable=import-outside-toplevel
        from superset import db
        from superset.dashboards.filters import DashboardAccessFilter
        from superset.models.dashboard import Dashboard
        from superset.models.slice import Slice

        datasource_class = type(datasource)
        query = (
            db.session.query(datasource_class)
            .join(Slice.table)
            .filter(datasource_class.id == datasource.id)
        )

        query = DashboardAccessFilter("id", SQLAInterface(Dashboard, db.session)).apply(
            query, None
        )

        exists = db.session.query(query.exists()).scalar()
        return exists

    @staticmethod
    def _get_current_epoch_time() -> float:
        """This is used so the tests can mock time"""
        return time.time()

    @staticmethod
    def _get_guest_token_jwt_audience() -> str:
        audience = current_app.config["GUEST_TOKEN_JWT_AUDIENCE"] or get_url_host()
        if callable(audience):
            audience = audience()
        return audience

    @staticmethod
    def validate_guest_token_resources(resources: GuestTokenResources) -> None:
        # pylint: disable=import-outside-toplevel
        from superset.embedded.dao import EmbeddedDAO
        from superset.embedded_dashboard.commands.exceptions import (
            EmbeddedDashboardNotFoundError,
        )
        from superset.models.dashboard import Dashboard

        for resource in resources:
            if resource["type"] == GuestTokenResourceType.DASHBOARD.value:
                # TODO (embedded): remove this check once uuids are rolled out
                dashboard = Dashboard.get(str(resource["id"]))
                if not dashboard:
                    embedded = EmbeddedDAO.find_by_id(str(resource["id"]))
                    if not embedded:
                        raise EmbeddedDashboardNotFoundError()

    def create_guest_access_token(
        self,
        user: GuestTokenUser,
        resources: GuestTokenResources,
        rls: List[GuestTokenRlsRule],
    ) -> bytes:
        secret = current_app.config["GUEST_TOKEN_JWT_SECRET"]
        algo = current_app.config["GUEST_TOKEN_JWT_ALGO"]
        exp_seconds = current_app.config["GUEST_TOKEN_JWT_EXP_SECONDS"]
        audience = self._get_guest_token_jwt_audience()
        # calculate expiration time
        now = self._get_current_epoch_time()
        exp = now + exp_seconds
        claims = {
            "user": user,
            "resources": resources,
            "rls_rules": rls,
            # standard jwt claims:
            "iat": now,  # issued at
            "exp": exp,  # expiration time
            "aud": audience,
            "type": "guest",
        }
        token = self.pyjwt_for_guest_token.encode(claims, secret, algorithm=algo)
        return token

    def get_guest_user_from_request(self, req: Request) -> Optional[GuestUser]:
        """
        If there is a guest token in the request (used for embedded),
        parses the token and returns the guest user.
        This is meant to be used as a request loader for the LoginManager.
        The LoginManager will only call this if an active session cannot be found.

        :return: A guest user object
        """
        raw_token = req.headers.get(
            current_app.config["GUEST_TOKEN_HEADER_NAME"]
        ) or req.form.get("guest_token")
        if raw_token is None:
            return None

        try:
            token = self.parse_jwt_guest_token(raw_token)
            if token.get("user") is None:
                raise ValueError("Guest token does not contain a user claim")
            if token.get("resources") is None:
                raise ValueError("Guest token does not contain a resources claim")
            if token.get("rls_rules") is None:
                raise ValueError("Guest token does not contain an rls_rules claim")
            if token.get("type") != "guest":
                raise ValueError("This is not a guest token.")
        except Exception:  # pylint: disable=broad-except
            # The login manager will handle sending 401s.
            # We don't need to send a special error message.
            logger.warning("Invalid guest token", exc_info=True)
            return None
        else:
            return self.get_guest_user_from_token(cast(GuestToken, token))

    def get_guest_user_from_token(self, token: GuestToken) -> GuestUser:
        return self.guest_user_cls(
            token=token,
            roles=[self.find_role(current_app.config["GUEST_ROLE_NAME"])],
        )

    def parse_jwt_guest_token(self, raw_token: str) -> Dict[str, Any]:
        """
        Parses a guest token. Raises an error if the jwt fails standard claims checks.
        :param raw_token: the token gotten from the request
        :return: the same token that was passed in, tested but unchanged
        """
        secret = current_app.config["GUEST_TOKEN_JWT_SECRET"]
        algo = current_app.config["GUEST_TOKEN_JWT_ALGO"]
        audience = self._get_guest_token_jwt_audience()
        return self.pyjwt_for_guest_token.decode(
            raw_token, secret, algorithms=[algo], audience=audience
        )

    @staticmethod
    def is_guest_user(user: Optional[Any] = None) -> bool:
        # pylint: disable=import-outside-toplevel
        from superset import is_feature_enabled

        if not is_feature_enabled("EMBEDDED_SUPERSET"):
            return False
        if not user:
            user = g.user
        return hasattr(user, "is_guest_user") and user.is_guest_user

    def get_current_guest_user_if_guest(self) -> Optional[GuestUser]:

        if self.is_guest_user():
            return g.user
        return None

    def has_guest_access(self, dashboard: "Dashboard") -> bool:
        user = self.get_current_guest_user_if_guest()
        if not user:
            return False

        dashboards = [
            r
            for r in user.resources
            if r["type"] == GuestTokenResourceType.DASHBOARD.value
        ]

        # TODO (embedded): remove this check once uuids are rolled out
        for resource in dashboards:
            if str(resource["id"]) == str(dashboard.id):
                return True

        if not dashboard.embedded:
            return False

        for resource in dashboards:
            if str(resource["id"]) == str(dashboard.embedded[0].uuid):
                return True
        return False

    def raise_for_ownership(self, resource: Model) -> None:
        """
        Raise an exception if the user does not own the resource.

        Note admins are deemed owners of all resources.

        :param resource: The dashboard, dataste, chart, etc. resource
        :raises SupersetSecurityException: If the current user is not an owner
        """

        # pylint: disable=import-outside-toplevel
        from superset import db

        if self.is_admin():
            return

        orig_resource = db.session.query(resource.__class__).get(resource.id)
        owners = orig_resource.owners if hasattr(orig_resource, "owners") else []

        if g.user.is_anonymous or g.user not in owners:
            raise SupersetSecurityException(
                SupersetError(
                    error_type=SupersetErrorType.MISSING_OWNERSHIP_ERROR,
                    message=_(
                        "You don't have the rights to alter %(resource)s",
                        resource=resource,
                    ),
                    level=ErrorLevel.ERROR,
                )
            )

    def is_owner(self, resource: Model) -> bool:
        """
        Returns True if the current user is an owner of the resource, False otherwise.

        :param resource: The dashboard, dataste, chart, etc. resource
        :returns: Whethe the current user is an owner of the resource
        """

        try:
            self.raise_for_ownership(resource)
        except SupersetSecurityException:
            return False

        return True

    def is_admin(self) -> bool:
        """
        Returns True if the current user is an admin user, False otherwise.

        :returns: Whehther the current user is an admin user
        """

        return current_app.config["AUTH_ROLE_ADMIN"] in [
            role.name for role in self.get_user_roles()
        ]<|MERGE_RESOLUTION|>--- conflicted
+++ resolved
@@ -84,10 +84,7 @@
     get_user_id,
     RowLevelSecurityFilterType,
 )
-<<<<<<< HEAD
-=======
 from superset.utils.filters import get_dataset_access_filters
->>>>>>> 2817aebd
 from superset.utils.urls import get_url_host
 
 if TYPE_CHECKING:
@@ -203,14 +200,11 @@
         "Upload a CSV",
         "ReportSchedule",
         "Alerts & Report",
-<<<<<<< HEAD
-=======
         "TableSchemaView",
         "CsvToDatabaseView",
         "ColumnarToDatabaseView",
         "ExcelToDatabaseView",
         "ImportExportRestApi",
->>>>>>> 2817aebd
     }
 
     ADMIN_ONLY_PERMISSIONS = {
@@ -222,11 +216,7 @@
         "all_query_access",
         "can_grant_guest_token",
         "can_set_embedded",
-<<<<<<< HEAD
-        "can_delete_user",
-=======
         "can_warm_up_cache",
->>>>>>> 2817aebd
     }
 
     READ_ONLY_PERMISSION = {
@@ -255,9 +245,6 @@
     SQLLAB_ONLY_PERMISSIONS = {
         ("can_my_queries", "SqlLab"),
         ("can_read", "SavedQuery"),
-<<<<<<< HEAD
-        ("can_sql_json", "Superset"),
-=======
         ("can_write", "SavedQuery"),
         ("can_export", "SavedQuery"),
         ("can_read", "Query"),
@@ -266,7 +253,6 @@
         ("can_execute_sql_query", "SQLLab"),
         ("can_export_csv", "SQLLab"),
         ("can_sql_json", "Superset"),  # Deprecated permission remove on 3.0.0
->>>>>>> 2817aebd
         ("can_sqllab_history", "Superset"),
         ("can_sqllab_viz", "Superset"),
         ("can_sqllab_table_viz", "Superset"),  # Deprecated permission remove on 3.0.0
@@ -288,11 +274,7 @@
     }
 
     SQLLAB_EXTRA_PERMISSION_VIEWS = {
-<<<<<<< HEAD
-        ("can_csv", "Superset"),
-=======
         ("can_csv", "Superset"),  # Deprecated permission remove on 3.0.0
->>>>>>> 2817aebd
         ("can_read", "Superset"),
         ("can_read", "Database"),
     }
@@ -548,23 +530,6 @@
         """
 
         user_datasources = set()
-<<<<<<< HEAD
-
-        # pylint: disable=import-outside-toplevel
-        from superset.connectors.sqla.models import SqlaTable
-
-        user_datasources.update(
-            self.get_session.query(SqlaTable)
-            .filter(
-                or_(
-                    SqlaTable.perm.in_(user_perms),
-                    SqlaTable.schema_perm.in_(schema_perms),
-                )
-            )
-            .all()
-        )
-
-=======
 
         # pylint: disable=import-outside-toplevel
         from superset.connectors.sqla.models import SqlaTable
@@ -575,7 +540,6 @@
             .all()
         )
 
->>>>>>> 2817aebd
         # group all datasources by database
         session = self.get_session
         all_datasources = SqlaTable.get_all_datasources(session)
@@ -1080,7 +1044,6 @@
         connection: Connection,
         target: "Database",
     ) -> None:
-<<<<<<< HEAD
         """
         Handles permissions update when a database is deleted.
         Triggered by a SQLAlchemy after_delete event.
@@ -1104,31 +1067,6 @@
         target: "Database",
     ) -> None:
         """
-=======
-        """
-        Handles permissions update when a database is deleted.
-        Triggered by a SQLAlchemy after_delete event.
-
-        We need to delete:
-         - The database PVM
-
-        :param mapper: The SQLA mapper
-        :param connection: The SQLA connection
-        :param target: The changed database object
-        :return:
-        """
-        self._delete_vm_database_access(
-            mapper, connection, target.id, target.database_name
-        )
-
-    def database_after_update(
-        self,
-        mapper: Mapper,
-        connection: Connection,
-        target: "Database",
-    ) -> None:
-        """
->>>>>>> 2817aebd
         Handles all permissions update when a database is changed.
         Triggered by a SQLAlchemy after_update event.
 
