# Licensed to the Apache Software Foundation (ASF) under one
# or more contributor license agreements.  See the NOTICE file
# distributed with this work for additional information
# regarding copyright ownership.  The ASF licenses this file
# to you under the Apache License, Version 2.0 (the
# "License"); you may not use this file except in compliance
# with the License.  You may obtain a copy of the License at
#
#   http://www.apache.org/licenses/LICENSE-2.0
#
# Unless required by applicable law or agreed to in writing,
# software distributed under the License is distributed on an
# "AS IS" BASIS, WITHOUT WARRANTIES OR CONDITIONS OF ANY
# KIND, either express or implied.  See the License for the
# specific language governing permissions and limitations
# under the License.
import logging
from typing import Any, Dict

from flask import request, Response
from flask_appbuilder import expose
<<<<<<< HEAD
from flask_appbuilder.api import BaseApi, safe
from flask_appbuilder.models.sqla.interface import SQLAInterface
=======
from flask_appbuilder.api import safe
>>>>>>> 2817aebd
from flask_appbuilder.security.decorators import permission_name, protect
from flask_wtf.csrf import generate_csrf
from marshmallow import EXCLUDE, fields, post_load, Schema, ValidationError
from marshmallow_enum import EnumField

from superset import security_manager
from superset.constants import MODEL_API_RW_METHOD_PERMISSION_MAP, RouteMethod
from superset.embedded_dashboard.commands.exceptions import (
    EmbeddedDashboardNotFoundError,
)
from superset.extensions import event_logger
from superset.security.guest_token import GuestTokenResourceType
<<<<<<< HEAD
from superset.views.base_api import (
    BaseSupersetApi,
    BaseSupersetModelRestApi,
    statsd_metrics,
)
=======
from superset.views.base_api import BaseSupersetApi, statsd_metrics
>>>>>>> 2817aebd

logger = logging.getLogger(__name__)


class PermissiveSchema(Schema):
    """
    A marshmallow schema that ignores unexpected fields, instead of throwing an error.
    """

    class Meta:  # pylint: disable=too-few-public-methods
        unknown = EXCLUDE


class UserSchema(PermissiveSchema):
    username = fields.String()
    first_name = fields.String()
    last_name = fields.String()


class ResourceSchema(PermissiveSchema):
    type = EnumField(GuestTokenResourceType, by_value=True, required=True)
    id = fields.String(required=True)

    @post_load
    def convert_enum_to_value(  # pylint: disable=no-self-use
        self, data: Dict[str, Any], **kwargs: Any  # pylint: disable=unused-argument
    ) -> Dict[str, Any]:
        # we don't care about the enum, we want the value inside
        data["type"] = data["type"].value
        return data


class RlsRuleSchema(PermissiveSchema):
    dataset = fields.Integer()
    clause = fields.String(required=True)  # todo other options?


class GuestTokenCreateSchema(PermissiveSchema):
    user = fields.Nested(UserSchema)
    resources = fields.List(fields.Nested(ResourceSchema), required=True)
    rls = fields.List(fields.Nested(RlsRuleSchema), required=True)


guest_token_create_schema = GuestTokenCreateSchema()


class SecurityRestApi(BaseSupersetApi):
    resource_name = "security"
    allow_browser_login = True
    openapi_spec_tag = "Security"

    @expose("/csrf_token/", methods=["GET"])
    @event_logger.log_this
    @protect()
    @safe
    @statsd_metrics
    @permission_name("read")
    def csrf_token(self) -> Response:
        """
        Return the csrf token
        ---
        get:
          description: >-
            Fetch the CSRF token
          responses:
            200:
              description: Result contains the CSRF token
              content:
                application/json:
                  schema:
                    type: object
                    properties:
                        result:
                          type: string
            401:
              $ref: '#/components/responses/401'
            500:
              $ref: '#/components/responses/500'
        """
        return self.response(200, result=generate_csrf())

    @expose("/guest_token/", methods=["POST"])
    @event_logger.log_this
    @protect()
    @safe
    @statsd_metrics
    @permission_name("grant_guest_token")
    def guest_token(self) -> Response:
        """Response
        Returns a guest token that can be used for auth in embedded Superset
        ---
        post:
          description: >-
            Fetches a guest token
          requestBody:
            description: Parameters for the guest token
            required: true
            content:
              application/json:
                schema: GuestTokenCreateSchema
          responses:
            200:
              description: Result contains the guest token
              content:
                application/json:
                  schema:
                    type: object
                    properties:
                        token:
                          type: string
            401:
              $ref: '#/components/responses/401'
            400:
              $ref: '#/components/responses/400'
            500:
              $ref: '#/components/responses/500'
        """
        try:
            body = guest_token_create_schema.load(request.json)
            self.appbuilder.sm.validate_guest_token_resources(body["resources"])

            # todo validate stuff:
            # make sure username doesn't reference an existing user
            # check rls rules for validity?
            token = self.appbuilder.sm.create_guest_access_token(
                body["user"], body["resources"], body["rls"]
            )
            return self.response(200, token=token)
        except EmbeddedDashboardNotFoundError as error:
            return self.response_400(message=error.message)
        except ValidationError as error:
            return self.response_400(message=error.messages)


class UsersApi(BaseSupersetModelRestApi):
    datamodel = SQLAInterface(security_manager.user_model)

    resource_name = "users"
    allow_browser_login = True
    method_permission_name = {
        **MODEL_API_RW_METHOD_PERMISSION_MAP,
        **{"delete": "delete_user"},
    }
    include_route_methods = {RouteMethod.GET_LIST, RouteMethod.GET, RouteMethod.DELETE}
    openapi_spec_tag = "Users"

    list_columns = [
        "id",
        "first_name",
        "last_name",
        "username",
        "active",
        "email",
        "last_login",
        "login_count",
        "fail_login_count",
        "roles",
    ]
    show_columns = list_columns
    edit_columns = ["first_name", "last_name", "active", "email"]
    add_columns = [
        "first_name",
        "last_name",
        "username",
        "password",
        "active",
        "email",
    ]<|MERGE_RESOLUTION|>--- conflicted
+++ resolved
@@ -19,12 +19,8 @@
 
 from flask import request, Response
 from flask_appbuilder import expose
-<<<<<<< HEAD
-from flask_appbuilder.api import BaseApi, safe
+from flask_appbuilder.api import safe
 from flask_appbuilder.models.sqla.interface import SQLAInterface
-=======
-from flask_appbuilder.api import safe
->>>>>>> 2817aebd
 from flask_appbuilder.security.decorators import permission_name, protect
 from flask_wtf.csrf import generate_csrf
 from marshmallow import EXCLUDE, fields, post_load, Schema, ValidationError
@@ -37,15 +33,11 @@
 )
 from superset.extensions import event_logger
 from superset.security.guest_token import GuestTokenResourceType
-<<<<<<< HEAD
 from superset.views.base_api import (
     BaseSupersetApi,
     BaseSupersetModelRestApi,
     statsd_metrics,
 )
-=======
-from superset.views.base_api import BaseSupersetApi, statsd_metrics
->>>>>>> 2817aebd
 
 logger = logging.getLogger(__name__)
 
