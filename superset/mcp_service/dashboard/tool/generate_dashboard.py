# Licensed to the Apache Software Foundation (ASF) under one
# or more contributor license agreements.  See the NOTICE file
# distributed with this work for additional information
# regarding copyright ownership.  The ASF licenses this file
# to you under the Apache License, Version 2.0 (the
# "License"); you may not use this file except in compliance
# with the License.  You may obtain a copy of the License at
#
#   http://www.apache.org/licenses/LICENSE-2.0
#
# Unless required by applicable law or agreed to in writing,
# software distributed under the License is distributed on an
# "AS IS" BASIS, WITHOUT WARRANTIES OR CONDITIONS OF ANY
# KIND, either express or implied.  See the License for the
# specific language governing permissions and limitations
# under the License.

"""
MCP tool: generate_dashboard

This tool creates a new dashboard with specified charts and layout configuration.
"""

import logging
from typing import Any, Dict, List

from fastmcp import Context
from superset_core.mcp import tool

from superset.mcp_service.dashboard.schemas import (
    DashboardInfo,
    GenerateDashboardRequest,
    GenerateDashboardResponse,
)
from superset.mcp_service.utils.schema_utils import parse_request
from superset.mcp_service.utils.url_utils import get_superset_base_url
from superset.utils import json

logger = logging.getLogger(__name__)


def _create_dashboard_layout(chart_objects: List[Any]) -> Dict[str, Any]:
    """
    Create a simple dashboard layout with charts arranged in a grid.

    This creates a basic 2-column layout where charts are arranged
    vertically in alternating columns.

    Args:
        chart_objects: List of Chart ORM objects (not IDs)
    """
    layout: Dict[str, Any] = {}

    # Grid configuration based on real Superset dashboard patterns
    # Use 2-chart rows with medium-sized charts (like existing dashboards)
    charts_per_row = 2
    chart_width = 5  # Balanced width for good proportions
    chart_height = 50  # Good height for most chart types

    # Create rows with charts
    row_ids = []
    for i in range(0, len(chart_objects), charts_per_row):
        row_index = i // charts_per_row
        row_id = f"ROW-{row_index}"
        row_ids.append(row_id)

        # Get charts for this row (up to 2 charts like real dashboards)
        row_charts = chart_objects[i : i + charts_per_row]
        chart_keys = []

        for chart in row_charts:
            chart_key = f"CHART-{chart.id}"
            chart_keys.append(chart_key)

            # Create chart component with standard dimensions
            layout[chart_key] = {
                "children": [],
                "id": chart_key,
                "meta": {
                    "chartId": chart.id,
                    "height": chart_height,
                    "sliceName": chart.slice_name or f"Chart {chart.id}",
                    "uuid": str(chart.uuid) if chart.uuid else f"chart-{chart.id}",
                    "width": chart_width,
                },
                "parents": ["ROOT_ID", "GRID_ID", row_id],
                "type": "CHART",
            }

        # Create row containing the charts
        layout[row_id] = {
            "children": chart_keys,
            "id": row_id,
            "meta": {"background": "BACKGROUND_TRANSPARENT"},
            "parents": ["ROOT_ID", "GRID_ID"],
            "type": "ROW",
        }

    # Add GRID container
    layout["GRID_ID"] = {
        "children": row_ids,
        "id": "GRID_ID",
        "parents": ["ROOT_ID"],
        "type": "GRID",
    }

    # Add root layout container
    layout["ROOT_ID"] = {
        "children": ["GRID_ID"],
        "id": "ROOT_ID",
        "type": "ROOT",
    }

    # Add dashboard version
    layout["DASHBOARD_VERSION_KEY"] = "v2"

    return layout


<<<<<<< HEAD
@tool
=======
@mcp.tool
@mcp_auth_hook
@parse_request(GenerateDashboardRequest)
>>>>>>> 8d5d7119
def generate_dashboard(
    request: GenerateDashboardRequest, ctx: Context
) -> GenerateDashboardResponse:
    """Create dashboard from chart IDs.

    IMPORTANT:
    - All charts must exist and be accessible to current user
    - Charts arranged automatically in 2-column grid layout

    Returns:
    - Dashboard ID and URL
    """
    try:
        # Get chart objects from IDs (required for SQLAlchemy relationships)
        from superset import db
        from superset.commands.dashboard.create import CreateDashboardCommand
        from superset.models.slice import Slice

        chart_objects = (
            db.session.query(Slice).filter(Slice.id.in_(request.chart_ids)).all()
        )
        found_chart_ids = [chart.id for chart in chart_objects]

        # Check if all requested charts were found
        missing_chart_ids = set(request.chart_ids) - set(found_chart_ids)
        if missing_chart_ids:
            return GenerateDashboardResponse(
                dashboard=None,
                dashboard_url=None,
                error=f"Charts not found: {list(missing_chart_ids)}",
            )

        # Create dashboard layout with chart objects
        layout = _create_dashboard_layout(chart_objects)

        # Prepare dashboard data
        dashboard_data = {
            "dashboard_title": request.dashboard_title,
            "slug": None,  # Let Superset auto-generate slug
            "css": "",
            "json_metadata": json.dumps(
                {
                    "filter_scopes": {},
                    "expanded_slices": {},
                    "refresh_frequency": 0,
                    "timed_refresh_immune_slices": [],
                    "color_scheme": None,
                    "label_colors": {},
                    "shared_label_colors": {},
                    "color_scheme_domain": [],
                    "cross_filters_enabled": False,
                    "native_filter_configuration": [],
                    "global_chart_configuration": {
                        "scope": {"rootPath": ["ROOT_ID"], "excluded": []}
                    },
                    "chart_configuration": {},
                }
            ),
            "position_json": json.dumps(layout),
            "published": request.published,
            "slices": chart_objects,  # Pass ORM objects, not IDs
        }

        if request.description:
            dashboard_data["description"] = request.description

        # Create the dashboard using Superset's command pattern
        command = CreateDashboardCommand(dashboard_data)
        dashboard = command.run()

        # Convert to our response format
        from superset.mcp_service.dashboard.schemas import (
            serialize_tag_object,
            serialize_user_object,
        )

        dashboard_info = DashboardInfo(
            id=dashboard.id,
            dashboard_title=dashboard.dashboard_title,
            slug=dashboard.slug,
            description=dashboard.description,
            published=dashboard.published,
            created_on=dashboard.created_on,
            changed_on=dashboard.changed_on,
            created_by=dashboard.created_by.username if dashboard.created_by else None,
            changed_by=dashboard.changed_by.username if dashboard.changed_by else None,
            uuid=str(dashboard.uuid) if dashboard.uuid else None,
            url=f"{get_superset_base_url()}/superset/dashboard/{dashboard.id}/",
            chart_count=len(request.chart_ids),
            owners=[
                serialize_user_object(owner)
                for owner in getattr(dashboard, "owners", [])
                if serialize_user_object(owner) is not None
            ],
            tags=[
                serialize_tag_object(tag)
                for tag in getattr(dashboard, "tags", [])
                if serialize_tag_object(tag) is not None
            ],
            roles=[],  # Dashboard roles not typically set at creation
            charts=[],  # Chart details not needed in response
        )

        dashboard_url = f"{get_superset_base_url()}/superset/dashboard/{dashboard.id}/"

        logger.info(
            "Created dashboard %s with %s charts", dashboard.id, len(request.chart_ids)
        )

        return GenerateDashboardResponse(
            dashboard=dashboard_info, dashboard_url=dashboard_url, error=None
        )

    except Exception as e:
        logger.error("Error creating dashboard: %s", e)
        return GenerateDashboardResponse(
            dashboard=None,
            dashboard_url=None,
            error=f"Failed to create dashboard: {str(e)}",
        )<|MERGE_RESOLUTION|>--- conflicted
+++ resolved
@@ -117,13 +117,8 @@
     return layout
 
 
-<<<<<<< HEAD
 @tool
-=======
-@mcp.tool
-@mcp_auth_hook
 @parse_request(GenerateDashboardRequest)
->>>>>>> 8d5d7119
 def generate_dashboard(
     request: GenerateDashboardRequest, ctx: Context
 ) -> GenerateDashboardResponse:
