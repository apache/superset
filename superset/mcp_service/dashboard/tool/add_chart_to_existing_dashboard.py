--- conflicted
+++ resolved
@@ -134,13 +134,8 @@
         layout["DASHBOARD_VERSION_KEY"] = "v2"
 
 
-<<<<<<< HEAD
 @tool
-=======
-@mcp.tool
-@mcp_auth_hook
 @parse_request(AddChartToDashboardRequest)
->>>>>>> 8d5d7119
 def add_chart_to_existing_dashboard(
     request: AddChartToDashboardRequest, ctx: Context
 ) -> AddChartToDashboardResponse:
