# Licensed to the Apache Software Foundation (ASF) under one
# or more contributor license agreements.  See the NOTICE file
# distributed with this work for additional information
# regarding copyright ownership.  The ASF licenses this file
# to you under the Apache License, Version 2.0 (the
# "License"); you may not use this file except in compliance
# with the License.  You may obtain a copy of the License at
#
#   http://www.apache.org/licenses/LICENSE-2.0
#
# Unless required by applicable law or agreed to in writing,
# software distributed under the License is distributed on an
# "AS IS" BASIS, WITHOUT WARRANTIES OR CONDITIONS OF ANY
# KIND, either express or implied.  See the License for the
# specific language governing permissions and limitations
# under the License.

"""
MCP tool: update_chart_preview
"""

import logging
import time
from typing import Any, Dict

from fastmcp import Context
from superset_core.mcp import tool

from superset.mcp_service.chart.chart_utils import (
    analyze_chart_capabilities,
    analyze_chart_semantics,
    generate_chart_name,
    generate_explore_link,
    map_config_to_form_data,
)
from superset.mcp_service.chart.schemas import (
    AccessibilityMetadata,
    PerformanceMetadata,
    UpdateChartPreviewRequest,
    URLPreview,
)
from superset.mcp_service.utils.schema_utils import parse_request
from superset.mcp_service.utils.url_utils import get_mcp_service_url

logger = logging.getLogger(__name__)


<<<<<<< HEAD
@tool
=======
@mcp.tool
@mcp_auth_hook
@parse_request(UpdateChartPreviewRequest)
>>>>>>> 8d5d7119
def update_chart_preview(
    request: UpdateChartPreviewRequest, ctx: Context
) -> Dict[str, Any]:
    """Update cached chart preview without saving.

    IMPORTANT:
    - Modifies cached form_data from generate_chart (save_chart=False)
    - Original form_data_key is invalidated, new one returned
    - LLM clients MUST display explore_url to users
    - Embed preview_url as image: ![Chart Preview](preview_url)

    Use when:
    - Modifying preview before deciding to save
    - Iterating on chart design without creating permanent charts
    - Testing different configurations

    Returns new form_data_key, preview images, and explore URL.
    """
    start_time = time.time()

    try:
        # Map the new config to form_data format
        new_form_data = map_config_to_form_data(request.config)

        # Generate new explore link with updated form_data
        explore_url = generate_explore_link(request.dataset_id, new_form_data)

        # Extract new form_data_key from the explore URL
        new_form_data_key = None
        if "form_data_key=" in explore_url:
            new_form_data_key = explore_url.split("form_data_key=")[1].split("&")[0]

        # Generate semantic analysis
        capabilities = analyze_chart_capabilities(None, request.config)
        semantics = analyze_chart_semantics(None, request.config)

        # Create performance metadata
        execution_time = int((time.time() - start_time) * 1000)
        performance = PerformanceMetadata(
            query_duration_ms=execution_time,
            cache_status="miss",
            optimization_suggestions=[],
        )

        # Create accessibility metadata
        chart_name = generate_chart_name(request.config)
        accessibility = AccessibilityMetadata(
            color_blind_safe=True,  # Would need actual analysis
            alt_text=f"Updated chart preview showing {chart_name}",
            high_contrast_available=False,
        )

        # Generate previews if requested
        previews = {}
        if request.generate_preview and new_form_data_key:
            try:
                for format_type in request.preview_formats:
                    if format_type == "url":
                        # Generate screenshot URL using new form_data key
                        mcp_base = get_mcp_service_url()
                        preview_url = (
                            f"{mcp_base}/screenshot/explore/{new_form_data_key}.png"
                        )

                        previews[format_type] = URLPreview(
                            preview_url=preview_url,
                            width=800,
                            height=600,
                            supports_interaction=False,
                        )
                    # Other formats would need form_data execution
                    # which is more complex for preview-only mode

            except Exception as e:
                # Log warning but don't fail the entire request
                logger.warning("Preview generation failed: %s", e)

        # Return enhanced data
        result = {
            "chart": {
                "id": None,
                "slice_name": chart_name,
                "viz_type": new_form_data.get("viz_type"),
                "url": explore_url,
                "uuid": None,
                "saved": False,
                "updated": True,
            },
            "error": None,
            # Enhanced fields for better LLM integration
            "previews": previews,
            "capabilities": capabilities.model_dump() if capabilities else None,
            "semantics": semantics.model_dump() if semantics else None,
            "explore_url": explore_url,
            "form_data_key": new_form_data_key,
            "previous_form_data_key": request.form_data_key,  # For reference
            "api_endpoints": {},  # No API endpoints for unsaved charts
            "performance": performance.model_dump() if performance else None,
            "accessibility": accessibility.model_dump() if accessibility else None,
            "success": True,
            "schema_version": "2.0",
            "api_version": "v1",
        }
        return result

    except Exception as e:
        execution_time = int((time.time() - start_time) * 1000)
        return {
            "chart": None,
            "error": f"Chart preview update failed: {str(e)}",
            "performance": {
                "query_duration_ms": execution_time,
                "cache_status": "error",
                "optimization_suggestions": [],
            },
            "success": False,
            "schema_version": "2.0",
            "api_version": "v1",
        }<|MERGE_RESOLUTION|>--- conflicted
+++ resolved
@@ -45,13 +45,8 @@
 logger = logging.getLogger(__name__)
 
 
-<<<<<<< HEAD
 @tool
-=======
-@mcp.tool
-@mcp_auth_hook
 @parse_request(UpdateChartPreviewRequest)
->>>>>>> 8d5d7119
 def update_chart_preview(
     request: UpdateChartPreviewRequest, ctx: Context
 ) -> Dict[str, Any]:
