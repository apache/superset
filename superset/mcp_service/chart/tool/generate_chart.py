# Licensed to the Apache Software Foundation (ASF) under one
# or more contributor license agreements.  See the NOTICE file
# distributed with this work for additional information
# regarding copyright ownership.  The ASF licenses this file
# to you under the Apache License, Version 2.0 (the
# "License"); you may not use this file except in compliance
# with the License.  You may obtain a copy of the License at
#
#   http://www.apache.org/licenses/LICENSE-2.0
#
# Unless required by applicable law or agreed to in writing,
# software distributed under the License is distributed on an
# "AS IS" BASIS, WITHOUT WARRANTIES OR CONDITIONS OF ANY
# KIND, either express or implied.  See the License for the
# specific language governing permissions and limitations
# under the License.
"""
MCP tool: generate_chart (simplified schema)
"""

import logging
import time

from fastmcp import Context
from superset_core.mcp import tool

from superset.mcp_service.auth import has_dataset_access
from superset.mcp_service.chart.chart_utils import (
    analyze_chart_capabilities,
    analyze_chart_semantics,
    generate_chart_name,
    map_config_to_form_data,
)
from superset.mcp_service.chart.schemas import (
    AccessibilityMetadata,
    GenerateChartRequest,
    GenerateChartResponse,
    PerformanceMetadata,
    URLPreview,
)
from superset.mcp_service.utils.schema_utils import parse_request
from superset.mcp_service.utils.url_utils import (
    get_chart_screenshot_url,
    get_superset_base_url,
)
from superset.utils import json

logger = logging.getLogger(__name__)


<<<<<<< HEAD
@tool
=======
@mcp.tool
@mcp_auth_hook
@parse_request(GenerateChartRequest)
>>>>>>> 8d5d7119
async def generate_chart(  # noqa: C901
    request: GenerateChartRequest, ctx: Context
) -> GenerateChartResponse:
    """Create and save a chart in Superset.

    IMPORTANT BEHAVIOR:
    - Charts ARE saved by default (save_chart=True)
    - Set save_chart=False for temporary preview only
    - LLM clients MUST display returned chart URL to users
    - Embed preview_url as image: ![Chart Preview](preview_url)

    VALIDATION:
    - 5-layer pipeline: Schema, business logic, dataset, Superset compatibility, runtime
    - XSS/SQL injection prevention
    - Column existence validation with fuzzy match suggestions
    - Aggregate function type compatibility checking

    Returns:
    - Chart ID and metadata (if saved)
    - Preview URL and explore URL
    - Detailed validation errors with suggestions
    """
    start_time = time.time()
    await ctx.info(
        "Starting chart generation: dataset_id=%s, chart_type=%s, "
        "save_chart=%s, preview_formats=%s"
        % (
            request.dataset_id,
            request.config.chart_type,
            request.save_chart,
            request.preview_formats,
        )
    )
    await ctx.debug(
        "Chart configuration details: config=%s" % (request.config.model_dump(),)
    )

    try:
        # Run comprehensive validation pipeline
        await ctx.report_progress(1, 5, "Running validation pipeline")
        await ctx.debug(
            "Validating chart request: dataset_id=%s" % (request.dataset_id,)
        )
        from superset.mcp_service.chart.validation import ValidationPipeline

        is_valid, parsed_request, validation_error = (
            ValidationPipeline.validate_request(request.model_dump())
        )
        if is_valid and parsed_request is not None:
            # Use the validated request going forward
            request = parsed_request
        if not is_valid:
            execution_time = int((time.time() - start_time) * 1000)
            assert validation_error is not None  # Type narrowing for mypy
            await ctx.error(
                "Chart validation failed: error=%s" % (validation_error.model_dump(),)
            )
            return GenerateChartResponse.model_validate(
                {
                    "chart": None,
                    "error": validation_error.model_dump(),
                    "performance": {
                        "query_duration_ms": execution_time,
                        "cache_status": "error",
                        "optimization_suggestions": [],
                    },
                    "success": False,
                    "schema_version": "2.0",
                    "api_version": "v1",
                }
            )

        # Map the simplified config to Superset's form_data format
        form_data = map_config_to_form_data(request.config)

        chart = None
        chart_id = None
        explore_url = None
        form_data_key = None

        # Save chart by default (unless save_chart=False)
        if request.save_chart:
            await ctx.report_progress(2, 5, "Creating chart in database")
            from superset.commands.chart.create import CreateChartCommand

            # Generate a chart name
            chart_name = generate_chart_name(request.config)
            await ctx.debug("Generated chart name: chart_name=%s" % (chart_name,))

            # Find the dataset to get its numeric ID
            from superset.daos.dataset import DatasetDAO

            await ctx.debug("Looking up dataset: dataset_id=%s" % (request.dataset_id,))
            dataset = None
            if isinstance(request.dataset_id, int) or (
                isinstance(request.dataset_id, str) and request.dataset_id.isdigit()
            ):
                dataset_id = (
                    int(request.dataset_id)
                    if isinstance(request.dataset_id, str)
                    else request.dataset_id
                )
                dataset = DatasetDAO.find_by_id(dataset_id)
                # SECURITY FIX: Also validate permissions for numeric ID access
                if dataset and not has_dataset_access(dataset):
                    logger.warning(
                        "User %s attempted to access dataset %s without permission",
                        ctx.user.username if hasattr(ctx, "user") else "unknown",
                        dataset_id,
                    )
                    dataset = None  # Treat as not found
            else:
                # SECURITY FIX: Try UUID lookup with permission validation
                dataset = DatasetDAO.find_by_id(request.dataset_id, id_column="uuid")
                # Validate permissions for UUID-based access
                if dataset and not has_dataset_access(dataset):
                    logger.warning(
                        "User %s attempted access dataset %s via UUID",
                        ctx.user.username if hasattr(ctx, "user") else "unknown",
                        request.dataset_id,
                    )
                    dataset = None  # Treat as not found

            if not dataset:
                await ctx.error(
                    "Dataset not found: dataset_id=%s" % (request.dataset_id,)
                )
                from superset.mcp_service.common.error_schemas import (
                    ChartGenerationError,
                )

                execution_time = int((time.time() - start_time) * 1000)
                error = ChartGenerationError(
                    error_type="dataset_not_found",
                    message=f"Dataset not found: {request.dataset_id}",
                    details=(
                        f"No dataset found with identifier '{request.dataset_id}'. "
                        f"This could be an invalid ID/UUID or a permissions issue."
                    ),
                    suggestions=[
                        "Verify the dataset ID or UUID is correct",
                        "Check that you have access to this dataset",
                        "Use the list_datasets tool to find available datasets",
                        "If using UUID, ensure it's the correct format",
                    ],
                    error_code="DATASET_NOT_FOUND",
                )
                return GenerateChartResponse.model_validate(
                    {
                        "chart": None,
                        "error": error.model_dump(),
                        "performance": {
                            "query_duration_ms": execution_time,
                            "cache_status": "error",
                            "optimization_suggestions": [],
                        },
                        "success": False,
                        "schema_version": "2.0",
                        "api_version": "v1",
                    }
                )

            try:
                command = CreateChartCommand(
                    {
                        "slice_name": chart_name,
                        "viz_type": form_data["viz_type"],
                        "datasource_id": dataset.id,
                        "datasource_type": "table",
                        "params": json.dumps(form_data),
                    }
                )

                chart = command.run()
                chart_id = chart.id

                # Ensure chart was created successfully before committing
                if not chart or not chart.id:
                    raise Exception("Chart creation failed - no chart ID returned")

                await ctx.info(
                    "Chart created successfully: chart_id=%s, chart_name=%s"
                    % (
                        chart.id,
                        chart.slice_name,
                    )
                )

            except Exception as e:
                logger.error("Chart creation failed: %s", e)
                await ctx.error("Chart creation failed: error=%s" % (str(e),))
                raise
            # Update explore URL to use saved chart
            explore_url = f"{get_superset_base_url()}/explore/?slice_id={chart.id}"
        else:
            await ctx.report_progress(2, 5, "Generating temporary chart preview")
            # Generate explore link with cached form_data for preview-only mode
            from superset.mcp_service.chart.chart_utils import generate_explore_link

            explore_url = generate_explore_link(request.dataset_id, form_data)
            await ctx.debug("Generated explore link: explore_url=%s" % (explore_url,))

            # Extract form_data_key from the explore URL
            if explore_url and "form_data_key=" in explore_url:
                form_data_key = explore_url.split("form_data_key=")[1].split("&")[0]

        # Generate semantic analysis
        capabilities = analyze_chart_capabilities(chart, request.config)
        semantics = analyze_chart_semantics(chart, request.config)

        # Create performance metadata
        execution_time = int((time.time() - start_time) * 1000)
        performance = PerformanceMetadata(
            query_duration_ms=execution_time,
            cache_status="miss",
            optimization_suggestions=[],
        )

        # Create accessibility metadata
        chart_name = (
            chart.slice_name
            if chart and hasattr(chart, "slice_name")
            else generate_chart_name(request.config)
        )
        accessibility = AccessibilityMetadata(
            color_blind_safe=True,  # Would need actual analysis
            alt_text=f"Chart showing {chart_name}",
            high_contrast_available=False,
        )

        # Generate previews if requested
        await ctx.report_progress(3, 5, "Generating chart previews")
        previews = {}
        if request.generate_preview:
            await ctx.debug(
                "Generating previews: formats=%s" % (str(request.preview_formats),)
            )
            try:
                for format_type in request.preview_formats:
                    await ctx.debug(
                        "Processing preview format: format=%s" % (format_type,)
                    )
                    # Skip base64 format - we never return base64
                    if format_type == "base64":
                        logger.info("Skipping base64 format - not supported")
                        continue

                    if chart_id:
                        # For saved charts, use the existing preview generation
                        from superset.mcp_service.chart.tool.get_chart_preview import (
                            _get_chart_preview_internal,
                            GetChartPreviewRequest,
                        )

                        preview_request = GetChartPreviewRequest(
                            identifier=str(chart_id), format=format_type
                        )
                        preview_result = await _get_chart_preview_internal(
                            preview_request, ctx
                        )

                        if hasattr(preview_result, "content"):
                            previews[format_type] = preview_result.content
                    else:
                        # For preview-only mode (save_chart=false)
                        if format_type == "url" and form_data_key:
                            # Generate screenshot URL using centralized helper
                            from superset.mcp_service.utils.url_utils import (
                                get_explore_screenshot_url,
                            )

                            preview_url = get_explore_screenshot_url(form_data_key)
                            previews[format_type] = URLPreview(
                                preview_url=preview_url,
                                width=800,
                                height=600,
                                supports_interaction=False,
                            )
                        elif format_type in ["ascii", "table", "vega_lite"]:
                            # Generate preview from form data without saved chart
                            from superset.mcp_service.chart.preview_utils import (
                                generate_preview_from_form_data,
                            )

                            # Convert dataset_id to int only if it's numeric
                            if (
                                isinstance(request.dataset_id, str)
                                and request.dataset_id.isdigit()
                            ):
                                dataset_id_for_preview = int(request.dataset_id)
                            elif isinstance(request.dataset_id, int):
                                dataset_id_for_preview = request.dataset_id
                            else:
                                # Skip preview generation for non-numeric dataset IDs
                                logger.warning(
                                    "Cannot generate preview for non-numeric "
                                )
                                continue

                            preview_result = generate_preview_from_form_data(
                                form_data=form_data,
                                dataset_id=dataset_id_for_preview,
                                preview_format=format_type,
                            )

                            if not hasattr(preview_result, "error"):
                                previews[format_type] = preview_result

            except Exception as e:
                # Log warning but don't fail the entire request
                await ctx.warning("Preview generation failed: error=%s" % (str(e),))
                logger.warning("Preview generation failed: %s", e)

        # Return enhanced data while maintaining backward compatibility
        await ctx.report_progress(4, 5, "Building response")
        result = {
            "chart": {
                "id": chart.id if chart else None,
                "slice_name": chart.slice_name
                if chart
                else generate_chart_name(request.config),
                "viz_type": chart.viz_type if chart else form_data.get("viz_type"),
                "url": explore_url,
                "uuid": str(chart.uuid) if chart and chart.uuid else None,
                "saved": request.save_chart,
            }
            if request.save_chart and chart
            else None,
            "error": None,
            # Enhanced fields for better LLM integration
            "previews": previews,
            "capabilities": capabilities.model_dump() if capabilities else None,
            "semantics": semantics.model_dump() if semantics else None,
            "explore_url": explore_url,
            "form_data_key": form_data_key,
            "api_endpoints": {
                "data": f"{get_superset_base_url()}/api/v1/chart/{chart.id}/data/"
                if chart
                else None,
                "preview": get_chart_screenshot_url(chart.id) if chart else None,
                "export": f"{get_superset_base_url()}/api/v1/chart/{chart.id}/export/"
                if chart
                else None,
            }
            if chart
            else {},
            "performance": performance.model_dump() if performance else None,
            "accessibility": accessibility.model_dump() if accessibility else None,
            "success": True,
            "schema_version": "2.0",
            "api_version": "v1",
        }
        await ctx.report_progress(5, 5, "Chart generation completed")
        await ctx.info(
            "Chart generation completed successfully: chart_id=%s, execution_time_ms=%s"
            % (
                chart.id if chart else None,
                int((time.time() - start_time) * 1000),
            )
        )
        return GenerateChartResponse.model_validate(result)

    except Exception as e:
        await ctx.error(
            "Chart generation failed: error=%s, execution_time_ms=%s"
            % (
                str(e),
                int((time.time() - start_time) * 1000),
            )
        )
        from superset.mcp_service.utils.error_builder import ChartErrorBuilder

        logger.exception("Chart generation failed: %s", str(e))

        # Extract chart_type from different sources for better error context
        chart_type = "unknown"
        try:
            if hasattr(request, "config") and hasattr(request.config, "chart_type"):
                chart_type = request.config.chart_type
        except Exception as extract_error:
            # Ignore errors when extracting chart type for error context
            logger.debug("Could not extract chart type: %s", extract_error)

        execution_time = int((time.time() - start_time) * 1000)

        # Build standardized error response
        error = ChartErrorBuilder.build_error(
            error_type="chart_generation_error",
            template_key="generation_failed",
            template_vars={
                "reason": str(e),
                "dataset_id": str(request.dataset_id),
                "chart_type": chart_type,
            },
            error_code="CHART_GENERATION_FAILED",
        )

        return GenerateChartResponse.model_validate(
            {
                "chart": None,
                "error": error.model_dump(),
                "performance": {
                    "query_duration_ms": execution_time,
                    "cache_status": "error",
                    "optimization_suggestions": [],
                },
                "success": False,
                "schema_version": "2.0",
                "api_version": "v1",
            }
        )<|MERGE_RESOLUTION|>--- conflicted
+++ resolved
@@ -48,13 +48,8 @@
 logger = logging.getLogger(__name__)
 
 
-<<<<<<< HEAD
 @tool
-=======
-@mcp.tool
-@mcp_auth_hook
 @parse_request(GenerateChartRequest)
->>>>>>> 8d5d7119
 async def generate_chart(  # noqa: C901
     request: GenerateChartRequest, ctx: Context
 ) -> GenerateChartResponse:
