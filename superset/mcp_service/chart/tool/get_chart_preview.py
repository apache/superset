# Licensed to the Apache Software Foundation (ASF) under one
# or more contributor license agreements.  See the NOTICE file
# distributed with this work for additional information
# regarding copyright ownership.  The ASF licenses this file
# to you under the Apache License, Version 2.0 (the
# "License"); you may not use this file except in compliance
# with the License.  You may obtain a copy of the License at
#
#   http://www.apache.org/licenses/LICENSE-2.0
#
# Unless required by applicable law or agreed to in writing,
# software distributed under the License is distributed on an
# "AS IS" BASIS, WITHOUT WARRANTIES OR CONDITIONS OF ANY
# KIND, either express or implied.  See the License for the
# specific language governing permissions and limitations
# under the License.

"""
MCP tool: get_chart_preview
"""

import logging
from typing import Any, Dict, List, Protocol

from fastmcp import Context
from superset_core.mcp import tool

from superset.mcp_service.chart.schemas import (
    AccessibilityMetadata,
    ASCIIPreview,
    ChartError,
    ChartPreview,
    GetChartPreviewRequest,
    InteractivePreview,
    PerformanceMetadata,
    TablePreview,
    URLPreview,
    VegaLitePreview,
)
from superset.mcp_service.utils.schema_utils import parse_request
from superset.mcp_service.utils.url_utils import get_superset_base_url

logger = logging.getLogger(__name__)


class ChartLike(Protocol):
    """Protocol for chart-like objects with required attributes for preview."""

    id: int
    slice_name: str | None
    viz_type: str | None
    datasource_id: int
    datasource_type: str
    params: str | None
    digest: str
    uuid: Any


class PreviewFormatStrategy:
    """Base class for preview format strategies."""

    def __init__(self, chart: ChartLike, request: GetChartPreviewRequest) -> None:
        self.chart = chart
        self.request = request

    def generate(self) -> ChartPreview | ChartError:
        """Generate preview in the specific format."""
        raise NotImplementedError


class URLPreviewStrategy(PreviewFormatStrategy):
    """Generate URL-based image preview."""

    def generate(self) -> URLPreview | ChartError:
        try:
            from flask import g

            from superset.mcp_service.screenshot.pooled_screenshot import (
                PooledChartScreenshot,
            )
            from superset.mcp_service.utils.url_utils import get_superset_base_url

            # Check if chart.id is None
            if self.chart.id is None:
                return ChartError(
                    error="Chart has no ID - cannot generate URL preview",
                    error_type="InvalidChart",
                )

            # Use configured Superset base URL instead of Flask's url_for
            # which may not respect SUPERSET_WEBSERVER_ADDRESS
            base_url = get_superset_base_url()
            chart_url = f"{base_url}/superset/slice/{self.chart.id}/"
            screenshot = PooledChartScreenshot(chart_url, self.chart.digest)

            window_size = (self.request.width or 800, self.request.height or 600)
            image_data = screenshot.get_screenshot(user=g.user, window_size=window_size)

            if image_data:
                # Use the MCP service screenshot URL via centralized helper
                from superset.mcp_service.utils.url_utils import (
                    get_chart_screenshot_url,
                )

                preview_url = get_chart_screenshot_url(self.chart.id)

                return URLPreview(
                    preview_url=preview_url,
                    width=self.request.width or 800,
                    height=self.request.height or 600,
                )
            else:
                return ChartError(
                    error=f"Could not generate screenshot for chart {self.chart.id}",
                    error_type="ScreenshotError",
                )
        except Exception as e:
            logger.error("URL preview generation failed: %s", e)
            return ChartError(
                error=f"Failed to generate URL preview: {str(e)}", error_type="URLError"
            )


# Base64 preview support removed - we never return base64 data


class ASCIIPreviewStrategy(PreviewFormatStrategy):
    """Generate ASCII art preview."""

    def generate(self) -> ASCIIPreview | ChartError:
        try:
            from superset.commands.chart.data.get_data_command import ChartDataCommand
            from superset.common.query_context_factory import QueryContextFactory
            from superset.utils import json as utils_json

            form_data = utils_json.loads(self.chart.params) if self.chart.params else {}

            logger.info("Chart form_data keys: %s", list(form_data.keys()))
            logger.info("Chart viz_type: %s", self.chart.viz_type)
            logger.info("Chart datasource_id: %s", self.chart.datasource_id)
            logger.info("Chart datasource_type: %s", self.chart.datasource_type)

            # Check if datasource_id is None
            if self.chart.datasource_id is None:
                return ChartError(
                    error="Chart has no datasource_id - cannot generate preview",
                    error_type="InvalidChart",
                )

            # Build query for chart data
            x_axis_config = form_data.get("x_axis")
            groupby_columns = form_data.get("groupby", [])
            metrics = form_data.get("metrics", [])

            columns = groupby_columns.copy()
            if x_axis_config and isinstance(x_axis_config, str):
                columns.append(x_axis_config)
            elif x_axis_config and isinstance(x_axis_config, dict):
                if "column_name" in x_axis_config:
                    columns.append(x_axis_config["column_name"])

            factory = QueryContextFactory()
            query_context = factory.create(
                datasource={
                    "id": self.chart.datasource_id,
                    "type": self.chart.datasource_type,
                },
                queries=[
                    {
                        "filters": form_data.get("filters", []),
                        "columns": columns,
                        "metrics": metrics,
                        "row_limit": 50,
                        "order_desc": True,
                    }
                ],
                form_data=form_data,
                force=False,
            )

            command = ChartDataCommand(query_context)
            result = command.run()

            data = []
            if result and "queries" in result and len(result["queries"]) > 0:
                data = result["queries"][0].get("data", [])

            ascii_chart = generate_ascii_chart(
                data,
                self.chart.viz_type or "table",
                self.request.ascii_width or 80,
                self.request.ascii_height or 20,
            )

            return ASCIIPreview(
                ascii_content=ascii_chart,
                width=self.request.ascii_width or 80,
                height=self.request.ascii_height or 20,
            )

        except Exception as e:
            logger.error("ASCII preview generation failed: %s", e)
            return ChartError(
                error=f"Failed to generate ASCII preview: {str(e)}",
                error_type="ASCIIError",
            )


class TablePreviewStrategy(PreviewFormatStrategy):
    """Generate table preview of chart data."""

    def generate(self) -> TablePreview | ChartError:
        try:
            from superset.commands.chart.data.get_data_command import ChartDataCommand
            from superset.common.query_context_factory import QueryContextFactory
            from superset.utils import json as utils_json

            form_data = utils_json.loads(self.chart.params) if self.chart.params else {}

            # Check if datasource_id is None
            if self.chart.datasource_id is None:
                return ChartError(
                    error="Chart has no datasource_id - cannot generate table preview",
                    error_type="InvalidChart",
                )

            factory = QueryContextFactory()
            query_context = factory.create(
                datasource={
                    "id": self.chart.datasource_id,
                    "type": self.chart.datasource_type,
                },
                queries=[
                    {
                        "filters": form_data.get("filters", []),
                        "columns": form_data.get("groupby", []),
                        "metrics": form_data.get("metrics", []),
                        "row_limit": 20,
                        "order_desc": True,
                    }
                ],
                form_data=form_data,
                force=False,
            )

            command = ChartDataCommand(query_context)
            result = command.run()

            data = []
            if result and "queries" in result and len(result["queries"]) > 0:
                data = result["queries"][0].get("data", [])

            table_data = _generate_ascii_table(data, 120)

            return TablePreview(
                table_data=table_data,
                row_count=len(data),
            )

        except Exception as e:
            logger.error("Table preview generation failed: %s", e)
            return ChartError(
                error=f"Failed to generate table preview: {str(e)}",
                error_type="TableError",
            )


class VegaLitePreviewStrategy(PreviewFormatStrategy):
    """Generate Vega-Lite specification for interactive chart preview."""

    def _get_form_data(self) -> Dict[str, Any] | None:
        """Extract form_data from chart params."""
        try:
            if hasattr(self.chart, "params") and self.chart.params:
                from superset.utils import json as utils_json

                return utils_json.loads(self.chart.params)
            return None
        except Exception:
            return None

    def generate(self) -> VegaLitePreview | ChartError:
        """Generate Vega-Lite JSON specification from chart data."""
        try:
            # Get chart data directly using the same logic as get_chart_data tool
            # but without calling the MCP tool wrapper
            from superset.commands.chart.data.get_data_command import ChartDataCommand
            from superset.common.query_context_factory import QueryContextFactory
            from superset.daos.chart import ChartDAO
            from superset.utils import json as utils_json

            # Get the chart object if we don't have form_data access
            if not hasattr(self.chart, "params") or not self.chart.params:
                # Fetch full chart details
                chart_obj = None
                if self.chart.id is None:
                    return ChartError(
                        error="Chart has no ID - cannot generate Vega-Lite preview",
                        error_type="InvalidChart",
                    )

                if isinstance(self.chart.id, int):
                    chart_obj = ChartDAO.find_by_id(self.chart.id)
                else:
                    chart_obj = ChartDAO.find_by_id(self.chart.id, id_column="uuid")

                if not chart_obj:
                    return ChartError(
                        error=f"Chart {self.chart.id} not found for data retrieval",
                        error_type="ChartNotFound",
                    )

                form_data = (
                    utils_json.loads(chart_obj.params) if chart_obj.params else {}
                )
            else:
                form_data = (
                    utils_json.loads(self.chart.params) if self.chart.params else {}
                )

            # Create query context for data retrieval
            factory = QueryContextFactory()
            query_context = factory.create(
                datasource={
                    "id": self.chart.datasource_id,
                    "type": self.chart.datasource_type,
                },
                queries=[
                    {
                        "filters": form_data.get("filters", []),
                        "columns": form_data.get("groupby", []),
                        "metrics": form_data.get("metrics", []),
                        "row_limit": 1000,  # More data for visualization
                        "order_desc": True,
                    }
                ],
                form_data=form_data,
                force=self.request.force_refresh,
            )

            # Execute the query
            command = ChartDataCommand(query_context)
            result = command.run()

            # Extract data from result
            chart_data = []
            if result and "queries" in result and len(result["queries"]) > 0:
                chart_data = result["queries"][0].get("data", [])

            if not chart_data or not isinstance(chart_data, list):
                return ChartError(
                    error="No data available for Vega-Lite visualization",
                    error_type="NoDataError",
                )

            # Convert Superset chart type to Vega-Lite specification
            vega_spec = self._create_vega_lite_spec(chart_data)

            return VegaLitePreview(
                type="vega_lite",
                specification=vega_spec,
                supports_streaming=False,
            )

        except Exception as e:
            logger.exception(
                "Error generating Vega-Lite preview for chart %s", self.chart.id
            )
            return ChartError(
                error=f"Failed to generate Vega-Lite preview: {str(e)}",
                error_type="VegaLiteGenerationError",
            )

    def _create_vega_lite_spec(self, data: List[Any]) -> Dict[str, Any]:
        """Create Vega-Lite specification from chart data."""
        if not data:
            return {"data": {"values": []}, "mark": "point"}

        # Get data fields and analyze types
        first_row = data[0] if data else {}
        fields = list(first_row.keys()) if first_row else []
        field_types = self._analyze_field_types(data, fields)

        # Determine chart type based on Superset viz_type
        viz_type = getattr(self.chart, "viz_type", "table") or "table"

        # Basic Vega-Lite specification
        spec = {
            "$schema": "https://vega.github.io/schema/vega-lite/v5.json",
            "description": (
                f"Chart preview for "
                f"{getattr(self.chart, 'slice_name', 'Untitled Chart')}"
            ),
            "data": {"values": data},
            "width": self.request.width or 400,
            "height": self.request.height or 300,
        }

        # Configure visualization based on chart type
        chart_spec = self._get_chart_spec_for_type(viz_type, fields, field_types)
        spec.update(chart_spec)

        return spec

    def _get_chart_spec_for_type(
        self, viz_type: str, fields: List[str], field_types: Dict[str, str]
    ) -> Dict[str, Any]:
        """Get chart specification based on visualization type."""
        chart_type_mapping = {
            "line": [
                "echarts_timeseries_line",
                "echarts_timeseries",
                "echarts_timeseries_smooth",
                "echarts_timeseries_step",
                "line",
            ],
            "bar": [
                "echarts_timeseries_bar",
                "echarts_timeseries_column",
                "bar",
                "column",
            ],
            "area": ["echarts_area", "area"],
            "scatter": ["echarts_timeseries_scatter", "scatter"],
            "pie": ["pie"],
            "big_number": ["big_number", "big_number_total"],
            "histogram": ["histogram"],
            "box_plot": ["box_plot"],
            "heatmap": ["heatmap", "heatmap_v2", "cal_heatmap"],
            "funnel": ["funnel"],
            "gauge": ["gauge_chart"],
            "mixed": ["mixed_timeseries"],
            "table": ["table"],
        }

        # Find matching chart type
        for chart_type, viz_types in chart_type_mapping.items():
            if viz_type in viz_types:
                method_name = f"_{chart_type}_chart_spec"
                if hasattr(self, method_name):
                    return getattr(self, method_name)(fields, field_types)

        # Default fallback
        logger.info("Unknown chart type '%s', using scatter plot fallback", viz_type)
        return self._scatter_chart_spec(fields, field_types)

    def _analyze_field_types(
        self, data: List[Any], fields: List[str]
    ) -> Dict[str, str]:
        """Analyze data fields to determine appropriate Vega-Lite types."""
        field_types: Dict[str, str] = {}

        if not data or not fields:
            return field_types

        try:
            # Sample a few rows to determine types
            sample_size = min(10, len(data))

            for field in fields:
                field_type = "nominal"  # default

                try:
                    # Collect sample values
                    sample_values = self._get_sample_values(data, field, sample_size)

                    if not sample_values:
                        field_types[field] = "nominal"
                        continue

                    # Determine field type based on sample values
                    field_type = self._determine_field_type(sample_values)
                    field_types[field] = field_type

                except Exception as e:
                    logger.warning("Error analyzing field '%s': %s", field, e)
                    field_types[field] = "nominal"  # Safe default

        except Exception as e:
            logger.warning("Error in field type analysis: %s", e)
            # Return nominal types for all fields as fallback
            return {field: "nominal" for field in fields}

        return field_types

    def _get_sample_values(
        self, data: List[Any], field: str, sample_size: int
    ) -> List[Any]:
        """Get sample values for a field from the data."""
        sample_values = []
        for row in data[:sample_size]:
            if isinstance(row, dict) and field in row:
                val = row[field]
                if val is not None:
                    sample_values.append(val)
        return sample_values

    def _determine_field_type(self, sample_values: List[Any]) -> str:
        """Determine the field type based on sample values."""
        # Check for temporal fields (dates)
        if any(
            isinstance(val, str) and self._looks_like_date(val) for val in sample_values
        ):
            return "temporal"
        # Check for numeric fields
        elif all(
            isinstance(val, (int, float)) and not isinstance(val, bool)
            for val in sample_values
        ):
            return "quantitative"
        # Check for ordinal fields (limited unique values)
        elif len({str(val) for val in sample_values}) <= 10:
            # Could be ordinal or nominal, default to nominal for safety
            return "nominal"
        else:
            return "nominal"

    def _looks_like_date(self, value: str) -> bool:
        """Quick heuristic to detect date-like strings."""
        if not isinstance(value, str):
            return False

        # Common date patterns
        date_indicators = [
            "-",
            "/",
            "T",
            ":",
            "jan",
            "feb",
            "mar",
            "apr",
            "may",
            "jun",
            "jul",
            "aug",
            "sep",
            "oct",
            "nov",
            "dec",
            "monday",
            "tuesday",
            "wednesday",
            "thursday",
            "friday",
            "saturday",
            "sunday",
        ]

        value_lower = value.lower()
        return any(indicator in value_lower for indicator in date_indicators)

    def _line_chart_spec(
        self, fields: List[str], field_types: Dict[str, str] | None = None
    ) -> Dict[str, Any]:
        """Create line chart specification."""
        field_types = field_types or {}

        # Try to get original field mappings from chart form_data
        form_data = self._get_form_data()

        # Extract original x/y field mappings
        x_field = form_data.get("x_axis") if form_data else None
        if not x_field:
            # Fallback to guessing from aggregated fields
            x_field = fields[0] if fields else "x"

        # For y-axis, we need to use the aggregated field name from data
        y_field = fields[1] if len(fields) > 1 else fields[0] if fields else "y"

        # Better type detection for x-axis
        x_type = field_types.get(x_field, "nominal")
        # Override if we know it's the x_axis from form_data (likely temporal)
        if form_data and x_field == form_data.get("x_axis"):
            if any(
                kw in x_field.lower() for kw in ["date", "time", "year", "month", "day"]
            ):
                x_type = "temporal"

        y_type = field_types.get(y_field, "quantitative")

        return {
            "mark": {"type": "line", "point": True, "tooltip": True},
            "encoding": {
                "x": {"field": x_field, "type": x_type, "title": x_field},
                "y": {"field": y_field, "type": y_type, "title": y_field},
                "tooltip": [
                    {"field": f, "type": field_types.get(f, "nominal")}
                    for f in fields[:5]
                ],
            },
        }

    def _bar_chart_spec(
        self, fields: List[str], field_types: Dict[str, str] | None = None
    ) -> Dict[str, Any]:
        """Create bar chart specification."""
        field_types = field_types or {}
        x_field = fields[0] if fields else "x"
        y_field = fields[1] if len(fields) > 1 else fields[0] if fields else "y"

        x_type = field_types.get(x_field, "nominal")
        y_type = field_types.get(y_field, "quantitative")

        return {
            "mark": {"type": "bar", "tooltip": True},
            "encoding": {
                "x": {"field": x_field, "type": x_type, "title": x_field},
                "y": {"field": y_field, "type": y_type, "title": y_field},
                "tooltip": [
                    {"field": f, "type": field_types.get(f, "nominal")}
                    for f in fields[:5]
                ],
            },
        }

    def _area_chart_spec(
        self, fields: List[str], field_types: Dict[str, str] | None = None
    ) -> Dict[str, Any]:
        """Create area chart specification."""
        field_types = field_types or {}
        x_field = fields[0] if fields else "x"
        y_field = fields[1] if len(fields) > 1 else fields[0] if fields else "y"

        x_type = field_types.get(
            x_field,
            "temporal"
            if "date" in x_field.lower() or "time" in x_field.lower()
            else "nominal",
        )
        y_type = field_types.get(y_field, "quantitative")

        return {
            "mark": {"type": "area", "tooltip": True},
            "encoding": {
                "x": {"field": x_field, "type": x_type, "title": x_field},
                "y": {"field": y_field, "type": y_type, "title": y_field},
                "tooltip": [
                    {"field": f, "type": field_types.get(f, "nominal")}
                    for f in fields[:5]
                ],
            },
        }

    def _scatter_chart_spec(
        self, fields: List[str], field_types: Dict[str, str] | None = None
    ) -> Dict[str, Any]:
        """Create scatter plot specification."""
        field_types = field_types or {}
        x_field = fields[0] if fields else "x"
        y_field = fields[1] if len(fields) > 1 else fields[0] if fields else "y"

        x_type = field_types.get(x_field, "quantitative")
        y_type = field_types.get(y_field, "quantitative")

        return {
            "mark": {"type": "circle", "size": 100, "tooltip": True},
            "encoding": {
                "x": {"field": x_field, "type": x_type, "title": x_field},
                "y": {"field": y_field, "type": y_type, "title": y_field},
                "tooltip": [
                    {"field": f, "type": field_types.get(f, "nominal")}
                    for f in fields[:5]
                ],
            },
        }

    def _table_chart_spec(
        self, fields: List[str], field_types: Dict[str, str] | None = None
    ) -> Dict[str, Any]:
        """Create table-like visualization (using text marks)."""
        field_types = field_types or {}
        # For table data, create a simple dot plot
        y_field = fields[0] if fields else "index"

        return {
            "mark": {"type": "circle", "size": 50},
            "encoding": {
                "y": {
                    "field": y_field,
                    "type": field_types.get(y_field, "nominal"),
                    "title": y_field,
                },
                "tooltip": [
                    {"field": f, "type": field_types.get(f, "nominal")}
                    for f in fields[:10]
                ],
            },
        }

    def _pie_chart_spec(
        self, fields: List[str], field_types: Dict[str, str] | None = None
    ) -> Dict[str, Any]:
        """Create pie chart specification using arc marks."""
        field_types = field_types or {}
        category_field = fields[0] if fields else "category"
        value_field = fields[1] if len(fields) > 1 else fields[0] if fields else "value"

        return {
            "mark": {"type": "arc", "tooltip": True},
            "encoding": {
                "theta": {
                    "field": value_field,
                    "type": field_types.get(value_field, "quantitative"),
                },
                "color": {
                    "field": category_field,
                    "type": field_types.get(category_field, "nominal"),
                    "title": category_field,
                },
                "tooltip": [
                    {"field": f, "type": field_types.get(f, "nominal")}
                    for f in fields[:5]
                ],
            },
        }

    def _big_number_spec(
        self, fields: List[str], field_types: Dict[str, str] | None = None
    ) -> Dict[str, Any]:
        """Create big number visualization using text mark."""
        field_types = field_types or {}
        value_field = fields[0] if fields else "value"

        return {
            "mark": {
                "type": "text",
                "fontSize": 48,
                "fontWeight": "bold",
                "align": "center",
                "baseline": "middle",
                "tooltip": True,
            },
            "encoding": {
                "text": {
                    "field": value_field,
                    "type": field_types.get(value_field, "quantitative"),
                    "format": ",.0f",
                },
                "tooltip": [
                    {"field": f, "type": field_types.get(f, "nominal")}
                    for f in fields[:3]
                ],
            },
        }

    def _histogram_spec(
        self, fields: List[str], field_types: Dict[str, str] | None = None
    ) -> Dict[str, Any]:
        """Create histogram using bar marks with binned data."""
        x_field = fields[0] if fields else "value"

        return {
            "mark": {"type": "bar", "tooltip": True},
            "encoding": {
                "x": {
                    "field": x_field,
                    "type": "quantitative",
                    "bin": {"maxbins": 20},
                    "title": x_field,
                },
                "y": {"aggregate": "count", "type": "quantitative", "title": "Count"},
                "tooltip": [{"field": f, "type": "nominal"} for f in fields[:3]],
            },
        }

    def _box_plot_spec(
        self, fields: List[str], field_types: Dict[str, str] | None = None
    ) -> Dict[str, Any]:
        """Create box plot approximation using error bars."""
        x_field = fields[0] if fields else "category"
        y_field = fields[1] if len(fields) > 1 else fields[0] if fields else "value"

        return {
            "mark": {"type": "boxplot", "tooltip": True},
            "encoding": {
                "x": {"field": x_field, "type": "nominal", "title": x_field},
                "y": {"field": y_field, "type": "quantitative", "title": y_field},
                "tooltip": [{"field": f, "type": "nominal"} for f in fields[:5]],
            },
        }

    def _heatmap_spec(
        self, fields: List[str], field_types: Dict[str, str] | None = None
    ) -> Dict[str, Any]:
        """Create heatmap using rect marks."""
        x_field = fields[0] if fields else "x"
        y_field = fields[1] if len(fields) > 1 else "y"
        color_field = (
            fields[2] if len(fields) > 2 else fields[1] if len(fields) > 1 else "value"
        )

        return {
            "mark": {"type": "rect", "tooltip": True},
            "encoding": {
                "x": {"field": x_field, "type": "nominal", "title": x_field},
                "y": {"field": y_field, "type": "nominal", "title": y_field},
                "color": {
                    "field": color_field,
                    "type": "quantitative",
                    "scale": {"scheme": "blues"},
                    "title": color_field,
                },
                "tooltip": [{"field": f, "type": "nominal"} for f in fields[:5]],
            },
        }

    def _funnel_spec(
        self, fields: List[str], field_types: Dict[str, str] | None = None
    ) -> Dict[str, Any]:
        """Create funnel chart using horizontal bars."""
        stage_field = fields[0] if fields else "stage"
        value_field = fields[1] if len(fields) > 1 else fields[0] if fields else "value"

        return {
            "mark": {"type": "bar", "tooltip": True},
            "encoding": {
                "y": {
                    "field": stage_field,
                    "type": "nominal",
                    "sort": "-x",
                    "title": stage_field,
                },
                "x": {
                    "field": value_field,
                    "type": "quantitative",
                    "title": value_field,
                },
                "color": {
                    "field": value_field,
                    "type": "quantitative",
                    "scale": {"scheme": "viridis"},
                },
                "tooltip": [{"field": f, "type": "nominal"} for f in fields[:5]],
            },
        }

    def _gauge_chart_spec(
        self, fields: List[str], field_types: Dict[str, str] | None = None
    ) -> Dict[str, Any]:
        """Create gauge chart using arc marks."""
        value_field = fields[0] if fields else "value"

        return {
            "mark": {
                "type": "arc",
                "innerRadius": 50,
                "outerRadius": 80,
                "tooltip": True,
            },
            "encoding": {
                "theta": {
                    "field": value_field,
                    "type": "quantitative",
                    "scale": {"range": [0, 6.28]},
                },
                "color": {
                    "field": value_field,
                    "type": "quantitative",
                    "scale": {"scheme": "redyellowgreen"},
                },
                "tooltip": [{"field": f, "type": "nominal"} for f in fields[:3]],
            },
        }

    def _mixed_chart_spec(
        self, fields: List[str], field_types: Dict[str, str] | None = None
    ) -> Dict[str, Any]:
        """Create mixed timeseries using layered marks."""
        x_field = fields[0] if fields else "date"
        y_field = fields[1] if len(fields) > 1 else fields[0] if fields else "value"

        return {
            "layer": [
                {
                    "mark": {"type": "line", "tooltip": True},
                    "encoding": {
                        "x": {"field": x_field, "type": "temporal", "title": x_field},
                        "y": {
                            "field": y_field,
                            "type": "quantitative",
                            "title": y_field,
                        },
                        "tooltip": [
                            {"field": f, "type": "nominal"} for f in fields[:5]
                        ],
                    },
                },
                {
                    "mark": {"type": "point", "filled": True, "size": 50},
                    "encoding": {
                        "x": {"field": x_field, "type": "temporal"},
                        "y": {"field": y_field, "type": "quantitative"},
                    },
                },
            ]
        }


class PreviewFormatGenerator:
    """Factory for generating different preview formats."""

    STRATEGIES = {
        "url": URLPreviewStrategy,
        "ascii": ASCIIPreviewStrategy,
        "table": TablePreviewStrategy,
        "vega_lite": VegaLitePreviewStrategy,
    }

    def __init__(self, chart: ChartLike, request: GetChartPreviewRequest) -> None:
        self.chart = chart
        self.request = request

    def generate(
        self,
    ) -> (
        URLPreview
        | InteractivePreview
        | ASCIIPreview
        | VegaLitePreview
        | TablePreview
        | ChartError
    ):
        """Generate preview using the appropriate strategy."""
        strategy_class = self.STRATEGIES.get(self.request.format)

        if not strategy_class:
            return ChartError(
                error=f"Unsupported preview format: {self.request.format}",
                error_type="UnsupportedFormat",
            )

        strategy = strategy_class(self.chart, self.request)
        return strategy.generate()


def generate_ascii_chart(
    data: List[Any], chart_type: str, width: int = 80, height: int = 20
) -> str:
    """Generate ASCII art chart from data."""
    if not data or len(data) == 0:
        return "No data available for ASCII chart"

    try:
        logger.info(
            "generate_ascii_chart: chart_type=%s, data_rows=%s", chart_type, len(data)
        )

        # Generate appropriate ASCII chart based on type
        if chart_type in ["bar", "column", "echarts_timeseries_bar"]:
            logger.info("Generating bar chart")
            return _generate_ascii_bar_chart(data, width, height)
        elif chart_type in ["line", "echarts_timeseries_line"]:
            logger.info("Generating line chart")
            return _generate_ascii_line_chart(data, width, height)
        elif chart_type in ["scatter", "echarts_timeseries_scatter"]:
            logger.info("Generating scatter chart")
            return _generate_ascii_scatter_chart(data, width, height)
        else:
            # Default to table format for unsupported chart types
            logger.info(
                "Unsupported chart type '%s', falling back to table", chart_type
            )
            return _generate_ascii_table(data, width)
    except Exception as e:
        logger.error("ASCII chart generation failed: %s", e)
        import traceback

        logger.error("Traceback: %s", traceback.format_exc())
        return f"ASCII chart generation failed: {str(e)}"


def _generate_ascii_bar_chart(data: List[Any], width: int, height: int) -> str:
    """Generate enhanced ASCII bar chart with horizontal and vertical options."""
    if not data:
        return "No data for bar chart"

    # Extract numeric values for bars
    values = []
    labels = []

    for row in data[:12]:  # Increased limit for better charts
        if isinstance(row, dict):
            # Find numeric and string values
            numeric_val = None
            label_val = None

            for _key, val in row.items():
                if isinstance(val, (int, float)) and numeric_val is None:
                    numeric_val = val
                elif isinstance(val, str) and label_val is None:
                    label_val = val

            if numeric_val is not None:
                values.append(numeric_val)
                labels.append(label_val or f"Item {len(values)}")

    if not values:
        return "No numeric data found for bar chart"

    # Decide between horizontal and vertical based on label lengths
    avg_label_length = sum(len(str(label)) for label in labels) / len(labels)
    use_horizontal = avg_label_length > 8 or len(values) > 8

    if use_horizontal:
        return _generate_horizontal_bar_chart(values, labels, width)
    else:
        return _generate_vertical_bar_chart(values, labels, width, height)


def _generate_horizontal_bar_chart(
    values: List[float], labels: List[str], width: int
) -> str:
    """Generate horizontal ASCII bar chart."""
    lines = []
    lines.append("📊 Horizontal Bar Chart")
    lines.append("═" * min(width, 60))

    max_val = max(values) if values else 1
    min_val = min(values) if values else 0
    max_bar_width = min(40, width - 20)  # Leave space for labels and values

    # Add scale indicator
    lines.append(f"Scale: {min_val:.1f} ────────────── {max_val:.1f}")
    lines.append("")

    for label, value in zip(labels, values, strict=False):
        # Calculate bar length
        if max_val > min_val:
            normalized = (value - min_val) / (max_val - min_val)
            bar_length = max(1, int(normalized * max_bar_width))
        else:
            bar_length = 1

        # Create bar with gradient effect
        bar = _create_gradient_bar(bar_length, value, max_val)

        # Format value
        if abs(value) >= 1000000:
            value_str = f"{value / 1000000:.1f}M"
        elif abs(value) >= 1000:
            value_str = f"{value / 1000:.1f}K"
        else:
            value_str = f"{value:.1f}"

        # Truncate label if too long
        display_label = label[:15] if len(label) > 15 else label
        lines.append(f"{display_label:>15} ▐{bar:<{max_bar_width}} {value_str}")

    return "\n".join(lines)


def _generate_vertical_bar_chart(  # noqa: C901
    values: List[float], labels: List[str], width: int, height: int
) -> str:
    """Generate vertical ASCII bar chart."""
    lines = []
    lines.append("📊 Vertical Bar Chart")
    lines.append("═" * min(width, 60))

    max_val = max(values) if values else 1
    min_val = min(values) if values else 0
    chart_height = min(15, height - 8)  # Leave space for title and labels

    # Create the chart grid
    grid = []
    for _ in range(chart_height):
        grid.append([" "] * len(values))

    # Fill the bars
    for col, value in enumerate(values):
        if max_val > min_val:
            normalized = (value - min_val) / (max_val - min_val)
            bar_height = max(1, int(normalized * chart_height))
        else:
            bar_height = 1

        # Fill from bottom up
        for row_idx in range(chart_height - bar_height, chart_height):
            if row_idx < len(grid):
                # Use different characters for height effect
                if row_idx == chart_height - bar_height:
                    grid[row_idx][col] = "▀"  # Top of bar
                elif row_idx == chart_height - 1:
                    grid[row_idx][col] = "█"  # Bottom of bar
                else:
                    grid[row_idx][col] = "█"  # Middle of bar

    # Add Y-axis scale
    for i, row_data in enumerate(grid):
        y_val = (
            max_val - (i / (chart_height - 1)) * (max_val - min_val)
            if chart_height > 1
            else max_val
        )
        if abs(y_val) >= 1000:
            y_label = f"{y_val:.0f}"
        else:
            y_label = f"{y_val:.1f}"
        lines.append(f"{y_label:>6} ┤ " + "".join(f"{cell:^3}" for cell in row_data))

    # Add X-axis
    lines.append("       └" + "───" * len(values))

    # Add labels
    label_line = "        "
    for label in labels:
        short_label = label[:3] if len(label) > 3 else label
        label_line += f"{short_label:^3}"
    lines.append(label_line)

    return "\n".join(lines)


def _create_gradient_bar(length: int, value: float, max_val: float) -> str:
    """Create a gradient bar with visual effects."""
    if length <= 0:
        return ""

    # Create gradient effect based on value intensity
    intensity = value / max_val if max_val > 0 else 0

    if intensity > 0.8:
        # High values - solid bars
        return "█" * length
    elif intensity > 0.6:
        # Medium-high values - mostly solid with some texture
        return "█" * (length - 1) + "▉" if length > 1 else "█"
    elif intensity > 0.4:
        # Medium values - mixed texture
        return "▊" * length
    elif intensity > 0.2:
        # Low-medium values - lighter texture
        return "▋" * length
    else:
        # Low values - lightest texture
        return "▌" * length


def _generate_ascii_line_chart(data: List[Any], width: int, height: int) -> str:
    """Generate enhanced ASCII line chart with trend analysis."""
    if not data:
        return "No data for line chart"

    lines = []
    lines.append("📈 Line Chart with Trend Analysis")
    lines.append("═" * min(width, 60))

    # Extract values and labels for plotting
    values, labels = _extract_time_series_data(data)

    if not values:
        return "No numeric data found for line chart"

    # Generate enhanced line chart
    if len(values) >= 3:
        lines.extend(_create_enhanced_line_chart(values, labels, width, height))
    else:
        # Fallback to sparkline for small datasets
        sparkline_data = _create_sparkline(values)
        lines.extend(sparkline_data)

    # Add trend analysis
    trend_analysis = _analyze_trend(values)
    lines.append("")
    lines.append("📊 Trend Analysis:")
    lines.extend(trend_analysis)

    return "\n".join(lines)


def _extract_time_series_data(data: List[Any]) -> tuple[List[float], List[str]]:
    """Extract time series data with labels."""
    values = []
    labels = []

    for row in data[:20]:  # Limit points for readability
        if isinstance(row, dict):
            # Find the first numeric value and first string/date value
            numeric_val = None
            label_val = None

            for key, val in row.items():
                if isinstance(val, (int, float)) and numeric_val is None:
                    numeric_val = val
                elif isinstance(val, str) and label_val is None:
                    # Use the key name if it looks like a date/time field
                    if any(
                        date_word in key.lower()
                        for date_word in ["date", "time", "month", "day", "year"]
                    ):
                        label_val = str(val)[:10]  # Truncate long dates
                    else:
                        label_val = str(val)[:8]  # Truncate long strings

            if numeric_val is not None:
                values.append(numeric_val)
                labels.append(label_val or f"P{len(values)}")

    return values, labels


def _create_enhanced_line_chart(
    values: List[float], labels: List[str], width: int, height: int
) -> List[str]:
    """Create an enhanced ASCII line chart with better visualization."""
    lines = []
    chart_width = min(50, width - 15)
    chart_height = min(12, height - 8)

    if len(values) < 2:
        return ["Insufficient data for line chart"]

    # Normalize values to chart height
    min_val = min(values)
    max_val = max(values)
    val_range = max_val - min_val if max_val != min_val else 1

    # Create chart grid
    grid = [[" " for _ in range(chart_width)] for _ in range(chart_height)]

    # Plot the line with connecting segments
    prev_x, prev_y = None, None

    for i, value in enumerate(values):
        # Map to grid coordinates
        x = int((i / (len(values) - 1)) * (chart_width - 1)) if len(values) > 1 else 0
        y = chart_height - 1 - int(((value - min_val) / val_range) * (chart_height - 1))

        # Ensure coordinates are within bounds
        x = max(0, min(x, chart_width - 1))
        y = max(0, min(y, chart_height - 1))

        # Mark the point
        grid[y][x] = "●"

        # Draw line segment to previous point
        if prev_x is not None and prev_y is not None:
            _draw_line_segment(grid, prev_x, prev_y, x, y, chart_width, chart_height)

        prev_x, prev_y = x, y

    # Render the chart with Y-axis labels
    for i, row in enumerate(grid):
        y_val = (
            max_val - (i / (chart_height - 1)) * val_range
            if chart_height > 1
            else max_val
        )
        if abs(y_val) >= 1000:
            y_label = f"{y_val:.0f}"
        else:
            y_label = f"{y_val:.1f}"
        lines.append(f"{y_label:>8} ┤ " + "".join(row))

    # Add X-axis
    lines.append("         └" + "─" * chart_width)

    # Add selected X-axis labels (show every few labels to avoid crowding)
    label_line = "          "
    step = max(1, len(labels) // 6)  # Show max 6 labels
    for i in range(0, len(labels), step):
        pos = int((i / (len(values) - 1)) * (chart_width - 1)) if len(values) > 1 else 0
        # Add spacing to position the label
        while len(label_line) - 10 < pos:
            label_line += " "
        label_line += labels[i][:8]

    lines.append(label_line)

    return lines


def _draw_line_segment(
    grid: List[List[str]], x1: int, y1: int, x2: int, y2: int, width: int, height: int
) -> None:
    """Draw a line segment between two points using Bresenham-like algorithm."""
    # Simple line drawing - connect points with line characters
    if x1 == x2:  # Vertical line
        start_y, end_y = sorted([y1, y2])
        for y in range(start_y + 1, end_y):
            if 0 <= y < height and 0 <= x1 < width:
                grid[y][x1] = "│"
    elif y1 == y2:  # Horizontal line
        start_x, end_x = sorted([x1, x2])
        for x in range(start_x + 1, end_x):
            if 0 <= y1 < height and 0 <= x < width:
                grid[y1][x] = "─"
    else:  # Diagonal line - use simple interpolation
        steps = max(abs(x2 - x1), abs(y2 - y1))
        for step in range(1, steps):
            x = x1 + int((x2 - x1) * step / steps)
            y = y1 + int((y2 - y1) * step / steps)
            if 0 <= x < width and 0 <= y < height:
                if abs(x2 - x1) > abs(y2 - y1):
                    grid[y][x] = "─"
                else:
                    grid[y][x] = "│"


def _analyze_trend(values: List[float]) -> List[str]:
    """Analyze trend in the data."""
    if len(values) < 2:
        return ["• Insufficient data for trend analysis"]

    analysis = []

    # Calculate basic statistics
    first_val = values[0]
    last_val = values[-1]
    min_val = min(values)
    max_val = max(values)
    avg_val = sum(values) / len(values)

    # Overall trend
    if last_val > first_val * 1.1:
        trend_icon = "📈"
        trend_desc = "Strong upward trend"
    elif last_val > first_val * 1.05:
        trend_icon = "📊"
        trend_desc = "Moderate upward trend"
    elif last_val < first_val * 0.9:
        trend_icon = "📉"
        trend_desc = "Strong downward trend"
    elif last_val < first_val * 0.95:
        trend_icon = "📊"
        trend_desc = "Moderate downward trend"
    else:
        trend_icon = "➡️"
        trend_desc = "Relatively stable"

    analysis.append(f"• {trend_icon} {trend_desc}")
    analysis.append(f"• Range: {min_val:.1f} to {max_val:.1f} (avg: {avg_val:.1f})")

    # Volatility
    if len(values) >= 3:
        changes = [abs(values[i] - values[i - 1]) for i in range(1, len(values))]
        avg_change = sum(changes) / len(changes)
        volatility = "High" if avg_change > (max_val - min_val) * 0.1 else "Low"
        analysis.append(f"• Volatility: {volatility}")

    return analysis


def _extract_numeric_values(data: List[Any]) -> List[float]:
    """Extract numeric values from data for line chart."""
    values = []
    for row in data[:20]:  # Limit points
        if isinstance(row, dict):
            for _key, val in row.items():
                if isinstance(val, (int, float)):
                    values.append(val)
                    break
    return values


def _create_sparkline(values: List[float]) -> List[str]:
    """Create sparkline visualization from values."""
    if len(values) <= 1:
        return []

    max_val = max(values)
    min_val = min(values)
    range_val = max_val - min_val if max_val != min_val else 1

    sparkline = ""
    for val in values:
        normalized = (val - min_val) / range_val
        if normalized < 0.2:
            sparkline += "▁"
        elif normalized < 0.4:
            sparkline += "▂"
        elif normalized < 0.6:
            sparkline += "▄"
        elif normalized < 0.8:
            sparkline += "▆"
        else:
            sparkline += "█"

    # Safe formatting to avoid NaN display
    if _is_nan_value(min_val) or _is_nan_value(max_val):
        return ["Range: Unable to calculate from data", sparkline]
    else:
        return [f"Range: {min_val:.2f} to {max_val:.2f}", sparkline]


def _is_nan_value(value: Any) -> bool:
    """Check if a value is NaN or invalid."""
    try:
        import math

        return math.isnan(float(value))
    except (ValueError, TypeError):
        return True


def _generate_ascii_scatter_chart(data: List[Any], width: int, height: int) -> str:
    """Generate ASCII scatter plot."""
    if not data:
        return "No data for scatter chart"

    lines = []
    lines.append("ASCII Scatter Plot")
    lines.append("=" * min(width, 50))

    # Extract data points
    x_values, y_values, x_column, y_column = _extract_scatter_data(data)

    # Debug info
    lines.extend(_create_debug_info(x_values, y_values, x_column, y_column, data))

    # Check if we have enough data
    if len(x_values) < 2:
        return _generate_ascii_table(data, width)

    # Add axis info
    lines.extend(_create_axis_info(x_values, y_values, x_column, y_column))

    # Create and render grid
    grid = _create_scatter_grid(x_values, y_values, width, height)
    lines.extend(_render_scatter_grid(grid, x_values, y_values, width, height))

    return "\n".join(lines)


def _extract_scatter_data(
    data: List[Any],
) -> tuple[List[float], List[float], str | None, str | None]:
    """Extract X,Y data from scatter chart data."""
    x_values = []
    y_values = []
    x_column = None
    y_column = None
    numeric_columns = []

    if data and isinstance(data[0], dict):
        # Find the first two numeric columns
        for key, val in data[0].items():
            if isinstance(val, (int, float)) and not (
                isinstance(val, float) and (val != val)
            ):  # Exclude NaN
                numeric_columns.append(key)

        if len(numeric_columns) >= 2:
            x_column = numeric_columns[0]
            y_column = numeric_columns[1]

            # Extract X,Y pairs
            for row in data[:50]:  # Limit for ASCII display
                if isinstance(row, dict):
                    x_val = row.get(x_column)
                    y_val = row.get(y_column)
                    # Check for valid numbers (not NaN)
                    if (
                        isinstance(x_val, (int, float))
                        and isinstance(y_val, (int, float))
                        and not (
                            isinstance(x_val, float) and (x_val != x_val)
                        )  # Not NaN
                        and not (isinstance(y_val, float) and (y_val != y_val))
                    ):  # Not NaN
                        x_values.append(x_val)
                        y_values.append(y_val)

    return x_values, y_values, x_column, y_column


def _create_debug_info(
    x_values: List[float],
    y_values: List[float],
    x_column: str | None,
    y_column: str | None,
    data: List[Any],
) -> List[str]:
    """Create debug information lines for scatter chart."""
    numeric_columns = []
    if data and isinstance(data[0], dict):
        for key, val in data[0].items():
            if isinstance(val, (int, float)) and not (
                isinstance(val, float) and (val != val)
            ):
                numeric_columns.append(key)

    return [
        f"DEBUG: Found {len(numeric_columns)} numeric columns: {numeric_columns}",
        f"DEBUG: X column: {x_column}, Y column: {y_column}",
        f"DEBUG: Valid X,Y pairs: {len(x_values)}",
    ]


def _create_axis_info(
    x_values: List[float],
    y_values: List[float],
    x_column: str | None,
    y_column: str | None,
) -> List[str]:
    """Create axis information lines."""
    return [
        f"X-axis: {x_column} (range: {min(x_values):.2f} to {max(x_values):.2f})",
        f"Y-axis: {y_column} (range: {min(y_values):.2f} to {max(y_values):.2f})",
        f"Showing {len(x_values)} data points",
        "",
    ]


def _create_scatter_grid(
    x_values: List[float], y_values: List[float], width: int, height: int
) -> List[List[str]]:
    """Create and populate the scatter plot grid."""
    plot_width = min(40, width - 10)
    plot_height = min(15, height - 8)

    # Normalize values to fit in grid
    x_min, x_max = min(x_values), max(x_values)
    y_min, y_max = min(y_values), max(y_values)
    x_range = x_max - x_min if x_max != x_min else 1
    y_range = y_max - y_min if y_max != y_min else 1

    # Create grid
    grid = [[" " for _ in range(plot_width)] for _ in range(plot_height)]

    # Plot points
    for x, y in zip(x_values, y_values, strict=False):
        try:
            grid_x = int(((x - x_min) / x_range) * (plot_width - 1))
            grid_y = int(((y - y_min) / y_range) * (plot_height - 1))
            grid_y = plot_height - 1 - grid_y  # Flip Y axis for display

            if 0 <= grid_x < plot_width and 0 <= grid_y < plot_height:
                if grid[grid_y][grid_x] == " ":
                    grid[grid_y][grid_x] = "•"
                else:
                    grid[grid_y][grid_x] = "█"  # Multiple points
        except (ValueError, OverflowError):
            # Skip points that can't be converted to integers (NaN, inf, etc.)
            continue

    return grid


def _render_scatter_grid(
    grid: List[List[str]],
    x_values: List[float],
    y_values: List[float],
    width: int,
    height: int,
) -> List[str]:
    """Render the scatter plot grid with axes and labels."""
    lines = []
    plot_width = min(40, width - 10)
    plot_height = min(15, height - 8)

    x_min, x_max = min(x_values), max(x_values)
    y_min, y_max = min(y_values), max(y_values)
    y_range = y_max - y_min if y_max != y_min else 1

    # Add Y-axis labels and plot
    for i, row in enumerate(grid):
        y_val = y_max - (i / (plot_height - 1)) * y_range if plot_height > 1 else y_max
        y_label = f"{y_val:.1f}" if abs(y_val) < 1000 else f"{y_val:.0f}"
        lines.append(f"{y_label:>6} |{''.join(row)}")

    # Add X-axis
    x_axis_line = " " * 7 + "+" + "-" * plot_width
    lines.append(x_axis_line)

    # Add X-axis labels
    x_left_label = f"{x_min:.1f}" if abs(x_min) < 1000 else f"{x_min:.0f}"
    x_right_label = f"{x_max:.1f}" if abs(x_max) < 1000 else f"{x_max:.0f}"
    x_labels = (
        " " * 8
        + x_left_label
        + " " * (plot_width - len(x_left_label) - len(x_right_label))
        + x_right_label
    )
    lines.append(x_labels)

    return lines


def _generate_ascii_table(data: List[Any], width: int) -> str:
    """Generate enhanced ASCII table with better formatting."""
    if not data:
        return "No data for table"

    lines = []
    lines.append("📋 Data Table")
    lines.append("═" * min(width, 70))

    # Get column headers from first row
    if isinstance(data[0], dict):
        # Select best columns to display
        all_headers = list(data[0].keys())
        headers = _select_display_columns(all_headers, data, max_cols=6)

        # Calculate optimal column widths
        col_widths = _calculate_column_widths(headers, data, width)

        # Create enhanced header
        lines.append(_create_table_header(headers, col_widths))
        lines.append(_create_table_separator(col_widths))

        # Add data rows with better formatting
        row_count = min(15, len(data))  # Show more rows
        for i, row in enumerate(data[:row_count]):
            formatted_row = _format_table_row(row, headers, col_widths)
            lines.append(formatted_row)

            # Add separator every 5 rows for readability
            if i > 0 and (i + 1) % 5 == 0 and i < row_count - 1:
                lines.append(_create_light_separator(col_widths))

        # Add footer with stats
        lines.append(_create_table_separator(col_widths))
        lines.append(f"📊 Showing {row_count} of {len(data)} rows")

        # Add column summaries for numeric columns
        numeric_summaries = _create_numeric_summaries(data, headers)
        if numeric_summaries:
            lines.append("")
            lines.append("📈 Numeric Summaries:")
            lines.extend(numeric_summaries)

    return "\n".join(lines)


def _select_display_columns(
    all_headers: List[str], data: List[Any], max_cols: int = 6
) -> List[str]:
    """Select the most interesting columns to display."""
    if len(all_headers) <= max_cols:
        return all_headers

    # Prioritize columns by interest level
    priority_scores = {}

    for header in all_headers:
        score = 0
        header_lower = header.lower()

        # Higher priority for common business fields
        if any(word in header_lower for word in ["name", "title", "id"]):
            score += 10
        if any(
            word in header_lower
            for word in ["amount", "price", "cost", "revenue", "sales"]
        ):
            score += 8
        if any(word in header_lower for word in ["date", "time", "created", "updated"]):
            score += 6
        if any(word in header_lower for word in ["count", "total", "sum", "avg"]):
            score += 5

        # Check data variety (more variety = more interesting)
        sample_values = [
            str(row.get(header, "")) for row in data[:10] if isinstance(row, dict)
        ]
        unique_values = len(set(sample_values))
        if unique_values > 1:
            score += min(unique_values, 5)

        priority_scores[header] = score

    # Return top scoring columns
    sorted_headers = sorted(
        all_headers, key=lambda h: priority_scores.get(h, 0), reverse=True
    )
    return sorted_headers[:max_cols]


def _calculate_column_widths(
    headers: List[str], data: List[Any], total_width: int
) -> List[int]:
    """Calculate optimal column widths based on content."""
    if not headers:
        return []

    # Start with minimum widths based on header lengths
    min_widths = [max(8, min(len(h) + 2, 15)) for h in headers]

    # Check actual data to adjust widths
    for row in data[:10]:  # Sample first 10 rows
        if isinstance(row, dict):
            for i, header in enumerate(headers):
                val = row.get(header, "")
                if isinstance(val, float):
                    content_len = len(f"{val:.2f}")
                elif isinstance(val, int):
                    content_len = len(str(val))
                else:
                    content_len = len(str(val))

                min_widths[i] = max(min_widths[i], min(content_len + 1, 20))

    # Distribute remaining space proportionally
    used_width = sum(min_widths) + len(headers) * 3  # Account for separators
    available_width = min(total_width - 10, 80)  # Leave margins

    if used_width < available_width:
        # Distribute extra space
        extra_space = available_width - used_width
        for i in range(len(min_widths)):
            min_widths[i] += extra_space // len(min_widths)

    return min_widths


def _create_table_header(headers: List[str], widths: List[int]) -> str:
    """Create formatted table header."""
    formatted_headers = []
    for header, width in zip(headers, widths, strict=False):
        # Truncate and center header
        display_header = header[: width - 2] if len(header) > width - 2 else header
        formatted_headers.append(f"{display_header:^{width}}")

    return (
        "┌"
        + "┬".join("─" * w for w in widths)
        + "┐\n│"
        + "│".join(formatted_headers)
        + "│"
    )


def _create_table_separator(widths: List[int]) -> str:
    """Create table separator line."""
    return "├" + "┼".join("─" * w for w in widths) + "┤"


def _create_light_separator(widths: List[int]) -> str:
    """Create light separator line."""
    return "├" + "┼".join("┈" * w for w in widths) + "┤"


def _format_table_row(
    row: Dict[str, Any], headers: List[str], widths: List[int]
) -> str:
    """Format a single table row."""
    formatted_values = []

    for header, width in zip(headers, widths, strict=False):
        val = row.get(header, "")

        # Format value based on type
        if isinstance(val, float):
            if abs(val) >= 1000000:
                formatted_val = f"{val / 1000000:.1f}M"
            elif abs(val) >= 1000:
                formatted_val = f"{val / 1000:.1f}K"
            else:
                formatted_val = f"{val:.2f}"
        elif isinstance(val, int):
            if abs(val) >= 1000000:
                formatted_val = f"{val // 1000000}M"
            elif abs(val) >= 1000:
                formatted_val = f"{val // 1000}K"
            else:
                formatted_val = str(val)
        else:
            formatted_val = str(val)

        # Truncate if too long
        if len(formatted_val) > width - 2:
            formatted_val = formatted_val[: width - 5] + "..."

        # Align numbers right, text left
        if isinstance(val, (int, float)):
            formatted_values.append(f"{formatted_val:>{width - 2}}")
        else:
            formatted_values.append(f"{formatted_val:<{width - 2}}")

    return "│ " + " │ ".join(formatted_values) + " │"


def _create_numeric_summaries(data: List[Any], headers: List[str]) -> List[str]:
    """Create summaries for numeric columns."""
    summaries = []

    for header in headers:
        # Collect numeric values
        values = []
        for row in data:
            if isinstance(row, dict):
                val = row.get(header)
                if isinstance(val, (int, float)):
                    values.append(val)

        if len(values) >= 2:
            min_val = min(values)
            max_val = max(values)
            avg_val = sum(values) / len(values)

            if abs(avg_val) >= 1000:
                avg_str = f"{avg_val / 1000:.1f}K"
            else:
                avg_str = f"{avg_val:.1f}"

            summaries.append(
                f"  {header}: avg={avg_str}, range={min_val:.1f}-{max_val:.1f}"
            )

    return summaries


async def _get_chart_preview_internal(  # noqa: C901
    request: GetChartPreviewRequest,
    ctx: Context,
) -> ChartPreview | ChartError:
    """
    Get a visual preview of a chart with URLs for LLM embedding.

    This tool generates or retrieves URLs for chart images that can be
    displayed directly in LLM clients. The URLs point to Superset's
    screenshot endpoints for proper image serving.

    Supports lookup by:
    - Numeric ID (e.g., 123)
    - UUID string (e.g., "a1b2c3d4-e5f6-7890-abcd-ef1234567890")

    Returns a ChartPreview with Superset URLs for the chart image or
    ChartError on error.
    """
    try:
        await ctx.report_progress(1, 3, "Looking up chart")
        from superset.daos.chart import ChartDAO

        # Find the chart
        chart: Any = None
        if isinstance(request.identifier, int) or (
            isinstance(request.identifier, str) and request.identifier.isdigit()
        ):
            chart_id = (
                int(request.identifier)
                if isinstance(request.identifier, str)
                else request.identifier
            )
            await ctx.debug(
                "Performing ID-based chart lookup: chart_id=%s" % (chart_id,)
            )
            chart = ChartDAO.find_by_id(chart_id)
        else:
            await ctx.debug(
                "Performing UUID-based chart lookup: uuid=%s" % (request.identifier,)
            )
            # Try UUID lookup using DAO flexible method
            chart = ChartDAO.find_by_id(request.identifier, id_column="uuid")

            # If not found and looks like a form_data_key, try to create transient chart
            if (
                not chart
                and isinstance(request.identifier, str)
                and len(request.identifier) > 8
            ):
                # This might be a form_data_key, try to get form data from cache
                from superset.commands.explore.form_data.get import GetFormDataCommand
                from superset.commands.explore.form_data.parameters import (
                    CommandParameters,
                )

                try:
                    cmd_params = CommandParameters(key=request.identifier)
                    cmd = GetFormDataCommand(cmd_params)
                    form_data_json = cmd.run()
                    if form_data_json:
                        from superset.utils import json as utils_json

                        form_data = utils_json.loads(form_data_json)

                        # Create a transient chart object from form data
                        class TransientChart:
                            def __init__(self, form_data: Dict[str, Any]):
                                self.id = None
                                self.slice_name = "Unsaved Chart Preview"
                                self.viz_type = form_data.get("viz_type", "table")
                                self.datasource_id = None
                                self.datasource_type = "table"
                                self.params = utils_json.dumps(form_data)
                                self.form_data = form_data
                                self.uuid = None

                        chart = TransientChart(form_data)
                except Exception as e:
                    # Form data key not found or invalid
                    logger.debug(
                        "Failed to get form data for key %s: %s", request.identifier, e
                    )

        if not chart:
            await ctx.error("Chart not found: identifier=%s" % (request.identifier,))
            return ChartError(
                error=f"No chart found with identifier: {request.identifier}",
                error_type="NotFound",
            )

        await ctx.info(
            "Chart found successfully: chart_id=%s, chart_name=%s, viz_type=%s"
            % (
                getattr(chart, "id", None),
                getattr(chart, "slice_name", None),
                getattr(chart, "viz_type", None),
            )
        )

        # Log all chart attributes for debugging
        logger.info(
            "Chart object type: %s, id value: %s, id type: %s",
            type(chart).__name__,
            getattr(chart, "id", "NO_ID"),
            type(getattr(chart, "id", None)),
        )
        logger.info("Generating preview for chart %s", getattr(chart, "id", "NO_ID"))
        logger.info("Chart datasource_id: %s", getattr(chart, "datasource_id", "NONE"))

        import time

        start_time = time.time()

        await ctx.report_progress(2, 3, f"Generating {request.format} preview")
        await ctx.debug(
            "Preview generation parameters: chart_id=%s, viz_type=%s, "
            "datasource_id=%s, width=%s, height=%s"
            % (
                chart.id,
                chart.viz_type,
                chart.datasource_id,
                request.width,
                request.height,
            )
        )

        # Handle different preview formats using strategy pattern
        preview_generator = PreviewFormatGenerator(chart, request)
        content = preview_generator.generate()

        if isinstance(content, ChartError):
            await ctx.error(
                "Preview generation failed: chart_id=%s, format=%s, error=%s, "
                "error_type=%s"
                % (
                    chart.id,
                    request.format,
                    content.error,
                    content.error_type,
                )
            )
            return content

        await ctx.report_progress(3, 3, "Building response")

        # Create performance and accessibility metadata
        execution_time = int((time.time() - start_time) * 1000)
        performance = PerformanceMetadata(
            query_duration_ms=execution_time,
            cache_status="miss",
            optimization_suggestions=[],
        )

        accessibility = AccessibilityMetadata(
            color_blind_safe=True,
            alt_text=f"Preview of {chart.slice_name or f'Chart {chart.id}'}",
            high_contrast_available=False,
        )

        await ctx.debug(
            "Preview generation completed: execution_time_ms=%s, content_type=%s"
            % (
                execution_time,
                type(content).__name__,
            )
        )

        # Create backward-compatible response with enhanced metadata
        result = ChartPreview(
            chart_id=chart.id,
            chart_name=chart.slice_name or f"Chart {chart.id}",
            chart_type=chart.viz_type or "unknown",
            explore_url=f"{get_superset_base_url()}/explore/?slice_id={chart.id}",
            content=content,
            chart_description=(
                f"Preview of {chart.viz_type or 'chart'}: "
                f"{chart.slice_name or f'Chart {chart.id}'}"
            ),
            accessibility=accessibility,
            performance=performance,
        )

        # Add format-specific fields for backward compatibility
        if isinstance(content, URLPreview):
            result.format = "url"
            result.preview_url = content.preview_url
            result.width = content.width
            result.height = content.height
        elif isinstance(content, ASCIIPreview):
            result.format = "ascii"
            result.ascii_chart = content.ascii_content
            result.width = content.width
            result.height = content.height
        elif isinstance(content, TablePreview):
            result.format = "table"
            result.table_data = content.table_data
        # Base64 preview support removed

        return result

    except Exception as e:
        await ctx.error(
            "Chart preview generation failed: identifier=%s, format=%s, error=%s, "
            "error_type=%s"
            % (
                request.identifier,
                request.format,
                str(e),
                type(e).__name__,
            )
        )
        logger.error("Error in get_chart_preview: %s", e)
        return ChartError(
            error=f"Failed to get chart preview: {str(e)}", error_type="InternalError"
        )


<<<<<<< HEAD
@tool
=======
@mcp.tool
@mcp_auth_hook
@parse_request(GetChartPreviewRequest)
>>>>>>> 8d5d7119
async def get_chart_preview(
    request: GetChartPreviewRequest, ctx: Context
) -> ChartPreview | ChartError:
    """Get chart preview by ID or UUID.

    Returns preview URL or formatted content (ascii, table, vega_lite).
    """
    await ctx.info(
        "Starting chart preview generation: identifier=%s, format=%s, width=%s, "
        "height=%s"
        % (
            request.identifier,
            request.format,
            request.width,
            request.height,
        )
    )
    await ctx.debug(
        "Cache control settings: use_cache=%s, force_refresh=%s, cache_timeout=%s"
        % (
            request.use_cache,
            request.force_refresh,
            request.cache_timeout,
        )
    )

    try:
        result = await _get_chart_preview_internal(request, ctx)

        if isinstance(result, ChartPreview):
            await ctx.info(
                "Chart preview generated successfully: chart_id=%s, format=%s, "
                "has_preview_url=%s"
                % (
                    getattr(result, "chart_id", None),
                    result.format,
                    bool(getattr(result, "preview_url", None)),
                )
            )
        else:
            await ctx.warning(
                "Chart preview generation failed: error_type=%s, error=%s"
                % (result.error_type, result.error)
            )

        return result
    except Exception as e:
        await ctx.error(
            "Chart preview generation failed: identifier=%s, error=%s, error_type=%s"
            % (
                request.identifier,
                str(e),
                type(e).__name__,
            )
        )
        return ChartError(
            error=f"Failed to generate chart preview: {str(e)}",
            error_type="InternalError",
        )<|MERGE_RESOLUTION|>--- conflicted
+++ resolved
@@ -2019,13 +2019,8 @@
         )
 
 
-<<<<<<< HEAD
 @tool
-=======
-@mcp.tool
-@mcp_auth_hook
 @parse_request(GetChartPreviewRequest)
->>>>>>> 8d5d7119
 async def get_chart_preview(
     request: GetChartPreviewRequest, ctx: Context
 ) -> ChartPreview | ChartError:
