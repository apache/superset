# Licensed to the Apache Software Foundation (ASF) under one
# or more contributor license agreements.  See the NOTICE file
# distributed with this work for additional information
# regarding copyright ownership.  The ASF licenses this file
# to you under the Apache License, Version 2.0 (the
# "License"); you may not use this file except in compliance
# with the License.  You may obtain a copy of the License at
#
#   http://www.apache.org/licenses/LICENSE-2.0
#
# Unless required by applicable law or agreed to in writing,
# software distributed under the License is distributed on an
# "AS IS" BASIS, WITHOUT WARRANTIES OR CONDITIONS OF ANY
# KIND, either express or implied.  See the License for the
# specific language governing permissions and limitations
# under the License.

"""
List datasets FastMCP tool (Advanced with metadata cache control)

This module contains the FastMCP tool for listing datasets using
advanced filtering with clear, unambiguous request schema and metadata cache control.
"""

import logging

from fastmcp import Context
from superset_core.mcp import tool

from superset.mcp_service.dataset.schemas import (
    DatasetFilter,
    DatasetInfo,
    DatasetList,
    ListDatasetsRequest,
    serialize_dataset_object,
)
from superset.mcp_service.mcp_core import ModelListCore
from superset.mcp_service.utils.schema_utils import parse_request

logger = logging.getLogger(__name__)

DEFAULT_DATASET_COLUMNS = [
    "id",
    "table_name",
    "schema",
    "uuid",
    "database_name",
    "changed_by_name",
    "changed_on",
    "created_by_name",
    "created_on",
    "metrics",
    "columns",
]

SORTABLE_DATASET_COLUMNS = [
    "id",
    "table_name",
    "schema",
    "changed_on",
    "created_on",
]


<<<<<<< HEAD
@tool
=======
@mcp.tool
@mcp_auth_hook
@parse_request(ListDatasetsRequest)
>>>>>>> 8d5d7119
async def list_datasets(request: ListDatasetsRequest, ctx: Context) -> DatasetList:
    """List datasets with filtering and search.

    Returns dataset metadata including columns and metrics.

    Sortable columns for order_column: id, table_name, schema, changed_on,
    created_on
    """
    await ctx.info(
        "Listing datasets: page=%s, page_size=%s, search=%s"
        % (
            request.page,
            request.page_size,
            request.search,
        )
    )
    await ctx.debug(
        "Dataset listing parameters: filters=%s, order_column=%s, "
        "order_direction=%s, select_columns=%s"
        % (
            request.filters,
            request.order_column,
            request.order_direction,
            request.select_columns,
        )
    )
    await ctx.debug(
        "Metadata cache settings: use_cache=%s, refresh_metadata=%s, force_refresh=%s"
        % (
            request.use_cache,
            request.refresh_metadata,
            request.force_refresh,
        )
    )

    try:
        from superset.daos.dataset import DatasetDAO

        # Create tool with standard serialization
        tool = ModelListCore(
            dao_class=DatasetDAO,
            output_schema=DatasetInfo,
            item_serializer=lambda obj, cols: serialize_dataset_object(obj),
            filter_type=DatasetFilter,
            default_columns=DEFAULT_DATASET_COLUMNS,
            search_columns=["schema", "sql", "table_name", "uuid"],
            list_field_name="datasets",
            output_list_schema=DatasetList,
            logger=logger,
        )

        result = tool.run_tool(
            filters=request.filters,
            search=request.search,
            select_columns=request.select_columns,
            order_column=request.order_column,
            order_direction=request.order_direction,
            page=max(request.page - 1, 0),
            page_size=request.page_size,
        )

        await ctx.info(
            "Datasets listed successfully: count=%s, total_count=%s, total_pages=%s"
            % (
                len(result.datasets) if hasattr(result, "datasets") else 0,
                getattr(result, "total_count", None),
                getattr(result, "total_pages", None),
            )
        )

        return result

    except Exception as e:
        await ctx.error(
            "Dataset listing failed: page=%s, page_size=%s, error=%s, error_type=%s"
            % (
                request.page,
                request.page_size,
                str(e),
                type(e).__name__,
            )
        )
        raise<|MERGE_RESOLUTION|>--- conflicted
+++ resolved
@@ -62,13 +62,8 @@
 ]
 
 
-<<<<<<< HEAD
 @tool
-=======
-@mcp.tool
-@mcp_auth_hook
 @parse_request(ListDatasetsRequest)
->>>>>>> 8d5d7119
 async def list_datasets(request: ListDatasetsRequest, ctx: Context) -> DatasetList:
     """List datasets with filtering and search.
 
