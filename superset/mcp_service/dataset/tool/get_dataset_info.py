# Licensed to the Apache Software Foundation (ASF) under one
# or more contributor license agreements.  See the NOTICE file
# distributed with this work for additional information
# regarding copyright ownership.  The ASF licenses this file
# to you under the Apache License, Version 2.0 (the
# "License"); you may not use this file except in compliance
# with the License.  You may obtain a copy of the License at
#
#   http://www.apache.org/licenses/LICENSE-2.0
#
# Unless required by applicable law or agreed to in writing,
# software distributed under the License is distributed on an
# "AS IS" BASIS, WITHOUT WARRANTIES OR CONDITIONS OF ANY
# KIND, either express or implied.  See the License for the
# specific language governing permissions and limitations
# under the License.

"""
Get dataset info FastMCP tool

This module contains the FastMCP tool for getting detailed information
about a specific dataset.
"""

import logging
from datetime import datetime, timezone

from fastmcp import Context
from superset_core.mcp import tool

from superset.mcp_service.dataset.schemas import (
    DatasetError,
    DatasetInfo,
    GetDatasetInfoRequest,
    serialize_dataset_object,
)
from superset.mcp_service.mcp_core import ModelGetInfoCore
from superset.mcp_service.utils.schema_utils import parse_request

logger = logging.getLogger(__name__)


<<<<<<< HEAD
@tool
=======
@mcp.tool
@mcp_auth_hook
@parse_request(GetDatasetInfoRequest)
>>>>>>> 8d5d7119
async def get_dataset_info(
    request: GetDatasetInfoRequest, ctx: Context
) -> DatasetInfo | DatasetError:
    """Get dataset metadata by ID or UUID.

    Returns columns, metrics, and schema details.
    """
    await ctx.info(
        "Retrieving dataset information: identifier=%s" % (request.identifier,)
    )
    await ctx.debug(
        "Metadata cache settings: use_cache=%s refresh_metadata=%s force_refresh=%s"
        % (
            request.use_cache,
            request.refresh_metadata,
            request.force_refresh,
        )
    )

    try:
        from superset.daos.dataset import DatasetDAO

        tool = ModelGetInfoCore(
            dao_class=DatasetDAO,
            output_schema=DatasetInfo,
            error_schema=DatasetError,
            serializer=serialize_dataset_object,
            supports_slug=False,  # Datasets don't have slugs
            logger=logger,
        )

        result = tool.run_tool(request.identifier)

        if isinstance(result, DatasetInfo):
            await ctx.info(
                "Dataset information retrieved successfully: "
                "dataset_id=%s, table_name=%s, columns_count=%s, metrics_count=%s"
                % (
                    result.id,
                    result.table_name,
                    len(result.columns) if result.columns else 0,
                    len(result.metrics) if result.metrics else 0,
                )
            )
        else:
            await ctx.warning(
                "Dataset retrieval failed: error_type=%s, error=%s"
                % (result.error_type, result.error)
            )

        return result

    except Exception as e:
        await ctx.error(
            "Dataset information retrieval failed: identifier=%s, error=%s, "
            "error_type=%s"
            % (
                request.identifier,
                str(e),
                type(e).__name__,
            )
        )
        return DatasetError(
            error=f"Failed to get dataset info: {str(e)}",
            error_type="InternalError",
            timestamp=datetime.now(timezone.utc),
        )<|MERGE_RESOLUTION|>--- conflicted
+++ resolved
@@ -40,13 +40,8 @@
 logger = logging.getLogger(__name__)
 
 
-<<<<<<< HEAD
 @tool
-=======
-@mcp.tool
-@mcp_auth_hook
 @parse_request(GetDatasetInfoRequest)
->>>>>>> 8d5d7119
 async def get_dataset_info(
     request: GetDatasetInfoRequest, ctx: Context
 ) -> DatasetInfo | DatasetError:
