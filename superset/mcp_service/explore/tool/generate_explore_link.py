--- conflicted
+++ resolved
@@ -37,13 +37,8 @@
 from superset.mcp_service.utils.schema_utils import parse_request
 
 
-<<<<<<< HEAD
 @tool
-=======
-@mcp.tool
-@mcp_auth_hook
 @parse_request(GenerateExploreLinkRequest)
->>>>>>> 8d5d7119
 async def generate_explore_link(
     request: GenerateExploreLinkRequest, ctx: Context
 ) -> Dict[str, Any]:
