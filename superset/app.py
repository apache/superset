# Licensed to the Apache Software Foundation (ASF) under one
# or more contributor license agreements.  See the NOTICE file
# distributed with this work for additional information
# regarding copyright ownership.  The ASF licenses this file
# to you under the Apache License, Version 2.0 (the
# "License"); you may not use this file except in compliance
# with the License.  You may obtain a copy of the License at
#
#   http://www.apache.org/licenses/LICENSE-2.0
#
# Unless required by applicable law or agreed to in writing,
# software distributed under the License is distributed on an
# "AS IS" BASIS, WITHOUT WARRANTIES OR CONDITIONS OF ANY
# KIND, either express or implied.  See the License for the
# specific language governing permissions and limitations
# under the License.
from __future__ import annotations

import logging
import os
import sys
from typing import cast, Iterable, Optional

if sys.version_info >= (3, 11):
    from wsgiref.types import StartResponse, WSGIApplication, WSGIEnvironment
else:
    from typing import TYPE_CHECKING

    if TYPE_CHECKING:
        from _typeshed.wsgi import StartResponse, WSGIApplication, WSGIEnvironment

<<<<<<< HEAD
from flask import Flask
=======

from flask import Flask, Response
>>>>>>> 1a7a381b
from werkzeug.exceptions import NotFound

from superset.extensions.local_extensions_watcher import (
    start_local_extensions_watcher_thread,
)
from superset.initialization import SupersetAppInitializer

logger = logging.getLogger(__name__)


def create_app(
    superset_config_module: Optional[str] = None,
    superset_app_root: Optional[str] = None,
) -> Flask:
    app = SupersetApp(__name__)

    try:
        # Allow user to override our config completely
        config_module = superset_config_module or os.environ.get(
            "SUPERSET_CONFIG", "superset.config"
        )
        app.config.from_object(config_module)

        # Allow application to sit on a non-root path
        # *Please be advised that this feature is in BETA.*
        app_root = cast(
            str, superset_app_root or os.environ.get("SUPERSET_APP_ROOT", "/")
        )
        if app_root != "/":
            app.wsgi_app = AppRootMiddleware(app.wsgi_app, app_root)
            # If not set, manually configure options that depend on the
            # value of app_root so things work out of the box
            if not app.config["STATIC_ASSETS_PREFIX"]:
                app.config["STATIC_ASSETS_PREFIX"] = app_root
            if app.config["APPLICATION_ROOT"] == "/":
                app.config["APPLICATION_ROOT"] = app_root

        app_initializer = app.config.get("APP_INITIALIZER", SupersetAppInitializer)(app)
        app_initializer.init_app()

        # Set up LOCAL_EXTENSIONS file watcher when in debug mode
        if app.debug:
            start_local_extensions_watcher_thread(app)

        return app

    # Make sure that bootstrap errors ALWAYS get logged
    except Exception:
        logger.exception("Failed to create app")
        raise


class SupersetApp(Flask):
    def send_static_file(self, filename: str) -> Response:
        """Override to prevent webpack hot-update 404s from spamming logs.

        Webpack HMR can create race conditions where the browser requests
        hot-update files that no longer exist. Return 204 instead of 404
        for these files to keep logs clean.
        """
        if ".hot-update." in filename:
            # First try to serve it normally - it might exist
            try:
                return super().send_static_file(filename)
            except NotFound:
                logger.debug(
                    "Webpack hot-update file not found (likely HMR "
                    f"race condition): {filename}"
                )
                return Response("", status=204)  # No Content
        return super().send_static_file(filename)


class AppRootMiddleware:
    """A middleware that attaches the application to a fixed prefix location.

    See https://wsgi.readthedocs.io/en/latest/definitions.html for definitions
    of SCRIPT_NAME and PATH_INFO.
    """

    def __init__(
        self,
        wsgi_app: WSGIApplication,
        app_root: str,
    ):
        self.wsgi_app = wsgi_app
        self.app_root = app_root

    def __call__(
        self, environ: WSGIEnvironment, start_response: StartResponse
    ) -> Iterable[bytes]:
        original_path_info = environ.get("PATH_INFO", "")
        if original_path_info.startswith(self.app_root):
            environ["PATH_INFO"] = original_path_info.removeprefix(self.app_root)
            environ["SCRIPT_NAME"] = self.app_root
            return self.wsgi_app(environ, start_response)
        else:
            return NotFound()(environ, start_response)<|MERGE_RESOLUTION|>--- conflicted
+++ resolved
@@ -29,12 +29,7 @@
     if TYPE_CHECKING:
         from _typeshed.wsgi import StartResponse, WSGIApplication, WSGIEnvironment
 
-<<<<<<< HEAD
-from flask import Flask
-=======
-
 from flask import Flask, Response
->>>>>>> 1a7a381b
 from werkzeug.exceptions import NotFound
 
 from superset.extensions.local_extensions_watcher import (
