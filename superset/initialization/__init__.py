# Licensed to the Apache Software Foundation (ASF) under one
# or more contributor license agreements.  See the NOTICE file
# distributed with this work for additional information
# regarding copyright ownership.  The ASF licenses this file
# to you under the Apache License, Version 2.0 (the
# "License"); you may not use this file except in compliance
# with the License.  You may obtain a copy of the License at
#
#   http://www.apache.org/licenses/LICENSE-2.0
#
# Unless required by applicable law or agreed to in writing,
# software distributed under the License is distributed on an
# "AS IS" BASIS, WITHOUT WARRANTIES OR CONDITIONS OF ANY
# KIND, either express or implied.  See the License for the
# specific language governing permissions and limitations
# under the License.
from __future__ import annotations

import contextlib
import logging
import os
import sys
from typing import Any, Callable, TYPE_CHECKING

import wtforms_json
from colorama import Fore, Style
from deprecation import deprecated
from flask import abort, Flask, redirect, request, session, url_for
from flask_appbuilder import expose, IndexView
from flask_appbuilder.api import safe
from flask_appbuilder.utils.base import get_safe_redirect

# using lazy_gettext since initialization happens prior to the request scope
# and confuses flask-babel
from flask_babel import lazy_gettext as _, refresh
from flask_compress import Compress
from flask_session import Session
from sqlalchemy import inspect
<<<<<<< HEAD
from superset_core import api as core_api
=======
from sqlalchemy.exc import OperationalError
>>>>>>> 02924b3c
from werkzeug.middleware.proxy_fix import ProxyFix

from superset.constants import CHANGE_ME_SECRET_KEY
from superset.core.api.types.models import HostModelsApi
from superset.core.api.types.query import HostQueryApi
from superset.core.api.types.rest_api import HostRestApi
from superset.databases.utils import make_url_safe
from superset.extensions import (
    _event_logger,
    APP_DIR,
    appbuilder,
    async_query_manager_factory,
    cache_manager,
    celery_app,
    csrf,
    db,
    encrypted_field_factory,
    feature_flag_manager,
    machine_auth_provider_factory,
    manifest_processor,
    migrate,
    profiling,
    results_backend_manager,
    ssh_manager_factory,
    stats_logger_manager,
    talisman,
)
from superset.security import SupersetSecurityManager
from superset.sql.parse import SQLGLOT_DIALECTS
from superset.superset_typing import FlaskResponse
from superset.tags.core import register_sqla_event_listeners
from superset.utils.core import is_test, pessimistic_connection_handling
from superset.utils.decorators import transaction
from superset.utils.log import DBEventLogger, get_event_logger_from_cfg_value

if TYPE_CHECKING:
    from superset.app import SupersetApp

logger = logging.getLogger(__name__)


class SupersetAppInitializer:  # pylint: disable=too-many-public-methods
    def __init__(self, app: SupersetApp) -> None:
        super().__init__()

        self.superset_app = app
        self.config = app.config
        self.manifest: dict[Any, Any] = {}
        self._db_uri_cache: str | None = None  # Cache for valid database URIs

    @deprecated(details="use self.superset_app instead of self.flask_app")  # type: ignore
    @property
    def flask_app(self) -> SupersetApp:
        return self.superset_app

    @property
    def database_uri(self) -> str:
        """Lazy property for database URI to avoid early config access issues"""
        # If we have a cached valid value, return it
        if self._db_uri_cache is not None:
            return self._db_uri_cache

        # Try to get the URI from config
        uri = self.config.get("SQLALCHEMY_DATABASE_URI", "")

        # Check if this is a fallback value that indicates config isn't ready
        if uri and not any(
            fallback in uri.lower()
            for fallback in ["nouser", "nopassword", "nohost", "nodb"]
        ):
            # Valid URI - cache it and return
            self._db_uri_cache = uri
            return uri

        # Return the fallback value without caching
        # This allows retry on next access when config might be ready
        return uri

    def pre_init(self) -> None:
        """
        Called before all other init tasks are complete
        """
        wtforms_json.init()

        os.makedirs(self.config["DATA_DIR"], exist_ok=True)

    def post_init(self) -> None:
        """
        Called after any other init tasks
        """

    def configure_celery(self) -> None:
        celery_app.config_from_object(self.config["CELERY_CONFIG"])
        celery_app.set_default()
        superset_app = self.superset_app

        # Here, we want to ensure that every call into Celery task has an app context
        # setup properly
        task_base = celery_app.Task

        class AppContextTask(task_base):  # type: ignore
            # pylint: disable=too-few-public-methods
            abstract = True

            # Grab each call into the task and set up an app context
            def __call__(self, *args: Any, **kwargs: Any) -> Any:
                with superset_app.app_context():
                    return task_base.__call__(self, *args, **kwargs)

        celery_app.Task = AppContextTask

    def init_views(self) -> None:
        #
        # We're doing local imports, as several of them import
        # models which in turn try to import
        # the global Flask app
        #
        # pylint: disable=import-outside-toplevel,too-many-locals,too-many-statements
        from superset.advanced_data_type.api import AdvancedDataTypeRestApi
        from superset.annotation_layers.annotations.api import AnnotationRestApi
        from superset.annotation_layers.api import AnnotationLayerRestApi
        from superset.async_events.api import AsyncEventsRestApi
        from superset.available_domains.api import AvailableDomainsRestApi
        from superset.cachekeys.api import CacheRestApi
        from superset.charts.api import ChartRestApi
        from superset.charts.data.api import ChartDataRestApi
        from superset.css_templates.api import CssTemplateRestApi
        from superset.dashboards.api import DashboardRestApi
        from superset.dashboards.filter_state.api import DashboardFilterStateRestApi
        from superset.dashboards.permalink.api import DashboardPermalinkRestApi
        from superset.databases.api import DatabaseRestApi
        from superset.datasets.api import DatasetRestApi
        from superset.datasets.columns.api import DatasetColumnsRestApi
        from superset.datasets.metrics.api import DatasetMetricRestApi
        from superset.datasource.api import DatasourceRestApi
        from superset.embedded.api import EmbeddedDashboardRestApi
        from superset.embedded.view import EmbeddedView
        from superset.explore.api import ExploreRestApi
        from superset.explore.form_data.api import ExploreFormDataRestApi
        from superset.explore.permalink.api import ExplorePermalinkRestApi
        from superset.extensions.view import ExtensionsView
        from superset.importexport.api import ImportExportRestApi
        from superset.queries.api import QueryRestApi
        from superset.queries.saved_queries.api import SavedQueryRestApi
        from superset.reports.api import ReportScheduleRestApi
        from superset.reports.logs.api import ReportExecutionLogRestApi
        from superset.row_level_security.api import RLSRestApi
        from superset.security.api import (
            RoleRestAPI,
            SecurityRestApi,
            UserRegistrationsRestAPI,
        )
        from superset.sqllab.api import SqlLabRestApi
        from superset.sqllab.permalink.api import SqlLabPermalinkRestApi
        from superset.tags.api import TagRestApi
        from superset.themes.api import ThemeRestApi
        from superset.views.alerts import AlertView, ReportView
        from superset.views.all_entities import TaggedObjectsModelView
        from superset.views.annotations import AnnotationLayerView
        from superset.views.api import Api
        from superset.views.chart.views import SliceModelView
        from superset.views.core import Superset
        from superset.views.css_templates import CssTemplateModelView
        from superset.views.dashboard.views import (
            Dashboard,
            DashboardModelView,
        )
        from superset.views.database.views import DatabaseView
        from superset.views.datasource.views import DatasetEditor, Datasource
        from superset.views.dynamic_plugins import DynamicPluginsView
        from superset.views.error_handling import set_app_error_handlers
        from superset.views.explore import ExplorePermalinkView, ExploreView
        from superset.views.groups import GroupsListView
        from superset.views.log.api import LogRestApi
        from superset.views.logs import ActionLogView
        from superset.views.roles import RolesListView
        from superset.views.sql_lab.views import (
            SavedQueryView,
            TableSchemaView,
            TabStateView,
        )
        from superset.views.sqla import (
            RowLevelSecurityView,
            TableModelView,
        )
        from superset.views.sqllab import SqllabView
        from superset.views.tags import TagModelView, TagView
        from superset.views.themes import ThemeModelView
        from superset.views.user_info import UserInfoView
        from superset.views.user_registrations import UserRegistrationsView
        from superset.views.users.api import CurrentUserRestApi, UserRestApi
        from superset.views.users_list import UsersListView

        set_app_error_handlers(self.superset_app)
        self.register_request_handlers()

        # Register health blueprint
        from superset.views.health import health_blueprint

        self.superset_app.register_blueprint(health_blueprint)

        #
        # Setup API views
        #
        appbuilder.add_api(AnnotationRestApi)
        appbuilder.add_api(AnnotationLayerRestApi)
        appbuilder.add_api(AsyncEventsRestApi)
        appbuilder.add_api(AdvancedDataTypeRestApi)
        appbuilder.add_api(AvailableDomainsRestApi)
        appbuilder.add_api(CacheRestApi)
        appbuilder.add_api(ChartRestApi)
        appbuilder.add_api(ChartDataRestApi)
        appbuilder.add_api(CssTemplateRestApi)
        appbuilder.add_api(ThemeRestApi)
        appbuilder.add_api(CurrentUserRestApi)
        appbuilder.add_api(UserRestApi)
        appbuilder.add_api(DashboardFilterStateRestApi)
        appbuilder.add_api(DashboardPermalinkRestApi)
        appbuilder.add_api(DashboardRestApi)
        appbuilder.add_api(DatabaseRestApi)
        appbuilder.add_api(DatasetRestApi)
        appbuilder.add_api(DatasetColumnsRestApi)
        appbuilder.add_api(DatasetMetricRestApi)
        appbuilder.add_api(DatasourceRestApi)
        appbuilder.add_api(EmbeddedDashboardRestApi)
        appbuilder.add_api(ExploreRestApi)
        appbuilder.add_api(ExploreFormDataRestApi)
        appbuilder.add_api(ExplorePermalinkRestApi)
        appbuilder.add_api(ImportExportRestApi)
        appbuilder.add_api(QueryRestApi)
        appbuilder.add_api(ReportScheduleRestApi)
        appbuilder.add_api(ReportExecutionLogRestApi)
        appbuilder.add_api(RLSRestApi)
        appbuilder.add_api(SavedQueryRestApi)
        appbuilder.add_api(TagRestApi)
        appbuilder.add_api(SqlLabRestApi)
        appbuilder.add_api(SqlLabPermalinkRestApi)
        appbuilder.add_api(LogRestApi)

        if feature_flag_manager.is_feature_enabled("ENABLE_EXTENSIONS"):
            from superset.extensions.api import ExtensionsRestApi

            appbuilder.add_api(ExtensionsRestApi)

        #
        # Setup regular views
        #
        app_root = appbuilder.app.config["APPLICATION_ROOT"]
        if app_root.endswith("/"):
            app_root = app_root.rstrip("/")

        appbuilder.add_link(
            "Home",
            label=_("Home"),
            href="/superset/welcome/",
            cond=lambda: bool(appbuilder.app.config["LOGO_TARGET_PATH"]),
        )

        appbuilder.add_view(
            DatabaseView,
            "Databases",
            label=_("Database Connections"),
            icon="fa-database",
            category="Data",
            category_label=_("Data"),
        )
        appbuilder.add_view(
            DashboardModelView,
            "Dashboards",
            label=_("Dashboards"),
            icon="fa-dashboard",
            category="",
            category_icon="",
        )
        appbuilder.add_view(
            SliceModelView,
            "Charts",
            label=_("Charts"),
            icon="fa-bar-chart",
            category="",
            category_icon="",
        )

        appbuilder.add_link(
            "Datasets",
            label=_("Datasets"),
            href=f"{app_root}/tablemodelview/list/",
            icon="fa-table",
            category="",
            category_icon="",
        )

        appbuilder.add_view(
            RolesListView,
            "List Roles",
            label=_("List Roles"),
            category="Security",
            category_label=_("Security"),
            menu_cond=lambda: bool(
                appbuilder.app.config.get("SUPERSET_SECURITY_VIEW_MENU", True)
            ),
        )

        appbuilder.add_view(
            UserRegistrationsView,
            "User Registrations",
            label=_("User Registrations"),
            category="Security",
            category_label=_("Security"),
            menu_cond=lambda: bool(appbuilder.app.config["AUTH_USER_REGISTRATION"]),
        )

        appbuilder.add_view(
            UsersListView,
            "List Users",
            label=_("List Users"),
            category="Security",
            category_label=_("Security"),
            menu_cond=lambda: bool(
                appbuilder.app.config.get("SUPERSET_SECURITY_VIEW_MENU", True)
            ),
        )

        appbuilder.add_view(
            GroupsListView,
            "List Groups",
            label=_("List Groups"),
            category="Security",
            category_label=_("Security"),
            menu_cond=lambda: bool(
                appbuilder.app.config.get("SUPERSET_SECURITY_VIEW_MENU", True)
            ),
        )

        appbuilder.add_view(
            DynamicPluginsView,
            "Plugins",
            label=_("Plugins"),
            category="Manage",
            category_label=_("Manage"),
            icon="fa-puzzle-piece",
            menu_cond=lambda: feature_flag_manager.is_feature_enabled(
                "DYNAMIC_PLUGINS"
            ),
        )
        appbuilder.add_view(
            CssTemplateModelView,
            "CSS Templates",
            label=_("CSS Templates"),
            icon="fa-css3",
            category="Manage",
            category_label=_("Manage"),
            category_icon="",
            menu_cond=lambda: feature_flag_manager.is_feature_enabled("CSS_TEMPLATES"),
        )
        appbuilder.add_view(
            ThemeModelView,
            "Themes",
            href="/theme/list/",
            label=_("Themes"),
            icon="fa-palette",
            category="Manage",
            category_label=_("Manage"),
            category_icon="",
        )

        appbuilder.add_view(
            ExtensionsView,
            "Extensions",
            label=_("Extensions"),
            category="Manage",
            category_label=_("Manage"),
            menu_cond=lambda: feature_flag_manager.is_feature_enabled(
                "ENABLE_EXTENSIONS"
            ),
        )

        #
        # Setup views with no menu
        #
        appbuilder.add_view_no_menu(Api)
        appbuilder.add_view_no_menu(Dashboard)
        appbuilder.add_view_no_menu(Datasource)
        appbuilder.add_view_no_menu(DatasetEditor)
        appbuilder.add_view_no_menu(EmbeddedView)
        appbuilder.add_view_no_menu(ExploreView)
        appbuilder.add_view_no_menu(ExplorePermalinkView)
        appbuilder.add_view_no_menu(SavedQueryView)
        appbuilder.add_view_no_menu(SqllabView)
        appbuilder.add_view_no_menu(Superset)
        appbuilder.add_view_no_menu(TableModelView)
        appbuilder.add_view_no_menu(TableSchemaView)
        appbuilder.add_view_no_menu(TabStateView)
        appbuilder.add_view_no_menu(TaggedObjectsModelView)
        appbuilder.add_view_no_menu(TagView)
        appbuilder.add_view_no_menu(ReportView)
        appbuilder.add_view_no_menu(RoleRestAPI)
        appbuilder.add_view_no_menu(UserInfoView)

        #
        # Add links
        #
        appbuilder.add_link(
            "SQL Editor",
            label=_("SQL Lab"),
            href=f"{app_root}/sqllab/",
            category_icon="fa-flask",
            icon="fa-flask",
            category="SQL Lab",
            category_label=_("SQL"),
        )
        appbuilder.add_link(
            "Saved Queries",
            label=_("Saved Queries"),
            href=f"{app_root}/savedqueryview/list/",
            icon="fa-save",
            category="SQL Lab",
            category_label=_("SQL"),
        )
        appbuilder.add_link(
            "Query Search",
            label=_("Query History"),
            href=f"{app_root}/sqllab/history/",
            icon="fa-search",
            category_icon="fa-flask",
            category="SQL Lab",
            category_label=_("SQL Lab"),
        )
        appbuilder.add_view(
            TagModelView,
            "Tags",
            label=_("Tags"),
            icon="",
            category_icon="",
            category="Manage",
            menu_cond=lambda: feature_flag_manager.is_feature_enabled("TAGGING_SYSTEM"),
        )
        appbuilder.add_api(LogRestApi)
        appbuilder.add_api(UserRegistrationsRestAPI)
        appbuilder.add_view(
            ActionLogView,
            "Action Log",
            label=_("Action Log"),
            category="Security",
            category_label=_("Security"),
            icon="fa-list-ol",
            menu_cond=lambda: (
                self.config["FAB_ADD_SECURITY_VIEWS"]
                and self.config["SUPERSET_LOG_VIEW"]
            ),
        )
        appbuilder.add_api(SecurityRestApi)
        #
        # Conditionally setup email views
        #

        appbuilder.add_view(
            AlertView,
            "Alerts & Report",
            label=_("Alerts & Reports"),
            category="Manage",
            category_label=_("Manage"),
            icon="fa-exclamation-triangle",
            menu_cond=lambda: feature_flag_manager.is_feature_enabled("ALERT_REPORTS"),
        )

        appbuilder.add_view(
            AnnotationLayerView,
            "Annotation Layers",
            label=_("Annotation Layers"),
            href="AnnotationLayerView.list",
            icon="fa-comment",
            category_icon="",
            category="Manage",
            category_label=_("Manage"),
        )

        appbuilder.add_view(
            RowLevelSecurityView,
            "Row Level Security",
            href="RowLevelSecurityView.list",
            label=_("Row Level Security"),
            category="Security",
            category_label=_("Security"),
            icon="fa-lock",
        )

    def init_core_api(self) -> None:
        global core_api

        core_api.models = HostModelsApi()
        core_api.rest_api = HostRestApi()
        core_api.query = HostQueryApi()

    def init_extensions(self) -> None:
        from superset.extensions.utils import (
            eager_import,
            get_extensions,
            install_in_memory_importer,
        )

        try:
            extensions = get_extensions()
        except Exception:  # pylint: disable=broad-except  # noqa: S110
            # If the db hasn't been initialized yet, an exception will be raised.
            # It's fine to ignore this, as in this case there are no extensions
            # present yet.
            return

        for extension in extensions.values():
            if backend_files := extension.backend:
                install_in_memory_importer(backend_files)

            backend = extension.manifest.get("backend")

            if backend and (entrypoints := backend.get("entryPoints")):
                for entrypoint in entrypoints:
                    try:
                        eager_import(entrypoint)
                    except Exception as ex:  # pylint: disable=broad-except  # noqa: S110
                        # Surface exceptions during initialization of extensions
                        print(ex)

    def _init_database_dependent_features(self) -> None:
        """
        Initialize features that require database tables to exist.
        This is called during app initialization but checks table existence
        to handle cases where the app starts before database migration.
        """
        # Check if database URI is a fallback value before trying to connect
        db_uri = self.database_uri
        if not db_uri or any(
            fallback in db_uri.lower()
            for fallback in ["nouser", "nopassword", "nohost", "nodb"]
        ):
            logger.warning(
                "Database URI appears to be a fallback value. "
                "Skipping database-dependent initialization. "
                "This may indicate the workspace context is not ready yet."
            )
            return

        try:
            inspector = inspect(db.engine)

            # Check if core tables exist (use 'dashboards' as proxy for Superset tables)
            if not inspector.has_table("dashboards"):
                logger.debug(
                    "Superset tables not yet created. Skipping database-dependent "
                    "initialization. These features will be initialized after "
                    "migration."
                )
                return
        except OperationalError as e:
            logger.debug(
                "Error inspecting database tables. Skipping database-dependent "
                "initialization: %s",
                e,
            )
            return

        # Register SQLA event listeners for tagging system
        if feature_flag_manager.is_feature_enabled("TAGGING_SYSTEM"):
            register_sqla_event_listeners()

        # Seed system themes from configuration
        from superset.commands.theme.seed import SeedSystemThemesCommand

        if inspector.has_table("themes"):
            SeedSystemThemesCommand().run()

    def init_app_in_ctx(self) -> None:
        """
        Runs init logic in the context of the app
        """
        self.configure_fab()
        self.configure_url_map_converters()
        self.configure_data_sources()
        self.configure_auth_provider()
        self.configure_async_queries()
        self.configure_ssh_manager()
        self.configure_stats_manager()

        # Hook that provides administrators a handle on the Flask APP
        # after initialization
        if flask_app_mutator := self.config["FLASK_APP_MUTATOR"]:
            flask_app_mutator(self.superset_app)

        # Initialize database-dependent features only if database is ready
        self._init_database_dependent_features()

        self.init_views()

        if feature_flag_manager.is_feature_enabled("ENABLE_EXTENSIONS"):
            self.init_core_api()
            self.init_extensions()

    def check_secret_key(self) -> None:
        def log_default_secret_key_warning() -> None:
            top_banner = 80 * "-" + "\n" + 36 * " " + "WARNING\n" + 80 * "-"
            bottom_banner = 80 * "-" + "\n" + 80 * "-"
            logger.warning(top_banner)
            logger.warning(
                "A Default SECRET_KEY was detected, please use superset_config.py "
                "to override it.\n"
                "Use a strong complex alphanumeric string and use a tool to help"
                " you generate \n"
                "a sufficiently random sequence, ex: openssl rand -base64 42 \n"
                "For more info, see: https://superset.apache.org/docs/"
                "configuration/configuring-superset#specifying-a-secret_key"
            )
            logger.warning(bottom_banner)

        if self.config["SECRET_KEY"] == CHANGE_ME_SECRET_KEY:
            if (
                self.superset_app.debug
                or self.superset_app.config["TESTING"]
                or is_test()
            ):
                logger.warning("Debug mode identified with default secret key")
                log_default_secret_key_warning()
                return
            log_default_secret_key_warning()
            logger.error("Refusing to start due to insecure SECRET_KEY")
            sys.exit(1)

    def configure_session(self) -> None:
        if self.config["SESSION_SERVER_SIDE"]:
            Session(self.superset_app)

    def register_request_handlers(self) -> None:
        """Register app-level request handlers"""
        from flask import Response

        @self.superset_app.after_request
        def apply_http_headers(response: Response) -> Response:
            """Applies the configuration's http headers to all responses"""
            # HTTP_HEADERS is deprecated, this provides backwards compatibility
            response.headers.extend(
                {
                    **self.superset_app.config["OVERRIDE_HTTP_HEADERS"],
                    **self.superset_app.config["HTTP_HEADERS"],
                }
            )

            for k, v in self.superset_app.config["DEFAULT_HTTP_HEADERS"].items():
                if k not in response.headers:
                    response.headers[k] = v
            return response

        @self.superset_app.context_processor
        def get_common_bootstrap_data() -> dict[str, Any]:
            # Import here to avoid circular imports
            from superset.utils import json
            from superset.views.base import common_bootstrap_payload

            def serialize_bootstrap_data() -> str:
                return json.dumps(
                    {"common": common_bootstrap_payload()},
                    default=json.pessimistic_json_iso_dttm_ser,
                )

            return {"bootstrap_data": serialize_bootstrap_data}

    def check_and_warn_database_connection(self) -> None:
        """Check database connection and warn if unavailable"""
        try:
            with self.superset_app.app_context():
                # Simple connection test
                db.engine.execute("SELECT 1")
        except Exception:
            db_uri = self.database_uri
            safe_uri = make_url_safe(db_uri) if db_uri else "Not configured"
            print(
                f"{Fore.RED}ERROR: Cannot connect to database {safe_uri}\n"
                f"NOTE: Most CLI commands require a database{Style.RESET_ALL}"
            )

    def init_app(self) -> None:
        """
        Main entry point which will delegate to other methods in
        order to fully init the app
        """
        self.pre_init()
        self.check_secret_key()
        self.configure_session()
        # Configuration of logging must be done first to apply the formatter properly
        self.configure_logging()
        # Configuration of feature_flags must be done first to allow init features
        # conditionally
        self.configure_feature_flags()
        self.configure_db_encrypt()
        self.setup_db()

        # Check database connection and warn if unavailable
        self.check_and_warn_database_connection()

        self.configure_celery()
        self.enable_profiling()
        self.setup_event_logger()
        self.setup_bundle_manifest()
        self.register_blueprints()
        self.configure_wtf()
        self.configure_middlewares()
        self.configure_cache()
        self.set_db_default_isolation()
        self.configure_sqlglot_dialects()

        with self.superset_app.app_context():
            self.init_app_in_ctx()

        self.post_init()

    def set_db_default_isolation(self) -> None:
        # This block sets the default isolation level for mysql to READ COMMITTED if not
        # specified in the config. You can set your isolation in the config by using
        # SQLALCHEMY_ENGINE_OPTIONS
        eng_options = self.config["SQLALCHEMY_ENGINE_OPTIONS"] or {}
        isolation_level = eng_options.get("isolation_level")
        set_isolation_level_to = None

        if not isolation_level:
            backend = make_url_safe(self.database_uri).get_backend_name()
            if backend in ("mysql", "postgresql"):
                set_isolation_level_to = "READ COMMITTED"

        if set_isolation_level_to:
            logger.debug(
                "Setting database isolation level to %s",
                set_isolation_level_to,
            )
            with self.superset_app.app_context():
                db.engine.execution_options(isolation_level=set_isolation_level_to)

    def configure_auth_provider(self) -> None:
        machine_auth_provider_factory.init_app(self.superset_app)

    def configure_ssh_manager(self) -> None:
        ssh_manager_factory.init_app(self.superset_app)

    def configure_stats_manager(self) -> None:
        stats_logger_manager.init_app(self.superset_app)

    def setup_event_logger(self) -> None:
        _event_logger["event_logger"] = get_event_logger_from_cfg_value(
            self.superset_app.config.get("EVENT_LOGGER", DBEventLogger())
        )

    def configure_data_sources(self) -> None:
        # Registering sources
        module_datasource_map = self.config["DEFAULT_MODULE_DS_MAP"]
        module_datasource_map.update(self.config["ADDITIONAL_MODULE_DS_MAP"])

        # todo(hughhhh): fully remove the datasource config register
        for module_name, class_names in module_datasource_map.items():
            class_names = [str(s) for s in class_names]
            __import__(module_name, fromlist=class_names)

    def configure_cache(self) -> None:
        cache_manager.init_app(self.superset_app)
        results_backend_manager.init_app(self.superset_app)

    def configure_feature_flags(self) -> None:
        feature_flag_manager.init_app(self.superset_app)

    def configure_sqlglot_dialects(self) -> None:
        extensions = self.config["SQLGLOT_DIALECTS_EXTENSIONS"]

        if callable(extensions):
            extensions = extensions()

        SQLGLOT_DIALECTS.update(extensions)

    @transaction()
    def configure_fab(self) -> None:
        if self.config["SILENCE_FAB"]:
            logging.getLogger("flask_appbuilder").setLevel(logging.ERROR)

        custom_sm = self.config["CUSTOM_SECURITY_MANAGER"] or SupersetSecurityManager
        if not issubclass(custom_sm, SupersetSecurityManager):
            raise Exception(  # pylint: disable=broad-exception-raised
                """Your CUSTOM_SECURITY_MANAGER must now extend SupersetSecurityManager,
                 not FAB's security manager.
                 See [4565] in UPDATING.md"""
            )

        appbuilder.indexview = SupersetIndexView
        appbuilder.security_manager_class = custom_sm
        appbuilder.init_app(self.superset_app, db.session)

    def configure_url_map_converters(self) -> None:
        #
        # Doing local imports here as model importing causes a reference to
        # app.config to be invoked and we need the current_app to have been setup
        #
        # pylint: disable=import-outside-toplevel
        from superset.utils.url_map_converters import (
            ObjectTypeConverter,
            RegexConverter,
        )

        self.superset_app.url_map.converters["regex"] = RegexConverter
        self.superset_app.url_map.converters["object_type"] = ObjectTypeConverter

    def configure_middlewares(self) -> None:  # noqa: C901
        if self.config["ENABLE_CORS"]:
            # pylint: disable=import-outside-toplevel
            from flask_cors import CORS

            CORS(self.superset_app, **self.config["CORS_OPTIONS"])

        if self.config["ENABLE_PROXY_FIX"]:
            self.superset_app.wsgi_app = ProxyFix(
                self.superset_app.wsgi_app, **self.config["PROXY_FIX_CONFIG"]
            )

        if self.config["ENABLE_CHUNK_ENCODING"]:

            class ChunkedEncodingFix:  # pylint: disable=too-few-public-methods
                def __init__(self, app: Flask) -> None:
                    self.app = app

                def __call__(
                    self, environ: dict[str, Any], start_response: Callable[..., Any]
                ) -> Any:
                    # Setting wsgi.input_terminated tells werkzeug.wsgi to ignore
                    # content-length and read the stream till the end.
                    if environ.get("HTTP_TRANSFER_ENCODING", "").lower() == "chunked":
                        environ["wsgi.input_terminated"] = True
                    return self.app(environ, start_response)

            self.superset_app.wsgi_app = ChunkedEncodingFix(self.superset_app.wsgi_app)

        if self.config["UPLOAD_FOLDER"]:
            with contextlib.suppress(OSError):
                os.makedirs(self.config["UPLOAD_FOLDER"])
        for middleware in self.config["ADDITIONAL_MIDDLEWARE"]:
            self.superset_app.wsgi_app = middleware(self.superset_app.wsgi_app)

        # Flask-Compress
        Compress(self.superset_app)

        # Talisman
        talisman_enabled = self.config["TALISMAN_ENABLED"]
        talisman_config = (
            self.config["TALISMAN_DEV_CONFIG"]
            if self.superset_app.debug or self.config["DEBUG"]
            else self.config["TALISMAN_CONFIG"]
        )
        csp_warning = self.config["CONTENT_SECURITY_POLICY_WARNING"]

        if talisman_enabled:
            talisman.init_app(self.superset_app, **talisman_config)

        show_csp_warning = False
        if (
            csp_warning
            and not self.superset_app.debug
            and (
                not talisman_enabled
                or not talisman_config
                or not talisman_config.get("content_security_policy")
            )
        ):
            show_csp_warning = True

        if show_csp_warning:
            logger.warning(
                "We haven't found any Content Security Policy (CSP) defined in "
                "the configurations. Please make sure to configure CSP using the "
                "TALISMAN_ENABLED and TALISMAN_CONFIG keys or any other external "
                "software. Failing to configure CSP have serious security implications. "  # noqa: E501
                "Check https://developer.mozilla.org/en-US/docs/Web/HTTP/CSP for more "
                "information. You can disable this warning using the "
                "CONTENT_SECURITY_POLICY_WARNING key."
            )

    def configure_logging(self) -> None:
        self.config["LOGGING_CONFIGURATOR"].configure_logging(
            self.config, self.superset_app.debug
        )

    def configure_db_encrypt(self) -> None:
        encrypted_field_factory.init_app(self.superset_app)

    def setup_db(self) -> None:
        db.init_app(self.superset_app)

        with self.superset_app.app_context():
            pessimistic_connection_handling(db.engine)

        migrate.init_app(self.superset_app, db=db, directory=APP_DIR + "/migrations")

    def configure_wtf(self) -> None:
        if self.config["WTF_CSRF_ENABLED"]:
            csrf.init_app(self.superset_app)
            csrf_exempt_list = self.config["WTF_CSRF_EXEMPT_LIST"]
            for ex in csrf_exempt_list:
                csrf.exempt(ex)

    def configure_async_queries(self) -> None:
        if feature_flag_manager.is_feature_enabled("GLOBAL_ASYNC_QUERIES"):
            async_query_manager_factory.init_app(self.superset_app)

    def register_blueprints(self) -> None:
        # Register custom blueprints from config
        for bp in self.config["BLUEPRINTS"]:
            try:
                logger.info("Registering blueprint: %s", bp.name)
                self.superset_app.register_blueprint(bp)
            except Exception:  # pylint: disable=broad-except
                logger.exception("blueprint registration failed")

    def setup_bundle_manifest(self) -> None:
        manifest_processor.init_app(self.superset_app)

    def enable_profiling(self) -> None:
        if self.config["PROFILING"]:
            profiling.init_app(self.superset_app)


class SupersetIndexView(IndexView):
    @expose("/")
    def index(self) -> FlaskResponse:
        return redirect(url_for("Superset.welcome"))

    @expose("/lang/<string:locale>")
    @safe
    def patch_flask_locale(self, locale: str) -> FlaskResponse:
        """
        Change user's locale and redirect back to the previous page.

        Overrides FAB's babel.views.LocaleView so we can use the request
        Referrer as the redirect target, in case our previous page was actually
        served by the frontend (and thus not added to the session's page_history
        stack).
        """
        if locale not in self.appbuilder.bm.languages:
            abort(404, description="Locale not supported.")
        session["locale"] = locale
        refresh()
        self.update_redirect()

        if redirect_to := request.headers.get("Referer"):
            return redirect(get_safe_redirect(redirect_to))
        return redirect(self.get_redirect())<|MERGE_RESOLUTION|>--- conflicted
+++ resolved
@@ -36,11 +36,8 @@
 from flask_compress import Compress
 from flask_session import Session
 from sqlalchemy import inspect
-<<<<<<< HEAD
+from sqlalchemy.exc import OperationalError
 from superset_core import api as core_api
-=======
-from sqlalchemy.exc import OperationalError
->>>>>>> 02924b3c
 from werkzeug.middleware.proxy_fix import ProxyFix
 
 from superset.constants import CHANGE_ME_SECRET_KEY
