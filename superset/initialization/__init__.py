# Licensed to the Apache Software Foundation (ASF) under one
# or more contributor license agreements.  See the NOTICE file
# distributed with this work for additional information
# regarding copyright ownership.  The ASF licenses this file
# to you under the Apache License, Version 2.0 (the
# "License"); you may not use this file except in compliance
# with the License.  You may obtain a copy of the License at
#
#   http://www.apache.org/licenses/LICENSE-2.0
#
# Unless required by applicable law or agreed to in writing,
# software distributed under the License is distributed on an
# "AS IS" BASIS, WITHOUT WARRANTIES OR CONDITIONS OF ANY
# KIND, either express or implied.  See the License for the
# specific language governing permissions and limitations
# under the License.
from __future__ import annotations

import contextlib
import logging
import os
import sys
from typing import Any, Callable, TYPE_CHECKING

import wtforms_json
from colorama import Fore, Style
from deprecation import deprecated
from flask import abort, Flask, redirect, request, session, url_for
from flask_appbuilder import expose, IndexView
from flask_appbuilder.api import safe
from flask_appbuilder.utils.base import get_safe_redirect

# using lazy_gettext since initialization happens prior to the request scope
# and confuses flask-babel
from flask_babel import lazy_gettext as _, refresh
from flask_compress import Compress
from flask_session import Session
<<<<<<< HEAD
from sqlalchemy import inspect
from sqlalchemy.exc import OperationalError
from superset_core import api as core_api
=======
>>>>>>> 75af53dc
from werkzeug.middleware.proxy_fix import ProxyFix

from superset.constants import CHANGE_ME_SECRET_KEY
from superset.core.api.types.models import HostModelsApi
from superset.core.api.types.query import HostQueryApi
from superset.core.api.types.rest_api import HostRestApi
from superset.databases.utils import make_url_safe
from superset.extensions import (
    _event_logger,
    APP_DIR,
    appbuilder,
    async_query_manager_factory,
    cache_manager,
    celery_app,
    csrf,
    db,
    encrypted_field_factory,
    feature_flag_manager,
    machine_auth_provider_factory,
    manifest_processor,
    migrate,
    profiling,
    results_backend_manager,
    ssh_manager_factory,
    stats_logger_manager,
    talisman,
)
from superset.security import SupersetSecurityManager
from superset.sql.parse import SQLGLOT_DIALECTS
from superset.superset_typing import FlaskResponse
from superset.utils.core import is_test, pessimistic_connection_handling
from superset.utils.decorators import transaction
from superset.utils.log import DBEventLogger, get_event_logger_from_cfg_value

if TYPE_CHECKING:
    from superset.app import SupersetApp

logger = logging.getLogger(__name__)


class SupersetAppInitializer:  # pylint: disable=too-many-public-methods
    def __init__(self, app: SupersetApp) -> None:
        super().__init__()

        self.superset_app = app
        self.config = app.config
        self.manifest: dict[Any, Any] = {}
        self._db_uri_cache: str | None = None  # Cache for valid database URIs

    @deprecated(details="use self.superset_app instead of self.flask_app")  # type: ignore
    @property
    def flask_app(self) -> SupersetApp:
        return self.superset_app

    @property
    def database_uri(self) -> str:
        """Lazy property for database URI to avoid early config access issues"""
        # If we have a cached valid value, return it
        if self._db_uri_cache is not None:
            return self._db_uri_cache

        # Try to get the URI from config
        uri = self.config.get("SQLALCHEMY_DATABASE_URI", "")

        # Check if this is a fallback value that indicates config isn't ready
        if uri and not any(
            fallback in uri.lower()
            for fallback in ["nouser", "nopassword", "nohost", "nodb"]
        ):
            # Valid URI - cache it and return
            self._db_uri_cache = uri
            return uri

        # Return the fallback value without caching
        # This allows retry on next access when config might be ready
        return uri

    def pre_init(self) -> None:
        """
        Called before all other init tasks are complete
        """
        wtforms_json.init()

        os.makedirs(self.config["DATA_DIR"], exist_ok=True)

    def post_init(self) -> None:
        """
        Called after any other init tasks
        """

    def configure_celery(self) -> None:
        celery_app.config_from_object(self.config["CELERY_CONFIG"])
        celery_app.set_default()
        superset_app = self.superset_app

        # Here, we want to ensure that every call into Celery task has an app context
        # setup properly
        task_base = celery_app.Task

        class AppContextTask(task_base):  # type: ignore
            # pylint: disable=too-few-public-methods
            abstract = True

            # Grab each call into the task and set up an app context
            def __call__(self, *args: Any, **kwargs: Any) -> Any:
                with superset_app.app_context():
                    return task_base.__call__(self, *args, **kwargs)

        celery_app.Task = AppContextTask

    def init_views(self) -> None:
        #
        # We're doing local imports, as several of them import
        # models which in turn try to import
        # the global Flask app
        #
        # pylint: disable=import-outside-toplevel,too-many-locals,too-many-statements
        from superset.advanced_data_type.api import AdvancedDataTypeRestApi
        from superset.annotation_layers.annotations.api import AnnotationRestApi
        from superset.annotation_layers.api import AnnotationLayerRestApi
        from superset.async_events.api import AsyncEventsRestApi
        from superset.available_domains.api import AvailableDomainsRestApi
        from superset.cachekeys.api import CacheRestApi
        from superset.charts.api import ChartRestApi
        from superset.charts.data.api import ChartDataRestApi
        from superset.css_templates.api import CssTemplateRestApi
        from superset.dashboards.api import DashboardRestApi
        from superset.dashboards.filter_state.api import DashboardFilterStateRestApi
        from superset.dashboards.permalink.api import DashboardPermalinkRestApi
        from superset.databases.api import DatabaseRestApi
        from superset.datasets.api import DatasetRestApi
        from superset.datasets.columns.api import DatasetColumnsRestApi
        from superset.datasets.metrics.api import DatasetMetricRestApi
        from superset.datasource.api import DatasourceRestApi
        from superset.embedded.api import EmbeddedDashboardRestApi
        from superset.embedded.view import EmbeddedView
        from superset.explore.api import ExploreRestApi
        from superset.explore.form_data.api import ExploreFormDataRestApi
        from superset.explore.permalink.api import ExplorePermalinkRestApi
        from superset.extensions.view import ExtensionsView
        from superset.importexport.api import ImportExportRestApi
        from superset.queries.api import QueryRestApi
        from superset.queries.saved_queries.api import SavedQueryRestApi
        from superset.reports.api import ReportScheduleRestApi
        from superset.reports.logs.api import ReportExecutionLogRestApi
        from superset.row_level_security.api import RLSRestApi
        from superset.security.api import (
            RoleRestAPI,
            SecurityRestApi,
            UserRegistrationsRestAPI,
        )
        from superset.sqllab.api import SqlLabRestApi
        from superset.sqllab.permalink.api import SqlLabPermalinkRestApi
        from superset.tags.api import TagRestApi
        from superset.themes.api import ThemeRestApi
        from superset.views.alerts import AlertView, ReportView
        from superset.views.all_entities import TaggedObjectsModelView
        from superset.views.annotations import AnnotationLayerView
        from superset.views.api import Api
        from superset.views.chart.views import SliceModelView
        from superset.views.core import Superset
        from superset.views.css_templates import CssTemplateModelView
        from superset.views.dashboard.views import (
            Dashboard,
            DashboardModelView,
        )
        from superset.views.database.views import DatabaseView
        from superset.views.datasource.views import DatasetEditor, Datasource
        from superset.views.dynamic_plugins import DynamicPluginsView
        from superset.views.error_handling import set_app_error_handlers
        from superset.views.explore import ExplorePermalinkView, ExploreView
        from superset.views.groups import GroupsListView
        from superset.views.log.api import LogRestApi
        from superset.views.logs import ActionLogView
        from superset.views.roles import RolesListView
        from superset.views.sql_lab.views import (
            SavedQueryView,
            TableSchemaView,
            TabStateView,
        )
        from superset.views.sqla import (
            RowLevelSecurityView,
            TableModelView,
        )
        from superset.views.sqllab import SqllabView
        from superset.views.tags import TagModelView, TagView
        from superset.views.themes import ThemeModelView
        from superset.views.user_info import UserInfoView
        from superset.views.user_registrations import UserRegistrationsView
        from superset.views.users.api import CurrentUserRestApi, UserRestApi
        from superset.views.users_list import UsersListView

        set_app_error_handlers(self.superset_app)
        self.register_request_handlers()

        # Register health blueprint
        from superset.views.health import health_blueprint

        self.superset_app.register_blueprint(health_blueprint)

        #
        # Setup API views
        #
        appbuilder.add_api(AnnotationRestApi)
        appbuilder.add_api(AnnotationLayerRestApi)
        appbuilder.add_api(AsyncEventsRestApi)
        appbuilder.add_api(AdvancedDataTypeRestApi)
        appbuilder.add_api(AvailableDomainsRestApi)
        appbuilder.add_api(CacheRestApi)
        appbuilder.add_api(ChartRestApi)
        appbuilder.add_api(ChartDataRestApi)
        appbuilder.add_api(CssTemplateRestApi)
        appbuilder.add_api(ThemeRestApi)
        appbuilder.add_api(CurrentUserRestApi)
        appbuilder.add_api(UserRestApi)
        appbuilder.add_api(DashboardFilterStateRestApi)
        appbuilder.add_api(DashboardPermalinkRestApi)
        appbuilder.add_api(DashboardRestApi)
        appbuilder.add_api(DatabaseRestApi)
        appbuilder.add_api(DatasetRestApi)
        appbuilder.add_api(DatasetColumnsRestApi)
        appbuilder.add_api(DatasetMetricRestApi)
        appbuilder.add_api(DatasourceRestApi)
        appbuilder.add_api(EmbeddedDashboardRestApi)
        appbuilder.add_api(ExploreRestApi)
        appbuilder.add_api(ExploreFormDataRestApi)
        appbuilder.add_api(ExplorePermalinkRestApi)
        appbuilder.add_api(ImportExportRestApi)
        appbuilder.add_api(QueryRestApi)
        appbuilder.add_api(ReportScheduleRestApi)
        appbuilder.add_api(ReportExecutionLogRestApi)
        appbuilder.add_api(RLSRestApi)
        appbuilder.add_api(SavedQueryRestApi)
        appbuilder.add_api(TagRestApi)
        appbuilder.add_api(SqlLabRestApi)
        appbuilder.add_api(SqlLabPermalinkRestApi)
        appbuilder.add_api(LogRestApi)

        if feature_flag_manager.is_feature_enabled("ENABLE_EXTENSIONS"):
            from superset.extensions.api import ExtensionsRestApi

            appbuilder.add_api(ExtensionsRestApi)

        #
        # Setup regular views
        #
        app_root = appbuilder.app.config["APPLICATION_ROOT"]
        if app_root.endswith("/"):
            app_root = app_root.rstrip("/")

        appbuilder.add_link(
            "Home",
            label=_("Home"),
            href="/superset/welcome/",
            cond=lambda: bool(appbuilder.app.config["LOGO_TARGET_PATH"]),
        )

        appbuilder.add_view(
            DatabaseView,
            "Databases",
            label=_("Database Connections"),
            icon="fa-database",
            category="Data",
            category_label=_("Data"),
        )
        appbuilder.add_view(
            DashboardModelView,
            "Dashboards",
            label=_("Dashboards"),
            icon="fa-dashboard",
            category="",
            category_icon="",
        )
        appbuilder.add_view(
            SliceModelView,
            "Charts",
            label=_("Charts"),
            icon="fa-bar-chart",
            category="",
            category_icon="",
        )

        appbuilder.add_link(
            "Datasets",
            label=_("Datasets"),
            href=f"{app_root}/tablemodelview/list/",
            icon="fa-table",
            category="",
            category_icon="",
        )

        appbuilder.add_view(
            RolesListView,
            "List Roles",
            label=_("List Roles"),
            category="Security",
            category_label=_("Security"),
            menu_cond=lambda: bool(
                appbuilder.app.config.get("SUPERSET_SECURITY_VIEW_MENU", True)
            ),
        )

        appbuilder.add_view(
            UserRegistrationsView,
            "User Registrations",
            label=_("User Registrations"),
            category="Security",
            category_label=_("Security"),
            menu_cond=lambda: bool(appbuilder.app.config["AUTH_USER_REGISTRATION"]),
        )

        appbuilder.add_view(
            UsersListView,
            "List Users",
            label=_("List Users"),
            category="Security",
            category_label=_("Security"),
            menu_cond=lambda: bool(
                appbuilder.app.config.get("SUPERSET_SECURITY_VIEW_MENU", True)
            ),
        )

        appbuilder.add_view(
            GroupsListView,
            "List Groups",
            label=_("List Groups"),
            category="Security",
            category_label=_("Security"),
            menu_cond=lambda: bool(
                appbuilder.app.config.get("SUPERSET_SECURITY_VIEW_MENU", True)
            ),
        )

        appbuilder.add_view(
            DynamicPluginsView,
            "Plugins",
            label=_("Plugins"),
            category="Manage",
            category_label=_("Manage"),
            icon="fa-puzzle-piece",
            menu_cond=lambda: feature_flag_manager.is_feature_enabled(
                "DYNAMIC_PLUGINS"
            ),
        )
        appbuilder.add_view(
            CssTemplateModelView,
            "CSS Templates",
            label=_("CSS Templates"),
            icon="fa-css3",
            category="Manage",
            category_label=_("Manage"),
            category_icon="",
            menu_cond=lambda: feature_flag_manager.is_feature_enabled("CSS_TEMPLATES"),
        )
        appbuilder.add_view(
            ThemeModelView,
            "Themes",
            href="/theme/list/",
            label=_("Themes"),
            icon="fa-palette",
            category="Manage",
            category_label=_("Manage"),
            category_icon="",
        )

        appbuilder.add_view(
            ExtensionsView,
            "Extensions",
            label=_("Extensions"),
            category="Manage",
            category_label=_("Manage"),
            menu_cond=lambda: feature_flag_manager.is_feature_enabled(
                "ENABLE_EXTENSIONS"
            ),
        )

        #
        # Setup views with no menu
        #
        appbuilder.add_view_no_menu(Api)
        appbuilder.add_view_no_menu(Dashboard)
        appbuilder.add_view_no_menu(Datasource)
        appbuilder.add_view_no_menu(DatasetEditor)
        appbuilder.add_view_no_menu(EmbeddedView)
        appbuilder.add_view_no_menu(ExploreView)
        appbuilder.add_view_no_menu(ExplorePermalinkView)
        appbuilder.add_view_no_menu(SavedQueryView)
        appbuilder.add_view_no_menu(SqllabView)
        appbuilder.add_view_no_menu(Superset)
        appbuilder.add_view_no_menu(TableModelView)
        appbuilder.add_view_no_menu(TableSchemaView)
        appbuilder.add_view_no_menu(TabStateView)
        appbuilder.add_view_no_menu(TaggedObjectsModelView)
        appbuilder.add_view_no_menu(TagView)
        appbuilder.add_view_no_menu(ReportView)
        appbuilder.add_view_no_menu(RoleRestAPI)
        appbuilder.add_view_no_menu(UserInfoView)

        #
        # Add links
        #
        appbuilder.add_link(
            "SQL Editor",
            label=_("SQL Lab"),
            href=f"{app_root}/sqllab/",
            category_icon="fa-flask",
            icon="fa-flask",
            category="SQL Lab",
            category_label=_("SQL"),
        )
        appbuilder.add_link(
            "Saved Queries",
            label=_("Saved Queries"),
            href=f"{app_root}/savedqueryview/list/",
            icon="fa-save",
            category="SQL Lab",
            category_label=_("SQL"),
        )
        appbuilder.add_link(
            "Query Search",
            label=_("Query History"),
            href=f"{app_root}/sqllab/history/",
            icon="fa-search",
            category_icon="fa-flask",
            category="SQL Lab",
            category_label=_("SQL Lab"),
        )
        appbuilder.add_view(
            TagModelView,
            "Tags",
            label=_("Tags"),
            icon="",
            category_icon="",
            category="Manage",
            menu_cond=lambda: feature_flag_manager.is_feature_enabled("TAGGING_SYSTEM"),
        )
        appbuilder.add_api(LogRestApi)
        appbuilder.add_api(UserRegistrationsRestAPI)
        appbuilder.add_view(
            ActionLogView,
            "Action Log",
            label=_("Action Log"),
            category="Security",
            category_label=_("Security"),
            icon="fa-list-ol",
            menu_cond=lambda: (
                self.config["FAB_ADD_SECURITY_VIEWS"]
                and self.config["SUPERSET_LOG_VIEW"]
            ),
        )
        appbuilder.add_api(SecurityRestApi)
        #
        # Conditionally setup email views
        #

        appbuilder.add_view(
            AlertView,
            "Alerts & Report",
            label=_("Alerts & Reports"),
            category="Manage",
            category_label=_("Manage"),
            icon="fa-exclamation-triangle",
            menu_cond=lambda: feature_flag_manager.is_feature_enabled("ALERT_REPORTS"),
        )

        appbuilder.add_view(
            AnnotationLayerView,
            "Annotation Layers",
            label=_("Annotation Layers"),
            href="AnnotationLayerView.list",
            icon="fa-comment",
            category_icon="",
            category="Manage",
            category_label=_("Manage"),
        )

        appbuilder.add_view(
            RowLevelSecurityView,
            "Row Level Security",
            href="RowLevelSecurityView.list",
            label=_("Row Level Security"),
            category="Security",
            category_label=_("Security"),
            icon="fa-lock",
        )

<<<<<<< HEAD
    def init_core_api(self) -> None:
        global core_api

        core_api.models = HostModelsApi()
        core_api.rest_api = HostRestApi()
        core_api.query = HostQueryApi()

    def init_extensions(self) -> None:
        from superset.extensions.utils import (
            eager_import,
            get_extensions,
            install_in_memory_importer,
        )

        try:
            extensions = get_extensions()
        except Exception:  # pylint: disable=broad-except  # noqa: S110
            # If the db hasn't been initialized yet, an exception will be raised.
            # It's fine to ignore this, as in this case there are no extensions
            # present yet.
            return

        for extension in extensions.values():
            if backend_files := extension.backend:
                install_in_memory_importer(backend_files)

            backend = extension.manifest.get("backend")

            if backend and (entrypoints := backend.get("entryPoints")):
                for entrypoint in entrypoints:
                    try:
                        eager_import(entrypoint)
                    except Exception as ex:  # pylint: disable=broad-except  # noqa: S110
                        # Surface exceptions during initialization of extensions
                        print(ex)

    def _init_database_dependent_features(self) -> None:
        """
        Initialize features that require database tables to exist.
        This is called during app initialization but checks table existence
        to handle cases where the app starts before database migration.
        """
        # Check if database URI is a fallback value before trying to connect
        db_uri = self.database_uri
        if not db_uri or any(
            fallback in db_uri.lower()
            for fallback in ["nouser", "nopassword", "nohost", "nodb"]
        ):
            logger.warning(
                "Database URI appears to be a fallback value. "
                "Skipping database-dependent initialization. "
                "This may indicate the workspace context is not ready yet."
            )
            return

        try:
            inspector = inspect(db.engine)

            # Check if core tables exist (use 'dashboards' as proxy for Superset tables)
            if not inspector.has_table("dashboards"):
                logger.debug(
                    "Superset tables not yet created. Skipping database-dependent "
                    "initialization. These features will be initialized after "
                    "migration."
                )
                return
        except OperationalError as e:
            logger.debug(
                "Error inspecting database tables. Skipping database-dependent "
                "initialization: %s",
                e,
            )
            return

        # Register SQLA event listeners for tagging system
        if feature_flag_manager.is_feature_enabled("TAGGING_SYSTEM"):
            register_sqla_event_listeners()

        # Seed system themes from configuration
        from superset.commands.theme.seed import SeedSystemThemesCommand

        if inspector.has_table("themes"):
            SeedSystemThemesCommand().run()

=======
>>>>>>> 75af53dc
    def init_app_in_ctx(self) -> None:
        """
        Runs init logic in the context of the app
        """
        self.configure_fab()
        self.configure_url_map_converters()
        self.configure_data_sources()
        self.configure_auth_provider()
        self.configure_async_queries()
        self.configure_ssh_manager()
        self.configure_stats_manager()

        # Hook that provides administrators a handle on the Flask APP
        # after initialization
        if flask_app_mutator := self.config["FLASK_APP_MUTATOR"]:
            flask_app_mutator(self.superset_app)

        # Sync configuration to database (themes, etc.)
        # This can be called separately in multi-tenant environments
        self.superset_app.sync_config_to_db()

        self.init_views()

        if feature_flag_manager.is_feature_enabled("ENABLE_EXTENSIONS"):
            self.init_core_api()
            self.init_extensions()

    def check_secret_key(self) -> None:
        def log_default_secret_key_warning() -> None:
            top_banner = 80 * "-" + "\n" + 36 * " " + "WARNING\n" + 80 * "-"
            bottom_banner = 80 * "-" + "\n" + 80 * "-"
            logger.warning(top_banner)
            logger.warning(
                "A Default SECRET_KEY was detected, please use superset_config.py "
                "to override it.\n"
                "Use a strong complex alphanumeric string and use a tool to help"
                " you generate \n"
                "a sufficiently random sequence, ex: openssl rand -base64 42 \n"
                "For more info, see: https://superset.apache.org/docs/"
                "configuration/configuring-superset#specifying-a-secret_key"
            )
            logger.warning(bottom_banner)

        if self.config["SECRET_KEY"] == CHANGE_ME_SECRET_KEY:
            if (
                self.superset_app.debug
                or self.superset_app.config["TESTING"]
                or is_test()
            ):
                logger.warning("Debug mode identified with default secret key")
                log_default_secret_key_warning()
                return
            log_default_secret_key_warning()
            logger.error("Refusing to start due to insecure SECRET_KEY")
            sys.exit(1)

    def configure_session(self) -> None:
        if self.config["SESSION_SERVER_SIDE"]:
            Session(self.superset_app)

    def register_request_handlers(self) -> None:
        """Register app-level request handlers"""
        from flask import Response

        @self.superset_app.after_request
        def apply_http_headers(response: Response) -> Response:
            """Applies the configuration's http headers to all responses"""
            # HTTP_HEADERS is deprecated, this provides backwards compatibility
            response.headers.extend(
                {
                    **self.superset_app.config["OVERRIDE_HTTP_HEADERS"],
                    **self.superset_app.config["HTTP_HEADERS"],
                }
            )

            for k, v in self.superset_app.config["DEFAULT_HTTP_HEADERS"].items():
                if k not in response.headers:
                    response.headers[k] = v
            return response

        @self.superset_app.context_processor
        def get_common_bootstrap_data() -> dict[str, Any]:
            # Import here to avoid circular imports
            from superset.utils import json
            from superset.views.base import common_bootstrap_payload

            def serialize_bootstrap_data() -> str:
                return json.dumps(
                    {"common": common_bootstrap_payload()},
                    default=json.pessimistic_json_iso_dttm_ser,
                )

            return {"bootstrap_data": serialize_bootstrap_data}

    def check_and_warn_database_connection(self) -> None:
        """Check database connection and warn if unavailable"""
        try:
            with self.superset_app.app_context():
                # Simple connection test
                db.engine.execute("SELECT 1")
        except Exception:
            db_uri = self.database_uri
            safe_uri = make_url_safe(db_uri) if db_uri else "Not configured"
            print(
                f"{Fore.RED}ERROR: Cannot connect to database {safe_uri}\n"
                f"NOTE: Most CLI commands require a database{Style.RESET_ALL}"
            )

    def init_app(self) -> None:
        """
        Main entry point which will delegate to other methods in
        order to fully init the app
        """
        self.pre_init()
        self.check_secret_key()
        self.configure_session()
        # Configuration of logging must be done first to apply the formatter properly
        self.configure_logging()
        # Configuration of feature_flags must be done first to allow init features
        # conditionally
        self.configure_feature_flags()
        self.configure_db_encrypt()
        self.setup_db()

        # Check database connection and warn if unavailable
        self.check_and_warn_database_connection()

        self.configure_celery()
        self.enable_profiling()
        self.setup_event_logger()
        self.setup_bundle_manifest()
        self.register_blueprints()
        self.configure_wtf()
        self.configure_middlewares()
        self.configure_cache()
        self.set_db_default_isolation()
        self.configure_sqlglot_dialects()

        with self.superset_app.app_context():
            self.init_app_in_ctx()

        self.post_init()

    def set_db_default_isolation(self) -> None:
        # This block sets the default isolation level for mysql to READ COMMITTED if not
        # specified in the config. You can set your isolation in the config by using
        # SQLALCHEMY_ENGINE_OPTIONS
        eng_options = self.config["SQLALCHEMY_ENGINE_OPTIONS"] or {}
        isolation_level = eng_options.get("isolation_level")
        set_isolation_level_to = None

        if not isolation_level:
            backend = make_url_safe(self.database_uri).get_backend_name()
            if backend in ("mysql", "postgresql"):
                set_isolation_level_to = "READ COMMITTED"

        if set_isolation_level_to:
            logger.debug(
                "Setting database isolation level to %s",
                set_isolation_level_to,
            )
            with self.superset_app.app_context():
                db.engine.execution_options(isolation_level=set_isolation_level_to)

    def configure_auth_provider(self) -> None:
        machine_auth_provider_factory.init_app(self.superset_app)

    def configure_ssh_manager(self) -> None:
        ssh_manager_factory.init_app(self.superset_app)

    def configure_stats_manager(self) -> None:
        stats_logger_manager.init_app(self.superset_app)

    def setup_event_logger(self) -> None:
        _event_logger["event_logger"] = get_event_logger_from_cfg_value(
            self.superset_app.config.get("EVENT_LOGGER", DBEventLogger())
        )

    def configure_data_sources(self) -> None:
        # Registering sources
        module_datasource_map = self.config["DEFAULT_MODULE_DS_MAP"]
        module_datasource_map.update(self.config["ADDITIONAL_MODULE_DS_MAP"])

        # todo(hughhhh): fully remove the datasource config register
        for module_name, class_names in module_datasource_map.items():
            class_names = [str(s) for s in class_names]
            __import__(module_name, fromlist=class_names)

    def configure_cache(self) -> None:
        cache_manager.init_app(self.superset_app)
        results_backend_manager.init_app(self.superset_app)

    def configure_feature_flags(self) -> None:
        feature_flag_manager.init_app(self.superset_app)

    def configure_sqlglot_dialects(self) -> None:
        extensions = self.config["SQLGLOT_DIALECTS_EXTENSIONS"]

        if callable(extensions):
            extensions = extensions()

        SQLGLOT_DIALECTS.update(extensions)

    @transaction()
    def configure_fab(self) -> None:
        if self.config["SILENCE_FAB"]:
            logging.getLogger("flask_appbuilder").setLevel(logging.ERROR)

        custom_sm = self.config["CUSTOM_SECURITY_MANAGER"] or SupersetSecurityManager
        if not issubclass(custom_sm, SupersetSecurityManager):
            raise Exception(  # pylint: disable=broad-exception-raised
                """Your CUSTOM_SECURITY_MANAGER must now extend SupersetSecurityManager,
                 not FAB's security manager.
                 See [4565] in UPDATING.md"""
            )

        appbuilder.indexview = SupersetIndexView
        appbuilder.security_manager_class = custom_sm
        appbuilder.init_app(self.superset_app, db.session)

    def configure_url_map_converters(self) -> None:
        #
        # Doing local imports here as model importing causes a reference to
        # app.config to be invoked and we need the current_app to have been setup
        #
        # pylint: disable=import-outside-toplevel
        from superset.utils.url_map_converters import (
            ObjectTypeConverter,
            RegexConverter,
        )

        self.superset_app.url_map.converters["regex"] = RegexConverter
        self.superset_app.url_map.converters["object_type"] = ObjectTypeConverter

    def configure_middlewares(self) -> None:  # noqa: C901
        if self.config["ENABLE_CORS"]:
            # pylint: disable=import-outside-toplevel
            from flask_cors import CORS

            CORS(self.superset_app, **self.config["CORS_OPTIONS"])

        if self.config["ENABLE_PROXY_FIX"]:
            self.superset_app.wsgi_app = ProxyFix(
                self.superset_app.wsgi_app, **self.config["PROXY_FIX_CONFIG"]
            )

        if self.config["ENABLE_CHUNK_ENCODING"]:

            class ChunkedEncodingFix:  # pylint: disable=too-few-public-methods
                def __init__(self, app: Flask) -> None:
                    self.app = app

                def __call__(
                    self, environ: dict[str, Any], start_response: Callable[..., Any]
                ) -> Any:
                    # Setting wsgi.input_terminated tells werkzeug.wsgi to ignore
                    # content-length and read the stream till the end.
                    if environ.get("HTTP_TRANSFER_ENCODING", "").lower() == "chunked":
                        environ["wsgi.input_terminated"] = True
                    return self.app(environ, start_response)

            self.superset_app.wsgi_app = ChunkedEncodingFix(self.superset_app.wsgi_app)

        if self.config["UPLOAD_FOLDER"]:
            with contextlib.suppress(OSError):
                os.makedirs(self.config["UPLOAD_FOLDER"])
        for middleware in self.config["ADDITIONAL_MIDDLEWARE"]:
            self.superset_app.wsgi_app = middleware(self.superset_app.wsgi_app)

        # Flask-Compress
        Compress(self.superset_app)

        # Talisman
        talisman_enabled = self.config["TALISMAN_ENABLED"]
        talisman_config = (
            self.config["TALISMAN_DEV_CONFIG"]
            if self.superset_app.debug or self.config["DEBUG"]
            else self.config["TALISMAN_CONFIG"]
        )
        csp_warning = self.config["CONTENT_SECURITY_POLICY_WARNING"]

        if talisman_enabled:
            talisman.init_app(self.superset_app, **talisman_config)

        show_csp_warning = False
        if (
            csp_warning
            and not self.superset_app.debug
            and (
                not talisman_enabled
                or not talisman_config
                or not talisman_config.get("content_security_policy")
            )
        ):
            show_csp_warning = True

        if show_csp_warning:
            logger.warning(
                "We haven't found any Content Security Policy (CSP) defined in "
                "the configurations. Please make sure to configure CSP using the "
                "TALISMAN_ENABLED and TALISMAN_CONFIG keys or any other external "
                "software. Failing to configure CSP have serious security implications. "  # noqa: E501
                "Check https://developer.mozilla.org/en-US/docs/Web/HTTP/CSP for more "
                "information. You can disable this warning using the "
                "CONTENT_SECURITY_POLICY_WARNING key."
            )

    def configure_logging(self) -> None:
        self.config["LOGGING_CONFIGURATOR"].configure_logging(
            self.config, self.superset_app.debug
        )

    def configure_db_encrypt(self) -> None:
        encrypted_field_factory.init_app(self.superset_app)

    def setup_db(self) -> None:
        db.init_app(self.superset_app)

        with self.superset_app.app_context():
            pessimistic_connection_handling(db.engine)

        migrate.init_app(self.superset_app, db=db, directory=APP_DIR + "/migrations")

    def configure_wtf(self) -> None:
        if self.config["WTF_CSRF_ENABLED"]:
            csrf.init_app(self.superset_app)
            csrf_exempt_list = self.config["WTF_CSRF_EXEMPT_LIST"]
            for ex in csrf_exempt_list:
                csrf.exempt(ex)

    def configure_async_queries(self) -> None:
        if feature_flag_manager.is_feature_enabled("GLOBAL_ASYNC_QUERIES"):
            async_query_manager_factory.init_app(self.superset_app)

    def register_blueprints(self) -> None:
        # Register custom blueprints from config
        for bp in self.config["BLUEPRINTS"]:
            try:
                logger.info("Registering blueprint: %s", bp.name)
                self.superset_app.register_blueprint(bp)
            except Exception:  # pylint: disable=broad-except
                logger.exception("blueprint registration failed")

    def setup_bundle_manifest(self) -> None:
        manifest_processor.init_app(self.superset_app)

    def enable_profiling(self) -> None:
        if self.config["PROFILING"]:
            profiling.init_app(self.superset_app)


class SupersetIndexView(IndexView):
    @expose("/")
    def index(self) -> FlaskResponse:
        return redirect(url_for("Superset.welcome"))

    @expose("/lang/<string:locale>")
    @safe
    def patch_flask_locale(self, locale: str) -> FlaskResponse:
        """
        Change user's locale and redirect back to the previous page.

        Overrides FAB's babel.views.LocaleView so we can use the request
        Referrer as the redirect target, in case our previous page was actually
        served by the frontend (and thus not added to the session's page_history
        stack).
        """
        if locale not in self.appbuilder.bm.languages:
            abort(404, description="Locale not supported.")
        session["locale"] = locale
        refresh()
        self.update_redirect()

        if redirect_to := request.headers.get("Referer"):
            return redirect(get_safe_redirect(redirect_to))
        return redirect(self.get_redirect())<|MERGE_RESOLUTION|>--- conflicted
+++ resolved
@@ -35,12 +35,7 @@
 from flask_babel import lazy_gettext as _, refresh
 from flask_compress import Compress
 from flask_session import Session
-<<<<<<< HEAD
-from sqlalchemy import inspect
-from sqlalchemy.exc import OperationalError
 from superset_core import api as core_api
-=======
->>>>>>> 75af53dc
 from werkzeug.middleware.proxy_fix import ProxyFix
 
 from superset.constants import CHANGE_ME_SECRET_KEY
@@ -527,7 +522,6 @@
             icon="fa-lock",
         )
 
-<<<<<<< HEAD
     def init_core_api(self) -> None:
         global core_api
 
@@ -564,56 +558,6 @@
                         # Surface exceptions during initialization of extensions
                         print(ex)
 
-    def _init_database_dependent_features(self) -> None:
-        """
-        Initialize features that require database tables to exist.
-        This is called during app initialization but checks table existence
-        to handle cases where the app starts before database migration.
-        """
-        # Check if database URI is a fallback value before trying to connect
-        db_uri = self.database_uri
-        if not db_uri or any(
-            fallback in db_uri.lower()
-            for fallback in ["nouser", "nopassword", "nohost", "nodb"]
-        ):
-            logger.warning(
-                "Database URI appears to be a fallback value. "
-                "Skipping database-dependent initialization. "
-                "This may indicate the workspace context is not ready yet."
-            )
-            return
-
-        try:
-            inspector = inspect(db.engine)
-
-            # Check if core tables exist (use 'dashboards' as proxy for Superset tables)
-            if not inspector.has_table("dashboards"):
-                logger.debug(
-                    "Superset tables not yet created. Skipping database-dependent "
-                    "initialization. These features will be initialized after "
-                    "migration."
-                )
-                return
-        except OperationalError as e:
-            logger.debug(
-                "Error inspecting database tables. Skipping database-dependent "
-                "initialization: %s",
-                e,
-            )
-            return
-
-        # Register SQLA event listeners for tagging system
-        if feature_flag_manager.is_feature_enabled("TAGGING_SYSTEM"):
-            register_sqla_event_listeners()
-
-        # Seed system themes from configuration
-        from superset.commands.theme.seed import SeedSystemThemesCommand
-
-        if inspector.has_table("themes"):
-            SeedSystemThemesCommand().run()
-
-=======
->>>>>>> 75af53dc
     def init_app_in_ctx(self) -> None:
         """
         Runs init logic in the context of the app
