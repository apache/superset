# Licensed to the Apache Software Foundation (ASF) under one
# or more contributor license agreements.  See the NOTICE file
# distributed with this work for additional information
# regarding copyright ownership.  The ASF licenses this file
# to you under the Apache License, Version 2.0 (the
# "License"); you may not use this file except in compliance
# with the License.  You may obtain a copy of the License at
#
#   http://www.apache.org/licenses/LICENSE-2.0
#
# Unless required by applicable law or agreed to in writing,
# software distributed under the License is distributed on an
# "AS IS" BASIS, WITHOUT WARRANTIES OR CONDITIONS OF ANY
# KIND, either express or implied.  See the License for the
# specific language governing permissions and limitations
# under the License.
from __future__ import annotations

import contextlib
import logging
import os
import sys
from typing import Any, Callable, TYPE_CHECKING

import wtforms_json
from deprecation import deprecated
<<<<<<< HEAD
from flask import current_app, Flask, redirect
=======
from flask import Flask, redirect, url_for
>>>>>>> 05faf2f3
from flask_appbuilder import expose, IndexView
from flask_babel import gettext as __
from flask_compress import Compress
from flask_session import Session
from werkzeug.middleware.proxy_fix import ProxyFix

from superset.constants import CHANGE_ME_SECRET_KEY
from superset.databases.utils import make_url_safe
from superset.extensions import (
    _event_logger,
    APP_DIR,
    appbuilder,
    async_query_manager_factory,
    cache_manager,
    celery_app,
    csrf,
    db,
    encrypted_field_factory,
    feature_flag_manager,
    machine_auth_provider_factory,
    manifest_processor,
    migrate,
    profiling,
    results_backend_manager,
    ssh_manager_factory,
    stats_logger_manager,
    talisman,
)
from superset.security import SupersetSecurityManager
from superset.sql.parse import SQLGLOT_DIALECTS
from superset.superset_typing import FlaskResponse
from superset.tags.core import register_sqla_event_listeners
from superset.utils.core import is_test, pessimistic_connection_handling
from superset.utils.decorators import transaction
from superset.utils.log import DBEventLogger, get_event_logger_from_cfg_value

if TYPE_CHECKING:
    from superset.app import SupersetApp

logger = logging.getLogger(__name__)


class SupersetAppInitializer:  # pylint: disable=too-many-public-methods
    def __init__(self, app: SupersetApp) -> None:
        super().__init__()

        self.superset_app = app
        self.config = app.config
        self.manifest: dict[Any, Any] = {}

    @deprecated(details="use self.superset_app instead of self.flask_app")  # type: ignore
    @property
    def flask_app(self) -> SupersetApp:
        return self.superset_app

    def pre_init(self) -> None:
        """
        Called before all other init tasks are complete
        """
        wtforms_json.init()

        if not os.path.exists(self.config["DATA_DIR"]):
            os.makedirs(self.config["DATA_DIR"])

    def post_init(self) -> None:
        """
        Called after any other init tasks
        """

    def configure_celery(self) -> None:
        celery_app.config_from_object(self.config["CELERY_CONFIG"])
        celery_app.set_default()
        superset_app = self.superset_app

        # Here, we want to ensure that every call into Celery task has an app context
        # setup properly
        task_base = celery_app.Task

        class AppContextTask(task_base):  # type: ignore
            # pylint: disable=too-few-public-methods
            abstract = True

            # Grab each call into the task and set up an app context
            def __call__(self, *args: Any, **kwargs: Any) -> Any:
                with superset_app.app_context():
                    return task_base.__call__(self, *args, **kwargs)

        celery_app.Task = AppContextTask

    def init_views(self) -> None:
        #
        # We're doing local imports, as several of them import
        # models which in turn try to import
        # the global Flask app
        #
        # pylint: disable=import-outside-toplevel,too-many-locals,too-many-statements
        from superset.advanced_data_type.api import AdvancedDataTypeRestApi
        from superset.annotation_layers.annotations.api import AnnotationRestApi
        from superset.annotation_layers.api import AnnotationLayerRestApi
        from superset.async_events.api import AsyncEventsRestApi
        from superset.available_domains.api import AvailableDomainsRestApi
        from superset.cachekeys.api import CacheRestApi
        from superset.charts.api import ChartRestApi
        from superset.charts.data.api import ChartDataRestApi
        from superset.connectors.sqla.views import (
            RowLevelSecurityView,
            TableModelView,
        )
        from superset.css_templates.api import CssTemplateRestApi
        from superset.dashboards.api import DashboardRestApi
        from superset.dashboards.filter_state.api import DashboardFilterStateRestApi
        from superset.dashboards.permalink.api import DashboardPermalinkRestApi
        from superset.databases.api import DatabaseRestApi
        from superset.datasets.api import DatasetRestApi
        from superset.datasets.columns.api import DatasetColumnsRestApi
        from superset.datasets.metrics.api import DatasetMetricRestApi
        from superset.datasource.api import DatasourceRestApi
        from superset.embedded.api import EmbeddedDashboardRestApi
        from superset.embedded.view import EmbeddedView
        from superset.explore.api import ExploreRestApi
        from superset.explore.form_data.api import ExploreFormDataRestApi
        from superset.explore.permalink.api import ExplorePermalinkRestApi
        from superset.importexport.api import ImportExportRestApi
        from superset.queries.api import QueryRestApi
        from superset.queries.saved_queries.api import SavedQueryRestApi
        from superset.reports.api import ReportScheduleRestApi
        from superset.reports.logs.api import ReportExecutionLogRestApi
        from superset.row_level_security.api import RLSRestApi
        from superset.security.api import RoleRestAPI, SecurityRestApi
        from superset.sqllab.api import SqlLabRestApi
        from superset.sqllab.permalink.api import SqlLabPermalinkRestApi
        from superset.tags.api import TagRestApi
        from superset.views.alerts import AlertView, ReportView
        from superset.views.all_entities import TaggedObjectsModelView
        from superset.views.annotations import AnnotationLayerView
        from superset.views.api import Api
        from superset.views.chart.views import SliceModelView
        from superset.views.core import Superset
        from superset.views.css_templates import CssTemplateModelView
        from superset.views.dashboard.views import (
            Dashboard,
            DashboardModelView,
        )
        from superset.views.database.views import DatabaseView
        from superset.views.datasource.views import DatasetEditor, Datasource
        from superset.views.dynamic_plugins import DynamicPluginsView
        from superset.views.error_handling import set_app_error_handlers
        from superset.views.explore import ExplorePermalinkView, ExploreView
        from superset.views.log.api import LogRestApi
        from superset.views.log.views import LogModelView
        from superset.views.roles import RolesListView
        from superset.views.sql_lab.views import (
            SavedQueryView,
            TableSchemaView,
            TabStateView,
        )
        from superset.views.sqllab import SqllabView
        from superset.views.tags import TagModelView, TagView
        from superset.views.users.api import CurrentUserRestApi, UserRestApi

        set_app_error_handlers(self.superset_app)

        #
        # Setup API views
        #
        appbuilder.add_api(AnnotationRestApi)
        appbuilder.add_api(AnnotationLayerRestApi)
        appbuilder.add_api(AsyncEventsRestApi)
        appbuilder.add_api(AdvancedDataTypeRestApi)
        appbuilder.add_api(AvailableDomainsRestApi)
        appbuilder.add_api(CacheRestApi)
        appbuilder.add_api(ChartRestApi)
        appbuilder.add_api(ChartDataRestApi)
        appbuilder.add_api(CssTemplateRestApi)
        appbuilder.add_api(CurrentUserRestApi)
        appbuilder.add_api(UserRestApi)
        appbuilder.add_api(DashboardFilterStateRestApi)
        appbuilder.add_api(DashboardPermalinkRestApi)
        appbuilder.add_api(DashboardRestApi)
        appbuilder.add_api(DatabaseRestApi)
        appbuilder.add_api(DatasetRestApi)
        appbuilder.add_api(DatasetColumnsRestApi)
        appbuilder.add_api(DatasetMetricRestApi)
        appbuilder.add_api(DatasourceRestApi)
        appbuilder.add_api(EmbeddedDashboardRestApi)
        appbuilder.add_api(ExploreRestApi)
        appbuilder.add_api(ExploreFormDataRestApi)
        appbuilder.add_api(ExplorePermalinkRestApi)
        appbuilder.add_api(ImportExportRestApi)
        appbuilder.add_api(QueryRestApi)
        appbuilder.add_api(ReportScheduleRestApi)
        appbuilder.add_api(ReportExecutionLogRestApi)
        appbuilder.add_api(RLSRestApi)
        appbuilder.add_api(SavedQueryRestApi)
        appbuilder.add_api(TagRestApi)
        appbuilder.add_api(SqlLabRestApi)
        appbuilder.add_api(SqlLabPermalinkRestApi)
        #
        # Setup regular views
        #
        app_root = appbuilder.app.config["APPLICATION_ROOT"]
        appbuilder.add_link(
            "Home",
            label=__("Home"),
            href="/superset/welcome/",
            cond=lambda: bool(current_app.config["LOGO_TARGET_PATH"]),
        )

        appbuilder.add_view(
            DatabaseView,
            "Databases",
            label=__("Database Connections"),
            icon="fa-database",
            category="Data",
            category_label=__("Data"),
        )
        appbuilder.add_view(
            DashboardModelView,
            "Dashboards",
            label=__("Dashboards"),
            icon="fa-dashboard",
            category="",
            category_icon="",
        )
        appbuilder.add_view(
            SliceModelView,
            "Charts",
            label=__("Charts"),
            icon="fa-bar-chart",
            category="",
            category_icon="",
        )

        appbuilder.add_link(
            "Datasets",
            label=__("Datasets"),
            href=f"{app_root}/tablemodelview/list/",
            icon="fa-table",
            category="",
            category_icon="",
        )

        appbuilder.add_view(
            RolesListView,
            "List Roles",
            label=__("List Roles"),
            category="Security",
            category_label=__("Security"),
            icon="fa-lock",
        )

        appbuilder.add_view(
            DynamicPluginsView,
            "Plugins",
            label=__("Plugins"),
            category="Manage",
            category_label=__("Manage"),
            icon="fa-puzzle-piece",
            menu_cond=lambda: feature_flag_manager.is_feature_enabled(
                "DYNAMIC_PLUGINS"
            ),
        )
        appbuilder.add_view(
            CssTemplateModelView,
            "CSS Templates",
            label=__("CSS Templates"),
            icon="fa-css3",
            category="Manage",
            category_label=__("Manage"),
            category_icon="",
        )

        #
        # Setup views with no menu
        #
        appbuilder.add_view_no_menu(Api)
        appbuilder.add_view_no_menu(Dashboard)
        appbuilder.add_view_no_menu(Datasource)
        appbuilder.add_view_no_menu(DatasetEditor)
        appbuilder.add_view_no_menu(EmbeddedView)
        appbuilder.add_view_no_menu(ExploreView)
        appbuilder.add_view_no_menu(ExplorePermalinkView)
        appbuilder.add_view_no_menu(SavedQueryView)
        appbuilder.add_view_no_menu(SqllabView)
        appbuilder.add_view_no_menu(Superset)
        appbuilder.add_view_no_menu(TableModelView)
        appbuilder.add_view_no_menu(TableSchemaView)
        appbuilder.add_view_no_menu(TabStateView)
        appbuilder.add_view_no_menu(TaggedObjectsModelView)
        appbuilder.add_view_no_menu(TagView)
        appbuilder.add_view_no_menu(ReportView)
        appbuilder.add_view_no_menu(RoleRestAPI)

        #
        # Add links
        #
        appbuilder.add_link(
            "SQL Editor",
            label=__("SQL Lab"),
            href=f"{app_root}/sqllab/",
            category_icon="fa-flask",
            icon="fa-flask",
            category="SQL Lab",
            category_label=__("SQL"),
        )
        appbuilder.add_link(
            "Saved Queries",
            label=__("Saved Queries"),
            href=f"{app_root}/savedqueryview/list/",
            icon="fa-save",
            category="SQL Lab",
            category_label=__("SQL"),
        )
        appbuilder.add_link(
            "Query Search",
            label=__("Query History"),
            href=f"{app_root}/sqllab/history/",
            icon="fa-search",
            category_icon="fa-flask",
            category="SQL Lab",
            category_label=__("SQL Lab"),
        )
        appbuilder.add_view(
            TagModelView,
            "Tags",
            label=__("Tags"),
            icon="",
            category_icon="",
            category="Manage",
            menu_cond=lambda: feature_flag_manager.is_feature_enabled("TAGGING_SYSTEM"),
        )
        appbuilder.add_api(LogRestApi)
        appbuilder.add_view(
            LogModelView,
            "Action Log",
            label=__("Action Log"),
            category="Security",
            category_label=__("Security"),
            icon="fa-list-ol",
            menu_cond=lambda: (
                self.config["FAB_ADD_SECURITY_VIEWS"]
                and self.config["SUPERSET_LOG_VIEW"]
            ),
        )
        appbuilder.add_api(SecurityRestApi)
        #
        # Conditionally setup email views
        #

        appbuilder.add_view(
            AlertView,
            "Alerts & Report",
            label=__("Alerts & Reports"),
            category="Manage",
            category_label=__("Manage"),
            icon="fa-exclamation-triangle",
            menu_cond=lambda: feature_flag_manager.is_feature_enabled("ALERT_REPORTS"),
        )

        appbuilder.add_view(
            AnnotationLayerView,
            "Annotation Layers",
            label=__("Annotation Layers"),
            href="AnnotationLayerView.list",
            icon="fa-comment",
            category_icon="",
            category="Manage",
            category_label=__("Manage"),
        )

        appbuilder.add_view(
            RowLevelSecurityView,
            "Row Level Security",
            href="RowLevelSecurityView.list",
            label=__("Row Level Security"),
            category="Security",
            category_label=__("Security"),
            icon="fa-lock",
        )

    def init_app_in_ctx(self) -> None:
        """
        Runs init logic in the context of the app
        """
        self.configure_fab()
        self.configure_url_map_converters()
        self.configure_data_sources()
        self.configure_auth_provider()
        self.configure_async_queries()
        self.configure_ssh_manager()
        self.configure_stats_manager()

        # Hook that provides administrators a handle on the Flask APP
        # after initialization
        if flask_app_mutator := self.config["FLASK_APP_MUTATOR"]:
            flask_app_mutator(self.superset_app)

        if feature_flag_manager.is_feature_enabled("TAGGING_SYSTEM"):
            register_sqla_event_listeners()

        self.init_views()

    def check_secret_key(self) -> None:
        def log_default_secret_key_warning() -> None:
            top_banner = 80 * "-" + "\n" + 36 * " " + "WARNING\n" + 80 * "-"
            bottom_banner = 80 * "-" + "\n" + 80 * "-"
            logger.warning(top_banner)
            logger.warning(
                "A Default SECRET_KEY was detected, please use superset_config.py "
                "to override it.\n"
                "Use a strong complex alphanumeric string and use a tool to help"
                " you generate \n"
                "a sufficiently random sequence, ex: openssl rand -base64 42 \n"
                "For more info, see: https://superset.apache.org/docs/"
                "configuration/configuring-superset#specifying-a-secret_key"
            )
            logger.warning(bottom_banner)

        if self.config["SECRET_KEY"] == CHANGE_ME_SECRET_KEY:
            if (
                self.superset_app.debug
                or self.superset_app.config["TESTING"]
                or is_test()
            ):
                logger.warning("Debug mode identified with default secret key")
                log_default_secret_key_warning()
                return
            log_default_secret_key_warning()
            logger.error("Refusing to start due to insecure SECRET_KEY")
            sys.exit(1)

    def configure_session(self) -> None:
        if self.config["SESSION_SERVER_SIDE"]:
            Session(self.superset_app)

    def init_app(self) -> None:
        """
        Main entry point which will delegate to other methods in
        order to fully init the app
        """
        self.pre_init()
        self.check_secret_key()
        self.configure_session()
        # Configuration of logging must be done first to apply the formatter properly
        self.configure_logging()
        # Configuration of feature_flags must be done first to allow init features
        # conditionally
        self.configure_feature_flags()
        self.configure_db_encrypt()
        self.setup_db()
        self.configure_celery()
        self.enable_profiling()
        self.setup_event_logger()
        self.setup_bundle_manifest()
        self.register_blueprints()
        self.configure_wtf()
        self.configure_middlewares()
        self.configure_cache()
        self.set_db_default_isolation()
        self.configure_sqlglot_dialects()

        with self.superset_app.app_context():
            self.init_app_in_ctx()

        self.post_init()

    def set_db_default_isolation(self) -> None:
        # This block sets the default isolation level for mysql to READ COMMITTED if not
        # specified in the config. You can set your isolation in the config by using
        # SQLALCHEMY_ENGINE_OPTIONS
        eng_options = self.config["SQLALCHEMY_ENGINE_OPTIONS"] or {}
        isolation_level = eng_options.get("isolation_level")
        set_isolation_level_to = None

        if not isolation_level:
            backend = make_url_safe(
                self.config["SQLALCHEMY_DATABASE_URI"]
            ).get_backend_name()
            if backend in ("mysql", "postgresql"):
                set_isolation_level_to = "READ COMMITTED"

        if set_isolation_level_to:
            logger.info(
                "Setting database isolation level to %s",
                set_isolation_level_to,
            )
            with self.superset_app.app_context():
                db.engine.execution_options(isolation_level=set_isolation_level_to)

    def configure_auth_provider(self) -> None:
        machine_auth_provider_factory.init_app(self.superset_app)

    def configure_ssh_manager(self) -> None:
        ssh_manager_factory.init_app(self.superset_app)

    def configure_stats_manager(self) -> None:
        stats_logger_manager.init_app(self.superset_app)

    def setup_event_logger(self) -> None:
        _event_logger["event_logger"] = get_event_logger_from_cfg_value(
            self.superset_app.config.get("EVENT_LOGGER", DBEventLogger())
        )

    def configure_data_sources(self) -> None:
        # Registering sources
        module_datasource_map = self.config["DEFAULT_MODULE_DS_MAP"]
        module_datasource_map.update(self.config["ADDITIONAL_MODULE_DS_MAP"])

        # todo(hughhhh): fully remove the datasource config register
        for module_name, class_names in module_datasource_map.items():
            class_names = [str(s) for s in class_names]
            __import__(module_name, fromlist=class_names)

    def configure_cache(self) -> None:
        cache_manager.init_app(self.superset_app)
        results_backend_manager.init_app(self.superset_app)

    def configure_feature_flags(self) -> None:
        feature_flag_manager.init_app(self.superset_app)

    def configure_sqlglot_dialects(self) -> None:
        extensions = self.config["SQLGLOT_DIALECTS_EXTENSIONS"]

        if callable(extensions):
            extensions = extensions()

        SQLGLOT_DIALECTS.update(extensions)

    @transaction()
    def configure_fab(self) -> None:
        if self.config["SILENCE_FAB"]:
            logging.getLogger("flask_appbuilder").setLevel(logging.ERROR)

        custom_sm = self.config["CUSTOM_SECURITY_MANAGER"] or SupersetSecurityManager
        if not issubclass(custom_sm, SupersetSecurityManager):
            raise Exception(  # pylint: disable=broad-exception-raised
                """Your CUSTOM_SECURITY_MANAGER must now extend SupersetSecurityManager,
                 not FAB's security manager.
                 See [4565] in UPDATING.md"""
            )

        appbuilder.indexview = SupersetIndexView
        appbuilder.base_template = "superset/base.html"
        appbuilder.security_manager_class = custom_sm
        appbuilder.init_app(self.superset_app)

    def configure_url_map_converters(self) -> None:
        #
        # Doing local imports here as model importing causes a reference to
        # app.config to be invoked and we need the current_app to have been setup
        #
        # pylint: disable=import-outside-toplevel
        from superset.utils.url_map_converters import (
            ObjectTypeConverter,
            RegexConverter,
        )

        self.superset_app.url_map.converters["regex"] = RegexConverter
        self.superset_app.url_map.converters["object_type"] = ObjectTypeConverter

    def configure_middlewares(self) -> None:  # noqa: C901
        if self.config["ENABLE_CORS"]:
            # pylint: disable=import-outside-toplevel
            from flask_cors import CORS

            CORS(self.superset_app, **self.config["CORS_OPTIONS"])

        if self.config["ENABLE_PROXY_FIX"]:
            self.superset_app.wsgi_app = ProxyFix(
                self.superset_app.wsgi_app, **self.config["PROXY_FIX_CONFIG"]
            )

        if self.config["ENABLE_CHUNK_ENCODING"]:

            class ChunkedEncodingFix:  # pylint: disable=too-few-public-methods
                def __init__(self, app: Flask) -> None:
                    self.app = app

                def __call__(
                    self, environ: dict[str, Any], start_response: Callable[..., Any]
                ) -> Any:
                    # Setting wsgi.input_terminated tells werkzeug.wsgi to ignore
                    # content-length and read the stream till the end.
                    if environ.get("HTTP_TRANSFER_ENCODING", "").lower() == "chunked":
                        environ["wsgi.input_terminated"] = True
                    return self.app(environ, start_response)

            self.superset_app.wsgi_app = ChunkedEncodingFix(self.superset_app.wsgi_app)

        if self.config["UPLOAD_FOLDER"]:
            with contextlib.suppress(OSError):
                os.makedirs(self.config["UPLOAD_FOLDER"])
        for middleware in self.config["ADDITIONAL_MIDDLEWARE"]:
            self.superset_app.wsgi_app = middleware(self.superset_app.wsgi_app)

        # Flask-Compress
        Compress(self.superset_app)

        # Talisman
        talisman_enabled = self.config["TALISMAN_ENABLED"]
        talisman_config = (
            self.config["TALISMAN_DEV_CONFIG"]
            if self.superset_app.debug or self.config["DEBUG"]
            else self.config["TALISMAN_CONFIG"]
        )
        csp_warning = self.config["CONTENT_SECURITY_POLICY_WARNING"]

        if talisman_enabled:
            talisman.init_app(self.superset_app, **talisman_config)

        show_csp_warning = False
        if (
            csp_warning
            and not self.superset_app.debug
            and (
                not talisman_enabled
                or not talisman_config
                or not talisman_config.get("content_security_policy")
            )
        ):
            show_csp_warning = True

        if show_csp_warning:
            logger.warning(
                "We haven't found any Content Security Policy (CSP) defined in "
                "the configurations. Please make sure to configure CSP using the "
                "TALISMAN_ENABLED and TALISMAN_CONFIG keys or any other external "
                "software. Failing to configure CSP have serious security implications. "  # noqa: E501
                "Check https://developer.mozilla.org/en-US/docs/Web/HTTP/CSP for more "
                "information. You can disable this warning using the "
                "CONTENT_SECURITY_POLICY_WARNING key."
            )

    def configure_logging(self) -> None:
        self.config["LOGGING_CONFIGURATOR"].configure_logging(
            self.config, self.superset_app.debug
        )

    def configure_db_encrypt(self) -> None:
        encrypted_field_factory.init_app(self.superset_app)

    def setup_db(self) -> None:
        db.init_app(self.superset_app)

        with self.superset_app.app_context():
            pessimistic_connection_handling(db.engine)

        migrate.init_app(self.superset_app, db=db, directory=APP_DIR + "/migrations")

    def configure_wtf(self) -> None:
        if self.config["WTF_CSRF_ENABLED"]:
            csrf.init_app(self.superset_app)
            csrf_exempt_list = self.config["WTF_CSRF_EXEMPT_LIST"]
            for ex in csrf_exempt_list:
                csrf.exempt(ex)

    def configure_async_queries(self) -> None:
        if feature_flag_manager.is_feature_enabled("GLOBAL_ASYNC_QUERIES"):
            async_query_manager_factory.init_app(self.superset_app)

    def register_blueprints(self) -> None:
        for bp in self.config["BLUEPRINTS"]:
            try:
                logger.info("Registering blueprint: %s", bp.name)
                self.superset_app.register_blueprint(bp)
            except Exception:  # pylint: disable=broad-except
                logger.exception("blueprint registration failed")

    def setup_bundle_manifest(self) -> None:
        manifest_processor.init_app(self.superset_app)

    def enable_profiling(self) -> None:
        if self.config["PROFILING"]:
            profiling.init_app(self.superset_app)


class SupersetIndexView(IndexView):
    @expose("/")
    def index(self) -> FlaskResponse:
        return redirect(url_for("Superset.welcome"))<|MERGE_RESOLUTION|>--- conflicted
+++ resolved
@@ -24,11 +24,7 @@
 
 import wtforms_json
 from deprecation import deprecated
-<<<<<<< HEAD
-from flask import current_app, Flask, redirect
-=======
-from flask import Flask, redirect, url_for
->>>>>>> 05faf2f3
+from flask import current_app, Flask, redirect, url_for
 from flask_appbuilder import expose, IndexView
 from flask_babel import gettext as __
 from flask_compress import Compress
