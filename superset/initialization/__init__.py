# Licensed to the Apache Software Foundation (ASF) under one
# or more contributor license agreements.  See the NOTICE file
# distributed with this work for additional information
# regarding copyright ownership.  The ASF licenses this file
# to you under the Apache License, Version 2.0 (the
# "License"); you may not use this file except in compliance
# with the License.  You may obtain a copy of the License at
#
#   http://www.apache.org/licenses/LICENSE-2.0
#
# Unless required by applicable law or agreed to in writing,
# software distributed under the License is distributed on an
# "AS IS" BASIS, WITHOUT WARRANTIES OR CONDITIONS OF ANY
# KIND, either express or implied.  See the License for the
# specific language governing permissions and limitations
# under the License.
from __future__ import annotations

import logging
import os
from typing import Any, Callable, Dict, TYPE_CHECKING

import wtforms_json
from deprecation import deprecated
from flask import Flask, redirect
from flask_appbuilder import expose, IndexView
from flask_babel import gettext as __, lazy_gettext as _
from flask_compress import Compress
from werkzeug.middleware.proxy_fix import ProxyFix

from superset.connectors.connector_registry import ConnectorRegistry
from superset.constants import CHANGE_ME_SECRET_KEY
from superset.extensions import (
    _event_logger,
    APP_DIR,
    appbuilder,
    async_query_manager,
    cache_manager,
    celery_app,
    csrf,
    db,
    encrypted_field_factory,
    feature_flag_manager,
    machine_auth_provider_factory,
    manifest_processor,
    migrate,
    profiling,
    results_backend_manager,
    talisman,
)
from superset.security import SupersetSecurityManager
from superset.typing import FlaskResponse
from superset.utils.core import pessimistic_connection_handling
from superset.utils.log import DBEventLogger, get_event_logger_from_cfg_value

if TYPE_CHECKING:
    from superset.app import SupersetApp

logger = logging.getLogger(__name__)


class SupersetAppInitializer:  # pylint: disable=too-many-public-methods
    def __init__(self, app: SupersetApp) -> None:
        super().__init__()

        self.superset_app = app
        self.config = app.config
        self.manifest: Dict[Any, Any] = {}

    @deprecated(details="use self.superset_app instead of self.flask_app")  # type: ignore   # pylint: disable=line-too-long,useless-suppression
    @property
    def flask_app(self) -> SupersetApp:
        return self.superset_app

    def pre_init(self) -> None:
        """
        Called before all other init tasks are complete
        """
        wtforms_json.init()

        if not os.path.exists(self.config["DATA_DIR"]):
            os.makedirs(self.config["DATA_DIR"])

    def post_init(self) -> None:
        """
        Called after any other init tasks
        """

    def configure_celery(self) -> None:
        celery_app.config_from_object(self.config["CELERY_CONFIG"])
        celery_app.set_default()
        superset_app = self.superset_app

        # Here, we want to ensure that every call into Celery task has an app context
        # setup properly
        task_base = celery_app.Task

        class AppContextTask(task_base):  # type: ignore
            # pylint: disable=too-few-public-methods
            abstract = True

            # Grab each call into the task and set up an app context
            def __call__(self, *args: Any, **kwargs: Any) -> Any:
                with superset_app.app_context():
                    return task_base.__call__(self, *args, **kwargs)

        celery_app.Task = AppContextTask

    def init_views(self) -> None:
        #
        # We're doing local imports, as several of them import
        # models which in turn try to import
        # the global Flask app
        #
        # pylint: disable=import-outside-toplevel,too-many-locals,too-many-statements
        from superset.annotation_layers.annotations.api import AnnotationRestApi
        from superset.annotation_layers.api import AnnotationLayerRestApi
        from superset.async_events.api import AsyncEventsRestApi
        from superset.business_type.api import BusinessTypeRestApi
        from superset.cachekeys.api import CacheRestApi
        from superset.charts.api import ChartRestApi
        from superset.charts.data.api import ChartDataRestApi
        from superset.connectors.druid.views import (
            Druid,
            DruidClusterModelView,
            DruidColumnInlineView,
            DruidDatasourceModelView,
            DruidMetricInlineView,
        )
        from superset.connectors.sqla.views import (
            RowLevelSecurityFiltersModelView,
            SqlMetricInlineView,
            TableColumnInlineView,
            TableModelView,
        )
        from superset.css_templates.api import CssTemplateRestApi
        from superset.dashboards.api import DashboardRestApi
        from superset.dashboards.filter_sets.api import FilterSetRestApi
        from superset.dashboards.filter_state.api import DashboardFilterStateRestApi
        from superset.databases.api import DatabaseRestApi
        from superset.datasets.api import DatasetRestApi
        from superset.datasets.columns.api import DatasetColumnsRestApi
        from superset.datasets.metrics.api import DatasetMetricRestApi
        from superset.explore.form_data.api import ExploreFormDataRestApi
        from superset.queries.api import QueryRestApi
        from superset.queries.saved_queries.api import SavedQueryRestApi
        from superset.reports.api import ReportScheduleRestApi
        from superset.reports.logs.api import ReportExecutionLogRestApi
        from superset.security.api import SecurityRestApi
        from superset.views.access_requests import AccessRequestsModelView
        from superset.views.alerts import (
            AlertLogModelView,
            AlertModelView,
            AlertObservationModelView,
            AlertView,
            ReportView,
        )
        from superset.views.annotations import (
            AnnotationLayerModelView,
            AnnotationModelView,
        )
        from superset.views.api import Api
        from superset.views.chart.views import SliceAsync, SliceModelView
        from superset.views.core import Superset
        from superset.views.css_templates import (
            CssTemplateAsyncModelView,
            CssTemplateModelView,
        )
        from superset.views.dashboard.views import (
            Dashboard,
            DashboardModelView,
            DashboardModelViewAsync,
        )
        from superset.views.database.views import (
            ColumnarToDatabaseView,
            CsvToDatabaseView,
            DatabaseView,
            ExcelToDatabaseView,
        )
        from superset.views.datasource.views import Datasource
        from superset.views.dynamic_plugins import DynamicPluginsView
        from superset.views.key_value import KV
        from superset.views.log.api import LogRestApi
        from superset.views.log.views import LogModelView
        from superset.views.redirects import R
        from superset.views.schedules import (
            DashboardEmailScheduleView,
            SliceEmailScheduleView,
        )
        from superset.views.sql_lab import (
            SavedQueryView,
            SavedQueryViewApi,
            SqlLab,
            TableSchemaView,
            TabStateView,
        )
        from superset.views.tags import TagView

        #
        # Setup API views
        #
        appbuilder.add_api(AnnotationRestApi)
        appbuilder.add_api(AnnotationLayerRestApi)
        appbuilder.add_api(AsyncEventsRestApi)
        appbuilder.add_api(CacheRestApi)
        appbuilder.add_api(ChartRestApi)
        appbuilder.add_api(ChartDataRestApi)
        appbuilder.add_api(CssTemplateRestApi)
        appbuilder.add_api(DashboardFilterStateRestApi)
        appbuilder.add_api(DashboardRestApi)
        appbuilder.add_api(DatabaseRestApi)
        appbuilder.add_api(DatasetRestApi)
        appbuilder.add_api(DatasetColumnsRestApi)
        appbuilder.add_api(DatasetMetricRestApi)
        appbuilder.add_api(ExploreFormDataRestApi)
        appbuilder.add_api(FilterSetRestApi)
        appbuilder.add_api(QueryRestApi)
        appbuilder.add_api(ReportScheduleRestApi)
        appbuilder.add_api(ReportExecutionLogRestApi)
<<<<<<< HEAD
        appbuilder.add_api(FilterSetRestApi)
        appbuilder.add_api(BusinessTypeRestApi)
        appbuilder.add_api(DashboardFilterStateRestApi)
=======
        appbuilder.add_api(SavedQueryRestApi)
>>>>>>> a80efa60
        #
        # Setup regular views
        #
        appbuilder.add_link(
            "Home",
            label=__("Home"),
            href="/superset/welcome/",
            cond=lambda: bool(appbuilder.app.config["LOGO_TARGET_PATH"]),
        )
        appbuilder.add_view(
            AnnotationLayerModelView,
            "Annotation Layers",
            label=__("Annotation Layers"),
            icon="fa-comment",
            category="Manage",
            category_label=__("Manage"),
            category_icon="",
        )
        appbuilder.add_view(
            DashboardModelView,
            "Dashboards",
            label=__("Dashboards"),
            icon="fa-dashboard",
            category="",
            category_icon="",
        )
        appbuilder.add_view(
            SliceModelView,
            "Charts",
            label=__("Charts"),
            icon="fa-bar-chart",
            category="",
            category_icon="",
        )
        appbuilder.add_view(
            DynamicPluginsView,
            "Plugins",
            label=__("Plugins"),
            category="Manage",
            category_label=__("Manage"),
            icon="fa-puzzle-piece",
            menu_cond=lambda: feature_flag_manager.is_feature_enabled(
                "DYNAMIC_PLUGINS"
            ),
        )
        appbuilder.add_view(
            CssTemplateModelView,
            "CSS Templates",
            label=__("CSS Templates"),
            icon="fa-css3",
            category="Manage",
            category_label=__("Manage"),
            category_icon="",
        )
        appbuilder.add_view(
            RowLevelSecurityFiltersModelView,
            "Row Level Security",
            label=__("Row Level Security"),
            category="Security",
            category_label=__("Security"),
            icon="fa-lock",
            menu_cond=lambda: feature_flag_manager.is_feature_enabled(
                "ROW_LEVEL_SECURITY"
            ),
        )

        #
        # Setup views with no menu
        #
        appbuilder.add_view_no_menu(Api)
        appbuilder.add_view_no_menu(CssTemplateAsyncModelView)
        appbuilder.add_view_no_menu(CsvToDatabaseView)
        appbuilder.add_view_no_menu(ExcelToDatabaseView)
        appbuilder.add_view_no_menu(ColumnarToDatabaseView)
        appbuilder.add_view_no_menu(Dashboard)
        appbuilder.add_view_no_menu(DashboardModelViewAsync)
        appbuilder.add_view_no_menu(Datasource)
        appbuilder.add_view_no_menu(KV)
        appbuilder.add_view_no_menu(R)
        appbuilder.add_view_no_menu(SavedQueryView)
        appbuilder.add_view_no_menu(SavedQueryViewApi)
        appbuilder.add_view_no_menu(SliceAsync)
        appbuilder.add_view_no_menu(SqlLab)
        appbuilder.add_view_no_menu(SqlMetricInlineView)
        appbuilder.add_view_no_menu(AnnotationModelView)
        appbuilder.add_view_no_menu(Superset)
        appbuilder.add_view_no_menu(TableColumnInlineView)
        appbuilder.add_view_no_menu(TableModelView)
        appbuilder.add_view_no_menu(TableSchemaView)
        appbuilder.add_view_no_menu(TabStateView)
        appbuilder.add_view_no_menu(TagView)

        #
        # Add links
        #
        appbuilder.add_link(
            "Import Dashboards",
            label=__("Import Dashboards"),
            href="/superset/import_dashboards/",
            icon="fa-cloud-upload",
            category="Manage",
            category_label=__("Manage"),
            category_icon="fa-wrench",
            cond=lambda: not feature_flag_manager.is_feature_enabled(
                "VERSIONED_EXPORT"
            ),
        )
        appbuilder.add_link(
            "SQL Editor",
            label=_("SQL Editor"),
            href="/superset/sqllab/",
            category_icon="fa-flask",
            icon="fa-flask",
            category="SQL Lab",
            category_label=__("SQL Lab"),
        )
        appbuilder.add_link(
            __("Saved Queries"),
            href="/savedqueryview/list/",
            icon="fa-save",
            category="SQL Lab",
        )
        appbuilder.add_link(
            "Query Search",
            label=_("Query History"),
            href="/superset/sqllab/history/",
            icon="fa-search",
            category_icon="fa-flask",
            category="SQL Lab",
            category_label=__("SQL Lab"),
        )
        appbuilder.add_view(
            DatabaseView,
            "Databases",
            label=__("Databases"),
            icon="fa-database",
            category="Data",
            category_label=__("Data"),
            category_icon="fa-database",
        )
        appbuilder.add_link(
            "Datasets",
            label=__("Datasets"),
            href="/tablemodelview/list/",
            icon="fa-table",
            category="Data",
            category_label=__("Data"),
            category_icon="fa-table",
        )
        appbuilder.add_separator("Data")
        appbuilder.add_link(
            "Upload a CSV",
            label=__("Upload a CSV"),
            href="/csvtodatabaseview/form",
            icon="fa-upload",
            category="Data",
            category_label=__("Data"),
            category_icon="fa-wrench",
            cond=lambda: bool(
                self.config["CSV_EXTENSIONS"].intersection(
                    self.config["ALLOWED_EXTENSIONS"]
                )
            ),
        )
        appbuilder.add_link(
            "Upload a Columnar file",
            label=__("Upload a Columnar File"),
            href="/columnartodatabaseview/form",
            icon="fa-upload",
            category="Data",
            category_label=__("Data"),
            category_icon="fa-wrench",
            cond=lambda: bool(
                self.config["COLUMNAR_EXTENSIONS"].intersection(
                    self.config["ALLOWED_EXTENSIONS"]
                )
            ),
        )
        try:
            import xlrd  # pylint: disable=unused-import

            appbuilder.add_link(
                "Upload Excel",
                label=__("Upload Excel"),
                href="/exceltodatabaseview/form",
                icon="fa-upload",
                category="Data",
                category_label=__("Data"),
                category_icon="fa-wrench",
                cond=lambda: bool(
                    self.config["EXCEL_EXTENSIONS"].intersection(
                        self.config["ALLOWED_EXTENSIONS"]
                    )
                ),
            )
        except ImportError:
            pass

        appbuilder.add_api(LogRestApi)
        appbuilder.add_view(
            LogModelView,
            "Action Log",
            label=__("Action Log"),
            category="Security",
            category_label=__("Security"),
            icon="fa-list-ol",
            menu_cond=lambda: (
                self.config["FAB_ADD_SECURITY_VIEWS"]
                and self.config["SUPERSET_LOG_VIEW"]
            ),
        )
        appbuilder.add_api(SecurityRestApi)
        #
        # Conditionally setup email views
        #
        if self.config["ENABLE_SCHEDULED_EMAIL_REPORTS"]:
            logging.warning(
                "ENABLE_SCHEDULED_EMAIL_REPORTS "
                "is deprecated and will be removed in version 2.0.0"
            )

        appbuilder.add_separator(
            "Manage", cond=lambda: self.config["ENABLE_SCHEDULED_EMAIL_REPORTS"]
        )
        appbuilder.add_view(
            DashboardEmailScheduleView,
            "Dashboard Email Schedules",
            label=__("Dashboard Emails"),
            category="Manage",
            category_label=__("Manage"),
            icon="fa-search",
            menu_cond=lambda: self.config["ENABLE_SCHEDULED_EMAIL_REPORTS"],
        )
        appbuilder.add_view(
            SliceEmailScheduleView,
            "Chart Emails",
            label=__("Chart Email Schedules"),
            category="Manage",
            category_label=__("Manage"),
            icon="fa-search",
            menu_cond=lambda: self.config["ENABLE_SCHEDULED_EMAIL_REPORTS"],
        )

        if self.config["ENABLE_ALERTS"]:
            logging.warning(
                "ENABLE_ALERTS is deprecated and will be removed in version 2.0.0"
            )

        appbuilder.add_view(
            AlertModelView,
            "Alerts",
            label=__("Alerts"),
            category="Manage",
            category_label=__("Manage"),
            icon="fa-exclamation-triangle",
            menu_cond=lambda: bool(self.config["ENABLE_ALERTS"]),
        )
        appbuilder.add_view_no_menu(AlertLogModelView)
        appbuilder.add_view_no_menu(AlertObservationModelView)

        appbuilder.add_view(
            AlertView,
            "Alerts & Report",
            label=__("Alerts & Reports"),
            category="Manage",
            category_label=__("Manage"),
            icon="fa-exclamation-triangle",
            menu_cond=lambda: feature_flag_manager.is_feature_enabled("ALERT_REPORTS"),
        )
        appbuilder.add_view_no_menu(ReportView)

        appbuilder.add_view(
            AccessRequestsModelView,
            "Access requests",
            label=__("Access requests"),
            category="Security",
            category_label=__("Security"),
            icon="fa-table",
            menu_cond=lambda: bool(self.config["ENABLE_ACCESS_REQUEST"]),
        )

        #
        # Druid Views
        #
        appbuilder.add_separator(
            "Data", cond=lambda: bool(self.config["DRUID_IS_ACTIVE"])
        )
        appbuilder.add_view(
            DruidDatasourceModelView,
            "Druid Datasources",
            label=__("Druid Datasources"),
            category="Data",
            category_label=__("Data"),
            icon="fa-cube",
            menu_cond=lambda: bool(self.config["DRUID_IS_ACTIVE"]),
        )
        appbuilder.add_view(
            DruidClusterModelView,
            name="Druid Clusters",
            label=__("Druid Clusters"),
            icon="fa-cubes",
            category="Data",
            category_label=__("Data"),
            category_icon="fa-database",
            menu_cond=lambda: bool(self.config["DRUID_IS_ACTIVE"]),
        )
        appbuilder.add_view_no_menu(DruidMetricInlineView)
        appbuilder.add_view_no_menu(DruidColumnInlineView)
        appbuilder.add_view_no_menu(Druid)

        appbuilder.add_link(
            "Scan New Datasources",
            label=__("Scan New Datasources"),
            href="/druid/scan_new_datasources/",
            category="Data",
            category_label=__("Data"),
            category_icon="fa-database",
            icon="fa-refresh",
            cond=lambda: bool(
                self.config["DRUID_IS_ACTIVE"]
                and self.config["DRUID_METADATA_LINKS_ENABLED"]
            ),
        )
        appbuilder.add_link(
            "Refresh Druid Metadata",
            label=__("Refresh Druid Metadata"),
            href="/druid/refresh_datasources/",
            category="Data",
            category_label=__("Data"),
            category_icon="fa-database",
            icon="fa-cog",
            cond=lambda: bool(
                self.config["DRUID_IS_ACTIVE"]
                and self.config["DRUID_METADATA_LINKS_ENABLED"]
            ),
        )
        appbuilder.add_separator(
            "Data", cond=lambda: bool(self.config["DRUID_IS_ACTIVE"])
        )

    def init_app_in_ctx(self) -> None:
        """
        Runs init logic in the context of the app
        """
        self.configure_fab()
        self.configure_url_map_converters()
        self.configure_data_sources()
        self.configure_auth_provider()
        self.configure_async_queries()

        # Hook that provides administrators a handle on the Flask APP
        # after initialization
        flask_app_mutator = self.config["FLASK_APP_MUTATOR"]
        if flask_app_mutator:
            flask_app_mutator(self.superset_app)

        self.init_views()

    def check_secret_key(self) -> None:
        if self.config["SECRET_KEY"] == CHANGE_ME_SECRET_KEY:
            top_banner = 80 * "-" + "\n" + 36 * " " + "WARNING\n" + 80 * "-"
            bottom_banner = 80 * "-" + "\n" + 80 * "-"
            logger.warning(top_banner)
            logger.warning(
                "A Default SECRET_KEY was detected, please use superset_config.py "
                "to override it.\n"
                "Use a strong complex alphanumeric string and use a tool to help"
                " you generate \n"
                "a sufficiently random sequence, ex: openssl rand -base64 42"
            )
            logger.warning(bottom_banner)

    def init_app(self) -> None:
        """
        Main entry point which will delegate to other methods in
        order to fully init the app
        """
        self.pre_init()
        self.check_secret_key()
        # Configuration of logging must be done first to apply the formatter properly
        self.configure_logging()
        # Configuration of feature_flags must be done first to allow init features
        # conditionally
        self.configure_feature_flags()
        self.configure_db_encrypt()
        self.setup_db()
        self.configure_celery()
        self.enable_profiling()
        self.setup_event_logger()
        self.setup_bundle_manifest()
        self.register_blueprints()
        self.configure_wtf()
        self.configure_middlewares()
        self.configure_cache()

        with self.superset_app.app_context():
            self.init_app_in_ctx()

        self.post_init()

    def configure_auth_provider(self) -> None:
        machine_auth_provider_factory.init_app(self.superset_app)

    def setup_event_logger(self) -> None:
        _event_logger["event_logger"] = get_event_logger_from_cfg_value(
            self.superset_app.config.get("EVENT_LOGGER", DBEventLogger())
        )

    def configure_data_sources(self) -> None:
        # Registering sources
        module_datasource_map = self.config["DEFAULT_MODULE_DS_MAP"]
        module_datasource_map.update(self.config["ADDITIONAL_MODULE_DS_MAP"])
        ConnectorRegistry.register_sources(module_datasource_map)

    def configure_cache(self) -> None:
        cache_manager.init_app(self.superset_app)
        results_backend_manager.init_app(self.superset_app)

    def configure_feature_flags(self) -> None:
        feature_flag_manager.init_app(self.superset_app)

    def configure_fab(self) -> None:
        if self.config["SILENCE_FAB"]:
            logging.getLogger("flask_appbuilder").setLevel(logging.ERROR)

        custom_sm = self.config["CUSTOM_SECURITY_MANAGER"] or SupersetSecurityManager
        if not issubclass(custom_sm, SupersetSecurityManager):
            raise Exception(
                """Your CUSTOM_SECURITY_MANAGER must now extend SupersetSecurityManager,
                 not FAB's security manager.
                 See [4565] in UPDATING.md"""
            )

        appbuilder.indexview = SupersetIndexView
        appbuilder.base_template = "superset/base.html"
        appbuilder.security_manager_class = custom_sm
        appbuilder.init_app(self.superset_app, db.session)

    def configure_url_map_converters(self) -> None:
        #
        # Doing local imports here as model importing causes a reference to
        # app.config to be invoked and we need the current_app to have been setup
        #
        # pylint: disable=import-outside-toplevel
        from superset.utils.url_map_converters import (
            ObjectTypeConverter,
            RegexConverter,
        )

        self.superset_app.url_map.converters["regex"] = RegexConverter
        self.superset_app.url_map.converters["object_type"] = ObjectTypeConverter

    def configure_middlewares(self) -> None:
        if self.config["ENABLE_CORS"]:
            # pylint: disable=import-outside-toplevel
            from flask_cors import CORS

            CORS(self.superset_app, **self.config["CORS_OPTIONS"])

        if self.config["ENABLE_PROXY_FIX"]:
            self.superset_app.wsgi_app = ProxyFix(  # type: ignore
                self.superset_app.wsgi_app, **self.config["PROXY_FIX_CONFIG"]
            )

        if self.config["ENABLE_CHUNK_ENCODING"]:

            class ChunkedEncodingFix:  # pylint: disable=too-few-public-methods
                def __init__(self, app: Flask) -> None:
                    self.app = app

                def __call__(
                    self, environ: Dict[str, Any], start_response: Callable[..., Any]
                ) -> Any:
                    # Setting wsgi.input_terminated tells werkzeug.wsgi to ignore
                    # content-length and read the stream till the end.
                    if environ.get("HTTP_TRANSFER_ENCODING", "").lower() == "chunked":
                        environ["wsgi.input_terminated"] = True
                    return self.app(environ, start_response)

            self.superset_app.wsgi_app = ChunkedEncodingFix(  # type: ignore
                self.superset_app.wsgi_app  # type: ignore
            )

        if self.config["UPLOAD_FOLDER"]:
            try:
                os.makedirs(self.config["UPLOAD_FOLDER"])
            except OSError:
                pass

        for middleware in self.config["ADDITIONAL_MIDDLEWARE"]:
            self.superset_app.wsgi_app = middleware(  # type: ignore
                self.superset_app.wsgi_app
            )

        # Flask-Compress
        Compress(self.superset_app)

        if self.config["TALISMAN_ENABLED"]:
            talisman.init_app(self.superset_app, **self.config["TALISMAN_CONFIG"])

    def configure_logging(self) -> None:
        self.config["LOGGING_CONFIGURATOR"].configure_logging(
            self.config, self.superset_app.debug
        )

    def configure_db_encrypt(self) -> None:
        encrypted_field_factory.init_app(self.superset_app)

    def setup_db(self) -> None:
        db.init_app(self.superset_app)

        with self.superset_app.app_context():
            pessimistic_connection_handling(db.engine)

        migrate.init_app(self.superset_app, db=db, directory=APP_DIR + "/migrations")

    def configure_wtf(self) -> None:
        if self.config["WTF_CSRF_ENABLED"]:
            csrf.init_app(self.superset_app)
            csrf_exempt_list = self.config["WTF_CSRF_EXEMPT_LIST"]
            for ex in csrf_exempt_list:
                csrf.exempt(ex)

    def configure_async_queries(self) -> None:
        if feature_flag_manager.is_feature_enabled("GLOBAL_ASYNC_QUERIES"):
            async_query_manager.init_app(self.superset_app)

    def register_blueprints(self) -> None:
        for bp in self.config["BLUEPRINTS"]:
            try:
                logger.info("Registering blueprint: %s", bp.name)
                self.superset_app.register_blueprint(bp)
            except Exception:  # pylint: disable=broad-except
                logger.exception("blueprint registration failed")

    def setup_bundle_manifest(self) -> None:
        manifest_processor.init_app(self.superset_app)

    def enable_profiling(self) -> None:
        if self.config["PROFILING"]:
            profiling.init_app(self.superset_app)


class SupersetIndexView(IndexView):
    @expose("/")
    def index(self) -> FlaskResponse:
        return redirect("/superset/welcome/")<|MERGE_RESOLUTION|>--- conflicted
+++ resolved
@@ -202,6 +202,7 @@
         appbuilder.add_api(AnnotationRestApi)
         appbuilder.add_api(AnnotationLayerRestApi)
         appbuilder.add_api(AsyncEventsRestApi)
+        appbuilder.add_api(BusinessTypeRestApi)
         appbuilder.add_api(CacheRestApi)
         appbuilder.add_api(ChartRestApi)
         appbuilder.add_api(ChartDataRestApi)
@@ -217,13 +218,7 @@
         appbuilder.add_api(QueryRestApi)
         appbuilder.add_api(ReportScheduleRestApi)
         appbuilder.add_api(ReportExecutionLogRestApi)
-<<<<<<< HEAD
-        appbuilder.add_api(FilterSetRestApi)
-        appbuilder.add_api(BusinessTypeRestApi)
-        appbuilder.add_api(DashboardFilterStateRestApi)
-=======
         appbuilder.add_api(SavedQueryRestApi)
->>>>>>> a80efa60
         #
         # Setup regular views
         #
