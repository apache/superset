# Licensed to the Apache Software Foundation (ASF) under one
# or more contributor license agreements.  See the NOTICE file
# distributed with this work for additional information
# regarding copyright ownership.  The ASF licenses this file
# to you under the Apache License, Version 2.0 (the
# "License"); you may not use this file except in compliance
# with the License.  You may obtain a copy of the License at
#
#   http://www.apache.org/licenses/LICENSE-2.0
#
# Unless required by applicable law or agreed to in writing,
# software distributed under the License is distributed on an
# "AS IS" BASIS, WITHOUT WARRANTIES OR CONDITIONS OF ANY
# KIND, either express or implied.  See the License for the
# specific language governing permissions and limitations
# under the License.
from __future__ import annotations

import logging
import os
from typing import Any, Callable, Dict, TYPE_CHECKING

import wtforms_json
from deprecation import deprecated
from flask import Flask, redirect
from flask_appbuilder import expose, IndexView
from flask_babel import gettext as __, lazy_gettext as _
from flask_compress import Compress
from werkzeug.middleware.proxy_fix import ProxyFix

from superset.connectors.connector_registry import ConnectorRegistry
from superset.extensions import (
    _event_logger,
    APP_DIR,
    appbuilder,
    async_query_manager,
    cache_manager,
    celery_app,
    csrf,
    db,
    encrypted_field_factory,
    feature_flag_manager,
    machine_auth_provider_factory,
    manifest_processor,
    migrate,
    profiling,
    results_backend_manager,
    talisman,
)
from superset.security import SupersetSecurityManager
from superset.typing import FlaskResponse
from superset.utils.core import pessimistic_connection_handling
from superset.utils.log import DBEventLogger, get_event_logger_from_cfg_value

if TYPE_CHECKING:
    from superset.app import SupersetApp

logger = logging.getLogger(__name__)


class SupersetAppInitializer:  # pylint: disable=too-many-public-methods
    def __init__(self, app: SupersetApp) -> None:
        super().__init__()

        self.superset_app = app
        self.config = app.config
        self.manifest: Dict[Any, Any] = {}

    @deprecated(details="use self.superset_app instead of self.flask_app")  # type: ignore   # pylint: disable=line-too-long,useless-suppression
    @property
    def flask_app(self) -> SupersetApp:
        return self.superset_app

    def pre_init(self) -> None:
        """
        Called before all other init tasks are complete
        """
        wtforms_json.init()

        if not os.path.exists(self.config["DATA_DIR"]):
            os.makedirs(self.config["DATA_DIR"])

    def post_init(self) -> None:
        """
        Called after any other init tasks
        """

    def configure_celery(self) -> None:
        celery_app.config_from_object(self.config["CELERY_CONFIG"])
        celery_app.set_default()
        superset_app = self.superset_app

        # Here, we want to ensure that every call into Celery task has an app context
        # setup properly
        task_base = celery_app.Task

        class AppContextTask(task_base):  # type: ignore
            # pylint: disable=too-few-public-methods
            abstract = True

            # Grab each call into the task and set up an app context
            def __call__(self, *args: Any, **kwargs: Any) -> Any:
                with superset_app.app_context():
                    return task_base.__call__(self, *args, **kwargs)

        celery_app.Task = AppContextTask

    def init_views(self) -> None:
        #
        # We're doing local imports, as several of them import
        # models which in turn try to import
        # the global Flask app
        #
        # pylint: disable=import-outside-toplevel,too-many-locals,too-many-statements
        from superset.annotation_layers.annotations.api import AnnotationRestApi
        from superset.annotation_layers.api import AnnotationLayerRestApi
        from superset.async_events.api import AsyncEventsRestApi
        from superset.cachekeys.api import CacheRestApi
        from superset.charts.api import ChartRestApi
        from superset.charts.business_type.api import BusinessTypeRestApi
        from superset.charts.data.api import ChartDataRestApi
        from superset.connectors.druid.views import (
            Druid,
            DruidClusterModelView,
            DruidColumnInlineView,
            DruidDatasourceModelView,
            DruidMetricInlineView,
        )
        from superset.connectors.sqla.views import (
            RowLevelSecurityFiltersModelView,
            SqlMetricInlineView,
            TableColumnInlineView,
            TableModelView,
        )
        from superset.css_templates.api import CssTemplateRestApi
        from superset.dashboards.api import DashboardRestApi
        from superset.dashboards.filter_sets.api import FilterSetRestApi
        from superset.dashboards.filter_state.api import DashboardFilterStateRestApi
        from superset.databases.api import DatabaseRestApi
        from superset.datasets.api import DatasetRestApi
        from superset.datasets.columns.api import DatasetColumnsRestApi
        from superset.datasets.metrics.api import DatasetMetricRestApi
        from superset.queries.api import QueryRestApi
        from superset.queries.saved_queries.api import SavedQueryRestApi
        from superset.reports.api import ReportScheduleRestApi
        from superset.reports.logs.api import ReportExecutionLogRestApi
        from superset.security.api import SecurityRestApi
        from superset.views.access_requests import AccessRequestsModelView
        from superset.views.alerts import (
            AlertLogModelView,
            AlertModelView,
            AlertObservationModelView,
            AlertView,
            ReportView,
        )
        from superset.views.annotations import (
            AnnotationLayerModelView,
            AnnotationModelView,
        )
        from superset.views.api import Api
        from superset.views.chart.views import SliceAsync, SliceModelView
        from superset.views.core import Superset
        from superset.views.css_templates import (
            CssTemplateAsyncModelView,
            CssTemplateModelView,
        )
        from superset.views.dashboard.views import (
            Dashboard,
            DashboardModelView,
            DashboardModelViewAsync,
        )
        from superset.views.database.views import (
            ColumnarToDatabaseView,
            CsvToDatabaseView,
            DatabaseView,
            ExcelToDatabaseView,
        )
        from superset.views.datasource.views import Datasource
        from superset.views.dynamic_plugins import DynamicPluginsView
        from superset.views.key_value import KV
        from superset.views.log.api import LogRestApi
        from superset.views.log.views import LogModelView
        from superset.views.redirects import R
        from superset.views.schedules import (
            DashboardEmailScheduleView,
            SliceEmailScheduleView,
        )
        from superset.views.sql_lab import (
            SavedQueryView,
            SavedQueryViewApi,
            SqlLab,
            TableSchemaView,
            TabStateView,
        )
        from superset.views.tags import TagView

        #
        # Setup API views
        #
        appbuilder.add_api(AnnotationRestApi)
        appbuilder.add_api(AnnotationLayerRestApi)
        appbuilder.add_api(AsyncEventsRestApi)
        appbuilder.add_api(CacheRestApi)
        appbuilder.add_api(ChartRestApi)
        appbuilder.add_api(ChartDataRestApi)
        appbuilder.add_api(CssTemplateRestApi)
        appbuilder.add_api(DashboardRestApi)
        appbuilder.add_api(DatabaseRestApi)
        appbuilder.add_api(DatasetRestApi)
        appbuilder.add_api(DatasetColumnsRestApi)
        appbuilder.add_api(DatasetMetricRestApi)
        appbuilder.add_api(QueryRestApi)
        appbuilder.add_api(SavedQueryRestApi)
        appbuilder.add_api(ReportScheduleRestApi)
        appbuilder.add_api(ReportExecutionLogRestApi)
        appbuilder.add_api(FilterSetRestApi)
<<<<<<< HEAD
        appbuilder.add_api(BusinessTypeRestApi)
=======
        appbuilder.add_api(DashboardFilterStateRestApi)
>>>>>>> a3cce570
        #
        # Setup regular views
        #
        appbuilder.add_link(
            "Home",
            label=__("Home"),
            href="/superset/welcome/",
            cond=lambda: bool(appbuilder.app.config["LOGO_TARGET_PATH"]),
        )
        appbuilder.add_view(
            AnnotationLayerModelView,
            "Annotation Layers",
            label=__("Annotation Layers"),
            icon="fa-comment",
            category="Manage",
            category_label=__("Manage"),
            category_icon="",
        )
        appbuilder.add_view(
            DashboardModelView,
            "Dashboards",
            label=__("Dashboards"),
            icon="fa-dashboard",
            category="",
            category_icon="",
        )
        appbuilder.add_view(
            SliceModelView,
            "Charts",
            label=__("Charts"),
            icon="fa-bar-chart",
            category="",
            category_icon="",
        )
        appbuilder.add_view(
            DynamicPluginsView,
            "Plugins",
            label=__("Plugins"),
            category="Manage",
            category_label=__("Manage"),
            icon="fa-puzzle-piece",
            menu_cond=lambda: feature_flag_manager.is_feature_enabled(
                "DYNAMIC_PLUGINS"
            ),
        )
        appbuilder.add_view(
            CssTemplateModelView,
            "CSS Templates",
            label=__("CSS Templates"),
            icon="fa-css3",
            category="Manage",
            category_label=__("Manage"),
            category_icon="",
        )
        appbuilder.add_view(
            RowLevelSecurityFiltersModelView,
            "Row Level Security",
            label=__("Row Level Security"),
            category="Security",
            category_label=__("Security"),
            icon="fa-lock",
            menu_cond=lambda: feature_flag_manager.is_feature_enabled(
                "ROW_LEVEL_SECURITY"
            ),
        )

        #
        # Setup views with no menu
        #
        appbuilder.add_view_no_menu(Api)
        appbuilder.add_view_no_menu(CssTemplateAsyncModelView)
        appbuilder.add_view_no_menu(CsvToDatabaseView)
        appbuilder.add_view_no_menu(ExcelToDatabaseView)
        appbuilder.add_view_no_menu(ColumnarToDatabaseView)
        appbuilder.add_view_no_menu(Dashboard)
        appbuilder.add_view_no_menu(DashboardModelViewAsync)
        appbuilder.add_view_no_menu(Datasource)
        appbuilder.add_view_no_menu(KV)
        appbuilder.add_view_no_menu(R)
        appbuilder.add_view_no_menu(SavedQueryView)
        appbuilder.add_view_no_menu(SavedQueryViewApi)
        appbuilder.add_view_no_menu(SliceAsync)
        appbuilder.add_view_no_menu(SqlLab)
        appbuilder.add_view_no_menu(SqlMetricInlineView)
        appbuilder.add_view_no_menu(AnnotationModelView)
        appbuilder.add_view_no_menu(Superset)
        appbuilder.add_view_no_menu(TableColumnInlineView)
        appbuilder.add_view_no_menu(TableModelView)
        appbuilder.add_view_no_menu(TableSchemaView)
        appbuilder.add_view_no_menu(TabStateView)
        appbuilder.add_view_no_menu(TagView)

        #
        # Add links
        #
        appbuilder.add_link(
            "Import Dashboards",
            label=__("Import Dashboards"),
            href="/superset/import_dashboards/",
            icon="fa-cloud-upload",
            category="Manage",
            category_label=__("Manage"),
            category_icon="fa-wrench",
            cond=lambda: not feature_flag_manager.is_feature_enabled(
                "VERSIONED_EXPORT"
            ),
        )
        appbuilder.add_link(
            "SQL Editor",
            label=_("SQL Editor"),
            href="/superset/sqllab/",
            category_icon="fa-flask",
            icon="fa-flask",
            category="SQL Lab",
            category_label=__("SQL Lab"),
        )
        appbuilder.add_link(
            __("Saved Queries"),
            href="/savedqueryview/list/",
            icon="fa-save",
            category="SQL Lab",
        )
        appbuilder.add_link(
            "Query Search",
            label=_("Query History"),
            href="/superset/sqllab/history/",
            icon="fa-search",
            category_icon="fa-flask",
            category="SQL Lab",
            category_label=__("SQL Lab"),
        )
        appbuilder.add_view(
            DatabaseView,
            "Databases",
            label=__("Databases"),
            icon="fa-database",
            category="Data",
            category_label=__("Data"),
            category_icon="fa-database",
        )
        appbuilder.add_link(
            "Datasets",
            label=__("Datasets"),
            href="/tablemodelview/list/",
            icon="fa-table",
            category="Data",
            category_label=__("Data"),
            category_icon="fa-table",
        )
        appbuilder.add_separator("Data")
        appbuilder.add_link(
            "Upload a CSV",
            label=__("Upload a CSV"),
            href="/csvtodatabaseview/form",
            icon="fa-upload",
            category="Data",
            category_label=__("Data"),
            category_icon="fa-wrench",
            cond=lambda: bool(
                self.config["CSV_EXTENSIONS"].intersection(
                    self.config["ALLOWED_EXTENSIONS"]
                )
            ),
        )
        appbuilder.add_link(
            "Upload a Columnar file",
            label=__("Upload a Columnar File"),
            href="/columnartodatabaseview/form",
            icon="fa-upload",
            category="Data",
            category_label=__("Data"),
            category_icon="fa-wrench",
            cond=lambda: bool(
                self.config["COLUMNAR_EXTENSIONS"].intersection(
                    self.config["ALLOWED_EXTENSIONS"]
                )
            ),
        )
        try:
            import xlrd  # pylint: disable=unused-import

            appbuilder.add_link(
                "Upload Excel",
                label=__("Upload Excel"),
                href="/exceltodatabaseview/form",
                icon="fa-upload",
                category="Data",
                category_label=__("Data"),
                category_icon="fa-wrench",
                cond=lambda: bool(
                    self.config["EXCEL_EXTENSIONS"].intersection(
                        self.config["ALLOWED_EXTENSIONS"]
                    )
                ),
            )
        except ImportError:
            pass

        appbuilder.add_api(LogRestApi)
        appbuilder.add_view(
            LogModelView,
            "Action Log",
            label=__("Action Log"),
            category="Security",
            category_label=__("Security"),
            icon="fa-list-ol",
            menu_cond=lambda: (
                self.config["FAB_ADD_SECURITY_VIEWS"]
                and self.config["SUPERSET_LOG_VIEW"]
            ),
        )
        appbuilder.add_api(SecurityRestApi)
        #
        # Conditionally setup email views
        #
        if self.config["ENABLE_SCHEDULED_EMAIL_REPORTS"]:
            logging.warning(
                "ENABLE_SCHEDULED_EMAIL_REPORTS "
                "is deprecated and will be removed in version 2.0.0"
            )

        appbuilder.add_separator(
            "Manage", cond=lambda: self.config["ENABLE_SCHEDULED_EMAIL_REPORTS"]
        )
        appbuilder.add_view(
            DashboardEmailScheduleView,
            "Dashboard Email Schedules",
            label=__("Dashboard Emails"),
            category="Manage",
            category_label=__("Manage"),
            icon="fa-search",
            menu_cond=lambda: self.config["ENABLE_SCHEDULED_EMAIL_REPORTS"],
        )
        appbuilder.add_view(
            SliceEmailScheduleView,
            "Chart Emails",
            label=__("Chart Email Schedules"),
            category="Manage",
            category_label=__("Manage"),
            icon="fa-search",
            menu_cond=lambda: self.config["ENABLE_SCHEDULED_EMAIL_REPORTS"],
        )

        if self.config["ENABLE_ALERTS"]:
            logging.warning(
                "ENABLE_ALERTS is deprecated and will be removed in version 2.0.0"
            )

        appbuilder.add_view(
            AlertModelView,
            "Alerts",
            label=__("Alerts"),
            category="Manage",
            category_label=__("Manage"),
            icon="fa-exclamation-triangle",
            menu_cond=lambda: bool(self.config["ENABLE_ALERTS"]),
        )
        appbuilder.add_view_no_menu(AlertLogModelView)
        appbuilder.add_view_no_menu(AlertObservationModelView)

        appbuilder.add_view(
            AlertView,
            "Alerts & Report",
            label=__("Alerts & Reports"),
            category="Manage",
            category_label=__("Manage"),
            icon="fa-exclamation-triangle",
            menu_cond=lambda: feature_flag_manager.is_feature_enabled("ALERT_REPORTS"),
        )
        appbuilder.add_view_no_menu(ReportView)

        appbuilder.add_view(
            AccessRequestsModelView,
            "Access requests",
            label=__("Access requests"),
            category="Security",
            category_label=__("Security"),
            icon="fa-table",
            menu_cond=lambda: bool(self.config["ENABLE_ACCESS_REQUEST"]),
        )

        #
        # Druid Views
        #
        appbuilder.add_separator(
            "Data", cond=lambda: bool(self.config["DRUID_IS_ACTIVE"])
        )
        appbuilder.add_view(
            DruidDatasourceModelView,
            "Druid Datasources",
            label=__("Druid Datasources"),
            category="Data",
            category_label=__("Data"),
            icon="fa-cube",
            menu_cond=lambda: bool(self.config["DRUID_IS_ACTIVE"]),
        )
        appbuilder.add_view(
            DruidClusterModelView,
            name="Druid Clusters",
            label=__("Druid Clusters"),
            icon="fa-cubes",
            category="Data",
            category_label=__("Data"),
            category_icon="fa-database",
            menu_cond=lambda: bool(self.config["DRUID_IS_ACTIVE"]),
        )
        appbuilder.add_view_no_menu(DruidMetricInlineView)
        appbuilder.add_view_no_menu(DruidColumnInlineView)
        appbuilder.add_view_no_menu(Druid)

        appbuilder.add_link(
            "Scan New Datasources",
            label=__("Scan New Datasources"),
            href="/druid/scan_new_datasources/",
            category="Data",
            category_label=__("Data"),
            category_icon="fa-database",
            icon="fa-refresh",
            cond=lambda: bool(
                self.config["DRUID_IS_ACTIVE"]
                and self.config["DRUID_METADATA_LINKS_ENABLED"]
            ),
        )
        appbuilder.add_link(
            "Refresh Druid Metadata",
            label=__("Refresh Druid Metadata"),
            href="/druid/refresh_datasources/",
            category="Data",
            category_label=__("Data"),
            category_icon="fa-database",
            icon="fa-cog",
            cond=lambda: bool(
                self.config["DRUID_IS_ACTIVE"]
                and self.config["DRUID_METADATA_LINKS_ENABLED"]
            ),
        )
        appbuilder.add_separator(
            "Data", cond=lambda: bool(self.config["DRUID_IS_ACTIVE"])
        )

    def init_app_in_ctx(self) -> None:
        """
        Runs init logic in the context of the app
        """
        self.configure_fab()
        self.configure_url_map_converters()
        self.configure_data_sources()
        self.configure_auth_provider()
        self.configure_async_queries()

        # Hook that provides administrators a handle on the Flask APP
        # after initialization
        flask_app_mutator = self.config["FLASK_APP_MUTATOR"]
        if flask_app_mutator:
            flask_app_mutator(self.superset_app)

        self.init_views()

    def init_app(self) -> None:
        """
        Main entry point which will delegate to other methods in
        order to fully init the app
        """
        self.pre_init()
        # Configuration of logging must be done first to apply the formatter properly
        self.configure_logging()
        # Configuration of feature_flags must be done first to allow init features
        # conditionally
        self.configure_feature_flags()
        self.configure_db_encrypt()
        self.setup_db()
        self.configure_celery()
        self.enable_profiling()
        self.setup_event_logger()
        self.setup_bundle_manifest()
        self.register_blueprints()
        self.configure_wtf()
        self.configure_middlewares()
        self.configure_cache()

        with self.superset_app.app_context():
            self.init_app_in_ctx()

        self.post_init()

    def configure_auth_provider(self) -> None:
        machine_auth_provider_factory.init_app(self.superset_app)

    def setup_event_logger(self) -> None:
        _event_logger["event_logger"] = get_event_logger_from_cfg_value(
            self.superset_app.config.get("EVENT_LOGGER", DBEventLogger())
        )

    def configure_data_sources(self) -> None:
        # Registering sources
        module_datasource_map = self.config["DEFAULT_MODULE_DS_MAP"]
        module_datasource_map.update(self.config["ADDITIONAL_MODULE_DS_MAP"])
        ConnectorRegistry.register_sources(module_datasource_map)

    def configure_cache(self) -> None:
        cache_manager.init_app(self.superset_app)
        results_backend_manager.init_app(self.superset_app)

    def configure_feature_flags(self) -> None:
        feature_flag_manager.init_app(self.superset_app)

    def configure_fab(self) -> None:
        if self.config["SILENCE_FAB"]:
            logging.getLogger("flask_appbuilder").setLevel(logging.ERROR)

        custom_sm = self.config["CUSTOM_SECURITY_MANAGER"] or SupersetSecurityManager
        if not issubclass(custom_sm, SupersetSecurityManager):
            raise Exception(
                """Your CUSTOM_SECURITY_MANAGER must now extend SupersetSecurityManager,
                 not FAB's security manager.
                 See [4565] in UPDATING.md"""
            )

        appbuilder.indexview = SupersetIndexView
        appbuilder.base_template = "superset/base.html"
        appbuilder.security_manager_class = custom_sm
        appbuilder.init_app(self.superset_app, db.session)

    def configure_url_map_converters(self) -> None:
        #
        # Doing local imports here as model importing causes a reference to
        # app.config to be invoked and we need the current_app to have been setup
        #
        # pylint: disable=import-outside-toplevel
        from superset.utils.url_map_converters import (
            ObjectTypeConverter,
            RegexConverter,
        )

        self.superset_app.url_map.converters["regex"] = RegexConverter
        self.superset_app.url_map.converters["object_type"] = ObjectTypeConverter

    def configure_middlewares(self) -> None:
        if self.config["ENABLE_CORS"]:
            # pylint: disable=import-outside-toplevel
            from flask_cors import CORS

            CORS(self.superset_app, **self.config["CORS_OPTIONS"])

        if self.config["ENABLE_PROXY_FIX"]:
            self.superset_app.wsgi_app = ProxyFix(  # type: ignore
                self.superset_app.wsgi_app, **self.config["PROXY_FIX_CONFIG"]
            )

        if self.config["ENABLE_CHUNK_ENCODING"]:

            class ChunkedEncodingFix:  # pylint: disable=too-few-public-methods
                def __init__(self, app: Flask) -> None:
                    self.app = app

                def __call__(
                    self, environ: Dict[str, Any], start_response: Callable[..., Any]
                ) -> Any:
                    # Setting wsgi.input_terminated tells werkzeug.wsgi to ignore
                    # content-length and read the stream till the end.
                    if environ.get("HTTP_TRANSFER_ENCODING", "").lower() == "chunked":
                        environ["wsgi.input_terminated"] = True
                    return self.app(environ, start_response)

            self.superset_app.wsgi_app = ChunkedEncodingFix(  # type: ignore
                self.superset_app.wsgi_app  # type: ignore
            )

        if self.config["UPLOAD_FOLDER"]:
            try:
                os.makedirs(self.config["UPLOAD_FOLDER"])
            except OSError:
                pass

        for middleware in self.config["ADDITIONAL_MIDDLEWARE"]:
            self.superset_app.wsgi_app = middleware(  # type: ignore
                self.superset_app.wsgi_app
            )

        # Flask-Compress
        Compress(self.superset_app)

        if self.config["TALISMAN_ENABLED"]:
            talisman.init_app(self.superset_app, **self.config["TALISMAN_CONFIG"])

    def configure_logging(self) -> None:
        self.config["LOGGING_CONFIGURATOR"].configure_logging(
            self.config, self.superset_app.debug
        )

    def configure_db_encrypt(self) -> None:
        encrypted_field_factory.init_app(self.superset_app)

    def setup_db(self) -> None:
        db.init_app(self.superset_app)

        with self.superset_app.app_context():
            pessimistic_connection_handling(db.engine)

        migrate.init_app(self.superset_app, db=db, directory=APP_DIR + "/migrations")

    def configure_wtf(self) -> None:
        if self.config["WTF_CSRF_ENABLED"]:
            csrf.init_app(self.superset_app)
            csrf_exempt_list = self.config["WTF_CSRF_EXEMPT_LIST"]
            for ex in csrf_exempt_list:
                csrf.exempt(ex)

    def configure_async_queries(self) -> None:
        if feature_flag_manager.is_feature_enabled("GLOBAL_ASYNC_QUERIES"):
            async_query_manager.init_app(self.superset_app)

    def register_blueprints(self) -> None:
        for bp in self.config["BLUEPRINTS"]:
            try:
                logger.info("Registering blueprint: %s", bp.name)
                self.superset_app.register_blueprint(bp)
            except Exception:  # pylint: disable=broad-except
                logger.exception("blueprint registration failed")

    def setup_bundle_manifest(self) -> None:
        manifest_processor.init_app(self.superset_app)

    def enable_profiling(self) -> None:
        if self.config["PROFILING"]:
            profiling.init_app(self.superset_app)


class SupersetIndexView(IndexView):
    @expose("/")
    def index(self) -> FlaskResponse:
        return redirect("/superset/welcome/")<|MERGE_RESOLUTION|>--- conflicted
+++ resolved
@@ -214,11 +214,8 @@
         appbuilder.add_api(ReportScheduleRestApi)
         appbuilder.add_api(ReportExecutionLogRestApi)
         appbuilder.add_api(FilterSetRestApi)
-<<<<<<< HEAD
         appbuilder.add_api(BusinessTypeRestApi)
-=======
         appbuilder.add_api(DashboardFilterStateRestApi)
->>>>>>> a3cce570
         #
         # Setup regular views
         #
