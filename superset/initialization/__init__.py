# Licensed to the Apache Software Foundation (ASF) under one
# or more contributor license agreements.  See the NOTICE file
# distributed with this work for additional information
# regarding copyright ownership.  The ASF licenses this file
# to you under the Apache License, Version 2.0 (the
# "License"); you may not use this file except in compliance
# with the License.  You may obtain a copy of the License at
#
#   http://www.apache.org/licenses/LICENSE-2.0
#
# Unless required by applicable law or agreed to in writing,
# software distributed under the License is distributed on an
# "AS IS" BASIS, WITHOUT WARRANTIES OR CONDITIONS OF ANY
# KIND, either express or implied.  See the License for the
# specific language governing permissions and limitations
# under the License.
from __future__ import annotations

import contextlib
import logging
import os
import sys
from typing import Any, Callable, TYPE_CHECKING

import wtforms_json
<<<<<<< HEAD
from celery.signals import after_task_publish
=======
from colorama import Fore, Style
>>>>>>> 246181a5
from deprecation import deprecated
from flask import abort, Flask, redirect, request, session, url_for
from flask_appbuilder import expose, IndexView
from flask_appbuilder.api import safe
from flask_appbuilder.utils.base import get_safe_redirect

# using lazy_gettext since initialization happens prior to the request scope
# and confuses flask-babel
from flask_babel import lazy_gettext as _, refresh
from flask_compress import Compress
from flask_session import Session
from sqlalchemy import inspect
from werkzeug.middleware.proxy_fix import ProxyFix

from superset.constants import CHANGE_ME_SECRET_KEY
from superset.databases.utils import make_url_safe
from superset.extensions import (
    _event_logger,
    APP_DIR,
    appbuilder,
    async_query_manager_factory,
    cache_manager,
    celery_app,
    csrf,
    db,
    encrypted_field_factory,
    feature_flag_manager,
    machine_auth_provider_factory,
    manifest_processor,
    migrate,
    profiling,
    results_backend_manager,
    ssh_manager_factory,
    stats_logger_manager,
    talisman,
)
from superset.security import SupersetSecurityManager
from superset.sql.parse import SQLGLOT_DIALECTS
from superset.superset_typing import FlaskResponse
from superset.tags.core import register_sqla_event_listeners
from superset.utils.core import is_test, pessimistic_connection_handling
from superset.utils.decorators import transaction
from superset.utils.log import DBEventLogger, get_event_logger_from_cfg_value

if TYPE_CHECKING:
    from superset.app import SupersetApp

logger = logging.getLogger(__name__)


@after_task_publish.connect
def update_sent_state(sender=None, headers=None, **kwargs):
    task = celery_app.tasks.get(sender)
    backend = task.backend if task else celery_app.backend

    # For context worker tasks, set a special state so that we can tell the difference between
    # tasks that might run and tasks that don't exist anymore.
    logger.info(f"headers: {headers}")

    if headers["task"] == "generate_llm_context":
        backend.store_result(headers["id"], None, "PUBLISHED")


class SupersetAppInitializer:  # pylint: disable=too-many-public-methods
    def __init__(self, app: SupersetApp) -> None:
        super().__init__()

        self.superset_app = app
        self.config = app.config
        self.manifest: dict[Any, Any] = {}

    @deprecated(details="use self.superset_app instead of self.flask_app")  # type: ignore
    @property
    def flask_app(self) -> SupersetApp:
        return self.superset_app

    def pre_init(self) -> None:
        """
        Called before all other init tasks are complete
        """
        wtforms_json.init()

        os.makedirs(self.config["DATA_DIR"], exist_ok=True)

    def post_init(self) -> None:
        """
        Called after any other init tasks
        """

    def configure_celery(self) -> None:
        celery_app.config_from_object(self.config["CELERY_CONFIG"])
        celery_app.set_default()
        superset_app = self.superset_app

        # Here, we want to ensure that every call into Celery task has an app context
        # setup properly
        task_base = celery_app.Task

        class AppContextTask(task_base):  # type: ignore
            # pylint: disable=too-few-public-methods
            abstract = True

            # Grab each call into the task and set up an app context
            def __call__(self, *args: Any, **kwargs: Any) -> Any:
                with superset_app.app_context():
                    return task_base.__call__(self, *args, **kwargs)

        celery_app.Task = AppContextTask

    def init_views(self) -> None:
        #
        # We're doing local imports, as several of them import
        # models which in turn try to import
        # the global Flask app
        #
        # pylint: disable=import-outside-toplevel,too-many-locals,too-many-statements
        from superset.advanced_data_type.api import AdvancedDataTypeRestApi
        from superset.annotation_layers.annotations.api import AnnotationRestApi
        from superset.annotation_layers.api import AnnotationLayerRestApi
        from superset.async_events.api import AsyncEventsRestApi
        from superset.available_domains.api import AvailableDomainsRestApi
        from superset.cachekeys.api import CacheRestApi
        from superset.charts.api import ChartRestApi
        from superset.charts.data.api import ChartDataRestApi
        from superset.css_templates.api import CssTemplateRestApi
        from superset.dashboards.api import DashboardRestApi
        from superset.dashboards.filter_state.api import DashboardFilterStateRestApi
        from superset.dashboards.permalink.api import DashboardPermalinkRestApi
        from superset.databases.api import DatabaseRestApi
        from superset.datasets.api import DatasetRestApi
        from superset.datasets.columns.api import DatasetColumnsRestApi
        from superset.datasets.metrics.api import DatasetMetricRestApi
        from superset.datasource.api import DatasourceRestApi
        from superset.embedded.api import EmbeddedDashboardRestApi
        from superset.embedded.view import EmbeddedView
        from superset.explore.api import ExploreRestApi
        from superset.explore.form_data.api import ExploreFormDataRestApi
        from superset.explore.permalink.api import ExplorePermalinkRestApi
        from superset.importexport.api import ImportExportRestApi
        from superset.queries.api import QueryRestApi
        from superset.queries.saved_queries.api import SavedQueryRestApi
        from superset.reports.api import ReportScheduleRestApi
        from superset.reports.logs.api import ReportExecutionLogRestApi
        from superset.row_level_security.api import RLSRestApi
        from superset.security.api import (
            RoleRestAPI,
            SecurityRestApi,
            UserRegistrationsRestAPI,
        )
        from superset.sqllab.api import SqlLabRestApi
        from superset.sqllab.permalink.api import SqlLabPermalinkRestApi
        from superset.tags.api import TagRestApi
        from superset.themes.api import ThemeRestApi
        from superset.views.alerts import AlertView, ReportView
        from superset.views.all_entities import TaggedObjectsModelView
        from superset.views.annotations import AnnotationLayerView
        from superset.views.api import Api
        from superset.views.chart.views import SliceModelView
        from superset.views.core import Superset
        from superset.views.css_templates import CssTemplateModelView
        from superset.views.dashboard.views import (
            Dashboard,
            DashboardModelView,
        )
        from superset.views.database.views import DatabaseView
        from superset.views.datasource.views import DatasetEditor, Datasource
        from superset.views.dynamic_plugins import DynamicPluginsView
        from superset.views.error_handling import set_app_error_handlers
        from superset.views.explore import ExplorePermalinkView, ExploreView
        from superset.views.groups import GroupsListView
        from superset.views.log.api import LogRestApi
        from superset.views.logs import ActionLogView
        from superset.views.roles import RolesListView
        from superset.views.sql_lab.views import (
            SavedQueryView,
            TableSchemaView,
            TabStateView,
        )
        from superset.views.sqla import (
            RowLevelSecurityView,
            TableModelView,
        )
        from superset.views.sqllab import SqllabView
        from superset.views.tags import TagModelView, TagView
        from superset.views.themes import ThemeModelView
        from superset.views.user_info import UserInfoView
        from superset.views.user_registrations import UserRegistrationsView
        from superset.views.users.api import CurrentUserRestApi, UserRestApi
        from superset.views.users_list import UsersListView

        set_app_error_handlers(self.superset_app)
        self.register_request_handlers()

        # Register health blueprint
        from superset.views.health import health_blueprint

        self.superset_app.register_blueprint(health_blueprint)

        #
        # Setup API views
        #
        appbuilder.add_api(AnnotationRestApi)
        appbuilder.add_api(AnnotationLayerRestApi)
        appbuilder.add_api(AsyncEventsRestApi)
        appbuilder.add_api(AdvancedDataTypeRestApi)
        appbuilder.add_api(AvailableDomainsRestApi)
        appbuilder.add_api(CacheRestApi)
        appbuilder.add_api(ChartRestApi)
        appbuilder.add_api(ChartDataRestApi)
        appbuilder.add_api(CssTemplateRestApi)
        appbuilder.add_api(ThemeRestApi)
        appbuilder.add_api(CurrentUserRestApi)
        appbuilder.add_api(UserRestApi)
        appbuilder.add_api(DashboardFilterStateRestApi)
        appbuilder.add_api(DashboardPermalinkRestApi)
        appbuilder.add_api(DashboardRestApi)
        appbuilder.add_api(DatabaseRestApi)
        appbuilder.add_api(DatasetRestApi)
        appbuilder.add_api(DatasetColumnsRestApi)
        appbuilder.add_api(DatasetMetricRestApi)
        appbuilder.add_api(DatasourceRestApi)
        appbuilder.add_api(EmbeddedDashboardRestApi)
        appbuilder.add_api(ExploreRestApi)
        appbuilder.add_api(ExploreFormDataRestApi)
        appbuilder.add_api(ExplorePermalinkRestApi)
        appbuilder.add_api(ImportExportRestApi)
        appbuilder.add_api(QueryRestApi)
        appbuilder.add_api(ReportScheduleRestApi)
        appbuilder.add_api(ReportExecutionLogRestApi)
        appbuilder.add_api(RLSRestApi)
        appbuilder.add_api(SavedQueryRestApi)
        appbuilder.add_api(TagRestApi)
        appbuilder.add_api(SqlLabRestApi)
        appbuilder.add_api(SqlLabPermalinkRestApi)
        appbuilder.add_api(LogRestApi)
        #
        # Setup regular views
        #
        app_root = appbuilder.app.config["APPLICATION_ROOT"]
        if app_root.endswith("/"):
            app_root = app_root.rstrip("/")

        appbuilder.add_link(
            "Home",
            label=_("Home"),
            href="/superset/welcome/",
            cond=lambda: bool(appbuilder.app.config["LOGO_TARGET_PATH"]),
        )

        appbuilder.add_view(
            DatabaseView,
            "Databases",
            label=_("Database Connections"),
            icon="fa-database",
            category="Data",
            category_label=_("Data"),
        )
        appbuilder.add_view(
            DashboardModelView,
            "Dashboards",
            label=_("Dashboards"),
            icon="fa-dashboard",
            category="",
            category_icon="",
        )
        appbuilder.add_view(
            SliceModelView,
            "Charts",
            label=_("Charts"),
            icon="fa-bar-chart",
            category="",
            category_icon="",
        )

        appbuilder.add_link(
            "Datasets",
            label=_("Datasets"),
            href=f"{app_root}/tablemodelview/list/",
            icon="fa-table",
            category="",
            category_icon="",
        )

        appbuilder.add_view(
            RolesListView,
            "List Roles",
            label=_("List Roles"),
            category="Security",
            category_label=_("Security"),
            menu_cond=lambda: bool(
                appbuilder.app.config.get("SUPERSET_SECURITY_VIEW_MENU", True)
            ),
        )

        appbuilder.add_view(
            UserRegistrationsView,
            "User Registrations",
            label=_("User Registrations"),
            category="Security",
            category_label=_("Security"),
            menu_cond=lambda: bool(appbuilder.app.config["AUTH_USER_REGISTRATION"]),
        )

        appbuilder.add_view(
            UsersListView,
            "List Users",
            label=_("List Users"),
            category="Security",
            category_label=_("Security"),
            menu_cond=lambda: bool(
                appbuilder.app.config.get("SUPERSET_SECURITY_VIEW_MENU", True)
            ),
        )

        appbuilder.add_view(
            GroupsListView,
            "List Groups",
            label=_("List Groups"),
            category="Security",
            category_label=_("Security"),
            menu_cond=lambda: bool(
                appbuilder.app.config.get("SUPERSET_SECURITY_VIEW_MENU", True)
            ),
        )

        appbuilder.add_view(
            DynamicPluginsView,
            "Plugins",
            label=_("Plugins"),
            category="Manage",
            category_label=_("Manage"),
            icon="fa-puzzle-piece",
            menu_cond=lambda: feature_flag_manager.is_feature_enabled(
                "DYNAMIC_PLUGINS"
            ),
        )
        appbuilder.add_view(
            CssTemplateModelView,
            "CSS Templates",
            label=_("CSS Templates"),
            icon="fa-css3",
            category="Manage",
            category_label=_("Manage"),
            category_icon="",
            menu_cond=lambda: feature_flag_manager.is_feature_enabled("CSS_TEMPLATES"),
        )
        appbuilder.add_view(
            ThemeModelView,
            "Themes",
            href="/theme/list/",
            label=_("Themes"),
            icon="fa-palette",
            category="Manage",
            category_label=_("Manage"),
            category_icon="",
        )

        #
        # Setup views with no menu
        #
        appbuilder.add_view_no_menu(Api)
        appbuilder.add_view_no_menu(Dashboard)
        appbuilder.add_view_no_menu(Datasource)
        appbuilder.add_view_no_menu(DatasetEditor)
        appbuilder.add_view_no_menu(EmbeddedView)
        appbuilder.add_view_no_menu(ExploreView)
        appbuilder.add_view_no_menu(ExplorePermalinkView)
        appbuilder.add_view_no_menu(SavedQueryView)
        appbuilder.add_view_no_menu(SqllabView)
        appbuilder.add_view_no_menu(Superset)
        appbuilder.add_view_no_menu(TableModelView)
        appbuilder.add_view_no_menu(TableSchemaView)
        appbuilder.add_view_no_menu(TabStateView)
        appbuilder.add_view_no_menu(TaggedObjectsModelView)
        appbuilder.add_view_no_menu(TagView)
        appbuilder.add_view_no_menu(ReportView)
        appbuilder.add_view_no_menu(RoleRestAPI)
        appbuilder.add_view_no_menu(UserInfoView)

        #
        # Add links
        #
        appbuilder.add_link(
            "SQL Editor",
            label=_("SQL Lab"),
            href=f"{app_root}/sqllab/",
            category_icon="fa-flask",
            icon="fa-flask",
            category="SQL Lab",
            category_label=_("SQL"),
        )
        appbuilder.add_link(
            "Saved Queries",
            label=_("Saved Queries"),
            href=f"{app_root}/savedqueryview/list/",
            icon="fa-save",
            category="SQL Lab",
            category_label=_("SQL"),
        )
        appbuilder.add_link(
            "Query Search",
            label=_("Query History"),
            href=f"{app_root}/sqllab/history/",
            icon="fa-search",
            category_icon="fa-flask",
            category="SQL Lab",
            category_label=_("SQL Lab"),
        )
        appbuilder.add_view(
            TagModelView,
            "Tags",
            label=_("Tags"),
            icon="",
            category_icon="",
            category="Manage",
            menu_cond=lambda: feature_flag_manager.is_feature_enabled("TAGGING_SYSTEM"),
        )
        appbuilder.add_api(LogRestApi)
        appbuilder.add_api(UserRegistrationsRestAPI)
        appbuilder.add_view(
            ActionLogView,
            "Action Log",
            label=_("Action Log"),
            category="Security",
            category_label=_("Security"),
            icon="fa-list-ol",
            menu_cond=lambda: (
                self.config["FAB_ADD_SECURITY_VIEWS"]
                and self.config["SUPERSET_LOG_VIEW"]
            ),
        )
        appbuilder.add_api(SecurityRestApi)
        #
        # Conditionally setup email views
        #

        appbuilder.add_view(
            AlertView,
            "Alerts & Report",
            label=_("Alerts & Reports"),
            category="Manage",
            category_label=_("Manage"),
            icon="fa-exclamation-triangle",
            menu_cond=lambda: feature_flag_manager.is_feature_enabled("ALERT_REPORTS"),
        )

        appbuilder.add_view(
            AnnotationLayerView,
            "Annotation Layers",
            label=_("Annotation Layers"),
            href="AnnotationLayerView.list",
            icon="fa-comment",
            category_icon="",
            category="Manage",
            category_label=_("Manage"),
        )

        appbuilder.add_view(
            RowLevelSecurityView,
            "Row Level Security",
            href="RowLevelSecurityView.list",
            label=_("Row Level Security"),
            category="Security",
            category_label=_("Security"),
            icon="fa-lock",
        )

    def _init_database_dependent_features(self) -> None:
        """
        Initialize features that require database tables to exist.
        This is called during app initialization but checks table existence
        to handle cases where the app starts before database migration.
        """
        inspector = inspect(db.engine)

        # Check if core tables exist (use 'dashboards' as proxy for Superset tables)
        if not inspector.has_table("dashboards"):
            logger.debug(
                "Superset tables not yet created. Skipping database-dependent "
                "initialization. These features will be initialized after migration."
            )
            return

        # Register SQLA event listeners for tagging system
        if feature_flag_manager.is_feature_enabled("TAGGING_SYSTEM"):
            register_sqla_event_listeners()

        # Seed system themes from configuration
        from superset.commands.theme.seed import SeedSystemThemesCommand

        if inspector.has_table("themes"):
            SeedSystemThemesCommand().run()

    def init_app_in_ctx(self) -> None:
        """
        Runs init logic in the context of the app
        """
        self.configure_fab()
        self.configure_url_map_converters()
        self.configure_data_sources()
        self.configure_auth_provider()
        self.configure_async_queries()
        self.configure_ssh_manager()
        self.configure_stats_manager()

        # Hook that provides administrators a handle on the Flask APP
        # after initialization
        if flask_app_mutator := self.config["FLASK_APP_MUTATOR"]:
            flask_app_mutator(self.superset_app)

        # Initialize database-dependent features only if database is ready
        self._init_database_dependent_features()

        self.init_views()

    def check_secret_key(self) -> None:
        def log_default_secret_key_warning() -> None:
            top_banner = 80 * "-" + "\n" + 36 * " " + "WARNING\n" + 80 * "-"
            bottom_banner = 80 * "-" + "\n" + 80 * "-"
            logger.warning(top_banner)
            logger.warning(
                "A Default SECRET_KEY was detected, please use superset_config.py "
                "to override it.\n"
                "Use a strong complex alphanumeric string and use a tool to help"
                " you generate \n"
                "a sufficiently random sequence, ex: openssl rand -base64 42 \n"
                "For more info, see: https://superset.apache.org/docs/"
                "configuration/configuring-superset#specifying-a-secret_key"
            )
            logger.warning(bottom_banner)

        if self.config["SECRET_KEY"] == CHANGE_ME_SECRET_KEY:
            if (
                self.superset_app.debug
                or self.superset_app.config["TESTING"]
                or is_test()
            ):
                logger.warning("Debug mode identified with default secret key")
                log_default_secret_key_warning()
                return
            log_default_secret_key_warning()
            logger.error("Refusing to start due to insecure SECRET_KEY")
            sys.exit(1)

    def configure_session(self) -> None:
        if self.config["SESSION_SERVER_SIDE"]:
            Session(self.superset_app)

    def register_request_handlers(self) -> None:
        """Register app-level request handlers"""
        from flask import Response

        @self.superset_app.after_request
        def apply_http_headers(response: Response) -> Response:
            """Applies the configuration's http headers to all responses"""
            # HTTP_HEADERS is deprecated, this provides backwards compatibility
            response.headers.extend(
                {
                    **self.superset_app.config["OVERRIDE_HTTP_HEADERS"],
                    **self.superset_app.config["HTTP_HEADERS"],
                }
            )

            for k, v in self.superset_app.config["DEFAULT_HTTP_HEADERS"].items():
                if k not in response.headers:
                    response.headers[k] = v
            return response

        @self.superset_app.context_processor
        def get_common_bootstrap_data() -> dict[str, Any]:
            # Import here to avoid circular imports
            from superset.utils import json
            from superset.views.base import common_bootstrap_payload

            def serialize_bootstrap_data() -> str:
                return json.dumps(
                    {"common": common_bootstrap_payload()},
                    default=json.pessimistic_json_iso_dttm_ser,
                )

            return {"bootstrap_data": serialize_bootstrap_data}

    def check_and_warn_database_connection(self) -> None:
        """Check database connection and warn if unavailable"""
        try:
            with self.superset_app.app_context():
                # Simple connection test
                db.engine.execute("SELECT 1")
        except Exception:
            db_uri = self.config.get("SQLALCHEMY_DATABASE_URI", "")
            safe_uri = make_url_safe(db_uri) if db_uri else "Not configured"
            print(
                f"{Fore.RED}ERROR: Cannot connect to database {safe_uri}\n"
                f"NOTE: Most CLI commands require a database{Style.RESET_ALL}"
            )

    def init_app(self) -> None:
        """
        Main entry point which will delegate to other methods in
        order to fully init the app
        """
        self.pre_init()
        self.check_secret_key()
        self.configure_session()
        # Configuration of logging must be done first to apply the formatter properly
        self.configure_logging()
        # Configuration of feature_flags must be done first to allow init features
        # conditionally
        self.configure_feature_flags()
        self.configure_db_encrypt()
        self.setup_db()

        # Check database connection and warn if unavailable
        self.check_and_warn_database_connection()

        self.configure_celery()
        self.enable_profiling()
        self.setup_event_logger()
        self.setup_bundle_manifest()
        self.register_blueprints()
        self.configure_wtf()
        self.configure_middlewares()
        self.configure_cache()
        self.set_db_default_isolation()
        self.configure_sqlglot_dialects()

        with self.superset_app.app_context():
            self.init_app_in_ctx()

        self.post_init()

    def set_db_default_isolation(self) -> None:
        # This block sets the default isolation level for mysql to READ COMMITTED if not
        # specified in the config. You can set your isolation in the config by using
        # SQLALCHEMY_ENGINE_OPTIONS
        eng_options = self.config["SQLALCHEMY_ENGINE_OPTIONS"] or {}
        isolation_level = eng_options.get("isolation_level")
        set_isolation_level_to = None

        if not isolation_level:
            backend = make_url_safe(
                self.config["SQLALCHEMY_DATABASE_URI"]
            ).get_backend_name()
            if backend in ("mysql", "postgresql"):
                set_isolation_level_to = "READ COMMITTED"

        if set_isolation_level_to:
            logger.debug(
                "Setting database isolation level to %s",
                set_isolation_level_to,
            )
            with self.superset_app.app_context():
                db.engine.execution_options(isolation_level=set_isolation_level_to)

    def configure_auth_provider(self) -> None:
        machine_auth_provider_factory.init_app(self.superset_app)

    def configure_ssh_manager(self) -> None:
        ssh_manager_factory.init_app(self.superset_app)

    def configure_stats_manager(self) -> None:
        stats_logger_manager.init_app(self.superset_app)

    def setup_event_logger(self) -> None:
        _event_logger["event_logger"] = get_event_logger_from_cfg_value(
            self.superset_app.config.get("EVENT_LOGGER", DBEventLogger())
        )

    def configure_data_sources(self) -> None:
        # Registering sources
        module_datasource_map = self.config["DEFAULT_MODULE_DS_MAP"]
        module_datasource_map.update(self.config["ADDITIONAL_MODULE_DS_MAP"])

        # todo(hughhhh): fully remove the datasource config register
        for module_name, class_names in module_datasource_map.items():
            class_names = [str(s) for s in class_names]
            __import__(module_name, fromlist=class_names)

    def configure_cache(self) -> None:
        cache_manager.init_app(self.superset_app)
        results_backend_manager.init_app(self.superset_app)

    def configure_feature_flags(self) -> None:
        feature_flag_manager.init_app(self.superset_app)

    def configure_sqlglot_dialects(self) -> None:
        extensions = self.config["SQLGLOT_DIALECTS_EXTENSIONS"]

        if callable(extensions):
            extensions = extensions()

        SQLGLOT_DIALECTS.update(extensions)

    @transaction()
    def configure_fab(self) -> None:
        if self.config["SILENCE_FAB"]:
            logging.getLogger("flask_appbuilder").setLevel(logging.ERROR)

        custom_sm = self.config["CUSTOM_SECURITY_MANAGER"] or SupersetSecurityManager
        if not issubclass(custom_sm, SupersetSecurityManager):
            raise Exception(  # pylint: disable=broad-exception-raised
                """Your CUSTOM_SECURITY_MANAGER must now extend SupersetSecurityManager,
                 not FAB's security manager.
                 See [4565] in UPDATING.md"""
            )

        appbuilder.indexview = SupersetIndexView
        appbuilder.security_manager_class = custom_sm
        appbuilder.init_app(self.superset_app, db.session)

    def configure_url_map_converters(self) -> None:
        #
        # Doing local imports here as model importing causes a reference to
        # app.config to be invoked and we need the current_app to have been setup
        #
        # pylint: disable=import-outside-toplevel
        from superset.utils.url_map_converters import (
            ObjectTypeConverter,
            RegexConverter,
        )

        self.superset_app.url_map.converters["regex"] = RegexConverter
        self.superset_app.url_map.converters["object_type"] = ObjectTypeConverter

    def configure_middlewares(self) -> None:  # noqa: C901
        if self.config["ENABLE_CORS"]:
            # pylint: disable=import-outside-toplevel
            from flask_cors import CORS

            CORS(self.superset_app, **self.config["CORS_OPTIONS"])

        if self.config["ENABLE_PROXY_FIX"]:
            self.superset_app.wsgi_app = ProxyFix(
                self.superset_app.wsgi_app, **self.config["PROXY_FIX_CONFIG"]
            )

        if self.config["ENABLE_CHUNK_ENCODING"]:

            class ChunkedEncodingFix:  # pylint: disable=too-few-public-methods
                def __init__(self, app: Flask) -> None:
                    self.app = app

                def __call__(
                    self, environ: dict[str, Any], start_response: Callable[..., Any]
                ) -> Any:
                    # Setting wsgi.input_terminated tells werkzeug.wsgi to ignore
                    # content-length and read the stream till the end.
                    if environ.get("HTTP_TRANSFER_ENCODING", "").lower() == "chunked":
                        environ["wsgi.input_terminated"] = True
                    return self.app(environ, start_response)

            self.superset_app.wsgi_app = ChunkedEncodingFix(self.superset_app.wsgi_app)

        if self.config["UPLOAD_FOLDER"]:
            with contextlib.suppress(OSError):
                os.makedirs(self.config["UPLOAD_FOLDER"])
        for middleware in self.config["ADDITIONAL_MIDDLEWARE"]:
            self.superset_app.wsgi_app = middleware(self.superset_app.wsgi_app)

        # Flask-Compress
        Compress(self.superset_app)

        # Talisman
        talisman_enabled = self.config["TALISMAN_ENABLED"]
        talisman_config = (
            self.config["TALISMAN_DEV_CONFIG"]
            if self.superset_app.debug or self.config["DEBUG"]
            else self.config["TALISMAN_CONFIG"]
        )
        csp_warning = self.config["CONTENT_SECURITY_POLICY_WARNING"]

        if talisman_enabled:
            talisman.init_app(self.superset_app, **talisman_config)

        show_csp_warning = False
        if (
            csp_warning
            and not self.superset_app.debug
            and (
                not talisman_enabled
                or not talisman_config
                or not talisman_config.get("content_security_policy")
            )
        ):
            show_csp_warning = True

        if show_csp_warning:
            logger.warning(
                "We haven't found any Content Security Policy (CSP) defined in "
                "the configurations. Please make sure to configure CSP using the "
                "TALISMAN_ENABLED and TALISMAN_CONFIG keys or any other external "
                "software. Failing to configure CSP have serious security implications. "  # noqa: E501
                "Check https://developer.mozilla.org/en-US/docs/Web/HTTP/CSP for more "
                "information. You can disable this warning using the "
                "CONTENT_SECURITY_POLICY_WARNING key."
            )

    def configure_logging(self) -> None:
        self.config["LOGGING_CONFIGURATOR"].configure_logging(
            self.config, self.superset_app.debug
        )

    def configure_db_encrypt(self) -> None:
        encrypted_field_factory.init_app(self.superset_app)

    def setup_db(self) -> None:
        db.init_app(self.superset_app)

        with self.superset_app.app_context():
            pessimistic_connection_handling(db.engine)

        migrate.init_app(self.superset_app, db=db, directory=APP_DIR + "/migrations")

    def configure_wtf(self) -> None:
        if self.config["WTF_CSRF_ENABLED"]:
            csrf.init_app(self.superset_app)
            csrf_exempt_list = self.config["WTF_CSRF_EXEMPT_LIST"]
            for ex in csrf_exempt_list:
                csrf.exempt(ex)

    def configure_async_queries(self) -> None:
        if feature_flag_manager.is_feature_enabled("GLOBAL_ASYNC_QUERIES"):
            async_query_manager_factory.init_app(self.superset_app)

    def register_blueprints(self) -> None:
        # Register custom blueprints from config
        for bp in self.config["BLUEPRINTS"]:
            try:
                logger.info("Registering blueprint: %s", bp.name)
                self.superset_app.register_blueprint(bp)
            except Exception:  # pylint: disable=broad-except
                logger.exception("blueprint registration failed")

    def setup_bundle_manifest(self) -> None:
        manifest_processor.init_app(self.superset_app)

    def enable_profiling(self) -> None:
        if self.config["PROFILING"]:
            profiling.init_app(self.superset_app)


class SupersetIndexView(IndexView):
    @expose("/")
    def index(self) -> FlaskResponse:
        return redirect(url_for("Superset.welcome"))

    @expose("/lang/<string:locale>")
    @safe
    def patch_flask_locale(self, locale: str) -> FlaskResponse:
        """
        Change user's locale and redirect back to the previous page.

        Overrides FAB's babel.views.LocaleView so we can use the request
        Referrer as the redirect target, in case our previous page was actually
        served by the frontend (and thus not added to the session's page_history
        stack).
        """
        if locale not in self.appbuilder.bm.languages:
            abort(404, description="Locale not supported.")
        session["locale"] = locale
        refresh()
        self.update_redirect()

        if redirect_to := request.headers.get("Referer"):
            return redirect(get_safe_redirect(redirect_to))
        return redirect(self.get_redirect())<|MERGE_RESOLUTION|>--- conflicted
+++ resolved
@@ -23,11 +23,8 @@
 from typing import Any, Callable, TYPE_CHECKING
 
 import wtforms_json
-<<<<<<< HEAD
 from celery.signals import after_task_publish
-=======
 from colorama import Fore, Style
->>>>>>> 246181a5
 from deprecation import deprecated
 from flask import abort, Flask, redirect, request, session, url_for
 from flask_appbuilder import expose, IndexView
