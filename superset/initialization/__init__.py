# Licensed to the Apache Software Foundation (ASF) under one
# or more contributor license agreements.  See the NOTICE file
# distributed with this work for additional information
# regarding copyright ownership.  The ASF licenses this file
# to you under the Apache License, Version 2.0 (the
# "License"); you may not use this file except in compliance
# with the License.  You may obtain a copy of the License at
#
#   http://www.apache.org/licenses/LICENSE-2.0
#
# Unless required by applicable law or agreed to in writing,
# software distributed under the License is distributed on an
# "AS IS" BASIS, WITHOUT WARRANTIES OR CONDITIONS OF ANY
# KIND, either express or implied.  See the License for the
# specific language governing permissions and limitations
# under the License.
from __future__ import annotations

import contextlib
import logging
import os
import sys
from typing import Any, Callable, TYPE_CHECKING

import wtforms_json
from deprecation import deprecated
<<<<<<< HEAD
from flask import abort, Flask, redirect, request, session
=======
from flask import Flask, redirect, url_for
>>>>>>> 5f62deaa
from flask_appbuilder import expose, IndexView
from flask_appbuilder.api import safe
from flask_appbuilder.utils.base import get_safe_redirect
from flask_babel import gettext as __, refresh
from flask_compress import Compress
from flask_session import Session
from werkzeug.middleware.proxy_fix import ProxyFix

from superset.constants import CHANGE_ME_SECRET_KEY
from superset.databases.utils import make_url_safe
from superset.extensions import (
    _event_logger,
    APP_DIR,
    appbuilder,
    async_query_manager_factory,
    cache_manager,
    celery_app,
    csrf,
    db,
    encrypted_field_factory,
    feature_flag_manager,
    machine_auth_provider_factory,
    manifest_processor,
    migrate,
    profiling,
    results_backend_manager,
    ssh_manager_factory,
    stats_logger_manager,
    talisman,
)
from superset.security import SupersetSecurityManager
from superset.sql.parse import SQLGLOT_DIALECTS
from superset.superset_typing import FlaskResponse
from superset.tags.core import register_sqla_event_listeners
from superset.utils.core import is_test, pessimistic_connection_handling
from superset.utils.decorators import transaction
from superset.utils.log import DBEventLogger, get_event_logger_from_cfg_value

if TYPE_CHECKING:
    from superset.app import SupersetApp

logger = logging.getLogger(__name__)


class SupersetAppInitializer:  # pylint: disable=too-many-public-methods
    def __init__(self, app: SupersetApp) -> None:
        super().__init__()

        self.superset_app = app
        self.config = app.config
        self.manifest: dict[Any, Any] = {}

    @deprecated(details="use self.superset_app instead of self.flask_app")  # type: ignore
    @property
    def flask_app(self) -> SupersetApp:
        return self.superset_app

    def pre_init(self) -> None:
        """
        Called before all other init tasks are complete
        """
        wtforms_json.init()

        if not os.path.exists(self.config["DATA_DIR"]):
            os.makedirs(self.config["DATA_DIR"])

    def post_init(self) -> None:
        """
        Called after any other init tasks
        """

    def configure_celery(self) -> None:
        celery_app.config_from_object(self.config["CELERY_CONFIG"])
        celery_app.set_default()
        superset_app = self.superset_app

        # Here, we want to ensure that every call into Celery task has an app context
        # setup properly
        task_base = celery_app.Task

        class AppContextTask(task_base):  # type: ignore
            # pylint: disable=too-few-public-methods
            abstract = True

            # Grab each call into the task and set up an app context
            def __call__(self, *args: Any, **kwargs: Any) -> Any:
                with superset_app.app_context():
                    return task_base.__call__(self, *args, **kwargs)

        celery_app.Task = AppContextTask

    def init_views(self) -> None:
        #
        # We're doing local imports, as several of them import
        # models which in turn try to import
        # the global Flask app
        #
        # pylint: disable=import-outside-toplevel,too-many-locals,too-many-statements
        from superset.advanced_data_type.api import AdvancedDataTypeRestApi
        from superset.annotation_layers.annotations.api import AnnotationRestApi
        from superset.annotation_layers.api import AnnotationLayerRestApi
        from superset.async_events.api import AsyncEventsRestApi
        from superset.available_domains.api import AvailableDomainsRestApi
        from superset.cachekeys.api import CacheRestApi
        from superset.charts.api import ChartRestApi
        from superset.charts.data.api import ChartDataRestApi
        from superset.connectors.sqla.views import (
            RowLevelSecurityView,
            TableModelView,
        )
        from superset.css_templates.api import CssTemplateRestApi
        from superset.dashboards.api import DashboardRestApi
        from superset.dashboards.filter_state.api import DashboardFilterStateRestApi
        from superset.dashboards.permalink.api import DashboardPermalinkRestApi
        from superset.databases.api import DatabaseRestApi
        from superset.datasets.api import DatasetRestApi
        from superset.datasets.columns.api import DatasetColumnsRestApi
        from superset.datasets.metrics.api import DatasetMetricRestApi
        from superset.datasource.api import DatasourceRestApi
        from superset.embedded.api import EmbeddedDashboardRestApi
        from superset.embedded.view import EmbeddedView
        from superset.explore.api import ExploreRestApi
        from superset.explore.form_data.api import ExploreFormDataRestApi
        from superset.explore.permalink.api import ExplorePermalinkRestApi
        from superset.importexport.api import ImportExportRestApi
        from superset.queries.api import QueryRestApi
        from superset.queries.saved_queries.api import SavedQueryRestApi
        from superset.reports.api import ReportScheduleRestApi
        from superset.reports.logs.api import ReportExecutionLogRestApi
        from superset.row_level_security.api import RLSRestApi
        from superset.security.api import RoleRestAPI, SecurityRestApi
        from superset.sqllab.api import SqlLabRestApi
        from superset.sqllab.permalink.api import SqlLabPermalinkRestApi
        from superset.tags.api import TagRestApi
        from superset.views.alerts import AlertView, ReportView
        from superset.views.all_entities import TaggedObjectsModelView
        from superset.views.annotations import AnnotationLayerView
        from superset.views.api import Api
        from superset.views.chart.views import SliceModelView
        from superset.views.core import Superset
        from superset.views.css_templates import CssTemplateModelView
        from superset.views.dashboard.views import (
            Dashboard,
            DashboardModelView,
        )
        from superset.views.database.views import DatabaseView
        from superset.views.datasource.views import DatasetEditor, Datasource
        from superset.views.dynamic_plugins import DynamicPluginsView
        from superset.views.error_handling import set_app_error_handlers
        from superset.views.explore import ExplorePermalinkView, ExploreView
        from superset.views.log.api import LogRestApi
        from superset.views.log.views import LogModelView
        from superset.views.roles import RolesListView
        from superset.views.sql_lab.views import (
            SavedQueryView,
            TableSchemaView,
            TabStateView,
        )
        from superset.views.sqllab import SqllabView
        from superset.views.tags import TagModelView, TagView
        from superset.views.users.api import CurrentUserRestApi, UserRestApi

        set_app_error_handlers(self.superset_app)

        #
        # Setup API views
        #
        appbuilder.add_api(AnnotationRestApi)
        appbuilder.add_api(AnnotationLayerRestApi)
        appbuilder.add_api(AsyncEventsRestApi)
        appbuilder.add_api(AdvancedDataTypeRestApi)
        appbuilder.add_api(AvailableDomainsRestApi)
        appbuilder.add_api(CacheRestApi)
        appbuilder.add_api(ChartRestApi)
        appbuilder.add_api(ChartDataRestApi)
        appbuilder.add_api(CssTemplateRestApi)
        appbuilder.add_api(CurrentUserRestApi)
        appbuilder.add_api(UserRestApi)
        appbuilder.add_api(DashboardFilterStateRestApi)
        appbuilder.add_api(DashboardPermalinkRestApi)
        appbuilder.add_api(DashboardRestApi)
        appbuilder.add_api(DatabaseRestApi)
        appbuilder.add_api(DatasetRestApi)
        appbuilder.add_api(DatasetColumnsRestApi)
        appbuilder.add_api(DatasetMetricRestApi)
        appbuilder.add_api(DatasourceRestApi)
        appbuilder.add_api(EmbeddedDashboardRestApi)
        appbuilder.add_api(ExploreRestApi)
        appbuilder.add_api(ExploreFormDataRestApi)
        appbuilder.add_api(ExplorePermalinkRestApi)
        appbuilder.add_api(ImportExportRestApi)
        appbuilder.add_api(QueryRestApi)
        appbuilder.add_api(ReportScheduleRestApi)
        appbuilder.add_api(ReportExecutionLogRestApi)
        appbuilder.add_api(RLSRestApi)
        appbuilder.add_api(SavedQueryRestApi)
        appbuilder.add_api(TagRestApi)
        appbuilder.add_api(SqlLabRestApi)
        appbuilder.add_api(SqlLabPermalinkRestApi)
        #
        # Setup regular views
        #
        app_root = appbuilder.app.config["APPLICATION_ROOT"]
        if app_root.endswith("/"):
            app_root = app_root.rstrip("/")

        appbuilder.add_link(
            "Home",
            label=__("Home"),
            href="/superset/welcome/",
            cond=lambda: bool(appbuilder.app.config["LOGO_TARGET_PATH"]),
        )

        appbuilder.add_view(
            DatabaseView,
            "Databases",
            label=__("Database Connections"),
            icon="fa-database",
            category="Data",
            category_label=__("Data"),
        )
        appbuilder.add_view(
            DashboardModelView,
            "Dashboards",
            label=__("Dashboards"),
            icon="fa-dashboard",
            category="",
            category_icon="",
        )
        appbuilder.add_view(
            SliceModelView,
            "Charts",
            label=__("Charts"),
            icon="fa-bar-chart",
            category="",
            category_icon="",
        )

        appbuilder.add_link(
            "Datasets",
            label=__("Datasets"),
            href=f"{app_root}/tablemodelview/list/",
            icon="fa-table",
            category="",
            category_icon="",
        )

        appbuilder.add_view(
            RolesListView,
            "List Roles",
            label=__("List Roles"),
            category="Security",
            category_label=__("Security"),
            icon="fa-lock",
        )

        appbuilder.add_view(
            DynamicPluginsView,
            "Plugins",
            label=__("Plugins"),
            category="Manage",
            category_label=__("Manage"),
            icon="fa-puzzle-piece",
            menu_cond=lambda: feature_flag_manager.is_feature_enabled(
                "DYNAMIC_PLUGINS"
            ),
        )
        appbuilder.add_view(
            CssTemplateModelView,
            "CSS Templates",
            label=__("CSS Templates"),
            icon="fa-css3",
            category="Manage",
            category_label=__("Manage"),
            category_icon="",
        )

        #
        # Setup views with no menu
        #
        appbuilder.add_view_no_menu(Api)
        appbuilder.add_view_no_menu(Dashboard)
        appbuilder.add_view_no_menu(Datasource)
        appbuilder.add_view_no_menu(DatasetEditor)
        appbuilder.add_view_no_menu(EmbeddedView)
        appbuilder.add_view_no_menu(ExploreView)
        appbuilder.add_view_no_menu(ExplorePermalinkView)
        appbuilder.add_view_no_menu(SavedQueryView)
        appbuilder.add_view_no_menu(SqllabView)
        appbuilder.add_view_no_menu(Superset)
        appbuilder.add_view_no_menu(TableModelView)
        appbuilder.add_view_no_menu(TableSchemaView)
        appbuilder.add_view_no_menu(TabStateView)
        appbuilder.add_view_no_menu(TaggedObjectsModelView)
        appbuilder.add_view_no_menu(TagView)
        appbuilder.add_view_no_menu(ReportView)
        appbuilder.add_view_no_menu(RoleRestAPI)

        #
        # Add links
        #
        appbuilder.add_link(
            "SQL Editor",
            label=__("SQL Lab"),
            href=f"{app_root}/sqllab/",
            category_icon="fa-flask",
            icon="fa-flask",
            category="SQL Lab",
            category_label=__("SQL"),
        )
        appbuilder.add_link(
            "Saved Queries",
            label=__("Saved Queries"),
            href=f"{app_root}/savedqueryview/list/",
            icon="fa-save",
            category="SQL Lab",
            category_label=__("SQL"),
        )
        appbuilder.add_link(
            "Query Search",
            label=__("Query History"),
            href=f"{app_root}/sqllab/history/",
            icon="fa-search",
            category_icon="fa-flask",
            category="SQL Lab",
            category_label=__("SQL Lab"),
        )
        appbuilder.add_view(
            TagModelView,
            "Tags",
            label=__("Tags"),
            icon="",
            category_icon="",
            category="Manage",
            menu_cond=lambda: feature_flag_manager.is_feature_enabled("TAGGING_SYSTEM"),
        )
        appbuilder.add_api(LogRestApi)
        appbuilder.add_view(
            LogModelView,
            "Action Log",
            label=__("Action Log"),
            category="Security",
            category_label=__("Security"),
            icon="fa-list-ol",
            menu_cond=lambda: (
                self.config["FAB_ADD_SECURITY_VIEWS"]
                and self.config["SUPERSET_LOG_VIEW"]
            ),
        )
        appbuilder.add_api(SecurityRestApi)
        #
        # Conditionally setup email views
        #

        appbuilder.add_view(
            AlertView,
            "Alerts & Report",
            label=__("Alerts & Reports"),
            category="Manage",
            category_label=__("Manage"),
            icon="fa-exclamation-triangle",
            menu_cond=lambda: feature_flag_manager.is_feature_enabled("ALERT_REPORTS"),
        )

        appbuilder.add_view(
            AnnotationLayerView,
            "Annotation Layers",
            label=__("Annotation Layers"),
            href="AnnotationLayerView.list",
            icon="fa-comment",
            category_icon="",
            category="Manage",
            category_label=__("Manage"),
        )

        appbuilder.add_view(
            RowLevelSecurityView,
            "Row Level Security",
            href="RowLevelSecurityView.list",
            label=__("Row Level Security"),
            category="Security",
            category_label=__("Security"),
            icon="fa-lock",
        )

    def init_app_in_ctx(self) -> None:
        """
        Runs init logic in the context of the app
        """
        self.configure_fab()
        self.configure_url_map_converters()
        self.configure_data_sources()
        self.configure_auth_provider()
        self.configure_async_queries()
        self.configure_ssh_manager()
        self.configure_stats_manager()

        # Hook that provides administrators a handle on the Flask APP
        # after initialization
        if flask_app_mutator := self.config["FLASK_APP_MUTATOR"]:
            flask_app_mutator(self.superset_app)

        if feature_flag_manager.is_feature_enabled("TAGGING_SYSTEM"):
            register_sqla_event_listeners()

        self.init_views()

    def check_secret_key(self) -> None:
        def log_default_secret_key_warning() -> None:
            top_banner = 80 * "-" + "\n" + 36 * " " + "WARNING\n" + 80 * "-"
            bottom_banner = 80 * "-" + "\n" + 80 * "-"
            logger.warning(top_banner)
            logger.warning(
                "A Default SECRET_KEY was detected, please use superset_config.py "
                "to override it.\n"
                "Use a strong complex alphanumeric string and use a tool to help"
                " you generate \n"
                "a sufficiently random sequence, ex: openssl rand -base64 42 \n"
                "For more info, see: https://superset.apache.org/docs/"
                "configuration/configuring-superset#specifying-a-secret_key"
            )
            logger.warning(bottom_banner)

        if self.config["SECRET_KEY"] == CHANGE_ME_SECRET_KEY:
            if (
                self.superset_app.debug
                or self.superset_app.config["TESTING"]
                or is_test()
            ):
                logger.warning("Debug mode identified with default secret key")
                log_default_secret_key_warning()
                return
            log_default_secret_key_warning()
            logger.error("Refusing to start due to insecure SECRET_KEY")
            sys.exit(1)

    def configure_session(self) -> None:
        if self.config["SESSION_SERVER_SIDE"]:
            Session(self.superset_app)

    def init_app(self) -> None:
        """
        Main entry point which will delegate to other methods in
        order to fully init the app
        """
        self.pre_init()
        self.check_secret_key()
        self.configure_session()
        # Configuration of logging must be done first to apply the formatter properly
        self.configure_logging()
        # Configuration of feature_flags must be done first to allow init features
        # conditionally
        self.configure_feature_flags()
        self.configure_db_encrypt()
        self.setup_db()
        self.configure_celery()
        self.enable_profiling()
        self.setup_event_logger()
        self.setup_bundle_manifest()
        self.register_blueprints()
        self.configure_wtf()
        self.configure_middlewares()
        self.configure_cache()
        self.set_db_default_isolation()
        self.configure_sqlglot_dialects()

        with self.superset_app.app_context():
            self.init_app_in_ctx()

        self.post_init()

    def set_db_default_isolation(self) -> None:
        # This block sets the default isolation level for mysql to READ COMMITTED if not
        # specified in the config. You can set your isolation in the config by using
        # SQLALCHEMY_ENGINE_OPTIONS
        eng_options = self.config["SQLALCHEMY_ENGINE_OPTIONS"] or {}
        isolation_level = eng_options.get("isolation_level")
        set_isolation_level_to = None

        if not isolation_level:
            backend = make_url_safe(
                self.config["SQLALCHEMY_DATABASE_URI"]
            ).get_backend_name()
            if backend in ("mysql", "postgresql"):
                set_isolation_level_to = "READ COMMITTED"

        if set_isolation_level_to:
            logger.info(
                "Setting database isolation level to %s",
                set_isolation_level_to,
            )
            with self.superset_app.app_context():
                db.engine.execution_options(isolation_level=set_isolation_level_to)

    def configure_auth_provider(self) -> None:
        machine_auth_provider_factory.init_app(self.superset_app)

    def configure_ssh_manager(self) -> None:
        ssh_manager_factory.init_app(self.superset_app)

    def configure_stats_manager(self) -> None:
        stats_logger_manager.init_app(self.superset_app)

    def setup_event_logger(self) -> None:
        _event_logger["event_logger"] = get_event_logger_from_cfg_value(
            self.superset_app.config.get("EVENT_LOGGER", DBEventLogger())
        )

    def configure_data_sources(self) -> None:
        # Registering sources
        module_datasource_map = self.config["DEFAULT_MODULE_DS_MAP"]
        module_datasource_map.update(self.config["ADDITIONAL_MODULE_DS_MAP"])

        # todo(hughhhh): fully remove the datasource config register
        for module_name, class_names in module_datasource_map.items():
            class_names = [str(s) for s in class_names]
            __import__(module_name, fromlist=class_names)

    def configure_cache(self) -> None:
        cache_manager.init_app(self.superset_app)
        results_backend_manager.init_app(self.superset_app)

    def configure_feature_flags(self) -> None:
        feature_flag_manager.init_app(self.superset_app)

    def configure_sqlglot_dialects(self) -> None:
        extensions = self.config["SQLGLOT_DIALECTS_EXTENSIONS"]

        if callable(extensions):
            extensions = extensions()

        SQLGLOT_DIALECTS.update(extensions)

    @transaction()
    def configure_fab(self) -> None:
        if self.config["SILENCE_FAB"]:
            logging.getLogger("flask_appbuilder").setLevel(logging.ERROR)

        custom_sm = self.config["CUSTOM_SECURITY_MANAGER"] or SupersetSecurityManager
        if not issubclass(custom_sm, SupersetSecurityManager):
            raise Exception(  # pylint: disable=broad-exception-raised
                """Your CUSTOM_SECURITY_MANAGER must now extend SupersetSecurityManager,
                 not FAB's security manager.
                 See [4565] in UPDATING.md"""
            )

        appbuilder.indexview = SupersetIndexView
        appbuilder.base_template = "superset/base.html"
        appbuilder.security_manager_class = custom_sm
        appbuilder.init_app(self.superset_app, db.session)

    def configure_url_map_converters(self) -> None:
        #
        # Doing local imports here as model importing causes a reference to
        # app.config to be invoked and we need the current_app to have been setup
        #
        # pylint: disable=import-outside-toplevel
        from superset.utils.url_map_converters import (
            ObjectTypeConverter,
            RegexConverter,
        )

        self.superset_app.url_map.converters["regex"] = RegexConverter
        self.superset_app.url_map.converters["object_type"] = ObjectTypeConverter

    def configure_middlewares(self) -> None:  # noqa: C901
        if self.config["ENABLE_CORS"]:
            # pylint: disable=import-outside-toplevel
            from flask_cors import CORS

            CORS(self.superset_app, **self.config["CORS_OPTIONS"])

        if self.config["ENABLE_PROXY_FIX"]:
            self.superset_app.wsgi_app = ProxyFix(
                self.superset_app.wsgi_app, **self.config["PROXY_FIX_CONFIG"]
            )

        if self.config["ENABLE_CHUNK_ENCODING"]:

            class ChunkedEncodingFix:  # pylint: disable=too-few-public-methods
                def __init__(self, app: Flask) -> None:
                    self.app = app

                def __call__(
                    self, environ: dict[str, Any], start_response: Callable[..., Any]
                ) -> Any:
                    # Setting wsgi.input_terminated tells werkzeug.wsgi to ignore
                    # content-length and read the stream till the end.
                    if environ.get("HTTP_TRANSFER_ENCODING", "").lower() == "chunked":
                        environ["wsgi.input_terminated"] = True
                    return self.app(environ, start_response)

            self.superset_app.wsgi_app = ChunkedEncodingFix(self.superset_app.wsgi_app)

        if self.config["UPLOAD_FOLDER"]:
            with contextlib.suppress(OSError):
                os.makedirs(self.config["UPLOAD_FOLDER"])
        for middleware in self.config["ADDITIONAL_MIDDLEWARE"]:
            self.superset_app.wsgi_app = middleware(self.superset_app.wsgi_app)

        # Flask-Compress
        Compress(self.superset_app)

        # Talisman
        talisman_enabled = self.config["TALISMAN_ENABLED"]
        talisman_config = (
            self.config["TALISMAN_DEV_CONFIG"]
            if self.superset_app.debug or self.config["DEBUG"]
            else self.config["TALISMAN_CONFIG"]
        )
        csp_warning = self.config["CONTENT_SECURITY_POLICY_WARNING"]

        if talisman_enabled:
            talisman.init_app(self.superset_app, **talisman_config)

        show_csp_warning = False
        if (
            csp_warning
            and not self.superset_app.debug
            and (
                not talisman_enabled
                or not talisman_config
                or not talisman_config.get("content_security_policy")
            )
        ):
            show_csp_warning = True

        if show_csp_warning:
            logger.warning(
                "We haven't found any Content Security Policy (CSP) defined in "
                "the configurations. Please make sure to configure CSP using the "
                "TALISMAN_ENABLED and TALISMAN_CONFIG keys or any other external "
                "software. Failing to configure CSP have serious security implications. "  # noqa: E501
                "Check https://developer.mozilla.org/en-US/docs/Web/HTTP/CSP for more "
                "information. You can disable this warning using the "
                "CONTENT_SECURITY_POLICY_WARNING key."
            )

    def configure_logging(self) -> None:
        self.config["LOGGING_CONFIGURATOR"].configure_logging(
            self.config, self.superset_app.debug
        )

    def configure_db_encrypt(self) -> None:
        encrypted_field_factory.init_app(self.superset_app)

    def setup_db(self) -> None:
        db.init_app(self.superset_app)

        with self.superset_app.app_context():
            pessimistic_connection_handling(db.engine)

        migrate.init_app(self.superset_app, db=db, directory=APP_DIR + "/migrations")

    def configure_wtf(self) -> None:
        if self.config["WTF_CSRF_ENABLED"]:
            csrf.init_app(self.superset_app)
            csrf_exempt_list = self.config["WTF_CSRF_EXEMPT_LIST"]
            for ex in csrf_exempt_list:
                csrf.exempt(ex)

    def configure_async_queries(self) -> None:
        if feature_flag_manager.is_feature_enabled("GLOBAL_ASYNC_QUERIES"):
            async_query_manager_factory.init_app(self.superset_app)

    def register_blueprints(self) -> None:
        for bp in self.config["BLUEPRINTS"]:
            try:
                logger.info("Registering blueprint: %s", bp.name)
                self.superset_app.register_blueprint(bp)
            except Exception:  # pylint: disable=broad-except
                logger.exception("blueprint registration failed")

    def setup_bundle_manifest(self) -> None:
        manifest_processor.init_app(self.superset_app)

    def enable_profiling(self) -> None:
        if self.config["PROFILING"]:
            profiling.init_app(self.superset_app)


class SupersetIndexView(IndexView):
    @expose("/")
    def index(self) -> FlaskResponse:
<<<<<<< HEAD
        return redirect("/superset/welcome/")

    @expose("/lang/<string:locale>")
    @safe
    def patch_flask_locale(self, locale: str) -> FlaskResponse:
        """
        Change user's locale and redirect back to the previous page.

        Overrides FAB's babel.views.LocaleView so we can use the request
        Referrer as the redirect target, in case our previous page was actually
        served by the frontend (and thus not added to the session's page_history
        stack).
        """
        if locale not in self.appbuilder.bm.languages:
            abort(404, description="Locale not supported.")
        session["locale"] = locale
        refresh()
        self.update_redirect()

        if redirect_to := request.headers.get("Referer"):
            return redirect(get_safe_redirect(redirect_to))
        return redirect(self.get_redirect())
=======
        return redirect(url_for("Superset.welcome"))
>>>>>>> 5f62deaa
<|MERGE_RESOLUTION|>--- conflicted
+++ resolved
@@ -24,11 +24,7 @@
 
 import wtforms_json
 from deprecation import deprecated
-<<<<<<< HEAD
-from flask import abort, Flask, redirect, request, session
-=======
-from flask import Flask, redirect, url_for
->>>>>>> 5f62deaa
+from flask import abort, Flask, redirect, request, session, url_for
 from flask_appbuilder import expose, IndexView
 from flask_appbuilder.api import safe
 from flask_appbuilder.utils.base import get_safe_redirect
@@ -713,8 +709,7 @@
 class SupersetIndexView(IndexView):
     @expose("/")
     def index(self) -> FlaskResponse:
-<<<<<<< HEAD
-        return redirect("/superset/welcome/")
+        return redirect(url_for("Superset.welcome"))
 
     @expose("/lang/<string:locale>")
     @safe
@@ -735,7 +730,4 @@
 
         if redirect_to := request.headers.get("Referer"):
             return redirect(get_safe_redirect(redirect_to))
-        return redirect(self.get_redirect())
-=======
-        return redirect(url_for("Superset.welcome"))
->>>>>>> 5f62deaa
+        return redirect(self.get_redirect())