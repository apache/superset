# Licensed to the Apache Software Foundation (ASF) under one
# or more contributor license agreements.  See the NOTICE file
# distributed with this work for additional information
# regarding copyright ownership.  The ASF licenses this file
# to you under the Apache License, Version 2.0 (the
# "License"); you may not use this file except in compliance
# with the License.  You may obtain a copy of the License at
#
#   http://www.apache.org/licenses/LICENSE-2.0
#
# Unless required by applicable law or agreed to in writing,
# software distributed under the License is distributed on an
# "AS IS" BASIS, WITHOUT WARRANTIES OR CONDITIONS OF ANY
# KIND, either express or implied.  See the License for the
# specific language governing permissions and limitations
# under the License.
from __future__ import annotations

import logging
import os
from typing import Any, Callable, Dict, TYPE_CHECKING

import wtforms_json
from deprecation import deprecated
from flask import Flask, redirect
from flask_appbuilder import expose, IndexView
from flask_babel import gettext as __, lazy_gettext as _
from flask_compress import Compress
from werkzeug.middleware.proxy_fix import ProxyFix

from superset.constants import CHANGE_ME_SECRET_KEY
from superset.extensions import (
    _event_logger,
    APP_DIR,
    appbuilder,
    async_query_manager,
    cache_manager,
    celery_app,
    csrf,
    db,
    encrypted_field_factory,
    feature_flag_manager,
    machine_auth_provider_factory,
    manifest_processor,
    migrate,
    profiling,
    results_backend_manager,
    ssh_manager_factory,
    stats_logger_manager,
    talisman,
)
from superset.security import SupersetSecurityManager
from superset.superset_typing import FlaskResponse
from superset.tags.core import register_sqla_event_listeners
from superset.utils.core import pessimistic_connection_handling
from superset.utils.log import DBEventLogger, get_event_logger_from_cfg_value

if TYPE_CHECKING:
    from superset.app import SupersetApp

logger = logging.getLogger(__name__)


class SupersetAppInitializer:  # pylint: disable=too-many-public-methods
    def __init__(self, app: SupersetApp) -> None:
        super().__init__()

        self.superset_app = app
        self.config = app.config
        self.manifest: Dict[Any, Any] = {}

    @deprecated(details="use self.superset_app instead of self.flask_app")  # type: ignore
    @property
    def flask_app(self) -> SupersetApp:
        return self.superset_app

    def pre_init(self) -> None:
        """
        Called before all other init tasks are complete
        """
        wtforms_json.init()

        if not os.path.exists(self.config["DATA_DIR"]):
            os.makedirs(self.config["DATA_DIR"])

    def post_init(self) -> None:
        """
        Called after any other init tasks
        """

    def configure_celery(self) -> None:
        celery_app.config_from_object(self.config["CELERY_CONFIG"])
        celery_app.set_default()
        superset_app = self.superset_app

        # Here, we want to ensure that every call into Celery task has an app context
        # setup properly
        task_base = celery_app.Task

        class AppContextTask(task_base):  # type: ignore
            # pylint: disable=too-few-public-methods
            abstract = True

            # Grab each call into the task and set up an app context
            def __call__(self, *args: Any, **kwargs: Any) -> Any:
                with superset_app.app_context():
                    return task_base.__call__(self, *args, **kwargs)

        celery_app.Task = AppContextTask

    def init_views(self) -> None:
        #
        # We're doing local imports, as several of them import
        # models which in turn try to import
        # the global Flask app
        #
        # pylint: disable=import-outside-toplevel,too-many-locals,too-many-statements
        from superset.advanced_data_type.api import AdvancedDataTypeRestApi
        from superset.annotation_layers.annotations.api import AnnotationRestApi
        from superset.annotation_layers.api import AnnotationLayerRestApi
        from superset.async_events.api import AsyncEventsRestApi
        from superset.available_domains.api import AvailableDomainsRestApi
        from superset.cachekeys.api import CacheRestApi
        from superset.charts.api import ChartRestApi
        from superset.charts.data.api import ChartDataRestApi
        from superset.connectors.sqla.views import (
            RowLevelSecurityFiltersModelView,
            SqlMetricInlineView,
            TableColumnInlineView,
            TableModelView,
        )
        from superset.css_templates.api import CssTemplateRestApi
        from superset.dashboards.api import DashboardRestApi
        from superset.dashboards.filter_sets.api import FilterSetRestApi
        from superset.dashboards.filter_state.api import DashboardFilterStateRestApi
        from superset.dashboards.permalink.api import DashboardPermalinkRestApi
        from superset.databases.api import DatabaseRestApi
        from superset.datasets.api import DatasetRestApi
        from superset.datasets.columns.api import DatasetColumnsRestApi
        from superset.datasets.metrics.api import DatasetMetricRestApi
        from superset.datasource.api import DatasourceRestApi
        from superset.embedded.api import EmbeddedDashboardRestApi
        from superset.embedded.view import EmbeddedView
        from superset.explore.api import ExploreRestApi
        from superset.explore.form_data.api import ExploreFormDataRestApi
        from superset.explore.permalink.api import ExplorePermalinkRestApi
        from superset.importexport.api import ImportExportRestApi
        from superset.queries.api import QueryRestApi
        from superset.queries.saved_queries.api import SavedQueryRestApi
        from superset.reports.api import ReportScheduleRestApi
        from superset.reports.logs.api import ReportExecutionLogRestApi
        from superset.security.api import SecurityRestApi
<<<<<<< HEAD
        from superset.tags.api import TagRestApi
=======
        from superset.sqllab.api import SqlLabRestApi
>>>>>>> 21a2e7bc
        from superset.views.access_requests import AccessRequestsModelView
        from superset.views.alerts import AlertView, ReportView
        from superset.views.all_entities import TaggedObjectsModelView, TaggedObjectView
        from superset.views.annotations import AnnotationLayerView
        from superset.views.api import Api
        from superset.views.chart.views import SliceAsync, SliceModelView
        from superset.views.core import Superset
        from superset.views.css_templates import (
            CssTemplateAsyncModelView,
            CssTemplateModelView,
        )
        from superset.views.dashboard.views import (
            Dashboard,
            DashboardModelView,
            DashboardModelViewAsync,
        )
        from superset.views.database.views import (
            ColumnarToDatabaseView,
            CsvToDatabaseView,
            DatabaseView,
            ExcelToDatabaseView,
        )
        from superset.views.datasource.views import DatasetEditor, Datasource
        from superset.views.dynamic_plugins import DynamicPluginsView
        from superset.views.explore import ExplorePermalinkView, ExploreView
        from superset.views.key_value import KV
        from superset.views.log.api import LogRestApi
        from superset.views.log.views import LogModelView
        from superset.views.redirects import R
        from superset.views.sql_lab.views import (
            SavedQueryView,
            SavedQueryViewApi,
            SqlLab,
            TableSchemaView,
            TabStateView,
        )
        from superset.views.tags import TagModelView, TagView
        from superset.views.users.api import CurrentUserRestApi

        #
        # Setup API views
        #
        appbuilder.add_api(AnnotationRestApi)
        appbuilder.add_api(AnnotationLayerRestApi)
        appbuilder.add_api(AsyncEventsRestApi)
        appbuilder.add_api(AdvancedDataTypeRestApi)
        appbuilder.add_api(AvailableDomainsRestApi)
        appbuilder.add_api(CacheRestApi)
        appbuilder.add_api(ChartRestApi)
        appbuilder.add_api(ChartDataRestApi)
        appbuilder.add_api(CssTemplateRestApi)
        appbuilder.add_api(CurrentUserRestApi)
        appbuilder.add_api(DashboardFilterStateRestApi)
        appbuilder.add_api(DashboardPermalinkRestApi)
        appbuilder.add_api(DashboardRestApi)
        appbuilder.add_api(DatabaseRestApi)
        appbuilder.add_api(DatasetRestApi)
        appbuilder.add_api(DatasetColumnsRestApi)
        appbuilder.add_api(DatasetMetricRestApi)
        appbuilder.add_api(DatasourceRestApi)
        appbuilder.add_api(EmbeddedDashboardRestApi)
        appbuilder.add_api(ExploreRestApi)
        appbuilder.add_api(ExploreFormDataRestApi)
        appbuilder.add_api(ExplorePermalinkRestApi)
        appbuilder.add_api(FilterSetRestApi)
        appbuilder.add_api(ImportExportRestApi)
        appbuilder.add_api(QueryRestApi)
        appbuilder.add_api(ReportScheduleRestApi)
        appbuilder.add_api(ReportExecutionLogRestApi)
        appbuilder.add_api(SavedQueryRestApi)
<<<<<<< HEAD
        appbuilder.add_api(TagRestApi)
=======
        appbuilder.add_api(SqlLabRestApi)
>>>>>>> 21a2e7bc
        #
        # Setup regular views
        #
        appbuilder.add_link(
            "Home",
            label=__("Home"),
            href="/superset/welcome/",
            cond=lambda: bool(appbuilder.app.config["LOGO_TARGET_PATH"]),
        )

        appbuilder.add_view(
            DatabaseView,
            "Databases",
            label=__("Database Connections"),
            icon="fa-database",
            category="Data",
            category_label=__("Data"),
        )
        appbuilder.add_view(
            DashboardModelView,
            "Dashboards",
            label=__("Dashboards"),
            icon="fa-dashboard",
            category="",
            category_icon="",
        )
        appbuilder.add_view(
            SliceModelView,
            "Charts",
            label=__("Charts"),
            icon="fa-bar-chart",
            category="",
            category_icon="",
        )

        appbuilder.add_link(
            "Datasets",
            label=__("Datasets"),
            href="/tablemodelview/list/",
            icon="fa-table",
            category="",
            category_icon="",
        )

        appbuilder.add_view(
            DynamicPluginsView,
            "Plugins",
            label=__("Plugins"),
            category="Manage",
            category_label=__("Manage"),
            icon="fa-puzzle-piece",
            menu_cond=lambda: feature_flag_manager.is_feature_enabled(
                "DYNAMIC_PLUGINS"
            ),
        )
        appbuilder.add_view(
            CssTemplateModelView,
            "CSS Templates",
            label=__("CSS Templates"),
            icon="fa-css3",
            category="Manage",
            category_label=__("Manage"),
            category_icon="",
        )
        appbuilder.add_view(
            RowLevelSecurityFiltersModelView,
            "Row Level Security",
            label=__("Row Level Security"),
            category="Security",
            category_label=__("Security"),
            icon="fa-lock",
        )

        #
        # Setup views with no menu
        #
        appbuilder.add_view_no_menu(Api)
        appbuilder.add_view_no_menu(CssTemplateAsyncModelView)
        appbuilder.add_view_no_menu(CsvToDatabaseView)
        appbuilder.add_view_no_menu(ExcelToDatabaseView)
        appbuilder.add_view_no_menu(ColumnarToDatabaseView)
        appbuilder.add_view_no_menu(Dashboard)
        appbuilder.add_view_no_menu(DashboardModelViewAsync)
        appbuilder.add_view_no_menu(Datasource)
        appbuilder.add_view_no_menu(DatasetEditor)
        appbuilder.add_view_no_menu(EmbeddedView)
        appbuilder.add_view_no_menu(ExploreView)
        appbuilder.add_view_no_menu(ExplorePermalinkView)
        appbuilder.add_view_no_menu(KV)
        appbuilder.add_view_no_menu(R)
        appbuilder.add_view_no_menu(SavedQueryView)
        appbuilder.add_view_no_menu(SavedQueryViewApi)
        appbuilder.add_view_no_menu(SliceAsync)
        appbuilder.add_view_no_menu(SqlLab)
        appbuilder.add_view_no_menu(SqlMetricInlineView)
        appbuilder.add_view_no_menu(Superset)
        appbuilder.add_view_no_menu(TableColumnInlineView)
        appbuilder.add_view_no_menu(TableModelView)
        appbuilder.add_view_no_menu(TableSchemaView)
        appbuilder.add_view_no_menu(TabStateView)
        appbuilder.add_view_no_menu(TaggedObjectView)
        appbuilder.add_view_no_menu(TagView)
        appbuilder.add_view_no_menu(ReportView)

        #
        # Add links
        #
        appbuilder.add_link(
            "Import Dashboards",
            label=__("Import Dashboards"),
            href="/superset/import_dashboards/",
            icon="fa-cloud-upload",
            category="Manage",
            category_label=__("Manage"),
            category_icon="fa-wrench",
            cond=lambda: not feature_flag_manager.is_feature_enabled(
                "VERSIONED_EXPORT"
            ),
        )
        appbuilder.add_link(
            "SQL Editor",
            label=__("SQL Lab"),
            href="/superset/sqllab/",
            category_icon="fa-flask",
            icon="fa-flask",
            category="SQL Lab",
            category_label=__("SQL"),
        )
        appbuilder.add_link(
            "Saved Queries",
            label=__("Saved Queries"),
            href="/savedqueryview/list/",
            icon="fa-save",
            category="SQL Lab",
            category_label=__("SQL"),
        )
        appbuilder.add_link(
            "Query Search",
            label=__("Query History"),
            href="/superset/sqllab/history/",
            icon="fa-search",
            category_icon="fa-flask",
            category="SQL Lab",
            category_label=__("SQL Lab"),
        )
        appbuilder.add_view(
            TaggedObjectsModelView,
            "All Entities",
            label=__("All Entities"),
            icon="",
            category_icon="",
            menu_cond=lambda: feature_flag_manager.is_feature_enabled("TAGGING_SYSTEM"),
        )
        appbuilder.add_view(
            TagModelView,
            "Tags",
            label=__("Tags"),
            icon="",
            category_icon="",
            menu_cond=lambda: feature_flag_manager.is_feature_enabled("TAGGING_SYSTEM"),
        )
        appbuilder.add_api(LogRestApi)
        appbuilder.add_view(
            LogModelView,
            "Action Log",
            label=__("Action Log"),
            category="Security",
            category_label=__("Security"),
            icon="fa-list-ol",
            menu_cond=lambda: (
                self.config["FAB_ADD_SECURITY_VIEWS"]
                and self.config["SUPERSET_LOG_VIEW"]
            ),
        )
        appbuilder.add_api(SecurityRestApi)
        #
        # Conditionally setup email views
        #

        appbuilder.add_view(
            AlertView,
            "Alerts & Report",
            label=__("Alerts & Reports"),
            category="Manage",
            category_label=__("Manage"),
            icon="fa-exclamation-triangle",
            menu_cond=lambda: feature_flag_manager.is_feature_enabled("ALERT_REPORTS"),
        )

        appbuilder.add_view(
            AnnotationLayerView,
            "Annotation Layers",
            label=__("Annotation Layers"),
            href="/annotationlayer/list/",
            icon="fa-comment",
            category_icon="",
            category="Manage",
            category_label=__("Manage"),
        )

        appbuilder.add_view(
            AccessRequestsModelView,
            "Access requests",
            label=__("Access requests"),
            category="Security",
            category_label=__("Security"),
            icon="fa-table",
            menu_cond=lambda: bool(self.config["ENABLE_ACCESS_REQUEST"]),
        )

    def init_app_in_ctx(self) -> None:
        """
        Runs init logic in the context of the app
        """
        self.configure_fab()
        self.configure_url_map_converters()
        self.configure_data_sources()
        self.configure_auth_provider()
        self.configure_async_queries()
        self.configure_ssh_manager()
        self.configure_stats_manager()

        # Hook that provides administrators a handle on the Flask APP
        # after initialization
        flask_app_mutator = self.config["FLASK_APP_MUTATOR"]
        if flask_app_mutator:
            flask_app_mutator(self.superset_app)

        if feature_flag_manager.is_feature_enabled("TAGGING_SYSTEM"):
            register_sqla_event_listeners()

        self.init_views()

    def check_secret_key(self) -> None:
        if self.config["SECRET_KEY"] == CHANGE_ME_SECRET_KEY:
            top_banner = 80 * "-" + "\n" + 36 * " " + "WARNING\n" + 80 * "-"
            bottom_banner = 80 * "-" + "\n" + 80 * "-"
            logger.warning(top_banner)
            logger.warning(
                "A Default SECRET_KEY was detected, please use superset_config.py "
                "to override it.\n"
                "Use a strong complex alphanumeric string and use a tool to help"
                " you generate \n"
                "a sufficiently random sequence, ex: openssl rand -base64 42"
            )
            logger.warning(bottom_banner)

    def init_app(self) -> None:
        """
        Main entry point which will delegate to other methods in
        order to fully init the app
        """
        self.pre_init()
        self.check_secret_key()
        # Configuration of logging must be done first to apply the formatter properly
        self.configure_logging()
        # Configuration of feature_flags must be done first to allow init features
        # conditionally
        self.configure_feature_flags()
        self.configure_db_encrypt()
        self.setup_db()
        self.configure_celery()
        self.enable_profiling()
        self.setup_event_logger()
        self.setup_bundle_manifest()
        self.register_blueprints()
        self.configure_wtf()
        self.configure_middlewares()
        self.configure_cache()

        with self.superset_app.app_context():
            self.init_app_in_ctx()

        self.post_init()

    def configure_auth_provider(self) -> None:
        machine_auth_provider_factory.init_app(self.superset_app)

    def configure_ssh_manager(self) -> None:
        ssh_manager_factory.init_app(self.superset_app)

    def configure_stats_manager(self) -> None:
        stats_logger_manager.init_app(self.superset_app)

    def setup_event_logger(self) -> None:
        _event_logger["event_logger"] = get_event_logger_from_cfg_value(
            self.superset_app.config.get("EVENT_LOGGER", DBEventLogger())
        )

    def configure_data_sources(self) -> None:
        # Registering sources
        module_datasource_map = self.config["DEFAULT_MODULE_DS_MAP"]
        module_datasource_map.update(self.config["ADDITIONAL_MODULE_DS_MAP"])

        # todo(hughhhh): fully remove the datasource config register
        for module_name, class_names in module_datasource_map.items():
            class_names = [str(s) for s in class_names]
            __import__(module_name, fromlist=class_names)

    def configure_cache(self) -> None:
        cache_manager.init_app(self.superset_app)
        results_backend_manager.init_app(self.superset_app)

    def configure_feature_flags(self) -> None:
        feature_flag_manager.init_app(self.superset_app)

    def configure_fab(self) -> None:
        if self.config["SILENCE_FAB"]:
            logging.getLogger("flask_appbuilder").setLevel(logging.ERROR)

        custom_sm = self.config["CUSTOM_SECURITY_MANAGER"] or SupersetSecurityManager
        if not issubclass(custom_sm, SupersetSecurityManager):
            raise Exception(
                """Your CUSTOM_SECURITY_MANAGER must now extend SupersetSecurityManager,
                 not FAB's security manager.
                 See [4565] in UPDATING.md"""
            )

        appbuilder.indexview = SupersetIndexView
        appbuilder.base_template = "superset/base.html"
        appbuilder.security_manager_class = custom_sm
        appbuilder.init_app(self.superset_app, db.session)

    def configure_url_map_converters(self) -> None:
        #
        # Doing local imports here as model importing causes a reference to
        # app.config to be invoked and we need the current_app to have been setup
        #
        # pylint: disable=import-outside-toplevel
        from superset.utils.url_map_converters import (
            ObjectTypeConverter,
            RegexConverter,
        )

        self.superset_app.url_map.converters["regex"] = RegexConverter
        self.superset_app.url_map.converters["object_type"] = ObjectTypeConverter

    def configure_middlewares(self) -> None:
        if self.config["ENABLE_CORS"]:
            # pylint: disable=import-outside-toplevel
            from flask_cors import CORS

            CORS(self.superset_app, **self.config["CORS_OPTIONS"])

        if self.config["ENABLE_PROXY_FIX"]:
            self.superset_app.wsgi_app = ProxyFix(  # type: ignore
                self.superset_app.wsgi_app, **self.config["PROXY_FIX_CONFIG"]
            )

        if self.config["ENABLE_CHUNK_ENCODING"]:

            class ChunkedEncodingFix:  # pylint: disable=too-few-public-methods
                def __init__(self, app: Flask) -> None:
                    self.app = app

                def __call__(
                    self, environ: Dict[str, Any], start_response: Callable[..., Any]
                ) -> Any:
                    # Setting wsgi.input_terminated tells werkzeug.wsgi to ignore
                    # content-length and read the stream till the end.
                    if environ.get("HTTP_TRANSFER_ENCODING", "").lower() == "chunked":
                        environ["wsgi.input_terminated"] = True
                    return self.app(environ, start_response)

            self.superset_app.wsgi_app = ChunkedEncodingFix(  # type: ignore
                self.superset_app.wsgi_app  # type: ignore
            )

        if self.config["UPLOAD_FOLDER"]:
            try:
                os.makedirs(self.config["UPLOAD_FOLDER"])
            except OSError:
                pass

        for middleware in self.config["ADDITIONAL_MIDDLEWARE"]:
            self.superset_app.wsgi_app = middleware(  # type: ignore
                self.superset_app.wsgi_app
            )

        # Flask-Compress
        Compress(self.superset_app)

        # Talisman
        talisman_enabled = self.config["TALISMAN_ENABLED"]
        talisman_config = self.config["TALISMAN_CONFIG"]
        csp_warning = self.config["CONTENT_SECURITY_POLICY_WARNING"]

        if talisman_enabled:
            talisman.init_app(self.superset_app, **talisman_config)

        show_csp_warning = False
        if (
            csp_warning
            and not self.superset_app.debug
            and (
                not talisman_enabled
                or not talisman_config
                or not talisman_config.get("content_security_policy")
            )
        ):
            show_csp_warning = True

        if show_csp_warning:
            logger.warning(
                "We haven't found any Content Security Policy (CSP) defined in "
                "the configurations. Please make sure to configure CSP using the "
                "TALISMAN_ENABLED and TALISMAN_CONFIG keys or any other external "
                "software. Failing to configure CSP have serious security implications. "
                "Check https://developer.mozilla.org/en-US/docs/Web/HTTP/CSP for more "
                "information. You can disable this warning using the "
                "CONTENT_SECURITY_POLICY_WARNING key."
            )

    def configure_logging(self) -> None:
        self.config["LOGGING_CONFIGURATOR"].configure_logging(
            self.config, self.superset_app.debug
        )

    def configure_db_encrypt(self) -> None:
        encrypted_field_factory.init_app(self.superset_app)

    def setup_db(self) -> None:
        db.init_app(self.superset_app)

        with self.superset_app.app_context():
            pessimistic_connection_handling(db.engine)

        migrate.init_app(self.superset_app, db=db, directory=APP_DIR + "/migrations")

    def configure_wtf(self) -> None:
        if self.config["WTF_CSRF_ENABLED"]:
            csrf.init_app(self.superset_app)
            csrf_exempt_list = self.config["WTF_CSRF_EXEMPT_LIST"]
            for ex in csrf_exempt_list:
                csrf.exempt(ex)

    def configure_async_queries(self) -> None:
        if feature_flag_manager.is_feature_enabled("GLOBAL_ASYNC_QUERIES"):
            async_query_manager.init_app(self.superset_app)

    def register_blueprints(self) -> None:
        for bp in self.config["BLUEPRINTS"]:
            try:
                logger.info("Registering blueprint: %s", bp.name)
                self.superset_app.register_blueprint(bp)
            except Exception:  # pylint: disable=broad-except
                logger.exception("blueprint registration failed")

    def setup_bundle_manifest(self) -> None:
        manifest_processor.init_app(self.superset_app)

    def enable_profiling(self) -> None:
        if self.config["PROFILING"]:
            profiling.init_app(self.superset_app)


class SupersetIndexView(IndexView):
    @expose("/")
    def index(self) -> FlaskResponse:
        return redirect("/superset/welcome/")<|MERGE_RESOLUTION|>--- conflicted
+++ resolved
@@ -150,11 +150,8 @@
         from superset.reports.api import ReportScheduleRestApi
         from superset.reports.logs.api import ReportExecutionLogRestApi
         from superset.security.api import SecurityRestApi
-<<<<<<< HEAD
         from superset.tags.api import TagRestApi
-=======
         from superset.sqllab.api import SqlLabRestApi
->>>>>>> 21a2e7bc
         from superset.views.access_requests import AccessRequestsModelView
         from superset.views.alerts import AlertView, ReportView
         from superset.views.all_entities import TaggedObjectsModelView, TaggedObjectView
@@ -225,11 +222,8 @@
         appbuilder.add_api(ReportScheduleRestApi)
         appbuilder.add_api(ReportExecutionLogRestApi)
         appbuilder.add_api(SavedQueryRestApi)
-<<<<<<< HEAD
         appbuilder.add_api(TagRestApi)
-=======
         appbuilder.add_api(SqlLabRestApi)
->>>>>>> 21a2e7bc
         #
         # Setup regular views
         #
