--- conflicted
+++ resolved
@@ -117,11 +117,8 @@
         from superset.async_events.api import AsyncEventsRestApi
         from superset.cachekeys.api import CacheRestApi
         from superset.charts.api import ChartRestApi
-<<<<<<< HEAD
         from superset.charts.business_type.api import BusinessTypeRestApi
-=======
         from superset.charts.data.api import ChartDataRestApi
->>>>>>> fb1bc6c9
         from superset.connectors.druid.views import (
             Druid,
             DruidClusterModelView,
@@ -538,7 +535,7 @@
             cond=lambda: bool(
                 self.config["DRUID_IS_ACTIVE"]
                 and self.config["DRUID_METADATA_LINKS_ENABLED"]
-            ),        
+            ),
         )
         appbuilder.add_link(
             "Refresh Druid Metadata",
