--- conflicted
+++ resolved
@@ -15,11 +15,7 @@
 # specific language governing permissions and limitations
 # under the License.
 import logging
-<<<<<<< HEAD
-
-=======
 import os
->>>>>>> 62f0c025
 from flask import g, request, Response
 from flask_appbuilder.api import BaseApi, expose, protect, safe
 from marshmallow import ValidationError
