--- conflicted
+++ resolved
@@ -29,14 +29,10 @@
 from superset.explore.form_data.commands.update import UpdateFormDataCommand
 from superset.explore.form_data.schemas import FormDataPostSchema, FormDataPutSchema
 from superset.extensions import event_logger
-<<<<<<< HEAD
-from superset.temporary_cache.commands.exceptions import TemporaryCacheAccessDeniedError
-=======
 from superset.temporary_cache.commands.exceptions import (
     TemporaryCacheAccessDeniedError,
     TemporaryCacheResourceNotFoundError,
 )
->>>>>>> 16654034
 from superset.views.base_api import requires_json
 
 logger = logging.getLogger(__name__)
@@ -118,15 +114,7 @@
             return self.response(201, key=key)
         except ValidationError as ex:
             return self.response(400, message=ex.messages)
-<<<<<<< HEAD
-        except (
-            ChartAccessDeniedError,
-            DatasetAccessDeniedError,
-            TemporaryCacheAccessDeniedError,
-        ) as ex:
-=======
-        except TemporaryCacheAccessDeniedError as ex:
->>>>>>> 16654034
+        except TemporaryCacheAccessDeniedError as ex:
             return self.response(403, message=str(ex))
         except TemporaryCacheResourceNotFoundError as ex:
             return self.response(404, message=str(ex))
@@ -200,15 +188,7 @@
             return self.response(200, key=result)
         except ValidationError as ex:
             return self.response(400, message=ex.messages)
-<<<<<<< HEAD
-        except (
-            ChartAccessDeniedError,
-            DatasetAccessDeniedError,
-            TemporaryCacheAccessDeniedError,
-        ) as ex:
-=======
-        except TemporaryCacheAccessDeniedError as ex:
->>>>>>> 16654034
+        except TemporaryCacheAccessDeniedError as ex:
             return self.response(403, message=str(ex))
         except TemporaryCacheResourceNotFoundError as ex:
             return self.response(404, message=str(ex))
@@ -259,15 +239,7 @@
             if not form_data:
                 return self.response_404()
             return self.response(200, form_data=form_data)
-<<<<<<< HEAD
-        except (
-            ChartAccessDeniedError,
-            DatasetAccessDeniedError,
-            TemporaryCacheAccessDeniedError,
-        ) as ex:
-=======
-        except TemporaryCacheAccessDeniedError as ex:
->>>>>>> 16654034
+        except TemporaryCacheAccessDeniedError as ex:
             return self.response(403, message=str(ex))
         except TemporaryCacheResourceNotFoundError as ex:
             return self.response(404, message=str(ex))
@@ -319,15 +291,7 @@
             if not result:
                 return self.response_404()
             return self.response(200, message="Deleted successfully")
-<<<<<<< HEAD
-        except (
-            ChartAccessDeniedError,
-            DatasetAccessDeniedError,
-            TemporaryCacheAccessDeniedError,
-        ) as ex:
-=======
-        except TemporaryCacheAccessDeniedError as ex:
->>>>>>> 16654034
+        except TemporaryCacheAccessDeniedError as ex:
             return self.response(403, message=str(ex))
         except TemporaryCacheResourceNotFoundError as ex:
             return self.response(404, message=str(ex))