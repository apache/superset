# Licensed to the Apache Software Foundation (ASF) under one
# or more contributor license agreements.  See the NOTICE file
# distributed with this work for additional information
# regarding copyright ownership.  The ASF licenses this file
# to you under the Apache License, Version 2.0 (the
# "License"); you may not use this file except in compliance
# with the License.  You may obtain a copy of the License at
#
#   http://www.apache.org/licenses/LICENSE-2.0
#
# Unless required by applicable law or agreed to in writing,
# software distributed under the License is distributed on an
# "AS IS" BASIS, WITHOUT WARRANTIES OR CONDITIONS OF ANY
# KIND, either express or implied.  See the License for the
# specific language governing permissions and limitations
# under the License.
from __future__ import annotations

import copy
import logging
from typing import Any, ClassVar, Dict, List, Optional, TYPE_CHECKING, Union

import numpy as np
import pandas as pd
from flask_babel import _
from pandas import DateOffset
from typing_extensions import TypedDict

from superset import app, db, is_feature_enabled
from superset.annotation_layers.dao import AnnotationLayerDAO
from superset.charts.dao import ChartDAO
from superset.common.db_query_status import QueryStatus
from superset.common.query_actions import get_query_results
from superset.common.query_object import QueryObject
from superset.common.utils import QueryCacheManager
from superset.connectors.base.models import BaseDatasource
from superset.connectors.connector_registry import ConnectorRegistry
from superset.constants import CacheRegion
from superset.exceptions import QueryObjectValidationError, SupersetException
from superset.extensions import cache_manager, security_manager
from superset.models.helpers import QueryResult
from superset.utils import csv
from superset.utils.cache import generate_cache_key, set_and_log_cache
from superset.utils.core import (
    ChartDataResultFormat,
    ChartDataResultType,
    DatasourceDict,
    DTTM_ALIAS,
    error_msg_from_exception,
    get_column_names_from_metrics,
    get_metric_names,
    normalize_dttm_col,
    TIME_COMPARISION,
)
from superset.utils.date_parser import get_past_or_future, normalize_time_delta
from superset.views.utils import get_viz

if TYPE_CHECKING:
    from superset.stats_logger import BaseStatsLogger

config = app.config
stats_logger: BaseStatsLogger = config["STATS_LOGGER"]
logger = logging.getLogger(__name__)


class CachedTimeOffset(TypedDict):
    df: pd.DataFrame
    queries: List[str]
    cache_keys: List[Optional[str]]


class QueryContext:
    """
    The query context contains the query object and additional fields necessary
    to retrieve the data payload for a given viz.
    """

    cache_type: ClassVar[str] = "df"
    enforce_numerical_metrics: ClassVar[bool] = True

    datasource: BaseDatasource
    queries: List[QueryObject]
    force: bool
    custom_cache_timeout: Optional[int]
    result_type: ChartDataResultType
    result_format: ChartDataResultFormat
    viz_type: str

    # TODO: Type datasource and query_object dictionary with TypedDict when it becomes
    #  a vanilla python type https://github.com/python/mypy/issues/5288
    # pylint: disable=too-many-arguments
    def __init__(
        self,
        datasource: DatasourceDict,
        queries: List[Dict[str, Any]],
        force: bool = False,
        custom_cache_timeout: Optional[int] = None,
        result_type: Optional[ChartDataResultType] = None,
        result_format: Optional[ChartDataResultFormat] = None,
        viz_type: Optional[str] = None,
    ) -> None:
        self.datasource = ConnectorRegistry.get_datasource(
            str(datasource["type"]), int(datasource["id"]), db.session
        )
        self.force = force
        self.custom_cache_timeout = custom_cache_timeout
        self.result_type = result_type or ChartDataResultType.FULL
        self.result_format = result_format or ChartDataResultFormat.JSON
<<<<<<< HEAD
        self.viz_type = viz_type
=======
        self.queries = [QueryObject(self, **query_obj) for query_obj in queries]
>>>>>>> 739d8418
        self.cache_values = {
            "datasource": datasource,
            "queries": queries,
            "result_type": self.result_type,
            "result_format": self.result_format,
            "viz_type": self.viz_type,
        }

    @staticmethod
    def left_join_df(
        left_df: pd.DataFrame, right_df: pd.DataFrame, join_keys: List[str],
    ) -> pd.DataFrame:
        df = left_df.set_index(join_keys).join(right_df.set_index(join_keys))
        df.reset_index(inplace=True)
        return df

    def processing_time_offsets(  # pylint: disable=too-many-locals
        self, df: pd.DataFrame, query_object: QueryObject,
    ) -> CachedTimeOffset:
        # ensure query_object is immutable
        query_object_clone = copy.copy(query_object)
        queries: List[str] = []
        cache_keys: List[Optional[str]] = []
        rv_dfs: List[pd.DataFrame] = [df]

        time_offsets = query_object.time_offsets
        outer_from_dttm = query_object.from_dttm
        outer_to_dttm = query_object.to_dttm
        for offset in time_offsets:
            try:
                query_object_clone.from_dttm = get_past_or_future(
                    offset, outer_from_dttm,
                )
                query_object_clone.to_dttm = get_past_or_future(offset, outer_to_dttm)
            except ValueError as ex:
                raise QueryObjectValidationError(str(ex)) from ex
            # make sure subquery use main query where clause
            query_object_clone.inner_from_dttm = outer_from_dttm
            query_object_clone.inner_to_dttm = outer_to_dttm
            query_object_clone.time_offsets = []
            query_object_clone.post_processing = []

            if not query_object.from_dttm or not query_object.to_dttm:
                raise QueryObjectValidationError(
                    _(
                        "An enclosed time range (both start and end) must be specified "
                        "when using a Time Comparison."
                    )
                )
            # `offset` is added to the hash function
            cache_key = self.query_cache_key(query_object_clone, time_offset=offset)
            cache = QueryCacheManager.get(cache_key, CacheRegion.DATA, self.force)
            # whether hit on the cache
            if cache.is_loaded:
                rv_dfs.append(cache.df)
                queries.append(cache.query)
                cache_keys.append(cache_key)
                continue

            query_object_clone_dct = query_object_clone.to_dict()
            # rename metrics: SUM(value) => SUM(value) 1 year ago
            metrics_mapping = {
                metric: TIME_COMPARISION.join([metric, offset])
                for metric in get_metric_names(
                    query_object_clone_dct.get("metrics", [])
                )
            }
            join_keys = [col for col in df.columns if col not in metrics_mapping.keys()]

            result = self.datasource.query(query_object_clone_dct)
            queries.append(result.query)
            cache_keys.append(None)

            offset_metrics_df = result.df
            if offset_metrics_df.empty:
                offset_metrics_df = pd.DataFrame(
                    {
                        col: [np.NaN]
                        for col in join_keys + list(metrics_mapping.values())
                    }
                )
            else:
                # 1. normalize df, set dttm column
                offset_metrics_df = self.normalize_df(
                    offset_metrics_df, query_object_clone
                )

                # 2. rename extra query columns
                offset_metrics_df = offset_metrics_df.rename(columns=metrics_mapping)

                # 3. set time offset for dttm column
                offset_metrics_df[DTTM_ALIAS] = offset_metrics_df[
                    DTTM_ALIAS
                ] - DateOffset(**normalize_time_delta(offset))

            # df left join `offset_metrics_df`
            offset_df = self.left_join_df(
                left_df=df, right_df=offset_metrics_df, join_keys=join_keys,
            )
            offset_slice = offset_df[metrics_mapping.values()]

            # set offset_slice to cache and stack.
            value = {
                "df": offset_slice,
                "query": result.query,
            }
            cache.set(
                key=cache_key,
                value=value,
                timeout=self.cache_timeout,
                datasource_uid=self.datasource.uid,
                region=CacheRegion.DATA,
            )
            rv_dfs.append(offset_slice)

        rv_df = pd.concat(rv_dfs, axis=1, copy=False) if time_offsets else df
        return CachedTimeOffset(df=rv_df, queries=queries, cache_keys=cache_keys)

    def normalize_df(self, df: pd.DataFrame, query_object: QueryObject) -> pd.DataFrame:
        timestamp_format = None
        if self.datasource.type == "table":
            dttm_col = self.datasource.get_column(query_object.granularity)
            if dttm_col:
                timestamp_format = dttm_col.python_date_format

        normalize_dttm_col(
            df=df,
            timestamp_format=timestamp_format,
            offset=self.datasource.offset,
            time_shift=query_object.time_shift,
        )

        if self.enforce_numerical_metrics:
            self.df_metrics_to_num(df, query_object)

        df.replace([np.inf, -np.inf], np.nan, inplace=True)

        return df

    def get_query_result(self, query_object: QueryObject) -> QueryResult:
        """Returns a pandas dataframe based on the query object"""

        # Here, we assume that all the queries will use the same datasource, which is
        # a valid assumption for current setting. In the long term, we may
        # support multiple queries from different data sources.

        # The datasource here can be different backend but the interface is common
        result = self.datasource.query(query_object.to_dict())
        query = result.query + ";\n\n"

        df = result.df
        # Transform the timestamp we received from database to pandas supported
        # datetime format. If no python_date_format is specified, the pattern will
        # be considered as the default ISO date format
        # If the datetime format is unix, the parse will use the corresponding
        # parsing logic
        if not df.empty:
            df = self.normalize_df(df, query_object)

            if query_object.time_offsets:
                time_offsets = self.processing_time_offsets(df, query_object)
                df = time_offsets["df"]
                queries = time_offsets["queries"]

                query += ";\n\n".join(queries)
                query += ";\n\n"

            df = query_object.exec_post_processing(df)

        result.df = df
        result.query = query
        return result

    @staticmethod
    def df_metrics_to_num(df: pd.DataFrame, query_object: QueryObject) -> None:
        """Converting metrics to numeric when pandas.read_sql cannot"""
        for col, dtype in df.dtypes.items():
            if dtype.type == np.object_ and col in query_object.metric_names:
                # soft-convert a metric column to numeric
                # will stay as strings if conversion fails
                df[col] = df[col].infer_objects()

    def get_data(self, df: pd.DataFrame,) -> Union[str, List[Dict[str, Any]]]:
        if self.result_format == ChartDataResultFormat.CSV:
            include_index = not isinstance(df.index, pd.RangeIndex)
            result = csv.df_to_escaped_csv(
                df, index=include_index, **config["CSV_EXPORT"]
            )
            return result or ""

        return df.to_dict(orient="records")

    def get_payload(
        self, cache_query_context: Optional[bool] = False, force_cached: bool = False,
    ) -> Dict[str, Any]:
        """Returns the query results with both metadata and data"""

        # Get all the payloads from the QueryObjects
        query_results = [
            get_query_results(
                query_obj.result_type or self.result_type, self, query_obj, force_cached
            )
            for query_obj in self.queries
        ]
        return_value = {"queries": query_results}

        if cache_query_context:
            cache_key = self.cache_key()
            set_and_log_cache(
                cache_manager.cache,
                cache_key,
                {"data": self.cache_values},
                self.cache_timeout,
            )
            return_value["cache_key"] = cache_key  # type: ignore

        return return_value

    @property
    def cache_timeout(self) -> int:
        if self.custom_cache_timeout is not None:
            return self.custom_cache_timeout
        if self.datasource.cache_timeout is not None:
            return self.datasource.cache_timeout
        if (
            hasattr(self.datasource, "database")
            and self.datasource.database.cache_timeout
        ) is not None:
            return self.datasource.database.cache_timeout
        return config["CACHE_DEFAULT_TIMEOUT"]

    def cache_key(self, **extra: Any) -> str:
        """
        The QueryContext cache key is made out of the key/values from
        self.cached_values, plus any other key/values in `extra`. It includes only data
        required to rehydrate a QueryContext object.
        """
        key_prefix = "qc-"
        cache_dict = self.cache_values.copy()
        cache_dict.update(extra)

        return generate_cache_key(cache_dict, key_prefix)

    def query_cache_key(self, query_obj: QueryObject, **kwargs: Any) -> Optional[str]:
        """
        Returns a QueryObject cache key for objects in self.queries
        """
        extra_cache_keys = self.datasource.get_extra_cache_keys(query_obj.to_dict())

        cache_key = (
            query_obj.cache_key(
                datasource=self.datasource.uid,
                extra_cache_keys=extra_cache_keys,
                rls=security_manager.get_rls_ids(self.datasource)
                if is_feature_enabled("ROW_LEVEL_SECURITY")
                and self.datasource.is_rls_supported
                else [],
                changed_on=self.datasource.changed_on,
                **kwargs,
            )
            if query_obj
            else None
        )
        return cache_key

    @staticmethod
    def get_native_annotation_data(query_obj: QueryObject) -> Dict[str, Any]:
        annotation_data = {}
        annotation_layers = [
            layer
            for layer in query_obj.annotation_layers
            if layer["sourceType"] == "NATIVE"
        ]
        layer_ids = [layer["value"] for layer in annotation_layers]
        layer_objects = {
            layer_object.id: layer_object
            for layer_object in AnnotationLayerDAO.find_by_ids(layer_ids)
        }

        # annotations
        for layer in annotation_layers:
            layer_id = layer["value"]
            layer_name = layer["name"]
            columns = [
                "start_dttm",
                "end_dttm",
                "short_descr",
                "long_descr",
                "json_metadata",
            ]
            layer_object = layer_objects[layer_id]
            records = [
                {column: getattr(annotation, column) for column in columns}
                for annotation in layer_object.annotation
            ]
            result = {"columns": columns, "records": records}
            annotation_data[layer_name] = result
        return annotation_data

    @staticmethod
    def get_viz_annotation_data(
        annotation_layer: Dict[str, Any], force: bool
    ) -> Dict[str, Any]:
        chart = ChartDAO.find_by_id(annotation_layer["value"])
        form_data = chart.form_data.copy()
        if not chart:
            raise QueryObjectValidationError(_("The chart does not exist"))
        try:
            viz_obj = get_viz(
                datasource_type=chart.datasource.type,
                datasource_id=chart.datasource.id,
                form_data=form_data,
                force=force,
            )
            payload = viz_obj.get_payload()
            return payload["data"]
        except SupersetException as ex:
            raise QueryObjectValidationError(error_msg_from_exception(ex)) from ex

    def get_annotation_data(self, query_obj: QueryObject) -> Dict[str, Any]:
        """

        :param query_obj:
        :return:
        """
        annotation_data: Dict[str, Any] = self.get_native_annotation_data(query_obj)
        for annotation_layer in [
            layer
            for layer in query_obj.annotation_layers
            if layer["sourceType"] in ("line", "table")
        ]:
            name = annotation_layer["name"]
            annotation_data[name] = self.get_viz_annotation_data(
                annotation_layer, self.force
            )
        return annotation_data

    def get_df_payload(
        self, query_obj: QueryObject, force_cached: Optional[bool] = False,
    ) -> Dict[str, Any]:
        """Handles caching around the df payload retrieval"""
        cache_key = self.query_cache_key(query_obj)
        cache = QueryCacheManager.get(
            cache_key, CacheRegion.DATA, self.force, force_cached,
        )

        if query_obj and cache_key and not cache.is_loaded:
            try:
                invalid_columns = [
                    col
                    for col in query_obj.columns
                    + get_column_names_from_metrics(query_obj.metrics or [])
                    if col not in self.datasource.column_names and col != DTTM_ALIAS
                ]
                if invalid_columns:
                    raise QueryObjectValidationError(
                        _(
                            "Columns missing in datasource: %(invalid_columns)s",
                            invalid_columns=invalid_columns,
                        )
                    )
                query_result = self.get_query_result(query_obj)
                annotation_data = self.get_annotation_data(query_obj)
                cache.set_query_result(
                    key=cache_key,
                    query_result=query_result,
                    annotation_data=annotation_data,
                    force_query=self.force,
                    timeout=self.cache_timeout,
                    datasource_uid=self.datasource.uid,
                    region=CacheRegion.DATA,
                )
            except QueryObjectValidationError as ex:
                cache.error_message = str(ex)
                cache.status = QueryStatus.FAILED

        return {
            "cache_key": cache_key,
            "cached_dttm": cache.cache_dttm,
            "cache_timeout": self.cache_timeout,
            "df": cache.df,
            "annotation_data": cache.annotation_data,
            "error": cache.error_message,
            "is_cached": cache.is_cached,
            "query": cache.query,
            "status": cache.status,
            "stacktrace": cache.stacktrace,
            "rowcount": len(cache.df.index),
        }

    def raise_for_access(self) -> None:
        """
        Raise an exception if the user cannot access the resource.

        :raises SupersetSecurityException: If the user cannot access the resource
        """
        for query in self.queries:
            query.validate()
        security_manager.raise_for_access(query_context=self)<|MERGE_RESOLUTION|>--- conflicted
+++ resolved
@@ -106,11 +106,7 @@
         self.custom_cache_timeout = custom_cache_timeout
         self.result_type = result_type or ChartDataResultType.FULL
         self.result_format = result_format or ChartDataResultFormat.JSON
-<<<<<<< HEAD
-        self.viz_type = viz_type
-=======
         self.queries = [QueryObject(self, **query_obj) for query_obj in queries]
->>>>>>> 739d8418
         self.cache_values = {
             "datasource": datasource,
             "queries": queries,
