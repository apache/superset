--- conflicted
+++ resolved
@@ -70,10 +70,6 @@
         result_format: ChartDataResultFormat,
         force: bool = False,
         custom_cache_timeout: Optional[int] = None,
-<<<<<<< HEAD
-        viz_type: Optional[str] = None,
-=======
->>>>>>> 16654034
         cache_values: Dict[str, Any],
     ) -> None:
         self.datasource = datasource
