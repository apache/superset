--- conflicted
+++ resolved
@@ -50,16 +50,13 @@
     form_data: Optional[Dict[str, Any]]
     result_type: ChartDataResultType
     result_format: ChartDataResultFormat
-<<<<<<< HEAD
     viz_type: str
-=======
     force: bool
     custom_cache_timeout: Optional[int]
 
     cache_values: Dict[str, Any]
 
     _processor: QueryContextProcessor
->>>>>>> dba4610f
 
     # TODO: Type datasource and query_object dictionary with TypedDict when it becomes
     #  a vanilla python type https://github.com/python/mypy/issues/5288
@@ -73,13 +70,8 @@
         result_format: ChartDataResultFormat,
         force: bool = False,
         custom_cache_timeout: Optional[int] = None,
-<<<<<<< HEAD
-        result_type: Optional[ChartDataResultType] = None,
-        result_format: Optional[ChartDataResultFormat] = None,
         viz_type: Optional[str] = None,
-=======
         cache_values: Dict[str, Any],
->>>>>>> dba4610f
     ) -> None:
         self.datasource = datasource
         self.result_type = result_type
@@ -88,148 +80,9 @@
         self.form_data = form_data
         self.force = force
         self.custom_cache_timeout = custom_cache_timeout
-<<<<<<< HEAD
-        self.result_type = result_type or ChartDataResultType.FULL
-        self.result_format = result_format or ChartDataResultFormat.JSON
         self.viz_type = viz_type
-        self.cache_values = {
-            "datasource": datasource,
-            "queries": queries,
-            "result_type": self.result_type,
-            "result_format": self.result_format,
-            "viz_type": self.viz_type,
-        }
-
-    @staticmethod
-    def left_join_on_dttm(
-        left_df: pd.DataFrame, right_df: pd.DataFrame
-    ) -> pd.DataFrame:
-        df = left_df.set_index(DTTM_ALIAS).join(right_df.set_index(DTTM_ALIAS))
-        df.reset_index(level=0, inplace=True)
-        return df
-
-    def processing_time_offsets(
-        self, df: pd.DataFrame, query_object: QueryObject,
-    ) -> CachedTimeOffset:
-        # ensure query_object is immutable
-        query_object_clone = copy.copy(query_object)
-        queries = []
-        cache_keys = []
-
-        time_offsets = query_object.time_offsets
-        outer_from_dttm = query_object.from_dttm
-        outer_to_dttm = query_object.to_dttm
-        for offset in time_offsets:
-            try:
-                query_object_clone.from_dttm = get_past_or_future(
-                    offset, outer_from_dttm,
-                )
-                query_object_clone.to_dttm = get_past_or_future(offset, outer_to_dttm)
-            except ValueError as ex:
-                raise QueryObjectValidationError(str(ex))
-            # make sure subquery use main query where clause
-            query_object_clone.inner_from_dttm = outer_from_dttm
-            query_object_clone.inner_to_dttm = outer_to_dttm
-            query_object_clone.time_offsets = []
-            query_object_clone.post_processing = []
-
-            if not query_object.from_dttm or not query_object.to_dttm:
-                raise QueryObjectValidationError(
-                    _(
-                        "An enclosed time range (both start and end) must be specified "
-                        "when using a Time Comparison."
-                    )
-                )
-            # `offset` is added to the hash function
-            cache_key = self.query_cache_key(query_object_clone, time_offset=offset)
-            cache = QueryCacheManager.get(cache_key, CacheRegion.DATA, self.force)
-            # whether hit in the cache
-            if cache.is_loaded:
-                df = self.left_join_on_dttm(df, cache.df)
-                queries.append(cache.query)
-                cache_keys.append(cache_key)
-                continue
-
-            query_object_clone_dct = query_object_clone.to_dict()
-            result = self.datasource.query(query_object_clone_dct)
-            queries.append(result.query)
-            cache_keys.append(None)
-
-            # rename metrics: SUM(value) => SUM(value) 1 year ago
-            columns_name_mapping = {
-                metric: TIME_COMPARISION.join([metric, offset])
-                for metric in get_metric_names(
-                    query_object_clone_dct.get("metrics", [])
-                )
-            }
-            columns_name_mapping[DTTM_ALIAS] = DTTM_ALIAS
-
-            offset_metrics_df = result.df
-            if offset_metrics_df.empty:
-                offset_metrics_df = pd.DataFrame(
-                    {col: [np.NaN] for col in columns_name_mapping.values()}
-                )
-            else:
-                # 1. normalize df, set dttm column
-                offset_metrics_df = self.normalize_df(
-                    offset_metrics_df, query_object_clone
-                )
-
-                # 2. extract `metrics` columns and `dttm` column from extra query
-                offset_metrics_df = offset_metrics_df[columns_name_mapping.keys()]
-
-                # 3. rename extra query columns
-                offset_metrics_df = offset_metrics_df.rename(
-                    columns=columns_name_mapping
-                )
-
-                # 4. set offset for dttm column
-                offset_metrics_df[DTTM_ALIAS] = offset_metrics_df[
-                    DTTM_ALIAS
-                ] - DateOffset(**normalize_time_delta(offset))
-
-            # df left join `offset_metrics_df` on `DTTM`
-            df = self.left_join_on_dttm(df, offset_metrics_df)
-
-            # set offset df to cache.
-            value = {
-                "df": offset_metrics_df,
-                "query": result.query,
-            }
-            cache.set(
-                key=cache_key,
-                value=value,
-                timeout=self.cache_timeout,
-                datasource_uid=self.datasource.uid,
-                region=CacheRegion.DATA,
-            )
-
-        return CachedTimeOffset(df=df, queries=queries, cache_keys=cache_keys)
-
-    def normalize_df(self, df: pd.DataFrame, query_object: QueryObject) -> pd.DataFrame:
-        timestamp_format = None
-        if self.datasource.type == "table":
-            dttm_col = self.datasource.get_column(query_object.granularity)
-            if dttm_col:
-                timestamp_format = dttm_col.python_date_format
-
-        normalize_dttm_col(
-            df=df,
-            timestamp_format=timestamp_format,
-            offset=self.datasource.offset,
-            time_shift=query_object.time_shift,
-        )
-
-        if self.enforce_numerical_metrics:
-            self.df_metrics_to_num(df, query_object)
-
-        df.replace([np.inf, -np.inf], np.nan, inplace=True)
-
-        return df
-=======
         self.cache_values = cache_values
         self._processor = QueryContextProcessor(self)
->>>>>>> dba4610f
 
     def get_data(
         self,
