--- conflicted
+++ resolved
@@ -31,15 +31,12 @@
 from superset.superset_typing import Column
 from superset.utils.core import DatasourceDict, DatasourceType, is_adhoc_column
 
-<<<<<<< HEAD
 if TYPE_CHECKING:
     from superset.connectors.sqla.models import BaseDatasource
 
 # Charts supporting per-cell currency detection
 CELL_LEVEL_CURRENCY_VIZ_TYPES = {"pivot_table_v2", "table"}
 
-=======
->>>>>>> 45a42396
 
 def create_query_object_factory() -> QueryObjectFactory:
     return QueryObjectFactory(current_app.config, DatasourceDAO())
