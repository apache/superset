--- conflicted
+++ resolved
@@ -84,7 +84,7 @@
     annotation_layers: List[Dict[str, Any]]
     applied_time_extras: Dict[str, str]
     apply_fetch_values_predicate: bool
-    columns: List[str]
+    columns: List[Column]
     datasource: Optional[BaseDatasource]
     extras: Dict[str, Any]
     filter: List[QueryObjectFilterClause]
@@ -94,33 +94,19 @@
     inner_to_dttm: Optional[datetime]
     is_rowcount: bool
     is_timeseries: bool
-<<<<<<< HEAD
-    time_shift: Optional[timedelta]
-    groupby: List[Column]
     metrics: Optional[List[Metric]]
-    row_limit: int
-    row_offset: int
-    filter: List[QueryObjectFilterClause]
-    timeseries_limit: int
-    timeseries_limit_metric: Optional[Metric]
     order_desc: bool
-    extras: Dict[str, Any]
-    columns: List[Column]
-=======
-    order_desc: bool
->>>>>>> ee87b017
     orderby: List[OrderBy]
-    metrics: Optional[List[Metric]]
+    post_processing: List[Dict[str, Any]]
     result_type: Optional[ChartDataResultType]
     row_limit: int
     row_offset: int
-    series_columns: List[str]
+    series_columns: List[Column]
     series_limit: int
     series_limit_metric: Optional[Metric]
     time_offsets: List[str]
     time_shift: Optional[timedelta]
     to_dttm: Optional[datetime]
-    post_processing: List[Dict[str, Any]]
 
     def __init__(  # pylint: disable=too-many-arguments,too-many-locals
         self,
@@ -128,32 +114,21 @@
         annotation_layers: Optional[List[Dict[str, Any]]] = None,
         applied_time_extras: Optional[Dict[str, str]] = None,
         apply_fetch_values_predicate: bool = False,
-<<<<<<< HEAD
-        granularity: Optional[str] = None,
-        metrics: Optional[List[Metric]] = None,
-        groupby: Optional[List[Column]] = None,
-=======
-        columns: Optional[List[str]] = None,
+        columns: Optional[List[Column]] = None,
         datasource: Optional[DatasourceDict] = None,
         extras: Optional[Dict[str, Any]] = None,
->>>>>>> ee87b017
         filters: Optional[List[QueryObjectFilterClause]] = None,
         granularity: Optional[str] = None,
         is_rowcount: bool = False,
         is_timeseries: Optional[bool] = None,
         metrics: Optional[List[Metric]] = None,
         order_desc: bool = True,
-<<<<<<< HEAD
-        extras: Optional[Dict[str, Any]] = None,
-        columns: Optional[List[Column]] = None,
-=======
->>>>>>> ee87b017
         orderby: Optional[List[OrderBy]] = None,
         post_processing: Optional[List[Optional[Dict[str, Any]]]] = None,
         result_type: Optional[ChartDataResultType] = None,
         row_limit: Optional[int] = None,
         row_offset: Optional[int] = None,
-        series_columns: Optional[List[str]] = None,
+        series_columns: Optional[List[Column]] = None,
         series_limit: int = 0,
         series_limit_metric: Optional[Metric] = None,
         time_range: Optional[str] = None,
@@ -294,9 +269,7 @@
     def column_names(self) -> List[str]:
         """Return column names (labels). Gives priority to groupbys if both groupbys
         and metrics are non-empty, otherwise returns column labels."""
-        return get_column_names(
-            self.groupby if self.metrics and self.groupby else self.columns
-        )
+        return get_column_names(self.columns)
 
     def validate(
         self, raise_exceptions: Optional[bool] = True
