# Licensed to the Apache Software Foundation (ASF) under one
# or more contributor license agreements.  See the NOTICE file
# distributed with this work for additional information
# regarding copyright ownership.  The ASF licenses this file
# to you under the Apache License, Version 2.0 (the
# "License"); you may not use this file except in compliance
# with the License.  You may obtain a copy of the License at
#
#   http://www.apache.org/licenses/LICENSE-2.0
#
# Unless required by applicable law or agreed to in writing,
# software distributed under the License is distributed on an
# "AS IS" BASIS, WITHOUT WARRANTIES OR CONDITIONS OF ANY
# KIND, either express or implied.  See the License for the
# specific language governing permissions and limitations
# under the License.
# pylint: disable=invalid-name
from __future__ import annotations

import logging
from datetime import datetime
from pprint import pformat
from typing import Any, NamedTuple, TYPE_CHECKING

from flask import g
from flask_babel import gettext as _
from jinja2.exceptions import TemplateError
from pandas import DataFrame

from superset import feature_flag_manager
from superset.common.chart_data import ChartDataResultType
from superset.exceptions import (
    InvalidPostProcessingError,
    QueryClauseValidationException,
    QueryObjectValidationError,
)
from superset.extensions import event_logger
from superset.sql.parse import sanitize_clause, transpile_to_dialect
from superset.superset_typing import Column, Metric, OrderBy, QueryObjectDict
from superset.utils import json, pandas_postprocessing
from superset.utils.core import (
    DTTM_ALIAS,
    find_duplicates,
    get_column_names,
    get_metric_names,
    is_adhoc_metric,
    QueryObjectFilterClause,
)
from superset.utils.hashing import hash_from_dict
from superset.utils.json import json_int_dttm_ser

if TYPE_CHECKING:
    from superset.connectors.sqla.models import BaseDatasource

logger = logging.getLogger(__name__)

# TODO: Type Metrics dictionary with TypedDict when it becomes a vanilla python type
#  https://github.com/python/mypy/issues/5288


class DeprecatedField(NamedTuple):
    old_name: str
    new_name: str


DEPRECATED_FIELDS = (
    DeprecatedField(old_name="granularity_sqla", new_name="granularity"),
    DeprecatedField(old_name="groupby", new_name="columns"),
    DeprecatedField(old_name="timeseries_limit", new_name="series_limit"),
    DeprecatedField(old_name="timeseries_limit_metric", new_name="series_limit_metric"),
)

DEPRECATED_EXTRAS_FIELDS = (
    DeprecatedField(old_name="where", new_name="where"),
    DeprecatedField(old_name="having", new_name="having"),
)


class QueryObject:  # pylint: disable=too-many-instance-attributes
    """
    The query objects are constructed on the client.
    """

    annotation_layers: list[dict[str, Any]]
    applied_time_extras: dict[str, str]
    apply_fetch_values_predicate: bool
    columns: list[Column]
    datasource: BaseDatasource | None
    extras: dict[str, Any]
    filter: list[QueryObjectFilterClause]
    from_dttm: datetime | None
    granularity: str | None
    inner_from_dttm: datetime | None
    inner_to_dttm: datetime | None
    is_rowcount: bool
    is_timeseries: bool
    metrics: list[Metric] | None
    order_desc: bool
    orderby: list[OrderBy]
    post_processing: list[dict[str, Any]]
    result_type: ChartDataResultType | None
    row_limit: int | None
    row_offset: int
    series_columns: list[Column]
    series_limit: int
    series_limit_metric: Metric | None
    time_offsets: list[str]
    time_shift: str | None
    time_range: str | None
    to_dttm: datetime | None

    def __init__(  # pylint: disable=too-many-locals, too-many-arguments
        self,
        *,
        annotation_layers: list[dict[str, Any]] | None = None,
        applied_time_extras: dict[str, str] | None = None,
        apply_fetch_values_predicate: bool = False,
        columns: list[Column] | None = None,
        datasource: BaseDatasource | None = None,
        extras: dict[str, Any] | None = None,
        filters: list[QueryObjectFilterClause] | None = None,
        granularity: str | None = None,
        is_rowcount: bool = False,
        is_timeseries: bool | None = None,
        metrics: list[Metric] | None = None,
        order_desc: bool = True,
        orderby: list[OrderBy] | None = None,
        post_processing: list[dict[str, Any] | None] | None = None,
        row_limit: int | None = None,
        row_offset: int | None = None,
        series_columns: list[Column] | None = None,
        series_limit: int = 0,
        series_limit_metric: Metric | None = None,
        group_others_when_limit_reached: bool = False,
        time_range: str | None = None,
        time_shift: str | None = None,
        **kwargs: Any,
    ):
        self._set_annotation_layers(annotation_layers)
        self.applied_time_extras = applied_time_extras or {}
        self.apply_fetch_values_predicate = apply_fetch_values_predicate or False
        self.columns = columns or []
        self.datasource = datasource
        self.extras = extras or {}
        self.filter = filters or []
        self.granularity = granularity
        self.is_rowcount = is_rowcount
        self._set_is_timeseries(is_timeseries)
        self._set_metrics(metrics)
        self.order_desc = order_desc
        self.orderby = orderby or []
        self._set_post_processing(post_processing)
        self.row_limit = row_limit
        self.row_offset = row_offset or 0
        self._init_series_columns(series_columns, metrics, is_timeseries)
        self.series_limit = series_limit
        self.series_limit_metric = series_limit_metric
        self.group_others_when_limit_reached = group_others_when_limit_reached
        self.time_range = time_range
        self.time_shift = time_shift
        self.from_dttm = kwargs.get("from_dttm")
        self.to_dttm = kwargs.get("to_dttm")
        self.result_type = kwargs.get("result_type")
        self.time_offsets = kwargs.get("time_offsets", [])
        self.inner_from_dttm = kwargs.get("inner_from_dttm")
        self.inner_to_dttm = kwargs.get("inner_to_dttm")
        self._rename_deprecated_fields(kwargs)
        self._move_deprecated_extra_fields(kwargs)

    def _set_annotation_layers(
        self, annotation_layers: list[dict[str, Any]] | None
    ) -> None:
        self.annotation_layers = [
            layer
            for layer in (annotation_layers or [])
            # formula annotations don't affect the payload, hence can be dropped
            if layer["annotationType"] != "FORMULA"
        ]

    def _set_is_timeseries(self, is_timeseries: bool | None) -> None:
        # is_timeseries is True if time column is in either columns or groupby
        # (both are dimensions)
        self.is_timeseries = (
            is_timeseries if is_timeseries is not None else DTTM_ALIAS in self.columns
        )

    def _set_metrics(self, metrics: list[Metric] | None = None) -> None:
        # Support metric reference/definition in the format of
        #   1. 'metric_name'   - name of predefined metric
        #   2. { label: 'label_name' }  - legacy format for a predefined metric
        #   3. { expressionType: 'SIMPLE' | 'SQL', ... } - adhoc metric
        def is_str_or_adhoc(metric: Metric) -> bool:
            return isinstance(metric, str) or is_adhoc_metric(metric)

        self.metrics = metrics and [
            x if is_str_or_adhoc(x) else x["label"]  # type: ignore
            for x in metrics
        ]

    def _set_post_processing(
        self, post_processing: list[dict[str, Any] | None] | None
    ) -> None:
        post_processing = post_processing or []
        self.post_processing = [post_proc for post_proc in post_processing if post_proc]

    def _init_series_columns(
        self,
        series_columns: list[Column] | None,
        metrics: list[Metric] | None,
        is_timeseries: bool | None,
    ) -> None:
        if series_columns:
            self.series_columns = series_columns
        elif is_timeseries and metrics:
            self.series_columns = self.columns
        else:
            self.series_columns = []

    def _rename_deprecated_fields(self, kwargs: dict[str, Any]) -> None:
        # rename deprecated fields
        for field in DEPRECATED_FIELDS:
            if field.old_name in kwargs:
                logger.warning(
                    "The field `%s` is deprecated, please use `%s` instead.",
                    field.old_name,
                    field.new_name,
                )
                value = kwargs[field.old_name]
                if value:
                    if hasattr(self, field.new_name):
                        logger.warning(
                            "The field `%s` is already populated, "
                            "replacing value with contents from `%s`.",
                            field.new_name,
                            field.old_name,
                        )
                    setattr(self, field.new_name, value)

    def _move_deprecated_extra_fields(self, kwargs: dict[str, Any]) -> None:
        # move deprecated extras fields to extras
        for field in DEPRECATED_EXTRAS_FIELDS:
            if field.old_name in kwargs:
                logger.warning(
                    "The field `%s` is deprecated and should "
                    "be passed to `extras` via the `%s` property.",
                    field.old_name,
                    field.new_name,
                )
                value = kwargs[field.old_name]
                if value:
                    if hasattr(self.extras, field.new_name):
                        logger.warning(
                            "The field `%s` is already populated in "
                            "`extras`, replacing value with contents "
                            "from `%s`.",
                            field.new_name,
                            field.old_name,
                        )
                    self.extras[field.new_name] = value

    @property
    def metric_names(self) -> list[str]:
        """Return metrics names (labels), coerce adhoc metrics to strings."""
        return get_metric_names(
            self.metrics or [],
            (
                self.datasource.verbose_map
                if self.datasource and hasattr(self.datasource, "verbose_map")
                else None
            ),
        )

    @property
    def column_names(self) -> list[str]:
        """Return column names (labels). Gives priority to groupbys if both groupbys
        and metrics are non-empty, otherwise returns column labels."""
        return get_column_names(self.columns)

    def validate(
        self, raise_exceptions: bool | None = True
    ) -> QueryObjectValidationError | None:
        """Validate query object"""
        try:
            self._validate_there_are_no_missing_series()
            self._validate_no_have_duplicate_labels()
            self._validate_time_offsets()
            self._sanitize_filters()
            return None
        except QueryObjectValidationError as ex:
            if raise_exceptions:
                raise
            return ex

    def _validate_no_have_duplicate_labels(self) -> None:
        all_labels = self.metric_names + self.column_names
        if len(set(all_labels)) < len(all_labels):
            dup_labels = find_duplicates(all_labels)
            raise QueryObjectValidationError(
                _(
                    "Duplicate column/metric labels: %(labels)s. Please make "
                    "sure all columns and metrics have a unique label.",
                    labels=", ".join(f'"{x}"' for x in dup_labels),
                )
            )

    def _validate_time_offsets(self) -> None:
        """Validate time_offsets configuration"""
        if not self.time_offsets:
            return

        for offset in self.time_offsets:
            # Check if this is a date range offset (YYYY-MM-DD : YYYY-MM-DD format)
            if self._is_valid_date_range(offset):
                if not feature_flag_manager.is_feature_enabled(
                    "DATE_RANGE_TIMESHIFTS_ENABLED"
                ):
                    raise QueryObjectValidationError(
                        "Date range timeshifts are not enabled. "
                        "Please contact your administrator to enable the "
                        "DATE_RANGE_TIMESHIFTS_ENABLED feature flag."
                    )

    def _is_valid_date_range(self, date_range: str) -> bool:
        """Check if string is a valid date range in YYYY-MM-DD : YYYY-MM-DD format"""
        try:
            # Attempt to parse the string as a date range in the format
            # YYYY-MM-DD:YYYY-MM-DD
            start_date, end_date = date_range.split(":")
            datetime.strptime(start_date.strip(), "%Y-%m-%d")
            datetime.strptime(end_date.strip(), "%Y-%m-%d")
            return True
        except ValueError:
            # If parsing fails, it's not a valid date range in the format
            # YYYY-MM-DD:YYYY-MM-DD
            return False

    def _sanitize_filters(self) -> None:
        from superset.jinja_context import get_template_processor

        needs_transpilation = self.extras.get("transpile_to_dialect", False)

        for param in ("where", "having"):
            clause = self.extras.get(param)
            if clause and self.datasource:
                try:
                    database = self.datasource.database
                    processor = get_template_processor(database=database)
                    try:
                        clause = processor.process_template(clause, force=True)
                    except TemplateError as ex:
                        raise QueryObjectValidationError(
                            _(
                                "Error in jinja expression in WHERE clause: %(msg)s",
                                msg=ex.message,
                            )
                        ) from ex

                    engine = database.db_engine_spec.engine

                    if needs_transpilation:
                        clause = transpile_to_dialect(clause, engine)

                    sanitized_clause = sanitize_clause(clause, engine)
                    if sanitized_clause != clause:
                        self.extras[param] = sanitized_clause
                except QueryClauseValidationException as ex:
                    raise QueryObjectValidationError(ex.message) from ex

    def _validate_there_are_no_missing_series(self) -> None:
        missing_series = [col for col in self.series_columns if col not in self.columns]
        if missing_series:
            raise QueryObjectValidationError(
                _(
                    "The following entries in `series_columns` are missing "
                    "in `columns`: %(columns)s. ",
                    columns=", ".join(f'"{x}"' for x in missing_series),
                )
            )

    def to_dict(self) -> QueryObjectDict:
        query_object_dict: QueryObjectDict = {
            "apply_fetch_values_predicate": self.apply_fetch_values_predicate,
            "columns": self.columns,
            "extras": self.extras,
            "filter": self.filter,
            "from_dttm": self.from_dttm,
            "granularity": self.granularity,
            "inner_from_dttm": self.inner_from_dttm,
            "inner_to_dttm": self.inner_to_dttm,
            "is_rowcount": self.is_rowcount,
            "is_timeseries": self.is_timeseries,
            "metrics": self.metrics,
            "order_desc": self.order_desc,
            "orderby": self.orderby,
            "post_processing": self.post_processing,
            "row_limit": self.row_limit,
            "row_offset": self.row_offset,
            "series_columns": self.series_columns,
            "series_limit": self.series_limit,
            "series_limit_metric": self.series_limit_metric,
            "group_others_when_limit_reached": self.group_others_when_limit_reached,
            "to_dttm": self.to_dttm,
            "time_shift": self.time_shift,
        }
        return query_object_dict

    def __repr__(self) -> str:
        # we use `print` or `logging` output QueryObject
        return json.dumps(
            self.to_dict(),
            sort_keys=True,
            default=str,
        )

    def cache_key(self, **extra: Any) -> str:  # noqa: C901
        """
        The cache key is made out of the key/values from to_dict(), plus any
        other key/values in `extra`
        We remove datetime bounds that are hard values, and replace them with
        the use-provided inputs to bounds, which may be time-relative (as in
        "5 days ago" or "now").
        """
        # Cast to dict[str, Any] for mutation operations
        cache_dict: dict[str, Any] = dict(self.to_dict())
        cache_dict.update(extra)

        # TODO: the below KVs can all be cleaned up and moved to `to_dict()` at some
        #  predetermined point in time when orgs are aware that the previously
        #  cached results will be invalidated.
        if not self.apply_fetch_values_predicate:
            del cache_dict["apply_fetch_values_predicate"]
        if self.datasource:
            cache_dict["datasource"] = self.datasource.uid
        if self.result_type:
            cache_dict["result_type"] = self.result_type
        if self.time_range:
            cache_dict["time_range"] = self.time_range
        if self.post_processing:
            # Exclude contribution_totals from post_processing as it's computed at
            # runtime and varies per request, which would cause cache key mismatches
            post_processing_for_cache = []
            for pp in self.post_processing:
                pp_copy = dict(pp)
                if pp_copy.get("operation") == "contribution" and "options" in pp_copy:
                    options = dict(pp_copy["options"])
                    # Remove contribution_totals as it's dynamically calculated
                    options.pop("contribution_totals", None)
                    pp_copy["options"] = options
                post_processing_for_cache.append(pp_copy)
            cache_dict["post_processing"] = post_processing_for_cache
        if self.time_offsets:
            cache_dict["time_offsets"] = self.time_offsets

        for k in ["from_dttm", "to_dttm"]:
            del cache_dict[k]

        annotation_fields = [
            "annotationType",
            "descriptionColumns",
            "intervalEndColumn",
            "name",
            "overrides",
            "sourceType",
            "timeColumn",
            "titleColumn",
            "value",
        ]
        annotation_layers = [
            {field: layer[field] for field in annotation_fields if field in layer}
            for layer in self.annotation_layers
        ]
        # only add to key if there are annotations present that affect the payload
        if annotation_layers:
            cache_dict["annotation_layers"] = annotation_layers

        # Add an impersonation key to cache if impersonation is enabled on the db
        # or if the CACHE_QUERY_BY_USER flag is on or per_user_caching is enabled on
        #  the database
        try:
            database = self.datasource.database  # type: ignore
            extra = json.loads(database.extra or "{}")
            if (
                (
                    feature_flag_manager.is_feature_enabled("CACHE_IMPERSONATION")
                    and database.impersonate_user
                )
                or feature_flag_manager.is_feature_enabled("CACHE_QUERY_BY_USER")
                or extra.get("per_user_caching", False)
            ):
                if key := database.db_engine_spec.get_impersonation_key(
                    getattr(g, "user", None)
                ):
                    logger.debug(
                        "Adding impersonation key to QueryObject cache dict: %s", key
                    )

                    cache_dict["impersonation_key"] = key
        except AttributeError:
            # datasource or database do not exist
            pass

<<<<<<< HEAD
        return hash_from_dict(cache_dict, default=json_int_dttm_ser, ignore_nan=True)
=======
        cache_key = md5_sha_from_dict(
            cache_dict, default=json_int_dttm_ser, ignore_nan=True
        )
        # Log QueryObject cache key generation for debugging
        if logger.isEnabledFor(logging.DEBUG):
            logger.debug(
                "QueryObject CACHE KEY generated: %s from dict with keys: %s",
                cache_key,
                sorted(cache_dict.keys()),
            )
        return cache_key
>>>>>>> 18ab5382

    def exec_post_processing(self, df: DataFrame) -> DataFrame:
        """
        Perform post processing operations on DataFrame.

        :param df: DataFrame returned from database model.
        :return: new DataFrame to which all post processing operations have been
                 applied
        :raises QueryObjectValidationError: If the post processing operation
                 is incorrect
        """
        logger.debug("post_processing: \n %s", pformat(self.post_processing))
        with event_logger.log_context(f"{self.__class__.__name__}.post_processing"):
            for post_process in self.post_processing:
                operation = post_process.get("operation")
                if not operation:
                    raise InvalidPostProcessingError(
                        _("`operation` property of post processing object undefined")
                    )
                if not hasattr(pandas_postprocessing, operation):
                    raise InvalidPostProcessingError(
                        _(
                            "Unsupported post processing operation: %(operation)s",
                            type=operation,
                        )
                    )
                options = post_process.get("options", {})
                df = getattr(pandas_postprocessing, operation)(df, **options)
            return df<|MERGE_RESOLUTION|>--- conflicted
+++ resolved
@@ -499,12 +499,7 @@
             # datasource or database do not exist
             pass
 
-<<<<<<< HEAD
-        return hash_from_dict(cache_dict, default=json_int_dttm_ser, ignore_nan=True)
-=======
-        cache_key = md5_sha_from_dict(
-            cache_dict, default=json_int_dttm_ser, ignore_nan=True
-        )
+        cache_key = hash_from_dict(cache_dict, default=json_int_dttm_ser, ignore_nan=True)
         # Log QueryObject cache key generation for debugging
         if logger.isEnabledFor(logging.DEBUG):
             logger.debug(
@@ -513,7 +508,6 @@
                 sorted(cache_dict.keys()),
             )
         return cache_key
->>>>>>> 18ab5382
 
     def exec_post_processing(self, df: DataFrame) -> DataFrame:
         """
