# Licensed to the Apache Software Foundation (ASF) under one
# or more contributor license agreements.  See the NOTICE file
# distributed with this work for additional information
# regarding copyright ownership.  The ASF licenses this file
# to you under the Apache License, Version 2.0 (the
# "License"); you may not use this file except in compliance
# with the License.  You may obtain a copy of the License at
#
#   http://www.apache.org/licenses/LICENSE-2.0
#
# Unless required by applicable law or agreed to in writing,
# software distributed under the License is distributed on an
# "AS IS" BASIS, WITHOUT WARRANTIES OR CONDITIONS OF ANY
# KIND, either express or implied.  See the License for the
# specific language governing permissions and limitations
# under the License.
# pylint: disable=invalid-name
from __future__ import annotations

import logging
from datetime import datetime
from pprint import pformat
from typing import Any, NamedTuple, TYPE_CHECKING

from flask import g
from flask_babel import gettext as _
from jinja2.exceptions import TemplateError
from pandas import DataFrame

from superset import feature_flag_manager
from superset.common.chart_data import ChartDataResultType
from superset.exceptions import (
    InvalidPostProcessingError,
    QueryClauseValidationException,
    QueryObjectValidationError,
)
from superset.extensions import event_logger
<<<<<<< HEAD
from superset.sql.parse import sanitize_clause, transpile_to_dialect
from superset.superset_typing import Column, Metric, OrderBy
=======
from superset.sql.parse import sanitize_clause
from superset.superset_typing import Column, Metric, OrderBy, QueryObjectDict
>>>>>>> cac6ffcd
from superset.utils import json, pandas_postprocessing
from superset.utils.core import (
    DTTM_ALIAS,
    find_duplicates,
    get_column_names,
    get_metric_names,
    is_adhoc_metric,
    QueryObjectFilterClause,
)
from superset.utils.hashing import md5_sha_from_dict
from superset.utils.json import json_int_dttm_ser

if TYPE_CHECKING:
    from superset.connectors.sqla.models import BaseDatasource

logger = logging.getLogger(__name__)

# TODO: Type Metrics dictionary with TypedDict when it becomes a vanilla python type
#  https://github.com/python/mypy/issues/5288


class DeprecatedField(NamedTuple):
    old_name: str
    new_name: str


DEPRECATED_FIELDS = (
    DeprecatedField(old_name="granularity_sqla", new_name="granularity"),
    DeprecatedField(old_name="groupby", new_name="columns"),
    DeprecatedField(old_name="timeseries_limit", new_name="series_limit"),
    DeprecatedField(old_name="timeseries_limit_metric", new_name="series_limit_metric"),
)

DEPRECATED_EXTRAS_FIELDS = (
    DeprecatedField(old_name="where", new_name="where"),
    DeprecatedField(old_name="having", new_name="having"),
)


class QueryObject:  # pylint: disable=too-many-instance-attributes
    """
    The query objects are constructed on the client.
    """

    annotation_layers: list[dict[str, Any]]
    applied_time_extras: dict[str, str]
    apply_fetch_values_predicate: bool
    columns: list[Column]
    datasource: BaseDatasource | None
    extras: dict[str, Any]
    filter: list[QueryObjectFilterClause]
    from_dttm: datetime | None
    granularity: str | None
    inner_from_dttm: datetime | None
    inner_to_dttm: datetime | None
    is_rowcount: bool
    is_timeseries: bool
    metrics: list[Metric] | None
    order_desc: bool
    orderby: list[OrderBy]
    post_processing: list[dict[str, Any]]
    result_type: ChartDataResultType | None
    row_limit: int | None
    row_offset: int
    series_columns: list[Column]
    series_limit: int
    series_limit_metric: Metric | None
    time_offsets: list[str]
    time_shift: str | None
    time_range: str | None
    to_dttm: datetime | None

    def __init__(  # pylint: disable=too-many-locals, too-many-arguments
        self,
        *,
        annotation_layers: list[dict[str, Any]] | None = None,
        applied_time_extras: dict[str, str] | None = None,
        apply_fetch_values_predicate: bool = False,
        columns: list[Column] | None = None,
        datasource: BaseDatasource | None = None,
        extras: dict[str, Any] | None = None,
        filters: list[QueryObjectFilterClause] | None = None,
        granularity: str | None = None,
        is_rowcount: bool = False,
        is_timeseries: bool | None = None,
        metrics: list[Metric] | None = None,
        order_desc: bool = True,
        orderby: list[OrderBy] | None = None,
        post_processing: list[dict[str, Any] | None] | None = None,
        row_limit: int | None = None,
        row_offset: int | None = None,
        series_columns: list[Column] | None = None,
        series_limit: int = 0,
        series_limit_metric: Metric | None = None,
        group_others_when_limit_reached: bool = False,
        time_range: str | None = None,
        time_shift: str | None = None,
        **kwargs: Any,
    ):
        self._set_annotation_layers(annotation_layers)
        self.applied_time_extras = applied_time_extras or {}
        self.apply_fetch_values_predicate = apply_fetch_values_predicate or False
        self.columns = columns or []
        self.datasource = datasource
        self.extras = extras or {}
        self.filter = filters or []
        self.granularity = granularity
        self.is_rowcount = is_rowcount
        self._set_is_timeseries(is_timeseries)
        self._set_metrics(metrics)
        self.order_desc = order_desc
        self.orderby = orderby or []
        self._set_post_processing(post_processing)
        self.row_limit = row_limit
        self.row_offset = row_offset or 0
        self._init_series_columns(series_columns, metrics, is_timeseries)
        self.series_limit = series_limit
        self.series_limit_metric = series_limit_metric
        self.group_others_when_limit_reached = group_others_when_limit_reached
        self.time_range = time_range
        self.time_shift = time_shift
        self.from_dttm = kwargs.get("from_dttm")
        self.to_dttm = kwargs.get("to_dttm")
        self.result_type = kwargs.get("result_type")
        self.time_offsets = kwargs.get("time_offsets", [])
        self.inner_from_dttm = kwargs.get("inner_from_dttm")
        self.inner_to_dttm = kwargs.get("inner_to_dttm")
        self._rename_deprecated_fields(kwargs)
        self._move_deprecated_extra_fields(kwargs)

    def _set_annotation_layers(
        self, annotation_layers: list[dict[str, Any]] | None
    ) -> None:
        self.annotation_layers = [
            layer
            for layer in (annotation_layers or [])
            # formula annotations don't affect the payload, hence can be dropped
            if layer["annotationType"] != "FORMULA"
        ]

    def _set_is_timeseries(self, is_timeseries: bool | None) -> None:
        # is_timeseries is True if time column is in either columns or groupby
        # (both are dimensions)
        self.is_timeseries = (
            is_timeseries if is_timeseries is not None else DTTM_ALIAS in self.columns
        )

    def _set_metrics(self, metrics: list[Metric] | None = None) -> None:
        # Support metric reference/definition in the format of
        #   1. 'metric_name'   - name of predefined metric
        #   2. { label: 'label_name' }  - legacy format for a predefined metric
        #   3. { expressionType: 'SIMPLE' | 'SQL', ... } - adhoc metric
        def is_str_or_adhoc(metric: Metric) -> bool:
            return isinstance(metric, str) or is_adhoc_metric(metric)

        self.metrics = metrics and [
            x if is_str_or_adhoc(x) else x["label"]  # type: ignore
            for x in metrics
        ]

    def _set_post_processing(
        self, post_processing: list[dict[str, Any] | None] | None
    ) -> None:
        post_processing = post_processing or []
        self.post_processing = [post_proc for post_proc in post_processing if post_proc]

    def _init_series_columns(
        self,
        series_columns: list[Column] | None,
        metrics: list[Metric] | None,
        is_timeseries: bool | None,
    ) -> None:
        if series_columns:
            self.series_columns = series_columns
        elif is_timeseries and metrics:
            self.series_columns = self.columns
        else:
            self.series_columns = []

    def _rename_deprecated_fields(self, kwargs: dict[str, Any]) -> None:
        # rename deprecated fields
        for field in DEPRECATED_FIELDS:
            if field.old_name in kwargs:
                logger.warning(
                    "The field `%s` is deprecated, please use `%s` instead.",
                    field.old_name,
                    field.new_name,
                )
                value = kwargs[field.old_name]
                if value:
                    if hasattr(self, field.new_name):
                        logger.warning(
                            "The field `%s` is already populated, "
                            "replacing value with contents from `%s`.",
                            field.new_name,
                            field.old_name,
                        )
                    setattr(self, field.new_name, value)

    def _move_deprecated_extra_fields(self, kwargs: dict[str, Any]) -> None:
        # move deprecated extras fields to extras
        for field in DEPRECATED_EXTRAS_FIELDS:
            if field.old_name in kwargs:
                logger.warning(
                    "The field `%s` is deprecated and should "
                    "be passed to `extras` via the `%s` property.",
                    field.old_name,
                    field.new_name,
                )
                value = kwargs[field.old_name]
                if value:
                    if hasattr(self.extras, field.new_name):
                        logger.warning(
                            "The field `%s` is already populated in "
                            "`extras`, replacing value with contents "
                            "from `%s`.",
                            field.new_name,
                            field.old_name,
                        )
                    self.extras[field.new_name] = value

    @property
    def metric_names(self) -> list[str]:
        """Return metrics names (labels), coerce adhoc metrics to strings."""
        return get_metric_names(
            self.metrics or [],
            (
                self.datasource.verbose_map
                if self.datasource and hasattr(self.datasource, "verbose_map")
                else None
            ),
        )

    @property
    def column_names(self) -> list[str]:
        """Return column names (labels). Gives priority to groupbys if both groupbys
        and metrics are non-empty, otherwise returns column labels."""
        return get_column_names(self.columns)

    def validate(
        self, raise_exceptions: bool | None = True
    ) -> QueryObjectValidationError | None:
        """Validate query object"""
        try:
            self._validate_there_are_no_missing_series()
            self._validate_no_have_duplicate_labels()
            self._validate_time_offsets()
            self._sanitize_filters()
            return None
        except QueryObjectValidationError as ex:
            if raise_exceptions:
                raise
            return ex

    def _validate_no_have_duplicate_labels(self) -> None:
        all_labels = self.metric_names + self.column_names
        if len(set(all_labels)) < len(all_labels):
            dup_labels = find_duplicates(all_labels)
            raise QueryObjectValidationError(
                _(
                    "Duplicate column/metric labels: %(labels)s. Please make "
                    "sure all columns and metrics have a unique label.",
                    labels=", ".join(f'"{x}"' for x in dup_labels),
                )
            )

    def _validate_time_offsets(self) -> None:
        """Validate time_offsets configuration"""
        if not self.time_offsets:
            return

        for offset in self.time_offsets:
            # Check if this is a date range offset (YYYY-MM-DD : YYYY-MM-DD format)
            if self._is_valid_date_range(offset):
                if not feature_flag_manager.is_feature_enabled(
                    "DATE_RANGE_TIMESHIFTS_ENABLED"
                ):
                    raise QueryObjectValidationError(
                        "Date range timeshifts are not enabled. "
                        "Please contact your administrator to enable the "
                        "DATE_RANGE_TIMESHIFTS_ENABLED feature flag."
                    )

    def _is_valid_date_range(self, date_range: str) -> bool:
        """Check if string is a valid date range in YYYY-MM-DD : YYYY-MM-DD format"""
        try:
            # Attempt to parse the string as a date range in the format
            # YYYY-MM-DD:YYYY-MM-DD
            start_date, end_date = date_range.split(":")
            datetime.strptime(start_date.strip(), "%Y-%m-%d")
            datetime.strptime(end_date.strip(), "%Y-%m-%d")
            return True
        except ValueError:
            # If parsing fails, it's not a valid date range in the format
            # YYYY-MM-DD:YYYY-MM-DD
            return False

    def _sanitize_filters(self) -> None:
        from superset.jinja_context import get_template_processor

        needs_transpilation = self.extras.get("transpile_to_dialect", False)

        for param in ("where", "having"):
            clause = self.extras.get(param)
            if clause and self.datasource:
                try:
                    database = self.datasource.database
                    processor = get_template_processor(database=database)
                    try:
                        clause = processor.process_template(clause, force=True)
                    except TemplateError as ex:
                        raise QueryObjectValidationError(
                            _(
                                "Error in jinja expression in WHERE clause: %(msg)s",
                                msg=ex.message,
                            )
                        ) from ex

                    engine = database.db_engine_spec.engine

                    if needs_transpilation:
                        clause = transpile_to_dialect(clause, engine)

                    sanitized_clause = sanitize_clause(clause, engine)
                    if sanitized_clause != clause:
                        self.extras[param] = sanitized_clause
                except QueryClauseValidationException as ex:
                    raise QueryObjectValidationError(ex.message) from ex

    def _validate_there_are_no_missing_series(self) -> None:
        missing_series = [col for col in self.series_columns if col not in self.columns]
        if missing_series:
            raise QueryObjectValidationError(
                _(
                    "The following entries in `series_columns` are missing "
                    "in `columns`: %(columns)s. ",
                    columns=", ".join(f'"{x}"' for x in missing_series),
                )
            )

    def to_dict(self) -> QueryObjectDict:
        query_object_dict: QueryObjectDict = {
            "apply_fetch_values_predicate": self.apply_fetch_values_predicate,
            "columns": self.columns,
            "extras": self.extras,
            "filter": self.filter,
            "from_dttm": self.from_dttm,
            "granularity": self.granularity,
            "inner_from_dttm": self.inner_from_dttm,
            "inner_to_dttm": self.inner_to_dttm,
            "is_rowcount": self.is_rowcount,
            "is_timeseries": self.is_timeseries,
            "metrics": self.metrics,
            "order_desc": self.order_desc,
            "orderby": self.orderby,
            "row_limit": self.row_limit,
            "row_offset": self.row_offset,
            "series_columns": self.series_columns,
            "series_limit": self.series_limit,
            "series_limit_metric": self.series_limit_metric,
            "group_others_when_limit_reached": self.group_others_when_limit_reached,
            "to_dttm": self.to_dttm,
            "time_shift": self.time_shift,
        }
        return query_object_dict

    def __repr__(self) -> str:
        # we use `print` or `logging` output QueryObject
        return json.dumps(
            self.to_dict(),
            sort_keys=True,
            default=str,
        )

    def cache_key(self, **extra: Any) -> str:  # noqa: C901
        """
        The cache key is made out of the key/values from to_dict(), plus any
        other key/values in `extra`
        We remove datetime bounds that are hard values, and replace them with
        the use-provided inputs to bounds, which may be time-relative (as in
        "5 days ago" or "now").
        """
        # Cast to dict[str, Any] for mutation operations
        cache_dict: dict[str, Any] = dict(self.to_dict())
        cache_dict.update(extra)

        # TODO: the below KVs can all be cleaned up and moved to `to_dict()` at some
        #  predetermined point in time when orgs are aware that the previously
        #  cached results will be invalidated.
        if not self.apply_fetch_values_predicate:
            del cache_dict["apply_fetch_values_predicate"]
        if self.datasource:
            cache_dict["datasource"] = self.datasource.uid
        if self.result_type:
            cache_dict["result_type"] = self.result_type
        if self.time_range:
            cache_dict["time_range"] = self.time_range
        if self.post_processing:
            cache_dict["post_processing"] = self.post_processing
        if self.time_offsets:
            cache_dict["time_offsets"] = self.time_offsets

        for k in ["from_dttm", "to_dttm"]:
            del cache_dict[k]

        annotation_fields = [
            "annotationType",
            "descriptionColumns",
            "intervalEndColumn",
            "name",
            "overrides",
            "sourceType",
            "timeColumn",
            "titleColumn",
            "value",
        ]
        annotation_layers = [
            {field: layer[field] for field in annotation_fields if field in layer}
            for layer in self.annotation_layers
        ]
        # only add to key if there are annotations present that affect the payload
        if annotation_layers:
            cache_dict["annotation_layers"] = annotation_layers

        # Add an impersonation key to cache if impersonation is enabled on the db
        # or if the CACHE_QUERY_BY_USER flag is on or per_user_caching is enabled on
        #  the database
        try:
            database = self.datasource.database  # type: ignore
            extra = json.loads(database.extra or "{}")
            if (
                (
                    feature_flag_manager.is_feature_enabled("CACHE_IMPERSONATION")
                    and database.impersonate_user
                )
                or feature_flag_manager.is_feature_enabled("CACHE_QUERY_BY_USER")
                or extra.get("per_user_caching", False)
            ):
                if key := database.db_engine_spec.get_impersonation_key(
                    getattr(g, "user", None)
                ):
                    logger.debug(
                        "Adding impersonation key to QueryObject cache dict: %s", key
                    )

                    cache_dict["impersonation_key"] = key
        except AttributeError:
            # datasource or database do not exist
            pass

        return md5_sha_from_dict(cache_dict, default=json_int_dttm_ser, ignore_nan=True)

    def exec_post_processing(self, df: DataFrame) -> DataFrame:
        """
        Perform post processing operations on DataFrame.

        :param df: DataFrame returned from database model.
        :return: new DataFrame to which all post processing operations have been
                 applied
        :raises QueryObjectValidationError: If the post processing operation
                 is incorrect
        """
        logger.debug("post_processing: \n %s", pformat(self.post_processing))
        with event_logger.log_context(f"{self.__class__.__name__}.post_processing"):
            for post_process in self.post_processing:
                operation = post_process.get("operation")
                if not operation:
                    raise InvalidPostProcessingError(
                        _("`operation` property of post processing object undefined")
                    )
                if not hasattr(pandas_postprocessing, operation):
                    raise InvalidPostProcessingError(
                        _(
                            "Unsupported post processing operation: %(operation)s",
                            type=operation,
                        )
                    )
                options = post_process.get("options", {})
                df = getattr(pandas_postprocessing, operation)(df, **options)
            return df<|MERGE_RESOLUTION|>--- conflicted
+++ resolved
@@ -35,13 +35,8 @@
     QueryObjectValidationError,
 )
 from superset.extensions import event_logger
-<<<<<<< HEAD
 from superset.sql.parse import sanitize_clause, transpile_to_dialect
-from superset.superset_typing import Column, Metric, OrderBy
-=======
-from superset.sql.parse import sanitize_clause
 from superset.superset_typing import Column, Metric, OrderBy, QueryObjectDict
->>>>>>> cac6ffcd
 from superset.utils import json, pandas_postprocessing
 from superset.utils.core import (
     DTTM_ALIAS,
