--- conflicted
+++ resolved
@@ -450,13 +450,9 @@
         rv_df = pd.concat(rv_dfs, axis=1, copy=False) if time_offsets else df
         return CachedTimeOffset(df=rv_df, queries=queries, cache_keys=cache_keys)
 
-<<<<<<< HEAD
     def get_data(
-        self, df: pd.DataFrame, coltypes: List[GenericDataType]
-    ) -> Union[str, List[Dict[str, Any]]]:
-=======
-    def get_data(self, df: pd.DataFrame) -> str | list[dict[str, Any]]:
->>>>>>> 18d2257a
+        self, df: pd.DataFrame, coltypes: list[GenericDataType]
+    ) -> str | list[dict[str, Any]]:
         if self._query_context.result_format in ChartDataResultFormat.table_like():
             include_index = not isinstance(df.index, pd.RangeIndex)
             columns = list(df.columns)
