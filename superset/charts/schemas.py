--- conflicted
+++ resolved
@@ -853,13 +853,9 @@
     )
     having_druid = fields.List(
         fields.Nested(ChartDataFilterSchema),
-<<<<<<< HEAD
-        description="HAVING filters to be added to legacy Druid datasource queries.",
-=======
         description="HAVING filters to be added to legacy Druid datasource queries. "
         "This field is deprecated",
         deprecated=True,
->>>>>>> 667f4101
     )
     time_grain_sqla = fields.String(
         description="To what level of granularity should the temporal column be "
