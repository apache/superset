--- conflicted
+++ resolved
@@ -100,8 +100,6 @@
 }
 
 
-<<<<<<< HEAD
-=======
 TIME_GRAINS = (
     "PT1S",
     "PT1M",
@@ -122,7 +120,6 @@
 )
 
 
->>>>>>> f7465902
 class ChartPostSchema(Schema):
     """
     Schema to add a new chart.
