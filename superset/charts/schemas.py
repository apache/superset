# Licensed to the Apache Software Foundation (ASF) under one
# or more contributor license agreements.  See the NOTICE file
# distributed with this work for additional information
# regarding copyright ownership.  The ASF licenses this file
# to you under the Apache License, Version 2.0 (the
# "License"); you may not use this file except in compliance
# with the License.  You may obtain a copy of the License at
#
#   http://www.apache.org/licenses/LICENSE-2.0
#
# Unless required by applicable law or agreed to in writing,
# software distributed under the License is distributed on an
# "AS IS" BASIS, WITHOUT WARRANTIES OR CONDITIONS OF ANY
# KIND, either express or implied.  See the License for the
# specific language governing permissions and limitations
# under the License.
from typing import Any, Dict

from flask_babel import gettext as _
from marshmallow import fields, post_load, Schema, validate
from marshmallow.validate import Length, Range

from superset.common.query_context import QueryContext
from superset.utils import schema as utils
from superset.utils.core import FilterOperator

#
# RISON/JSON schemas for query parameters
#
get_delete_ids_schema = {"type": "array", "items": {"type": "integer"}}

width_height_schema = {
    "type": "array",
    "items": {"type": "integer"},
}
thumbnail_query_schema = {
    "type": "object",
    "properties": {"force": {"type": "boolean"}},
}
screenshot_query_schema = {
    "type": "object",
    "properties": {
        "force": {"type": "boolean"},
        "window_size": width_height_schema,
        "thumb_size": width_height_schema,
    },
}
get_export_ids_schema = {"type": "array", "items": {"type": "integer"}}

#
# Column schema descriptions
#
slice_name_description = "The name of the chart."
description_description = "A description of the chart propose."
viz_type_description = "The type of chart visualization used."
owners_description = (
    "Owner are users ids allowed to delete or change this chart. "
    "If left empty you will be one of the owners of the chart."
)
params_description = (
    "Parameters are generated dynamically when clicking the save "
    "or overwrite button in the explore view. "
    "This JSON object for power users who may want to alter specific parameters."
)
cache_timeout_description = (
    "Duration (in seconds) of the caching timeout "
    "for this chart. Note this defaults to the datasource/table"
    " timeout if undefined."
)
datasource_id_description = (
    "The id of the dataset/datasource this new chart will use. "
    "A complete datasource identification needs `datasouce_id` "
    "and `datasource_type`."
)
datasource_uid_description = (
    "The uid of the dataset/datasource this new chart will use. "
    "A complete datasource identification needs `datasouce_uid` "
)
datasource_type_description = (
    "The type of dataset/datasource identified on `datasource_id`."
)
datasource_name_description = "The datasource name."
dashboards_description = "A list of dashboards to include this new chart to."

#
# OpenAPI method specification overrides
#
openapi_spec_methods_override = {
    "get": {"get": {"description": "Get a chart detail information."}},
    "get_list": {
        "get": {
            "description": "Get a list of charts, use Rison or JSON query "
            "parameters for filtering, sorting, pagination and "
            " for selecting specific columns and metadata.",
        }
    },
    "info": {
        "get": {
            "description": "Several metadata information about chart API endpoints.",
        }
    },
    "related": {
        "get": {"description": "Get a list of all possible owners for a chart."}
    },
}


TIME_GRAINS = (
    "PT1S",
    "PT1M",
    "PT5M",
    "PT10M",
    "PT15M",
    "PT0.5H",
    "PT1H",
    "P1D",
    "P1W",
    "P1M",
    "P0.25Y",
    "P1Y",
    "1969-12-28T00:00:00Z/P1W",  # Week starting Sunday
    "1969-12-29T00:00:00Z/P1W",  # Week starting Monday
    "P1W/1970-01-03T00:00:00Z",  # Week ending Saturday
    "P1W/1970-01-04T00:00:00Z",  # Week ending Sunday
)


class ChartPostSchema(Schema):
    """
    Schema to add a new chart.
    """

    slice_name = fields.String(
        description=slice_name_description, required=True, validate=Length(1, 250)
    )
    description = fields.String(description=description_description, allow_none=True)
    viz_type = fields.String(
        description=viz_type_description,
        validate=Length(0, 250),
        example=["bar", "line_multi", "area", "table"],
    )
    owners = fields.List(fields.Integer(description=owners_description))
    params = fields.String(
        description=params_description, allow_none=True, validate=utils.validate_json
    )
    cache_timeout = fields.Integer(
        description=cache_timeout_description, allow_none=True
    )
    datasource_id = fields.Integer(description=datasource_id_description, required=True)
    datasource_type = fields.String(
        description=datasource_type_description,
        validate=validate.OneOf(choices=("druid", "table", "view")),
        required=True,
    )
    datasource_name = fields.String(
        description=datasource_name_description, allow_none=True
    )
    dashboards = fields.List(fields.Integer(description=dashboards_description))


class ChartPutSchema(Schema):
    """
    Schema to update or patch a chart
    """

    slice_name = fields.String(
        description=slice_name_description, allow_none=True, validate=Length(0, 250)
    )
    description = fields.String(description=description_description, allow_none=True)
    viz_type = fields.String(
        description=viz_type_description,
        allow_none=True,
        validate=Length(0, 250),
        example=["bar", "line_multi", "area", "table"],
    )
    owners = fields.List(fields.Integer(description=owners_description))
    params = fields.String(description=params_description, allow_none=True)
    cache_timeout = fields.Integer(
        description=cache_timeout_description, allow_none=True
    )
    datasource_id = fields.Integer(
        description=datasource_id_description, allow_none=True
    )
    datasource_type = fields.String(
        description=datasource_type_description,
        validate=validate.OneOf(choices=("druid", "table", "view")),
        allow_none=True,
    )
    dashboards = fields.List(fields.Integer(description=dashboards_description))


class ChartGetDatasourceObjectDataResponseSchema(Schema):
    datasource_id = fields.Integer(description="The datasource identifier")
    datasource_type = fields.Integer(description="The datasource type")


class ChartGetDatasourceObjectResponseSchema(Schema):
    label = fields.String(description="The name of the datasource")
    value = fields.Nested(ChartGetDatasourceObjectDataResponseSchema)


class ChartGetDatasourceResponseSchema(Schema):
    count = fields.Integer(description="The total number of datasources")
    result = fields.Nested(ChartGetDatasourceObjectResponseSchema)


class ChartCacheScreenshotResponseSchema(Schema):
    cache_key = fields.String(description="The cache key")
    chart_url = fields.String(description="The url to render the chart")
    image_url = fields.String(description="The url to fetch the screenshot")


class ChartDataColumnSchema(Schema):
    column_name = fields.String(
        description="The name of the target column", example="mycol",
    )
    type = fields.String(description="Type of target column", example="BIGINT")


class ChartDataAdhocMetricSchema(Schema):
    """
    Ad-hoc metrics are used to define metrics outside the datasource.
    """

    expressionType = fields.String(
        description="Simple or SQL metric",
        required=True,
        validate=validate.OneOf(choices=("SIMPLE", "SQL")),
        example="SQL",
    )
    aggregate = fields.String(
        description="Aggregation operator. Only required for simple expression types.",
        validate=validate.OneOf(
            choices=("AVG", "COUNT", "COUNT_DISTINCT", "MAX", "MIN", "SUM")
        ),
    )
    column = fields.Nested(ChartDataColumnSchema)
    sqlExpression = fields.String(
        description="The metric as defined by a SQL aggregate expression. "
        "Only required for SQL expression type.",
        example="SUM(weight * observations) / SUM(weight)",
    )
    label = fields.String(
        description="Label for the metric. Is automatically generated unless "
        "hasCustomLabel is true, in which case label must be defined.",
        example="Weighted observations",
    )
    hasCustomLabel = fields.Boolean(
        description="When false, the label will be automatically generated based on "
        "the aggregate expression. When true, a custom label has to be "
        "specified.",
        example=True,
    )
    optionName = fields.String(
        description="Unique identifier. Can be any string value, as long as all "
        "metrics have a unique identifier. If undefined, a random name "
        "will be generated.",
        example="metric_aec60732-fac0-4b17-b736-93f1a5c93e30",
    )


class ChartDataAggregateConfigField(fields.Dict):
    def __init__(self) -> None:
        super().__init__(
            description="The keys are the name of the aggregate column to be created, "
            "and the values specify the details of how to apply the "
            "aggregation. If an operator requires additional options, "
            "these can be passed here to be unpacked in the operator call. The "
            "following numpy operators are supported: average, argmin, argmax, cumsum, "
            "cumprod, max, mean, median, nansum, nanmin, nanmax, nanmean, nanmedian, "
            "min, percentile, prod, product, std, sum, var. Any options required by "
            "the operator can be passed to the `options` object.\n"
            "\n"
            "In the example, a new column `first_quantile` is created based on values "
            "in the column `my_col` using the `percentile` operator with "
            "the `q=0.25` parameter.",
            example={
                "first_quantile": {
                    "operator": "percentile",
                    "column": "my_col",
                    "options": {"q": 0.25},
                }
            },
        )


class ChartDataPostProcessingOperationOptionsSchema(Schema):
    pass


class ChartDataAggregateOptionsSchema(ChartDataPostProcessingOperationOptionsSchema):
    """
    Aggregate operation config.
    """

    groupby = (
        fields.List(
            fields.String(
                allow_none=False, description="Columns by which to group by",
            ),
            minLength=1,
            required=True,
        ),
    )
    aggregates = ChartDataAggregateConfigField()


class ChartDataRollingOptionsSchema(ChartDataPostProcessingOperationOptionsSchema):
    """
    Rolling operation config.
    """

    columns = (
        fields.Dict(
            description="columns on which to perform rolling, mapping source column to "
            "target column. For instance, `{'y': 'y'}` will replace the "
            "column `y` with the rolling value in `y`, while `{'y': 'y2'}` "
            "will add a column `y2` based on rolling values calculated "
            "from `y`, leaving the original column `y` unchanged.",
            example={"weekly_rolling_sales": "sales"},
        ),
    )
    rolling_type = fields.String(
        description="Type of rolling window. Any numpy function will work.",
        validate=validate.OneOf(
            choices=(
                "average",
                "argmin",
                "argmax",
                "cumsum",
                "cumprod",
                "max",
                "mean",
                "median",
                "nansum",
                "nanmin",
                "nanmax",
                "nanmean",
                "nanmedian",
                "min",
                "percentile",
                "prod",
                "product",
                "std",
                "sum",
                "var",
            )
        ),
        required=True,
        example="percentile",
    )
    window = fields.Integer(
        description="Size of the rolling window in days.", required=True, example=7,
    )
    rolling_type_options = fields.Dict(
        desctiption="Optional options to pass to rolling method. Needed for "
        "e.g. quantile operation.",
        example={},
    )
    center = fields.Boolean(
        description="Should the label be at the center of the window. Default: `false`",
        example=False,
    )
    win_type = fields.String(
        description="Type of window function. See "
        "[SciPy window functions](https://docs.scipy.org/doc/scipy/reference"
        "/signal.windows.html#module-scipy.signal.windows) "
        "for more details. Some window functions require passing "
        "additional parameters to `rolling_type_options`. For instance, "
        "to use `gaussian`, the parameter `std` needs to be provided.",
        validate=validate.OneOf(
            choices=(
                "boxcar",
                "triang",
                "blackman",
                "hamming",
                "bartlett",
                "parzen",
                "bohman",
                "blackmanharris",
                "nuttall",
                "barthann",
                "kaiser",
                "gaussian",
                "general_gaussian",
                "slepian",
                "exponential",
            )
        ),
    )
    min_periods = fields.Integer(
        description="The minimum amount of periods required for a row to be included "
        "in the result set.",
        example=7,
    )


class ChartDataSelectOptionsSchema(ChartDataPostProcessingOperationOptionsSchema):
    """
    Sort operation config.
    """

    columns = fields.List(
        fields.String(),
        description="Columns which to select from the input data, in the desired "
        "order. If columns are renamed, the original column name should be "
        "referenced here.",
        example=["country", "gender", "age"],
    )
    exclude = fields.List(
        fields.String(),
        description="Columns to exclude from selection.",
        example=["my_temp_column"],
    )
    rename = fields.List(
        fields.Dict(),
        description="columns which to rename, mapping source column to target column. "
        "For instance, `{'y': 'y2'}` will rename the column `y` to `y2`.",
        example=[{"age": "average_age"}],
    )


class ChartDataSortOptionsSchema(ChartDataPostProcessingOperationOptionsSchema):
    """
    Sort operation config.
    """

    columns = fields.Dict(
        description="columns by by which to sort. The key specifies the column name, "
        "value specifies if sorting in ascending order.",
        example={"country": True, "gender": False},
        required=True,
    )
    aggregates = ChartDataAggregateConfigField()


class ChartDataContributionOptionsSchema(ChartDataPostProcessingOperationOptionsSchema):
    """
    Contribution operation config.
    """

    orientation = fields.String(
        description="Should cell values be calculated across the row or column.",
        required=True,
        validate=validate.OneOf(choices=("row", "column",)),
        example="row",
    )


class ChartDataProphetOptionsSchema(ChartDataPostProcessingOperationOptionsSchema):
    """
    Prophet operation config.
    """

    time_grain = fields.String(
        description="Time grain used to specify time period increments in prediction. "
        "Supports [ISO 8601](https://en.wikipedia.org/wiki/ISO_8601#Durations) "
        "durations.",
        validate=validate.OneOf(choices=TIME_GRAINS),
        example="P1D",
        required=True,
    )
    periods = fields.Integer(
        descrption="Time periods (in units of `time_grain`) to predict into the future",
        min=1,
        example=7,
        required=True,
    )
    confidence_interval = fields.Float(
        description="Width of predicted confidence interval",
        validate=[
            Range(
                min=0,
                max=1,
                min_inclusive=False,
                max_inclusive=False,
                error=_("`confidence_interval` must be between 0 and 1 (exclusive)"),
            )
        ],
        example=0.8,
        required=True,
    )
    yearly_seasonality = fields.Raw(
        # TODO: add correct union type once supported by Marshmallow
        description="Should yearly seasonality be applied. "
        "An integer value will specify Fourier order of seasonality, `None` will "
        "automatically detect seasonality.",
        example=False,
    )
    weekly_seasonality = fields.Raw(
        # TODO: add correct union type once supported by Marshmallow
        description="Should weekly seasonality be applied. "
        "An integer value will specify Fourier order of seasonality, `None` will "
        "automatically detect seasonality.",
        example=False,
    )
    monthly_seasonality = fields.Raw(
        # TODO: add correct union type once supported by Marshmallow
        description="Should monthly seasonality be applied. "
        "An integer value will specify Fourier order of seasonality, `None` will "
        "automatically detect seasonality.",
        example=False,
    )


class ChartDataPivotOptionsSchema(ChartDataPostProcessingOperationOptionsSchema):
    """
    Pivot operation config.
    """

    index = (
        fields.List(
            fields.String(
                allow_none=False,
                description="Columns to group by on the table index (=rows)",
            ),
            minLength=1,
            required=True,
        ),
    )
    columns = fields.List(
        fields.String(
            allow_none=False, description="Columns to group by on the table columns",
        ),
    )
    metric_fill_value = fields.Number(
        description="Value to replace missing values with in aggregate calculations.",
    )
    column_fill_value = fields.String(
        description="Value to replace missing pivot columns names with."
    )
    drop_missing_columns = fields.Boolean(
        description="Do not include columns whose entries are all missing "
        "(default: `true`).",
    )
    marginal_distributions = fields.Boolean(
        description="Add totals for row/column. (default: `false`)",
    )
    marginal_distribution_name = fields.String(
        description="Name of marginal distribution row/column. (default: `All`)",
    )
    aggregates = ChartDataAggregateConfigField()


class ChartDataGeohashDecodeOptionsSchema(
    ChartDataPostProcessingOperationOptionsSchema
):
    """
    Geohash decode operation config.
    """

    geohash = fields.String(
        description="Name of source column containing geohash string", required=True,
    )
    latitude = fields.String(
        description="Name of target column for decoded latitude", required=True,
    )
    longitude = fields.String(
        description="Name of target column for decoded longitude", required=True,
    )


class ChartDataGeohashEncodeOptionsSchema(
    ChartDataPostProcessingOperationOptionsSchema
):
    """
    Geohash encode operation config.
    """

    latitude = fields.String(
        description="Name of source latitude column", required=True,
    )
    longitude = fields.String(
        description="Name of source longitude column", required=True,
    )
    geohash = fields.String(
        description="Name of target column for encoded geohash string", required=True,
    )


class ChartDataGeodeticParseOptionsSchema(
    ChartDataPostProcessingOperationOptionsSchema
):
    """
    Geodetic point string parsing operation config.
    """

    geodetic = fields.String(
        description="Name of source column containing geodetic point strings",
        required=True,
    )
    latitude = fields.String(
        description="Name of target column for decoded latitude", required=True,
    )
    longitude = fields.String(
        description="Name of target column for decoded longitude", required=True,
    )
    altitude = fields.String(
        description="Name of target column for decoded altitude. If omitted, "
        "altitude information in geodetic string is ignored.",
    )


class ChartDataPostProcessingOperationSchema(Schema):
    operation = fields.String(
        description="Post processing operation type",
        required=True,
        validate=validate.OneOf(
            choices=(
                "aggregate",
                "contribution",
                "cum",
                "geodetic_parse",
                "geohash_decode",
                "geohash_encode",
                "pivot",
                "prophet",
                "rolling",
                "select",
                "sort",
            )
        ),
        example="aggregate",
    )
    options = fields.Dict(
        description="Options specifying how to perform the operation. Please refer "
        "to the respective post processing operation option schemas. "
        "For example, `ChartDataPostProcessingOperationOptions` specifies "
        "the required options for the pivot operation.",
        example={
            "groupby": ["country", "gender"],
            "aggregates": {
                "age_q1": {
                    "operator": "percentile",
                    "column": "age",
                    "options": {"q": 0.25},
                },
                "age_mean": {"operator": "mean", "column": "age",},
            },
        },
    )


class ChartDataFilterSchema(Schema):
    col = fields.String(
        description="The column to filter.", required=True, example="country"
    )
    op = fields.String(  # pylint: disable=invalid-name
        description="The comparison operator.",
        validate=utils.OneOfCaseInsensitive(
            choices=[filter_op.value for filter_op in FilterOperator]
        ),
        required=True,
        example="IN",
    )
    val = fields.Raw(
        description="The value or values to compare against. Can be a string, "
        "integer, decimal or list, depending on the operator.",
        example=["China", "France", "Japan"],
    )


class ChartDataExtrasSchema(Schema):

    time_range_endpoints = fields.List(
        fields.String(
            validate=validate.OneOf(choices=("unknown", "inclusive", "exclusive")),
            description="A list with two values, stating if start/end should be "
            "inclusive/exclusive.",
        )
    )
    relative_start = fields.String(
        description="Start time for relative time deltas. "
        'Default: `config["DEFAULT_RELATIVE_START_TIME"]`',
        validate=validate.OneOf(choices=("today", "now")),
    )
    relative_end = fields.String(
        description="End time for relative time deltas. "
        'Default: `config["DEFAULT_RELATIVE_START_TIME"]`',
        validate=validate.OneOf(choices=("today", "now")),
    )
    where = fields.String(
        description="WHERE clause to be added to queries using AND operator.",
    )
    having = fields.String(
        description="HAVING clause to be added to aggregate queries using "
        "AND operator.",
    )
    having_druid = fields.List(
        fields.Nested(ChartDataFilterSchema),
        description="HAVING filters to be added to legacy Druid datasource queries.",
    )
    time_grain_sqla = fields.String(
        description="To what level of granularity should the temporal column be "
        "aggregated. Supports "
        "[ISO 8601](https://en.wikipedia.org/wiki/ISO_8601#Durations) durations.",
        validate=validate.OneOf(choices=TIME_GRAINS),
        example="P1D",
        allow_none=True,
    )
    druid_time_origin = fields.String(
        description="Starting point for time grain counting on legacy Druid "
        "datasources. Used to change e.g. Monday/Sunday first-day-of-week.",
        allow_none=True,
    )


class AnnotationLayerSchema(Schema):
    annotationType = fields.String(
        description="Type of annotation layer",
        validate=validate.OneOf(
            choices=("EVENT", "FORMULA", "INTERVAL", "TIME_SERIES",)
        ),
    )
    color = fields.String(description="Layer color", allow_none=True,)
    descriptionColumns = fields.List(
        fields.String(),
        description="Columns to use as the description. If none are provided, "
        "all will be shown.",
    )
    hideLine = fields.Boolean(
        description="Should line be hidden. Only applies to line annotations",
        allow_none=True,
    )
    intervalEndColumn = fields.String(
        description=(
            "Column containing end of interval. Only applies to interval layers"
        ),
        allow_none=True,
    )
    name = fields.String(description="Name of layer", required=True)
    opacity = fields.String(
        description="Opacity of layer",
        validate=validate.OneOf(
            choices=("", "opacityLow", "opacityMedium", "opacityHigh"),
        ),
        allow_none=True,
        required=False,
    )
    overrides = fields.Dict(
        keys=fields.String(
            desciption="Name of property to be overridden",
            validate=validate.OneOf(
                choices=("granularity", "time_grain_sqla", "time_range", "time_shift"),
            ),
        ),
        values=fields.Raw(allow_none=True),
        description="which properties should be overridable",
        allow_none=True,
    )
    show = fields.Boolean(description="Should the layer be shown", required=True)
    showMarkers = fields.Boolean(
        description="Should markers be shown. Only applies to line annotations.",
        required=True,
    )
    sourceType = fields.String(
        description="Type of source for annotation data",
        validate=validate.OneOf(choices=("", "line", "NATIVE", "table",)),
    )
    style = fields.String(
        description="Line style. Only applies to time-series annotations",
        validate=validate.OneOf(choices=("dashed", "dotted", "solid", "longDashed",)),
    )
    timeColumn = fields.String(
        description="Column with event date or interval start date", allow_none=True,
    )
    titleColumn = fields.String(description="Column with title", allow_none=True,)
    width = fields.Float(
        description="Width of annotation line",
        validate=[
            Range(
                min=0,
                min_inclusive=True,
                error=_("`width` must be greater or equal to 0"),
            )
        ],
    )
    value = fields.Raw(
        description="For formula annotations, this contains the formula. "
        "For other types, this is the primary key of the source object.",
        required=True,
    )


class ChartDataQueryObjectSchema(Schema):
<<<<<<< HEAD
=======
    annotation_layers = fields.List(
        fields.Nested(AnnotationLayerSchema),
        description="Annotation layers to apply to chart",
        allow_none=True,
    )
>>>>>>> 52294c83
    applied_time_extras = fields.Dict(
        description="A mapping of temporal extras that have been applied to the query",
        required=False,
        example={"__time_range": "1 year ago : now"},
    )
    filters = fields.List(fields.Nested(ChartDataFilterSchema), required=False)
    granularity = fields.String(
        description="Name of temporal column used for time filtering. For legacy Druid "
        "datasources this defines the time grain.",
    )
    granularity_sqla = fields.String(
        description="Name of temporal column used for time filtering for SQL "
        "datasources. This field is deprecated, use `granularity` "
        "instead.",
        deprecated=True,
    )
    groupby = fields.List(
        fields.String(description="Columns by which to group the query.",),
        allow_none=True,
    )
    metrics = fields.List(
        fields.Raw(),
        description="Aggregate expressions. Metrics can be passed as both "
        "references to datasource metrics (strings), or ad-hoc metrics"
        "which are defined only within the query object. See "
        "`ChartDataAdhocMetricSchema` for the structure of ad-hoc metrics.",
    )
    post_processing = fields.List(
        fields.Nested(ChartDataPostProcessingOperationSchema, allow_none=True),
        description="Post processing operations to be applied to the result set. "
        "Operations are applied to the result set in sequential order.",
    )
    time_range = fields.String(
        description="A time rage, either expressed as a colon separated string "
        "`since : until` or human readable freeform. Valid formats for "
        "`since` and `until` are: \n"
        "- ISO 8601\n"
        "- X days/years/hours/day/year/weeks\n"
        "- X days/years/hours/day/year/weeks ago\n"
        "- X days/years/hours/day/year/weeks from now\n"
        "\n"
        "Additionally, the following freeform can be used:\n"
        "\n"
        "- Last day\n"
        "- Last week\n"
        "- Last month\n"
        "- Last quarter\n"
        "- Last year\n"
        "- No filter\n"
        "- Last X seconds/minutes/hours/days/weeks/months/years\n"
        "- Next X seconds/minutes/hours/days/weeks/months/years\n",
        example="Last week",
    )
    time_shift = fields.String(
        description="A human-readable date/time string. "
        "Please refer to [parsdatetime](https://github.com/bear/parsedatetime) "
        "documentation for details on valid values.",
    )
    is_timeseries = fields.Boolean(
        description="Is the `query_object` a timeseries.", required=False
    )
    timeseries_limit = fields.Integer(
        description="Maximum row count for timeseries queries. Default: `0`",
    )
    timeseries_limit_metric = fields.Raw(
        description="Metric used to limit timeseries queries by.", allow_none=True,
    )
    row_limit = fields.Integer(
        description='Maximum row count. Default: `config["ROW_LIMIT"]`',
        validate=[
            Range(min=1, error=_("`row_limit` must be greater than or equal to 1"))
        ],
    )
    row_offset = fields.Integer(
        description="Number of rows to skip. Default: `0`",
        validate=[
            Range(min=0, error=_("`row_offset` must be greater than or equal to 0"))
        ],
    )
    order_desc = fields.Boolean(
        description="Reverse order. Default: `false`", required=False
    )
    extras = fields.Nested(
        ChartDataExtrasSchema,
        description="Extra parameters to add to the query.",
        required=False,
    )
    columns = fields.List(
        fields.String(),
        description="Columns which to select in the query.",
        allow_none=True,
    )
    orderby = fields.List(
        fields.List(fields.Raw()),
        description="Expects a list of lists where the first element is the column "
        "name which to sort by, and the second element is a boolean.",
        example=[["my_col_1", False], ["my_col_2", True]],
    )
    where = fields.String(
        description="WHERE clause to be added to queries using AND operator."
        "This field is deprecated and should be passed to `extras`.",
        deprecated=True,
    )
    having = fields.String(
        description="HAVING clause to be added to aggregate queries using "
        "AND operator. This field is deprecated and should be passed "
        "to `extras`.",
        deprecated=True,
    )
    having_filters = fields.List(
        fields.Nested(ChartDataFilterSchema),
        description="HAVING filters to be added to legacy Druid datasource queries. "
        "This field is deprecated and should be passed to `extras` "
        "as `having_druid`.",
        deprecated=True,
    )
    druid_time_origin = fields.String(
        description="Starting point for time grain counting on legacy Druid "
        "datasources. Used to change e.g. Monday/Sunday first-day-of-week. "
        "This field is deprecated and should be passed to `extras` "
        "as `druid_time_origin`.",
        allow_none=True,
    )
<<<<<<< HEAD
=======
    url_params = fields.Dict(
        description="Optional query parameters passed to a dashboard or Explore view",
        keys=fields.String(description="The query parameter"),
        values=fields.String(description="The value of the query parameter"),
        allow_none=True,
    )
>>>>>>> 52294c83


class ChartDataDatasourceSchema(Schema):
    description = "Chart datasource"
    id = fields.Integer(description="Datasource id", required=True,)
    type = fields.String(
        description="Datasource type",
        validate=validate.OneOf(choices=("druid", "table")),
    )


class ChartDataQueryContextSchema(Schema):
    datasource = fields.Nested(ChartDataDatasourceSchema)
    queries = fields.List(fields.Nested(ChartDataQueryObjectSchema))
    force = fields.Boolean(
        description="Should the queries be forced to load from the source. "
        "Default: `false`",
    )
    result_type = fields.String(
        description="Type of results to return",
        validate=validate.OneOf(choices=("full", "query", "results", "samples")),
    )
    result_format = fields.String(
        description="Format of result payload",
        validate=validate.OneOf(choices=("json", "csv")),
    )

    # pylint: disable=no-self-use,unused-argument
    @post_load
    def make_query_context(self, data: Dict[str, Any], **kwargs: Any) -> QueryContext:
        query_context = QueryContext(**data)
        return query_context

    # pylint: enable=no-self-use,unused-argument


class AnnotationDataSchema(Schema):
    columns = fields.List(
        fields.String(),
        description="columns available in the annotation result",
        required=True,
    )
    records = fields.List(
        fields.Dict(keys=fields.String(),),
        description="records mapping the column name to it's value",
        required=True,
    )


class ChartDataResponseResult(Schema):
    annotation_data = fields.List(
        fields.Dict(
            keys=fields.String(description="Annotation layer name"),
            values=fields.String(),
        ),
        description="All requested annotation data",
        allow_none=True,
    )
    cache_key = fields.String(
        description="Unique cache key for query object", required=True, allow_none=True,
    )
    cached_dttm = fields.String(
        description="Cache timestamp", required=True, allow_none=True,
    )
    cache_timeout = fields.Integer(
        description="Cache timeout in following order: custom timeout, datasource "
        "timeout, default config timeout.",
        required=True,
        allow_none=True,
    )
    error = fields.String(description="Error", allow_none=True,)
    is_cached = fields.Boolean(
        description="Is the result cached", required=True, allow_none=None,
    )
    query = fields.String(
        description="The executed query statement", required=True, allow_none=False,
    )
    status = fields.String(
        description="Status of the query",
        validate=validate.OneOf(
            choices=(
                "stopped",
                "failed",
                "pending",
                "running",
                "scheduled",
                "success",
                "timed_out",
            )
        ),
        allow_none=False,
    )
    stacktrace = fields.String(
        desciption="Stacktrace if there was an error", allow_none=True,
    )
    rowcount = fields.Integer(
        description="Amount of rows in result set", allow_none=False,
    )
    data = fields.List(fields.Dict(), description="A list with results")
    applied_filters = fields.List(
        fields.Dict(), description="A list with applied filters"
    )
    rejected_filters = fields.List(
        fields.Dict(), description="A list with rejected filters"
    )


class ChartDataResponseSchema(Schema):
    result = fields.List(
        fields.Nested(ChartDataResponseResult),
        description="A list of results for each corresponding query in the request.",
    )


CHART_SCHEMAS = (
    ChartDataQueryContextSchema,
    ChartDataResponseSchema,
    # TODO: These should optimally be included in the QueryContext schema as an `anyOf`
    #  in ChartDataPostPricessingOperation.options, but since `anyOf` is not
    #  by Marshmallow<3, this is not currently possible.
    ChartDataAdhocMetricSchema,
    ChartDataAggregateOptionsSchema,
    ChartDataContributionOptionsSchema,
    ChartDataPivotOptionsSchema,
    ChartDataRollingOptionsSchema,
    ChartDataSelectOptionsSchema,
    ChartDataSortOptionsSchema,
    ChartDataGeohashDecodeOptionsSchema,
    ChartDataGeohashEncodeOptionsSchema,
    ChartDataGeodeticParseOptionsSchema,
    ChartGetDatasourceResponseSchema,
    ChartCacheScreenshotResponseSchema,
)<|MERGE_RESOLUTION|>--- conflicted
+++ resolved
@@ -783,14 +783,11 @@
 
 
 class ChartDataQueryObjectSchema(Schema):
-<<<<<<< HEAD
-=======
     annotation_layers = fields.List(
         fields.Nested(AnnotationLayerSchema),
         description="Annotation layers to apply to chart",
         allow_none=True,
     )
->>>>>>> 52294c83
     applied_time_extras = fields.Dict(
         description="A mapping of temporal extras that have been applied to the query",
         required=False,
@@ -914,15 +911,12 @@
         "as `druid_time_origin`.",
         allow_none=True,
     )
-<<<<<<< HEAD
-=======
     url_params = fields.Dict(
         description="Optional query parameters passed to a dashboard or Explore view",
         keys=fields.String(description="The query parameter"),
         values=fields.String(description="The value of the query parameter"),
         allow_none=True,
     )
->>>>>>> 52294c83
 
 
 class ChartDataDatasourceSchema(Schema):
