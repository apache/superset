--- conflicted
+++ resolved
@@ -26,6 +26,7 @@
 for these chart types.
 """
 
+import csv
 from io import StringIO
 from typing import Any, Optional, TYPE_CHECKING, Union
 
@@ -35,7 +36,6 @@
 from flask_babel import gettext as __
 
 from superset.common.chart_data import ChartDataResultFormat
-from superset.extensions import event_logger
 from superset.utils.core import (
     extract_dataframe_dtypes,
     get_column_names,
@@ -300,7 +300,6 @@
 }
 
 
-@event_logger.log_this
 def apply_post_process(
     result: dict[Any, Any],
     form_data: Optional[dict[str, Any]] = None,
@@ -350,43 +349,24 @@
         query["coltypes"] = extract_dataframe_dtypes(processed_df, datasource)
         query["rowcount"] = len(processed_df.index)
 
-<<<<<<< HEAD
-=======
-        # Flatten hierarchical columns/index since they are represented as
-        # `Tuple[str]`. Otherwise encoding to JSON later will fail because
-        # maps cannot have tuples as their keys in JSON.
-        processed_df.columns = [
-            (
-                " ".join(str(name) for name in column).strip()
-                if isinstance(column, tuple)
-                else column
-            )
-            for column in processed_df.columns
-        ]
-        processed_df.index = [
-            (
-                " ".join(str(name) for name in index).strip()
-                if isinstance(index, tuple)
-                else index
-            )
-            for index in processed_df.index
-        ]
-
->>>>>>> 21e794a6
         if query["result_format"] == ChartDataResultFormat.JSON:
             # Flatten hierarchical columns/index since they are represented as
             # `Tuple[str]`. Otherwise encoding to JSON later will fail because
             # maps cannot have tuples as their keys in JSON.
             processed_df.columns = [
-                " ".join(str(name) for name in column).strip()
-                if isinstance(column, tuple)
-                else column
+                (
+                    " ".join(str(name) for name in column).strip()
+                    if isinstance(column, tuple)
+                    else column
+                )
                 for column in processed_df.columns
             ]
             processed_df.index = [
-                " ".join(str(name) for name in index).strip()
-                if isinstance(index, tuple)
-                else index
+                (
+                    " ".join(str(name) for name in index).strip()
+                    if isinstance(index, tuple)
+                    else index
+                )
                 for index in processed_df.index
             ]
             query["data"] = processed_df.to_dict()
@@ -398,6 +378,7 @@
                 sep=csv_export_settings.get("sep", ","),
                 encoding=csv_export_settings.get("encoding", "utf-8"),
                 decimal=csv_export_settings.get("decimal", "."),
+                quoting=csv.QUOTE_NONNUMERIC,
             )
             buf.seek(0)
             query["data"] = buf.getvalue()
