# Licensed to the Apache Software Foundation (ASF) under one
# or more contributor license agreements.  See the NOTICE file
# distributed with this work for additional information
# regarding copyright ownership.  The ASF licenses this file
# to you under the Apache License, Version 2.0 (the
# "License"); you may not use this file except in compliance
# with the License.  You may obtain a copy of the License at
#
#   http://www.apache.org/licenses/LICENSE-2.0
#
# Unless required by applicable law or agreed to in writing,
# software distributed under the License is distributed on an
# "AS IS" BASIS, WITHOUT WARRANTIES OR CONDITIONS OF ANY
# KIND, either express or implied.  See the License for the
# specific language governing permissions and limitations
# under the License.
"""
Functions to reproduce the post-processing of data on text charts.

Some text-based charts (pivot tables and t-test table) perform
post-processing of the data in JavaScript. When sending the data
to users in reports we want to show the same data they would see
on Explore.

In order to do that, we reproduce the post-processing in Python
for these chart types.
"""

from io import StringIO
from typing import Any, Optional, TYPE_CHECKING, Union

import pandas as pd
from flask_babel import gettext as __

from superset.common.chart_data import ChartDataResultFormat
from superset.utils.core import (
    extract_dataframe_dtypes,
    get_column_names,
    get_metric_names,
)

if TYPE_CHECKING:
    from superset.connectors.base.models import BaseDatasource
    from superset.models.sql_lab import Query


def get_column_key(label: tuple[str, ...], metrics: list[str]) -> tuple[Any, ...]:
    """
    Sort columns when combining metrics.

    MultiIndex labels have the metric name as the last element in the
    tuple. We want to sort these according to the list of passed metrics.
    """
    parts: list[Any] = list(label)
    metric = parts[-1]
    parts[-1] = metrics.index(metric)
    return tuple(parts)


def pivot_df(  # pylint: disable=too-many-locals, too-many-arguments, too-many-statements, too-many-branches
    df: pd.DataFrame,
    rows: list[str],
    columns: list[str],
    metrics: list[str],
    aggfunc: str = "Sum",
    transpose_pivot: bool = False,
    combine_metrics: bool = False,
    show_rows_total: bool = False,
    show_columns_total: bool = False,
    apply_metrics_on_rows: bool = False,
) -> pd.DataFrame:
    metric_name = __("Total (%(aggfunc)s)", aggfunc=aggfunc)

    if transpose_pivot:
        rows, columns = columns, rows

    # to apply the metrics on the rows we pivot the dataframe, apply the
    # metrics to the columns, and pivot the dataframe back before
    # returning it
    if apply_metrics_on_rows:
        rows, columns = columns, rows
        axis = {"columns": 0, "rows": 1}
    else:
        axis = {"columns": 1, "rows": 0}

    # pivot data; we'll compute totals and subtotals later
    if rows or columns:
        # pivoting with null values will create an empty df
        df = df.fillna("NULL")
        df = df.pivot_table(
            index=rows,
            columns=columns,
            values=metrics,
            aggfunc=pivot_v2_aggfunc_map[aggfunc],
            margins=False,
        )
    else:
        # if there's no rows nor columns we have a single value; update
        # the index with the metric name so it shows up in the table
        df.index = pd.Index([*df.index[:-1], metric_name], name="metric")

    # if no rows were passed the metrics will be in the rows, so we
    # need to move them back to columns
    if columns and not rows:
        df = df.stack()
        if not isinstance(df, pd.DataFrame):
            df = df.to_frame()
        df = df.T
        df = df[metrics]
        df.index = pd.Index([*df.index[:-1], metric_name], name="metric")

    # combining metrics changes the column hierarchy, moving the metric
    # from the top to the bottom, eg:
    #
    # ('SUM(col)', 'age', 'name') => ('age', 'name', 'SUM(col)')
    if combine_metrics and isinstance(df.columns, pd.MultiIndex):
        # move metrics to the lowest level
        new_order = [*range(1, df.columns.nlevels), 0]
        df = df.reorder_levels(new_order, axis=1)

        # sort columns, combining metrics for each group
        decorated_columns = [(col, i) for i, col in enumerate(df.columns)]
        grouped_columns = sorted(
            decorated_columns, key=lambda t: get_column_key(t[0], metrics)
        )
        indexes = [i for col, i in grouped_columns]
        df = df[df.columns[indexes]]
    elif rows:
        # if metrics were not combined we sort the dataframe by the list
        # of metrics defined by the user
        df = df[metrics]

    # compute fractions, if needed
    if aggfunc.endswith(" as Fraction of Total"):
        total = df.sum().sum()
        df = df.astype(total.dtypes) / total
    elif aggfunc.endswith(" as Fraction of Columns"):
        total = df.sum(axis=axis["rows"])
        df = df.astype(total.dtypes).div(total, axis=axis["columns"])
    elif aggfunc.endswith(" as Fraction of Rows"):
        total = df.sum(axis=axis["columns"])
        df = df.astype(total.dtypes).div(total, axis=axis["rows"])

    # convert to a MultiIndex to simplify logic
    if not isinstance(df.index, pd.MultiIndex):
        df.index = pd.MultiIndex.from_tuples([(str(i),) for i in df.index])
    if not isinstance(df.columns, pd.MultiIndex):
        df.columns = pd.MultiIndex.from_tuples([(str(i),) for i in df.columns])

    if show_rows_total:
        # add subtotal for each group and overall total; we start from the
        # overall group, and iterate deeper into subgroups
        groups = df.columns
        for level in range(df.columns.nlevels):
            subgroups = {group[:level] for group in groups}
            for subgroup in subgroups:
                slice_ = df.columns.get_loc(subgroup)
                subtotal = pivot_v2_aggfunc_map[aggfunc](df.iloc[:, slice_], axis=1)
                depth = df.columns.nlevels - len(subgroup) - 1
                total = metric_name if level == 0 else __("Subtotal")
                subtotal_name = tuple([*subgroup, total, *([""] * depth)])
                # insert column after subgroup
                df.insert(int(slice_.stop), subtotal_name, subtotal)

    if rows and show_columns_total:
        # add subtotal for each group and overall total; we start from the
        # overall group, and iterate deeper into subgroups
        groups = df.index
        for level in range(df.index.nlevels):
            subgroups = {group[:level] for group in groups}
            for subgroup in subgroups:
                slice_ = df.index.get_loc(subgroup)
                subtotal = pivot_v2_aggfunc_map[aggfunc](
                    df.iloc[slice_, :].apply(pd.to_numeric), axis=0
                )
                depth = df.index.nlevels - len(subgroup) - 1
                total = metric_name if level == 0 else __("Subtotal")
                subtotal.name = tuple([*subgroup, total, *([""] * depth)])
                # insert row after subgroup
                df = pd.concat(
                    [df[: slice_.stop], subtotal.to_frame().T, df[slice_.stop :]]
                )

    # if we want to apply the metrics on the rows we need to pivot the
    # dataframe back
    if apply_metrics_on_rows:
        df = df.T

    return df


def list_unique_values(series: pd.Series) -> str:
    """
    List unique values in a series.
    """
    return ", ".join({str(v) for v in pd.Series.unique(series)})


pivot_v2_aggfunc_map = {
    "Count": pd.Series.count,
    "Count Unique Values": pd.Series.nunique,
    "List Unique Values": list_unique_values,
    "Sum": pd.Series.sum,
    "Average": pd.Series.mean,
    "Median": pd.Series.median,
    "Sample Variance": lambda series: pd.series.var(series) if len(series) > 1 else 0,
    "Sample Standard Deviation": (
        lambda series: pd.series.std(series) if len(series) > 1 else 0,
    ),
    "Minimum": pd.Series.min,
    "Maximum": pd.Series.max,
    "First": lambda series: series[:1],
    "Last": lambda series: series[-1:],
    "Sum as Fraction of Total": pd.Series.sum,
    "Sum as Fraction of Rows": pd.Series.sum,
    "Sum as Fraction of Columns": pd.Series.sum,
    "Count as Fraction of Total": pd.Series.count,
    "Count as Fraction of Rows": pd.Series.count,
    "Count as Fraction of Columns": pd.Series.count,
}


def pivot_table_v2(
    df: pd.DataFrame,
    form_data: dict[str, Any],
    datasource: Optional[Union["BaseDatasource", "Query"]] = None,
) -> pd.DataFrame:
    """
    Pivot table v2.
    """
    verbose_map = datasource.data["verbose_map"] if datasource else None

    return pivot_df(
        df,
        rows=get_column_names(form_data.get("groupbyRows"), verbose_map),
        columns=get_column_names(form_data.get("groupbyColumns"), verbose_map),
        metrics=get_metric_names(form_data["metrics"], verbose_map),
        aggfunc=form_data.get("aggregateFunction", "Sum"),
        transpose_pivot=bool(form_data.get("transposePivot")),
        combine_metrics=bool(form_data.get("combineMetric")),
        show_rows_total=bool(form_data.get("rowTotals")),
        show_columns_total=bool(form_data.get("colTotals")),
        apply_metrics_on_rows=form_data.get("metricsLayout") == "ROWS",
    )


<<<<<<< HEAD
def pivot_table(
    df: pd.DataFrame,
    form_data: dict[str, Any],
    datasource: Optional[Union["BaseDatasource", "Query"]] = None,
) -> pd.DataFrame:
    """
    Pivot table (v1).
    """
    verbose_map = datasource.data["verbose_map"] if datasource else None

    # v1 func names => v2 func names
    func_map = {
        "sum": "Sum",
        "mean": "Average",
        "min": "Minimum",
        "max": "Maximum",
        "std": "Sample Standard Deviation",
        "var": "Sample Variance",
    }

    return pivot_df(
        df,
        rows=get_column_names(form_data.get("groupby"), verbose_map),
        columns=get_column_names(form_data.get("columns"), verbose_map),
        metrics=get_metric_names(form_data["metrics"], verbose_map),
        aggfunc=func_map.get(form_data.get("pandas_aggfunc", "sum"), "Sum"),
        transpose_pivot=bool(form_data.get("transpose_pivot")),
        combine_metrics=bool(form_data.get("combine_metric")),
        show_rows_total=bool(form_data.get("pivot_margins")),
        show_columns_total=bool(form_data.get("pivot_margins")),
        apply_metrics_on_rows=False,
    )


=======
>>>>>>> c4242a36
def table(
    df: pd.DataFrame,
    form_data: dict[str, Any],
    datasource: Optional[  # pylint: disable=unused-argument
        Union["BaseDatasource", "Query"]
    ] = None,
) -> pd.DataFrame:
    """
    Table.
    """
    # apply `d3NumberFormat` to columns, if present
    column_config = form_data.get("column_config", {})
    for column, config in column_config.items():
        if "d3NumberFormat" in config:
            format_ = "{:" + config["d3NumberFormat"] + "}"
            try:
                df[column] = df[column].apply(format_.format)
            except Exception:  # pylint: disable=broad-except
                # if we can't format the column for any reason, send as is
                pass

    return df


post_processors = {
    "pivot_table_v2": pivot_table_v2,
    "table": table,
}


def apply_post_process(
    result: dict[Any, Any],
    form_data: Optional[dict[str, Any]] = None,
    datasource: Optional[Union["BaseDatasource", "Query"]] = None,
) -> dict[Any, Any]:
    form_data = form_data or {}

    viz_type = form_data.get("viz_type")
    if viz_type not in post_processors:
        return result

    post_processor = post_processors[viz_type]

    for query in result["queries"]:
        if query["result_format"] not in (rf.value for rf in ChartDataResultFormat):
            raise Exception(f"Result format {query['result_format']} not supported")

        data = query["data"]

        if isinstance(data, str):
            data = data.strip()

        if not data:
            # do not try to process empty data
            continue

        if query["result_format"] == ChartDataResultFormat.JSON:
            df = pd.DataFrame.from_dict(data)
        elif query["result_format"] == ChartDataResultFormat.CSV:
            df = pd.read_csv(StringIO(data))

        # convert all columns to verbose (label) name
        if datasource:
            df.rename(columns=datasource.data["verbose_map"], inplace=True)

        processed_df = post_processor(df, form_data, datasource)

        query["colnames"] = list(processed_df.columns)
        query["indexnames"] = list(processed_df.index)
        query["coltypes"] = extract_dataframe_dtypes(processed_df, datasource)
        query["rowcount"] = len(processed_df.index)

        # Flatten hierarchical columns/index since they are represented as
        # `Tuple[str]`. Otherwise encoding to JSON later will fail because
        # maps cannot have tuples as their keys in JSON.
        processed_df.columns = [
            " ".join(str(name) for name in column).strip()
            if isinstance(column, tuple)
            else column
            for column in processed_df.columns
        ]
        processed_df.index = [
            " ".join(str(name) for name in index).strip()
            if isinstance(index, tuple)
            else index
            for index in processed_df.index
        ]

        if query["result_format"] == ChartDataResultFormat.JSON:
            query["data"] = processed_df.to_dict()
        elif query["result_format"] == ChartDataResultFormat.CSV:
            buf = StringIO()
            processed_df.to_csv(buf)
            buf.seek(0)
            query["data"] = buf.getvalue()

    return result<|MERGE_RESOLUTION|>--- conflicted
+++ resolved
@@ -243,44 +243,6 @@
         apply_metrics_on_rows=form_data.get("metricsLayout") == "ROWS",
     )
 
-
-<<<<<<< HEAD
-def pivot_table(
-    df: pd.DataFrame,
-    form_data: dict[str, Any],
-    datasource: Optional[Union["BaseDatasource", "Query"]] = None,
-) -> pd.DataFrame:
-    """
-    Pivot table (v1).
-    """
-    verbose_map = datasource.data["verbose_map"] if datasource else None
-
-    # v1 func names => v2 func names
-    func_map = {
-        "sum": "Sum",
-        "mean": "Average",
-        "min": "Minimum",
-        "max": "Maximum",
-        "std": "Sample Standard Deviation",
-        "var": "Sample Variance",
-    }
-
-    return pivot_df(
-        df,
-        rows=get_column_names(form_data.get("groupby"), verbose_map),
-        columns=get_column_names(form_data.get("columns"), verbose_map),
-        metrics=get_metric_names(form_data["metrics"], verbose_map),
-        aggfunc=func_map.get(form_data.get("pandas_aggfunc", "sum"), "Sum"),
-        transpose_pivot=bool(form_data.get("transpose_pivot")),
-        combine_metrics=bool(form_data.get("combine_metric")),
-        show_rows_total=bool(form_data.get("pivot_margins")),
-        show_columns_total=bool(form_data.get("pivot_margins")),
-        apply_metrics_on_rows=False,
-    )
-
-
-=======
->>>>>>> c4242a36
 def table(
     df: pd.DataFrame,
     form_data: dict[str, Any],
