--- conflicted
+++ resolved
@@ -32,27 +32,6 @@
 from werkzeug.wsgi import FileWrapper
 
 from superset import app, is_feature_enabled, thumbnail_cache
-<<<<<<< HEAD
-from superset.charts.commands.create import CreateChartCommand
-from superset.charts.commands.delete import DeleteChartCommand
-from superset.charts.commands.exceptions import (
-    ChartCreateFailedError,
-    ChartDeleteFailedError,
-    ChartForbiddenError,
-    ChartInvalidError,
-    ChartNotFoundError,
-    ChartUpdateFailedError,
-    DashboardsForbiddenError,
-)
-from superset.charts.commands.export import ExportChartsCommand
-from superset.charts.commands.importers.dispatcher import ImportChartsCommand
-from superset.charts.commands.update import UpdateChartCommand
-from superset.charts.commands.warm_up_cache import ChartWarmUpCacheCommand
-from superset.charts.data.commands.stop_async_job_command import (
-    StopAsyncChartJobCommand,
-)
-=======
->>>>>>> 29633e7d
 from superset.charts.filters import (
     ChartAllTextFilter,
     ChartCertifiedFilter,
@@ -76,6 +55,7 @@
     thumbnail_query_schema,
 )
 from superset.commands.chart.create import CreateChartCommand
+from superset.commands.chart.data.stop_async_job_command import StopAsyncChartJobCommand
 from superset.commands.chart.delete import DeleteChartCommand
 from superset.commands.chart.exceptions import (
     ChartCreateFailedError,
