# Licensed to the Apache Software Foundation (ASF) under one
# or more contributor license agreements.  See the NOTICE file
# distributed with this work for additional information
# regarding copyright ownership.  The ASF licenses this file
# to you under the Apache License, Version 2.0 (the
# "License"); you may not use this file except in compliance
# with the License.  You may obtain a copy of the License at
#
#   http://www.apache.org/licenses/LICENSE-2.0
#
# Unless required by applicable law or agreed to in writing,
# software distributed under the License is distributed on an
# "AS IS" BASIS, WITHOUT WARRANTIES OR CONDITIONS OF ANY
# KIND, either express or implied.  See the License for the
# specific language governing permissions and limitations
# under the License.
import logging
from typing import Any

import simplejson
from flask import g, make_response, request, Response
from flask_appbuilder.api import expose, protect, rison, safe
from flask_appbuilder.models.sqla.interface import SQLAInterface
from flask_babel import ngettext

from superset.charts.commands.bulk_delete import BulkDeleteChartCommand
from superset.charts.commands.create import CreateChartCommand
from superset.charts.commands.delete import DeleteChartCommand
from superset.charts.commands.exceptions import (
    ChartBulkDeleteFailedError,
    ChartCreateFailedError,
    ChartDeleteFailedError,
    ChartForbiddenError,
    ChartInvalidError,
    ChartNotFoundError,
    ChartUpdateFailedError,
)
from superset.charts.commands.update import UpdateChartCommand
from superset.charts.filters import ChartFilter
from superset.charts.schemas import (
    ChartPostSchema,
    ChartPutSchema,
    get_delete_ids_schema,
)
from superset.common.query_context import QueryContext
from superset.constants import RouteMethod
from superset.exceptions import SupersetSecurityException
from superset.extensions import event_logger, security_manager
from superset.models.slice import Slice
from superset.utils.core import json_int_dttm_ser
from superset.views.base_api import BaseSupersetModelRestApi, RelatedFieldFilter
from superset.views.filters import FilterRelatedOwners

logger = logging.getLogger(__name__)


class ChartRestApi(BaseSupersetModelRestApi):
    datamodel = SQLAInterface(Slice)

    resource_name = "chart"
    allow_browser_login = True

    include_route_methods = RouteMethod.REST_MODEL_VIEW_CRUD_SET | {
        RouteMethod.EXPORT,
        RouteMethod.RELATED,
        "bulk_delete",  # not using RouteMethod since locally defined
        "data",
    }
    class_permission_name = "SliceModelView"
    show_columns = [
        "slice_name",
        "description",
        "owners.id",
        "owners.username",
        "owners.first_name",
        "owners.last_name",
        "dashboards.id",
        "dashboards.dashboard_title",
        "viz_type",
        "params",
        "cache_timeout",
    ]
    list_columns = [
        "id",
        "slice_name",
        "url",
        "description",
        "changed_by.username",
        "changed_by_name",
        "changed_by_url",
        "changed_on",
        "datasource_name_text",
        "datasource_url",
        "viz_type",
        "params",
        "cache_timeout",
    ]
    order_columns = [
        "slice_name",
        "viz_type",
        "datasource_name",
        "changed_by_fk",
        "changed_on",
    ]
    search_columns = (
        "slice_name",
        "description",
        "viz_type",
        "datasource_name",
        "owners",
    )
    base_order = ("changed_on", "desc")
    base_filters = [["id", ChartFilter, lambda: []]]

    # Will just affect _info endpoint
    edit_columns = ["slice_name"]
    add_columns = edit_columns

    add_model_schema = ChartPostSchema()
    edit_model_schema = ChartPutSchema()

    openapi_spec_tag = "Charts"

    order_rel_fields = {
        "slices": ("slice_name", "asc"),
        "owners": ("first_name", "asc"),
    }
    related_field_filters = {
        "owners": RelatedFieldFilter("first_name", FilterRelatedOwners)
    }
    allowed_rel_fields = {"owners"}

    @expose("/", methods=["POST"])
    @protect()
    @safe
    def post(self) -> Response:
        """Creates a new Chart
        ---
        post:
          description: >-
            Create a new Chart
          requestBody:
            description: Chart schema
            required: true
            content:
              application/json:
                schema:
                  $ref: '#/components/schemas/{{self.__class__.__name__}}.post'
          responses:
            201:
              description: Chart added
              content:
                application/json:
                  schema:
                    type: object
                    properties:
                      id:
                        type: number
                      result:
                        $ref: '#/components/schemas/{{self.__class__.__name__}}.post'
            400:
              $ref: '#/components/responses/400'
            401:
              $ref: '#/components/responses/401'
            422:
              $ref: '#/components/responses/422'
            500:
              $ref: '#/components/responses/500'
        """
        if not request.is_json:
            return self.response_400(message="Request is not JSON")
        item = self.add_model_schema.load(request.json)
        # This validates custom Schema with custom validations
        if item.errors:
            return self.response_400(message=item.errors)
        try:
            new_model = CreateChartCommand(g.user, item.data).run()
            return self.response(201, id=new_model.id, result=item.data)
        except ChartInvalidError as ex:
            return self.response_422(message=ex.normalized_messages())
        except ChartCreateFailedError as ex:
            logger.error(f"Error creating model {self.__class__.__name__}: {ex}")
            return self.response_422(message=str(ex))

    @expose("/<pk>", methods=["PUT"])
    @protect()
    @safe
    def put(  # pylint: disable=too-many-return-statements, arguments-differ
        self, pk: int
    ) -> Response:
        """Changes a Chart
        ---
        put:
          description: >-
            Changes a Chart
          parameters:
          - in: path
            schema:
              type: integer
            name: pk
          requestBody:
            description: Chart schema
            required: true
            content:
              application/json:
                schema:
                  $ref: '#/components/schemas/{{self.__class__.__name__}}.put'
          responses:
            200:
              description: Chart changed
              content:
                application/json:
                  schema:
                    type: object
                    properties:
                      id:
                        type: number
                      result:
                        $ref: '#/components/schemas/{{self.__class__.__name__}}.put'
            400:
              $ref: '#/components/responses/400'
            401:
              $ref: '#/components/responses/401'
            403:
              $ref: '#/components/responses/403'
            404:
              $ref: '#/components/responses/404'
            422:
              $ref: '#/components/responses/422'
            500:
              $ref: '#/components/responses/500'
        """
        if not request.is_json:
            return self.response_400(message="Request is not JSON")
        item = self.edit_model_schema.load(request.json)
        # This validates custom Schema with custom validations
        if item.errors:
            return self.response_400(message=item.errors)
        try:
            changed_model = UpdateChartCommand(g.user, pk, item.data).run()
            return self.response(200, id=changed_model.id, result=item.data)
        except ChartNotFoundError:
            return self.response_404()
        except ChartForbiddenError:
            return self.response_403()
        except ChartInvalidError as ex:
            return self.response_422(message=ex.normalized_messages())
        except ChartUpdateFailedError as ex:
            logger.error(f"Error updating model {self.__class__.__name__}: {ex}")
            return self.response_422(message=str(ex))

    @expose("/<pk>", methods=["DELETE"])
    @protect()
    @safe
    def delete(self, pk: int) -> Response:  # pylint: disable=arguments-differ
        """Deletes a Chart
        ---
        delete:
          description: >-
            Deletes a Chart
          parameters:
          - in: path
            schema:
              type: integer
            name: pk
          responses:
            200:
              description: Chart delete
              content:
                application/json:
                  schema:
                    type: object
                    properties:
                      message:
                        type: string
            401:
              $ref: '#/components/responses/401'
            403:
              $ref: '#/components/responses/403'
            404:
              $ref: '#/components/responses/404'
            422:
              $ref: '#/components/responses/422'
            500:
              $ref: '#/components/responses/500'
        """
        try:
            DeleteChartCommand(g.user, pk).run()
            return self.response(200, message="OK")
        except ChartNotFoundError:
            return self.response_404()
        except ChartForbiddenError:
            return self.response_403()
        except ChartDeleteFailedError as ex:
            logger.error(f"Error deleting model {self.__class__.__name__}: {ex}")
            return self.response_422(message=str(ex))

    @expose("/", methods=["DELETE"])
    @protect()
    @safe
    @rison(get_delete_ids_schema)
    def bulk_delete(
        self, **kwargs: Any
    ) -> Response:  # pylint: disable=arguments-differ
        """Delete bulk Charts
        ---
        delete:
          description: >-
            Deletes multiple Charts in a bulk operation
          parameters:
          - in: query
            name: q
            content:
              application/json:
                schema:
                  type: array
                  items:
                    type: integer
          responses:
            200:
              description: Charts bulk delete
              content:
                application/json:
                  schema:
                    type: object
                    properties:
                      message:
                        type: string
            401:
              $ref: '#/components/responses/401'
            403:
              $ref: '#/components/responses/403'
            404:
              $ref: '#/components/responses/404'
            422:
              $ref: '#/components/responses/422'
            500:
              $ref: '#/components/responses/500'
        """
        item_ids = kwargs["rison"]
        try:
            BulkDeleteChartCommand(g.user, item_ids).run()
            return self.response(
                200,
                message=ngettext(
                    f"Deleted %(num)d chart",
                    f"Deleted %(num)d charts",
                    num=len(item_ids),
                ),
            )
        except ChartNotFoundError:
            return self.response_404()
        except ChartForbiddenError:
            return self.response_403()
<<<<<<< HEAD
        except ChartBulkDeleteFailedError as e:
            return self.response_422(message=str(e))

    @expose("/data", methods=["POST"])
    @event_logger.log_this
    @protect()
    @safe
    def data(self) -> Response:
        """
        Takes a query context constructed in the client and returns payload
        data response for the given query.
        ---
        post:
          description: >-
            Takes a query context constructed in the client and returns payload data
            response for the given query.
          requestBody:
            description: Query context schema
            required: true
            content:
              application/json:
                schema:
                  type: object
                  properties:
                    datasource:
                      type: object
                      description: The datasource where the query will run
                      properties:
                        id:
                          type: integer
                        type:
                          type: string
                    queries:
                      type: array
                      items:
                        type: object
                        properties:
                          granularity:
                            type: string
                          groupby:
                            type: array
                            items:
                              type: string
                          metrics:
                            type: array
                            items:
                              type: object
                          filters:
                            type: array
                            items:
                              type: string
                          row_limit:
                            type: integer
          responses:
            200:
              description: Query result
              content:
                application/json:
                  schema:
                    type: array
                    items:
                      type: object
                      properties:
                        cache_key:
                          type: string
                        cached_dttm:
                          type: string
                        cache_timeout:
                          type: integer
                        error:
                          type: string
                        is_cached:
                          type: boolean
                        query:
                          type: string
                        status:
                          type: string
                        stacktrace:
                          type: string
                        rowcount:
                          type: integer
                        data:
                          type: array
                          items:
                            type: object
            400:
              $ref: '#/components/responses/400'
            401:
              $ref: '#/components/responses/401'
            404:
              $ref: '#/components/responses/404'
            500:
              $ref: '#/components/responses/500'
        """
        if not request.is_json:
            return self.response_400(message="Request is not JSON")
        try:
            query_context = QueryContext(**request.json)
        except KeyError:
            return self.response_400(message="Request is incorrect")
        try:
            security_manager.assert_query_context_permission(query_context)
        except SupersetSecurityException:
            return self.response_401()
        payload_json = query_context.get_payload()
        response_data = simplejson.dumps(
            payload_json, default=json_int_dttm_ser, ignore_nan=True
        )
        resp = make_response(response_data, 200)
        resp.headers["Content-Type"] = "application/json; charset=utf-8"
        return resp
=======
        except ChartBulkDeleteFailedError as ex:
            return self.response_422(message=str(ex))
>>>>>>> 980dd2fd
<|MERGE_RESOLUTION|>--- conflicted
+++ resolved
@@ -352,9 +352,8 @@
             return self.response_404()
         except ChartForbiddenError:
             return self.response_403()
-<<<<<<< HEAD
-        except ChartBulkDeleteFailedError as e:
-            return self.response_422(message=str(e))
+        except ChartBulkDeleteFailedError as ex:
+            return self.response_422(message=str(ex))
 
     @expose("/data", methods=["POST"])
     @event_logger.log_this
@@ -463,8 +462,4 @@
         )
         resp = make_response(response_data, 200)
         resp.headers["Content-Type"] = "application/json; charset=utf-8"
-        return resp
-=======
-        except ChartBulkDeleteFailedError as ex:
-            return self.response_422(message=str(ex))
->>>>>>> 980dd2fd
+        return resp