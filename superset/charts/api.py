# Licensed to the Apache Software Foundation (ASF) under one
# or more contributor license agreements.  See the NOTICE file
# distributed with this work for additional information
# regarding copyright ownership.  The ASF licenses this file
# to you under the Apache License, Version 2.0 (the
# "License"); you may not use this file except in compliance
# with the License.  You may obtain a copy of the License at
#
#   http://www.apache.org/licenses/LICENSE-2.0
#
# Unless required by applicable law or agreed to in writing,
# software distributed under the License is distributed on an
# "AS IS" BASIS, WITHOUT WARRANTIES OR CONDITIONS OF ANY
# KIND, either express or implied.  See the License for the
# specific language governing permissions and limitations
# under the License.
import json
import logging
from typing import Any, Dict

import simplejson
from flask import g, make_response, redirect, request, Response, url_for
from flask_appbuilder.api import expose, protect, rison, safe
from flask_appbuilder.models.sqla.interface import SQLAInterface
from flask_babel import gettext as _, ngettext
from marshmallow import ValidationError
from werkzeug.wrappers import Response as WerkzeugResponse
from werkzeug.wsgi import FileWrapper

from superset import is_feature_enabled, thumbnail_cache
from superset.charts.commands.bulk_delete import BulkDeleteChartCommand
from superset.charts.commands.create import CreateChartCommand
from superset.charts.commands.delete import DeleteChartCommand
from superset.charts.commands.exceptions import (
    ChartBulkDeleteFailedError,
    ChartCreateFailedError,
    ChartDeleteFailedError,
    ChartForbiddenError,
    ChartInvalidError,
    ChartNotFoundError,
    ChartUpdateFailedError,
)
from superset.charts.commands.update import UpdateChartCommand
<<<<<<< HEAD
from superset.charts.filters import (
    ChartFavoriteFilter,
    ChartFilter,
    ChartNameOrDescriptionFilter,
)
=======
from superset.charts.filters import ChartAllTextFilter, ChartFilter
>>>>>>> 1dc05d4c
from superset.charts.schemas import (
    CHART_SCHEMAS,
    ChartDataQueryContextSchema,
    ChartPostSchema,
    ChartPutSchema,
    get_delete_ids_schema,
    openapi_spec_methods_override,
    screenshot_query_schema,
    thumbnail_query_schema,
)
from superset.constants import RouteMethod
from superset.exceptions import SupersetSecurityException
from superset.extensions import event_logger
from superset.models.slice import Slice
from superset.tasks.thumbnails import cache_chart_thumbnail
from superset.utils.core import ChartDataResultFormat, json_int_dttm_ser
from superset.utils.screenshots import ChartScreenshot
from superset.utils.urls import get_url_path
from superset.views.base_api import (
    BaseSupersetModelRestApi,
    RelatedFieldFilter,
    statsd_metrics,
)
from superset.views.core import CsvResponse, generate_download_headers
from superset.views.filters import FilterRelatedOwners

logger = logging.getLogger(__name__)


class ChartRestApi(BaseSupersetModelRestApi):
    datamodel = SQLAInterface(Slice)

    resource_name = "chart"
    allow_browser_login = True

    include_route_methods = RouteMethod.REST_MODEL_VIEW_CRUD_SET | {
        RouteMethod.EXPORT,
        RouteMethod.RELATED,
        "bulk_delete",  # not using RouteMethod since locally defined
        "data",
        "viz_types",
    }
    class_permission_name = "SliceModelView"
    show_columns = [
        "cache_timeout",
        "dashboards.dashboard_title",
        "dashboards.id",
        "description",
        "owners.first_name",
        "owners.id",
        "owners.last_name",
        "owners.username",
        "params",
        "slice_name",
        "viz_type",
    ]
    show_select_columns = show_columns + ["table.id"]
    list_columns = [
        "cache_timeout",
        "changed_by.first_name",
        "changed_by.last_name",
        "changed_by_name",
        "changed_by_url",
        "changed_on_delta_humanized",
        "changed_on_utc",
        "datasource_id",
        "datasource_name_text",
        "datasource_type",
        "datasource_url",
        "description",
        "id",
        "params",
        "slice_name",
        "table.default_endpoint",
        "table.table_name",
        "thumbnail_url",
        "url",
        "owners.id",
        "owners.username",
        "owners.first_name",
        "owners.last_name",
        "viz_type",
    ]
    list_select_columns = list_columns + ["changed_by_fk", "changed_on"]
    order_columns = [
        "changed_by.first_name",
        "changed_on_delta_humanized",
        "datasource_id",
        "datasource_name",
        "slice_name",
        "viz_type",
    ]
    search_columns = [
        "datasource_id",
        "datasource_name",
        "datasource_type",
        "description",
        "id",
        "owners",
        "slice_name",
        "viz_type",
    ]
    base_order = ("changed_on", "desc")
    base_filters = [["id", ChartFilter, lambda: []]]
<<<<<<< HEAD
    search_filters = {
        "id": [ChartFavoriteFilter],
        "slice_name": [ChartNameOrDescriptionFilter],
    }
=======
    search_filters = {"slice_name": [ChartAllTextFilter]}
>>>>>>> 1dc05d4c

    # Will just affect _info endpoint
    edit_columns = ["slice_name"]
    add_columns = edit_columns

    add_model_schema = ChartPostSchema()
    edit_model_schema = ChartPutSchema()

    openapi_spec_tag = "Charts"
    """ Override the name set for this collection of endpoints """
    openapi_spec_component_schemas = CHART_SCHEMAS

    apispec_parameter_schemas = {
        "screenshot_query_schema": screenshot_query_schema,
        "get_delete_ids_schema": get_delete_ids_schema,
    }
    """ Add extra schemas to the OpenAPI components schema section """
    openapi_spec_methods = openapi_spec_methods_override
    """ Overrides GET methods OpenApi descriptions """

    order_rel_fields = {
        "slices": ("slice_name", "asc"),
        "owners": ("first_name", "asc"),
    }

    related_field_filters = {
        "owners": RelatedFieldFilter("first_name", FilterRelatedOwners)
    }

    allowed_rel_fields = {"owners"}

    def __init__(self) -> None:
        if is_feature_enabled("THUMBNAILS"):
            self.include_route_methods = self.include_route_methods | {
                "thumbnail",
                "screenshot",
                "cache_screenshot",
            }
        super().__init__()

    @expose("/", methods=["POST"])
    @protect()
    @safe
    @statsd_metrics
    def post(self) -> Response:
        """Creates a new Chart
        ---
        post:
          description: >-
            Create a new Chart.
          requestBody:
            description: Chart schema
            required: true
            content:
              application/json:
                schema:
                  $ref: '#/components/schemas/{{self.__class__.__name__}}.post'
          responses:
            201:
              description: Chart added
              content:
                application/json:
                  schema:
                    type: object
                    properties:
                      id:
                        type: number
                      result:
                        $ref: '#/components/schemas/{{self.__class__.__name__}}.post'
            400:
              $ref: '#/components/responses/400'
            401:
              $ref: '#/components/responses/401'
            422:
              $ref: '#/components/responses/422'
            500:
              $ref: '#/components/responses/500'
        """
        if not request.is_json:
            return self.response_400(message="Request is not JSON")
        try:
            item = self.add_model_schema.load(request.json)
        # This validates custom Schema with custom validations
        except ValidationError as error:
            return self.response_400(message=error.messages)
        try:
            new_model = CreateChartCommand(g.user, item).run()
            return self.response(201, id=new_model.id, result=item)
        except ChartInvalidError as ex:
            return self.response_422(message=ex.normalized_messages())
        except ChartCreateFailedError as ex:
            logger.error(
                "Error creating model %s: %s", self.__class__.__name__, str(ex)
            )
            return self.response_422(message=str(ex))

    @expose("/<pk>", methods=["PUT"])
    @protect()
    @safe
    @statsd_metrics
    def put(self, pk: int) -> Response:
        """Changes a Chart
        ---
        put:
          description: >-
            Changes a Chart.
          parameters:
          - in: path
            schema:
              type: integer
            name: pk
          requestBody:
            description: Chart schema
            required: true
            content:
              application/json:
                schema:
                  $ref: '#/components/schemas/{{self.__class__.__name__}}.put'
          responses:
            200:
              description: Chart changed
              content:
                application/json:
                  schema:
                    type: object
                    properties:
                      id:
                        type: number
                      result:
                        $ref: '#/components/schemas/{{self.__class__.__name__}}.put'
            400:
              $ref: '#/components/responses/400'
            401:
              $ref: '#/components/responses/401'
            403:
              $ref: '#/components/responses/403'
            404:
              $ref: '#/components/responses/404'
            422:
              $ref: '#/components/responses/422'
            500:
              $ref: '#/components/responses/500'
        """

        if not request.is_json:
            return self.response_400(message="Request is not JSON")
        try:
            item = self.edit_model_schema.load(request.json)
        # This validates custom Schema with custom validations
        except ValidationError as error:
            return self.response_400(message=error.messages)

        try:
            changed_model = UpdateChartCommand(g.user, pk, item).run()
            response = self.response(200, id=changed_model.id, result=item)
        except ChartNotFoundError:
            response = self.response_404()
        except ChartForbiddenError:
            response = self.response_403()
        except ChartInvalidError as ex:
            response = self.response_422(message=ex.normalized_messages())
        except ChartUpdateFailedError as ex:
            logger.error(
                "Error updating model %s: %s", self.__class__.__name__, str(ex)
            )
            response = self.response_422(message=str(ex))

        return response

    @expose("/<pk>", methods=["DELETE"])
    @protect()
    @safe
    @statsd_metrics
    def delete(self, pk: int) -> Response:
        """Deletes a Chart
        ---
        delete:
          description: >-
            Deletes a Chart.
          parameters:
          - in: path
            schema:
              type: integer
            name: pk
          responses:
            200:
              description: Chart delete
              content:
                application/json:
                  schema:
                    type: object
                    properties:
                      message:
                        type: string
            401:
              $ref: '#/components/responses/401'
            403:
              $ref: '#/components/responses/403'
            404:
              $ref: '#/components/responses/404'
            422:
              $ref: '#/components/responses/422'
            500:
              $ref: '#/components/responses/500'
        """
        try:
            DeleteChartCommand(g.user, pk).run()
            return self.response(200, message="OK")
        except ChartNotFoundError:
            return self.response_404()
        except ChartForbiddenError:
            return self.response_403()
        except ChartDeleteFailedError as ex:
            logger.error(
                "Error deleting model %s: %s", self.__class__.__name__, str(ex)
            )
            return self.response_422(message=str(ex))

    @expose("/", methods=["DELETE"])
    @protect()
    @safe
    @statsd_metrics
    @rison(get_delete_ids_schema)
    def bulk_delete(self, **kwargs: Any) -> Response:
        """Delete bulk Charts
        ---
        delete:
          description: >-
            Deletes multiple Charts in a bulk operation.
          parameters:
          - in: query
            name: q
            content:
              application/json:
                schema:
                  $ref: '#/components/schemas/get_delete_ids_schema'
          responses:
            200:
              description: Charts bulk delete
              content:
                application/json:
                  schema:
                    type: object
                    properties:
                      message:
                        type: string
            401:
              $ref: '#/components/responses/401'
            403:
              $ref: '#/components/responses/403'
            404:
              $ref: '#/components/responses/404'
            422:
              $ref: '#/components/responses/422'
            500:
              $ref: '#/components/responses/500'
        """
        item_ids = kwargs["rison"]
        try:
            BulkDeleteChartCommand(g.user, item_ids).run()
            return self.response(
                200,
                message=ngettext(
                    "Deleted %(num)d chart", "Deleted %(num)d charts", num=len(item_ids)
                ),
            )
        except ChartNotFoundError:
            return self.response_404()
        except ChartForbiddenError:
            return self.response_403()
        except ChartBulkDeleteFailedError as ex:
            return self.response_422(message=str(ex))

    @expose("/data", methods=["POST"])
    @event_logger.log_this
    @protect()
    @safe
    @statsd_metrics
    def data(self) -> Response:
        """
        Takes a query context constructed in the client and returns payload
        data response for the given query.
        ---
        post:
          description: >-
            Takes a query context constructed in the client and returns payload data
            response for the given query.
          requestBody:
            description: >-
              A query context consists of a datasource from which to fetch data
              and one or many query objects.
            required: true
            content:
              application/json:
                schema:
                  $ref: "#/components/schemas/ChartDataQueryContextSchema"
          responses:
            200:
              description: Query result
              content:
                application/json:
                  schema:
                    $ref: "#/components/schemas/ChartDataResponseSchema"
            400:
              $ref: '#/components/responses/400'
            500:
              $ref: '#/components/responses/500'
        """
        if request.is_json:
            json_body = request.json
        elif request.form.get("form_data"):
            # CSV export submits regular form data
            json_body = json.loads(request.form["form_data"])
        else:
            return self.response_400(message="Request is not JSON")
        try:
            query_context = ChartDataQueryContextSchema().load(json_body)
        except KeyError:
            return self.response_400(message="Request is incorrect")
        except ValidationError as error:
            return self.response_400(
                message=_("Request is incorrect: %(error)s", error=error.messages)
            )
        try:
            query_context.raise_for_access()
        except SupersetSecurityException:
            return self.response_401()
        payload = query_context.get_payload()
        for query in payload:
            if query.get("error"):
                return self.response_400(message=f"Error: {query['error']}")
        result_format = query_context.result_format

        response = self.response_400(
            message=f"Unsupported result_format: {result_format}"
        )

        if result_format == ChartDataResultFormat.CSV:
            # return the first result
            result = payload[0]["data"]
            response = CsvResponse(
                result,
                status=200,
                headers=generate_download_headers("csv"),
                mimetype="application/csv",
            )

        if result_format == ChartDataResultFormat.JSON:
            response_data = simplejson.dumps(
                {"result": payload}, default=json_int_dttm_ser, ignore_nan=True
            )
            resp = make_response(response_data, 200)
            resp.headers["Content-Type"] = "application/json; charset=utf-8"
            response = resp

        return response

    @expose("/<pk>/cache_screenshot/", methods=["GET"])
    @protect()
    @rison(screenshot_query_schema)
    @safe
    @statsd_metrics
    def cache_screenshot(self, pk: int, **kwargs: Dict[str, bool]) -> WerkzeugResponse:
        """
        ---
        get:
          description: Compute and cache a screenshot.
          parameters:
          - in: path
            schema:
              type: integer
            name: pk
          - in: query
            name: q
            content:
              application/json:
                schema:
                  $ref: '#/components/schemas/screenshot_query_schema'
          responses:
            200:
              description: Chart async result
              content:
                application/json:
                  schema:
                    $ref: "#/components/schemas/ChartCacheScreenshotResponseSchema"
            302:
              description: Redirects to the current digest
            400:
              $ref: '#/components/responses/400'
            401:
              $ref: '#/components/responses/401'
            404:
              $ref: '#/components/responses/404'
            500:
              $ref: '#/components/responses/500'
        """
        rison_dict = kwargs["rison"]
        window_size = rison_dict.get("window_size") or (800, 600)

        # Don't shrink the image if thumb_size is not specified
        thumb_size = rison_dict.get("thumb_size") or window_size

        chart = self.datamodel.get(pk, self._base_filters)
        if not chart:
            return self.response_404()

        chart_url = get_url_path("Superset.slice", slice_id=chart.id, standalone="true")
        screenshot_obj = ChartScreenshot(chart_url, chart.digest)
        cache_key = screenshot_obj.cache_key(window_size, thumb_size)
        image_url = get_url_path(
            "ChartRestApi.screenshot", pk=chart.id, digest=cache_key
        )

        def trigger_celery() -> WerkzeugResponse:
            logger.info("Triggering screenshot ASYNC")
            kwargs = {
                "url": chart_url,
                "digest": chart.digest,
                "force": True,
                "window_size": window_size,
                "thumb_size": thumb_size,
            }
            cache_chart_thumbnail.delay(**kwargs)
            return self.response(
                202, cache_key=cache_key, chart_url=chart_url, image_url=image_url
            )

        return trigger_celery()

    @expose("/<pk>/screenshot/<digest>/", methods=["GET"])
    @protect()
    @rison(screenshot_query_schema)
    @safe
    @statsd_metrics
    def screenshot(self, pk: int, digest: str) -> WerkzeugResponse:
        """Get Chart screenshot
        ---
        get:
          description: Get a computed screenshot from cache.
          parameters:
          - in: path
            schema:
              type: integer
            name: pk
          - in: path
            schema:
              type: string
            name: digest
          responses:
            200:
              description: Chart thumbnail image
              content:
               image/*:
                 schema:
                   type: string
                   format: binary
            302:
              description: Redirects to the current digest
            400:
              $ref: '#/components/responses/400'
            401:
              $ref: '#/components/responses/401'
            404:
              $ref: '#/components/responses/404'
            500:
              $ref: '#/components/responses/500'
        """
        chart = self.datamodel.get(pk, self._base_filters)

        # Making sure the chart still exists
        if not chart:
            return self.response_404()

        # fetch the chart screenshot using the current user and cache if set
        img = ChartScreenshot.get_from_cache_key(thumbnail_cache, digest)
        if img:
            return Response(
                FileWrapper(img), mimetype="image/png", direct_passthrough=True
            )
        # TODO: return an empty image
        return self.response_404()

    @expose("/<pk>/thumbnail/<digest>/", methods=["GET"])
    @protect()
    @rison(thumbnail_query_schema)
    @safe
    @statsd_metrics
    def thumbnail(
        self, pk: int, digest: str, **kwargs: Dict[str, bool]
    ) -> WerkzeugResponse:
        """Get Chart thumbnail
        ---
        get:
          description: Compute or get already computed chart thumbnail from cache.
          parameters:
          - in: path
            schema:
              type: integer
            name: pk
          - in: path
            schema:
              type: string
            name: digest
          responses:
            200:
              description: Chart thumbnail image
              content:
               image/*:
                 schema:
                   type: string
                   format: binary
            302:
              description: Redirects to the current digest
            400:
              $ref: '#/components/responses/400'
            401:
              $ref: '#/components/responses/401'
            404:
              $ref: '#/components/responses/404'
            500:
              $ref: '#/components/responses/500'
        """
        chart = self.datamodel.get(pk, self._base_filters)
        if not chart:
            return self.response_404()

        url = get_url_path("Superset.slice", slice_id=chart.id, standalone="true")
        if kwargs["rison"].get("force", False):
            logger.info(
                "Triggering thumbnail compute (chart id: %s) ASYNC", str(chart.id)
            )
            cache_chart_thumbnail.delay(url, chart.digest, force=True)
            return self.response(202, message="OK Async")
        # fetch the chart screenshot using the current user and cache if set
        screenshot = ChartScreenshot(url, chart.digest).get_from_cache(
            cache=thumbnail_cache
        )
        # If not screenshot then send request to compute thumb to celery
        if not screenshot:
            logger.info(
                "Triggering thumbnail compute (chart id: %s) ASYNC", str(chart.id)
            )
            cache_chart_thumbnail.delay(url, chart.digest, force=True)
            return self.response(202, message="OK Async")
        # If digests
        if chart.digest != digest:
            return redirect(
                url_for(
                    f"{self.__class__.__name__}.thumbnail", pk=pk, digest=chart.digest
                )
            )
        return Response(
            FileWrapper(screenshot), mimetype="image/png", direct_passthrough=True
        )<|MERGE_RESOLUTION|>--- conflicted
+++ resolved
@@ -41,15 +41,11 @@
     ChartUpdateFailedError,
 )
 from superset.charts.commands.update import UpdateChartCommand
-<<<<<<< HEAD
 from superset.charts.filters import (
     ChartFavoriteFilter,
     ChartFilter,
     ChartNameOrDescriptionFilter,
 )
-=======
-from superset.charts.filters import ChartAllTextFilter, ChartFilter
->>>>>>> 1dc05d4c
 from superset.charts.schemas import (
     CHART_SCHEMAS,
     ChartDataQueryContextSchema,
@@ -154,14 +150,10 @@
     ]
     base_order = ("changed_on", "desc")
     base_filters = [["id", ChartFilter, lambda: []]]
-<<<<<<< HEAD
     search_filters = {
         "id": [ChartFavoriteFilter],
-        "slice_name": [ChartNameOrDescriptionFilter],
+        "slice_name": [ChartAllTextFilter],
     }
-=======
-    search_filters = {"slice_name": [ChartAllTextFilter]}
->>>>>>> 1dc05d4c
 
     # Will just affect _info endpoint
     edit_columns = ["slice_name"]
