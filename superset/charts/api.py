--- conflicted
+++ resolved
@@ -63,11 +63,7 @@
     thumbnail_query_schema,
 )
 from superset.commands.exceptions import CommandInvalidError
-<<<<<<< HEAD
-from superset.commands.importers.v1.utils import is_valid_config, remove_root
-=======
 from superset.commands.importers.v1.utils import get_contents_from_bundle
->>>>>>> deebd6f7
 from superset.constants import MODEL_API_RW_METHOD_PERMISSION_MAP, RouteMethod
 from superset.exceptions import SupersetSecurityException
 from superset.extensions import event_logger
@@ -1017,15 +1013,7 @@
         if not upload:
             return self.response_400()
         with ZipFile(upload) as bundle:
-<<<<<<< HEAD
-            contents = {
-                remove_root(file_name): bundle.read(file_name).decode()
-                for file_name in bundle.namelist()
-                if is_valid_config(file_name)
-            }
-=======
             contents = get_contents_from_bundle(bundle)
->>>>>>> deebd6f7
 
         passwords = (
             json.loads(request.form["passwords"])
