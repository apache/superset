# Licensed to the Apache Software Foundation (ASF) under one
# or more contributor license agreements.  See the NOTICE file
# distributed with this work for additional information
# regarding copyright ownership.  The ASF licenses this file
# to you under the Apache License, Version 2.0 (the
# "License"); you may not use this file except in compliance
# with the License.  You may obtain a copy of the License at
#
#   http://www.apache.org/licenses/LICENSE-2.0
#
# Unless required by applicable law or agreed to in writing,
# software distributed under the License is distributed on an
# "AS IS" BASIS, WITHOUT WARRANTIES OR CONDITIONS OF ANY
# KIND, either express or implied.  See the License for the
# specific language governing permissions and limitations
# under the License.
import logging
import time
from logging.config import fileConfig

from alembic import context
from alembic.operations.ops import MigrationScript
from alembic.runtime.migration import MigrationContext
from flask import current_app
from flask_appbuilder import Base
from sqlalchemy import engine_from_config, pool

# this is the Alembic Config object, which provides
# access to the values within the .ini file in use.
config = context.config

# Interpret the config file for Python logging.
# This line sets up loggers basically.
if not current_app.config["ALEMBIC_SKIP_LOG_CONFIG"]:
    # Skip loading logger config if the user has this config set
    fileConfig(config.config_file_name)
logger = logging.getLogger("alembic.env")

DATABASE_URI = current_app.config["SQLALCHEMY_DATABASE_URI"]
if "sqlite" in DATABASE_URI:
    logger.warning(
        "SQLite Database support for metadata databases will \
        be removed in a future version of Superset."
    )
<<<<<<< HEAD
=======
# Escape % chars in the database URI to avoid interpolation errors in ConfigParser
>>>>>>> 9ad9ea67
escaped_uri = DATABASE_URI.replace("%", "%%")
config.set_main_option("sqlalchemy.url", escaped_uri)
target_metadata = Base.metadata  # pylint: disable=no-member


# other values from the config, defined by the needs of env.py,
# can be acquired:
# my_important_option = config.get_main_option("my_important_option")
# ... etc.


def print_duration(start_time: float) -> None:
    logger.info(
        "Migration scripts completed. Duration: %s",
        time.strftime("%H:%M:%S", time.gmtime(time.time() - start_time)),
    )


def run_migrations_offline() -> None:
    """Run migrations in 'offline' mode.

    This configures the context with just a URL
    and not an Engine, though an Engine is acceptable
    here as well.  By skipping the Engine creation
    we don't even need a DBAPI to be available.

    Calls to context.execute() here emit the given string to the
    script output.

    """
    start_time = time.time()
    logger.info("Starting the migration scripts.")

    url = config.get_main_option("sqlalchemy.url")
    context.configure(url=url)

    with context.begin_transaction():
        context.run_migrations()
    print_duration(start_time)


def run_migrations_online() -> None:
    """Run migrations in 'online' mode.

    In this scenario we need to create an Engine
    and associate a connection with the context.

    """

    start_time = time.time()
    logger.info("Starting the migration scripts.")

    # this callback is used to prevent an auto-migration from being generated
    # when there are no changes to the schema
    # reference: https://alembic.sqlalchemy.org/en/latest/cookbook.html
    def process_revision_directives(  # pylint: disable=redefined-outer-name, unused-argument
        context: MigrationContext, revision: str, directives: list[MigrationScript]
    ) -> None:
        if getattr(config.cmd_opts, "autogenerate", False):
            script = directives[0]
            if script.upgrade_ops.is_empty():
                directives[:] = []
                logger.info("No changes in schema detected.")

    engine = engine_from_config(
        config.get_section(config.config_ini_section),
        prefix="sqlalchemy.",
        poolclass=pool.NullPool,
    )

    connection = engine.connect()
    kwargs = {}
    if engine.name in ("sqlite", "mysql"):
        kwargs = {"transaction_per_migration": True, "transactional_ddl": True}
    if configure_args := current_app.extensions["migrate"].configure_args:
        kwargs.update(configure_args)

    context.configure(
        connection=connection,
        target_metadata=target_metadata,
        # compare_type=True,
        process_revision_directives=process_revision_directives,
        **kwargs,
    )

    try:
        with context.begin_transaction():
            context.run_migrations()
        print_duration(start_time)
    finally:
        connection.close()


if context.is_offline_mode():
    run_migrations_offline()
else:
    run_migrations_online()<|MERGE_RESOLUTION|>--- conflicted
+++ resolved
@@ -42,10 +42,8 @@
         "SQLite Database support for metadata databases will \
         be removed in a future version of Superset."
     )
-<<<<<<< HEAD
-=======
+
 # Escape % chars in the database URI to avoid interpolation errors in ConfigParser
->>>>>>> 9ad9ea67
 escaped_uri = DATABASE_URI.replace("%", "%%")
 config.set_main_option("sqlalchemy.url", escaped_uri)
 target_metadata = Base.metadata  # pylint: disable=no-member
