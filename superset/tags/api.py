# Licensed to the Apache Software Foundation (ASF) under one
# or more contributor license agreements.  See the NOTICE file
# distributed with this work for additional information
# regarding copyright ownership.  The ASF licenses this file
# to you under the Apache License, Version 2.0 (the
# "License"); you may not use this file except in compliance
# with the License.  You may obtain a copy of the License at
#
#   http://www.apache.org/licenses/LICENSE-2.0
#
# Unless required by applicable law or agreed to in writing,
# software distributed under the License is distributed on an
# "AS IS" BASIS, WITHOUT WARRANTIES OR CONDITIONS OF ANY
# KIND, either express or implied.  See the License for the
# specific language governing permissions and limitations
# under the License.
import logging
from typing import Any

from flask import request, Response
from flask_appbuilder.api import expose, protect, rison, safe
from flask_appbuilder.models.sqla.interface import SQLAInterface
from marshmallow import ValidationError

from superset.constants import MODEL_API_RW_METHOD_PERMISSION_MAP, RouteMethod
from superset.daos.tag import TagDAO
from superset.exceptions import MissingUserContextException
from superset.extensions import event_logger
from superset.tags.commands.create import (
    CreateCustomTagCommand,
    CreateCustomTagWithRelationshipsCommand,
)
from superset.tags.commands.delete import DeleteTaggedObjectCommand, DeleteTagsCommand
from superset.tags.commands.exceptions import (
    TagCreateFailedError,
    TagDeleteFailedError,
    TaggedObjectDeleteFailedError,
    TaggedObjectNotFoundError,
    TagInvalidError,
    TagNotFoundError,
    TagUpdateFailedError,
)
from superset.tags.commands.update import UpdateTagCommand
from superset.tags.models import ObjectTypes, Tag
from superset.tags.schemas import (
    delete_tags_schema,
    openapi_spec_methods_override,
    TaggedObjectEntityResponseSchema,
    TagGetResponseSchema,
    TagPostBulkSchema,
    TagPostSchema,
    TagPutSchema,
)
from superset.views.base_api import (
    BaseSupersetModelRestApi,
    RelatedFieldFilter,
    statsd_metrics,
)
from superset.views.filters import BaseFilterRelatedUsers, FilterRelatedOwners

logger = logging.getLogger(__name__)


class TagRestApi(BaseSupersetModelRestApi):
    datamodel = SQLAInterface(Tag)
    include_route_methods = RouteMethod.REST_MODEL_VIEW_CRUD_SET | {
        RouteMethod.RELATED,
        "bulk_delete",
        "get_objects",
        "get_all_objects",
        "add_objects",
        "delete_object",
        "add_favorite",
        "remove_favorite",
        "favorite_status",
        "bulk_create",
    }

    resource_name = "tag"
    allow_browser_login = True

    class_permission_name = "Tag"
    method_permission_name = MODEL_API_RW_METHOD_PERMISSION_MAP

    list_columns = [
        "id",
        "name",
        "type",
        "description",
        "changed_by.first_name",
        "changed_by.last_name",
        "changed_on_delta_humanized",
        "created_by.first_name",
        "created_by.last_name",
    ]

    list_select_columns = list_columns

    show_columns = [
        "id",
        "name",
        "type",
        "description",
        "changed_by.first_name",
        "changed_by.last_name",
        "changed_on_delta_humanized",
        "created_by.first_name",
        "created_by.last_name",
        "created_by",
    ]

    base_related_field_filters = {
        "created_by": [["id", BaseFilterRelatedUsers, lambda: []]],
    }

    related_field_filters = {
        "created_by": RelatedFieldFilter("first_name", FilterRelatedOwners),
    }
    allowed_rel_fields = {"created_by"}

    add_model_schema = TagPostSchema()
    edit_model_schema = TagPutSchema()
    tag_get_response_schema = TagGetResponseSchema()
    object_entity_response_schema = TaggedObjectEntityResponseSchema()

    openapi_spec_tag = "Tags"
    """ Override the name set for this collection of endpoints """
    openapi_spec_component_schemas = (
        TagGetResponseSchema,
        TaggedObjectEntityResponseSchema,
    )
    apispec_parameter_schemas = {
        "delete_tags_schema": delete_tags_schema,
    }
    openapi_spec_methods = openapi_spec_methods_override
    """ Overrides GET methods OpenApi descriptions """

    def __repr__(self) -> str:
        """Deterministic string representation of the API instance for etag_cache."""
        return (
            "Superset.tags.api.TagRestApi@v"
            f'{self.appbuilder.app.config["VERSION_STRING"]}'
            f'{self.appbuilder.app.config["VERSION_SHA"]}'
        )

    @expose("/", methods=("POST",))
    @protect()
    @safe
    @statsd_metrics
    @event_logger.log_this_with_context(
        action=lambda self, *args, **kwargs: f"{self.__class__.__name__}.post",
        log_to_statsd=False,
    )
    def post(self) -> Response:
        """Creates a new Tags and tag items
        ---
        post:
          description: >-
            Create a new Tag
          requestBody:
            description: Tag schema
            required: true
            content:
              application/json:
                schema:
                  $ref: '#/components/schemas/{{self.__class__.__name__}}.post'
          responses:
            201:
              description: Tag added
              content:
                application/json:
                  schema:
                    type: object
                    properties:
                      id:
                        type: number
                      result:
                        $ref: '#/components/schemas/{{self.__class__.__name__}}.post'
            400:
              $ref: '#/components/responses/400'
            401:
              $ref: '#/components/responses/401'
            422:
              $ref: '#/components/responses/422'
            500:
              $ref: '#/components/responses/500'
        """
        try:
            item = self.add_model_schema.load(request.json)
        except ValidationError as error:
            return self.response_400(message=error.messages)
        try:
            CreateCustomTagWithRelationshipsCommand(item).run()
            return self.response(201)
        except TagInvalidError as ex:
            return self.response_422(message=ex.normalized_messages())
<<<<<<< HEAD
        except TaggedObjectDeleteFailedError as ex:
            logger.error(
                "Error creating model %s: %s",
                self.__class__.__name__,
                str(ex),
                exc_info=True,
            )
            return self.response_422(message=str(ex))

    @expose("/bulk_create", methods=("POST",))
    @protect()
    @safe
    @statsd_metrics
    @event_logger.log_this_with_context(
        action=lambda self, *args, **kwargs: f"{self.__class__.__name__}.bulk_create",
        log_to_statsd=False,
    )
    def bulk_create(self) -> Response:
        """Bulk tag items
        ---
        post:
          description: >-
            Bulk tag items
          requestBody:
            description: Tag schema
            required: true
            content:
              application/json:
                schema:
                  $ref: '#/components/schemas/{{self.__class__.__name__}}.bulk_create'
          responses:
            201:
              description: Tag added
              content:
                application/json:
                  schema:
                    type: object
                    properties:
                      id:
                        type: number
                      result:
                        $ref: '#/components/schemas/{{self.__class__.__name__}}.bulk_create'
            400:
              $ref: '#/components/responses/400'
            401:
              $ref: '#/components/responses/401'
            422:
              $ref: '#/components/responses/422'
            500:
              $ref: '#/components/responses/500'
        """
        try:
            item = TagPostBulkSchema().load(request.json)
        except ValidationError as error:
            return self.response_400(message=error.messages)
        try:
            for tag in item.get("tags"):
                item = self.add_model_schema.load(
                    {"name": tag, "objects_to_tag": item.get("objects_to_tag")}
                )
                CreateCustomTagWithRelationshipsCommand(item).run()
            return self.response(201)
        except TagInvalidError as ex:
            return self.response_422(message=ex.message)
=======
>>>>>>> c2a21d2d
        except TagCreateFailedError as ex:
            logger.error(
                "Error creating model %s: %s",
                self.__class__.__name__,
                str(ex),
                exc_info=True,
            )
            return self.response_500(message=str(ex))

    @expose("/<pk>", methods=("PUT",))
    @protect()
    @safe
    @statsd_metrics
    @event_logger.log_this_with_context(
        action=lambda self, *args, **kwargs: f"{self.__class__.__name__}.put",
        log_to_statsd=False,
    )
    def put(self, pk: int) -> Response:
        """Changes a Tag
        ---
        put:
          description: >-
            Changes a Tag.
          parameters:
          - in: path
            schema:
              type: integer
            name: pk
          requestBody:
            description: Chart schema
            required: true
            content:
              application/json:
                schema:
                  $ref: '#/components/schemas/{{self.__class__.__name__}}.put'
          responses:
            200:
              description: Tag changed
              content:
                application/json:
                  schema:
                    type: object
                    properties:
                      id:
                        type: number
                      result:
                        $ref: '#/components/schemas/{{self.__class__.__name__}}.put'
            400:
              $ref: '#/components/responses/400'
            401:
              $ref: '#/components/responses/401'
            403:
              $ref: '#/components/responses/403'
            404:
              $ref: '#/components/responses/404'
            422:
              $ref: '#/components/responses/422'
            500:
              $ref: '#/components/responses/500'
        """
        try:
            item = self.edit_model_schema.load(request.json)
        # This validates custom Schema with custom validations
        except ValidationError as error:
            return self.response_400(message=error.messages)
        item = request.json
        try:
            changed_model = UpdateTagCommand(pk, item).run()
            response = self.response(200, id=changed_model.id, result=item)
        except TagUpdateFailedError as ex:
            response = self.response_422(message=str(ex))

        return response

    @expose("/<int:object_type>/<int:object_id>/", methods=("POST",))
    @protect()
    @safe
    @statsd_metrics
    @event_logger.log_this_with_context(
        action=lambda self, *args, **kwargs: f"{self.__class__.__name__}.add_objects",
        log_to_statsd=False,
    )
    def add_objects(self, object_type: ObjectTypes, object_id: int) -> Response:
        """Add tags to an object. Create new tags if they do not already exist.
        ---
        post:
          summary: Add tags to an object
          description: >-
            Adds tags to an object. Creates new tags if they do not already exist.
          requestBody:
            description: Tag schema
            required: true
            content:
              application/json:
                schema:
                  type: object
                  properties:
                    tags:
                      description: list of tag names to add to object
                      type: array
                      items:
                        type: string
          parameters:
          - in: path
            schema:
              type: integer
            name: object_type
          - in: path
            schema:
              type: integer
            name: object_id
          responses:
            201:
              description: Tag added
            302:
              description: Redirects to the current digest
            400:
              $ref: '#/components/responses/400'
            401:
              $ref: '#/components/responses/401'
            404:
              $ref: '#/components/responses/404'
            500:
              $ref: '#/components/responses/500'
        """
        try:
            tags = request.json["properties"]["tags"]
            # This validates custom Schema with custom validations
            CreateCustomTagCommand(object_type, object_id, tags).run()
            return self.response(201)
        except KeyError:
            return self.response(
                400,
                message="Missing required field 'tags' in 'properties'",
            )
        except TagInvalidError:
            return self.response(422, message="Invalid tag")
        except TagCreateFailedError as ex:
            logger.error(
                "Error creating model %s: %s",
                self.__class__.__name__,
                str(ex),
                exc_info=True,
            )
            return self.response_500(message=str(ex))

    @expose("/<int:object_type>/<int:object_id>/<tag>/", methods=("DELETE",))
    @protect()
    @safe
    @statsd_metrics
    @event_logger.log_this_with_context(
        action=lambda self, *args, **kwargs: f"{self.__class__.__name__}.delete_object",
        log_to_statsd=True,
    )
    def delete_object(
        self, object_type: ObjectTypes, object_id: int, tag: str
    ) -> Response:
        """Delete a tagged object.
        ---
        delete:
          summary: Delete a tagged object
          parameters:
          - in: path
            schema:
              type: string
            name: tag
          - in: path
            schema:
              type: integer
            name: object_type
          - in: path
            schema:
              type: integer
            name: object_id
          responses:
            200:
              description: Chart delete
              content:
                application/json:
                  schema:
                    type: object
                    properties:
                      message:
                        type: string
            401:
              $ref: '#/components/responses/401'
            403:
              $ref: '#/components/responses/403'
            404:
              $ref: '#/components/responses/404'
            422:
              $ref: '#/components/responses/422'
            500:
              $ref: '#/components/responses/500'
        """
        try:
            DeleteTaggedObjectCommand(object_type, object_id, tag).run()
            return self.response(200, message="OK")
        except TagInvalidError:
            return self.response_422()
        except TagNotFoundError:
            return self.response_404()
        except TaggedObjectNotFoundError:
            return self.response_404()
        except TaggedObjectDeleteFailedError as ex:
            logger.error(
                "Error deleting tagged object %s: %s",
                self.__class__.__name__,
                str(ex),
                exc_info=True,
            )
            return self.response_422(message=str(ex))

    @expose("/", methods=("DELETE",))
    @protect()
    @safe
    @statsd_metrics
    @rison(delete_tags_schema)
    @event_logger.log_this_with_context(
        action=lambda self, *args, **kwargs: f"{self.__class__.__name__}.bulk_delete",
        log_to_statsd=False,
    )
    def bulk_delete(self, **kwargs: Any) -> Response:
        """Bulk delete tags. This will remove all tagged objects with this tag.
        ---
        delete:
          summary: Bulk delete tags
          description: >-
            Bulk deletes tags. This will remove all tagged objects with this tag.
          parameters:
          - in: query
            name: q
            content:
              application/json:
                schema:
                  $ref: '#/components/schemas/delete_tags_schema'

          responses:
            200:
              description: Deletes multiple Tags
              content:
                application/json:
                  schema:
                    type: object
                    properties:
                      message:
                        type: string
            401:
              $ref: '#/components/responses/401'
            403:
              $ref: '#/components/responses/403'
            404:
              $ref: '#/components/responses/404'
            422:
              $ref: '#/components/responses/422'
            500:
              $ref: '#/components/responses/500'
        """
        tags = kwargs["rison"]
        try:
            DeleteTagsCommand(tags).run()
            return self.response(200, message=f"Deleted {len(tags)} tags")
        except TagNotFoundError:
            return self.response_404()
        except TagInvalidError as ex:
            return self.response(422, message=f"Invalid tag parameters: {tags}. {ex}")
        except TagDeleteFailedError as ex:
            return self.response_422(message=str(ex))

    @expose("/get_objects/", methods=("GET",))
    @protect()
    @safe
    @statsd_metrics
    @event_logger.log_this_with_context(
        action=lambda self, *args, **kwargs: f"{self.__class__.__name__}.get_objects",
        log_to_statsd=False,
    )
    def get_objects(self) -> Response:
        """Get all objects associated with a tag.
        ---
        get:
          summary: Get all objects associated with a tag
          parameters:
          - in: path
            schema:
              type: integer
            name: tag_id
          responses:
            200:
              description: List of tagged objects associated with a Tag
              content:
                application/json:
                  schema:
                    type: object
                    properties:
                      result:
                        type: array
                        items:
                          $ref: '#/components/schemas/TaggedObjectEntityResponseSchema'
            302:
              description: Redirects to the current digest
            400:
              $ref: '#/components/responses/400'
            401:
              $ref: '#/components/responses/401'
            404:
              $ref: '#/components/responses/404'
            500:
              $ref: '#/components/responses/500'
        """
        tags = [tag for tag in request.args.get("tags", "").split(",") if tag]
        # filter types
        types = [type_ for type_ in request.args.get("types", "").split(",") if type_]

        try:
            tagged_objects = TagDAO.get_tagged_objects_for_tags(tags, types)
            result = [
                self.object_entity_response_schema.dump(tagged_object)
                for tagged_object in tagged_objects
            ]
            return self.response(200, result=result)
        except TagInvalidError as ex:
            return self.response_422(message=ex.normalized_messages())
        except TagCreateFailedError as ex:
            logger.error(
                "Error creating model %s: %s",
                self.__class__.__name__,
                str(ex),
                exc_info=True,
            )
            return self.response_500(message=str(ex))

    @expose("/favorite_status/", methods=("GET",))
    @protect()
    @safe
    @statsd_metrics
    @rison({"type": "array", "items": {"type": "integer"}})
    @event_logger.log_this_with_context(
        action=lambda self, *args, **kwargs: f"{self.__class__.__name__}"
        f".favorite_status",
        log_to_statsd=False,
    )
    def favorite_status(self, **kwargs: Any) -> Response:
        """Favorite Stars for Dashboards
        ---
        get:
          description: >-
            Check favorited dashboards for current user
          parameters:
          - in: query
            name: q
            content:
              application/json:
                schema:
                  $ref: '#/components/schemas/get_fav_star_ids_schema'
          responses:
            200:
              description:
              content:
                application/json:
                  schema:
                    $ref: "#/components/schemas/GetFavStarIdsSchema"
            400:
              $ref: '#/components/responses/400'
            401:
              $ref: '#/components/responses/401'
            404:
              $ref: '#/components/responses/404'
            500:
              $ref: '#/components/responses/500'
        """
        try:
            requested_ids = kwargs["rison"]
            tags = TagDAO.find_by_ids(requested_ids)
            users_favorited_tags = TagDAO.favorited_ids(tags)
            res = [
                {"id": request_id, "value": request_id in users_favorited_tags}
                for request_id in requested_ids
            ]
            return self.response(200, result=res)
        except TagNotFoundError:
            return self.response_404()
        except MissingUserContextException as ex:
            return self.response_422(message=str(ex))

    @expose("/<pk>/favorites/", methods=("POST",))
    @protect()
    @safe
    @statsd_metrics
    @event_logger.log_this_with_context(
        action=lambda self, *args, **kwargs: f"{self.__class__.__name__}"
        f".add_favorite",
        log_to_statsd=False,
    )
    def add_favorite(self, pk: int) -> Response:
        """Marks the tag as favorite
        ---
        post:
          description: >-
            Marks the tag as favorite for the current user
          parameters:
          - in: path
            schema:
              type: integer
            name: pk
          responses:
            200:
              description: Tag added to favorites
              content:
                application/json:
                  schema:
                    type: object
                    properties:
                      result:
                        type: object
            401:
              $ref: '#/components/responses/401'
            404:
              $ref: '#/components/responses/404'
            422:
              $ref: '#/components/responses/422'
            500:
              $ref: '#/components/responses/500'
        """
        try:
            TagDAO.favorite_tag_by_id_for_current_user(pk)
            return self.response(200, result="OK")
        except TagNotFoundError:
            return self.response_404()
        except MissingUserContextException as ex:
            return self.response_422(message=str(ex))

    @expose("/<pk>/favorites/", methods=("DELETE",))
    @protect()
    @safe
    @statsd_metrics
    @event_logger.log_this_with_context(
        action=lambda self, *args, **kwargs: f"{self.__class__.__name__}"
        f".remove_favorite",
        log_to_statsd=False,
    )
    def remove_favorite(self, pk: int) -> Response:
        """Remove the tag from the user favorite list
        ---
        delete:
          description: >-
            Remove the tag from the user favorite list
          parameters:
          - in: path
            schema:
              type: integer
            name: pk
          responses:
            200:
              description: Tag removed from favorites
              content:
                application/json:
                  schema:
                    type: object
                    properties:
                      result:
                        type: object
            401:
              $ref: '#/components/responses/401'
            404:
              $ref: '#/components/responses/404'
            422:
              $ref: '#/components/responses/422'
            500:
              $ref: '#/components/responses/500'
        """
        try:
            TagDAO.remove_user_favorite_tag(pk)
            return self.response(200, result="OK")
        except TagNotFoundError:
            return self.response_404()
        except MissingUserContextException as ex:
            return self.response_422(message=str(ex))<|MERGE_RESOLUTION|>--- conflicted
+++ resolved
@@ -194,15 +194,14 @@
             return self.response(201)
         except TagInvalidError as ex:
             return self.response_422(message=ex.normalized_messages())
-<<<<<<< HEAD
-        except TaggedObjectDeleteFailedError as ex:
+        except TagCreateFailedError as ex:
             logger.error(
                 "Error creating model %s: %s",
                 self.__class__.__name__,
                 str(ex),
                 exc_info=True,
             )
-            return self.response_422(message=str(ex))
+            return self.response_500(message=str(ex))
 
     @expose("/bulk_create", methods=("POST",))
     @protect()
@@ -259,8 +258,6 @@
             return self.response(201)
         except TagInvalidError as ex:
             return self.response_422(message=ex.message)
-=======
->>>>>>> c2a21d2d
         except TagCreateFailedError as ex:
             logger.error(
                 "Error creating model %s: %s",
