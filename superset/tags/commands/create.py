# Licensed to the Apache Software Foundation (ASF) under one
# or more contributor license agreements.  See the NOTICE file
# distributed with this work for additional information
# regarding copyright ownership.  The ASF licenses this file
# to you under the Apache License, Version 2.0 (the
# "License"); you may not use this file except in compliance
# with the License.  You may obtain a copy of the License at
#
#   http://www.apache.org/licenses/LICENSE-2.0
#
# Unless required by applicable law or agreed to in writing,
# software distributed under the License is distributed on an
# "AS IS" BASIS, WITHOUT WARRANTIES OR CONDITIONS OF ANY
# KIND, either express or implied.  See the License for the
# specific language governing permissions and limitations
# under the License.
import logging
from typing import Any

from superset import db
from superset.commands.base import BaseCommand, CreateMixin
from superset.daos.exceptions import DAOCreateFailedError
from superset.daos.tag import TagDAO
from superset.tags.commands.exceptions import TagCreateFailedError, TagInvalidError
from superset.tags.commands.utils import to_object_type
from superset.tags.models import ObjectTypes, TagTypes

logger = logging.getLogger(__name__)


class CreateCustomTagCommand(CreateMixin, BaseCommand):
    def __init__(self, object_type: ObjectTypes, object_id: int, tags: list[str]):
        self._object_type = object_type
        self._object_id = object_id
        self._tags = tags

    def run(self) -> None:
        self.validate()
        try:
            object_type = to_object_type(self._object_type)
            if object_type is None:
                raise TagCreateFailedError(f"invalid object type {self._object_type}")
            TagDAO.create_custom_tagged_objects(
                object_type=object_type,
                object_id=self._object_id,
                tag_names=self._tags,
            )
        except DAOCreateFailedError as ex:
            logger.exception(ex.exception)
            raise TagCreateFailedError() from ex

    def validate(self) -> None:
        exceptions = []
        # Validate object_id
        if self._object_id == 0:
            exceptions.append(TagCreateFailedError())
        # Validate object type
        object_type = to_object_type(self._object_type)
        if not object_type:
            exceptions.append(
                TagCreateFailedError(f"invalid object type {self._object_type}")
            )
        if exceptions:
            raise TagInvalidError(exceptions=exceptions)


class CreateCustomTagWithRelationshipsCommand(CreateMixin, BaseCommand):
    def __init__(self, data: dict[str, Any]):
        self._tag = data["name"]
        self._objects_to_tag = data.get("objects_to_tag")
        self._description = data.get("description")

    def run(self) -> None:
        self.validate()
        try:
            tag = TagDAO.get_by_name(self._tag.strip(), TagTypes.custom)
            if self._objects_to_tag:
                TagDAO.create_tag_relationship(
                    objects_to_tag=self._objects_to_tag, tag=tag
                )
<<<<<<< HEAD
=======

>>>>>>> c2a21d2d
            if self._description:
                tag.description = self._description
                db.session.commit()

        except DAOCreateFailedError as ex:
            logger.exception(ex.exception)
            raise TagCreateFailedError() from ex

    def validate(self) -> None:
        exceptions = []
        # Validate object_id
        if self._objects_to_tag:
            if any(obj_id == 0 for obj_type, obj_id in self._objects_to_tag):
<<<<<<< HEAD
                exceptions.append(TagCreateFailedError())
=======
                exceptions.append(TagInvalidError())
>>>>>>> c2a21d2d

            # Validate object type
            for obj_type, obj_id in self._objects_to_tag:
                object_type = to_object_type(obj_type)
                if not object_type:
                    exceptions.append(
<<<<<<< HEAD
                        TagCreateFailedError(f"invalid object type {object_type}")
=======
                        TagInvalidError(f"invalid object type {object_type}")
>>>>>>> c2a21d2d
                    )

        if exceptions:
            raise TagInvalidError(exceptions=exceptions)<|MERGE_RESOLUTION|>--- conflicted
+++ resolved
@@ -78,10 +78,7 @@
                 TagDAO.create_tag_relationship(
                     objects_to_tag=self._objects_to_tag, tag=tag
                 )
-<<<<<<< HEAD
-=======
 
->>>>>>> c2a21d2d
             if self._description:
                 tag.description = self._description
                 db.session.commit()
@@ -95,22 +92,14 @@
         # Validate object_id
         if self._objects_to_tag:
             if any(obj_id == 0 for obj_type, obj_id in self._objects_to_tag):
-<<<<<<< HEAD
-                exceptions.append(TagCreateFailedError())
-=======
                 exceptions.append(TagInvalidError())
->>>>>>> c2a21d2d
 
             # Validate object type
             for obj_type, obj_id in self._objects_to_tag:
                 object_type = to_object_type(obj_type)
                 if not object_type:
                     exceptions.append(
-<<<<<<< HEAD
-                        TagCreateFailedError(f"invalid object type {object_type}")
-=======
                         TagInvalidError(f"invalid object type {object_type}")
->>>>>>> c2a21d2d
                     )
 
         if exceptions:
