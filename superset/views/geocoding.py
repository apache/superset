--- conflicted
+++ resolved
@@ -27,13 +27,8 @@
 from sqlalchemy.engine import Connection, reflection
 
 import superset.models.core as models
-<<<<<<< HEAD
-from superset import appbuilder, conf, db, SupersetSecurityManager, security_manager
-from superset.connectors.sqla.models import SqlaTable
-=======
-from superset import appbuilder, conf, db
+from superset import appbuilder, conf, db, security_manager
 from superset.connectors.sqla.models import SqlaTable, TableColumn
->>>>>>> b4717bce
 from superset.exceptions import (
     SqlAddColumnException,
     SqlSelectException,
