from __future__ import absolute_import
from __future__ import division
from __future__ import print_function
from __future__ import unicode_literals

from collections import defaultdict
from datetime import datetime, timedelta
import json
import logging
import pandas as pd
import pickle
import re
import time
import traceback
from urllib import parse

import sqlalchemy as sqla

from flask import (
    g, request, redirect, flash, Response, render_template, Markup,
    url_for)
from flask_appbuilder import expose
from flask_appbuilder.actions import action
from flask_appbuilder.models.sqla.interface import SQLAInterface
from flask_appbuilder.security.decorators import has_access_api
from flask_appbuilder.security.sqla import models as ab_models

from flask_babel import gettext as __
from flask_babel import lazy_gettext as _

from sqlalchemy import create_engine
from sqlalchemy.engine.url import make_url
from werkzeug.routing import BaseConverter

from superset import (
    appbuilder, cache, db, viz, utils, app,
    sm, sql_lab, results_backend, security,
)
from superset.legacy import cast_form_data
from superset.utils import has_access, QueryStatus, merge_extra_filters
from superset.connectors.connector_registry import ConnectorRegistry
import superset.models.core as models
from superset.models.sql_lab import Query
from superset.sql_parse import SupersetQuery

from .base import (
    api, SupersetModelView, BaseSupersetView, DeleteMixin,
    SupersetFilter, get_user_roles, json_error_response, get_error_msg,
    CsvResponse)

config = app.config
stats_logger = config.get('STATS_LOGGER')
log_this = models.Log.log_this
can_access = utils.can_access
DAR = models.DatasourceAccessRequest


ALL_DATASOURCE_ACCESS_ERR = __(
    "This endpoint requires the `all_datasource_access` permission")
DATASOURCE_MISSING_ERR = __("The datasource seems to have been deleted")
ACCESS_REQUEST_MISSING_ERR = __(
    "The access requests seem to have been deleted")
USER_MISSING_ERR = __("The user seems to have been deleted")
DATASOURCE_ACCESS_ERR = __("You don't have access to this datasource")


def get_database_access_error_msg(database_name):
    return __("This view requires the database %(name)s or "
              "`all_datasource_access` permission", name=database_name)


def get_datasource_access_error_msg(datasource_name):
    return __("This endpoint requires the datasource %(name)s, database or "
              "`all_datasource_access` permission", name=datasource_name)


def json_success(json_msg, status=200):
    return Response(json_msg, status=status, mimetype="application/json")


def is_owner(obj, user):
    """ Check if user is owner of the slice """
    return obj and user in obj.owners


def check_ownership(obj, raise_if_false=True):
    """Meant to be used in `pre_update` hooks on models to enforce ownership

    Admin have all access, and other users need to be referenced on either
    the created_by field that comes with the ``AuditMixin``, or in a field
    named ``owners`` which is expected to be a one-to-many with the User
    model. It is meant to be used in the ModelView's pre_update hook in
    which raising will abort the update.
    """
    if not obj:
        return False

    security_exception = utils.SupersetSecurityException(
        "You don't have the rights to alter [{}]".format(obj))

    if g.user.is_anonymous():
        if raise_if_false:
            raise security_exception
        return False
    roles = (r.name for r in get_user_roles())
    if 'Admin' in roles:
        return True
    session = db.create_scoped_session()
    orig_obj = session.query(obj.__class__).filter_by(id=obj.id).first()
    owner_names = (user.username for user in orig_obj.owners)
    if (
            hasattr(orig_obj, 'created_by') and
            orig_obj.created_by and
            orig_obj.created_by.username == g.user.username):
        return True
    if (
            hasattr(orig_obj, 'owners') and
            g.user and
            hasattr(g.user, 'username') and
            g.user.username in owner_names):
        return True
    if raise_if_false:
        raise security_exception
    else:
        return False


class SliceFilter(SupersetFilter):
    def apply(self, query, func):  # noqa
        if self.has_all_datasource_access():
            return query
        perms = self.get_view_menus('datasource_access')
        # TODO(bogdan): add `schema_access` support here
        return query.filter(self.model.perm.in_(perms))


class DashboardFilter(SupersetFilter):

    """List dashboards for which users have access to at least one slice"""

    def apply(self, query, func):  # noqa
        if self.has_all_datasource_access():
            return query
        Slice = models.Slice  # noqa
        Dash = models.Dashboard  # noqa
        # TODO(bogdan): add `schema_access` support here
        datasource_perms = self.get_view_menus('datasource_access')
        slice_ids_qry = (
            db.session
            .query(Slice.id)
            .filter(Slice.perm.in_(datasource_perms))
        )
        query = query.filter(
            Dash.id.in_(
                db.session.query(Dash.id)
                .distinct()
                .join(Dash.slices)
                .filter(Slice.id.in_(slice_ids_qry))
            )
        )
        return query


def generate_download_headers(extension):
    filename = datetime.now().strftime("%Y%m%d_%H%M%S")
    content_disp = "attachment; filename={}.{}".format(filename, extension)
    headers = {
        "Content-Disposition": content_disp,
    }
    return headers


class DatabaseView(SupersetModelView, DeleteMixin):  # noqa
    datamodel = SQLAInterface(models.Database)

    list_title = _('List Databases')
    show_title = _('Show Database')
    add_title = _('Add Database')
    edit_title = _('Edit Database')

    list_columns = [
        'database_name', 'backend', 'allow_run_sync', 'allow_run_async',
        'allow_dml', 'creator', 'modified']
    order_columns = [
        'database_name', 'allow_run_sync', 'allow_run_async', 'allow_dml',
        'modified'
    ]
    add_columns = [
        'database_name', 'sqlalchemy_uri', 'cache_timeout', 'extra',
        'expose_in_sqllab', 'allow_run_sync', 'allow_run_async',
        'allow_ctas', 'allow_dml', 'force_ctas_schema', 'impersonate_user']
    search_exclude_columns = (
        'password', 'tables', 'created_by', 'changed_by', 'queries',
        'saved_queries', )
    edit_columns = add_columns
    show_columns = [
        'tables',
        'cache_timeout',
        'extra',
        'database_name',
        'sqlalchemy_uri',
        'perm',
        'created_by',
        'created_on',
        'changed_by',
        'changed_on',
    ]
    add_template = "superset/models/database/add.html"
    edit_template = "superset/models/database/edit.html"
    base_order = ('changed_on', 'desc')
    description_columns = {
        'sqlalchemy_uri': utils.markdown(
            "Refer to the "
            "[SqlAlchemy docs]"
            "(http://docs.sqlalchemy.org/en/rel_1_0/core/engines.html#"
            "database-urls) "
            "for more information on how to structure your URI.", True),
        'expose_in_sqllab': _("Expose this DB in SQL Lab"),
        'allow_run_sync': _(
            "Allow users to run synchronous queries, this is the default "
            "and should work well for queries that can be executed "
            "within a web request scope (<~1 minute)"),
        'allow_run_async': _(
            "Allow users to run queries, against an async backend. "
            "This assumes that you have a Celery worker setup as well "
            "as a results backend."),
        'allow_ctas': _("Allow CREATE TABLE AS option in SQL Lab"),
        'allow_dml': _(
            "Allow users to run non-SELECT statements "
            "(UPDATE, DELETE, CREATE, ...) "
            "in SQL Lab"),
        'force_ctas_schema': _(
            "When allowing CREATE TABLE AS option in SQL Lab, "
            "this option forces the table to be created in this schema"),
        'extra': utils.markdown(
            "JSON string containing extra configuration elements. "
            "The ``engine_params`` object gets unpacked into the "
            "[sqlalchemy.create_engine]"
            "(http://docs.sqlalchemy.org/en/latest/core/engines.html#"
            "sqlalchemy.create_engine) call, while the ``metadata_params`` "
            "gets unpacked into the [sqlalchemy.MetaData]"
            "(http://docs.sqlalchemy.org/en/rel_1_0/core/metadata.html"
            "#sqlalchemy.schema.MetaData) call. ", True),
        'impersonate_user': _(
            "If Presto, all the queries in SQL Lab are going to be executed as the currently logged on user "
            "who must have permission to run them.<br/>"
            "If Hive and hive.server2.enable.doAs is enabled, will run the queries as service account, "
            "but impersonate the currently logged on user via hive.server2.proxy.user property."),
    }
    label_columns = {
        'expose_in_sqllab': _("Expose in SQL Lab"),
        'allow_ctas': _("Allow CREATE TABLE AS"),
        'allow_dml': _("Allow DML"),
        'force_ctas_schema': _("CTAS Schema"),
        'database_name': _("Database"),
        'creator': _("Creator"),
        'changed_on_': _("Last Changed"),
        'sqlalchemy_uri': _("SQLAlchemy URI"),
        'cache_timeout': _("Cache Timeout"),
        'extra': _("Extra"),
        'allow_run_sync': _("Allow Run Sync"),
        'allow_run_async': _("Allow Run Async"),
        'impersonate_user': _("Impersonate the logged on user")
    }

    def pre_add(self, db):
        db.set_sqlalchemy_uri(db.sqlalchemy_uri)
        security.merge_perm(sm, 'database_access', db.perm)
        for schema in db.all_schema_names():
            security.merge_perm(
                sm, 'schema_access', utils.get_schema_perm(db, schema))

    def pre_update(self, db):
        self.pre_add(db)

    def _delete(self, pk):
        DeleteMixin._delete(self, pk)

appbuilder.add_link(
    'Import Dashboards',
    label=__("Import Dashboards"),
    href='/superset/import_dashboards',
    icon="fa-cloud-upload",
    category='Manage',
    category_label=__("Manage"),
    category_icon='fa-wrench',)


appbuilder.add_view(
    DatabaseView,
    "Databases",
    label=__("Databases"),
    icon="fa-database",
    category="Sources",
    category_label=__("Sources"),
    category_icon='fa-database',)


class DatabaseAsync(DatabaseView):
    list_columns = [
        'id', 'database_name',
        'expose_in_sqllab', 'allow_ctas', 'force_ctas_schema',
        'allow_run_async', 'allow_run_sync', 'allow_dml',
    ]

appbuilder.add_view_no_menu(DatabaseAsync)


class DatabaseTablesAsync(DatabaseView):
    list_columns = ['id', 'all_table_names', 'all_schema_names']

appbuilder.add_view_no_menu(DatabaseTablesAsync)


class AccessRequestsModelView(SupersetModelView, DeleteMixin):
    datamodel = SQLAInterface(DAR)
    list_columns = [
        'username', 'user_roles', 'datasource_link',
        'roles_with_datasource', 'created_on']
    order_columns = ['created_on']
    base_order = ('changed_on', 'desc')
    label_columns = {
        'username': _("User"),
        'user_roles': _("User Roles"),
        'database': _("Database URL"),
        'datasource_link': _("Datasource"),
        'roles_with_datasource': _("Roles to grant"),
        'created_on': _("Created On"),
    }

appbuilder.add_view(
    AccessRequestsModelView,
    "Access requests",
    label=__("Access requests"),
    category="Security",
    category_label=__("Security"),
    icon='fa-table',)


class SliceModelView(SupersetModelView, DeleteMixin):  # noqa
    datamodel = SQLAInterface(models.Slice)

    list_title = _('List Slices')
    show_title = _('Show Slice')
    add_title = _('Add Slice')
    edit_title = _('Edit Slice')

    can_add = False
    label_columns = {
        'datasource_link': _('Datasource'),
    }
    search_columns = (
        'slice_name', 'description', 'viz_type', 'owners',
    )
    list_columns = [
        'slice_link', 'viz_type', 'datasource_link', 'creator', 'modified']
    order_columns = ['viz_type', 'datasource_link', 'modified']
    edit_columns = [
        'slice_name', 'description', 'viz_type', 'owners', 'dashboards',
        'params', 'cache_timeout']
    base_order = ('changed_on', 'desc')
    description_columns = {
        'description': Markup(
            "The content here can be displayed as widget headers in the "
            "dashboard view. Supports "
            "<a href='https://daringfireball.net/projects/markdown/'>"
            "markdown</a>"),
        'params': _(
            "These parameters are generated dynamically when clicking "
            "the save or overwrite button in the explore view. This JSON "
            "object is exposed here for reference and for power users who may "
            "want to alter specific parameters."),
        'cache_timeout': _(
            "Duration (in seconds) of the caching timeout for this slice."
        ),
    }
    base_filters = [['id', SliceFilter, lambda: []]]
    label_columns = {
        'cache_timeout': _("Cache Timeout"),
        'creator': _("Creator"),
        'dashboards': _("Dashboards"),
        'datasource_link': _("Datasource"),
        'description': _("Description"),
        'modified': _("Last Modified"),
        'owners': _("Owners"),
        'params': _("Parameters"),
        'slice_link': _("Slice"),
        'slice_name': _("Name"),
        'table': _("Table"),
        'viz_type': _("Visualization Type"),
    }

    def pre_add(self, obj):
        utils.validate_json(obj.params)

    def pre_update(self, obj):
        utils.validate_json(obj.params)
        check_ownership(obj)

    def pre_delete(self, obj):
        check_ownership(obj)

    @expose('/add', methods=['GET', 'POST'])
    @has_access
    def add(self):
        datasources = ConnectorRegistry.get_all_datasources(db.session)
        datasources = [
            {'value': str(d.id) + '__' + d.type, 'label': repr(d)}
            for d in datasources
        ]
        return self.render_template(
            "superset/add_slice.html",
            bootstrap_data=json.dumps({
                'datasources': sorted(datasources, key=lambda d: d["label"]),
            }),
        )

appbuilder.add_view(
    SliceModelView,
    "Slices",
    label=__("Slices"),
    icon="fa-bar-chart",
    category="",
    category_icon='',)


class SliceAsync(SliceModelView):  # noqa
    list_columns = [
        'slice_link', 'viz_type',
        'creator', 'modified', 'icons']
    label_columns = {
        'icons': ' ',
        'slice_link': _('Slice'),
    }

appbuilder.add_view_no_menu(SliceAsync)


class SliceAddView(SliceModelView):  # noqa
    list_columns = [
        'id', 'slice_name', 'slice_link', 'viz_type',
        'owners', 'modified', 'changed_on']

appbuilder.add_view_no_menu(SliceAddView)


class DashboardModelView(SupersetModelView, DeleteMixin):  # noqa
    datamodel = SQLAInterface(models.Dashboard)

    list_title = _('List Dashboards')
    show_title = _('Show Dashboard')
    add_title = _('Add Dashboard')
    edit_title = _('Edit Dashboard')

    list_columns = ['dashboard_link', 'creator', 'modified']
    order_columns = ['modified']
    edit_columns = [
        'dashboard_title', 'slug', 'slices', 'owners', 'position_json', 'css',
        'json_metadata']
    show_columns = edit_columns + ['table_names']
    search_columns = ('dashboard_title', 'slug', 'owners')
    add_columns = edit_columns
    base_order = ('changed_on', 'desc')
    description_columns = {
        'position_json': _(
            "This json object describes the positioning of the widgets in "
            "the dashboard. It is dynamically generated when adjusting "
            "the widgets size and positions by using drag & drop in "
            "the dashboard view"),
        'css': _(
            "The css for individual dashboards can be altered here, or "
            "in the dashboard view where changes are immediately "
            "visible"),
        'slug': _("To get a readable URL for your dashboard"),
        'json_metadata': _(
            "This JSON object is generated dynamically when clicking "
            "the save or overwrite button in the dashboard view. It "
            "is exposed here for reference and for power users who may "
            "want to alter specific parameters."),
        'owners': _("Owners is a list of users who can alter the dashboard."),
    }
    base_filters = [['slice', DashboardFilter, lambda: []]]
    add_form_query_rel_fields = {
        'slices': [['slices', SliceFilter, None]],
    }
    edit_form_query_rel_fields = add_form_query_rel_fields
    label_columns = {
        'dashboard_link': _("Dashboard"),
        'dashboard_title': _("Title"),
        'slug': _("Slug"),
        'slices': _("Slices"),
        'owners': _("Owners"),
        'creator': _("Creator"),
        'modified': _("Modified"),
        'position_json': _("Position JSON"),
        'css': _("CSS"),
        'json_metadata': _("JSON Metadata"),
        'table_names': _("Underlying Tables"),
    }

    def pre_add(self, obj):
        obj.slug = obj.slug.strip() or None
        if obj.slug:
            obj.slug = obj.slug.replace(" ", "-")
            obj.slug = re.sub(r'\W+', '', obj.slug)
        if g.user not in obj.owners:
            obj.owners.append(g.user)
        utils.validate_json(obj.json_metadata)
        utils.validate_json(obj.position_json)
        owners = [o for o in obj.owners]
        for slc in obj.slices:
            slc.owners = list(set(owners) | set(slc.owners))

    def pre_update(self, obj):
        check_ownership(obj)
        self.pre_add(obj)

    def pre_delete(self, obj):
        check_ownership(obj)

    @action("mulexport", __("Export"), __("Export dashboards?"), "fa-database")
    def mulexport(self, items):
        if not isinstance(items, list):
            items = [items]
        ids = ''.join('&id={}'.format(d.id) for d in items)
        return redirect(
            '/dashboardmodelview/export_dashboards_form?{}'.format(ids[1:]))

    @expose("/export_dashboards_form")
    def download_dashboards(self):
        if request.args.get('action') == 'go':
            ids = request.args.getlist('id')
            return Response(
                models.Dashboard.export_dashboards(ids),
                headers=generate_download_headers("pickle"),
                mimetype="application/text")
        return self.render_template(
            'superset/export_dashboards.html',
            dashboards_url='/dashboardmodelview/list'
        )


appbuilder.add_view(
    DashboardModelView,
    "Dashboards",
    label=__("Dashboards"),
    icon="fa-dashboard",
    category='',
    category_icon='',)


class DashboardModelViewAsync(DashboardModelView):  # noqa
    list_columns = ['dashboard_link', 'creator', 'modified', 'dashboard_title']
    label_columns = {
        'dashboard_link': _('Dashboard'),
        'dashboard_title': _('Title'),
        'creator': _('Creator'),
        'modified': _('Modified'),
    }

appbuilder.add_view_no_menu(DashboardModelViewAsync)


class LogModelView(SupersetModelView):
    datamodel = SQLAInterface(models.Log)
    list_columns = ('user', 'action', 'dttm')
    edit_columns = ('user', 'action', 'dttm', 'json')
    base_order = ('dttm', 'desc')
    label_columns = {
        'user': _("User"),
        'action': _("Action"),
        'dttm': _("dttm"),
        'json': _("JSON"),
    }

appbuilder.add_view(
    LogModelView,
    "Action Log",
    label=__("Action Log"),
    category="Security",
    category_label=__("Security"),
    icon="fa-list-ol")


@app.route('/health')
def health():
    return "OK"


@app.route('/ping')
def ping():
    return "OK"


class KV(BaseSupersetView):

    """Used for storing and retrieving key value pairs"""

    @log_this
    @expose("/store/", methods=['POST'])
    def store(self):
        try:
            value = request.form.get('data')
            obj = models.KeyValue(value=value)
            db.session.add(obj)
            db.session.commit()
        except Exception as e:
            return json_error_response(e)
        return Response(
            json.dumps({'id': obj.id}),
            status=200)

    @log_this
    @expose("/<key_id>/", methods=['GET'])
    def get_value(self, key_id):
        kv = None
        try:
            kv = db.session.query(models.KeyValue).filter_by(id=key_id).one()
        except Exception as e:
            return json_error_response(e)
        return Response(kv.value, status=200)

appbuilder.add_view_no_menu(KV)


class R(BaseSupersetView):

    """used for short urls"""

    @log_this
    @expose("/<url_id>")
    def index(self, url_id):
        url = db.session.query(models.Url).filter_by(id=url_id).first()
        if url:
            return redirect('/' + url.url)
        else:
            flash("URL to nowhere...", "danger")
            return redirect('/')

    @log_this
    @expose("/shortner/", methods=['POST', 'GET'])
    def shortner(self):
        url = request.form.get('data')
        obj = models.Url(url=url)
        db.session.add(obj)
        db.session.commit()
        return("http://{request.headers[Host]}/r/{obj.id}".format(
            request=request, obj=obj))

    @expose("/msg/")
    def msg(self):
        """Redirects to specified url while flash a message"""
        flash(Markup(request.args.get("msg")), "info")
        return redirect(request.args.get("url"))

appbuilder.add_view_no_menu(R)


class Superset(BaseSupersetView):
    """The base views for Superset!"""
    @api
    @has_access_api
    @expose("/update_role/", methods=['POST'])
    def update_role(self):
        """Assigns a list of found users to the given role."""
        data = request.get_json(force=True)
        gamma_role = sm.find_role('Gamma')

        username_set = set()
        user_data_dict = {}
        for user_data in data['users']:
            username = user_data['username']
            if not username:
                continue
            user_data_dict[username] = user_data
            username_set.add(username)

        existing_users = db.session.query(sm.user_model).filter(
            sm.user_model.username.in_(username_set)).all()
        missing_users = username_set.difference(
            set([u.username for u in existing_users]))
        logging.info('Missing users: {}'.format(missing_users))

        created_users = []
        for username in missing_users:
            user_data = user_data_dict[username]
            user = sm.find_user(email=user_data['email'])
            if not user:
                logging.info("Adding user: {}.".format(user_data))
                sm.add_user(
                    username=user_data['username'],
                    first_name=user_data['first_name'],
                    last_name=user_data['last_name'],
                    email=user_data['email'],
                    role=gamma_role,
                )
                sm.get_session.commit()
                user = sm.find_user(username=user_data['username'])
            existing_users.append(user)
            created_users.append(user.username)

        role_name = data['role_name']
        role = sm.find_role(role_name)
        role.user = existing_users
        sm.get_session.commit()
        return self.json_response({
            'role': role_name,
            '# missing users': len(missing_users),
            '# granted': len(existing_users),
            'created_users': created_users,
        }, status=201)

    def json_response(self, obj, status=200):
        return Response(
            json.dumps(obj, default=utils.json_int_dttm_ser),
            status=status,
            mimetype="application/json")

    @has_access_api
    @expose("/datasources/")
    def datasources(self):
        datasources = ConnectorRegistry.get_all_datasources(db.session)
        datasources = [o.short_data for o in datasources]
        datasources = sorted(datasources, key=lambda o: o['name'])
        return self.json_response(datasources)

    @has_access_api
    @expose("/override_role_permissions/", methods=['POST'])
    def override_role_permissions(self):
        """Updates the role with the give datasource permissions.

          Permissions not in the request will be revoked. This endpoint should
          be available to admins only. Expects JSON in the format:
           {
            'role_name': '{role_name}',
            'database': [{
                'datasource_type': '{table|druid}',
                'name': '{database_name}',
                'schema': [{
                    'name': '{schema_name}',
                    'datasources': ['{datasource name}, {datasource name}']
                }]
            }]
        }
        """
        data = request.get_json(force=True)
        role_name = data['role_name']
        databases = data['database']

        db_ds_names = set()
        for dbs in databases:
            for schema in dbs['schema']:
                for ds_name in schema['datasources']:
                    fullname = utils.get_datasource_full_name(
                        dbs['name'], ds_name, schema=schema['name'])
                    db_ds_names.add(fullname)

        existing_datasources = ConnectorRegistry.get_all_datasources(db.session)
        datasources = [
            d for d in existing_datasources if d.full_name in db_ds_names]
        role = sm.find_role(role_name)
        # remove all permissions
        role.permissions = []
        # grant permissions to the list of datasources
        granted_perms = []
        for datasource in datasources:
            view_menu_perm = sm.find_permission_view_menu(
                view_menu_name=datasource.perm,
                permission_name='datasource_access')
            # prevent creating empty permissions
            if view_menu_perm and view_menu_perm.view_menu:
                role.permissions.append(view_menu_perm)
                granted_perms.append(view_menu_perm.view_menu.name)
        db.session.commit()
        return self.json_response({
            'granted': granted_perms,
            'requested': list(db_ds_names)
        }, status=201)

    @log_this
    @has_access
    @expose("/request_access/")
    def request_access(self):
        datasources = set()
        dashboard_id = request.args.get('dashboard_id')
        if dashboard_id:
            dash = (
                db.session.query(models.Dashboard)
                .filter_by(id=int(dashboard_id))
                .one()
            )
            datasources |= dash.datasources
        datasource_id = request.args.get('datasource_id')
        datasource_type = request.args.get('datasource_type')
        if datasource_id:
            ds_class = ConnectorRegistry.sources.get(datasource_type)
            datasource = (
                db.session.query(ds_class)
                .filter_by(id=int(datasource_id))
                .one()
            )
            datasources.add(datasource)
        if request.args.get('action') == 'go':
            for datasource in datasources:
                access_request = DAR(
                    datasource_id=datasource.id,
                    datasource_type=datasource.type)
                db.session.add(access_request)
                db.session.commit()
            flash(__("Access was requested"), "info")
            return redirect('/')

        return self.render_template(
            'superset/request_access.html',
            datasources=datasources,
            datasource_names=", ".join([o.name for o in datasources]),
        )

    @log_this
    @has_access
    @expose("/approve")
    def approve(self):
        def clean_fulfilled_requests(session):
            for r in session.query(DAR).all():
                datasource = ConnectorRegistry.get_datasource(
                    r.datasource_type, r.datasource_id, session)
                user = sm.get_user_by_id(r.created_by_fk)
                if not datasource or \
                   self.datasource_access(datasource, user):
                    # datasource does not exist anymore
                    session.delete(r)
            session.commit()
        datasource_type = request.args.get('datasource_type')
        datasource_id = request.args.get('datasource_id')
        created_by_username = request.args.get('created_by')
        role_to_grant = request.args.get('role_to_grant')
        role_to_extend = request.args.get('role_to_extend')

        session = db.session
        datasource = ConnectorRegistry.get_datasource(
            datasource_type, datasource_id, session)

        if not datasource:
            flash(DATASOURCE_MISSING_ERR, "alert")
            return json_error_response(DATASOURCE_MISSING_ERR)

        requested_by = sm.find_user(username=created_by_username)
        if not requested_by:
            flash(USER_MISSING_ERR, "alert")
            return json_error_response(USER_MISSING_ERR)

        requests = (
            session.query(DAR)
            .filter(
                DAR.datasource_id == datasource_id,
                DAR.datasource_type == datasource_type,
                DAR.created_by_fk == requested_by.id)
            .all()
        )

        if not requests:
            flash(ACCESS_REQUEST_MISSING_ERR, "alert")
            return json_error_response(ACCESS_REQUEST_MISSING_ERR)

        # check if you can approve
        if self.all_datasource_access() or g.user.id == datasource.owner_id:
            # can by done by admin only
            if role_to_grant:
                role = sm.find_role(role_to_grant)
                requested_by.roles.append(role)
                msg = __(
                    "%(user)s was granted the role %(role)s that gives access "
                    "to the %(datasource)s",
                    user=requested_by.username,
                    role=role_to_grant,
                    datasource=datasource.full_name)
                utils.notify_user_about_perm_udate(
                    g.user, requested_by, role, datasource,
                    'email/role_granted.txt', app.config)
                flash(msg, "info")

            if role_to_extend:
                perm_view = sm.find_permission_view_menu(
                    'email/datasource_access', datasource.perm)
                role = sm.find_role(role_to_extend)
                sm.add_permission_role(role, perm_view)
                msg = __("Role %(r)s was extended to provide the access to "
                         "the datasource %(ds)s", r=role_to_extend,
                         ds=datasource.full_name)
                utils.notify_user_about_perm_udate(
                    g.user, requested_by, role, datasource,
                    'email/role_extended.txt', app.config)
                flash(msg, "info")
            clean_fulfilled_requests(session)
        else:
            flash(__("You have no permission to approve this request"),
                  "danger")
            return redirect('/accessrequestsmodelview/list/')
        for r in requests:
            session.delete(r)
        session.commit()
        return redirect('/accessrequestsmodelview/list/')

    def get_form_data(self):
        # get form data from url
        if request.args.get("form_data"):
            form_data = request.args.get("form_data")
        elif request.form.get("form_data"):
            # Supporting POST as well as get
            form_data = request.form.get("form_data")
        else:
            form_data = '{}'

        d = json.loads(form_data)

        if request.args.get("viz_type"):
            # Converting old URLs
            d = cast_form_data(request.args)
        return d

    def get_viz(
            self,
            slice_id=None,
            args=None,
            datasource_type=None,
            datasource_id=None):
        if slice_id:
            slc = (
                db.session.query(models.Slice)
                .filter_by(id=slice_id)
                .one()
            )
            return slc.get_viz()
        else:
            form_data = self.get_form_data()
            viz_type = form_data.get('viz_type', 'table')
            datasource = ConnectorRegistry.get_datasource(
                datasource_type, datasource_id, db.session)
            viz_obj = viz.viz_types[viz_type](
                datasource,
                form_data=form_data,
            )
            return viz_obj

    @has_access
    @expose("/slice/<slice_id>/")
    def slice(self, slice_id):
        viz_obj = self.get_viz(slice_id)
        endpoint = (
            '/superset/explore/{}/{}?form_data={}'
            .format(
                viz_obj.datasource.type,
                viz_obj.datasource.id,
                parse.quote(json.dumps(viz_obj.form_data)),
            )
        )
        if request.args.get("standalone") == "true":
            endpoint += '&standalone=true'
        return redirect(endpoint)

    def get_query_string_response(self, viz_obj):
        try:
            query_obj = viz_obj.query_obj()
            query = viz_obj.datasource.get_query_str(query_obj)
        except Exception as e:
            return json_error_response(e)
        return Response(
            json.dumps({
                'query': query,
                'language': viz_obj.datasource.query_language,
            }),
            status=200,
            mimetype="application/json")

    @log_this
    @has_access_api
    @expose("/explore_json/<datasource_type>/<datasource_id>/")
    def explore_json(self, datasource_type, datasource_id):
        try:
            viz_obj = self.get_viz(
                datasource_type=datasource_type,
                datasource_id=datasource_id,
                args=request.args)
        except Exception as e:
            logging.exception(e)
            return json_error_response(
                utils.error_msg_from_exception(e),
                stacktrace=traceback.format_exc())

        if not self.datasource_access(viz_obj.datasource):
            return json_error_response(DATASOURCE_ACCESS_ERR, status=404)

        if request.args.get("csv") == "true":
            return CsvResponse(
                viz_obj.get_csv(),
                status=200,
                headers=generate_download_headers("csv"),
                mimetype="application/csv")

        if request.args.get("query") == "true":
            return self.get_query_string_response(viz_obj)

        payload = {}
        try:
            payload = viz_obj.get_payload(
                force=request.args.get('force') == 'true')
        except Exception as e:
            logging.exception(e)
            return json_error_response(utils.error_msg_from_exception(e))

        status = 200
        if payload.get('status') == QueryStatus.FAILED:
            status = 400

        return json_success(viz_obj.json_dumps(payload), status=status)

    @expose("/import_dashboards", methods=['GET', 'POST'])
    @log_this
    def import_dashboards(self):
        """Overrides the dashboards using pickled instances from the file."""
        f = request.files.get('file')
        if request.method == 'POST' and f:
            current_tt = int(time.time())
            data = pickle.load(f)
            # TODO: import DRUID datasources
            for table in data['datasources']:
                ds_class = ConnectorRegistry.sources.get(table.type)
                ds_class.import_obj(table, import_time=current_tt)
            db.session.commit()
            for dashboard in data['dashboards']:
                models.Dashboard.import_obj(
                    dashboard, import_time=current_tt)
            db.session.commit()
            return redirect('/dashboardmodelview/list/')
        return self.render_template('superset/import_dashboards.html')

    @log_this
    @has_access
    @expose("/explorev2/<datasource_type>/<datasource_id>/")
    def explorev2(self, datasource_type, datasource_id):
        return redirect(url_for(
            'Superset.explore',
            datasource_type=datasource_type,
            datasource_id=datasource_id,
            **request.args))

    @log_this
    @has_access
    @expose("/explore/<datasource_type>/<datasource_id>/")
    def explore(self, datasource_type, datasource_id):
        form_data = self.get_form_data()

        datasource_id = int(datasource_id)
        viz_type = form_data.get("viz_type")
        slice_id = form_data.get('slice_id')
        user_id = g.user.get_id() if g.user else None

        slc = None
        if slice_id:
            slc = db.session.query(models.Slice).filter_by(id=slice_id).first()

        error_redirect = '/slicemodelview/list/'
        datasource = ConnectorRegistry.get_datasource(
            datasource_type, datasource_id, db.session)
        if not datasource:
            flash(DATASOURCE_MISSING_ERR, "danger")
            return redirect(error_redirect)

        if not self.datasource_access(datasource):
            flash(
                __(get_datasource_access_error_msg(datasource.name)),
                "danger")
            return redirect(
                'superset/request_access/?'
                'datasource_type={datasource_type}&'
                'datasource_id={datasource_id}&'
                ''.format(**locals()))

        if not viz_type and datasource.default_endpoint:
            return redirect(datasource.default_endpoint)

        # slc perms
        slice_add_perm = self.can_access('can_add', 'SliceModelView')
        slice_overwrite_perm = is_owner(slc, g.user)
        slice_download_perm = self.can_access('can_download', 'SliceModelView')

        form_data['datasource'] = str(datasource_id) + '__' + datasource_type

        # handle save or overwrite
        action = request.args.get('action')

        if action == 'overwrite' and not slice_overwrite_perm:
            return json_error_response("You don't have the rights to alter this slice", status=400)

        if action in ('saveas', 'overwrite'):
            return self.save_or_overwrite_slice(
                request.args,
                slc, slice_add_perm,
                slice_overwrite_perm,
                slice_download_perm,
                datasource_id,
                datasource_type)

        form_data['datasource'] = str(datasource_id) + '__' + datasource_type

        # On explore, merge extra filters into the form data
        merge_extra_filters(form_data)

        standalone = request.args.get("standalone") == "true"
        bootstrap_data = {
            "can_add": slice_add_perm,
            "can_download": slice_download_perm,
            "can_overwrite": slice_overwrite_perm,
            "datasource": datasource.data,
            "form_data": form_data,
            "datasource_id": datasource_id,
            "datasource_type": datasource_type,
            "slice": slc.data if slc else None,
            "standalone": standalone,
            "user_id": user_id,
            "forced_height": request.args.get('height'),
            'common': self.common_bootsrap_payload(),
        }
        table_name = datasource.table_name \
            if datasource_type == 'table' \
            else datasource.datasource_name
        if slc:
            title = "[slice] " + slc.slice_name
        else:
            title = "[explore] " + table_name
        return self.render_template(
            "superset/basic.html",
            bootstrap_data=json.dumps(bootstrap_data),
            entry='explore',
            title=title,
            standalone_mode=standalone)

    @api
    @has_access_api
    @expose("/filter/<datasource_type>/<datasource_id>/<column>/")
    def filter(self, datasource_type, datasource_id, column):
        """
        Endpoint to retrieve values for specified column.

        :param datasource_type: Type of datasource e.g. table
        :param datasource_id: Datasource id
        :param column: Column name to retrieve values for
        :return:
        """
        # TODO: Cache endpoint by user, datasource and column
        datasource = ConnectorRegistry.get_datasource(
            datasource_type, datasource_id, db.session)
        if not datasource:
            return json_error_response(DATASOURCE_MISSING_ERR)
        if not self.datasource_access(datasource):
            return json_error_response(DATASOURCE_ACCESS_ERR)

        payload = json.dumps(
            datasource.values_for_column(column),
            default=utils.json_int_dttm_ser)
        return json_success(payload)

    def save_or_overwrite_slice(
            self, args, slc, slice_add_perm, slice_overwrite_perm, slice_download_perm,
            datasource_id, datasource_type):
        """Save or overwrite a slice"""
        slice_name = args.get('slice_name')
        action = args.get('action')
        form_data = self.get_form_data()

        if action in ('saveas'):
            if 'slice_id' in form_data:
                form_data.pop('slice_id')  # don't save old slice_id
            slc = models.Slice(owners=[g.user] if g.user else [])

        slc.params = json.dumps(form_data)
        slc.datasource_name = args.get('datasource_name')
        slc.viz_type = form_data['viz_type']
        slc.datasource_type = datasource_type
        slc.datasource_id = datasource_id
        slc.slice_name = slice_name

        if action in ('saveas') and slice_add_perm:
            self.save_slice(slc)
        elif action == 'overwrite' and slice_overwrite_perm:
            self.overwrite_slice(slc)

        # Adding slice to a dashboard if requested
        dash = None
        if request.args.get('add_to_dash') == 'existing':
            dash = (
                db.session.query(models.Dashboard)
                .filter_by(id=int(request.args.get('save_to_dashboard_id')))
                .one()
            )
            flash(
                "Slice [{}] was added to dashboard [{}]".format(
                    slc.slice_name,
                    dash.dashboard_title),
                "info")
        elif request.args.get('add_to_dash') == 'new':
            dash = models.Dashboard(
                dashboard_title=request.args.get('new_dashboard_name'),
                owners=[g.user] if g.user else [])
            flash(
                "Dashboard [{}] just got created and slice [{}] was added "
                "to it".format(
                    dash.dashboard_title,
                    slc.slice_name),
                "info")

        if dash and slc not in dash.slices:
            dash.slices.append(slc)
            db.session.commit()

        response = {
            "can_add": slice_add_perm,
            "can_download": slice_download_perm,
            "can_overwrite": is_owner(slc, g.user),
            'form_data': slc.form_data,
            'slice': slc.data,
        }

        if request.args.get('goto_dash') == 'true':
            response.update({'dashboard': dash.url})

        return json_success(json.dumps(response))

    def save_slice(self, slc):
        session = db.session()
        msg = "Slice [{}] has been saved".format(slc.slice_name)
        session.add(slc)
        session.commit()
        flash(msg, "info")

    def overwrite_slice(self, slc):
        session = db.session()
        session.merge(slc)
        session.commit()
        msg = "Slice [{}] has been overwritten".format(slc.slice_name)
        flash(msg, "info")

    @api
    @has_access_api
    @expose("/checkbox/<model_view>/<id_>/<attr>/<value>", methods=['GET'])
    def checkbox(self, model_view, id_, attr, value):
        """endpoint for checking/unchecking any boolean in a sqla model"""
        modelview_to_model = {
            'TableColumnInlineView':
                ConnectorRegistry.sources['table'].column_class,
        }
        model = modelview_to_model[model_view]
        obj = db.session.query(model).filter_by(id=id_).first()
        if obj:
            setattr(obj, attr, value == 'true')
            db.session.commit()
        return json_success("OK")

    @api
    @has_access_api
    @expose("/activity_per_day")
    def activity_per_day(self):
        """endpoint to power the calendar heatmap on the welcome page"""
        Log = models.Log  # noqa
        qry = (
            db.session
            .query(
                Log.dt,
                sqla.func.count())
            .group_by(Log.dt)
            .all()
        )
        payload = {str(time.mktime(dt.timetuple())):
                   ccount for dt, ccount in qry if dt}
        return json_success(json.dumps(payload))

    @api
    @has_access_api
    @expose("/schemas/<db_id>/")
    def schemas(self, db_id):
        db_id = int(db_id)
        database = (
            db.session
            .query(models.Database)
            .filter_by(id=db_id)
            .one()
        )
        schemas = database.all_schema_names()
        schemas = self.schemas_accessible_by_user(database, schemas)
        return Response(
            json.dumps({'schemas': schemas}),
            mimetype="application/json")

    @api
    @has_access_api
    @expose("/tables/<db_id>/<schema>/<substr>/")
    def tables(self, db_id, schema, substr):
        """Endpoint to fetch the list of tables for given database"""
        db_id = int(db_id)
        schema = utils.js_string_to_python(schema)
        substr = utils.js_string_to_python(substr)
        database = db.session.query(models.Database).filter_by(id=db_id).one()
        table_names = self.accessible_by_user(
            database, database.all_table_names(schema), schema)
        view_names = self.accessible_by_user(
            database, database.all_view_names(schema), schema)

        if substr:
            table_names = [tn for tn in table_names if substr in tn]
            view_names = [vn for vn in view_names if substr in vn]

        max_items = config.get('MAX_TABLE_NAMES') or len(table_names)
        total_items = len(table_names) + len(view_names)
        max_tables = len(table_names)
        max_views = len(view_names)
        if total_items and substr:
            max_tables = max_items * len(table_names) // total_items
            max_views = max_items * len(view_names) // total_items

        table_options = [{'value': tn,  'label': tn}
                         for tn in table_names[:max_tables]]
        table_options.extend([{'value': vn, 'label': '[view] {}'.format(vn)}
                              for vn in view_names[:max_views]])
        payload = {
            'tableLength': len(table_names) + len(view_names),
            'options': table_options,
        }
        return json_success(json.dumps(payload))

    @api
    @has_access_api
    @expose("/copy_dash/<dashboard_id>/", methods=['GET', 'POST'])
    def copy_dash(self, dashboard_id):
        """Copy dashboard"""
        session = db.session()
        data = json.loads(request.form.get('data'))
        dash = models.Dashboard()
        original_dash = (
            session
            .query(models.Dashboard)
            .filter_by(id=dashboard_id).first())

        dash.owners = [g.user] if g.user else []
        dash.dashboard_title = data['dashboard_title']
        if data['duplicate_slices']:
            # Duplicating slices as well, mapping old ids to new ones
            old_to_new_sliceids = {}
            for slc in original_dash.slices:
                new_slice = slc.clone()
                new_slice.owners = [g.user] if g.user else []
                session.add(new_slice)
                session.flush()
                new_slice.dashboards.append(dash)
                old_to_new_sliceids['{}'.format(slc.id)] =\
                    '{}'.format(new_slice.id)
            for d in data['positions']:
                d['slice_id'] = old_to_new_sliceids[d['slice_id']]
        else:
            dash.slices = original_dash.slices
        dash.params = original_dash.params

        self._set_dash_metadata(dash, data)
        session.add(dash)
        session.commit()
        dash_json = json.dumps(dash.data)
        session.close()
        return json_success(dash_json)

    @api
    @has_access_api
    @expose("/save_dash/<dashboard_id>/", methods=['GET', 'POST'])
    def save_dash(self, dashboard_id):
        """Save a dashboard's metadata"""
        session = db.session()
        dash = (session
                .query(models.Dashboard)
                .filter_by(id=dashboard_id).first())
        check_ownership(dash, raise_if_false=True)
        data = json.loads(request.form.get('data'))
        self._set_dash_metadata(dash, data)
        session.merge(dash)
        session.commit()
        session.close()
        return "SUCCESS"

    @staticmethod
    def _set_dash_metadata(dashboard, data):
        positions = data['positions']
        slice_ids = [int(d['slice_id']) for d in positions]
        dashboard.slices = [o for o in dashboard.slices if o.id in slice_ids]
        positions = sorted(data['positions'], key=lambda x: int(x['slice_id']))
        dashboard.position_json = json.dumps(positions, indent=4, sort_keys=True)
        md = dashboard.params_dict
        dashboard.css = data['css']
        dashboard.dashboard_title = data['dashboard_title']

        if 'filter_immune_slices' not in md:
            md['filter_immune_slices'] = []
        if 'timed_refresh_immune_slices' not in md:
            md['timed_refresh_immune_slices'] = []
        if 'filter_immune_slice_fields' not in md:
            md['filter_immune_slice_fields'] = {}
        md['expanded_slices'] = data['expanded_slices']
        md['default_filters'] = data.get('default_filters', '')
        dashboard.json_metadata = json.dumps(md, indent=4)

    @api
    @has_access_api
    @expose("/add_slices/<dashboard_id>/", methods=['POST'])
    def add_slices(self, dashboard_id):
        """Add and save slices to a dashboard"""
        data = json.loads(request.form.get('data'))
        session = db.session()
        Slice = models.Slice  # noqa
        dash = (
            session.query(models.Dashboard).filter_by(id=dashboard_id).first())
        check_ownership(dash, raise_if_false=True)
        new_slices = session.query(Slice).filter(
            Slice.id.in_(data['slice_ids']))
        dash.slices += new_slices
        session.merge(dash)
        session.commit()
        session.close()
        return "SLICES ADDED"

    @api
    @has_access_api
    @expose("/testconn", methods=["POST", "GET"])
    def testconn(self):
        """Tests a sqla connection"""
        try:
            username = g.user.username if g.user is not None else None
            uri = request.json.get('uri')
            db_name = request.json.get('name')
            impersonate_user = request.json.get('impersonate_user')
            database = None
            if db_name:
                database = (
                    db.session
                    .query(models.Database)
                    .filter_by(database_name=db_name)
                    .first()
                )
                if database and uri == database.safe_sqlalchemy_uri():
                    # the password-masked uri was passed
                    # use the URI associated with this database
                    uri = database.sqlalchemy_uri_decrypted

<<<<<<< HEAD
            url = make_url(uri)
            db_engine = models.Database.get_db_engine_spec_for_backend(url.get_backend_name())
            db_engine.patch()
            uri = db_engine.get_uri_for_impersonation(uri, impersonate_user, username)
            masked_url = database.get_password_masked_url_from_uri(uri)
=======
            configuration = {}

            if database and uri:
                url = make_url(uri)
                db_engine = models.Database.get_db_engine_spec_for_backend(url.get_backend_name())
                db_engine.patch()
            
                masked_url = database.get_password_masked_url_from_uri(uri)
                logging.info("Superset.testconn(). Masked URL: {0}".format(masked_url))
>>>>>>> ccb87d33

                configuration.update(
                    db_engine.get_configuration_for_impersonation(uri,
                                                                  impersonate_user,
                                                                  username)
                )

            connect_args = (
                request.json
                .get('extras', {})
                .get('engine_params', {})
                .get('connect_args', {}))

            if configuration:
                connect_args["configuration"] = configuration

            engine = create_engine(uri, connect_args=connect_args)
            engine.connect()
            return json_success(json.dumps(engine.table_names(), indent=4))
        except Exception as e:
            logging.exception(e)
            return json_error_response((
                "Connection failed!\n\n"
                "The error message returned was:\n{}").format(e))

    @api
    @has_access_api
    @expose("/recent_activity/<user_id>/", methods=['GET'])
    def recent_activity(self, user_id):
        """Recent activity (actions) for a given user"""
        M = models  # noqa
        qry = (
            db.session.query(M.Log, M.Dashboard, M.Slice)
            .outerjoin(
                M.Dashboard,
                M.Dashboard.id == M.Log.dashboard_id
            )
            .outerjoin(
                M.Slice,
                M.Slice.id == M.Log.slice_id
            )
            .filter(
                sqla.and_(
                    ~M.Log.action.in_(('queries', 'shortner', 'sql_json')),
                    M.Log.user_id == user_id,
                )
            )
            .order_by(M.Log.dttm.desc())
            .limit(1000)
        )
        payload = []
        for log in qry.all():
            item_url = None
            item_title = None
            if log.Dashboard:
                item_url = log.Dashboard.url
                item_title = log.Dashboard.dashboard_title
            elif log.Slice:
                item_url = log.Slice.slice_url
                item_title = log.Slice.slice_name

            payload.append({
                'action': log.Log.action,
                'item_url': item_url,
                'item_title': item_title,
                'time': log.Log.dttm,
            })
        return json_success(
            json.dumps(payload, default=utils.json_int_dttm_ser))

    @api
    @has_access_api
    @expose("/csrf_token/", methods=['GET'])
    def csrf_token(self):
        return Response(
            self.render_template('superset/csrf_token.json'),
            mimetype='text/json',
        )

    @api
    @has_access_api
    @expose("/fave_dashboards_by_username/<username>/", methods=['GET'])
    def fave_dashboards_by_username(self, username):
        """This lets us use a user's username to pull favourite dashboards"""
        user = sm.find_user(username=username)
        return self.fave_dashboards(user.get_id())

    @api
    @has_access_api
    @expose("/fave_dashboards/<user_id>/", methods=['GET'])
    def fave_dashboards(self, user_id):
        qry = (
            db.session.query(
                models.Dashboard,
                models.FavStar.dttm,
            )
            .join(
                models.FavStar,
                sqla.and_(
                    models.FavStar.user_id == int(user_id),
                    models.FavStar.class_name == 'Dashboard',
                    models.Dashboard.id == models.FavStar.obj_id,
                )
            )
            .order_by(
                models.FavStar.dttm.desc()
            )
        )
        payload = []
        for o in qry.all():
            d = {
                'id': o.Dashboard.id,
                'dashboard': o.Dashboard.dashboard_link(),
                'title': o.Dashboard.dashboard_title,
                'url': o.Dashboard.url,
                'dttm': o.dttm,
            }
            if o.Dashboard.created_by:
                user = o.Dashboard.created_by
                d['creator'] = str(user)
                d['creator_url'] = '/superset/profile/{}/'.format(
                    user.username)
            payload.append(d)
        return json_success(
            json.dumps(payload, default=utils.json_int_dttm_ser))

    @api
    @has_access_api
    @expose("/created_dashboards/<user_id>/", methods=['GET'])
    def created_dashboards(self, user_id):
        Dash = models.Dashboard  # noqa
        qry = (
            db.session.query(
                Dash,
            )
            .filter(
                sqla.or_(
                    Dash.created_by_fk == user_id,
                    Dash.changed_by_fk == user_id,
                )
            )
            .order_by(
                Dash.changed_on.desc()
            )
        )
        payload = [{
            'id': o.id,
            'dashboard': o.dashboard_link(),
            'title': o.dashboard_title,
            'url': o.url,
            'dttm': o.changed_on,
        } for o in qry.all()]
        return json_success(
            json.dumps(payload, default=utils.json_int_dttm_ser))

    @api
    @has_access_api
    @expose("/created_slices/<user_id>/", methods=['GET'])
    def created_slices(self, user_id):
        """List of slices created by this user"""
        Slice = models.Slice  # noqa
        qry = (
            db.session.query(Slice)
            .filter(
                sqla.or_(
                    Slice.created_by_fk == user_id,
                    Slice.changed_by_fk == user_id,
                )
            )
            .order_by(Slice.changed_on.desc())
        )
        payload = [{
            'id': o.id,
            'title': o.slice_name,
            'url': o.slice_url,
            'dttm': o.changed_on,
        } for o in qry.all()]
        return json_success(
            json.dumps(payload, default=utils.json_int_dttm_ser))

    @api
    @has_access_api
    @expose("/fave_slices/<user_id>/", methods=['GET'])
    def fave_slices(self, user_id):
        """Favorite slices for a user"""
        qry = (
            db.session.query(
                models.Slice,
                models.FavStar.dttm,
            )
            .join(
                models.FavStar,
                sqla.and_(
                    models.FavStar.user_id == int(user_id),
                    models.FavStar.class_name == 'slice',
                    models.Slice.id == models.FavStar.obj_id,
                )
            )
            .order_by(
                models.FavStar.dttm.desc()
            )
        )
        payload = []
        for o in qry.all():
            d = {
                'id': o.Slice.id,
                'title': o.Slice.slice_name,
                'url': o.Slice.slice_url,
                'dttm': o.dttm,
            }
            if o.Slice.created_by:
                user = o.Slice.created_by
                d['creator'] = str(user)
                d['creator_url'] = '/superset/profile/{}/'.format(
                    user.username)
            payload.append(d)
        return json_success(
            json.dumps(payload, default=utils.json_int_dttm_ser))

    @api
    @has_access_api
    @expose("/warm_up_cache/", methods=['GET'])
    def warm_up_cache(self):
        """Warms up the cache for the slice or table."""
        slices = None
        session = db.session()
        slice_id = request.args.get('slice_id')
        table_name = request.args.get('table_name')
        db_name = request.args.get('db_name')

        if not slice_id and not (table_name and db_name):
            return json_error_response(__(
                "Malformed request. slice_id or table_name and db_name "
                "arguments are expected"), status=400)
        if slice_id:
            slices = session.query(models.Slice).filter_by(id=slice_id).all()
            if not slices:
                return json_error_response(__(
                    "Slice %(id)s not found", id=slice_id), status=404)
        elif table_name and db_name:
            SqlaTable = ConnectorRegistry.sources['table']
            table = (
                session.query(SqlaTable)
                .join(models.Database)
                .filter(
                    models.Database.database_name == db_name or
                    SqlaTable.table_name == table_name)
            ).first()
            if not table:
                return json_error_response(__(
                    "Table %(t)s wasn't found in the database %(d)s",
                    t=table_name, s=db_name), status=404)
            slices = session.query(models.Slice).filter_by(
                datasource_id=table.id,
                datasource_type=table.type).all()

        for slc in slices:
            try:
                obj = slc.get_viz()
                obj.get_json(force=True)
            except Exception as e:
                return json_error_response(utils.error_msg_from_exception(e))
        return json_success(json.dumps(
            [{"slice_id": slc.id, "slice_name": slc.slice_name}
             for slc in slices]))

    @expose("/favstar/<class_name>/<obj_id>/<action>/")
    def favstar(self, class_name, obj_id, action):
        """Toggle favorite stars on Slices and Dashboard"""
        session = db.session()
        FavStar = models.FavStar  # noqa
        count = 0
        favs = session.query(FavStar).filter_by(
            class_name=class_name, obj_id=obj_id,
            user_id=g.user.get_id()).all()
        if action == 'select':
            if not favs:
                session.add(
                    FavStar(
                        class_name=class_name,
                        obj_id=obj_id,
                        user_id=g.user.get_id(),
                        dttm=datetime.now()
                    )
                )
            count = 1
        elif action == 'unselect':
            for fav in favs:
                session.delete(fav)
        else:
            count = len(favs)
        session.commit()
        return json_success(json.dumps({'count': count}))

    @has_access
    @expose("/dashboard/<dashboard_id>/")
    def dashboard(self, dashboard_id):
        """Server side rendering for a dashboard"""
        session = db.session()
        qry = session.query(models.Dashboard)
        if dashboard_id.isdigit():
            qry = qry.filter_by(id=int(dashboard_id))
        else:
            qry = qry.filter_by(slug=dashboard_id)

        dash = qry.one()
        datasources = set()
        for slc in dash.slices:
            datasource = slc.datasource
            if datasource:
                datasources.add(datasource)

        for datasource in datasources:
            if datasource and not self.datasource_access(datasource):
                flash(
                    __(get_datasource_access_error_msg(datasource.name)),
                    "danger")
                return redirect(
                    'superset/request_access/?'
                    'dashboard_id={dash.id}&'.format(**locals()))

        # Hack to log the dashboard_id properly, even when getting a slug
        @log_this
        def dashboard(**kwargs):  # noqa
            pass
        dashboard(dashboard_id=dash.id)

        dash_edit_perm = check_ownership(dash, raise_if_false=False)
        dash_save_perm = \
            dash_edit_perm and self.can_access('can_save_dash', 'Superset')

        standalone_mode = request.args.get("standalone") == "true"

        dashboard_data = dash.data
        dashboard_data.update({
            'standalone_mode': standalone_mode,
            'dash_save_perm': dash_save_perm,
            'dash_edit_perm': dash_edit_perm,
        })

        bootstrap_data = {
            'user_id': g.user.get_id(),
            'dashboard_data': dashboard_data,
            'datasources': {ds.uid: ds.data for ds in datasources},
            'common': self.common_bootsrap_payload(),
        }

        return self.render_template(
            "superset/dashboard.html",
            entry='dashboard',
            standalone_mode=standalone_mode,
            title='[dashboard] ' + dash.dashboard_title,
            bootstrap_data=json.dumps(bootstrap_data),
        )

    @has_access
    @expose("/sync_druid/", methods=['POST'])
    @log_this
    def sync_druid_source(self):
        """Syncs the druid datasource in main db with the provided config.

        The endpoint takes 3 arguments:
            user - user name to perform the operation as
            cluster - name of the druid cluster
            config - configuration stored in json that contains:
                name: druid datasource name
                dimensions: list of the dimensions, they become druid columns
                    with the type STRING
                metrics_spec: list of metrics (dictionary). Metric consists of
                    2 attributes: type and name. Type can be count,
                    etc. `count` type is stored internally as longSum
            other fields will be ignored.

            Example: {
                "name": "test_click",
                "metrics_spec": [{"type": "count", "name": "count"}],
                "dimensions": ["affiliate_id", "campaign", "first_seen"]
            }
        """
        payload = request.get_json(force=True)
        druid_config = payload['config']
        user_name = payload['user']
        cluster_name = payload['cluster']

        user = sm.find_user(username=user_name)
        DruidDatasource = ConnectorRegistry.sources['druid']
        DruidCluster = DruidDatasource.cluster_class
        if not user:
            err_msg = __("Can't find User '%(name)s', please ask your admin "
                         "to create one.", name=user_name)
            logging.error(err_msg)
            return json_error_response(err_msg)
        cluster = db.session.query(DruidCluster).filter_by(
            cluster_name=cluster_name).first()
        if not cluster:
            err_msg = __("Can't find DruidCluster with cluster_name = "
                         "'%(name)s'", name=cluster_name)
            logging.error(err_msg)
            return json_error_response(err_msg)
        try:
            DruidDatasource.sync_to_db_from_config(
                druid_config, user, cluster)
        except Exception as e:
            logging.exception(utils.error_msg_from_exception(e))
            return json_error_response(utils.error_msg_from_exception(e))
        return Response(status=201)

    @has_access
    @expose("/sqllab_viz/", methods=['POST'])
    @log_this
    def sqllab_viz(self):
        SqlaTable = ConnectorRegistry.sources['table']
        data = json.loads(request.form.get('data'))
        table_name = data.get('datasourceName')
        SqlaTable = ConnectorRegistry.sources['table']
        table = (
            db.session.query(SqlaTable)
            .filter_by(table_name=table_name)
            .first()
        )
        if not table:
            table = SqlaTable(table_name=table_name)
        table.database_id = data.get('dbId')
        q = SupersetQuery(data.get('sql'))
        table.sql = q.stripped()
        db.session.add(table)
        cols = []
        dims = []
        metrics = []
        for column_name, config in data.get('columns').items():
            is_dim = config.get('is_dim', False)
            SqlaTable = ConnectorRegistry.sources['table']
            TableColumn = SqlaTable.column_class
            SqlMetric = SqlaTable.metric_class
            col = TableColumn(
                column_name=column_name,
                filterable=is_dim,
                groupby=is_dim,
                is_dttm=config.get('is_date', False),
                type=config.get('type', False),
            )
            cols.append(col)
            if is_dim:
                dims.append(col)
            agg = config.get('agg')
            if agg:
                if agg == 'count_distinct':
                    metrics.append(SqlMetric(
                        metric_name="{agg}__{column_name}".format(**locals()),
                        expression="COUNT(DISTINCT {column_name})"
                        .format(**locals()),
                    ))
                else:
                    metrics.append(SqlMetric(
                        metric_name="{agg}__{column_name}".format(**locals()),
                        expression="{agg}({column_name})".format(**locals()),
                    ))
        if not metrics:
            metrics.append(SqlMetric(
                metric_name="count".format(**locals()),
                expression="count(*)".format(**locals()),
            ))
        table.columns = cols
        table.metrics = metrics
        db.session.commit()
        return self.json_response(json.dumps({
            'table_id': table.id,
        }))

    @has_access
    @expose("/table/<database_id>/<table_name>/<schema>/")
    @log_this
    def table(self, database_id, table_name, schema):
        schema = utils.js_string_to_python(schema)
        mydb = db.session.query(models.Database).filter_by(id=database_id).one()
        cols = []
        indexes = []
        t = mydb.get_columns(table_name, schema)
        try:
            t = mydb.get_columns(table_name, schema)
            indexes = mydb.get_indexes(table_name, schema)
            primary_key = mydb.get_pk_constraint(table_name, schema)
            foreign_keys = mydb.get_foreign_keys(table_name, schema)
        except Exception as e:
            return json_error_response(utils.error_msg_from_exception(e))
        keys = []
        if primary_key and primary_key.get('constrained_columns'):
            primary_key['column_names'] = primary_key.pop('constrained_columns')
            primary_key['type'] = 'pk'
            keys += [primary_key]
        for fk in foreign_keys:
            fk['column_names'] = fk.pop('constrained_columns')
            fk['type'] = 'fk'
        keys += foreign_keys
        for idx in indexes:
            idx['type'] = 'index'
        keys += indexes

        for col in t:
            dtype = ""
            try:
                dtype = '{}'.format(col['type'])
            except:
                pass
            cols.append({
                'name': col['name'],
                'type': dtype.split('(')[0] if '(' in dtype else dtype,
                'longType': dtype,
                'keys': [
                    k for k in keys
                    if col['name'] in k.get('column_names')
                ],
            })
        tbl = {
            'name': table_name,
            'columns': cols,
            'selectStar': mydb.select_star(
                table_name, schema=schema, show_cols=True, indent=True),
            'primaryKey': primary_key,
            'foreignKeys': foreign_keys,
            'indexes': keys,
        }
        return json_success(json.dumps(tbl))

    @has_access
    @expose("/extra_table_metadata/<database_id>/<table_name>/<schema>/")
    @log_this
    def extra_table_metadata(self, database_id, table_name, schema):
        schema = utils.js_string_to_python(schema)
        mydb = db.session.query(models.Database).filter_by(id=database_id).one()
        payload = mydb.db_engine_spec.extra_table_metadata(
            mydb, table_name, schema)
        return json_success(json.dumps(payload))

    @has_access
    @expose("/select_star/<database_id>/<table_name>/")
    @log_this
    def select_star(self, database_id, table_name):
        mydb = db.session.query(
            models.Database).filter_by(id=database_id).first()
        return self.render_template(
            "superset/ajah.html",
            content=mydb.select_star(table_name, show_cols=True)
        )

    @expose("/theme/")
    def theme(self):
        return self.render_template('superset/theme.html')

    @has_access_api
    @expose("/cached_key/<key>/")
    @log_this
    def cached_key(self, key):
        """Returns a key from the cache"""
        resp = cache.get(key)
        if resp:
            return resp
        return "nope"

    @has_access_api
    @expose("/results/<key>/")
    @log_this
    def results(self, key):
        """Serves a key off of the results backend"""
        if not results_backend:
            return json_error_response("Results backend isn't configured")

        blob = results_backend.get(key)
        if not blob:
            return json_error_response(
                "Data could not be retrieved. "
                "You may want to re-run the query.",
                status=410
            )

        query = db.session.query(Query).filter_by(results_key=key).one()
        rejected_tables = self.rejected_datasources(
            query.sql, query.database, query.schema)
        if rejected_tables:
            return json_error_response(get_datasource_access_error_msg(
                '{}'.format(rejected_tables)))

        payload = utils.zlib_decompress_to_string(blob)
        display_limit = app.config.get('DISPLAY_SQL_MAX_ROW', None)
        if display_limit:
            payload_json = json.loads(payload)
            payload_json['data'] = payload_json['data'][:display_limit]
        return json_success(
            json.dumps(payload_json, default=utils.json_iso_dttm_ser))

    @has_access_api
    @expose("/stop_query/", methods=['POST'])
    @log_this
    def stop_query(self):
        client_id = request.form.get('client_id')
        try:
            query = (
                db.session.query(Query)
                .filter_by(client_id=client_id).one()
            )
            query.status = utils.QueryStatus.STOPPED
            db.session.commit()
        except Exception:
            pass
        return self.json_response('OK')

    @has_access_api
    @expose("/sql_json/", methods=['POST', 'GET'])
    @log_this
    def sql_json(self):
        """Runs arbitrary sql and returns and json"""
        async = request.form.get('runAsync') == 'true'
        sql = request.form.get('sql')
        database_id = request.form.get('database_id')
        schema = request.form.get('schema') or None

        session = db.session()
        mydb = session.query(models.Database).filter_by(id=database_id).first()

        if not mydb:
            json_error_response(
                'Database with id {} is missing.'.format(database_id))

        rejected_tables = self.rejected_datasources(sql, mydb, schema)
        if rejected_tables:
            return json_error_response(get_datasource_access_error_msg(
                '{}'.format(rejected_tables)))
        session.commit()

        select_as_cta = request.form.get('select_as_cta') == 'true'
        tmp_table_name = request.form.get('tmp_table_name')
        if select_as_cta and mydb.force_ctas_schema:
            tmp_table_name = '{}.{}'.format(
                mydb.force_ctas_schema,
                tmp_table_name
            )

        query = Query(
            database_id=int(database_id),
            limit=int(app.config.get('SQL_MAX_ROW', None)),
            sql=sql,
            schema=schema,
            select_as_cta=request.form.get('select_as_cta') == 'true',
            start_time=utils.now_as_float(),
            tab_name=request.form.get('tab'),
            status=QueryStatus.PENDING if async else QueryStatus.RUNNING,
            sql_editor_id=request.form.get('sql_editor_id'),
            tmp_table_name=tmp_table_name,
            user_id=int(g.user.get_id()),
            client_id=request.form.get('client_id'),
        )
        session.add(query)
        session.flush()
        query_id = query.id
        session.commit()  # shouldn't be necessary
        if not query_id:
            raise Exception(_("Query record was not created as expected."))
        logging.info("Triggering query_id: {}".format(query_id))

        # Async request.
        if async:
            logging.info("Running query on a Celery worker")
            # Ignore the celery future object and the request may time out.
            try:
                sql_lab.get_sql_results.delay(
                    query_id=query_id, return_results=False,
                    store_results=not query.select_as_cta, user_name=g.user.username)
            except Exception as e:
                logging.exception(e)
                msg = (
                    "Failed to start remote query on a worker. "
                    "Tell your administrator to verify the availability of "
                    "the message queue."
                )
                query.status = QueryStatus.FAILED
                query.error_message = msg
                session.commit()
                return json_error_response("{}".format(msg))

            resp = json_success(json.dumps(
                {'query': query.to_dict()}, default=utils.json_int_dttm_ser,
                allow_nan=False), status=202)
            session.commit()
            return resp

        # Sync request.
        try:
            SQLLAB_TIMEOUT = config.get("SQLLAB_TIMEOUT")
            with utils.timeout(
                    seconds=SQLLAB_TIMEOUT,
                    error_message=(
                        "The query exceeded the {SQLLAB_TIMEOUT} seconds "
                        "timeout. You may want to run your query as a "
                        "`CREATE TABLE AS` to prevent timeouts."
                    ).format(**locals())):
                # pylint: disable=no-value-for-parameter
                data = sql_lab.get_sql_results(
                    query_id=query_id, return_results=True)
        except Exception as e:
            logging.exception(e)
            return json_error_response("{}".format(e))
        if data.get('status') == QueryStatus.FAILED:
            return json_error_response(payload=data)
        return json_success(json.dumps(data, default=utils.json_iso_dttm_ser))

    @has_access
    @expose("/csv/<client_id>")
    @log_this
    def csv(self, client_id):
        """Download the query results as csv."""
        logging.info("Exporting CSV file [{}]".format(client_id))
        query = (
            db.session.query(Query)
            .filter_by(client_id=client_id)
            .one()
        )

        rejected_tables = self.rejected_datasources(
            query.sql, query.database, query.schema)
        if rejected_tables:
            flash(get_datasource_access_error_msg('{}'.format(rejected_tables)))
            return redirect('/')
        blob = None
        if results_backend and query.results_key:
            logging.info(
                "Fetching CSV from results backend "
                "[{}]".format(query.results_key))
            blob = results_backend.get(query.results_key)
        if blob:
            logging.info("Decompressing")
            json_payload = utils.zlib_decompress_to_string(blob)
            obj = json.loads(json_payload)
            columns = [c['name'] for c in obj['columns']]
            df = pd.DataFrame.from_records(obj['data'], columns=columns)
            logging.info("Using pandas to convert to CSV")
            csv = df.to_csv(index=False, **config.get('CSV_EXPORT'))
        else:
            logging.info("Running a query to turn into CSV")
            sql = query.select_sql or query.executed_sql
            df = query.database.get_df(sql, query.schema)
            # TODO(bkyryliuk): add compression=gzip for big files.
            csv = df.to_csv(index=False, **config.get('CSV_EXPORT'))
        response = Response(csv, mimetype='text/csv')
        response.headers['Content-Disposition'] = (
            'attachment; filename={}.csv'.format(query.name))
        logging.info("Ready to return response")
        return response

    @has_access
    @expose("/fetch_datasource_metadata")
    @log_this
    def fetch_datasource_metadata(self):
        datasource_id, datasource_type = (
            request.args.get('datasourceKey').split('__'))
        datasource = ConnectorRegistry.get_datasource(
            datasource_type, datasource_id, db.session)
        # Check if datasource exists
        if not datasource:
            return json_error_response(DATASOURCE_MISSING_ERR)

        # Check permission for datasource
        if not self.datasource_access(datasource):
            return json_error_response(DATASOURCE_ACCESS_ERR)
        return json_success(json.dumps(datasource.data))

    @expose("/queries/<last_updated_ms>")
    def queries(self, last_updated_ms):
        """Get the updated queries."""
        stats_logger.incr('queries')
        if not g.user.get_id():
            return json_error_response(
                "Please login to access the queries.", status=403)

        # Unix time, milliseconds.
        last_updated_ms_int = int(float(last_updated_ms)) if last_updated_ms else 0

        # UTC date time, same that is stored in the DB.
        last_updated_dt = utils.EPOCH + timedelta(seconds=last_updated_ms_int / 1000)

        sql_queries = (
            db.session.query(Query)
            .filter(
                Query.user_id == g.user.get_id(),
                Query.changed_on >= last_updated_dt,
            )
            .all()
        )
        dict_queries = {q.client_id: q.to_dict() for q in sql_queries}
        return json_success(
            json.dumps(dict_queries, default=utils.json_int_dttm_ser))

    @has_access
    @expose("/search_queries")
    @log_this
    def search_queries(self):
        """Search for queries."""
        query = db.session.query(Query)
        search_user_id = request.args.get('user_id')
        database_id = request.args.get('database_id')
        search_text = request.args.get('search_text')
        status = request.args.get('status')
        # From and To time stamp should be Epoch timestamp in seconds
        from_time = request.args.get('from')
        to_time = request.args.get('to')

        if search_user_id:
            # Filter on db Id
            query = query.filter(Query.user_id == search_user_id)

        if database_id:
            # Filter on db Id
            query = query.filter(Query.database_id == database_id)

        if status:
            # Filter on status
            query = query.filter(Query.status == status)

        if search_text:
            # Filter on search text
            query = query \
                .filter(Query.sql.like('%{}%'.format(search_text)))

        if from_time:
            query = query.filter(Query.start_time > int(from_time))

        if to_time:
            query = query.filter(Query.start_time < int(to_time))

        query_limit = config.get('QUERY_SEARCH_LIMIT', 1000)
        sql_queries = (
            query.order_by(Query.start_time.asc())
            .limit(query_limit)
            .all()
        )

        dict_queries = [q.to_dict() for q in sql_queries]

        return Response(
            json.dumps(dict_queries, default=utils.json_int_dttm_ser),
            status=200,
            mimetype="application/json")

    @app.errorhandler(500)
    def show_traceback(self):
        return render_template(
            'superset/traceback.html',
            error_msg=get_error_msg(),
        ), 500

    @expose("/welcome")
    def welcome(self):
        """Personalized welcome page"""
        if not g.user or not g.user.get_id():
            return redirect(appbuilder.get_url_for_login)
        return self.render_template(
            'superset/welcome.html', entry='welcome', utils=utils)

    @has_access
    @expose("/profile/<username>/")
    def profile(self, username):
        """User profile page"""
        if not username and g.user:
            username = g.user.username
        user = (
            db.session.query(ab_models.User)
            .filter_by(username=username)
            .one()
        )
        roles = {}
        permissions = defaultdict(set)
        for role in user.roles:
            perms = set()
            for perm in role.permissions:
                if perm.permission and perm.view_menu:
                    perms.add(
                        (perm.permission.name, perm.view_menu.name)
                    )
                    if perm.permission.name in ('datasource_access', 'database_access'):
                        permissions[perm.permission.name].add(perm.view_menu.name)
            roles[role.name] = [
                [perm.permission.name, perm.view_menu.name]
                for perm in role.permissions
                if perm.permission and perm.view_menu
            ]
        payload = {
            'user': {
                'username': user.username,
                'firstName': user.first_name,
                'lastName': user.last_name,
                'userId': user.id,
                'isActive': user.is_active(),
                'createdOn': user.created_on.isoformat(),
                'email': user.email,
                'roles': roles,
                'permissions': permissions,
            },
            'common': self.common_bootsrap_payload(),
        }
        return self.render_template(
            'superset/basic.html',
            title=user.username + "'s profile",
            navbar_container=True,
            entry='profile',
            bootstrap_data=json.dumps(payload, default=utils.json_iso_dttm_ser)
        )

    @has_access
    @expose("/sqllab")
    def sqllab(self):
        """SQL Editor"""
        d = {
            'defaultDbId': config.get('SQLLAB_DEFAULT_DBID'),
            'common': self.common_bootsrap_payload(),
        }
        return self.render_template(
            'superset/basic.html',
            entry='sqllab',
            bootstrap_data=json.dumps(d, default=utils.json_iso_dttm_ser)
        )

    @api
    @has_access_api
    @expose("/slice_query/<slice_id>/")
    def sliceQuery(self, slice_id):
        """
        This method exposes an API endpoint to
        get the database query string for this slice
        """
        viz_obj = self.get_viz(slice_id)
        if not self.datasource_access(viz_obj.datasource):
            return json_error_response(DATASOURCE_ACCESS_ERR, status=401)
        return self.get_query_string_response(viz_obj)

appbuilder.add_view_no_menu(Superset)


class CssTemplateModelView(SupersetModelView, DeleteMixin):
    datamodel = SQLAInterface(models.CssTemplate)
    list_columns = ['template_name']
    edit_columns = ['template_name', 'css']
    add_columns = edit_columns
    label_columns = {
        'template_name': _('Template Name'),
    }


class CssTemplateAsyncModelView(CssTemplateModelView):
    list_columns = ['template_name', 'css']

appbuilder.add_separator("Sources")
appbuilder.add_view(
    CssTemplateModelView,
    "CSS Templates",
    label=__("CSS Templates"),
    icon="fa-css3",
    category="Manage",
    category_label=__("Manage"),
    category_icon='')


appbuilder.add_view_no_menu(CssTemplateAsyncModelView)

appbuilder.add_link(
    'SQL Editor',
    label=_("SQL Editor"),
    href='/superset/sqllab',
    category_icon="fa-flask",
    icon="fa-flask",
    category='SQL Lab',
    category_label=__("SQL Lab"),
)
appbuilder.add_link(
    'Query Search',
    label=_("Query Search"),
    href='/superset/sqllab#search',
    icon="fa-search",
    category_icon="fa-flask",
    category='SQL Lab',
    category_label=__("SQL Lab"),
)


@app.after_request
def apply_caching(response):
    """Applies the configuration's http headers to all responses"""
    for k, v in config.get('HTTP_HEADERS').items():
        response.headers[k] = v
    return response


# ---------------------------------------------------------------------
# Redirecting URL from previous names
class RegexConverter(BaseConverter):
    def __init__(self, url_map, *items):
        super(RegexConverter, self).__init__(url_map)
        self.regex = items[0]
app.url_map.converters['regex'] = RegexConverter


@app.route('/<regex("panoramix\/.*"):url>')
def panoramix(url):  # noqa
    return redirect(request.full_path.replace('panoramix', 'superset'))


@app.route('/<regex("caravel\/.*"):url>')
def caravel(url):  # noqa
    return redirect(request.full_path.replace('caravel', 'superset'))


# ---------------------------------------------------------------------<|MERGE_RESOLUTION|>--- conflicted
+++ resolved
@@ -1446,13 +1446,6 @@
                     # use the URI associated with this database
                     uri = database.sqlalchemy_uri_decrypted
 
-<<<<<<< HEAD
-            url = make_url(uri)
-            db_engine = models.Database.get_db_engine_spec_for_backend(url.get_backend_name())
-            db_engine.patch()
-            uri = db_engine.get_uri_for_impersonation(uri, impersonate_user, username)
-            masked_url = database.get_password_masked_url_from_uri(uri)
-=======
             configuration = {}
 
             if database and uri:
@@ -1462,7 +1455,6 @@
             
                 masked_url = database.get_password_masked_url_from_uri(uri)
                 logging.info("Superset.testconn(). Masked URL: {0}".format(masked_url))
->>>>>>> ccb87d33
 
                 configuration.update(
                     db_engine.get_configuration_for_impersonation(uri,
