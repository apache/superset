# Licensed to the Apache Software Foundation (ASF) under one
# or more contributor license agreements.  See the NOTICE file
# distributed with this work for additional information
# regarding copyright ownership.  The ASF licenses this file
# to you under the Apache License, Version 2.0 (the
# "License"); you may not use this file except in compliance
# with the License.  You may obtain a copy of the License at
#
#   http://www.apache.org/licenses/LICENSE-2.0
#
# Unless required by applicable law or agreed to in writing,
# software distributed under the License is distributed on an
# "AS IS" BASIS, WITHOUT WARRANTIES OR CONDITIONS OF ANY
# KIND, either express or implied.  See the License for the
# specific language governing permissions and limitations
# under the License.
# pylint: disable=too-many-lines, invalid-name
from __future__ import annotations

import logging
import re
from contextlib import closing
from datetime import datetime
from typing import Any, Callable, cast, Optional
from urllib import parse

import backoff
import pandas as pd
import simplejson as json
from flask import abort, flash, g, redirect, render_template, request, Response
from flask_appbuilder import expose
from flask_appbuilder.models.sqla.interface import SQLAInterface
from flask_appbuilder.security.decorators import (
    has_access,
    has_access_api,
    permission_name,
)
from flask_appbuilder.security.sqla import models as ab_models
from flask_babel import gettext as __, lazy_gettext as _
from sqlalchemy import and_, or_
from sqlalchemy.exc import DBAPIError, NoSuchModuleError, SQLAlchemyError

from superset import (
    app,
    appbuilder,
    conf,
    db,
    event_logger,
    is_feature_enabled,
    results_backend,
    results_backend_use_msgpack,
    security_manager,
    sql_lab,
    viz,
)
from superset.charts.commands.exceptions import ChartNotFoundError
from superset.charts.dao import ChartDAO
from superset.common.chart_data import ChartDataResultFormat, ChartDataResultType
from superset.common.db_query_status import QueryStatus
from superset.connectors.base.models import BaseDatasource
from superset.connectors.sqla.models import (
    AnnotationDatasource,
    SqlaTable,
    SqlMetric,
    TableColumn,
)
from superset.constants import QUERY_EARLY_CANCEL_KEY
from superset.dashboards.commands.exceptions import DashboardAccessDeniedError
from superset.dashboards.commands.importers.v0 import ImportDashboardsCommand
from superset.dashboards.dao import DashboardDAO
from superset.dashboards.permalink.commands.get import GetDashboardPermalinkCommand
from superset.dashboards.permalink.exceptions import DashboardPermalinkGetFailedError
from superset.databases.commands.exceptions import DatabaseInvalidError
from superset.databases.dao import DatabaseDAO
from superset.databases.filters import DatabaseFilter
from superset.databases.utils import make_url_safe
from superset.datasets.commands.exceptions import DatasetNotFoundError
from superset.datasource.dao import DatasourceDAO
from superset.errors import ErrorLevel, SupersetError, SupersetErrorType
from superset.exceptions import (
    CacheLoadError,
    CertificateException,
    DatabaseNotFound,
    SerializationError,
    SupersetCancelQueryException,
    SupersetErrorException,
    SupersetException,
    SupersetGenericErrorException,
    SupersetSecurityException,
    SupersetTimeoutException,
)
from superset.explore.form_data.commands.create import CreateFormDataCommand
from superset.explore.form_data.commands.get import GetFormDataCommand
from superset.explore.form_data.commands.parameters import CommandParameters
from superset.explore.permalink.commands.get import GetExplorePermalinkCommand
from superset.explore.permalink.exceptions import ExplorePermalinkGetFailedError
from superset.extensions import async_query_manager, cache_manager
from superset.jinja_context import get_template_processor
from superset.models.core import Database, FavStar
from superset.models.dashboard import Dashboard
from superset.models.slice import Slice
from superset.models.sql_lab import Query, TabState
from superset.models.user_attributes import UserAttribute
from superset.queries.dao import QueryDAO
from superset.security.analytics_db_safety import check_sqlalchemy_uri
from superset.sql_lab import get_sql_results
from superset.sql_parse import ParsedQuery
from superset.sql_validators import get_validator_by_name
from superset.sqllab.command_status import SqlJsonExecutionStatus
from superset.sqllab.commands.execute import CommandResult, ExecuteSqlCommand
from superset.sqllab.exceptions import (
    QueryIsForbiddenToAccessException,
    SqlLabException,
)
from superset.sqllab.execution_context_convertor import ExecutionContextConvertor
from superset.sqllab.limiting_factor import LimitingFactor
from superset.sqllab.query_render import SqlQueryRenderImpl
from superset.sqllab.sql_json_executer import (
    ASynchronousSqlJsonExecutor,
    SqlJsonExecutor,
    SynchronousSqlJsonExecutor,
)
from superset.sqllab.sqllab_execution_context import SqlJsonExecutionContext
from superset.sqllab.utils import apply_display_max_row_configuration_if_require
from superset.sqllab.validators import CanAccessQueryValidatorImpl
from superset.superset_typing import FlaskResponse
from superset.tasks.async_queries import load_explore_json_into_cache
from superset.utils import core as utils, csv
from superset.utils.async_query_manager import AsyncQueryTokenException
from superset.utils.cache import etag_cache
from superset.utils.core import (
    apply_max_row_limit,
    DatasourceType,
    get_user_id,
    ReservedUrlParameters,
)
from superset.utils.dates import now_as_float
from superset.utils.decorators import check_dashboard_access
from superset.views.base import (
    api,
    BaseSupersetView,
    common_bootstrap_payload,
    CsvResponse,
    data_payload_response,
    deprecated,
    generate_download_headers,
    get_error_msg,
    handle_api_exception,
    json_error_response,
    json_errors_response,
    json_success,
    validate_sqlatable,
)
from superset.views.log.dao import LogDAO
from superset.views.sql_lab.schemas import SqlJsonPayloadSchema
from superset.views.utils import (
    _deserialize_results_payload,
    bootstrap_user_data,
    check_datasource_perms,
    check_explore_cache_perms,
    check_resource_permissions,
    check_slice_perms,
    get_dashboard_extra_filters,
    get_datasource_info,
    get_form_data,
    get_viz,
    loads_request_json,
    redirect_with_flash,
    sanitize_datasource_data,
)
from superset.viz import BaseViz

config = app.config
SQLLAB_QUERY_COST_ESTIMATE_TIMEOUT = config["SQLLAB_QUERY_COST_ESTIMATE_TIMEOUT"]
stats_logger = config["STATS_LOGGER"]
logger = logging.getLogger(__name__)

DATABASE_KEYS = [
    "allow_file_upload",
    "allow_ctas",
    "allow_cvas",
    "allow_dml",
    "allow_run_async",
    "allows_subquery",
    "backend",
    "database_name",
    "expose_in_sqllab",
    "force_ctas_schema",
    "id",
    "disable_data_preview",
]

DASHBOARD_LIST_URL = "/dashboard/list/"
DATASOURCE_MISSING_ERR = __("The data source seems to have been deleted")
USER_MISSING_ERR = __("The user seems to have been deleted")
PARAMETER_MISSING_ERR = __(
    "Please check your template parameters for syntax errors and make sure "
    "they match across your SQL query and Set Parameters. Then, try running "
    "your query again."
)

SqlResults = dict[str, Any]


class Superset(BaseSupersetView):  # pylint: disable=too-many-public-methods
    """The base views for Superset!"""

    logger = logging.getLogger(__name__)

    @has_access_api
    @event_logger.log_this
<<<<<<< HEAD
    @expose("/override_role_permissions/", methods=("POST",))
    @deprecated()
    def override_role_permissions(self) -> FlaskResponse:
        """Updates the role with the give datasource permissions.

          Permissions not in the request will be revoked. This endpoint should
          be available to admins only. Expects JSON in the format:
           {
            'role_name': '{role_name}',
            'database': [{
                'datasource_type': '{table|druid}',
                'name': '{database_name}',
                'schema': [{
                    'name': '{schema_name}',
                    'datasources': ['{datasource name}, {datasource name}']
                }]
            }]
        }
        """
        data = request.get_json(force=True)
        role_name = data["role_name"]
        databases = data["database"]

        db_ds_names = set()
        for dbs in databases:
            for schema in dbs["schema"]:
                for ds_name in schema["datasources"]:
                    fullname = utils.get_datasource_full_name(
                        dbs["name"], ds_name, schema=schema["name"]
                    )
                    db_ds_names.add(fullname)

        existing_datasources = SqlaTable.get_all_datasources(db.session)
        datasources = [d for d in existing_datasources if d.full_name in db_ds_names]
        role = security_manager.find_role(role_name)
        # remove all permissions
        role.permissions = []
        # grant permissions to the list of datasources
        granted_perms = []
        for datasource in datasources:
            view_menu_perm = security_manager.find_permission_view_menu(
                view_menu_name=datasource.perm, permission_name="datasource_access"
            )
            # prevent creating empty permissions
            if view_menu_perm and view_menu_perm.view_menu:
                role.permissions.append(view_menu_perm)
                granted_perms.append(view_menu_perm.view_menu.name)
        db.session.commit()
        return self.json_response(
            {"granted": granted_perms, "requested": list(db_ds_names)}, status=201
        )

    @has_access
    @event_logger.log_this
    @expose("/request_access/", methods=("POST",))
    @deprecated()
    def request_access(self) -> FlaskResponse:
        datasources = set()
        dashboard_id = request.args.get("dashboard_id")
        if dashboard_id:
            dash = db.session.query(Dashboard).filter_by(id=int(dashboard_id)).one()
            datasources |= dash.datasources
        datasource_id = request.args.get("datasource_id")
        datasource_type = request.args.get("datasource_type")
        if datasource_id and datasource_type:
            ds_class = DatasourceDAO.sources.get(datasource_type)
            datasource = (
                db.session.query(ds_class).filter_by(id=int(datasource_id)).one()
            )
            datasources.add(datasource)

        has_access_ = all(
            datasource and security_manager.can_access_datasource(datasource)
            for datasource in datasources
        )
        if has_access_:
            return redirect(f"/superset/dashboard/{dashboard_id}")

        if request.args.get("action") == "go":
            for datasource in datasources:
                access_request = DAR(
                    datasource_id=datasource.id, datasource_type=datasource.type
                )
                db.session.add(access_request)
                db.session.commit()
            flash(__("Access was requested"), "info")
            return redirect("/")

        return self.render_template(
            "superset/request_access.html",
            datasources=datasources,
            datasource_names=", ".join([o.name for o in datasources]),
        )

    @has_access
    @event_logger.log_this
    @expose("/approve", methods=("POST",))
    @deprecated()
    def approve(self) -> FlaskResponse:  # pylint: disable=too-many-locals,no-self-use
        def clean_fulfilled_requests(session: Session) -> None:
            for dar in session.query(DAR).all():
                datasource = DatasourceDAO.get_datasource(
                    session, DatasourceType(dar.datasource_type), dar.datasource_id
                )
                if not datasource or security_manager.can_access_datasource(datasource):
                    # Dataset does not exist anymore
                    session.delete(dar)
            session.commit()

        datasource_type = request.args["datasource_type"]
        datasource_id = request.args["datasource_id"]
        created_by_username = request.args.get("created_by")
        role_to_grant = request.args.get("role_to_grant")
        role_to_extend = request.args.get("role_to_extend")

        session = db.session
        datasource = DatasourceDAO.get_datasource(
            session, DatasourceType(datasource_type), int(datasource_id)
        )

        if not datasource:
            flash(DATASOURCE_MISSING_ERR, "alert")
            return json_error_response(DATASOURCE_MISSING_ERR)

        requested_by = security_manager.find_user(username=created_by_username)
        if not requested_by:
            flash(USER_MISSING_ERR, "alert")
            return json_error_response(USER_MISSING_ERR)

        requests = (
            session.query(DAR)
            .filter(  # pylint: disable=comparison-with-callable
                DAR.datasource_id == datasource_id,
                DAR.datasource_type == datasource_type,
                DAR.created_by_fk == requested_by.id,
            )
            .all()
        )

        if not requests:
            err = __("The access requests seem to have been deleted")
            flash(err, "alert")
            return json_error_response(err)

        # check if you can approve
        if security_manager.can_access_all_datasources() or security_manager.is_owner(
            datasource
        ):
            # can by done by admin only
            if role_to_grant:
                role = security_manager.find_role(role_to_grant)
                requested_by.roles.append(role)
                msg = __(
                    "%(user)s was granted the role %(role)s that gives access "
                    "to the %(datasource)s",
                    user=requested_by.username,
                    role=role_to_grant,
                    datasource=datasource.full_name,
                )
                utils.notify_user_about_perm_udate(
                    g.user,
                    requested_by,
                    role,
                    datasource,
                    "email/role_granted.txt",
                    app.config,
                )
                flash(msg, "info")

            if role_to_extend:
                perm_view = security_manager.find_permission_view_menu(
                    "email/datasource_access", datasource.perm
                )
                role = security_manager.find_role(role_to_extend)
                security_manager.add_permission_role(role, perm_view)
                msg = __(
                    "Role %(r)s was extended to provide the access to "
                    "the datasource %(ds)s",
                    r=role_to_extend,
                    ds=datasource.full_name,
                )
                utils.notify_user_about_perm_udate(
                    g.user,
                    requested_by,
                    role,
                    datasource,
                    "email/role_extended.txt",
                    app.config,
                )
                flash(msg, "info")
            clean_fulfilled_requests(session)
        else:
            flash(__("You have no permission to approve this request"), "danger")
            return redirect("/accessrequestsmodelview/list/")
        for request_ in requests:
            session.delete(request_)
        session.commit()
        return redirect("/accessrequestsmodelview/list/")

=======
    @expose("/datasources/")
    @deprecated(new_target="api/v1/dataset/")
    def datasources(self) -> FlaskResponse:
        return self.json_response(
            sorted(
                [
                    datasource.short_data
                    for datasource in security_manager.get_user_datasources()
                    if datasource.short_data.get("name")
                ],
                key=lambda datasource: datasource["name"],
            )
        )

>>>>>>> 0e3f1f63
    @has_access
    @event_logger.log_this
    @expose("/slice/<int:slice_id>/")
    def slice(self, slice_id: int) -> FlaskResponse:  # pylint: disable=no-self-use
        _, slc = get_form_data(slice_id, use_slice_data=True)
        if not slc:
            abort(404)
        endpoint = "/explore/?form_data={}".format(
            parse.quote(json.dumps({"slice_id": slice_id}))
        )

        is_standalone_mode = ReservedUrlParameters.is_standalone_mode()
        if is_standalone_mode:
            endpoint += f"&{ReservedUrlParameters.STANDALONE}=true"
        return redirect(endpoint)

    def get_query_string_response(self, viz_obj: BaseViz) -> FlaskResponse:
        query = None
        try:
            query_obj = viz_obj.query_obj()
            if query_obj:
                query = viz_obj.datasource.get_query_str(query_obj)
        except Exception as ex:  # pylint: disable=broad-except
            err_msg = utils.error_msg_from_exception(ex)
            logger.exception(err_msg)
            return json_error_response(err_msg)

        if not query:
            query = "No query."

        return self.json_response(
            {"query": query, "language": viz_obj.datasource.query_language}
        )

    def get_raw_results(self, viz_obj: BaseViz) -> FlaskResponse:
        payload = viz_obj.get_df_payload()
        if viz_obj.has_error(payload):
            return json_error_response(payload=payload, status=400)
        return self.json_response(
            {
                "data": payload["df"].to_dict("records"),
                "colnames": payload.get("colnames"),
                "coltypes": payload.get("coltypes"),
            },
        )

    def get_samples(self, viz_obj: BaseViz) -> FlaskResponse:
        return self.json_response(viz_obj.get_samples())

    @staticmethod
    def send_data_payload_response(viz_obj: BaseViz, payload: Any) -> FlaskResponse:
        return data_payload_response(*viz_obj.payload_json_and_has_error(payload))

    def generate_json(
        self, viz_obj: BaseViz, response_type: str | None = None
    ) -> FlaskResponse:
        if response_type == ChartDataResultFormat.CSV:
            return CsvResponse(
                viz_obj.get_csv(), headers=generate_download_headers("csv")
            )

        if response_type == ChartDataResultType.QUERY:
            return self.get_query_string_response(viz_obj)

        if response_type == ChartDataResultType.RESULTS:
            return self.get_raw_results(viz_obj)

        if response_type == ChartDataResultType.SAMPLES:
            return self.get_samples(viz_obj)

        payload = viz_obj.get_payload()
        return self.send_data_payload_response(viz_obj, payload)

    @event_logger.log_this
    @api
    @has_access_api
    @expose("/slice_json/<int:slice_id>")
    @etag_cache()
    @check_resource_permissions(check_slice_perms)
    @deprecated(new_target="/api/v1/chart/<int:id>/data/")
    def slice_json(self, slice_id: int) -> FlaskResponse:
        form_data, slc = get_form_data(slice_id, use_slice_data=True)
        if not slc:
            return json_error_response("The slice does not exist")

        if not slc.datasource:
            return json_error_response("The slice's datasource does not exist")

        try:
            viz_obj = get_viz(
                datasource_type=slc.datasource.type,
                datasource_id=slc.datasource.id,
                form_data=form_data,
                force=False,
            )
            return self.generate_json(viz_obj)
        except SupersetException as ex:
            return json_error_response(utils.error_msg_from_exception(ex))

    @api
    @has_access_api
    @event_logger.log_this
    @expose("/annotation_json/<int:layer_id>")
    @deprecated(new_target="/api/v1/chart/<int:id>/data/")
    def annotation_json(  # pylint: disable=no-self-use
        self, layer_id: int
    ) -> FlaskResponse:
        form_data = get_form_data()[0]
        force = utils.parse_boolean_string(request.args.get("force"))

        form_data["layer_id"] = layer_id
        form_data["filters"] = [{"col": "layer_id", "op": "==", "val": layer_id}]
        # Set all_columns to ensure the TableViz returns the necessary columns to the
        # frontend.
        form_data["all_columns"] = [
            "created_on",
            "changed_on",
            "id",
            "start_dttm",
            "end_dttm",
            "layer_id",
            "short_descr",
            "long_descr",
            "json_metadata",
            "created_by_fk",
            "changed_by_fk",
        ]
        datasource = AnnotationDatasource()
        viz_obj = viz.viz_types["table"](datasource, form_data=form_data, force=force)
        payload = viz_obj.get_payload()
        return data_payload_response(*viz_obj.payload_json_and_has_error(payload))

    @event_logger.log_this
    @api
    @has_access_api
    @handle_api_exception
    @permission_name("explore_json")
    @expose("/explore_json/data/<cache_key>", methods=("GET",))
    @check_resource_permissions(check_explore_cache_perms)
    @deprecated(eol_version="3.0")
    def explore_json_data(self, cache_key: str) -> FlaskResponse:
        """Serves cached result data for async explore_json calls

        `self.generate_json` receives this input and returns different
        payloads based on the request args in the first block

        TODO: form_data should not be loaded twice from cache
          (also loaded in `check_explore_cache_perms`)
        """
        try:
            cached = cache_manager.cache.get(cache_key)
            if not cached:
                raise CacheLoadError("Cached data not found")

            form_data = cached.get("form_data")
            response_type = cached.get("response_type")
            # Set form_data in Flask Global as it is used as a fallback
            # for async queries with jinja context
            setattr(g, "form_data", form_data)
            datasource_id, datasource_type = get_datasource_info(None, None, form_data)

            viz_obj = get_viz(
                datasource_type=cast(str, datasource_type),
                datasource_id=datasource_id,
                form_data=form_data,
                force_cached=True,
            )

            return self.generate_json(viz_obj, response_type)
        except SupersetException as ex:
            return json_error_response(utils.error_msg_from_exception(ex), 400)

    EXPLORE_JSON_METHODS = ["POST"]
    if not is_feature_enabled("ENABLE_EXPLORE_JSON_CSRF_PROTECTION"):
        EXPLORE_JSON_METHODS.append("GET")

    @api
    @has_access_api
    @handle_api_exception
    @event_logger.log_this
    @expose(
        "/explore_json/<datasource_type>/<int:datasource_id>/",
        methods=EXPLORE_JSON_METHODS,
    )
    @expose("/explore_json/", methods=EXPLORE_JSON_METHODS)
    @etag_cache()
    @check_resource_permissions(check_datasource_perms)
    @deprecated(eol_version="3.0")
    def explore_json(
        self, datasource_type: str | None = None, datasource_id: int | None = None
    ) -> FlaskResponse:
        """Serves all request that GET or POST form_data

        This endpoint evolved to be the entry point of many different
        requests that GETs or POSTs a form_data.

        `self.generate_json` receives this input and returns different
        payloads based on the request args in the first block

        TODO: break into one endpoint for each return shape"""

        response_type = ChartDataResultFormat.JSON.value
        responses: list[ChartDataResultFormat | ChartDataResultType] = list(
            ChartDataResultFormat
        )
        responses.extend(list(ChartDataResultType))
        for response_option in responses:
            if request.args.get(response_option) == "true":
                response_type = response_option
                break

        # Verify user has permission to export CSV file
        if (
            response_type == ChartDataResultFormat.CSV
            and not security_manager.can_access("can_csv", "Superset")
        ):
            return json_error_response(
                _("You don't have the rights to download as csv"),
                status=403,
            )

        form_data = get_form_data()[0]
        try:
            datasource_id, datasource_type = get_datasource_info(
                datasource_id, datasource_type, form_data
            )
            force = request.args.get("force") == "true"

            # TODO: support CSV, SQL query and other non-JSON types
            if (
                is_feature_enabled("GLOBAL_ASYNC_QUERIES")
                and response_type == ChartDataResultFormat.JSON
            ):
                # First, look for the chart query results in the cache.
                try:
                    viz_obj = get_viz(
                        datasource_type=cast(str, datasource_type),
                        datasource_id=datasource_id,
                        form_data=form_data,
                        force_cached=True,
                        force=force,
                    )
                    payload = viz_obj.get_payload()
                    # If the chart query has already been cached, return it immediately.
                    if payload is not None:
                        return self.send_data_payload_response(viz_obj, payload)
                except CacheLoadError:
                    pass

                # Otherwise, kick off a background job to run the chart query.
                # Clients will either poll or be notified of query completion,
                # at which point they will call the /explore_json/data/<cache_key>
                # endpoint to retrieve the results.
                try:
                    async_channel_id = async_query_manager.parse_jwt_from_request(
                        request
                    )["channel"]
                    job_metadata = async_query_manager.init_job(
                        async_channel_id, get_user_id()
                    )
                    load_explore_json_into_cache.delay(
                        job_metadata, form_data, response_type, force
                    )
                except AsyncQueryTokenException:
                    return json_error_response("Not authorized", 401)

                return json_success(json.dumps(job_metadata), status=202)

            viz_obj = get_viz(
                datasource_type=cast(str, datasource_type),
                datasource_id=datasource_id,
                form_data=form_data,
                force=force,
            )

            return self.generate_json(viz_obj, response_type)
        except SupersetException as ex:
            return json_error_response(utils.error_msg_from_exception(ex), 400)

    @has_access
    @event_logger.log_this
    @expose(
        "/import_dashboards/",
        methods=(
            "GET",
            "POST",
        ),
    )
    def import_dashboards(self) -> FlaskResponse:
        """Overrides the dashboards using json instances from the file."""
        import_file = request.files.get("file")
        if request.method == "POST" and import_file:
            success = False
            database_id = request.form.get("db_id")
            try:
                ImportDashboardsCommand(
                    {import_file.filename: import_file.read()}, database_id
                ).run()
                success = True
            except DatabaseNotFound as ex:
                logger.exception(ex)
                flash(
                    _(
                        "Cannot import dashboard: %(db_error)s.\n"
                        "Make sure to create the database before "
                        "importing the dashboard.",
                        db_error=ex,
                    ),
                    "danger",
                )
            except Exception as ex:  # pylint: disable=broad-except
                logger.exception(ex)
                flash(
                    _(
                        "An unknown error occurred. "
                        "Please contact your Superset administrator"
                    ),
                    "danger",
                )
            if success:
                flash("Dashboard(s) have been imported", "success")
                return redirect("/dashboard/list/")

        databases = db.session.query(Database).all()
        return self.render_template(
            "superset/import_dashboards.html", databases=databases
        )

    @staticmethod
    def get_redirect_url() -> str:
        """Assembles the redirect URL to the new endpoint. It also replaces
        the form_data param with a form_data_key by saving the original content
        to the cache layer.
        """
        redirect_url = request.url.replace("/superset/explore", "/explore")
        form_data_key = None
        if request_form_data := request.args.get("form_data"):
            parsed_form_data = loads_request_json(request_form_data)
            slice_id = parsed_form_data.get(
                "slice_id", int(request.args.get("slice_id", 0))
            )
            datasource = parsed_form_data.get("datasource")
            if datasource:
                datasource_id, datasource_type = datasource.split("__")
                parameters = CommandParameters(
                    datasource_id=datasource_id,
                    datasource_type=datasource_type,
                    chart_id=slice_id,
                    form_data=request_form_data,
                )
                form_data_key = CreateFormDataCommand(parameters).run()
        if form_data_key:
            url = parse.urlparse(redirect_url)
            query = parse.parse_qs(url.query)
            query.pop("form_data")
            query["form_data_key"] = [form_data_key]
            url = url._replace(query=parse.urlencode(query, True))
            redirect_url = parse.urlunparse(url)

        # Return a relative URL
        url = parse.urlparse(redirect_url)
        if url.query:
            return f"{url.path}?{url.query}"
        return url.path

    @has_access
    @event_logger.log_this
    @expose(
        "/explore/<datasource_type>/<int:datasource_id>/",
        methods=(
            "GET",
            "POST",
        ),
    )
    @expose(
        "/explore/",
        methods=(
            "GET",
            "POST",
        ),
    )
    @deprecated()
    # pylint: disable=too-many-locals,too-many-branches,too-many-statements
    def explore(
        self,
        datasource_type: str | None = None,
        datasource_id: int | None = None,
        key: str | None = None,
    ) -> FlaskResponse:
        if request.method == "GET":
            return redirect(Superset.get_redirect_url())

        initial_form_data = {}

        form_data_key = request.args.get("form_data_key")
        if key is not None:
            command = GetExplorePermalinkCommand(key)
            try:
                permalink_value = command.run()
                if permalink_value:
                    state = permalink_value["state"]
                    initial_form_data = state["formData"]
                    url_params = state.get("urlParams")
                    if url_params:
                        initial_form_data["url_params"] = dict(url_params)
                else:
                    return json_error_response(
                        _("Error: permalink state not found"), status=404
                    )
            except (ChartNotFoundError, ExplorePermalinkGetFailedError) as ex:
                flash(__("Error: %(msg)s", msg=ex.message), "danger")
                return redirect("/chart/list/")
        elif form_data_key:
            parameters = CommandParameters(key=form_data_key)
            value = GetFormDataCommand(parameters).run()
            initial_form_data = json.loads(value) if value else {}

        if not initial_form_data:
            slice_id = request.args.get("slice_id")
            dataset_id = request.args.get("dataset_id")
            if slice_id:
                initial_form_data["slice_id"] = slice_id
                if form_data_key:
                    flash(
                        _("Form data not found in cache, reverting to chart metadata.")
                    )
            elif dataset_id:
                initial_form_data["datasource"] = f"{dataset_id}__table"
                if form_data_key:
                    flash(
                        _(
                            "Form data not found in cache, reverting to dataset metadata."
                        )
                    )

        form_data, slc = get_form_data(
            use_slice_data=True, initial_form_data=initial_form_data
        )

        query_context = request.form.get("query_context")

        try:
            datasource_id, datasource_type = get_datasource_info(
                datasource_id, datasource_type, form_data
            )
        except SupersetException:
            datasource_id = None
            # fallback unknown datasource to table type
            datasource_type = SqlaTable.type

        datasource: BaseDatasource | None = None
        if datasource_id is not None:
            try:
                datasource = DatasourceDAO.get_datasource(
                    db.session,
                    DatasourceType("table"),
                    datasource_id,
                )
            except DatasetNotFoundError:
                pass
        datasource_name = datasource.name if datasource else _("[Missing Dataset]")
        viz_type = form_data.get("viz_type")
        if not viz_type and datasource and datasource.default_endpoint:
            return redirect(datasource.default_endpoint)

        selectedColumns = []

        if "selectedColumns" in form_data:
            selectedColumns = form_data.pop("selectedColumns")

        if "viz_type" not in form_data:
            form_data["viz_type"] = app.config["DEFAULT_VIZ_TYPE"]
            if app.config["DEFAULT_VIZ_TYPE"] == "table":
                all_columns = []
                for x in selectedColumns:
                    all_columns.append(x["name"])
                form_data["all_columns"] = all_columns

        # slc perms
        slice_add_perm = security_manager.can_access("can_write", "Chart")
        slice_overwrite_perm = security_manager.is_owner(slc) if slc else False
        slice_download_perm = security_manager.can_access("can_csv", "Superset")

        form_data["datasource"] = str(datasource_id) + "__" + cast(str, datasource_type)

        # On explore, merge legacy and extra filters into the form data
        utils.convert_legacy_filters_into_adhoc(form_data)
        utils.merge_extra_filters(form_data)

        # merge request url params
        if request.method == "GET":
            utils.merge_request_params(form_data, request.args)

        # handle save or overwrite
        action = request.args.get("action")

        if action == "overwrite" and not slice_overwrite_perm:
            return json_error_response(
                _("You don't have the rights to alter this chart"),
                status=403,
            )

        if action == "saveas" and not slice_add_perm:
            return json_error_response(
                _("You don't have the rights to create a chart"),
                status=403,
            )

        if action in ("saveas", "overwrite") and datasource:
            return self.save_or_overwrite_slice(
                slc,
                slice_add_perm,
                slice_overwrite_perm,
                slice_download_perm,
                datasource.id,
                datasource.type,
                datasource.name,
                query_context,
            )
        standalone_mode = ReservedUrlParameters.is_standalone_mode()
        force = request.args.get("force") in {"force", "1", "true"}
        dummy_datasource_data: dict[str, Any] = {
            "type": datasource_type,
            "name": datasource_name,
            "columns": [],
            "metrics": [],
            "database": {"id": 0, "backend": ""},
        }
        try:
            datasource_data = datasource.data if datasource else dummy_datasource_data
        except (SupersetException, SQLAlchemyError):
            datasource_data = dummy_datasource_data

        if datasource:
            datasource_data["owners"] = datasource.owners_data
            if isinstance(datasource, Query):
                datasource_data["columns"] = datasource.columns

        bootstrap_data = {
            "can_add": slice_add_perm,
            "can_download": slice_download_perm,
            "datasource": sanitize_datasource_data(datasource_data),
            "form_data": form_data,
            "datasource_id": datasource_id,
            "datasource_type": datasource_type,
            "slice": slc.data if slc else None,
            "standalone": standalone_mode,
            "force": force,
            "user": bootstrap_user_data(g.user, include_perms=True),
            "forced_height": request.args.get("height"),
            "common": common_bootstrap_payload(g.user),
        }
        if slc:
            title = slc.slice_name
        elif datasource:
            table_name = (
                datasource.table_name
                if datasource_type == "table"
                else datasource.datasource_name
            )
            title = _("Explore - %(table)s", table=table_name)
        else:
            title = _("Explore")

        return self.render_template(
            "superset/basic.html",
            bootstrap_data=json.dumps(
                bootstrap_data, default=utils.pessimistic_json_iso_dttm_ser
            ),
            entry="explore",
            title=title.__str__(),
            standalone_mode=standalone_mode,
        )

    @api
    @handle_api_exception
    @has_access_api
    @event_logger.log_this
    @expose("/filter/<datasource_type>/<int:datasource_id>/<column>/")
    @deprecated(
        new_target="/api/v1/datasource/<datasource_type>/"
        "<datasource_id>/column/<column_name>/values/"
    )
    def filter(  # pylint: disable=no-self-use
        self, datasource_type: str, datasource_id: int, column: str
    ) -> FlaskResponse:
        """
        Endpoint to retrieve values for specified column.

        :param datasource_type: Type of datasource e.g. table
        :param datasource_id: Datasource id
        :param column: Column name to retrieve values for
        :returns: The Flask response
        :raises SupersetSecurityException: If the user cannot access the resource
        """
        # TODO: Cache endpoint by user, datasource and column
        datasource = DatasourceDAO.get_datasource(
            db.session, DatasourceType(datasource_type), datasource_id
        )
        if not datasource:
            return json_error_response(DATASOURCE_MISSING_ERR)

        datasource.raise_for_access()
        row_limit = apply_max_row_limit(config["FILTER_SELECT_ROW_LIMIT"])
        payload = json.dumps(
            datasource.values_for_column(column_name=column, limit=row_limit),
            default=utils.json_int_dttm_ser,
            ignore_nan=True,
        )
        return json_success(payload)

    @staticmethod
    def save_or_overwrite_slice(
        # pylint: disable=too-many-arguments,too-many-locals
        slc: Slice | None,
        slice_add_perm: bool,
        slice_overwrite_perm: bool,
        slice_download_perm: bool,
        datasource_id: int,
        datasource_type: str,
        datasource_name: str,
        query_context: str | None = None,
    ) -> FlaskResponse:
        """Save or overwrite a slice"""
        slice_name = request.args.get("slice_name")
        action = request.args.get("action")
        form_data = get_form_data()[0]

        if action == "saveas":
            if "slice_id" in form_data:
                form_data.pop("slice_id")  # don't save old slice_id
            slc = Slice(owners=[g.user] if g.user else [])

        utils.remove_extra_adhoc_filters(form_data)

        assert slc
        slc.params = json.dumps(form_data, indent=2, sort_keys=True)
        slc.datasource_name = datasource_name
        slc.viz_type = form_data["viz_type"]
        slc.datasource_type = datasource_type
        slc.datasource_id = datasource_id
        slc.last_saved_by = g.user
        slc.last_saved_at = datetime.now()
        slc.slice_name = slice_name
        slc.query_context = query_context

        if action == "saveas" and slice_add_perm:
            ChartDAO.save(slc)
            msg = _("Chart [{}] has been saved").format(slc.slice_name)
            flash(msg, "success")
        elif action == "overwrite" and slice_overwrite_perm:
            ChartDAO.overwrite(slc)
            msg = _("Chart [{}] has been overwritten").format(slc.slice_name)
            flash(msg, "success")

        # Adding slice to a dashboard if requested
        dash: Dashboard | None = None

        save_to_dashboard_id = request.args.get("save_to_dashboard_id")
        new_dashboard_name = request.args.get("new_dashboard_name")
        if save_to_dashboard_id:
            # Adding the chart to an existing dashboard
            dash = cast(
                Dashboard,
                db.session.query(Dashboard)
                .filter_by(id=int(save_to_dashboard_id))
                .one(),
            )
            # check edit dashboard permissions
            dash_overwrite_perm = security_manager.is_owner(dash)
            if not dash_overwrite_perm:
                return json_error_response(
                    _("You don't have the rights to alter this dashboard"),
                    status=403,
                )

            flash(
                _("Chart [{}] was added to dashboard [{}]").format(
                    slc.slice_name, dash.dashboard_title
                ),
                "success",
            )
        elif new_dashboard_name:
            # Creating and adding to a new dashboard
            # check create dashboard permissions
            dash_add_perm = security_manager.can_access("can_write", "Dashboard")
            if not dash_add_perm:
                return json_error_response(
                    _("You don't have the rights to create a dashboard"),
                    status=403,
                )

            dash = Dashboard(
                dashboard_title=request.args.get("new_dashboard_name"),
                owners=[g.user] if g.user else [],
            )
            flash(
                _(
                    "Dashboard [{}] just got created and chart [{}] was added " "to it"
                ).format(dash.dashboard_title, slc.slice_name),
                "success",
            )

        if dash and slc not in dash.slices:
            dash.slices.append(slc)
            db.session.commit()

        response = {
            "can_add": slice_add_perm,
            "can_download": slice_download_perm,
            "form_data": slc.form_data,
            "slice": slc.data,
            "dashboard_url": dash.url if dash else None,
            "dashboard_id": dash.id if dash else None,
        }

        if dash and request.args.get("goto_dash") == "true":
            response.update({"dashboard": dash.url})

        return json_success(json.dumps(response))

    @api
    @has_access_api
    @event_logger.log_this
    @expose("/tables/<int:db_id>/<schema>/")
    @expose("/tables/<int:db_id>/<schema>/<force_refresh>/")
    @deprecated(new_target="api/v1/database/<int:pk>/tables/")
    def tables(  # pylint: disable=no-self-use
        self,
        db_id: int,
        schema: str,
        force_refresh: str = "false",
    ) -> FlaskResponse:
        """Endpoint to fetch the list of tables for given database"""

        force_refresh_parsed = force_refresh.lower() == "true"
        schema_parsed = utils.parse_js_uri_path_item(schema, eval_undefined=True)

        if not schema_parsed:
            return json_error_response(_("Schema undefined"), status=422)

        # Guarantees database filtering by security access
        database = (
            DatabaseFilter("id", SQLAInterface(Database, db.session))
            .apply(
                db.session.query(Database),
                None,
            )
            .filter_by(id=db_id)
            .one_or_none()
        )

        if not database:
            return json_error_response(
                __("Database not found: %(id)s", id=db_id), status=404
            )

        try:
            tables = security_manager.get_datasources_accessible_by_user(
                database=database,
                schema=schema_parsed,
                datasource_names=sorted(
                    utils.DatasourceName(*datasource_name)
                    for datasource_name in database.get_all_table_names_in_schema(
                        schema=schema_parsed,
                        force=force_refresh_parsed,
                        cache=database.table_cache_enabled,
                        cache_timeout=database.table_cache_timeout,
                    )
                ),
            )

            views = security_manager.get_datasources_accessible_by_user(
                database=database,
                schema=schema_parsed,
                datasource_names=sorted(
                    utils.DatasourceName(*datasource_name)
                    for datasource_name in database.get_all_view_names_in_schema(
                        schema=schema_parsed,
                        force=force_refresh_parsed,
                        cache=database.table_cache_enabled,
                        cache_timeout=database.table_cache_timeout,
                    )
                ),
            )
        except SupersetException as ex:
            return json_error_response(ex.message, ex.status)

        extra_dict_by_name = {
            table.name: table.extra_dict
            for table in (
                db.session.query(SqlaTable).filter(
                    SqlaTable.database_id == database.id,
                    SqlaTable.schema == schema_parsed,
                )
            ).all()
        }

        options = sorted(
            [
                {
                    "value": table.table,
                    "type": "table",
                    "extra": extra_dict_by_name.get(table.table, None),
                }
                for table in tables
            ]
            + [
                {
                    "value": view.table,
                    "type": "view",
                }
                for view in views
            ],
            key=lambda item: item["value"],
        )

        payload = {"tableLength": len(tables) + len(views), "options": options}
        return json_success(json.dumps(payload))

    @api
    @has_access_api
    @event_logger.log_this
    @expose(
        "/copy_dash/<int:dashboard_id>/",
        methods=(
            "GET",
            "POST",
        ),
    )
    @deprecated(new_target="api/v1/dashboard/<dash_id>/copy/")
    def copy_dash(  # pylint: disable=no-self-use
        self, dashboard_id: int
    ) -> FlaskResponse:
        """Copy dashboard"""
        session = db.session()
        data = json.loads(request.form["data"])
        # client-side send back last_modified_time which was set when
        # the dashboard was open. it was use to avoid mid-air collision.
        # remove it to avoid confusion.
        data.pop("last_modified_time", None)

        dash = Dashboard()
        original_dash = session.query(Dashboard).get(dashboard_id)

        dash.owners = [g.user] if g.user else []
        dash.dashboard_title = data["dashboard_title"]
        dash.css = data.get("css")

        old_to_new_slice_ids: dict[int, int] = {}
        if data["duplicate_slices"]:
            # Duplicating slices as well, mapping old ids to new ones
            for slc in original_dash.slices:
                new_slice = slc.clone()
                new_slice.owners = [g.user] if g.user else []
                session.add(new_slice)
                session.flush()
                new_slice.dashboards.append(dash)
                old_to_new_slice_ids[slc.id] = new_slice.id

            # update chartId of layout entities
            for value in data["positions"].values():
                if isinstance(value, dict) and value.get("meta", {}).get("chartId"):
                    old_id = value["meta"]["chartId"]
                    new_id = old_to_new_slice_ids.get(old_id)
                    value["meta"]["chartId"] = new_id
        else:
            dash.slices = original_dash.slices

        dash.params = original_dash.params

        DashboardDAO.set_dash_metadata(dash, data, old_to_new_slice_ids)
        session.add(dash)
        session.commit()
        dash_json = json.dumps(dash.data)
        session.close()
        return json_success(dash_json)

    @api
    @has_access_api
    @event_logger.log_this
    @expose(
        "/save_dash/<int:dashboard_id>/",
        methods=(
            "GET",
            "POST",
        ),
    )
    @deprecated()
    def save_dash(  # pylint: disable=no-self-use
        self, dashboard_id: int
    ) -> FlaskResponse:
        """Save a dashboard's metadata"""
        session = db.session()
        dash = session.query(Dashboard).get(dashboard_id)
        security_manager.raise_for_ownership(dash)
        data = json.loads(request.form["data"])
        # client-side send back last_modified_time which was set when
        # the dashboard was open. it was use to avoid mid-air collision.
        remote_last_modified_time = data.get("last_modified_time")
        current_last_modified_time = dash.changed_on.replace(microsecond=0).timestamp()
        if (
            remote_last_modified_time
            and remote_last_modified_time < current_last_modified_time
        ):
            return json_error_response(
                __(
                    "This dashboard was changed recently. "
                    "Please reload dashboard to get latest version."
                ),
                412,
            )
        # remove to avoid confusion.
        data.pop("last_modified_time", None)

        if data.get("css") is not None:
            dash.css = data["css"]
        if data.get("dashboard_title") is not None:
            dash.dashboard_title = data["dashboard_title"]
        DashboardDAO.set_dash_metadata(dash, data)
        session.merge(dash)
        session.commit()

        # get updated changed_on
        dash = session.query(Dashboard).get(dashboard_id)
        last_modified_time = dash.changed_on.replace(microsecond=0).timestamp()
        session.close()
        return json_success(
            json.dumps({"status": "SUCCESS", "last_modified_time": last_modified_time})
        )

    @api
    @has_access_api
    @event_logger.log_this
    @expose("/add_slices/<int:dashboard_id>/", methods=("POST",))
    @deprecated(new_target="api/v1/chart/<chart_id>")
    def add_slices(  # pylint: disable=no-self-use
        self, dashboard_id: int
    ) -> FlaskResponse:
        """Add and save slices to a dashboard"""
        data = json.loads(request.form["data"])
        session = db.session()
        dash = session.query(Dashboard).get(dashboard_id)
        security_manager.raise_for_ownership(dash)
        new_slices = session.query(Slice).filter(Slice.id.in_(data["slice_ids"]))
        dash.slices += new_slices
        session.merge(dash)
        session.commit()
        session.close()
        return "SLICES ADDED"

    @api
    @has_access_api
    @event_logger.log_this
    @expose(
        "/testconn",
        methods=(
            "GET",
            "POST",
        ),
    )  # pylint: disable=no-self-use
    @deprecated(new_target="/api/v1/database/test_connection/")
    def testconn(self) -> FlaskResponse:
        """Tests a sqla connection"""
        db_name = request.json.get("name")
        uri = request.json.get("uri")
        try:
            if app.config["PREVENT_UNSAFE_DB_CONNECTIONS"]:
                check_sqlalchemy_uri(make_url_safe(uri))
            # if the database already exists in the database, only its safe
            # (password-masked) URI would be shown in the UI and would be passed in the
            # form data so if the database already exists and the form was submitted
            # with the safe URI, we assume we should retrieve the decrypted URI to test
            # the connection.
            if db_name:
                existing_database = (
                    db.session.query(Database)
                    .filter_by(database_name=db_name)
                    .one_or_none()
                )
                if existing_database and uri == existing_database.safe_sqlalchemy_uri():
                    uri = existing_database.sqlalchemy_uri_decrypted

            # This is the database instance that will be tested. Note the extra fields
            # are represented as JSON encoded strings in the model.
            database = Database(
                server_cert=request.json.get("server_cert"),
                extra=json.dumps(request.json.get("extra", {})),
                impersonate_user=request.json.get("impersonate_user"),
                encrypted_extra=json.dumps(request.json.get("encrypted_extra", {})),
            )
            database.set_sqlalchemy_uri(uri)
            database.db_engine_spec.mutate_db_for_connection_test(database)

            with database.get_sqla_engine_with_context() as engine:
                with closing(engine.raw_connection()) as conn:
                    if engine.dialect.do_ping(conn):
                        return json_success('"OK"')

                raise DBAPIError(None, None, None)
        except CertificateException as ex:
            logger.info("Certificate exception")
            return json_error_response(ex.message)
        except (NoSuchModuleError, ModuleNotFoundError):
            logger.info("Invalid driver")
            driver_name = make_url_safe(uri).drivername
            return json_error_response(
                _(
                    "Could not load database driver: %(driver_name)s",
                    driver_name=driver_name,
                ),
                400,
            )
        except DatabaseInvalidError:
            logger.info("Invalid URI")
            return json_error_response(
                _(
                    "Invalid connection string, a valid string usually follows:\n"
                    "'DRIVER://USER:PASSWORD@DB-HOST/DATABASE-NAME'"
                )
            )
        except DBAPIError:
            logger.warning("Connection failed")
            return json_error_response(
                _("Connection failed, please check your connection settings"), 400
            )
        except SupersetSecurityException as ex:
            logger.warning("Stopped an unsafe database connection")
            return json_error_response(_(str(ex)), 400)
        except Exception as ex:  # pylint: disable=broad-except
            logger.warning("Unexpected error %s", type(ex).__name__)
            return json_error_response(
                _("Unexpected error occurred, please check your logs for details"), 400
            )

    @staticmethod
    def get_user_activity_access_error(user_id: int) -> FlaskResponse | None:
        try:
            security_manager.raise_for_user_activity_access(user_id)
        except SupersetSecurityException as ex:
            return json_error_response(
                ex.message,
                status=403,
            )
        return None

    @api
    @has_access_api
    @event_logger.log_this
    @expose("/recent_activity/<int:user_id>/", methods=("GET",))
    @deprecated(new_target="/api/v1/log/recent_activity/<user_id>/")
    def recent_activity(self, user_id: int) -> FlaskResponse:
        """Recent activity (actions) for a given user"""
        if error_obj := self.get_user_activity_access_error(user_id):
            return error_obj

        limit = request.args.get("limit")
        limit = int(limit) if limit and limit.isdigit() else 100
        actions = request.args.get("actions", "explore,dashboard").split(",")
        # whether to get distinct subjects
        distinct = request.args.get("distinct") != "false"

        payload = LogDAO.get_recent_activity(user_id, actions, distinct, 0, limit)

        return json_success(json.dumps(payload, default=utils.json_int_dttm_ser))

    @api
    @has_access_api
    @event_logger.log_this
    @expose("/available_domains/", methods=("GET",))
    @deprecated(new_target="/api/v1/available_domains/")
    def available_domains(self) -> FlaskResponse:  # pylint: disable=no-self-use
        """
        Returns the list of available Superset Webserver domains (if any)
        defined in config. This enables charts embedded in other apps to
        leverage domain sharding if appropriately configured.
        """
        return Response(
            json.dumps(conf.get("SUPERSET_WEBSERVER_DOMAINS")), mimetype="text/json"
        )

    @api
    @has_access_api
    @event_logger.log_this
    @expose("/fave_dashboards_by_username/<username>/", methods=("GET",))
    @deprecated(new_target="api/v1/dashboard/favorite_status/")
    def fave_dashboards_by_username(self, username: str) -> FlaskResponse:
        """This lets us use a user's username to pull favourite dashboards"""
        user = security_manager.find_user(username=username)
        return self.fave_dashboards(user.id)

    @api
    @has_access_api
    @event_logger.log_this
    @expose("/fave_dashboards/<int:user_id>/", methods=("GET",))
    @deprecated(new_target="api/v1/dashboard/favorite_status/")
    def fave_dashboards(self, user_id: int) -> FlaskResponse:
        if error_obj := self.get_user_activity_access_error(user_id):
            return error_obj
        qry = (
            db.session.query(Dashboard, FavStar.dttm)
            .join(
                FavStar,
                and_(
                    FavStar.user_id == int(user_id),
                    FavStar.class_name == "Dashboard",
                    Dashboard.id == FavStar.obj_id,
                ),
            )
            .order_by(FavStar.dttm.desc())
        )
        payload = []
        for o in qry.all():
            dash = {
                "id": o.Dashboard.id,
                "dashboard": o.Dashboard.dashboard_link(),
                "title": o.Dashboard.dashboard_title,
                "url": o.Dashboard.url,
                "dttm": o.dttm,
            }
            if o.Dashboard.created_by:
                user = o.Dashboard.created_by
                dash["creator"] = str(user)
                dash["creator_url"] = f"/superset/profile/{user.username}/"
            payload.append(dash)
        return json_success(json.dumps(payload, default=utils.json_int_dttm_ser))

    @api
    @has_access_api
    @event_logger.log_this
    @expose("/created_dashboards/<int:user_id>/", methods=("GET",))
    @deprecated(new_target="api/v1/dashboard/")
    def created_dashboards(self, user_id: int) -> FlaskResponse:
        if error_obj := self.get_user_activity_access_error(user_id):
            return error_obj
        qry = (
            db.session.query(Dashboard)
            .filter(  # pylint: disable=comparison-with-callable
                or_(
                    Dashboard.created_by_fk == user_id,
                    Dashboard.changed_by_fk == user_id,
                )
            )
            .order_by(Dashboard.changed_on.desc())
        )
        payload = [
            {
                "id": o.id,
                "dashboard": o.dashboard_link(),
                "title": o.dashboard_title,
                "url": o.url,
                "dttm": o.changed_on,
            }
            for o in qry.all()
        ]
        return json_success(json.dumps(payload, default=utils.json_int_dttm_ser))

    @api
    @has_access_api
    @event_logger.log_this
    @expose("/user_slices", methods=("GET",))
    @expose("/user_slices/<int:user_id>/", methods=("GET",))
    @deprecated(new_target="/api/v1/chart/")
    def user_slices(self, user_id: int | None = None) -> FlaskResponse:
        """List of slices a user owns, created, modified or faved"""
        if not user_id:
            user_id = cast(int, get_user_id())
        if error_obj := self.get_user_activity_access_error(user_id):
            return error_obj

        owner_ids_query = (
            db.session.query(Slice.id)
            .join(Slice.owners)
            .filter(security_manager.user_model.id == user_id)
        )

        qry = (
            db.session.query(Slice, FavStar.dttm)
            .join(
                FavStar,
                and_(
                    FavStar.user_id == user_id,
                    FavStar.class_name == "slice",
                    Slice.id == FavStar.obj_id,
                ),
                isouter=True,
            )
            .filter(  # pylint: disable=comparison-with-callable
                or_(
                    Slice.id.in_(owner_ids_query),
                    Slice.created_by_fk == user_id,
                    Slice.changed_by_fk == user_id,
                    FavStar.user_id == user_id,
                )
            )
            .order_by(Slice.slice_name.asc())
        )
        payload = [
            {
                "id": o.Slice.id,
                "title": o.Slice.slice_name,
                "url": o.Slice.slice_url,
                "data": o.Slice.form_data,
                "dttm": o.dttm if o.dttm else o.Slice.changed_on,
                "viz_type": o.Slice.viz_type,
            }
            for o in qry.all()
        ]
        return json_success(json.dumps(payload, default=utils.json_int_dttm_ser))

    @api
    @has_access_api
    @event_logger.log_this
    @expose("/created_slices", methods=("GET",))
    @expose("/created_slices/<int:user_id>/", methods=("GET",))
    @deprecated(new_target="api/v1/chart/")
    def created_slices(self, user_id: int | None = None) -> FlaskResponse:
        """List of slices created by this user"""
        if not user_id:
            user_id = cast(int, get_user_id())
        if error_obj := self.get_user_activity_access_error(user_id):
            return error_obj
        qry = (
            db.session.query(Slice)
            .filter(  # pylint: disable=comparison-with-callable
                or_(Slice.created_by_fk == user_id, Slice.changed_by_fk == user_id)
            )
            .order_by(Slice.changed_on.desc())
        )
        payload = [
            {
                "id": o.id,
                "title": o.slice_name,
                "url": o.slice_url,
                "dttm": o.changed_on,
                "viz_type": o.viz_type,
            }
            for o in qry.all()
        ]
        return json_success(json.dumps(payload, default=utils.json_int_dttm_ser))

    @api
    @has_access_api
    @event_logger.log_this
    @expose("/fave_slices", methods=("GET",))
    @expose("/fave_slices/<int:user_id>/", methods=("GET",))
    @deprecated(new_target="api/v1/chart/")
    def fave_slices(self, user_id: int | None = None) -> FlaskResponse:
        """Favorite slices for a user"""
        if user_id is None:
            user_id = cast(int, get_user_id())
        if error_obj := self.get_user_activity_access_error(user_id):
            return error_obj
        qry = (
            db.session.query(Slice, FavStar.dttm)
            .join(
                FavStar,
                and_(
                    FavStar.user_id == user_id,
                    FavStar.class_name == "slice",
                    Slice.id == FavStar.obj_id,
                ),
            )
            .order_by(FavStar.dttm.desc())
        )
        payload = []
        for o in qry.all():
            dash = {
                "id": o.Slice.id,
                "title": o.Slice.slice_name,
                "url": o.Slice.slice_url,
                "dttm": o.dttm,
                "viz_type": o.Slice.viz_type,
            }
            if o.Slice.created_by:
                user = o.Slice.created_by
                dash["creator"] = str(user)
                dash["creator_url"] = f"/superset/profile/{user.username}/"
            payload.append(dash)
        return json_success(json.dumps(payload, default=utils.json_int_dttm_ser))

    @event_logger.log_this
    @api
    @has_access_api
    @expose("/warm_up_cache/", methods=("GET",))
    def warm_up_cache(  # pylint: disable=too-many-locals,no-self-use
        self,
    ) -> FlaskResponse:
        """Warms up the cache for the slice or table.

        Note for slices a force refresh occurs.

        In terms of the `extra_filters` these can be obtained from records in the JSON
        encoded `logs.json` column associated with the `explore_json` action.
        """
        session = db.session()
        slice_id = request.args.get("slice_id")
        dashboard_id = request.args.get("dashboard_id")
        table_name = request.args.get("table_name")
        db_name = request.args.get("db_name")
        extra_filters = request.args.get("extra_filters")
        slices: list[Slice] = []

        if not slice_id and not (table_name and db_name):
            return json_error_response(
                __(
                    "Malformed request. slice_id or table_name and db_name "
                    "arguments are expected"
                ),
                status=400,
            )
        if slice_id:
            slices = session.query(Slice).filter_by(id=slice_id).all()
            if not slices:
                return json_error_response(
                    __("Chart %(id)s not found", id=slice_id), status=404
                )
        elif table_name and db_name:
            table = (
                session.query(SqlaTable)
                .join(Database)
                .filter(
                    Database.database_name == db_name
                    or SqlaTable.table_name == table_name
                )
            ).one_or_none()
            if not table:
                return json_error_response(
                    __(
                        "Table %(table)s wasn't found in the database %(db)s",
                        table=table_name,
                        db=db_name,
                    ),
                    status=404,
                )
            slices = (
                session.query(Slice)
                .filter_by(datasource_id=table.id, datasource_type=table.type)
                .all()
            )

        result = []

        for slc in slices:
            try:
                form_data = get_form_data(slc.id, use_slice_data=True)[0]
                if dashboard_id:
                    form_data["extra_filters"] = (
                        json.loads(extra_filters)
                        if extra_filters
                        else get_dashboard_extra_filters(slc.id, dashboard_id)
                    )

                if not slc.datasource:
                    raise Exception("Slice's datasource does not exist")

                obj = get_viz(
                    datasource_type=slc.datasource.type,
                    datasource_id=slc.datasource.id,
                    form_data=form_data,
                    force=True,
                )

                # pylint: disable=assigning-non-slot
                g.form_data = form_data
                payload = obj.get_payload()
                delattr(g, "form_data")
                error = payload["errors"] or None
                status = payload["status"]
            except Exception as ex:  # pylint: disable=broad-except
                error = utils.error_msg_from_exception(ex)
                status = None

            result.append(
                {"slice_id": slc.id, "viz_error": error, "viz_status": status}
            )

        return json_success(json.dumps(result))

    @has_access_api
    @event_logger.log_this
    @expose("/favstar/<class_name>/<int:obj_id>/<action>/")
    @deprecated(new_target="api/v1/dashboard|chart/<pk>/favorites/")
    def favstar(  # pylint: disable=no-self-use
        self, class_name: str, obj_id: int, action: str
    ) -> FlaskResponse:
        """Toggle favorite stars on Slices and Dashboard"""
        if not get_user_id():
            return json_error_response("ERROR: Favstar toggling denied", status=403)
        session = db.session()
        count = 0
        favs = (
            session.query(FavStar)
            .filter_by(class_name=class_name, obj_id=obj_id, user_id=get_user_id())
            .all()
        )
        if action == "select":
            if not favs:
                session.add(
                    FavStar(
                        class_name=class_name,
                        obj_id=obj_id,
                        user_id=get_user_id(),
                        dttm=datetime.now(),
                    )
                )
            count = 1
        elif action == "unselect":
            for fav in favs:
                session.delete(fav)
        else:
            count = len(favs)
        session.commit()
        return json_success(json.dumps({"count": count}))

    @has_access
    @expose("/dashboard/<dashboard_id_or_slug>/")
    @event_logger.log_this_with_extra_payload
    @check_dashboard_access(
        on_error=lambda msg: redirect_with_flash(DASHBOARD_LIST_URL, msg, "danger")
    )
    def dashboard(
        self,
        dashboard_id_or_slug: str,  # pylint: disable=unused-argument
        add_extra_log_payload: Callable[..., None] = lambda **kwargs: None,
        dashboard: Dashboard | None = None,
    ) -> FlaskResponse:
        """
        Server side rendering for a dashboard
        :param dashboard_id_or_slug: identifier for dashboard. used in the decorators
        :param add_extra_log_payload: added by `log_this_with_manual_updates`, set a
            default value to appease pylint
        :param dashboard: added by `check_dashboard_access`
        """
        if not dashboard:
            abort(404)

        assert dashboard is not None

        has_access_ = False
        for datasource in dashboard.datasources:
            datasource = DatasourceDAO.get_datasource(
                datasource_type=DatasourceType(datasource.type),
                datasource_id=datasource.id,
                session=db.session(),
            )
            if datasource and security_manager.can_access_datasource(
                datasource=datasource,
            ):
                has_access_ = True

            if has_access_:
                break

        if dashboard.datasources and not has_access_:
            flash(DashboardAccessDeniedError.message, "danger")
            return redirect(DASHBOARD_LIST_URL)

        dash_edit_perm = security_manager.is_owner(
            dashboard
        ) and security_manager.can_access("can_save_dash", "Superset")
        edit_mode = (
            request.args.get(utils.ReservedUrlParameters.EDIT_MODE.value) == "true"
        )

        standalone_mode = ReservedUrlParameters.is_standalone_mode()

        add_extra_log_payload(
            dashboard_id=dashboard.id,
            dashboard_version="v2",
            dash_edit_perm=dash_edit_perm,
            edit_mode=edit_mode,
        )

        bootstrap_data = {
            "user": bootstrap_user_data(g.user, include_perms=True),
            "common": common_bootstrap_payload(g.user),
        }

        return self.render_template(
            "superset/spa.html",
            entry="spa",
            # dashboard title is always visible
            title=dashboard.dashboard_title,
            bootstrap_data=json.dumps(
                bootstrap_data, default=utils.pessimistic_json_iso_dttm_ser
            ),
            standalone_mode=standalone_mode,
        )

    @has_access
    @expose("/dashboard/p/<key>/", methods=("GET",))
    def dashboard_permalink(  # pylint: disable=no-self-use
        self,
        key: str,
    ) -> FlaskResponse:
        try:
            value = GetDashboardPermalinkCommand(key).run()
        except DashboardPermalinkGetFailedError as ex:
            flash(__("Error: %(msg)s", msg=ex.message), "danger")
            return redirect("/dashboard/list/")
        if not value:
            return json_error_response(_("permalink state not found"), status=404)
        dashboard_id, state = value["dashboardId"], value.get("state", {})
        url = f"/superset/dashboard/{dashboard_id}?permalink_key={key}"
        if url_params := state.get("urlParams"):
            params = parse.urlencode(url_params)
            url = f"{url}&{params}"
        hash_ = state.get("anchor", state.get("hash"))
        if hash_:
            url = f"{url}#{hash_}"
        return redirect(url)

    @api
    @has_access
    @event_logger.log_this
    @expose("/log/", methods=("POST",))
    def log(self) -> FlaskResponse:  # pylint: disable=no-self-use
        return Response(status=200)

    @has_access
    @expose("/get_or_create_table/", methods=("POST",))
    @event_logger.log_this
    @deprecated(new_target="api/v1/dataset/get_or_create/")
    def sqllab_table_viz(self) -> FlaskResponse:  # pylint: disable=no-self-use
        """Gets or creates a table object with attributes passed to the API.

        It expects the json with params:
        * datasourceName - e.g. table name, required
        * dbId - database id, required
        * schema - table schema, optional
        * templateParams - params for the Jinja templating syntax, optional
        :return: Response
        """
        data = json.loads(request.form["data"])
        table_name = data["datasourceName"]
        database_id = data["dbId"]
        table = (
            db.session.query(SqlaTable)
            .filter_by(database_id=database_id, table_name=table_name)
            .one_or_none()
        )
        if not table:
            # Create table if doesn't exist.
            with db.session.no_autoflush:
                table = SqlaTable(table_name=table_name, owners=[g.user])
                table.database_id = database_id
                table.database = (
                    db.session.query(Database).filter_by(id=database_id).one()
                )
                table.schema = data.get("schema")
                table.template_params = data.get("templateParams")
                # needed for the table validation.
                # fn can be deleted when this endpoint is removed
                validate_sqlatable(table)

            db.session.add(table)
            table.fetch_metadata()
            db.session.commit()

        return json_success(json.dumps({"table_id": table.id}))

    @has_access
    @expose("/sqllab_viz/", methods=("POST",))
    @event_logger.log_this
    @deprecated(new_target="api/v1/dataset/")
    def sqllab_viz(self) -> FlaskResponse:  # pylint: disable=no-self-use
        data = json.loads(request.form["data"])
        try:
            table_name = data["datasourceName"]
            database_id = data["dbId"]
        except KeyError as ex:
            raise SupersetGenericErrorException(
                __(
                    "One or more required fields are missing in the request. Please try "
                    "again, and if the problem persists contact your administrator."
                ),
                status=400,
            ) from ex
        database = db.session.query(Database).get(database_id)
        if not database:
            raise SupersetErrorException(
                SupersetError(
                    message=__("The database was not found."),
                    error_type=SupersetErrorType.DATABASE_NOT_FOUND_ERROR,
                    level=ErrorLevel.ERROR,
                ),
                status=404,
            )
        table = (
            db.session.query(SqlaTable)
            .filter_by(database_id=database_id, table_name=table_name)
            .one_or_none()
        )

        if table:
            return json_errors_response(
                [
                    SupersetError(
                        message=f"Dataset [{table_name}] already exists",
                        error_type=SupersetErrorType.GENERIC_BACKEND_ERROR,
                        level=ErrorLevel.WARNING,
                    )
                ],
                status=422,
            )

        table = SqlaTable(table_name=table_name, owners=[g.user])
        table.database = database
        table.schema = data.get("schema")
        table.template_params = data.get("templateParams")
        table.is_sqllab_view = True
        table.sql = ParsedQuery(data.get("sql")).stripped()
        db.session.add(table)
        cols = []
        for config_ in data.get("columns"):
            column_name = config_.get("column_name") or config_.get("name")
            col = TableColumn(
                column_name=column_name,
                filterable=True,
                groupby=True,
                is_dttm=config_.get("is_dttm", False),
                type=config_.get("type", False),
            )
            cols.append(col)

        table.columns = cols
        table.metrics = [SqlMetric(metric_name="count", expression="count(*)")]
        db.session.commit()

        return json_success(
            json.dumps(
                {"table_id": table.id, "data": sanitize_datasource_data(table.data)}
            )
        )

    @has_access
    @expose("/extra_table_metadata/<int:database_id>/<table_name>/<schema>/")
    @event_logger.log_this
    @deprecated(
        new_target="api/v1/database/<int:pk>/table_extra/<table_name>/<schema_name>/"
    )
    def extra_table_metadata(  # pylint: disable=no-self-use
        self, database_id: int, table_name: str, schema: str
    ) -> FlaskResponse:
        parsed_schema = utils.parse_js_uri_path_item(schema, eval_undefined=True)
        table_name = utils.parse_js_uri_path_item(table_name)  # type: ignore
        mydb = db.session.query(Database).filter_by(id=database_id).one()
        payload = mydb.db_engine_spec.extra_table_metadata(
            mydb, table_name, parsed_schema
        )
        return json_success(json.dumps(payload))

    @has_access_api
    @expose("/estimate_query_cost/<int:database_id>/", methods=("POST",))
    @expose("/estimate_query_cost/<int:database_id>/<schema>/", methods=("POST",))
    @event_logger.log_this
    @deprecated(new_target="api/v1/sqllab/estimate/")
    def estimate_query_cost(  # pylint: disable=no-self-use
        self, database_id: int, schema: str | None = None
    ) -> FlaskResponse:
        mydb = db.session.query(Database).get(database_id)

        sql = json.loads(request.form.get("sql", '""'))
        if template_params := json.loads(request.form.get("templateParams") or "{}"):
            template_processor = get_template_processor(mydb)
            sql = template_processor.process_template(sql, **template_params)

        timeout = SQLLAB_QUERY_COST_ESTIMATE_TIMEOUT
        timeout_msg = f"The estimation exceeded the {timeout} seconds timeout."
        try:
            with utils.timeout(seconds=timeout, error_message=timeout_msg):
                cost = mydb.db_engine_spec.estimate_query_cost(
                    mydb, schema, sql, utils.QuerySource.SQL_LAB
                )
        except SupersetTimeoutException as ex:
            logger.exception(ex)
            return json_errors_response([ex.error])
        except Exception as ex:  # pylint: disable=broad-except
            return json_error_response(utils.error_msg_from_exception(ex))

        spec = mydb.db_engine_spec
        query_cost_formatters: dict[str, Any] = app.config[
            "QUERY_COST_FORMATTERS_BY_ENGINE"
        ]
        query_cost_formatter = query_cost_formatters.get(
            spec.engine, spec.query_cost_formatter
        )
        cost = query_cost_formatter(cost)

        return json_success(json.dumps(cost))

    @expose("/theme/")
    def theme(self) -> FlaskResponse:
        return self.render_template("superset/theme.html")

    @has_access_api
    @expose("/results/<key>/")
    @event_logger.log_this
    @deprecated(new_target="api/v1/sqllab/results/")
    def results(self, key: str) -> FlaskResponse:
        return self.results_exec(key)

    @staticmethod
    def results_exec(key: str) -> FlaskResponse:
        """Serves a key off of the results backend

        It is possible to pass the `rows` query argument to limit the number
        of rows returned.
        """
        if not results_backend:
            raise SupersetErrorException(
                SupersetError(
                    message=__("Results backend is not configured."),
                    error_type=SupersetErrorType.RESULTS_BACKEND_NOT_CONFIGURED_ERROR,
                    level=ErrorLevel.ERROR,
                )
            )

        read_from_results_backend_start = now_as_float()
        blob = results_backend.get(key)
        stats_logger.timing(
            "sqllab.query.results_backend_read",
            now_as_float() - read_from_results_backend_start,
        )
        if not blob:
            raise SupersetErrorException(
                SupersetError(
                    message=__(
                        "Data could not be retrieved from the results backend. You "
                        "need to re-run the original query."
                    ),
                    error_type=SupersetErrorType.RESULTS_BACKEND_ERROR,
                    level=ErrorLevel.ERROR,
                ),
                status=410,
            )

        query = db.session.query(Query).filter_by(results_key=key).one_or_none()
        if query is None:
            raise SupersetErrorException(
                SupersetError(
                    message=__(
                        "The query associated with these results could not be found. "
                        "You need to re-run the original query."
                    ),
                    error_type=SupersetErrorType.RESULTS_BACKEND_ERROR,
                    level=ErrorLevel.ERROR,
                ),
                status=404,
            )

        try:
            query.raise_for_access()
        except SupersetSecurityException as ex:
            raise SupersetErrorException(
                SupersetError(
                    message=__(
                        "You are not authorized to see this query. If you think this "
                        "is an error, please reach out to your administrator."
                    ),
                    error_type=SupersetErrorType.QUERY_SECURITY_ACCESS_ERROR,
                    level=ErrorLevel.ERROR,
                ),
                status=403,
            ) from ex

        payload = utils.zlib_decompress(blob, decode=not results_backend_use_msgpack)
        try:
            obj = _deserialize_results_payload(
                payload, query, cast(bool, results_backend_use_msgpack)
            )
        except SerializationError as ex:
            raise SupersetErrorException(
                SupersetError(
                    message=__(
                        "Data could not be deserialized from the results backend. The "
                        "storage format might have changed, rendering the old data "
                        "stake. You need to re-run the original query."
                    ),
                    error_type=SupersetErrorType.RESULTS_BACKEND_ERROR,
                    level=ErrorLevel.ERROR,
                ),
                status=404,
            ) from ex

        if "rows" in request.args:
            try:
                rows = int(request.args["rows"])
            except ValueError as ex:
                raise SupersetErrorException(
                    SupersetError(
                        message=__(
                            "The provided `rows` argument is not a valid integer."
                        ),
                        error_type=SupersetErrorType.INVALID_PAYLOAD_SCHEMA_ERROR,
                        level=ErrorLevel.ERROR,
                    ),
                    status=400,
                ) from ex

            obj = apply_display_max_row_configuration_if_require(obj, rows)

        return json_success(
            json.dumps(
                obj, default=utils.json_iso_dttm_ser, ignore_nan=True, encoding=None
            )
        )

    @has_access_api
    @handle_api_exception
    @expose("/stop_query/", methods=("POST",))
    @event_logger.log_this
    @backoff.on_exception(
        backoff.constant,
        Exception,
        interval=1,
        on_backoff=lambda details: db.session.rollback(),
        on_giveup=lambda details: db.session.rollback(),
        max_tries=5,
    )
    @deprecated(new_target="/api/v1/query/stop")
    def stop_query(self) -> FlaskResponse:
        client_id = request.form.get("client_id")
        query = db.session.query(Query).filter_by(client_id=client_id).one()
        if query.status in [
            QueryStatus.FAILED,
            QueryStatus.SUCCESS,
            QueryStatus.TIMED_OUT,
        ]:
            logger.warning(
                "Query with client_id could not be stopped: query already complete",
            )
            return self.json_response("OK")

        if not sql_lab.cancel_query(query):
            raise SupersetCancelQueryException("Could not cancel query")

        query.status = QueryStatus.STOPPED
        # Add the stop identity attribute because the sqlalchemy thread is unsafe
        # because of multiple updates to the status in the query table
        query.set_extra_json_key(QUERY_EARLY_CANCEL_KEY, True)
        query.end_time = now_as_float()
        db.session.commit()

        return self.json_response("OK")

    @has_access_api
    @event_logger.log_this
    @expose(
        "/validate_sql_json/",
        methods=(
            "GET",
            "POST",
        ),
    )
    @deprecated(new_target="/api/v1/database/<pk>/validate_sql/")
    def validate_sql_json(
        # pylint: disable=too-many-locals,no-self-use
        self,
    ) -> FlaskResponse:
        """Validates that arbitrary sql is acceptable for the given database.
        Returns a list of error/warning annotations as json.
        """
        sql = request.form["sql"]
        database_id = request.form["database_id"]
        schema = request.form.get("schema") or None
        template_params = json.loads(request.form.get("templateParams") or "{}")

        if template_params is not None and len(template_params) > 0:
            # TODO: factor the Database object out of template rendering
            #       or provide it as mydb so we can render template params
            #       without having to also persist a Query ORM object.
            return json_error_response(
                "SQL validation does not support template parameters", status=400
            )

        session = db.session()
        mydb = session.query(Database).filter_by(id=database_id).one_or_none()
        if not mydb:
            return json_error_response(
                f"Database with id {database_id} is missing.", status=400
            )

        spec = mydb.db_engine_spec
        validators_by_engine = app.config["SQL_VALIDATORS_BY_ENGINE"]
        if not validators_by_engine or spec.engine not in validators_by_engine:
            return json_error_response(
                f"no SQL validator is configured for {spec.engine}", status=400
            )
        validator_name = validators_by_engine[spec.engine]
        validator = get_validator_by_name(validator_name)
        if not validator:
            return json_error_response(
                "No validator named {} found (configured for the {} engine)".format(
                    validator_name, spec.engine
                )
            )

        try:
            timeout = config["SQLLAB_VALIDATION_TIMEOUT"]
            timeout_msg = f"The query exceeded the {timeout} seconds timeout."
            with utils.timeout(seconds=timeout, error_message=timeout_msg):
                errors = validator.validate(sql, schema, mydb)
            payload = json.dumps(
                [err.to_dict() for err in errors],
                default=utils.pessimistic_json_iso_dttm_ser,
                ignore_nan=True,
                encoding=None,
            )
            return json_success(payload)
        except Exception as ex:  # pylint: disable=broad-except
            logger.exception(ex)
            msg = _(
                "%(validator)s was unable to check your query.\n"
                "Please recheck your query.\n"
                "Exception: %(ex)s",
                validator=validator.name,
                ex=ex,
            )
            # Return as a 400 if the database error message says we got a 4xx error
            if re.search(r"([\W]|^)4\d{2}([\W]|$)", str(ex)):
                return json_error_response(f"{msg}", status=400)
            return json_error_response(f"{msg}")

    @has_access_api
    @handle_api_exception
    @event_logger.log_this
    @expose("/sql_json/", methods=("POST",))
    @deprecated(new_target="/api/v1/sqllab/execute/")
    def sql_json(self) -> FlaskResponse:
        if errors := SqlJsonPayloadSchema().validate(request.json):
            return json_error_response(status=400, payload=errors)

        try:
            log_params = {
                "user_agent": cast(Optional[str], request.headers.get("USER_AGENT"))
            }
            execution_context = SqlJsonExecutionContext(request.json)
            command = self._create_sql_json_command(execution_context, log_params)
            command_result: CommandResult = command.run()
            return self._create_response_from_execution_context(command_result)
        except SqlLabException as ex:
            logger.error(ex.message)
            self._set_http_status_into_Sql_lab_exception(ex)
            payload = {"errors": [ex.to_dict()]}
            return json_error_response(status=ex.status, payload=payload)

    @staticmethod
    def _create_sql_json_command(
        execution_context: SqlJsonExecutionContext, log_params: dict[str, Any] | None
    ) -> ExecuteSqlCommand:
        query_dao = QueryDAO()
        sql_json_executor = Superset._create_sql_json_executor(
            execution_context, query_dao
        )
        execution_context_convertor = ExecutionContextConvertor()
        execution_context_convertor.set_max_row_in_display(
            int(config.get("DISPLAY_MAX_ROW"))
        )
        return ExecuteSqlCommand(
            execution_context,
            query_dao,
            DatabaseDAO(),
            CanAccessQueryValidatorImpl(),
            SqlQueryRenderImpl(get_template_processor),
            sql_json_executor,
            execution_context_convertor,
            config["SQLLAB_CTAS_NO_LIMIT"],
            log_params,
        )

    @staticmethod
    def _create_sql_json_executor(
        execution_context: SqlJsonExecutionContext, query_dao: QueryDAO
    ) -> SqlJsonExecutor:
        sql_json_executor: SqlJsonExecutor
        if execution_context.is_run_asynchronous():
            sql_json_executor = ASynchronousSqlJsonExecutor(query_dao, get_sql_results)
        else:
            sql_json_executor = SynchronousSqlJsonExecutor(
                query_dao,
                get_sql_results,
                config.get("SQLLAB_TIMEOUT"),
                is_feature_enabled("SQLLAB_BACKEND_PERSISTENCE"),
            )
        return sql_json_executor

    @staticmethod
    def _set_http_status_into_Sql_lab_exception(ex: SqlLabException) -> None:
        if isinstance(ex, QueryIsForbiddenToAccessException):
            ex.status = 403

    def _create_response_from_execution_context(  # pylint: disable=invalid-name, no-self-use
        self,
        command_result: CommandResult,
    ) -> FlaskResponse:
        status_code = 200
        if command_result["status"] == SqlJsonExecutionStatus.QUERY_IS_RUNNING:
            status_code = 202
        return json_success(command_result["payload"], status_code)

    @has_access
    @event_logger.log_this
    @expose("/csv/<client_id>")
    @deprecated(new_target="api/v1/sqllab/export/")
    def csv(self, client_id: str) -> FlaskResponse:  # pylint: disable=no-self-use
        """Download the query results as csv."""
        logger.info("Exporting CSV file [%s]", client_id)
        query = db.session.query(Query).filter_by(client_id=client_id).one()

        try:
            query.raise_for_access()
        except SupersetSecurityException as ex:
            flash(ex.error.message)
            return redirect("/")

        blob = None
        if results_backend and query.results_key:
            logger.info("Fetching CSV from results backend [%s]", query.results_key)
            blob = results_backend.get(query.results_key)
        if blob:
            logger.info("Decompressing")
            payload = utils.zlib_decompress(
                blob, decode=not results_backend_use_msgpack
            )
            obj = _deserialize_results_payload(
                payload, query, cast(bool, results_backend_use_msgpack)
            )

            df = pd.DataFrame(
                data=obj["data"],
                dtype=object,
                columns=[c["name"] for c in obj["columns"]],
            )

            logger.info("Using pandas to convert to CSV")
        else:
            logger.info("Running a query to turn into CSV")
            if query.select_sql:
                sql = query.select_sql
                limit = None
            else:
                sql = query.executed_sql
                limit = ParsedQuery(sql).limit
            if limit is not None and query.limiting_factor in {
                LimitingFactor.QUERY,
                LimitingFactor.DROPDOWN,
                LimitingFactor.QUERY_AND_DROPDOWN,
            }:
                # remove extra row from `increased_limit`
                limit -= 1
            df = query.database.get_df(sql, query.schema)[:limit]

        csv_data = csv.df_to_escaped_csv(df, index=False, **config["CSV_EXPORT"])
        quoted_csv_name = parse.quote(query.name)
        response = CsvResponse(
            csv_data, headers=generate_download_headers("csv", quoted_csv_name)
        )
        event_info = {
            "event_type": "data_export",
            "client_id": client_id,
            "row_count": len(df.index),
            "database": query.database.name,
            "schema": query.schema,
            "sql": query.sql,
            "exported_format": "csv",
        }
        event_rep = repr(event_info)
        logger.debug(
            "CSV exported: %s", event_rep, extra={"superset_event": event_info}
        )
        return response

    @api
    @handle_api_exception
    @has_access
    @event_logger.log_this
    @expose("/fetch_datasource_metadata")
    @deprecated(new_target="api/v1/database/<int:pk>/table/<table_name>/<schema_name>/")
    def fetch_datasource_metadata(self) -> FlaskResponse:  # pylint: disable=no-self-use
        """
        Fetch the datasource metadata.

        :returns: The Flask response
        :raises SupersetSecurityException: If the user cannot access the resource
        """
        datasource_id, datasource_type = request.args["datasourceKey"].split("__")
        datasource = DatasourceDAO.get_datasource(
            db.session, DatasourceType(datasource_type), int(datasource_id)
        )
        # Check if datasource exists
        if not datasource:
            return json_error_response(DATASOURCE_MISSING_ERR)

        datasource.raise_for_access()
        return json_success(json.dumps(sanitize_datasource_data(datasource.data)))

    @has_access_api
    @event_logger.log_this
    @expose("/queries/<float:last_updated_ms>")
    @expose("/queries/<int:last_updated_ms>")
    @deprecated(new_target="api/v1/query/updated_since")
    def queries(self, last_updated_ms: float | int) -> FlaskResponse:
        """
        Get the updated queries.

        :param last_updated_ms: Unix time (milliseconds)
        """

        return self.queries_exec(last_updated_ms)

    @staticmethod
    def queries_exec(last_updated_ms: float | int) -> FlaskResponse:
        stats_logger.incr("queries")
        if not get_user_id():
            return json_error_response(
                "Please login to access the queries.", status=403
            )

        # UTC date time, same that is stored in the DB.
        last_updated_dt = datetime.utcfromtimestamp(last_updated_ms / 1000)

        sql_queries = (
            db.session.query(Query)
            .filter(Query.user_id == get_user_id(), Query.changed_on >= last_updated_dt)
            .all()
        )
        dict_queries = {q.client_id: q.to_dict() for q in sql_queries}
        return json_success(json.dumps(dict_queries, default=utils.json_int_dttm_ser))

    @has_access
    @event_logger.log_this
    @expose("/search_queries")
    @deprecated(new_target="api/v1/query/")
    def search_queries(self) -> FlaskResponse:  # pylint: disable=no-self-use
        """
        Search for previously run sqllab queries. Used for Sqllab Query Search
        page /superset/sqllab#search.

        Custom permission can_only_search_queries_owned restricts queries
        to only queries run by current user.

        :returns: Response with list of sql query dicts
        """
        if security_manager.can_access_all_queries():
            search_user_id = request.args.get("user_id")
        elif request.args.get("user_id") is not None:
            try:
                search_user_id = int(cast(int, request.args.get("user_id")))
            except ValueError:
                return Response(status=400, mimetype="application/json")
            if search_user_id != get_user_id():
                return Response(status=403, mimetype="application/json")
        else:
            search_user_id = get_user_id()
        database_id = request.args.get("database_id")
        search_text = request.args.get("search_text")
        # From and To time stamp should be Epoch timestamp in seconds

        query = db.session.query(Query)
        if search_user_id:
            # Filter on user_id
            query = query.filter(Query.user_id == search_user_id)

        if database_id:
            # Filter on db Id
            query = query.filter(Query.database_id == database_id)

        if status := request.args.get("status"):
            # Filter on status
            query = query.filter(Query.status == status)

        if search_text:
            # Filter on search text
            query = query.filter(Query.sql.like(f"%{search_text}%"))

        if from_time := request.args.get("from"):
            query = query.filter(Query.start_time > int(from_time))

        if to_time := request.args.get("to"):
            query = query.filter(Query.start_time < int(to_time))

        query_limit = config["QUERY_SEARCH_LIMIT"]
        sql_queries = query.order_by(Query.start_time.asc()).limit(query_limit).all()

        dict_queries = [q.to_dict() for q in sql_queries]

        return Response(
            json.dumps(dict_queries, default=utils.json_int_dttm_ser),
            status=200,
            mimetype="application/json",
        )

    @app.errorhandler(500)
    def show_traceback(self) -> FlaskResponse:  # pylint: disable=no-self-use
        return (
            render_template("superset/traceback.html", error_msg=get_error_msg()),
            500,
        )

    @event_logger.log_this
    @expose("/welcome/")
    def welcome(self) -> FlaskResponse:
        """Personalized welcome page"""
        if not g.user or not get_user_id():
            if conf["PUBLIC_ROLE_LIKE"]:
                return self.render_template("superset/public_welcome.html")
            return redirect(appbuilder.get_url_for_login)

        welcome_dashboard_id = (
            db.session.query(UserAttribute.welcome_dashboard_id)
            .filter_by(user_id=get_user_id())
            .scalar()
        )
        if welcome_dashboard_id:
            return self.dashboard(dashboard_id_or_slug=str(welcome_dashboard_id))

        payload = {
            "user": bootstrap_user_data(g.user, include_perms=True),
            "common": common_bootstrap_payload(g.user),
        }

        return self.render_template(
            "superset/spa.html",
            entry="spa",
            bootstrap_data=json.dumps(
                payload, default=utils.pessimistic_json_iso_dttm_ser
            ),
        )

    @has_access
    @event_logger.log_this
    @expose("/profile/<username>/")
    def profile(self, username: str) -> FlaskResponse:
        """User profile page"""
        user = (
            db.session.query(ab_models.User).filter_by(username=username).one_or_none()
        )
        # Prevent returning 404 when user is not found to prevent username scanning
        user_id = -1 if not user else user.id
        # Prevent unauthorized access to other user's profiles,
        # unless configured to do so on with ENABLE_BROAD_ACTIVITY_ACCESS
        if error_obj := self.get_user_activity_access_error(user_id):
            return error_obj

        payload = {
            "user": bootstrap_user_data(user, include_perms=True),
            "common": common_bootstrap_payload(g.user),
        }

        return self.render_template(
            "superset/basic.html",
            title=_("%(user)s's profile", user=username).__str__(),
            entry="profile",
            bootstrap_data=json.dumps(
                payload, default=utils.pessimistic_json_iso_dttm_ser
            ),
        )

    @staticmethod
    def _get_sqllab_tabs(user_id: int | None) -> dict[str, Any]:
        # send list of tab state ids
        tabs_state = (
            db.session.query(TabState.id, TabState.label)
            .filter_by(user_id=user_id)
            .all()
        )
        tab_state_ids = [str(tab_state[0]) for tab_state in tabs_state]
        # return first active tab, or fallback to another one if no tab is active
        active_tab = (
            db.session.query(TabState)
            .filter_by(user_id=user_id)
            .order_by(TabState.active.desc())
            .first()
        )

        databases: dict[int, Any] = {}
        for database in DatabaseDAO.find_all():
            databases[database.id] = {
                k: v for k, v in database.to_json().items() if k in DATABASE_KEYS
            }
            databases[database.id]["backend"] = database.backend
        queries: dict[str, Any] = {}

        # These are unnecessary if sqllab backend persistence is disabled
        if is_feature_enabled("SQLLAB_BACKEND_PERSISTENCE"):
            # return all user queries associated with existing SQL editors
            user_queries = (
                db.session.query(Query)
                .filter_by(user_id=user_id)
                .filter(Query.sql_editor_id.in_(tab_state_ids))
                .all()
            )
            queries = {
                query.client_id: dict(query.to_dict().items()) for query in user_queries
            }

        return {
            "tab_state_ids": tabs_state,
            "active_tab": active_tab.to_dict() if active_tab else None,
            "databases": databases,
            "queries": queries,
        }

    @has_access
    @event_logger.log_this
    @expose(
        "/sqllab/",
        methods=(
            "GET",
            "POST",
        ),
    )
    def sqllab(self) -> FlaskResponse:
        """SQL Editor"""
        payload = {
            "defaultDbId": config["SQLLAB_DEFAULT_DBID"],
            "common": common_bootstrap_payload(g.user),
            **self._get_sqllab_tabs(get_user_id()),
        }

        if form_data := request.form.get("form_data"):
            try:
                payload["requested_query"] = json.loads(form_data)
            except json.JSONDecodeError:
                pass

        payload["user"] = bootstrap_user_data(g.user, include_perms=True)
        bootstrap_data = json.dumps(
            payload, default=utils.pessimistic_json_iso_dttm_ser
        )

        return self.render_template(
            "superset/basic.html", entry="sqllab", bootstrap_data=bootstrap_data
        )

    @has_access
    @event_logger.log_this
    @expose("/sqllab/history/", methods=("GET",))
    @event_logger.log_this
    def sqllab_history(self) -> FlaskResponse:
        return super().render_app_template()

    @api
    @has_access_api
    @event_logger.log_this
    @expose("/schemas_access_for_file_upload")
    @deprecated(new_target="api/v1/database/{pk}/schemas_access_for_file_upload/")
    def schemas_access_for_file_upload(self) -> FlaskResponse:
        """
        This method exposes an API endpoint to
        get the schema access control settings for file upload in this database
        """
        if not request.args.get("db_id"):
            return json_error_response("No database is allowed for your file upload")

        db_id = int(request.args["db_id"])
        database = db.session.query(Database).filter_by(id=db_id).one()
        try:
            schemas_allowed = database.get_schema_access_for_file_upload()
            if security_manager.can_access_database(database):
                return self.json_response(schemas_allowed)
            # the list schemas_allowed should not be empty here
            # and the list schemas_allowed_processed returned from security_manager
            # should not be empty either,
            # otherwise the database should have been filtered out
            # in CsvToDatabaseForm
            schemas_allowed_processed = security_manager.get_schemas_accessible_by_user(
                database, schemas_allowed, False
            )
            return self.json_response(schemas_allowed_processed)
        except Exception as ex:  # pylint: disable=broad-except
            logger.exception(ex)
            return json_error_response(
                "Failed to fetch schemas allowed for csv upload in this database! "
                "Please contact your Superset Admin!"
            )<|MERGE_RESOLUTION|>--- conflicted
+++ resolved
@@ -207,224 +207,6 @@
 
     logger = logging.getLogger(__name__)
 
-    @has_access_api
-    @event_logger.log_this
-<<<<<<< HEAD
-    @expose("/override_role_permissions/", methods=("POST",))
-    @deprecated()
-    def override_role_permissions(self) -> FlaskResponse:
-        """Updates the role with the give datasource permissions.
-
-          Permissions not in the request will be revoked. This endpoint should
-          be available to admins only. Expects JSON in the format:
-           {
-            'role_name': '{role_name}',
-            'database': [{
-                'datasource_type': '{table|druid}',
-                'name': '{database_name}',
-                'schema': [{
-                    'name': '{schema_name}',
-                    'datasources': ['{datasource name}, {datasource name}']
-                }]
-            }]
-        }
-        """
-        data = request.get_json(force=True)
-        role_name = data["role_name"]
-        databases = data["database"]
-
-        db_ds_names = set()
-        for dbs in databases:
-            for schema in dbs["schema"]:
-                for ds_name in schema["datasources"]:
-                    fullname = utils.get_datasource_full_name(
-                        dbs["name"], ds_name, schema=schema["name"]
-                    )
-                    db_ds_names.add(fullname)
-
-        existing_datasources = SqlaTable.get_all_datasources(db.session)
-        datasources = [d for d in existing_datasources if d.full_name in db_ds_names]
-        role = security_manager.find_role(role_name)
-        # remove all permissions
-        role.permissions = []
-        # grant permissions to the list of datasources
-        granted_perms = []
-        for datasource in datasources:
-            view_menu_perm = security_manager.find_permission_view_menu(
-                view_menu_name=datasource.perm, permission_name="datasource_access"
-            )
-            # prevent creating empty permissions
-            if view_menu_perm and view_menu_perm.view_menu:
-                role.permissions.append(view_menu_perm)
-                granted_perms.append(view_menu_perm.view_menu.name)
-        db.session.commit()
-        return self.json_response(
-            {"granted": granted_perms, "requested": list(db_ds_names)}, status=201
-        )
-
-    @has_access
-    @event_logger.log_this
-    @expose("/request_access/", methods=("POST",))
-    @deprecated()
-    def request_access(self) -> FlaskResponse:
-        datasources = set()
-        dashboard_id = request.args.get("dashboard_id")
-        if dashboard_id:
-            dash = db.session.query(Dashboard).filter_by(id=int(dashboard_id)).one()
-            datasources |= dash.datasources
-        datasource_id = request.args.get("datasource_id")
-        datasource_type = request.args.get("datasource_type")
-        if datasource_id and datasource_type:
-            ds_class = DatasourceDAO.sources.get(datasource_type)
-            datasource = (
-                db.session.query(ds_class).filter_by(id=int(datasource_id)).one()
-            )
-            datasources.add(datasource)
-
-        has_access_ = all(
-            datasource and security_manager.can_access_datasource(datasource)
-            for datasource in datasources
-        )
-        if has_access_:
-            return redirect(f"/superset/dashboard/{dashboard_id}")
-
-        if request.args.get("action") == "go":
-            for datasource in datasources:
-                access_request = DAR(
-                    datasource_id=datasource.id, datasource_type=datasource.type
-                )
-                db.session.add(access_request)
-                db.session.commit()
-            flash(__("Access was requested"), "info")
-            return redirect("/")
-
-        return self.render_template(
-            "superset/request_access.html",
-            datasources=datasources,
-            datasource_names=", ".join([o.name for o in datasources]),
-        )
-
-    @has_access
-    @event_logger.log_this
-    @expose("/approve", methods=("POST",))
-    @deprecated()
-    def approve(self) -> FlaskResponse:  # pylint: disable=too-many-locals,no-self-use
-        def clean_fulfilled_requests(session: Session) -> None:
-            for dar in session.query(DAR).all():
-                datasource = DatasourceDAO.get_datasource(
-                    session, DatasourceType(dar.datasource_type), dar.datasource_id
-                )
-                if not datasource or security_manager.can_access_datasource(datasource):
-                    # Dataset does not exist anymore
-                    session.delete(dar)
-            session.commit()
-
-        datasource_type = request.args["datasource_type"]
-        datasource_id = request.args["datasource_id"]
-        created_by_username = request.args.get("created_by")
-        role_to_grant = request.args.get("role_to_grant")
-        role_to_extend = request.args.get("role_to_extend")
-
-        session = db.session
-        datasource = DatasourceDAO.get_datasource(
-            session, DatasourceType(datasource_type), int(datasource_id)
-        )
-
-        if not datasource:
-            flash(DATASOURCE_MISSING_ERR, "alert")
-            return json_error_response(DATASOURCE_MISSING_ERR)
-
-        requested_by = security_manager.find_user(username=created_by_username)
-        if not requested_by:
-            flash(USER_MISSING_ERR, "alert")
-            return json_error_response(USER_MISSING_ERR)
-
-        requests = (
-            session.query(DAR)
-            .filter(  # pylint: disable=comparison-with-callable
-                DAR.datasource_id == datasource_id,
-                DAR.datasource_type == datasource_type,
-                DAR.created_by_fk == requested_by.id,
-            )
-            .all()
-        )
-
-        if not requests:
-            err = __("The access requests seem to have been deleted")
-            flash(err, "alert")
-            return json_error_response(err)
-
-        # check if you can approve
-        if security_manager.can_access_all_datasources() or security_manager.is_owner(
-            datasource
-        ):
-            # can by done by admin only
-            if role_to_grant:
-                role = security_manager.find_role(role_to_grant)
-                requested_by.roles.append(role)
-                msg = __(
-                    "%(user)s was granted the role %(role)s that gives access "
-                    "to the %(datasource)s",
-                    user=requested_by.username,
-                    role=role_to_grant,
-                    datasource=datasource.full_name,
-                )
-                utils.notify_user_about_perm_udate(
-                    g.user,
-                    requested_by,
-                    role,
-                    datasource,
-                    "email/role_granted.txt",
-                    app.config,
-                )
-                flash(msg, "info")
-
-            if role_to_extend:
-                perm_view = security_manager.find_permission_view_menu(
-                    "email/datasource_access", datasource.perm
-                )
-                role = security_manager.find_role(role_to_extend)
-                security_manager.add_permission_role(role, perm_view)
-                msg = __(
-                    "Role %(r)s was extended to provide the access to "
-                    "the datasource %(ds)s",
-                    r=role_to_extend,
-                    ds=datasource.full_name,
-                )
-                utils.notify_user_about_perm_udate(
-                    g.user,
-                    requested_by,
-                    role,
-                    datasource,
-                    "email/role_extended.txt",
-                    app.config,
-                )
-                flash(msg, "info")
-            clean_fulfilled_requests(session)
-        else:
-            flash(__("You have no permission to approve this request"), "danger")
-            return redirect("/accessrequestsmodelview/list/")
-        for request_ in requests:
-            session.delete(request_)
-        session.commit()
-        return redirect("/accessrequestsmodelview/list/")
-
-=======
-    @expose("/datasources/")
-    @deprecated(new_target="api/v1/dataset/")
-    def datasources(self) -> FlaskResponse:
-        return self.json_response(
-            sorted(
-                [
-                    datasource.short_data
-                    for datasource in security_manager.get_user_datasources()
-                    if datasource.short_data.get("name")
-                ],
-                key=lambda datasource: datasource["name"],
-            )
-        )
-
->>>>>>> 0e3f1f63
     @has_access
     @event_logger.log_this
     @expose("/slice/<int:slice_id>/")
