# Licensed to the Apache Software Foundation (ASF) under one
# or more contributor license agreements.  See the NOTICE file
# distributed with this work for additional information
# regarding copyright ownership.  The ASF licenses this file
# to you under the Apache License, Version 2.0 (the
# "License"); you may not use this file except in compliance
# with the License.  You may obtain a copy of the License at
#
#   http://www.apache.org/licenses/LICENSE-2.0
#
# Unless required by applicable law or agreed to in writing,
# software distributed under the License is distributed on an
# "AS IS" BASIS, WITHOUT WARRANTIES OR CONDITIONS OF ANY
# KIND, either express or implied.  See the License for the
# specific language governing permissions and limitations
# under the License.
# pylint: disable=too-many-lines, invalid-name
from __future__ import annotations

import logging
import re
from contextlib import closing
from datetime import datetime
from typing import Any, Callable, cast, Optional
from urllib import parse

import backoff
import pandas as pd
import simplejson as json
from flask import abort, flash, g, redirect, render_template, request, Response
from flask_appbuilder import expose
from flask_appbuilder.security.decorators import (
    has_access,
    has_access_api,
    permission_name,
)
from flask_appbuilder.security.sqla import models as ab_models
from flask_babel import gettext as __, lazy_gettext as _
from sqlalchemy import and_, or_
from sqlalchemy.exc import DBAPIError, NoSuchModuleError, SQLAlchemyError
from sqlalchemy.orm import lazyload, load_only

from superset import (
    app,
    appbuilder,
    conf,
    db,
    event_logger,
    is_feature_enabled,
    results_backend,
    results_backend_use_msgpack,
    security_manager,
    sql_lab,
    viz,
)
from superset.charts.commands.exceptions import ChartNotFoundError
from superset.charts.dao import ChartDAO
from superset.common.chart_data import ChartDataResultFormat, ChartDataResultType
from superset.common.db_query_status import QueryStatus
from superset.connectors.base.models import BaseDatasource
from superset.connectors.sqla.models import (
    AnnotationDatasource,
    SqlaTable,
    SqlMetric,
    TableColumn,
)
from superset.constants import QUERY_EARLY_CANCEL_KEY
from superset.dashboards.commands.exceptions import DashboardAccessDeniedError
from superset.dashboards.commands.importers.v0 import ImportDashboardsCommand
from superset.dashboards.dao import DashboardDAO
from superset.dashboards.permalink.commands.get import GetDashboardPermalinkCommand
from superset.dashboards.permalink.exceptions import DashboardPermalinkGetFailedError
from superset.databases.commands.exceptions import DatabaseInvalidError
from superset.databases.dao import DatabaseDAO
from superset.databases.utils import make_url_safe
from superset.datasets.commands.exceptions import DatasetNotFoundError
from superset.datasource.dao import DatasourceDAO
from superset.errors import ErrorLevel, SupersetError, SupersetErrorType
from superset.exceptions import (
    CacheLoadError,
    CertificateException,
    DatabaseNotFound,
    SerializationError,
    SupersetCancelQueryException,
    SupersetErrorException,
    SupersetException,
    SupersetGenericErrorException,
    SupersetSecurityException,
    SupersetTimeoutException,
)
from superset.explore.form_data.commands.create import CreateFormDataCommand
from superset.explore.form_data.commands.get import GetFormDataCommand
from superset.explore.form_data.commands.parameters import CommandParameters
from superset.explore.permalink.commands.get import GetExplorePermalinkCommand
from superset.explore.permalink.exceptions import ExplorePermalinkGetFailedError
from superset.extensions import async_query_manager, cache_manager
from superset.jinja_context import get_template_processor
from superset.models.core import Database, FavStar
from superset.models.dashboard import Dashboard
from superset.models.slice import Slice
from superset.models.sql_lab import Query, TabState
from superset.models.user_attributes import UserAttribute
from superset.queries.dao import QueryDAO
from superset.security.analytics_db_safety import check_sqlalchemy_uri
from superset.sql_lab import get_sql_results
from superset.sql_parse import ParsedQuery
from superset.sql_validators import get_validator_by_name
from superset.sqllab.command_status import SqlJsonExecutionStatus
from superset.sqllab.commands.execute import CommandResult, ExecuteSqlCommand
from superset.sqllab.exceptions import (
    QueryIsForbiddenToAccessException,
    SqlLabException,
)
from superset.sqllab.execution_context_convertor import ExecutionContextConvertor
from superset.sqllab.limiting_factor import LimitingFactor
from superset.sqllab.query_render import SqlQueryRenderImpl
from superset.sqllab.sql_json_executer import (
    ASynchronousSqlJsonExecutor,
    SqlJsonExecutor,
    SynchronousSqlJsonExecutor,
)
from superset.sqllab.sqllab_execution_context import SqlJsonExecutionContext
from superset.sqllab.utils import apply_display_max_row_configuration_if_require
from superset.sqllab.validators import CanAccessQueryValidatorImpl
from superset.superset_typing import FlaskResponse
from superset.tasks.async_queries import load_explore_json_into_cache
from superset.utils import core as utils, csv
from superset.utils.async_query_manager import AsyncQueryTokenException
from superset.utils.cache import etag_cache
from superset.utils.core import (
    apply_max_row_limit,
    DatasourceType,
    get_user_id,
    ReservedUrlParameters,
)
from superset.utils.dates import now_as_float
from superset.utils.decorators import check_dashboard_access
from superset.views.base import (
    api,
    BaseSupersetView,
    common_bootstrap_payload,
    CsvResponse,
    data_payload_response,
    deprecated,
    generate_download_headers,
    get_error_msg,
    handle_api_exception,
    json_error_response,
    json_errors_response,
    json_success,
    validate_sqlatable,
)
from superset.views.log.dao import LogDAO
from superset.views.sql_lab.schemas import SqlJsonPayloadSchema
from superset.views.utils import (
    _deserialize_results_payload,
    bootstrap_user_data,
    check_datasource_perms,
    check_explore_cache_perms,
    check_resource_permissions,
    check_slice_perms,
    get_dashboard_extra_filters,
    get_datasource_info,
    get_form_data,
    get_viz,
    loads_request_json,
    redirect_with_flash,
    sanitize_datasource_data,
)
from superset.viz import BaseViz

config = app.config
SQLLAB_QUERY_COST_ESTIMATE_TIMEOUT = config["SQLLAB_QUERY_COST_ESTIMATE_TIMEOUT"]
stats_logger = config["STATS_LOGGER"]
logger = logging.getLogger(__name__)

DATABASE_KEYS = [
    "allow_file_upload",
    "allow_ctas",
    "allow_cvas",
    "allow_dml",
    "allow_run_async",
    "allows_subquery",
    "backend",
    "database_name",
    "expose_in_sqllab",
    "force_ctas_schema",
    "id",
    "disable_data_preview",
]

DASHBOARD_LIST_URL = "/dashboard/list/"
DATASOURCE_MISSING_ERR = __("The data source seems to have been deleted")
USER_MISSING_ERR = __("The user seems to have been deleted")
PARAMETER_MISSING_ERR = __(
    "Please check your template parameters for syntax errors and make sure "
    "they match across your SQL query and Set Parameters. Then, try running "
    "your query again."
)

SqlResults = dict[str, Any]


class Superset(BaseSupersetView):  # pylint: disable=too-many-public-methods
    """The base views for Superset!"""

    logger = logging.getLogger(__name__)

    @has_access_api
    @event_logger.log_this
    @expose("/datasources/")
    @deprecated(new_target="api/v1/dataset/")
    def datasources(self) -> FlaskResponse:
        return self.json_response(
            sorted(
                [
                    datasource.short_data
                    for datasource in security_manager.get_user_datasources()
                    if datasource.short_data.get("name")
                ],
                key=lambda datasource: datasource["name"],
            )
        )

    @has_access
    @event_logger.log_this
    @expose("/slice/<int:slice_id>/")
    def slice(self, slice_id: int) -> FlaskResponse:  # pylint: disable=no-self-use
        _, slc = get_form_data(slice_id, use_slice_data=True)
        if not slc:
            abort(404)
        endpoint = "/explore/?form_data={}".format(
            parse.quote(json.dumps({"slice_id": slice_id}))
        )

        is_standalone_mode = ReservedUrlParameters.is_standalone_mode()
        if is_standalone_mode:
            endpoint += f"&{ReservedUrlParameters.STANDALONE}=true"
        return redirect(endpoint)

    def get_query_string_response(self, viz_obj: BaseViz) -> FlaskResponse:
        query = None
        try:
            query_obj = viz_obj.query_obj()
            if query_obj:
                query = viz_obj.datasource.get_query_str(query_obj)
        except Exception as ex:  # pylint: disable=broad-except
            err_msg = utils.error_msg_from_exception(ex)
            logger.exception(err_msg)
            return json_error_response(err_msg)

        if not query:
            query = "No query."

        return self.json_response(
            {"query": query, "language": viz_obj.datasource.query_language}
        )

    def get_raw_results(self, viz_obj: BaseViz) -> FlaskResponse:
        payload = viz_obj.get_df_payload()
        if viz_obj.has_error(payload):
            return json_error_response(payload=payload, status=400)
        return self.json_response(
            {
                "data": payload["df"].to_dict("records"),
                "colnames": payload.get("colnames"),
                "coltypes": payload.get("coltypes"),
            },
        )

    def get_samples(self, viz_obj: BaseViz) -> FlaskResponse:
        return self.json_response(viz_obj.get_samples())

    @staticmethod
    def send_data_payload_response(viz_obj: BaseViz, payload: Any) -> FlaskResponse:
        return data_payload_response(*viz_obj.payload_json_and_has_error(payload))

    def generate_json(
        self, viz_obj: BaseViz, response_type: str | None = None
    ) -> FlaskResponse:
        if response_type == ChartDataResultFormat.CSV:
            return CsvResponse(
                viz_obj.get_csv(), headers=generate_download_headers("csv")
            )

        if response_type == ChartDataResultType.QUERY:
            return self.get_query_string_response(viz_obj)

        if response_type == ChartDataResultType.RESULTS:
            return self.get_raw_results(viz_obj)

        if response_type == ChartDataResultType.SAMPLES:
            return self.get_samples(viz_obj)

        payload = viz_obj.get_payload()
        return self.send_data_payload_response(viz_obj, payload)

    @event_logger.log_this
    @api
    @has_access_api
    @expose("/slice_json/<int:slice_id>")
    @etag_cache()
    @check_resource_permissions(check_slice_perms)
    @deprecated(new_target="/api/v1/chart/<int:id>/data/")
    def slice_json(self, slice_id: int) -> FlaskResponse:
        form_data, slc = get_form_data(slice_id, use_slice_data=True)
        if not slc:
            return json_error_response("The slice does not exist")

        if not slc.datasource:
            return json_error_response("The slice's datasource does not exist")

        try:
            viz_obj = get_viz(
                datasource_type=slc.datasource.type,
                datasource_id=slc.datasource.id,
                form_data=form_data,
                force=False,
            )
            return self.generate_json(viz_obj)
        except SupersetException as ex:
            return json_error_response(utils.error_msg_from_exception(ex))

    @api
    @has_access_api
    @event_logger.log_this
    @expose("/annotation_json/<int:layer_id>")
    @deprecated(new_target="/api/v1/chart/<int:id>/data/")
    def annotation_json(  # pylint: disable=no-self-use
        self, layer_id: int
    ) -> FlaskResponse:
        form_data = get_form_data()[0]
        force = utils.parse_boolean_string(request.args.get("force"))

        form_data["layer_id"] = layer_id
        form_data["filters"] = [{"col": "layer_id", "op": "==", "val": layer_id}]
        # Set all_columns to ensure the TableViz returns the necessary columns to the
        # frontend.
        form_data["all_columns"] = [
            "created_on",
            "changed_on",
            "id",
            "start_dttm",
            "end_dttm",
            "layer_id",
            "short_descr",
            "long_descr",
            "json_metadata",
            "created_by_fk",
            "changed_by_fk",
        ]
        datasource = AnnotationDatasource()
        viz_obj = viz.viz_types["table"](datasource, form_data=form_data, force=force)
        payload = viz_obj.get_payload()
        return data_payload_response(*viz_obj.payload_json_and_has_error(payload))

    @event_logger.log_this
    @api
    @has_access_api
    @handle_api_exception
    @permission_name("explore_json")
    @expose("/explore_json/data/<cache_key>", methods=("GET",))
    @check_resource_permissions(check_explore_cache_perms)
    @deprecated(eol_version="3.0")
    def explore_json_data(self, cache_key: str) -> FlaskResponse:
        """Serves cached result data for async explore_json calls

        `self.generate_json` receives this input and returns different
        payloads based on the request args in the first block

        TODO: form_data should not be loaded twice from cache
          (also loaded in `check_explore_cache_perms`)
        """
        try:
            cached = cache_manager.cache.get(cache_key)
            if not cached:
                raise CacheLoadError("Cached data not found")

            form_data = cached.get("form_data")
            response_type = cached.get("response_type")
            # Set form_data in Flask Global as it is used as a fallback
            # for async queries with jinja context
            setattr(g, "form_data", form_data)
            datasource_id, datasource_type = get_datasource_info(None, None, form_data)

            viz_obj = get_viz(
                datasource_type=cast(str, datasource_type),
                datasource_id=datasource_id,
                form_data=form_data,
                force_cached=True,
            )

            return self.generate_json(viz_obj, response_type)
        except SupersetException as ex:
            return json_error_response(utils.error_msg_from_exception(ex), 400)

    EXPLORE_JSON_METHODS = ["POST"]
    if not is_feature_enabled("ENABLE_EXPLORE_JSON_CSRF_PROTECTION"):
        EXPLORE_JSON_METHODS.append("GET")

    @api
    @has_access_api
    @handle_api_exception
    @event_logger.log_this
    @expose(
        "/explore_json/<datasource_type>/<int:datasource_id>/",
        methods=EXPLORE_JSON_METHODS,
    )
    @expose("/explore_json/", methods=EXPLORE_JSON_METHODS)
    @etag_cache()
    @check_resource_permissions(check_datasource_perms)
    @deprecated(eol_version="3.0")
    def explore_json(
        self, datasource_type: str | None = None, datasource_id: int | None = None
    ) -> FlaskResponse:
        """Serves all request that GET or POST form_data

        This endpoint evolved to be the entry point of many different
        requests that GETs or POSTs a form_data.

        `self.generate_json` receives this input and returns different
        payloads based on the request args in the first block

        TODO: break into one endpoint for each return shape"""

        response_type = ChartDataResultFormat.JSON.value
        responses: list[ChartDataResultFormat | ChartDataResultType] = list(
            ChartDataResultFormat
        )
        responses.extend(list(ChartDataResultType))
        for response_option in responses:
            if request.args.get(response_option) == "true":
                response_type = response_option
                break

        # Verify user has permission to export CSV file
        if (
            response_type == ChartDataResultFormat.CSV
            and not security_manager.can_access("can_csv", "Superset")
        ):
            return json_error_response(
                _("You don't have the rights to download as csv"),
                status=403,
            )

        form_data = get_form_data()[0]
        try:
            datasource_id, datasource_type = get_datasource_info(
                datasource_id, datasource_type, form_data
            )
            force = request.args.get("force") == "true"

            # TODO: support CSV, SQL query and other non-JSON types
            if (
                is_feature_enabled("GLOBAL_ASYNC_QUERIES")
                and response_type == ChartDataResultFormat.JSON
            ):
                # First, look for the chart query results in the cache.
                try:
                    viz_obj = get_viz(
                        datasource_type=cast(str, datasource_type),
                        datasource_id=datasource_id,
                        form_data=form_data,
                        force_cached=True,
                        force=force,
                    )
                    payload = viz_obj.get_payload()
                    # If the chart query has already been cached, return it immediately.
                    if payload is not None:
                        return self.send_data_payload_response(viz_obj, payload)
                except CacheLoadError:
                    pass

                # Otherwise, kick off a background job to run the chart query.
                # Clients will either poll or be notified of query completion,
                # at which point they will call the /explore_json/data/<cache_key>
                # endpoint to retrieve the results.
                try:
                    async_channel_id = async_query_manager.parse_jwt_from_request(
                        request
                    )["channel"]
                    job_metadata = async_query_manager.init_job(
                        async_channel_id, get_user_id()
                    )
                    load_explore_json_into_cache.delay(
                        job_metadata, form_data, response_type, force
                    )
                except AsyncQueryTokenException:
                    return json_error_response("Not authorized", 401)

                return json_success(json.dumps(job_metadata), status=202)

            viz_obj = get_viz(
                datasource_type=cast(str, datasource_type),
                datasource_id=datasource_id,
                form_data=form_data,
                force=force,
            )

            return self.generate_json(viz_obj, response_type)
        except SupersetException as ex:
            return json_error_response(utils.error_msg_from_exception(ex), 400)

    @has_access
    @event_logger.log_this
    @expose(
        "/import_dashboards/",
        methods=(
            "GET",
            "POST",
        ),
    )
    def import_dashboards(self) -> FlaskResponse:
        """Overrides the dashboards using json instances from the file."""
        import_file = request.files.get("file")
        if request.method == "POST" and import_file:
            success = False
            database_id = request.form.get("db_id")
            try:
                ImportDashboardsCommand(
                    {import_file.filename: import_file.read()}, database_id
                ).run()
                success = True
            except DatabaseNotFound as ex:
                logger.exception(ex)
                flash(
                    _(
                        "Cannot import dashboard: %(db_error)s.\n"
                        "Make sure to create the database before "
                        "importing the dashboard.",
                        db_error=ex,
                    ),
                    "danger",
                )
            except Exception as ex:  # pylint: disable=broad-except
                logger.exception(ex)
                flash(
                    _(
                        "An unknown error occurred. "
                        "Please contact your Superset administrator"
                    ),
                    "danger",
                )
            if success:
                flash("Dashboard(s) have been imported", "success")
                return redirect("/dashboard/list/")

        databases = db.session.query(Database).all()
        return self.render_template(
            "superset/import_dashboards.html", databases=databases
        )

    @staticmethod
    def get_redirect_url() -> str:
        """Assembles the redirect URL to the new endpoint. It also replaces
        the form_data param with a form_data_key by saving the original content
        to the cache layer.
        """
        redirect_url = request.url.replace("/superset/explore", "/explore")
        form_data_key = None
        if request_form_data := request.args.get("form_data"):
            parsed_form_data = loads_request_json(request_form_data)
            slice_id = parsed_form_data.get(
                "slice_id", int(request.args.get("slice_id", 0))
            )
            datasource = parsed_form_data.get("datasource")
            if datasource:
                datasource_id, datasource_type = datasource.split("__")
                parameters = CommandParameters(
                    datasource_id=datasource_id,
                    datasource_type=datasource_type,
                    chart_id=slice_id,
                    form_data=request_form_data,
                )
                form_data_key = CreateFormDataCommand(parameters).run()
        if form_data_key:
            url = parse.urlparse(redirect_url)
            query = parse.parse_qs(url.query)
            query.pop("form_data")
            query["form_data_key"] = [form_data_key]
            url = url._replace(query=parse.urlencode(query, True))
            redirect_url = parse.urlunparse(url)

        # Return a relative URL
        url = parse.urlparse(redirect_url)
        if url.query:
            return f"{url.path}?{url.query}"
        return url.path

    @has_access
    @event_logger.log_this
    @expose(
        "/explore/<datasource_type>/<int:datasource_id>/",
        methods=(
            "GET",
            "POST",
        ),
    )
    @expose(
        "/explore/",
        methods=(
            "GET",
            "POST",
        ),
    )
    @deprecated()
    # pylint: disable=too-many-locals,too-many-branches,too-many-statements
    def explore(
        self,
        datasource_type: str | None = None,
        datasource_id: int | None = None,
        key: str | None = None,
    ) -> FlaskResponse:
        if request.method == "GET":
            return redirect(Superset.get_redirect_url())

        initial_form_data = {}

        form_data_key = request.args.get("form_data_key")
        if key is not None:
            command = GetExplorePermalinkCommand(key)
            try:
                permalink_value = command.run()
                if permalink_value:
                    state = permalink_value["state"]
                    initial_form_data = state["formData"]
                    url_params = state.get("urlParams")
                    if url_params:
                        initial_form_data["url_params"] = dict(url_params)
                else:
                    return json_error_response(
                        _("Error: permalink state not found"), status=404
                    )
            except (ChartNotFoundError, ExplorePermalinkGetFailedError) as ex:
                flash(__("Error: %(msg)s", msg=ex.message), "danger")
                return redirect("/chart/list/")
        elif form_data_key:
            parameters = CommandParameters(key=form_data_key)
            value = GetFormDataCommand(parameters).run()
            initial_form_data = json.loads(value) if value else {}

        if not initial_form_data:
            slice_id = request.args.get("slice_id")
            dataset_id = request.args.get("dataset_id")
            if slice_id:
                initial_form_data["slice_id"] = slice_id
                if form_data_key:
                    flash(
                        _("Form data not found in cache, reverting to chart metadata.")
                    )
            elif dataset_id:
                initial_form_data["datasource"] = f"{dataset_id}__table"
                if form_data_key:
                    flash(
                        _(
                            "Form data not found in cache, reverting to dataset metadata."
                        )
                    )

        form_data, slc = get_form_data(
            use_slice_data=True, initial_form_data=initial_form_data
        )

        query_context = request.form.get("query_context")

        try:
            datasource_id, datasource_type = get_datasource_info(
                datasource_id, datasource_type, form_data
            )
        except SupersetException:
            datasource_id = None
            # fallback unknown datasource to table type
            datasource_type = SqlaTable.type

        datasource: BaseDatasource | None = None
        if datasource_id is not None:
            try:
                datasource = DatasourceDAO.get_datasource(
                    db.session,
                    DatasourceType("table"),
                    datasource_id,
                )
            except DatasetNotFoundError:
                pass
        datasource_name = datasource.name if datasource else _("[Missing Dataset]")
        viz_type = form_data.get("viz_type")
        if not viz_type and datasource and datasource.default_endpoint:
            return redirect(datasource.default_endpoint)

        selectedColumns = []

        if "selectedColumns" in form_data:
            selectedColumns = form_data.pop("selectedColumns")

        if "viz_type" not in form_data:
            form_data["viz_type"] = app.config["DEFAULT_VIZ_TYPE"]
            if app.config["DEFAULT_VIZ_TYPE"] == "table":
                all_columns = []
                for x in selectedColumns:
                    all_columns.append(x["name"])
                form_data["all_columns"] = all_columns

        # slc perms
        slice_add_perm = security_manager.can_access("can_write", "Chart")
        slice_overwrite_perm = security_manager.is_owner(slc) if slc else False
        slice_download_perm = security_manager.can_access("can_csv", "Superset")

        form_data["datasource"] = str(datasource_id) + "__" + cast(str, datasource_type)

        # On explore, merge legacy and extra filters into the form data
        utils.convert_legacy_filters_into_adhoc(form_data)
        utils.merge_extra_filters(form_data)

        # merge request url params
        if request.method == "GET":
            utils.merge_request_params(form_data, request.args)

        # handle save or overwrite
        action = request.args.get("action")

        if action == "overwrite" and not slice_overwrite_perm:
            return json_error_response(
                _("You don't have the rights to alter this chart"),
                status=403,
            )

        if action == "saveas" and not slice_add_perm:
            return json_error_response(
                _("You don't have the rights to create a chart"),
                status=403,
            )

        if action in ("saveas", "overwrite") and datasource:
            return self.save_or_overwrite_slice(
                slc,
                slice_add_perm,
                slice_overwrite_perm,
                slice_download_perm,
                datasource.id,
                datasource.type,
                datasource.name,
                query_context,
            )
        standalone_mode = ReservedUrlParameters.is_standalone_mode()
        force = request.args.get("force") in {"force", "1", "true"}
        dummy_datasource_data: dict[str, Any] = {
            "type": datasource_type,
            "name": datasource_name,
            "columns": [],
            "metrics": [],
            "database": {"id": 0, "backend": ""},
        }
        try:
            datasource_data = datasource.data if datasource else dummy_datasource_data
        except (SupersetException, SQLAlchemyError):
            datasource_data = dummy_datasource_data

        if datasource:
            datasource_data["owners"] = datasource.owners_data
            if isinstance(datasource, Query):
                datasource_data["columns"] = datasource.columns

        bootstrap_data = {
            "can_add": slice_add_perm,
            "can_download": slice_download_perm,
            "datasource": sanitize_datasource_data(datasource_data),
            "form_data": form_data,
            "datasource_id": datasource_id,
            "datasource_type": datasource_type,
            "slice": slc.data if slc else None,
            "standalone": standalone_mode,
            "force": force,
            "user": bootstrap_user_data(g.user, include_perms=True),
            "forced_height": request.args.get("height"),
            "common": common_bootstrap_payload(g.user),
        }
        if slc:
            title = slc.slice_name
        elif datasource:
            table_name = (
                datasource.table_name
                if datasource_type == "table"
                else datasource.datasource_name
            )
            title = _("Explore - %(table)s", table=table_name)
        else:
            title = _("Explore")

        return self.render_template(
            "superset/basic.html",
            bootstrap_data=json.dumps(
                bootstrap_data, default=utils.pessimistic_json_iso_dttm_ser
            ),
            entry="explore",
            title=title.__str__(),
            standalone_mode=standalone_mode,
        )

    @api
    @handle_api_exception
    @has_access_api
    @event_logger.log_this
    @expose("/filter/<datasource_type>/<int:datasource_id>/<column>/")
    @deprecated(
        new_target="/api/v1/datasource/<datasource_type>/"
        "<datasource_id>/column/<column_name>/values/"
    )
    def filter(  # pylint: disable=no-self-use
        self, datasource_type: str, datasource_id: int, column: str
    ) -> FlaskResponse:
        """
        Endpoint to retrieve values for specified column.

        :param datasource_type: Type of datasource e.g. table
        :param datasource_id: Datasource id
        :param column: Column name to retrieve values for
        :returns: The Flask response
        :raises SupersetSecurityException: If the user cannot access the resource
        """
        # TODO: Cache endpoint by user, datasource and column
        datasource = DatasourceDAO.get_datasource(
            db.session, DatasourceType(datasource_type), datasource_id
        )
        if not datasource:
            return json_error_response(DATASOURCE_MISSING_ERR)

        datasource.raise_for_access()
        row_limit = apply_max_row_limit(config["FILTER_SELECT_ROW_LIMIT"])
        payload = json.dumps(
            datasource.values_for_column(column_name=column, limit=row_limit),
            default=utils.json_int_dttm_ser,
            ignore_nan=True,
        )
        return json_success(payload)

    @staticmethod
    def save_or_overwrite_slice(
        # pylint: disable=too-many-arguments,too-many-locals
        slc: Slice | None,
        slice_add_perm: bool,
        slice_overwrite_perm: bool,
        slice_download_perm: bool,
        datasource_id: int,
        datasource_type: str,
        datasource_name: str,
        query_context: str | None = None,
    ) -> FlaskResponse:
        """Save or overwrite a slice"""
        slice_name = request.args.get("slice_name")
        action = request.args.get("action")
        form_data = get_form_data()[0]

        if action == "saveas":
            if "slice_id" in form_data:
                form_data.pop("slice_id")  # don't save old slice_id
            slc = Slice(owners=[g.user] if g.user else [])

        utils.remove_extra_adhoc_filters(form_data)

        assert slc
        slc.params = json.dumps(form_data, indent=2, sort_keys=True)
        slc.datasource_name = datasource_name
        slc.viz_type = form_data["viz_type"]
        slc.datasource_type = datasource_type
        slc.datasource_id = datasource_id
        slc.last_saved_by = g.user
        slc.last_saved_at = datetime.now()
        slc.slice_name = slice_name
        slc.query_context = query_context

        if action == "saveas" and slice_add_perm:
            ChartDAO.save(slc)
            msg = _("Chart [{}] has been saved").format(slc.slice_name)
            flash(msg, "success")
        elif action == "overwrite" and slice_overwrite_perm:
            ChartDAO.overwrite(slc)
            msg = _("Chart [{}] has been overwritten").format(slc.slice_name)
            flash(msg, "success")

        # Adding slice to a dashboard if requested
        dash: Dashboard | None = None

        save_to_dashboard_id = request.args.get("save_to_dashboard_id")
        new_dashboard_name = request.args.get("new_dashboard_name")
        if save_to_dashboard_id:
            # Adding the chart to an existing dashboard
            dash = cast(
                Dashboard,
                db.session.query(Dashboard)
                .filter_by(id=int(save_to_dashboard_id))
                .one(),
            )
            # check edit dashboard permissions
            dash_overwrite_perm = security_manager.is_owner(dash)
            if not dash_overwrite_perm:
                return json_error_response(
                    _("You don't have the rights to alter this dashboard"),
                    status=403,
                )

            flash(
                _("Chart [{}] was added to dashboard [{}]").format(
                    slc.slice_name, dash.dashboard_title
                ),
                "success",
            )
        elif new_dashboard_name:
            # Creating and adding to a new dashboard
            # check create dashboard permissions
            dash_add_perm = security_manager.can_access("can_write", "Dashboard")
            if not dash_add_perm:
                return json_error_response(
                    _("You don't have the rights to create a dashboard"),
                    status=403,
                )

            dash = Dashboard(
                dashboard_title=request.args.get("new_dashboard_name"),
                owners=[g.user] if g.user else [],
            )
            flash(
                _(
                    "Dashboard [{}] just got created and chart [{}] was added " "to it"
                ).format(dash.dashboard_title, slc.slice_name),
                "success",
            )

        if dash and slc not in dash.slices:
            dash.slices.append(slc)
            db.session.commit()

        response = {
            "can_add": slice_add_perm,
            "can_download": slice_download_perm,
            "form_data": slc.form_data,
            "slice": slc.data,
            "dashboard_url": dash.url if dash else None,
            "dashboard_id": dash.id if dash else None,
        }

        if dash and request.args.get("goto_dash") == "true":
            response.update({"dashboard": dash.url})

        return json_success(json.dumps(response))

    @api
    @has_access_api
    @event_logger.log_this
<<<<<<< HEAD
=======
    @expose("/tables/<int:db_id>/<schema>/")
    @expose("/tables/<int:db_id>/<schema>/<force_refresh>/")
    @deprecated(new_target="api/v1/database/<int:pk>/tables/")
    def tables(  # pylint: disable=no-self-use
        self,
        db_id: int,
        schema: str,
        force_refresh: str = "false",
    ) -> FlaskResponse:
        """Endpoint to fetch the list of tables for given database"""

        force_refresh_parsed = force_refresh.lower() == "true"
        schema_parsed = utils.parse_js_uri_path_item(schema, eval_undefined=True)

        if not schema_parsed:
            return json_error_response(_("Schema undefined"), status=422)

        # Guarantees database filtering by security access
        database = (
            DatabaseFilter("id", SQLAInterface(Database, db.session))
            .apply(
                db.session.query(Database),
                None,
            )
            .filter_by(id=db_id)
            .one_or_none()
        )

        if not database:
            return json_error_response(
                __("Database not found: %(id)s", id=db_id), status=404
            )

        try:
            tables = security_manager.get_datasources_accessible_by_user(
                database=database,
                schema=schema_parsed,
                datasource_names=sorted(
                    utils.DatasourceName(*datasource_name)
                    for datasource_name in database.get_all_table_names_in_schema(
                        schema=schema_parsed,
                        force=force_refresh_parsed,
                        cache=database.table_cache_enabled,
                        cache_timeout=database.table_cache_timeout,
                    )
                ),
            )

            views = security_manager.get_datasources_accessible_by_user(
                database=database,
                schema=schema_parsed,
                datasource_names=sorted(
                    utils.DatasourceName(*datasource_name)
                    for datasource_name in database.get_all_view_names_in_schema(
                        schema=schema_parsed,
                        force=force_refresh_parsed,
                        cache=database.table_cache_enabled,
                        cache_timeout=database.table_cache_timeout,
                    )
                ),
            )
        except SupersetException as ex:
            return json_error_response(ex.message, ex.status)

        extra_dict_by_name = {
            table.name: table.extra_dict
            for table in (
                db.session.query(SqlaTable)
                .filter(
                    SqlaTable.database_id == database.id,
                    SqlaTable.schema == schema_parsed,
                )
                .options(
                    load_only(SqlaTable.schema, SqlaTable.table_name, SqlaTable.extra),
                    lazyload(SqlaTable.columns),
                    lazyload(SqlaTable.metrics),
                )
            ).all()
        }

        options = sorted(
            [
                {
                    "value": table.table,
                    "type": "table",
                    "extra": extra_dict_by_name.get(table.table, None),
                }
                for table in tables
            ]
            + [
                {
                    "value": view.table,
                    "type": "view",
                }
                for view in views
            ],
            key=lambda item: item["value"],
        )

        payload = {"tableLength": len(tables) + len(views), "options": options}
        return json_success(json.dumps(payload))

    @api
    @has_access_api
    @event_logger.log_this
>>>>>>> 6d9df432
    @expose(
        "/copy_dash/<int:dashboard_id>/",
        methods=(
            "GET",
            "POST",
        ),
    )
    @deprecated(new_target="api/v1/dashboard/<dash_id>/copy/")
    def copy_dash(  # pylint: disable=no-self-use
        self, dashboard_id: int
    ) -> FlaskResponse:
        """Copy dashboard"""
        session = db.session()
        data = json.loads(request.form["data"])
        # client-side send back last_modified_time which was set when
        # the dashboard was open. it was use to avoid mid-air collision.
        # remove it to avoid confusion.
        data.pop("last_modified_time", None)

        dash = Dashboard()
        original_dash = session.query(Dashboard).get(dashboard_id)

        dash.owners = [g.user] if g.user else []
        dash.dashboard_title = data["dashboard_title"]
        dash.css = data.get("css")

        old_to_new_slice_ids: dict[int, int] = {}
        if data["duplicate_slices"]:
            # Duplicating slices as well, mapping old ids to new ones
            for slc in original_dash.slices:
                new_slice = slc.clone()
                new_slice.owners = [g.user] if g.user else []
                session.add(new_slice)
                session.flush()
                new_slice.dashboards.append(dash)
                old_to_new_slice_ids[slc.id] = new_slice.id

            # update chartId of layout entities
            for value in data["positions"].values():
                if isinstance(value, dict) and value.get("meta", {}).get("chartId"):
                    old_id = value["meta"]["chartId"]
                    new_id = old_to_new_slice_ids.get(old_id)
                    value["meta"]["chartId"] = new_id
        else:
            dash.slices = original_dash.slices

        dash.params = original_dash.params

        DashboardDAO.set_dash_metadata(dash, data, old_to_new_slice_ids)
        session.add(dash)
        session.commit()
        dash_json = json.dumps(dash.data)
        session.close()
        return json_success(dash_json)

    @api
    @has_access_api
    @event_logger.log_this
    @expose(
        "/save_dash/<int:dashboard_id>/",
        methods=(
            "GET",
            "POST",
        ),
    )
    @deprecated()
    def save_dash(  # pylint: disable=no-self-use
        self, dashboard_id: int
    ) -> FlaskResponse:
        """Save a dashboard's metadata"""
        session = db.session()
        dash = session.query(Dashboard).get(dashboard_id)
        security_manager.raise_for_ownership(dash)
        data = json.loads(request.form["data"])
        # client-side send back last_modified_time which was set when
        # the dashboard was open. it was use to avoid mid-air collision.
        remote_last_modified_time = data.get("last_modified_time")
        current_last_modified_time = dash.changed_on.replace(microsecond=0).timestamp()
        if (
            remote_last_modified_time
            and remote_last_modified_time < current_last_modified_time
        ):
            return json_error_response(
                __(
                    "This dashboard was changed recently. "
                    "Please reload dashboard to get latest version."
                ),
                412,
            )
        # remove to avoid confusion.
        data.pop("last_modified_time", None)

        if data.get("css") is not None:
            dash.css = data["css"]
        if data.get("dashboard_title") is not None:
            dash.dashboard_title = data["dashboard_title"]
        DashboardDAO.set_dash_metadata(dash, data)
        session.merge(dash)
        session.commit()

        # get updated changed_on
        dash = session.query(Dashboard).get(dashboard_id)
        last_modified_time = dash.changed_on.replace(microsecond=0).timestamp()
        session.close()
        return json_success(
            json.dumps({"status": "SUCCESS", "last_modified_time": last_modified_time})
        )

    @api
    @has_access_api
    @event_logger.log_this
    @expose("/add_slices/<int:dashboard_id>/", methods=("POST",))
    @deprecated(new_target="api/v1/chart/<chart_id>")
    def add_slices(  # pylint: disable=no-self-use
        self, dashboard_id: int
    ) -> FlaskResponse:
        """Add and save slices to a dashboard"""
        data = json.loads(request.form["data"])
        session = db.session()
        dash = session.query(Dashboard).get(dashboard_id)
        security_manager.raise_for_ownership(dash)
        new_slices = session.query(Slice).filter(Slice.id.in_(data["slice_ids"]))
        dash.slices += new_slices
        session.merge(dash)
        session.commit()
        session.close()
        return "SLICES ADDED"

    @api
    @has_access_api
    @event_logger.log_this
    @expose(
        "/testconn",
        methods=(
            "GET",
            "POST",
        ),
    )  # pylint: disable=no-self-use
    @deprecated(new_target="/api/v1/database/test_connection/")
    def testconn(self) -> FlaskResponse:
        """Tests a sqla connection"""
        db_name = request.json.get("name")
        uri = request.json.get("uri")
        try:
            if app.config["PREVENT_UNSAFE_DB_CONNECTIONS"]:
                check_sqlalchemy_uri(make_url_safe(uri))
            # if the database already exists in the database, only its safe
            # (password-masked) URI would be shown in the UI and would be passed in the
            # form data so if the database already exists and the form was submitted
            # with the safe URI, we assume we should retrieve the decrypted URI to test
            # the connection.
            if db_name:
                existing_database = (
                    db.session.query(Database)
                    .filter_by(database_name=db_name)
                    .one_or_none()
                )
                if existing_database and uri == existing_database.safe_sqlalchemy_uri():
                    uri = existing_database.sqlalchemy_uri_decrypted

            # This is the database instance that will be tested. Note the extra fields
            # are represented as JSON encoded strings in the model.
            database = Database(
                server_cert=request.json.get("server_cert"),
                extra=json.dumps(request.json.get("extra", {})),
                impersonate_user=request.json.get("impersonate_user"),
                encrypted_extra=json.dumps(request.json.get("encrypted_extra", {})),
            )
            database.set_sqlalchemy_uri(uri)
            database.db_engine_spec.mutate_db_for_connection_test(database)

            with database.get_sqla_engine_with_context() as engine:
                with closing(engine.raw_connection()) as conn:
                    if engine.dialect.do_ping(conn):
                        return json_success('"OK"')

                raise DBAPIError(None, None, None)
        except CertificateException as ex:
            logger.info("Certificate exception")
            return json_error_response(ex.message)
        except (NoSuchModuleError, ModuleNotFoundError):
            logger.info("Invalid driver")
            driver_name = make_url_safe(uri).drivername
            return json_error_response(
                _(
                    "Could not load database driver: %(driver_name)s",
                    driver_name=driver_name,
                ),
                400,
            )
        except DatabaseInvalidError:
            logger.info("Invalid URI")
            return json_error_response(
                _(
                    "Invalid connection string, a valid string usually follows:\n"
                    "'DRIVER://USER:PASSWORD@DB-HOST/DATABASE-NAME'"
                )
            )
        except DBAPIError:
            logger.warning("Connection failed")
            return json_error_response(
                _("Connection failed, please check your connection settings"), 400
            )
        except SupersetSecurityException as ex:
            logger.warning("Stopped an unsafe database connection")
            return json_error_response(_(str(ex)), 400)
        except Exception as ex:  # pylint: disable=broad-except
            logger.warning("Unexpected error %s", type(ex).__name__)
            return json_error_response(
                _("Unexpected error occurred, please check your logs for details"), 400
            )

    @staticmethod
    def get_user_activity_access_error(user_id: int) -> FlaskResponse | None:
        try:
            security_manager.raise_for_user_activity_access(user_id)
        except SupersetSecurityException as ex:
            return json_error_response(
                ex.message,
                status=403,
            )
        return None

    @api
    @has_access_api
    @event_logger.log_this
    @expose("/recent_activity/<int:user_id>/", methods=("GET",))
    @deprecated(new_target="/api/v1/log/recent_activity/<user_id>/")
    def recent_activity(self, user_id: int) -> FlaskResponse:
        """Recent activity (actions) for a given user"""
        if error_obj := self.get_user_activity_access_error(user_id):
            return error_obj

        limit = request.args.get("limit")
        limit = int(limit) if limit and limit.isdigit() else 100
        actions = request.args.get("actions", "explore,dashboard").split(",")
        # whether to get distinct subjects
        distinct = request.args.get("distinct") != "false"

        payload = LogDAO.get_recent_activity(user_id, actions, distinct, 0, limit)

        return json_success(json.dumps(payload, default=utils.json_int_dttm_ser))

    @api
    @has_access_api
    @event_logger.log_this
    @expose("/available_domains/", methods=("GET",))
    @deprecated(new_target="/api/v1/available_domains/")
    def available_domains(self) -> FlaskResponse:  # pylint: disable=no-self-use
        """
        Returns the list of available Superset Webserver domains (if any)
        defined in config. This enables charts embedded in other apps to
        leverage domain sharding if appropriately configured.
        """
        return Response(
            json.dumps(conf.get("SUPERSET_WEBSERVER_DOMAINS")), mimetype="text/json"
        )

    @api
    @has_access_api
    @event_logger.log_this
    @expose("/fave_dashboards_by_username/<username>/", methods=("GET",))
    @deprecated(new_target="api/v1/dashboard/favorite_status/")
    def fave_dashboards_by_username(self, username: str) -> FlaskResponse:
        """This lets us use a user's username to pull favourite dashboards"""
        user = security_manager.find_user(username=username)
        return self.fave_dashboards(user.id)

    @api
    @has_access_api
    @event_logger.log_this
    @expose("/fave_dashboards/<int:user_id>/", methods=("GET",))
    @deprecated(new_target="api/v1/dashboard/favorite_status/")
    def fave_dashboards(self, user_id: int) -> FlaskResponse:
        if error_obj := self.get_user_activity_access_error(user_id):
            return error_obj
        qry = (
            db.session.query(Dashboard, FavStar.dttm)
            .join(
                FavStar,
                and_(
                    FavStar.user_id == int(user_id),
                    FavStar.class_name == "Dashboard",
                    Dashboard.id == FavStar.obj_id,
                ),
            )
            .order_by(FavStar.dttm.desc())
        )
        payload = []
        for o in qry.all():
            dash = {
                "id": o.Dashboard.id,
                "dashboard": o.Dashboard.dashboard_link(),
                "title": o.Dashboard.dashboard_title,
                "url": o.Dashboard.url,
                "dttm": o.dttm,
            }
            if o.Dashboard.created_by:
                user = o.Dashboard.created_by
                dash["creator"] = str(user)
                dash["creator_url"] = f"/superset/profile/{user.username}/"
            payload.append(dash)
        return json_success(json.dumps(payload, default=utils.json_int_dttm_ser))

    @api
    @has_access_api
    @event_logger.log_this
    @expose("/created_dashboards/<int:user_id>/", methods=("GET",))
    @deprecated(new_target="api/v1/dashboard/")
    def created_dashboards(self, user_id: int) -> FlaskResponse:
        if error_obj := self.get_user_activity_access_error(user_id):
            return error_obj
        qry = (
            db.session.query(Dashboard)
            .filter(  # pylint: disable=comparison-with-callable
                or_(
                    Dashboard.created_by_fk == user_id,
                    Dashboard.changed_by_fk == user_id,
                )
            )
            .order_by(Dashboard.changed_on.desc())
        )
        payload = [
            {
                "id": o.id,
                "dashboard": o.dashboard_link(),
                "title": o.dashboard_title,
                "url": o.url,
                "dttm": o.changed_on,
            }
            for o in qry.all()
        ]
        return json_success(json.dumps(payload, default=utils.json_int_dttm_ser))

    @api
    @has_access_api
    @event_logger.log_this
    @expose("/user_slices", methods=("GET",))
    @expose("/user_slices/<int:user_id>/", methods=("GET",))
    @deprecated(new_target="/api/v1/chart/")
    def user_slices(self, user_id: int | None = None) -> FlaskResponse:
        """List of slices a user owns, created, modified or faved"""
        if not user_id:
            user_id = cast(int, get_user_id())
        if error_obj := self.get_user_activity_access_error(user_id):
            return error_obj

        owner_ids_query = (
            db.session.query(Slice.id)
            .join(Slice.owners)
            .filter(security_manager.user_model.id == user_id)
        )

        qry = (
            db.session.query(Slice, FavStar.dttm)
            .join(
                FavStar,
                and_(
                    FavStar.user_id == user_id,
                    FavStar.class_name == "slice",
                    Slice.id == FavStar.obj_id,
                ),
                isouter=True,
            )
            .filter(  # pylint: disable=comparison-with-callable
                or_(
                    Slice.id.in_(owner_ids_query),
                    Slice.created_by_fk == user_id,
                    Slice.changed_by_fk == user_id,
                    FavStar.user_id == user_id,
                )
            )
            .order_by(Slice.slice_name.asc())
        )
        payload = [
            {
                "id": o.Slice.id,
                "title": o.Slice.slice_name,
                "url": o.Slice.slice_url,
                "data": o.Slice.form_data,
                "dttm": o.dttm if o.dttm else o.Slice.changed_on,
                "viz_type": o.Slice.viz_type,
            }
            for o in qry.all()
        ]
        return json_success(json.dumps(payload, default=utils.json_int_dttm_ser))

    @api
    @has_access_api
    @event_logger.log_this
    @expose("/created_slices", methods=("GET",))
    @expose("/created_slices/<int:user_id>/", methods=("GET",))
    @deprecated(new_target="api/v1/chart/")
    def created_slices(self, user_id: int | None = None) -> FlaskResponse:
        """List of slices created by this user"""
        if not user_id:
            user_id = cast(int, get_user_id())
        if error_obj := self.get_user_activity_access_error(user_id):
            return error_obj
        qry = (
            db.session.query(Slice)
            .filter(  # pylint: disable=comparison-with-callable
                or_(Slice.created_by_fk == user_id, Slice.changed_by_fk == user_id)
            )
            .order_by(Slice.changed_on.desc())
        )
        payload = [
            {
                "id": o.id,
                "title": o.slice_name,
                "url": o.slice_url,
                "dttm": o.changed_on,
                "viz_type": o.viz_type,
            }
            for o in qry.all()
        ]
        return json_success(json.dumps(payload, default=utils.json_int_dttm_ser))

    @api
    @has_access_api
    @event_logger.log_this
    @expose("/fave_slices", methods=("GET",))
    @expose("/fave_slices/<int:user_id>/", methods=("GET",))
    @deprecated(new_target="api/v1/chart/")
    def fave_slices(self, user_id: int | None = None) -> FlaskResponse:
        """Favorite slices for a user"""
        if user_id is None:
            user_id = cast(int, get_user_id())
        if error_obj := self.get_user_activity_access_error(user_id):
            return error_obj
        qry = (
            db.session.query(Slice, FavStar.dttm)
            .join(
                FavStar,
                and_(
                    FavStar.user_id == user_id,
                    FavStar.class_name == "slice",
                    Slice.id == FavStar.obj_id,
                ),
            )
            .order_by(FavStar.dttm.desc())
        )
        payload = []
        for o in qry.all():
            dash = {
                "id": o.Slice.id,
                "title": o.Slice.slice_name,
                "url": o.Slice.slice_url,
                "dttm": o.dttm,
                "viz_type": o.Slice.viz_type,
            }
            if o.Slice.created_by:
                user = o.Slice.created_by
                dash["creator"] = str(user)
                dash["creator_url"] = f"/superset/profile/{user.username}/"
            payload.append(dash)
        return json_success(json.dumps(payload, default=utils.json_int_dttm_ser))

    @event_logger.log_this
    @api
    @has_access_api
    @expose("/warm_up_cache/", methods=("GET",))
    def warm_up_cache(  # pylint: disable=too-many-locals,no-self-use
        self,
    ) -> FlaskResponse:
        """Warms up the cache for the slice or table.

        Note for slices a force refresh occurs.

        In terms of the `extra_filters` these can be obtained from records in the JSON
        encoded `logs.json` column associated with the `explore_json` action.
        """
        session = db.session()
        slice_id = request.args.get("slice_id")
        dashboard_id = request.args.get("dashboard_id")
        table_name = request.args.get("table_name")
        db_name = request.args.get("db_name")
        extra_filters = request.args.get("extra_filters")
        slices: list[Slice] = []

        if not slice_id and not (table_name and db_name):
            return json_error_response(
                __(
                    "Malformed request. slice_id or table_name and db_name "
                    "arguments are expected"
                ),
                status=400,
            )
        if slice_id:
            slices = session.query(Slice).filter_by(id=slice_id).all()
            if not slices:
                return json_error_response(
                    __("Chart %(id)s not found", id=slice_id), status=404
                )
        elif table_name and db_name:
            table = (
                session.query(SqlaTable)
                .join(Database)
                .filter(
                    Database.database_name == db_name
                    or SqlaTable.table_name == table_name
                )
            ).one_or_none()
            if not table:
                return json_error_response(
                    __(
                        "Table %(table)s wasn't found in the database %(db)s",
                        table=table_name,
                        db=db_name,
                    ),
                    status=404,
                )
            slices = (
                session.query(Slice)
                .filter_by(datasource_id=table.id, datasource_type=table.type)
                .all()
            )

        result = []

        for slc in slices:
            try:
                form_data = get_form_data(slc.id, use_slice_data=True)[0]
                if dashboard_id:
                    form_data["extra_filters"] = (
                        json.loads(extra_filters)
                        if extra_filters
                        else get_dashboard_extra_filters(slc.id, dashboard_id)
                    )

                if not slc.datasource:
                    raise Exception("Slice's datasource does not exist")

                obj = get_viz(
                    datasource_type=slc.datasource.type,
                    datasource_id=slc.datasource.id,
                    form_data=form_data,
                    force=True,
                )

                # pylint: disable=assigning-non-slot
                g.form_data = form_data
                payload = obj.get_payload()
                delattr(g, "form_data")
                error = payload["errors"] or None
                status = payload["status"]
            except Exception as ex:  # pylint: disable=broad-except
                error = utils.error_msg_from_exception(ex)
                status = None

            result.append(
                {"slice_id": slc.id, "viz_error": error, "viz_status": status}
            )

        return json_success(json.dumps(result))

    @has_access_api
    @event_logger.log_this
    @expose("/favstar/<class_name>/<int:obj_id>/<action>/")
    @deprecated(new_target="api/v1/dashboard|chart/<pk>/favorites/")
    def favstar(  # pylint: disable=no-self-use
        self, class_name: str, obj_id: int, action: str
    ) -> FlaskResponse:
        """Toggle favorite stars on Slices and Dashboard"""
        if not get_user_id():
            return json_error_response("ERROR: Favstar toggling denied", status=403)
        session = db.session()
        count = 0
        favs = (
            session.query(FavStar)
            .filter_by(class_name=class_name, obj_id=obj_id, user_id=get_user_id())
            .all()
        )
        if action == "select":
            if not favs:
                session.add(
                    FavStar(
                        class_name=class_name,
                        obj_id=obj_id,
                        user_id=get_user_id(),
                        dttm=datetime.now(),
                    )
                )
            count = 1
        elif action == "unselect":
            for fav in favs:
                session.delete(fav)
        else:
            count = len(favs)
        session.commit()
        return json_success(json.dumps({"count": count}))

    @has_access
    @expose("/dashboard/<dashboard_id_or_slug>/")
    @event_logger.log_this_with_extra_payload
    @check_dashboard_access(
        on_error=lambda msg: redirect_with_flash(DASHBOARD_LIST_URL, msg, "danger")
    )
    def dashboard(
        self,
        dashboard_id_or_slug: str,  # pylint: disable=unused-argument
        add_extra_log_payload: Callable[..., None] = lambda **kwargs: None,
        dashboard: Dashboard | None = None,
    ) -> FlaskResponse:
        """
        Server side rendering for a dashboard
        :param dashboard_id_or_slug: identifier for dashboard. used in the decorators
        :param add_extra_log_payload: added by `log_this_with_manual_updates`, set a
            default value to appease pylint
        :param dashboard: added by `check_dashboard_access`
        """
        if not dashboard:
            abort(404)

        assert dashboard is not None

        has_access_ = False
        for datasource in dashboard.datasources:
            datasource = DatasourceDAO.get_datasource(
                datasource_type=DatasourceType(datasource.type),
                datasource_id=datasource.id,
                session=db.session(),
            )
            if datasource and security_manager.can_access_datasource(
                datasource=datasource,
            ):
                has_access_ = True

            if has_access_:
                break

        if dashboard.datasources and not has_access_:
            flash(DashboardAccessDeniedError.message, "danger")
            return redirect(DASHBOARD_LIST_URL)

        dash_edit_perm = security_manager.is_owner(
            dashboard
        ) and security_manager.can_access("can_save_dash", "Superset")
        edit_mode = (
            request.args.get(utils.ReservedUrlParameters.EDIT_MODE.value) == "true"
        )

        standalone_mode = ReservedUrlParameters.is_standalone_mode()

        add_extra_log_payload(
            dashboard_id=dashboard.id,
            dashboard_version="v2",
            dash_edit_perm=dash_edit_perm,
            edit_mode=edit_mode,
        )

        bootstrap_data = {
            "user": bootstrap_user_data(g.user, include_perms=True),
            "common": common_bootstrap_payload(g.user),
        }

        return self.render_template(
            "superset/spa.html",
            entry="spa",
            # dashboard title is always visible
            title=dashboard.dashboard_title,
            bootstrap_data=json.dumps(
                bootstrap_data, default=utils.pessimistic_json_iso_dttm_ser
            ),
            standalone_mode=standalone_mode,
        )

    @has_access
    @expose("/dashboard/p/<key>/", methods=("GET",))
    def dashboard_permalink(  # pylint: disable=no-self-use
        self,
        key: str,
    ) -> FlaskResponse:
        try:
            value = GetDashboardPermalinkCommand(key).run()
        except DashboardPermalinkGetFailedError as ex:
            flash(__("Error: %(msg)s", msg=ex.message), "danger")
            return redirect("/dashboard/list/")
        if not value:
            return json_error_response(_("permalink state not found"), status=404)
        dashboard_id, state = value["dashboardId"], value.get("state", {})
        url = f"/superset/dashboard/{dashboard_id}?permalink_key={key}"
        if url_params := state.get("urlParams"):
            params = parse.urlencode(url_params)
            url = f"{url}&{params}"
        hash_ = state.get("anchor", state.get("hash"))
        if hash_:
            url = f"{url}#{hash_}"
        return redirect(url)

    @api
    @has_access
    @event_logger.log_this
    @expose("/log/", methods=("POST",))
    def log(self) -> FlaskResponse:  # pylint: disable=no-self-use
        return Response(status=200)

    @has_access
    @expose("/get_or_create_table/", methods=("POST",))
    @event_logger.log_this
    @deprecated(new_target="api/v1/dataset/get_or_create/")
    def sqllab_table_viz(self) -> FlaskResponse:  # pylint: disable=no-self-use
        """Gets or creates a table object with attributes passed to the API.

        It expects the json with params:
        * datasourceName - e.g. table name, required
        * dbId - database id, required
        * schema - table schema, optional
        * templateParams - params for the Jinja templating syntax, optional
        :return: Response
        """
        data = json.loads(request.form["data"])
        table_name = data["datasourceName"]
        database_id = data["dbId"]
        table = (
            db.session.query(SqlaTable)
            .filter_by(database_id=database_id, table_name=table_name)
            .one_or_none()
        )
        if not table:
            # Create table if doesn't exist.
            with db.session.no_autoflush:
                table = SqlaTable(table_name=table_name, owners=[g.user])
                table.database_id = database_id
                table.database = (
                    db.session.query(Database).filter_by(id=database_id).one()
                )
                table.schema = data.get("schema")
                table.template_params = data.get("templateParams")
                # needed for the table validation.
                # fn can be deleted when this endpoint is removed
                validate_sqlatable(table)

            db.session.add(table)
            table.fetch_metadata()
            db.session.commit()

        return json_success(json.dumps({"table_id": table.id}))

    @has_access
    @expose("/sqllab_viz/", methods=("POST",))
    @event_logger.log_this
    @deprecated(new_target="api/v1/dataset/")
    def sqllab_viz(self) -> FlaskResponse:  # pylint: disable=no-self-use
        data = json.loads(request.form["data"])
        try:
            table_name = data["datasourceName"]
            database_id = data["dbId"]
        except KeyError as ex:
            raise SupersetGenericErrorException(
                __(
                    "One or more required fields are missing in the request. Please try "
                    "again, and if the problem persists contact your administrator."
                ),
                status=400,
            ) from ex
        database = db.session.query(Database).get(database_id)
        if not database:
            raise SupersetErrorException(
                SupersetError(
                    message=__("The database was not found."),
                    error_type=SupersetErrorType.DATABASE_NOT_FOUND_ERROR,
                    level=ErrorLevel.ERROR,
                ),
                status=404,
            )
        table = (
            db.session.query(SqlaTable)
            .filter_by(database_id=database_id, table_name=table_name)
            .one_or_none()
        )

        if table:
            return json_errors_response(
                [
                    SupersetError(
                        message=f"Dataset [{table_name}] already exists",
                        error_type=SupersetErrorType.GENERIC_BACKEND_ERROR,
                        level=ErrorLevel.WARNING,
                    )
                ],
                status=422,
            )

        table = SqlaTable(table_name=table_name, owners=[g.user])
        table.database = database
        table.schema = data.get("schema")
        table.template_params = data.get("templateParams")
        table.is_sqllab_view = True
        table.sql = ParsedQuery(data.get("sql")).stripped()
        db.session.add(table)
        cols = []
        for config_ in data.get("columns"):
            column_name = config_.get("column_name") or config_.get("name")
            col = TableColumn(
                column_name=column_name,
                filterable=True,
                groupby=True,
                is_dttm=config_.get("is_dttm", False),
                type=config_.get("type", False),
            )
            cols.append(col)

        table.columns = cols
        table.metrics = [SqlMetric(metric_name="count", expression="count(*)")]
        db.session.commit()

        return json_success(
            json.dumps(
                {"table_id": table.id, "data": sanitize_datasource_data(table.data)}
            )
        )

    @has_access
    @expose("/extra_table_metadata/<int:database_id>/<table_name>/<schema>/")
    @event_logger.log_this
    @deprecated(
        new_target="api/v1/database/<int:pk>/table_extra/<table_name>/<schema_name>/"
    )
    def extra_table_metadata(  # pylint: disable=no-self-use
        self, database_id: int, table_name: str, schema: str
    ) -> FlaskResponse:
        parsed_schema = utils.parse_js_uri_path_item(schema, eval_undefined=True)
        table_name = utils.parse_js_uri_path_item(table_name)  # type: ignore
        mydb = db.session.query(Database).filter_by(id=database_id).one()
        payload = mydb.db_engine_spec.extra_table_metadata(
            mydb, table_name, parsed_schema
        )
        return json_success(json.dumps(payload))

    @has_access_api
    @expose("/estimate_query_cost/<int:database_id>/", methods=("POST",))
    @expose("/estimate_query_cost/<int:database_id>/<schema>/", methods=("POST",))
    @event_logger.log_this
    @deprecated(new_target="api/v1/sqllab/estimate/")
    def estimate_query_cost(  # pylint: disable=no-self-use
        self, database_id: int, schema: str | None = None
    ) -> FlaskResponse:
        mydb = db.session.query(Database).get(database_id)

        sql = json.loads(request.form.get("sql", '""'))
        if template_params := json.loads(request.form.get("templateParams") or "{}"):
            template_processor = get_template_processor(mydb)
            sql = template_processor.process_template(sql, **template_params)

        timeout = SQLLAB_QUERY_COST_ESTIMATE_TIMEOUT
        timeout_msg = f"The estimation exceeded the {timeout} seconds timeout."
        try:
            with utils.timeout(seconds=timeout, error_message=timeout_msg):
                cost = mydb.db_engine_spec.estimate_query_cost(
                    mydb, schema, sql, utils.QuerySource.SQL_LAB
                )
        except SupersetTimeoutException as ex:
            logger.exception(ex)
            return json_errors_response([ex.error])
        except Exception as ex:  # pylint: disable=broad-except
            return json_error_response(utils.error_msg_from_exception(ex))

        spec = mydb.db_engine_spec
        query_cost_formatters: dict[str, Any] = app.config[
            "QUERY_COST_FORMATTERS_BY_ENGINE"
        ]
        query_cost_formatter = query_cost_formatters.get(
            spec.engine, spec.query_cost_formatter
        )
        cost = query_cost_formatter(cost)

        return json_success(json.dumps(cost))

    @expose("/theme/")
    def theme(self) -> FlaskResponse:
        return self.render_template("superset/theme.html")

    @has_access_api
    @expose("/results/<key>/")
    @event_logger.log_this
    @deprecated(new_target="api/v1/sqllab/results/")
    def results(self, key: str) -> FlaskResponse:
        return self.results_exec(key)

    @staticmethod
    def results_exec(key: str) -> FlaskResponse:
        """Serves a key off of the results backend

        It is possible to pass the `rows` query argument to limit the number
        of rows returned.
        """
        if not results_backend:
            raise SupersetErrorException(
                SupersetError(
                    message=__("Results backend is not configured."),
                    error_type=SupersetErrorType.RESULTS_BACKEND_NOT_CONFIGURED_ERROR,
                    level=ErrorLevel.ERROR,
                )
            )

        read_from_results_backend_start = now_as_float()
        blob = results_backend.get(key)
        stats_logger.timing(
            "sqllab.query.results_backend_read",
            now_as_float() - read_from_results_backend_start,
        )
        if not blob:
            raise SupersetErrorException(
                SupersetError(
                    message=__(
                        "Data could not be retrieved from the results backend. You "
                        "need to re-run the original query."
                    ),
                    error_type=SupersetErrorType.RESULTS_BACKEND_ERROR,
                    level=ErrorLevel.ERROR,
                ),
                status=410,
            )

        query = db.session.query(Query).filter_by(results_key=key).one_or_none()
        if query is None:
            raise SupersetErrorException(
                SupersetError(
                    message=__(
                        "The query associated with these results could not be found. "
                        "You need to re-run the original query."
                    ),
                    error_type=SupersetErrorType.RESULTS_BACKEND_ERROR,
                    level=ErrorLevel.ERROR,
                ),
                status=404,
            )

        try:
            query.raise_for_access()
        except SupersetSecurityException as ex:
            raise SupersetErrorException(
                SupersetError(
                    message=__(
                        "You are not authorized to see this query. If you think this "
                        "is an error, please reach out to your administrator."
                    ),
                    error_type=SupersetErrorType.QUERY_SECURITY_ACCESS_ERROR,
                    level=ErrorLevel.ERROR,
                ),
                status=403,
            ) from ex

        payload = utils.zlib_decompress(blob, decode=not results_backend_use_msgpack)
        try:
            obj = _deserialize_results_payload(
                payload, query, cast(bool, results_backend_use_msgpack)
            )
        except SerializationError as ex:
            raise SupersetErrorException(
                SupersetError(
                    message=__(
                        "Data could not be deserialized from the results backend. The "
                        "storage format might have changed, rendering the old data "
                        "stake. You need to re-run the original query."
                    ),
                    error_type=SupersetErrorType.RESULTS_BACKEND_ERROR,
                    level=ErrorLevel.ERROR,
                ),
                status=404,
            ) from ex

        if "rows" in request.args:
            try:
                rows = int(request.args["rows"])
            except ValueError as ex:
                raise SupersetErrorException(
                    SupersetError(
                        message=__(
                            "The provided `rows` argument is not a valid integer."
                        ),
                        error_type=SupersetErrorType.INVALID_PAYLOAD_SCHEMA_ERROR,
                        level=ErrorLevel.ERROR,
                    ),
                    status=400,
                ) from ex

            obj = apply_display_max_row_configuration_if_require(obj, rows)

        return json_success(
            json.dumps(
                obj, default=utils.json_iso_dttm_ser, ignore_nan=True, encoding=None
            )
        )

    @has_access_api
    @handle_api_exception
    @expose("/stop_query/", methods=("POST",))
    @event_logger.log_this
    @backoff.on_exception(
        backoff.constant,
        Exception,
        interval=1,
        on_backoff=lambda details: db.session.rollback(),
        on_giveup=lambda details: db.session.rollback(),
        max_tries=5,
    )
    @deprecated(new_target="/api/v1/query/stop")
    def stop_query(self) -> FlaskResponse:
        client_id = request.form.get("client_id")
        query = db.session.query(Query).filter_by(client_id=client_id).one()
        if query.status in [
            QueryStatus.FAILED,
            QueryStatus.SUCCESS,
            QueryStatus.TIMED_OUT,
        ]:
            logger.warning(
                "Query with client_id could not be stopped: query already complete",
            )
            return self.json_response("OK")

        if not sql_lab.cancel_query(query):
            raise SupersetCancelQueryException("Could not cancel query")

        query.status = QueryStatus.STOPPED
        # Add the stop identity attribute because the sqlalchemy thread is unsafe
        # because of multiple updates to the status in the query table
        query.set_extra_json_key(QUERY_EARLY_CANCEL_KEY, True)
        query.end_time = now_as_float()
        db.session.commit()

        return self.json_response("OK")

    @has_access_api
    @event_logger.log_this
    @expose(
        "/validate_sql_json/",
        methods=(
            "GET",
            "POST",
        ),
    )
    @deprecated(new_target="/api/v1/database/<pk>/validate_sql/")
    def validate_sql_json(
        # pylint: disable=too-many-locals,no-self-use
        self,
    ) -> FlaskResponse:
        """Validates that arbitrary sql is acceptable for the given database.
        Returns a list of error/warning annotations as json.
        """
        sql = request.form["sql"]
        database_id = request.form["database_id"]
        schema = request.form.get("schema") or None
        template_params = json.loads(request.form.get("templateParams") or "{}")

        if template_params is not None and len(template_params) > 0:
            # TODO: factor the Database object out of template rendering
            #       or provide it as mydb so we can render template params
            #       without having to also persist a Query ORM object.
            return json_error_response(
                "SQL validation does not support template parameters", status=400
            )

        session = db.session()
        mydb = session.query(Database).filter_by(id=database_id).one_or_none()
        if not mydb:
            return json_error_response(
                f"Database with id {database_id} is missing.", status=400
            )

        spec = mydb.db_engine_spec
        validators_by_engine = app.config["SQL_VALIDATORS_BY_ENGINE"]
        if not validators_by_engine or spec.engine not in validators_by_engine:
            return json_error_response(
                f"no SQL validator is configured for {spec.engine}", status=400
            )
        validator_name = validators_by_engine[spec.engine]
        validator = get_validator_by_name(validator_name)
        if not validator:
            return json_error_response(
                "No validator named {} found (configured for the {} engine)".format(
                    validator_name, spec.engine
                )
            )

        try:
            timeout = config["SQLLAB_VALIDATION_TIMEOUT"]
            timeout_msg = f"The query exceeded the {timeout} seconds timeout."
            with utils.timeout(seconds=timeout, error_message=timeout_msg):
                errors = validator.validate(sql, schema, mydb)
            payload = json.dumps(
                [err.to_dict() for err in errors],
                default=utils.pessimistic_json_iso_dttm_ser,
                ignore_nan=True,
                encoding=None,
            )
            return json_success(payload)
        except Exception as ex:  # pylint: disable=broad-except
            logger.exception(ex)
            msg = _(
                "%(validator)s was unable to check your query.\n"
                "Please recheck your query.\n"
                "Exception: %(ex)s",
                validator=validator.name,
                ex=ex,
            )
            # Return as a 400 if the database error message says we got a 4xx error
            if re.search(r"([\W]|^)4\d{2}([\W]|$)", str(ex)):
                return json_error_response(f"{msg}", status=400)
            return json_error_response(f"{msg}")

    @has_access_api
    @handle_api_exception
    @event_logger.log_this
    @expose("/sql_json/", methods=("POST",))
    @deprecated(new_target="/api/v1/sqllab/execute/")
    def sql_json(self) -> FlaskResponse:
        if errors := SqlJsonPayloadSchema().validate(request.json):
            return json_error_response(status=400, payload=errors)

        try:
            log_params = {
                "user_agent": cast(Optional[str], request.headers.get("USER_AGENT"))
            }
            execution_context = SqlJsonExecutionContext(request.json)
            command = self._create_sql_json_command(execution_context, log_params)
            command_result: CommandResult = command.run()
            return self._create_response_from_execution_context(command_result)
        except SqlLabException as ex:
            logger.error(ex.message)
            self._set_http_status_into_Sql_lab_exception(ex)
            payload = {"errors": [ex.to_dict()]}
            return json_error_response(status=ex.status, payload=payload)

    @staticmethod
    def _create_sql_json_command(
        execution_context: SqlJsonExecutionContext, log_params: dict[str, Any] | None
    ) -> ExecuteSqlCommand:
        query_dao = QueryDAO()
        sql_json_executor = Superset._create_sql_json_executor(
            execution_context, query_dao
        )
        execution_context_convertor = ExecutionContextConvertor()
        execution_context_convertor.set_max_row_in_display(
            int(config.get("DISPLAY_MAX_ROW"))
        )
        return ExecuteSqlCommand(
            execution_context,
            query_dao,
            DatabaseDAO(),
            CanAccessQueryValidatorImpl(),
            SqlQueryRenderImpl(get_template_processor),
            sql_json_executor,
            execution_context_convertor,
            config["SQLLAB_CTAS_NO_LIMIT"],
            log_params,
        )

    @staticmethod
    def _create_sql_json_executor(
        execution_context: SqlJsonExecutionContext, query_dao: QueryDAO
    ) -> SqlJsonExecutor:
        sql_json_executor: SqlJsonExecutor
        if execution_context.is_run_asynchronous():
            sql_json_executor = ASynchronousSqlJsonExecutor(query_dao, get_sql_results)
        else:
            sql_json_executor = SynchronousSqlJsonExecutor(
                query_dao,
                get_sql_results,
                config.get("SQLLAB_TIMEOUT"),
                is_feature_enabled("SQLLAB_BACKEND_PERSISTENCE"),
            )
        return sql_json_executor

    @staticmethod
    def _set_http_status_into_Sql_lab_exception(ex: SqlLabException) -> None:
        if isinstance(ex, QueryIsForbiddenToAccessException):
            ex.status = 403

    def _create_response_from_execution_context(  # pylint: disable=invalid-name, no-self-use
        self,
        command_result: CommandResult,
    ) -> FlaskResponse:
        status_code = 200
        if command_result["status"] == SqlJsonExecutionStatus.QUERY_IS_RUNNING:
            status_code = 202
        return json_success(command_result["payload"], status_code)

    @has_access
    @event_logger.log_this
    @expose("/csv/<client_id>")
    @deprecated(new_target="api/v1/sqllab/export/")
    def csv(self, client_id: str) -> FlaskResponse:  # pylint: disable=no-self-use
        """Download the query results as csv."""
        logger.info("Exporting CSV file [%s]", client_id)
        query = db.session.query(Query).filter_by(client_id=client_id).one()

        try:
            query.raise_for_access()
        except SupersetSecurityException as ex:
            flash(ex.error.message)
            return redirect("/")

        blob = None
        if results_backend and query.results_key:
            logger.info("Fetching CSV from results backend [%s]", query.results_key)
            blob = results_backend.get(query.results_key)
        if blob:
            logger.info("Decompressing")
            payload = utils.zlib_decompress(
                blob, decode=not results_backend_use_msgpack
            )
            obj = _deserialize_results_payload(
                payload, query, cast(bool, results_backend_use_msgpack)
            )

            df = pd.DataFrame(
                data=obj["data"],
                dtype=object,
                columns=[c["name"] for c in obj["columns"]],
            )

            logger.info("Using pandas to convert to CSV")
        else:
            logger.info("Running a query to turn into CSV")
            if query.select_sql:
                sql = query.select_sql
                limit = None
            else:
                sql = query.executed_sql
                limit = ParsedQuery(sql).limit
            if limit is not None and query.limiting_factor in {
                LimitingFactor.QUERY,
                LimitingFactor.DROPDOWN,
                LimitingFactor.QUERY_AND_DROPDOWN,
            }:
                # remove extra row from `increased_limit`
                limit -= 1
            df = query.database.get_df(sql, query.schema)[:limit]

        csv_data = csv.df_to_escaped_csv(df, index=False, **config["CSV_EXPORT"])
        quoted_csv_name = parse.quote(query.name)
        response = CsvResponse(
            csv_data, headers=generate_download_headers("csv", quoted_csv_name)
        )
        event_info = {
            "event_type": "data_export",
            "client_id": client_id,
            "row_count": len(df.index),
            "database": query.database.name,
            "schema": query.schema,
            "sql": query.sql,
            "exported_format": "csv",
        }
        event_rep = repr(event_info)
        logger.debug(
            "CSV exported: %s", event_rep, extra={"superset_event": event_info}
        )
        return response

    @api
    @handle_api_exception
    @has_access
    @event_logger.log_this
    @expose("/fetch_datasource_metadata")
    @deprecated(new_target="api/v1/database/<int:pk>/table/<table_name>/<schema_name>/")
    def fetch_datasource_metadata(self) -> FlaskResponse:  # pylint: disable=no-self-use
        """
        Fetch the datasource metadata.

        :returns: The Flask response
        :raises SupersetSecurityException: If the user cannot access the resource
        """
        datasource_id, datasource_type = request.args["datasourceKey"].split("__")
        datasource = DatasourceDAO.get_datasource(
            db.session, DatasourceType(datasource_type), int(datasource_id)
        )
        # Check if datasource exists
        if not datasource:
            return json_error_response(DATASOURCE_MISSING_ERR)

        datasource.raise_for_access()
        return json_success(json.dumps(sanitize_datasource_data(datasource.data)))

    @has_access_api
    @event_logger.log_this
    @expose("/queries/<float:last_updated_ms>")
    @expose("/queries/<int:last_updated_ms>")
    @deprecated(new_target="api/v1/query/updated_since")
    def queries(self, last_updated_ms: float | int) -> FlaskResponse:
        """
        Get the updated queries.

        :param last_updated_ms: Unix time (milliseconds)
        """

        return self.queries_exec(last_updated_ms)

    @staticmethod
    def queries_exec(last_updated_ms: float | int) -> FlaskResponse:
        stats_logger.incr("queries")
        if not get_user_id():
            return json_error_response(
                "Please login to access the queries.", status=403
            )

        # UTC date time, same that is stored in the DB.
        last_updated_dt = datetime.utcfromtimestamp(last_updated_ms / 1000)

        sql_queries = (
            db.session.query(Query)
            .filter(Query.user_id == get_user_id(), Query.changed_on >= last_updated_dt)
            .all()
        )
        dict_queries = {q.client_id: q.to_dict() for q in sql_queries}
        return json_success(json.dumps(dict_queries, default=utils.json_int_dttm_ser))

    @has_access
    @event_logger.log_this
    @expose("/search_queries")
    @deprecated(new_target="api/v1/query/")
    def search_queries(self) -> FlaskResponse:  # pylint: disable=no-self-use
        """
        Search for previously run sqllab queries. Used for Sqllab Query Search
        page /superset/sqllab#search.

        Custom permission can_only_search_queries_owned restricts queries
        to only queries run by current user.

        :returns: Response with list of sql query dicts
        """
        if security_manager.can_access_all_queries():
            search_user_id = request.args.get("user_id")
        elif request.args.get("user_id") is not None:
            try:
                search_user_id = int(cast(int, request.args.get("user_id")))
            except ValueError:
                return Response(status=400, mimetype="application/json")
            if search_user_id != get_user_id():
                return Response(status=403, mimetype="application/json")
        else:
            search_user_id = get_user_id()
        database_id = request.args.get("database_id")
        search_text = request.args.get("search_text")
        # From and To time stamp should be Epoch timestamp in seconds

        query = db.session.query(Query)
        if search_user_id:
            # Filter on user_id
            query = query.filter(Query.user_id == search_user_id)

        if database_id:
            # Filter on db Id
            query = query.filter(Query.database_id == database_id)

        if status := request.args.get("status"):
            # Filter on status
            query = query.filter(Query.status == status)

        if search_text:
            # Filter on search text
            query = query.filter(Query.sql.like(f"%{search_text}%"))

        if from_time := request.args.get("from"):
            query = query.filter(Query.start_time > int(from_time))

        if to_time := request.args.get("to"):
            query = query.filter(Query.start_time < int(to_time))

        query_limit = config["QUERY_SEARCH_LIMIT"]
        sql_queries = query.order_by(Query.start_time.asc()).limit(query_limit).all()

        dict_queries = [q.to_dict() for q in sql_queries]

        return Response(
            json.dumps(dict_queries, default=utils.json_int_dttm_ser),
            status=200,
            mimetype="application/json",
        )

    @app.errorhandler(500)
    def show_traceback(self) -> FlaskResponse:  # pylint: disable=no-self-use
        return (
            render_template("superset/traceback.html", error_msg=get_error_msg()),
            500,
        )

    @event_logger.log_this
    @expose("/welcome/")
    def welcome(self) -> FlaskResponse:
        """Personalized welcome page"""
        if not g.user or not get_user_id():
            if conf["PUBLIC_ROLE_LIKE"]:
                return self.render_template("superset/public_welcome.html")
            return redirect(appbuilder.get_url_for_login)

        welcome_dashboard_id = (
            db.session.query(UserAttribute.welcome_dashboard_id)
            .filter_by(user_id=get_user_id())
            .scalar()
        )
        if welcome_dashboard_id:
            return self.dashboard(dashboard_id_or_slug=str(welcome_dashboard_id))

        payload = {
            "user": bootstrap_user_data(g.user, include_perms=True),
            "common": common_bootstrap_payload(g.user),
        }

        return self.render_template(
            "superset/spa.html",
            entry="spa",
            bootstrap_data=json.dumps(
                payload, default=utils.pessimistic_json_iso_dttm_ser
            ),
        )

    @has_access
    @event_logger.log_this
    @expose("/profile/<username>/")
    def profile(self, username: str) -> FlaskResponse:
        """User profile page"""
        user = (
            db.session.query(ab_models.User).filter_by(username=username).one_or_none()
        )
        # Prevent returning 404 when user is not found to prevent username scanning
        user_id = -1 if not user else user.id
        # Prevent unauthorized access to other user's profiles,
        # unless configured to do so on with ENABLE_BROAD_ACTIVITY_ACCESS
        if error_obj := self.get_user_activity_access_error(user_id):
            return error_obj

        payload = {
            "user": bootstrap_user_data(user, include_perms=True),
            "common": common_bootstrap_payload(g.user),
        }

        return self.render_template(
            "superset/basic.html",
            title=_("%(user)s's profile", user=username).__str__(),
            entry="profile",
            bootstrap_data=json.dumps(
                payload, default=utils.pessimistic_json_iso_dttm_ser
            ),
        )

    @staticmethod
    def _get_sqllab_tabs(user_id: int | None) -> dict[str, Any]:
        # send list of tab state ids
        tabs_state = (
            db.session.query(TabState.id, TabState.label)
            .filter_by(user_id=user_id)
            .all()
        )
        tab_state_ids = [str(tab_state[0]) for tab_state in tabs_state]
        # return first active tab, or fallback to another one if no tab is active
        active_tab = (
            db.session.query(TabState)
            .filter_by(user_id=user_id)
            .order_by(TabState.active.desc())
            .first()
        )

        databases: dict[int, Any] = {}
        for database in DatabaseDAO.find_all():
            databases[database.id] = {
                k: v for k, v in database.to_json().items() if k in DATABASE_KEYS
            }
            databases[database.id]["backend"] = database.backend
        queries: dict[str, Any] = {}

        # These are unnecessary if sqllab backend persistence is disabled
        if is_feature_enabled("SQLLAB_BACKEND_PERSISTENCE"):
            # return all user queries associated with existing SQL editors
            user_queries = (
                db.session.query(Query)
                .filter_by(user_id=user_id)
                .filter(Query.sql_editor_id.in_(tab_state_ids))
                .all()
            )
            queries = {
                query.client_id: dict(query.to_dict().items()) for query in user_queries
            }

        return {
            "tab_state_ids": tabs_state,
            "active_tab": active_tab.to_dict() if active_tab else None,
            "databases": databases,
            "queries": queries,
        }

    @has_access
    @event_logger.log_this
    @expose(
        "/sqllab/",
        methods=(
            "GET",
            "POST",
        ),
    )
    def sqllab(self) -> FlaskResponse:
        """SQL Editor"""
        payload = {
            "defaultDbId": config["SQLLAB_DEFAULT_DBID"],
            "common": common_bootstrap_payload(g.user),
            **self._get_sqllab_tabs(get_user_id()),
        }

        if form_data := request.form.get("form_data"):
            try:
                payload["requested_query"] = json.loads(form_data)
            except json.JSONDecodeError:
                pass

        payload["user"] = bootstrap_user_data(g.user, include_perms=True)
        bootstrap_data = json.dumps(
            payload, default=utils.pessimistic_json_iso_dttm_ser
        )

        return self.render_template(
            "superset/basic.html", entry="sqllab", bootstrap_data=bootstrap_data
        )

    @has_access
    @event_logger.log_this
    @expose("/sqllab/history/", methods=("GET",))
    @event_logger.log_this
    def sqllab_history(self) -> FlaskResponse:
        return super().render_app_template()

    @api
    @has_access_api
    @event_logger.log_this
    @expose("/schemas_access_for_file_upload")
    @deprecated(new_target="api/v1/database/{pk}/schemas_access_for_file_upload/")
    def schemas_access_for_file_upload(self) -> FlaskResponse:
        """
        This method exposes an API endpoint to
        get the schema access control settings for file upload in this database
        """
        if not request.args.get("db_id"):
            return json_error_response("No database is allowed for your file upload")

        db_id = int(request.args["db_id"])
        database = db.session.query(Database).filter_by(id=db_id).one()
        try:
            schemas_allowed = database.get_schema_access_for_file_upload()
            if security_manager.can_access_database(database):
                return self.json_response(schemas_allowed)
            # the list schemas_allowed should not be empty here
            # and the list schemas_allowed_processed returned from security_manager
            # should not be empty either,
            # otherwise the database should have been filtered out
            # in CsvToDatabaseForm
            schemas_allowed_processed = security_manager.get_schemas_accessible_by_user(
                database, schemas_allowed, False
            )
            return self.json_response(schemas_allowed_processed)
        except Exception as ex:  # pylint: disable=broad-except
            logger.exception(ex)
            return json_error_response(
                "Failed to fetch schemas allowed for csv upload in this database! "
                "Please contact your Superset Admin!"
            )<|MERGE_RESOLUTION|>--- conflicted
+++ resolved
@@ -946,114 +946,6 @@
     @api
     @has_access_api
     @event_logger.log_this
-<<<<<<< HEAD
-=======
-    @expose("/tables/<int:db_id>/<schema>/")
-    @expose("/tables/<int:db_id>/<schema>/<force_refresh>/")
-    @deprecated(new_target="api/v1/database/<int:pk>/tables/")
-    def tables(  # pylint: disable=no-self-use
-        self,
-        db_id: int,
-        schema: str,
-        force_refresh: str = "false",
-    ) -> FlaskResponse:
-        """Endpoint to fetch the list of tables for given database"""
-
-        force_refresh_parsed = force_refresh.lower() == "true"
-        schema_parsed = utils.parse_js_uri_path_item(schema, eval_undefined=True)
-
-        if not schema_parsed:
-            return json_error_response(_("Schema undefined"), status=422)
-
-        # Guarantees database filtering by security access
-        database = (
-            DatabaseFilter("id", SQLAInterface(Database, db.session))
-            .apply(
-                db.session.query(Database),
-                None,
-            )
-            .filter_by(id=db_id)
-            .one_or_none()
-        )
-
-        if not database:
-            return json_error_response(
-                __("Database not found: %(id)s", id=db_id), status=404
-            )
-
-        try:
-            tables = security_manager.get_datasources_accessible_by_user(
-                database=database,
-                schema=schema_parsed,
-                datasource_names=sorted(
-                    utils.DatasourceName(*datasource_name)
-                    for datasource_name in database.get_all_table_names_in_schema(
-                        schema=schema_parsed,
-                        force=force_refresh_parsed,
-                        cache=database.table_cache_enabled,
-                        cache_timeout=database.table_cache_timeout,
-                    )
-                ),
-            )
-
-            views = security_manager.get_datasources_accessible_by_user(
-                database=database,
-                schema=schema_parsed,
-                datasource_names=sorted(
-                    utils.DatasourceName(*datasource_name)
-                    for datasource_name in database.get_all_view_names_in_schema(
-                        schema=schema_parsed,
-                        force=force_refresh_parsed,
-                        cache=database.table_cache_enabled,
-                        cache_timeout=database.table_cache_timeout,
-                    )
-                ),
-            )
-        except SupersetException as ex:
-            return json_error_response(ex.message, ex.status)
-
-        extra_dict_by_name = {
-            table.name: table.extra_dict
-            for table in (
-                db.session.query(SqlaTable)
-                .filter(
-                    SqlaTable.database_id == database.id,
-                    SqlaTable.schema == schema_parsed,
-                )
-                .options(
-                    load_only(SqlaTable.schema, SqlaTable.table_name, SqlaTable.extra),
-                    lazyload(SqlaTable.columns),
-                    lazyload(SqlaTable.metrics),
-                )
-            ).all()
-        }
-
-        options = sorted(
-            [
-                {
-                    "value": table.table,
-                    "type": "table",
-                    "extra": extra_dict_by_name.get(table.table, None),
-                }
-                for table in tables
-            ]
-            + [
-                {
-                    "value": view.table,
-                    "type": "view",
-                }
-                for view in views
-            ],
-            key=lambda item: item["value"],
-        )
-
-        payload = {"tableLength": len(tables) + len(views), "options": options}
-        return json_success(json.dumps(payload))
-
-    @api
-    @has_access_api
-    @event_logger.log_this
->>>>>>> 6d9df432
     @expose(
         "/copy_dash/<int:dashboard_id>/",
         methods=(
