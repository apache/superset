# Licensed to the Apache Software Foundation (ASF) under one
# or more contributor license agreements.  See the NOTICE file
# distributed with this work for additional information
# regarding copyright ownership.  The ASF licenses this file
# to you under the Apache License, Version 2.0 (the
# "License"); you may not use this file except in compliance
# with the License.  You may obtain a copy of the License at
#
#   http://www.apache.org/licenses/LICENSE-2.0
#
# Unless required by applicable law or agreed to in writing,
# software distributed under the License is distributed on an
# "AS IS" BASIS, WITHOUT WARRANTIES OR CONDITIONS OF ANY
# KIND, either express or implied.  See the License for the
# specific language governing permissions and limitations
# under the License.
# pylint: disable=comparison-with-callable
import logging
import re
from collections import defaultdict
from contextlib import closing
from datetime import datetime
from typing import Any, cast, Dict, List, Optional, Union
from urllib import parse

import backoff
import pandas as pd
import simplejson as json
from flask import abort, flash, g, Markup, redirect, render_template, request, Response
from flask_appbuilder import expose
from flask_appbuilder.models.sqla.interface import SQLAInterface
from flask_appbuilder.security.decorators import has_access, has_access_api
from flask_appbuilder.security.sqla import models as ab_models
from flask_babel import gettext as __, lazy_gettext as _
from sqlalchemy import and_, or_, select
from sqlalchemy.engine.url import make_url
from sqlalchemy.exc import (
    ArgumentError,
    NoSuchModuleError,
    OperationalError,
    SQLAlchemyError,
)
from sqlalchemy.orm.session import Session
from werkzeug.urls import Href

import superset.models.core as models
from superset import (
    app,
    appbuilder,
    conf,
    db,
    event_logger,
    get_feature_flags,
    is_feature_enabled,
    results_backend,
    results_backend_use_msgpack,
    security_manager,
    sql_lab,
    viz,
)
from superset.connectors.connector_registry import ConnectorRegistry
from superset.connectors.sqla.models import (
    AnnotationDatasource,
    SqlaTable,
    SqlMetric,
    TableColumn,
)
from superset.exceptions import (
    CertificateException,
    DatabaseNotFound,
    SupersetException,
    SupersetSecurityException,
    SupersetTimeoutException,
)
from superset.jinja_context import get_template_processor
from superset.models.dashboard import Dashboard
from superset.models.datasource_access_request import DatasourceAccessRequest
from superset.models.slice import Slice
from superset.models.sql_lab import Query, TabState
from superset.models.user_attributes import UserAttribute
from superset.security.analytics_db_safety import (
    check_sqlalchemy_uri,
    DBSecurityException,
)
from superset.sql_parse import CtasMethod, ParsedQuery, Table
from superset.sql_validators import get_validator_by_name
from superset.typing import FlaskResponse
from superset.utils import core as utils, dashboard_import_export
from superset.utils.dashboard_filter_scopes_converter import copy_filter_scopes
from superset.utils.dates import now_as_float
from superset.utils.decorators import etag_cache
from superset.views.base import (
    api,
    BaseSupersetView,
    check_ownership,
    common_bootstrap_payload,
    create_table_permissions,
    CsvResponse,
    data_payload_response,
    generate_download_headers,
    get_error_msg,
    get_user_roles,
    handle_api_exception,
    json_error_response,
    json_errors_response,
    json_success,
    validate_sqlatable,
)
from superset.views.database.filters import DatabaseFilter
from superset.views.utils import (
    _deserialize_results_payload,
    apply_display_max_row_limit,
    bootstrap_user_data,
    check_datasource_perms,
    check_slice_perms,
    get_cta_schema_name,
    get_dashboard_extra_filters,
    get_datasource_info,
    get_form_data,
    get_viz,
    is_owner,
)
from superset.viz import BaseViz

config = app.config
CACHE_DEFAULT_TIMEOUT = config["CACHE_DEFAULT_TIMEOUT"]
SQLLAB_QUERY_COST_ESTIMATE_TIMEOUT = config["SQLLAB_QUERY_COST_ESTIMATE_TIMEOUT"]
stats_logger = config["STATS_LOGGER"]
DAR = DatasourceAccessRequest
QueryStatus = utils.QueryStatus
logger = logging.getLogger(__name__)

DATABASE_KEYS = [
    "allow_csv_upload",
    "allow_ctas",
    "allow_cvas",
    "allow_dml",
    "allow_multi_schema_metadata_fetch",
    "allow_run_async",
    "allows_subquery",
    "backend",
    "database_name",
    "expose_in_sqllab",
    "force_ctas_schema",
    "id",
]


DATASOURCE_MISSING_ERR = __("The data source seems to have been deleted")
USER_MISSING_ERR = __("The user seems to have been deleted")


class Superset(BaseSupersetView):  # pylint: disable=too-many-public-methods
    """The base views for Superset!"""

    logger = logging.getLogger(__name__)

    @has_access_api
    @expose("/datasources/")
    def datasources(self) -> FlaskResponse:
        return self.json_response(
            sorted(
                [
                    datasource.short_data
                    for datasource in ConnectorRegistry.get_all_datasources(db.session)
                    if datasource.short_data.get("name")
                ],
                key=lambda datasource: datasource["name"],
            )
        )

    @has_access_api
    @expose("/override_role_permissions/", methods=["POST"])
    def override_role_permissions(self) -> FlaskResponse:
        """Updates the role with the give datasource permissions.

          Permissions not in the request will be revoked. This endpoint should
          be available to admins only. Expects JSON in the format:
           {
            'role_name': '{role_name}',
            'database': [{
                'datasource_type': '{table|druid}',
                'name': '{database_name}',
                'schema': [{
                    'name': '{schema_name}',
                    'datasources': ['{datasource name}, {datasource name}']
                }]
            }]
        }
        """
        data = request.get_json(force=True)
        role_name = data["role_name"]
        databases = data["database"]

        db_ds_names = set()
        for dbs in databases:
            for schema in dbs["schema"]:
                for ds_name in schema["datasources"]:
                    fullname = utils.get_datasource_full_name(
                        dbs["name"], ds_name, schema=schema["name"]
                    )
                    db_ds_names.add(fullname)

        existing_datasources = ConnectorRegistry.get_all_datasources(db.session)
        datasources = [d for d in existing_datasources if d.full_name in db_ds_names]
        role = security_manager.find_role(role_name)
        # remove all permissions
        role.permissions = []
        # grant permissions to the list of datasources
        granted_perms = []
        for datasource in datasources:
            view_menu_perm = security_manager.find_permission_view_menu(
                view_menu_name=datasource.perm, permission_name="datasource_access"
            )
            # prevent creating empty permissions
            if view_menu_perm and view_menu_perm.view_menu:
                role.permissions.append(view_menu_perm)
                granted_perms.append(view_menu_perm.view_menu.name)
        db.session.commit()
        return self.json_response(
            {"granted": granted_perms, "requested": list(db_ds_names)}, status=201
        )

    @event_logger.log_this
    @has_access
    @expose("/request_access/")
    def request_access(self) -> FlaskResponse:
        datasources = set()
        dashboard_id = request.args.get("dashboard_id")
        if dashboard_id:
            dash = db.session.query(Dashboard).filter_by(id=int(dashboard_id)).one()
            datasources |= dash.datasources
        datasource_id = request.args.get("datasource_id")
        datasource_type = request.args.get("datasource_type")
        if datasource_id and datasource_type:
            ds_class = ConnectorRegistry.sources.get(datasource_type)
            datasource = (
                db.session.query(ds_class).filter_by(id=int(datasource_id)).one()
            )
            datasources.add(datasource)

        has_access_ = all(
            (
                datasource and security_manager.can_access_datasource(datasource)
                for datasource in datasources
            )
        )
        if has_access_:
            return redirect("/superset/dashboard/{}".format(dashboard_id))

        if request.args.get("action") == "go":
            for datasource in datasources:
                access_request = DAR(
                    datasource_id=datasource.id, datasource_type=datasource.type
                )
                db.session.add(access_request)
                db.session.commit()
            flash(__("Access was requested"), "info")
            return redirect("/")

        return self.render_template(
            "superset/request_access.html",
            datasources=datasources,
            datasource_names=", ".join([o.name for o in datasources]),
        )

    @event_logger.log_this
    @has_access
    @expose("/approve")
    def approve(self) -> FlaskResponse:  # pylint: disable=too-many-locals,no-self-use
        def clean_fulfilled_requests(session: Session) -> None:
            for dar in session.query(DAR).all():
                datasource = ConnectorRegistry.get_datasource(
                    dar.datasource_type, dar.datasource_id, session
                )
                if not datasource or security_manager.can_access_datasource(datasource):
                    # datasource does not exist anymore
                    session.delete(dar)
            session.commit()

        datasource_type = request.args["datasource_type"]
        datasource_id = request.args["datasource_id"]
        created_by_username = request.args.get("created_by")
        role_to_grant = request.args.get("role_to_grant")
        role_to_extend = request.args.get("role_to_extend")

        session = db.session
        datasource = ConnectorRegistry.get_datasource(
            datasource_type, datasource_id, session
        )

        if not datasource:
            flash(DATASOURCE_MISSING_ERR, "alert")
            return json_error_response(DATASOURCE_MISSING_ERR)

        requested_by = security_manager.find_user(username=created_by_username)
        if not requested_by:
            flash(USER_MISSING_ERR, "alert")
            return json_error_response(USER_MISSING_ERR)

        requests = (
            session.query(DAR)
            .filter(
                DAR.datasource_id == datasource_id,
                DAR.datasource_type == datasource_type,
                DAR.created_by_fk == requested_by.id,
            )
            .all()
        )

        if not requests:
            err = __("The access requests seem to have been deleted")
            flash(err, "alert")
            return json_error_response(err)

        # check if you can approve
        if security_manager.can_access_all_datasources() or check_ownership(
            datasource, raise_if_false=False
        ):
            # can by done by admin only
            if role_to_grant:
                role = security_manager.find_role(role_to_grant)
                requested_by.roles.append(role)
                msg = __(
                    "%(user)s was granted the role %(role)s that gives access "
                    "to the %(datasource)s",
                    user=requested_by.username,
                    role=role_to_grant,
                    datasource=datasource.full_name,
                )
                utils.notify_user_about_perm_udate(
                    g.user,
                    requested_by,
                    role,
                    datasource,
                    "email/role_granted.txt",
                    app.config,
                )
                flash(msg, "info")

            if role_to_extend:
                perm_view = security_manager.find_permission_view_menu(
                    "email/datasource_access", datasource.perm
                )
                role = security_manager.find_role(role_to_extend)
                security_manager.add_permission_role(role, perm_view)
                msg = __(
                    "Role %(r)s was extended to provide the access to "
                    "the datasource %(ds)s",
                    r=role_to_extend,
                    ds=datasource.full_name,
                )
                utils.notify_user_about_perm_udate(
                    g.user,
                    requested_by,
                    role,
                    datasource,
                    "email/role_extended.txt",
                    app.config,
                )
                flash(msg, "info")
            clean_fulfilled_requests(session)
        else:
            flash(__("You have no permission to approve this request"), "danger")
            return redirect("/accessrequestsmodelview/list/")
        for request_ in requests:
            session.delete(request_)
        session.commit()
        return redirect("/accessrequestsmodelview/list/")

    @has_access
    @expose("/slice/<int:slice_id>/")
    def slice(self, slice_id: int) -> FlaskResponse:  # pylint: disable=no-self-use
        _, slc = get_form_data(slice_id, use_slice_data=True)
        if not slc:
            abort(404)
        endpoint = "/superset/explore/?form_data={}".format(
            parse.quote(json.dumps({"slice_id": slice_id}))
        )
        param = utils.ReservedUrlParameters.STANDALONE.value
        if request.args.get(param) == "true":
            endpoint += f"&{param}=true"
        return redirect(endpoint)

    def get_query_string_response(self, viz_obj: BaseViz) -> FlaskResponse:
        query = None
        try:
            query_obj = viz_obj.query_obj()
            if query_obj:
                query = viz_obj.datasource.get_query_str(query_obj)
        except Exception as ex:  # pylint: disable=broad-except
            err_msg = utils.error_msg_from_exception(ex)
            logger.exception(err_msg)
            return json_error_response(err_msg)

        if not query:
            query = "No query."

        return self.json_response(
            {"query": query, "language": viz_obj.datasource.query_language}
        )

    def get_raw_results(self, viz_obj: BaseViz) -> FlaskResponse:
        return self.json_response(
            {"data": viz_obj.get_df_payload()["df"].to_dict("records")}
        )

    def get_samples(self, viz_obj: BaseViz) -> FlaskResponse:
        return self.json_response({"data": viz_obj.get_samples()})

    def generate_json(
        self, viz_obj: BaseViz, response_type: Optional[str] = None
    ) -> FlaskResponse:
        if response_type == utils.ChartDataResultFormat.CSV:
            return CsvResponse(
                viz_obj.get_csv(),
                status=200,
                headers=generate_download_headers("csv"),
                mimetype="application/csv",
            )

        if response_type == utils.ChartDataResultType.QUERY:
            return self.get_query_string_response(viz_obj)

        if response_type == utils.ChartDataResultType.RESULTS:
            return self.get_raw_results(viz_obj)

        if response_type == utils.ChartDataResultType.SAMPLES:
            return self.get_samples(viz_obj)

        payload = viz_obj.get_payload()
        return data_payload_response(*viz_obj.payload_json_and_has_error(payload))

    @event_logger.log_this
    @api
    @has_access_api
    @expose("/slice_json/<int:slice_id>")
    @etag_cache(CACHE_DEFAULT_TIMEOUT, check_perms=check_slice_perms)
    def slice_json(self, slice_id: int) -> FlaskResponse:
        form_data, slc = get_form_data(slice_id, use_slice_data=True)
        if not slc:
            return json_error_response("The slice does not exist")
        try:
            viz_obj = get_viz(
                datasource_type=slc.datasource.type,
                datasource_id=slc.datasource.id,
                form_data=form_data,
                force=False,
            )
            return self.generate_json(viz_obj)
        except SupersetException as ex:
            return json_error_response(utils.error_msg_from_exception(ex))

    @event_logger.log_this
    @api
    @has_access_api
    @expose("/annotation_json/<int:layer_id>")
    def annotation_json(  # pylint: disable=no-self-use
        self, layer_id: int
    ) -> FlaskResponse:
        form_data = get_form_data()[0]
        form_data["layer_id"] = layer_id
        form_data["filters"] = [{"col": "layer_id", "op": "==", "val": layer_id}]
        # Set all_columns to ensure the TableViz returns the necessary columns to the
        # frontend.
        form_data["all_columns"] = [
            "created_on",
            "changed_on",
            "id",
            "start_dttm",
            "end_dttm",
            "layer_id",
            "short_descr",
            "long_descr",
            "json_metadata",
            "created_by_fk",
            "changed_by_fk",
        ]
        datasource = AnnotationDatasource()
        viz_obj = viz.viz_types["table"](datasource, form_data=form_data, force=False)
        payload = viz_obj.get_payload()
        return data_payload_response(*viz_obj.payload_json_and_has_error(payload))

    EXPLORE_JSON_METHODS = ["POST"]
    if not is_feature_enabled("ENABLE_EXPLORE_JSON_CSRF_PROTECTION"):
        EXPLORE_JSON_METHODS.append("GET")

    @event_logger.log_this
    @api
    @has_access_api
    @handle_api_exception
    @expose(
        "/explore_json/<datasource_type>/<int:datasource_id>/",
        methods=EXPLORE_JSON_METHODS,
    )
    @expose("/explore_json/", methods=EXPLORE_JSON_METHODS)
    @etag_cache(CACHE_DEFAULT_TIMEOUT, check_perms=check_datasource_perms)
    def explore_json(
        self, datasource_type: Optional[str] = None, datasource_id: Optional[int] = None
    ) -> FlaskResponse:
        """Serves all request that GET or POST form_data

        This endpoint evolved to be the entry point of many different
        requests that GETs or POSTs a form_data.

        `self.generate_json` receives this input and returns different
        payloads based on the request args in the first block

        TODO: break into one endpoint for each return shape"""
        response_type = utils.ChartDataResultFormat.JSON.value
        responses: List[
            Union[utils.ChartDataResultFormat, utils.ChartDataResultType]
        ] = list(utils.ChartDataResultFormat)
        responses.extend(list(utils.ChartDataResultType))
        for response_option in responses:
            if request.args.get(response_option) == "true":
                response_type = response_option
                break

        form_data = get_form_data()[0]

        try:
            datasource_id, datasource_type = get_datasource_info(
                datasource_id, datasource_type, form_data
            )

            viz_obj = get_viz(
                datasource_type=cast(str, datasource_type),
                datasource_id=datasource_id,
                form_data=form_data,
                force=request.args.get("force") == "true",
            )

            return self.generate_json(viz_obj, response_type)
        except SupersetException as ex:
            return json_error_response(utils.error_msg_from_exception(ex))

    @event_logger.log_this
    @has_access
    @expose("/import_dashboards", methods=["GET", "POST"])
    def import_dashboards(self) -> FlaskResponse:
        """Overrides the dashboards using json instances from the file."""
        f = request.files.get("file")
        if request.method == "POST" and f:
            try:
                dashboard_import_export.import_dashboards(db.session, f.stream)
            except DatabaseNotFound as ex:
                logger.exception(ex)
                flash(
                    _(
                        "Cannot import dashboard: %(db_error)s.\n"
                        "Make sure to create the database before "
                        "importing the dashboard.",
                        db_error=ex,
                    ),
                    "danger",
                )
            except Exception as ex:  # pylint: disable=broad-except
                logger.exception(ex)
                flash(
                    _(
                        "An unknown error occurred. "
                        "Please contact your Superset administrator"
                    ),
                    "danger",
                )
            return redirect("/dashboard/list/")
        return self.render_template("superset/import_dashboards.html")

    @event_logger.log_this
    @has_access
    @expose("/explore/<datasource_type>/<int:datasource_id>/", methods=["GET", "POST"])
    @expose("/explore/", methods=["GET", "POST"])
    def explore(  # pylint: disable=too-many-locals,too-many-return-statements
        self, datasource_type: Optional[str] = None, datasource_id: Optional[int] = None
    ) -> FlaskResponse:
        user_id = g.user.get_id() if g.user else None
        form_data, slc = get_form_data(use_slice_data=True)

        # Flash the SIP-15 message if the slice is owned by the current user and has not
        # been updated, i.e., is not using the [start, end) interval.
        if (
            config["SIP_15_ENABLED"]
            and slc
            and g.user in slc.owners
            and (
                not form_data.get("time_range_endpoints")
                or form_data["time_range_endpoints"]
                != (
                    utils.TimeRangeEndpoint.INCLUSIVE,
                    utils.TimeRangeEndpoint.EXCLUSIVE,
                )
            )
        ):
            url = Href("/superset/explore/")(
                {
                    "form_data": json.dumps(
                        {
                            "slice_id": slc.id,
                            "time_range_endpoints": (
                                utils.TimeRangeEndpoint.INCLUSIVE.value,
                                utils.TimeRangeEndpoint.EXCLUSIVE.value,
                            ),
                        }
                    )
                }
            )

            flash(Markup(config["SIP_15_TOAST_MESSAGE"].format(url=url)))

        error_redirect = "/chart/list/"
        try:
            datasource_id, datasource_type = get_datasource_info(
                datasource_id, datasource_type, form_data
            )
        except SupersetException:
            return redirect(error_redirect)

        datasource = ConnectorRegistry.get_datasource(
            cast(str, datasource_type), datasource_id, db.session
        )
        if not datasource:
            flash(DATASOURCE_MISSING_ERR, "danger")
            return redirect(error_redirect)

        if config["ENABLE_ACCESS_REQUEST"] and (
            not security_manager.can_access_datasource(datasource)
        ):
            flash(
                __(security_manager.get_datasource_access_error_msg(datasource)),
                "danger",
            )
            return redirect(
                "superset/request_access/?"
                f"datasource_type={datasource_type}&"
                f"datasource_id={datasource_id}&"
            )

        viz_type = form_data.get("viz_type")
        if not viz_type and datasource.default_endpoint:
            return redirect(datasource.default_endpoint)

        # slc perms
        slice_add_perm = security_manager.can_access("can_add", "SliceModelView")
        slice_overwrite_perm = is_owner(slc, g.user) if slc else False
        slice_download_perm = security_manager.can_access(
            "can_download", "SliceModelView"
        )

        form_data["datasource"] = str(datasource_id) + "__" + cast(str, datasource_type)

        # On explore, merge legacy and extra filters into the form data
        utils.convert_legacy_filters_into_adhoc(form_data)
        utils.merge_extra_filters(form_data)

        # merge request url params
        if request.method == "GET":
            utils.merge_request_params(form_data, request.args)

        # handle save or overwrite
        action = request.args.get("action")

        if action == "overwrite" and not slice_overwrite_perm:
            return json_error_response(
                _("You don't have the rights to ") + _("alter this ") + _("chart"),
                status=400,
            )

        if action == "saveas" and not slice_add_perm:
            return json_error_response(
                _("You don't have the rights to ") + _("create a ") + _("chart"),
                status=400,
            )

        if action in ("saveas", "overwrite"):
            return self.save_or_overwrite_slice(
                slc,
                slice_add_perm,
                slice_overwrite_perm,
                slice_download_perm,
                datasource_id,
                cast(str, datasource_type),
                datasource.name,
            )

        standalone = (
            request.args.get(utils.ReservedUrlParameters.STANDALONE.value) == "true"
        )
        bootstrap_data = {
            "can_add": slice_add_perm,
            "can_download": slice_download_perm,
            "can_overwrite": slice_overwrite_perm,
            "datasource": datasource.data,
            "form_data": form_data,
            "datasource_id": datasource_id,
            "datasource_type": datasource_type,
            "slice": slc.data if slc else None,
            "standalone": standalone,
            "user_id": user_id,
            "forced_height": request.args.get("height"),
            "common": common_bootstrap_payload(),
        }
        table_name = (
            datasource.table_name
            if datasource_type == "table"
            else datasource.datasource_name
        )
        if slc:
            title = slc.slice_name
        else:
            title = _("Explore - %(table)s", table=table_name)
        return self.render_template(
            "superset/basic.html",
            bootstrap_data=json.dumps(
                bootstrap_data, default=utils.pessimistic_json_iso_dttm_ser
            ),
            entry="explore",
            title=title,
            standalone_mode=standalone,
        )

    @api
    @handle_api_exception
    @has_access_api
    @expose("/filter/<datasource_type>/<int:datasource_id>/<column>/")
    def filter(  # pylint: disable=no-self-use
        self, datasource_type: str, datasource_id: int, column: str
    ) -> FlaskResponse:
        """
        Endpoint to retrieve values for specified column.

        :param datasource_type: Type of datasource e.g. table
        :param datasource_id: Datasource id
        :param column: Column name to retrieve values for
        :returns: The Flask response
        :raises SupersetSecurityException: If the user cannot access the resource
        """
        # TODO: Cache endpoint by user, datasource and column
        datasource = ConnectorRegistry.get_datasource(
            datasource_type, datasource_id, db.session
        )
        if not datasource:
            return json_error_response(DATASOURCE_MISSING_ERR)

        datasource.raise_for_access()
        payload = json.dumps(
            datasource.values_for_column(column, config["FILTER_SELECT_ROW_LIMIT"]),
            default=utils.json_int_dttm_ser,
            ignore_nan=True,
        )
        return json_success(payload)

    @staticmethod
    def remove_extra_filters(filters: List[Dict[str, Any]]) -> List[Dict[str, Any]]:
        """Extra filters are ones inherited from the dashboard's temporary context
        Those should not be saved when saving the chart"""
        return [f for f in filters if not f.get("isExtra")]

    def save_or_overwrite_slice(  # pylint: disable=too-many-arguments
        self,
        slc: Optional[Slice],
        slice_add_perm: bool,
        slice_overwrite_perm: bool,
        slice_download_perm: bool,
        datasource_id: int,
        datasource_type: str,
        datasource_name: str,
    ) -> FlaskResponse:
        """Save or overwrite a slice"""
        slice_name = request.args.get("slice_name")
        action = request.args.get("action")
        form_data = get_form_data()[0]

        if action == "saveas":
            if "slice_id" in form_data:
                form_data.pop("slice_id")  # don't save old slice_id
            slc = Slice(owners=[g.user] if g.user else [])

        form_data["adhoc_filters"] = self.remove_extra_filters(
            form_data.get("adhoc_filters", [])
        )

        assert slc
        slc.params = json.dumps(form_data, indent=2, sort_keys=True)
        slc.datasource_name = datasource_name
        slc.viz_type = form_data["viz_type"]
        slc.datasource_type = datasource_type
        slc.datasource_id = datasource_id
        slc.slice_name = slice_name

        if action == "saveas" and slice_add_perm:
            self.save_slice(slc)
        elif action == "overwrite" and slice_overwrite_perm:
            self.overwrite_slice(slc)

        # Adding slice to a dashboard if requested
        dash: Optional[Dashboard] = None

        if request.args.get("add_to_dash") == "existing":
            dash = cast(
                Dashboard,
                db.session.query(Dashboard)
                .filter_by(id=int(request.args["save_to_dashboard_id"]))
                .one(),
            )
            # check edit dashboard permissions
            dash_overwrite_perm = check_ownership(dash, raise_if_false=False)
            if not dash_overwrite_perm:
                return json_error_response(
                    _("You don't have the rights to ")
                    + _("alter this ")
                    + _("dashboard"),
                    status=400,
                )

            flash(
                _("Chart [{}] was added to dashboard [{}]").format(
                    slc.slice_name, dash.dashboard_title
                ),
                "info",
            )
        elif request.args.get("add_to_dash") == "new":
            # check create dashboard permissions
            dash_add_perm = security_manager.can_access("can_add", "DashboardModelView")
            if not dash_add_perm:
                return json_error_response(
                    _("You don't have the rights to ")
                    + _("create a ")
                    + _("dashboard"),
                    status=400,
                )

            dash = Dashboard(
                dashboard_title=request.args.get("new_dashboard_name"),
                owners=[g.user] if g.user else [],
            )
            flash(
                _(
                    "Dashboard [{}] just got created and chart [{}] was added " "to it"
                ).format(dash.dashboard_title, slc.slice_name),
                "info",
            )

        if dash and slc not in dash.slices:
            dash.slices.append(slc)
            db.session.commit()

        response = {
            "can_add": slice_add_perm,
            "can_download": slice_download_perm,
            "can_overwrite": is_owner(slc, g.user),
            "form_data": slc.form_data,
            "slice": slc.data,
            "dashboard_id": dash.id if dash else None,
        }

        if dash and request.args.get("goto_dash") == "true":
            response.update({"dashboard": dash.url})

        return json_success(json.dumps(response))

    @staticmethod
    def save_slice(slc: Slice) -> None:
        session = db.session()
        msg = _("Chart [{}] has been saved").format(slc.slice_name)
        session.add(slc)
        session.commit()
        flash(msg, "info")

    @staticmethod
    def overwrite_slice(slc: Slice) -> None:
        session = db.session()
        session.merge(slc)
        session.commit()
        msg = _("Chart [{}] has been overwritten").format(slc.slice_name)
        flash(msg, "info")

    @api
    @has_access_api
    @expose("/schemas/<int:db_id>/")
    @expose("/schemas/<int:db_id>/<force_refresh>/")
    def schemas(  # pylint: disable=no-self-use
        self, db_id: int, force_refresh: str = "false"
    ) -> FlaskResponse:
        db_id = int(db_id)
        database = db.session.query(models.Database).get(db_id)
        if database:
            schemas = database.get_all_schema_names(
                cache=database.schema_cache_enabled,
                cache_timeout=database.schema_cache_timeout,
                force=force_refresh.lower() == "true",
            )
            schemas = security_manager.get_schemas_accessible_by_user(database, schemas)
        else:
            schemas = []

        return Response(json.dumps({"schemas": schemas}), mimetype="application/json")

    @api
    @has_access_api
    @expose("/tables/<int:db_id>/<schema>/<substr>/")
    @expose("/tables/<int:db_id>/<schema>/<substr>/<force_refresh>/")
    def tables(  # pylint: disable=too-many-locals,no-self-use
        self, db_id: int, schema: str, substr: str, force_refresh: str = "false"
    ) -> FlaskResponse:
        """Endpoint to fetch the list of tables for given database"""
        # Guarantees database filtering by security access
        query = db.session.query(models.Database)
        query = DatabaseFilter("id", SQLAInterface(models.Database, db.session)).apply(
            query, None
        )
        database = query.filter_by(id=db_id).one_or_none()
        if not database:
            return json_error_response("Not found", 404)

        force_refresh_parsed = force_refresh.lower() == "true"
        schema_parsed = utils.parse_js_uri_path_item(schema, eval_undefined=True)
        substr_parsed = utils.parse_js_uri_path_item(substr, eval_undefined=True)

        if schema_parsed:
            tables = (
                database.get_all_table_names_in_schema(
                    schema=schema_parsed,
                    force=force_refresh_parsed,
                    cache=database.table_cache_enabled,
                    cache_timeout=database.table_cache_timeout,
                )
                or []
            )
            views = (
                database.get_all_view_names_in_schema(
                    schema=schema_parsed,
                    force=force_refresh_parsed,
                    cache=database.table_cache_enabled,
                    cache_timeout=database.table_cache_timeout,
                )
                or []
            )
        else:
            tables = database.get_all_table_names_in_database(
                cache=True, force=False, cache_timeout=24 * 60 * 60
            )
            views = database.get_all_view_names_in_database(
                cache=True, force=False, cache_timeout=24 * 60 * 60
            )
        tables = security_manager.get_datasources_accessible_by_user(
            database, tables, schema_parsed
        )
        views = security_manager.get_datasources_accessible_by_user(
            database, views, schema_parsed
        )

        def get_datasource_label(ds_name: utils.DatasourceName) -> str:
            return (
                ds_name.table if schema_parsed else f"{ds_name.schema}.{ds_name.table}"
            )

        if substr_parsed:
            tables = [tn for tn in tables if substr_parsed in get_datasource_label(tn)]
            views = [vn for vn in views if substr_parsed in get_datasource_label(vn)]

        if not schema_parsed and database.default_schemas:
            user_schema = g.user.email.split("@")[0]
            valid_schemas = set(database.default_schemas + [user_schema])

            tables = [tn for tn in tables if tn.schema in valid_schemas]
            views = [vn for vn in views if vn.schema in valid_schemas]

        max_items = config["MAX_TABLE_NAMES"] or len(tables)
        total_items = len(tables) + len(views)
        max_tables = len(tables)
        max_views = len(views)
        if total_items and substr_parsed:
            max_tables = max_items * len(tables) // total_items
            max_views = max_items * len(views) // total_items

        table_options = [
            {
                "value": tn.table,
                "schema": tn.schema,
                "label": get_datasource_label(tn),
                "title": get_datasource_label(tn),
                "type": "table",
            }
            for tn in tables[:max_tables]
        ]
        table_options.extend(
            [
                {
                    "value": vn.table,
                    "schema": vn.schema,
                    "label": get_datasource_label(vn),
                    "title": get_datasource_label(vn),
                    "type": "view",
                }
                for vn in views[:max_views]
            ]
        )
        table_options.sort(key=lambda value: value["label"])
        payload = {"tableLength": len(tables) + len(views), "options": table_options}
        return json_success(json.dumps(payload))

    @api
    @has_access_api
    @expose("/copy_dash/<int:dashboard_id>/", methods=["GET", "POST"])
    def copy_dash(self, dashboard_id: int) -> FlaskResponse:
        """Copy dashboard"""
        session = db.session()
        data = json.loads(request.form["data"])
        dash = models.Dashboard()
        original_dash = session.query(Dashboard).get(dashboard_id)

        dash.owners = [g.user] if g.user else []
        dash.dashboard_title = data["dashboard_title"]

        old_to_new_slice_ids: Dict[int, int] = {}
        if data["duplicate_slices"]:
            # Duplicating slices as well, mapping old ids to new ones
            for slc in original_dash.slices:
                new_slice = slc.clone()
                new_slice.owners = [g.user] if g.user else []
                session.add(new_slice)
                session.flush()
                new_slice.dashboards.append(dash)
                old_to_new_slice_ids[slc.id] = new_slice.id

            # update chartId of layout entities
            for value in data["positions"].values():
                if isinstance(value, dict) and value.get("meta", {}).get("chartId"):
                    old_id = value["meta"]["chartId"]
                    new_id = old_to_new_slice_ids[old_id]
                    value["meta"]["chartId"] = new_id
        else:
            dash.slices = original_dash.slices

        dash.params = original_dash.params

        self._set_dash_metadata(dash, data, old_to_new_slice_ids)
        session.add(dash)
        session.commit()
        dash_json = json.dumps(dash.data)
        session.close()
        return json_success(dash_json)

    @api
    @has_access_api
    @expose("/save_dash/<int:dashboard_id>/", methods=["GET", "POST"])
    def save_dash(self, dashboard_id: int) -> FlaskResponse:
        """Save a dashboard's metadata"""
        session = db.session()
        dash = session.query(Dashboard).get(dashboard_id)
        check_ownership(dash, raise_if_false=True)
        data = json.loads(request.form["data"])
        self._set_dash_metadata(dash, data)
        session.merge(dash)
        session.commit()
        session.close()
        return json_success(json.dumps({"status": "SUCCESS"}))

    @staticmethod
    def _set_dash_metadata(  # pylint: disable=too-many-locals,too-many-branches,too-many-statements
        dashboard: Dashboard,
        data: Dict[Any, Any],
        old_to_new_slice_ids: Optional[Dict[int, int]] = None,
    ) -> None:
        positions = data["positions"]
        # find slices in the position data
        slice_ids = []
        slice_id_to_name = {}
        for value in positions.values():
            if isinstance(value, dict):
                try:
                    slice_id = value["meta"]["chartId"]
                    slice_ids.append(slice_id)
                    slice_id_to_name[slice_id] = value["meta"]["sliceName"]
                except KeyError:
                    pass

        session = db.session()
        current_slices = session.query(Slice).filter(Slice.id.in_(slice_ids)).all()

        dashboard.slices = current_slices

        # update slice names. this assumes user has permissions to update the slice
        # we allow user set slice name be empty string
        for slc in dashboard.slices:
            try:
                new_name = slice_id_to_name[slc.id]
                if slc.slice_name != new_name:
                    slc.slice_name = new_name
                    session.merge(slc)
                    session.flush()
            except KeyError:
                pass

        # remove leading and trailing white spaces in the dumped json
        dashboard.position_json = json.dumps(
            positions, indent=None, separators=(",", ":"), sort_keys=True
        )
        md = dashboard.params_dict
        dashboard.css = data.get("css")
        dashboard.dashboard_title = data["dashboard_title"]

        if "timed_refresh_immune_slices" not in md:
            md["timed_refresh_immune_slices"] = []
        new_filter_scopes = {}
        if "filter_scopes" in data:
            # replace filter_id and immune ids from old slice id to new slice id:
            # and remove slice ids that are not in dash anymore
            slc_id_dict: Dict[int, int] = {}
            if old_to_new_slice_ids:
                slc_id_dict = {
                    old: new
                    for old, new in old_to_new_slice_ids.items()
                    if new in slice_ids
                }
            else:
                slc_id_dict = {sid: sid for sid in slice_ids}
            new_filter_scopes = copy_filter_scopes(
                old_to_new_slc_id_dict=slc_id_dict,
                old_filter_scopes=json.loads(data["filter_scopes"] or "{}"),
            )
        if new_filter_scopes:
            md["filter_scopes"] = new_filter_scopes
        else:
            md.pop("filter_scopes", None)
        md["expanded_slices"] = data.get("expanded_slices", {})
        md["refresh_frequency"] = data.get("refresh_frequency", 0)
        default_filters_data = json.loads(data.get("default_filters", "{}"))
        applicable_filters = {
            key: v for key, v in default_filters_data.items() if int(key) in slice_ids
        }
        md["default_filters"] = json.dumps(applicable_filters)
        if data.get("color_namespace"):
            md["color_namespace"] = data.get("color_namespace")
        if data.get("color_scheme"):
            md["color_scheme"] = data.get("color_scheme")
        if data.get("label_colors"):
            md["label_colors"] = data.get("label_colors")
        dashboard.json_metadata = json.dumps(md)

    @api
    @has_access_api
    @expose("/add_slices/<int:dashboard_id>/", methods=["POST"])
    def add_slices(  # pylint: disable=no-self-use
        self, dashboard_id: int
    ) -> FlaskResponse:
        """Add and save slices to a dashboard"""
        data = json.loads(request.form["data"])
        session = db.session()
        dash = session.query(Dashboard).get(dashboard_id)
        check_ownership(dash, raise_if_false=True)
        new_slices = session.query(Slice).filter(Slice.id.in_(data["slice_ids"]))
        dash.slices += new_slices
        session.merge(dash)
        session.commit()
        session.close()
        return "SLICES ADDED"

    @api
    @has_access_api
    @expose("/testconn", methods=["POST", "GET"])
    def testconn(  # pylint: disable=too-many-return-statements,no-self-use
        self,
    ) -> FlaskResponse:
        """Tests a sqla connection"""
        db_name = request.json.get("name")
        uri = request.json.get("uri")
        try:
            if app.config["PREVENT_UNSAFE_DB_CONNECTIONS"]:
                check_sqlalchemy_uri(uri)
            # if the database already exists in the database, only its safe
            # (password-masked) URI would be shown in the UI and would be passed in the
            # form data so if the database already exists and the form was submitted
            # with the safe URI, we assume we should retrieve the decrypted URI to test
            # the connection.
            if db_name:
                existing_database = (
                    db.session.query(models.Database)
                    .filter_by(database_name=db_name)
                    .one_or_none()
                )
                if existing_database and uri == existing_database.safe_sqlalchemy_uri():
                    uri = existing_database.sqlalchemy_uri_decrypted

            # this is the database instance that will be tested
            database = models.Database(
                # extras is sent as json, but required to be a string in the Database
                # model
                server_cert=request.json.get("server_cert"),
                extra=json.dumps(request.json.get("extras", {})),
                impersonate_user=request.json.get("impersonate_user"),
                encrypted_extra=json.dumps(request.json.get("encrypted_extra", {})),
            )
            database.set_sqlalchemy_uri(uri)
            database.db_engine_spec.mutate_db_for_connection_test(database)

            username = g.user.username if g.user is not None else None
            engine = database.get_sqla_engine(user_name=username)

            with closing(engine.connect()) as conn:
                conn.scalar(select([1]))
                return json_success('"OK"')
        except CertificateException as ex:
            logger.info(ex.message)
            return json_error_response(ex.message)
        except (NoSuchModuleError, ModuleNotFoundError) as ex:
            logger.info("Invalid driver %s", ex)
            driver_name = make_url(uri).drivername
            return json_error_response(
                _(
                    "Could not load database driver: %(driver_name)s",
                    driver_name=driver_name,
                ),
                400,
            )
        except ArgumentError as ex:
            logger.info("Invalid URI %s", ex)
            return json_error_response(
                _(
                    "Invalid connection string, a valid string usually follows:\n"
                    "'DRIVER://USER:PASSWORD@DB-HOST/DATABASE-NAME'"
                )
            )
        except OperationalError as ex:
            logger.warning("Connection failed %s", ex)
            return json_error_response(
                _("Connection failed, please check your connection settings."), 400
            )
        except DBSecurityException as ex:
            logger.warning("Stopped an unsafe database connection. %s", ex)
            return json_error_response(_(str(ex)), 400)
        except Exception as ex:  # pylint: disable=broad-except
            logger.error("Unexpected error %s", ex)
            return json_error_response(
                _("Unexpected error occurred, please check your logs for details"), 400
            )

    @api
    @has_access_api
    @expose("/recent_activity/<int:user_id>/", methods=["GET"])
    def recent_activity(  # pylint: disable=no-self-use
        self, user_id: int
    ) -> FlaskResponse:
        """Recent activity (actions) for a given user"""
        if request.args.get("limit"):
            limit = int(request.args["limit"])
        else:
            limit = 1000

        qry = (
            db.session.query(models.Log, models.Dashboard, Slice)
            .outerjoin(models.Dashboard, models.Dashboard.id == models.Log.dashboard_id)
            .outerjoin(Slice, Slice.id == models.Log.slice_id)
            .filter(
                and_(
                    ~models.Log.action.in_(("queries", "shortner", "sql_json")),
                    models.Log.user_id == user_id,
                )
            )
            .order_by(models.Log.dttm.desc())
            .limit(limit)
        )
        payload = []
        for log in qry.all():
            item_url = None
            item_title = None
            if log.Dashboard:
                item_url = log.Dashboard.url
                item_title = log.Dashboard.dashboard_title
            elif log.Slice:
                item_url = log.Slice.slice_url
                item_title = log.Slice.slice_name

            payload.append(
                {
                    "action": log.Log.action,
                    "item_url": item_url,
                    "item_title": item_title,
                    "time": log.Log.dttm,
                }
            )
        return json_success(json.dumps(payload, default=utils.json_int_dttm_ser))

    @api
    @has_access_api
    @expose("/csrf_token/", methods=["GET"])
    def csrf_token(self) -> FlaskResponse:
        return Response(
            self.render_template("superset/csrf_token.json"), mimetype="text/json"
        )

    @api
    @has_access_api
    @expose("/available_domains/", methods=["GET"])
    def available_domains(self) -> FlaskResponse:  # pylint: disable=no-self-use
        """
        Returns the list of available Superset Webserver domains (if any)
        defined in config. This enables charts embedded in other apps to
        leverage domain sharding if appropriately configured.
        """
        return Response(
            json.dumps(conf.get("SUPERSET_WEBSERVER_DOMAINS")), mimetype="text/json"
        )

    @api
    @has_access_api
    @expose("/fave_dashboards_by_username/<username>/", methods=["GET"])
    def fave_dashboards_by_username(self, username: str) -> FlaskResponse:
        """This lets us use a user's username to pull favourite dashboards"""
        user = security_manager.find_user(username=username)
        return self.fave_dashboards(user.get_id())

    @api
    @has_access_api
    @expose("/fave_dashboards/<int:user_id>/", methods=["GET"])
    def fave_dashboards(  # pylint: disable=no-self-use
        self, user_id: int
    ) -> FlaskResponse:
        qry = (
            db.session.query(Dashboard, models.FavStar.dttm)
            .join(
                models.FavStar,
                and_(
                    models.FavStar.user_id == int(user_id),
                    models.FavStar.class_name == "Dashboard",
                    Dashboard.id == models.FavStar.obj_id,
                ),
            )
            .order_by(models.FavStar.dttm.desc())
        )
        payload = []
        for o in qry.all():
            dash = {
                "id": o.Dashboard.id,
                "dashboard": o.Dashboard.dashboard_link(),
                "title": o.Dashboard.dashboard_title,
                "url": o.Dashboard.url,
                "dttm": o.dttm,
            }
            if o.Dashboard.created_by:
                user = o.Dashboard.created_by
                dash["creator"] = str(user)
                dash["creator_url"] = "/superset/profile/{}/".format(user.username)
            payload.append(dash)
        return json_success(json.dumps(payload, default=utils.json_int_dttm_ser))

    @api
    @has_access_api
    @expose("/created_dashboards/<int:user_id>/", methods=["GET"])
    def created_dashboards(  # pylint: disable=no-self-use
        self, user_id: int
    ) -> FlaskResponse:
        Dash = Dashboard
        qry = (
            db.session.query(Dash)
            .filter(
                or_(  # pylint: disable=comparison-with-callable
                    Dash.created_by_fk == user_id, Dash.changed_by_fk == user_id
                )
            )
            .order_by(Dash.changed_on.desc())
        )
        payload = [
            {
                "id": o.id,
                "dashboard": o.dashboard_link(),
                "title": o.dashboard_title,
                "url": o.url,
                "dttm": o.changed_on,
            }
            for o in qry.all()
        ]
        return json_success(json.dumps(payload, default=utils.json_int_dttm_ser))

    @api
    @has_access_api
    @expose("/user_slices", methods=["GET"])
    @expose("/user_slices/<int:user_id>/", methods=["GET"])
    def user_slices(  # pylint: disable=no-self-use
        self, user_id: Optional[int] = None
    ) -> FlaskResponse:
        """List of slices a user created, or faved"""
        if not user_id:
            user_id = g.user.id
        FavStar = models.FavStar
        qry = (
            db.session.query(Slice, FavStar.dttm)
            .join(
                models.FavStar,
                and_(
                    models.FavStar.user_id == user_id,
                    models.FavStar.class_name == "slice",
                    Slice.id == models.FavStar.obj_id,
                ),
                isouter=True,
            )
            .filter(
                or_(
                    Slice.created_by_fk == user_id,
                    Slice.changed_by_fk == user_id,
                    FavStar.user_id == user_id,
                )
            )
            .order_by(Slice.slice_name.asc())
        )
        payload = [
            {
                "id": o.Slice.id,
                "title": o.Slice.slice_name,
                "url": o.Slice.slice_url,
                "data": o.Slice.form_data,
                "dttm": o.dttm if o.dttm else o.Slice.changed_on,
                "viz_type": o.Slice.viz_type,
            }
            for o in qry.all()
        ]
        return json_success(json.dumps(payload, default=utils.json_int_dttm_ser))

    @api
    @has_access_api
    @expose("/created_slices", methods=["GET"])
    @expose("/created_slices/<int:user_id>/", methods=["GET"])
    def created_slices(  # pylint: disable=no-self-use
        self, user_id: Optional[int] = None
    ) -> FlaskResponse:
        """List of slices created by this user"""
        if not user_id:
            user_id = g.user.id
        qry = (
            db.session.query(Slice)
            .filter(or_(Slice.created_by_fk == user_id, Slice.changed_by_fk == user_id))
            .order_by(Slice.changed_on.desc())
        )
        payload = [
            {
                "id": o.id,
                "title": o.slice_name,
                "url": o.slice_url,
                "dttm": o.changed_on,
                "viz_type": o.viz_type,
            }
            for o in qry.all()
        ]
        return json_success(json.dumps(payload, default=utils.json_int_dttm_ser))

    @api
    @has_access_api
    @expose("/fave_slices", methods=["GET"])
    @expose("/fave_slices/<int:user_id>/", methods=["GET"])
    def fave_slices(  # pylint: disable=no-self-use
        self, user_id: Optional[int] = None
    ) -> FlaskResponse:
        """Favorite slices for a user"""
        if not user_id:
            user_id = g.user.id
        qry = (
            db.session.query(Slice, models.FavStar.dttm)
            .join(
                models.FavStar,
                and_(
                    models.FavStar.user_id == user_id,
                    models.FavStar.class_name == "slice",
                    Slice.id == models.FavStar.obj_id,
                ),
            )
            .order_by(models.FavStar.dttm.desc())
        )
        payload = []
        for o in qry.all():
            dash = {
                "id": o.Slice.id,
                "title": o.Slice.slice_name,
                "url": o.Slice.slice_url,
                "dttm": o.dttm,
                "viz_type": o.Slice.viz_type,
            }
            if o.Slice.created_by:
                user = o.Slice.created_by
                dash["creator"] = str(user)
                dash["creator_url"] = "/superset/profile/{}/".format(user.username)
            payload.append(dash)
        return json_success(json.dumps(payload, default=utils.json_int_dttm_ser))

    @event_logger.log_this
    @api
    @has_access_api
    @expose("/warm_up_cache/", methods=["GET"])
    def warm_up_cache(  # pylint: disable=too-many-locals,no-self-use
        self,
    ) -> FlaskResponse:
        """Warms up the cache for the slice or table.

        Note for slices a force refresh occurs.
        """
        session = db.session()
        slice_id = request.args.get("slice_id")
        dashboard_id = request.args.get("dashboard_id")
        table_name = request.args.get("table_name")
        db_name = request.args.get("db_name")

        if not slice_id and not (table_name and db_name):
            return json_error_response(
                __(
                    "Malformed request. slice_id or table_name and db_name "
                    "arguments are expected"
                ),
                status=400,
            )
        if slice_id:
            slices = session.query(Slice).filter_by(id=slice_id).all()
            if not slices:
                return json_error_response(
                    __("Chart %(id)s not found", id=slice_id), status=404
                )
        elif table_name and db_name:
            table = (
                session.query(SqlaTable)
                .join(models.Database)
                .filter(
                    models.Database.database_name == db_name
                    or SqlaTable.table_name == table_name
                )
            ).one_or_none()
            if not table:
                return json_error_response(
                    __(
                        "Table %(table)s wasn't found in the database %(db)s",
                        table=table_name,
                        db=db_name,
                    ),
                    status=404,
                )
            slices = (
                session.query(Slice)
                .filter_by(datasource_id=table.id, datasource_type=table.type)
                .all()
            )

        result = []

        for slc in slices:
            try:
                form_data = get_form_data(slc.id, use_slice_data=True)[0]
                if dashboard_id:
                    form_data["extra_filters"] = get_dashboard_extra_filters(
                        slc.id, dashboard_id
                    )

                obj = get_viz(
                    datasource_type=slc.datasource.type,
                    datasource_id=slc.datasource.id,
                    form_data=form_data,
                    force=True,
                )

                g.form_data = form_data
                payload = obj.get_payload()
                delattr(g, "form_data")
                error = payload["errors"] or None
                status = payload["status"]
            except Exception as ex:  # pylint: disable=broad-except
                error = utils.error_msg_from_exception(ex)
                status = None

            result.append(
                {"slice_id": slc.id, "viz_error": error, "viz_status": status}
            )

        return json_success(json.dumps(result))

    @has_access_api
    @expose("/favstar/<class_name>/<int:obj_id>/<action>/")
    def favstar(  # pylint: disable=no-self-use
        self, class_name: str, obj_id: int, action: str
    ) -> FlaskResponse:
        """Toggle favorite stars on Slices and Dashboard"""
        session = db.session()
        FavStar = models.FavStar
        count = 0
        favs = (
            session.query(FavStar)
            .filter_by(class_name=class_name, obj_id=obj_id, user_id=g.user.get_id())
            .all()
        )
        if action == "select":
            if not favs:
                session.add(
                    FavStar(
                        class_name=class_name,
                        obj_id=obj_id,
                        user_id=g.user.get_id(),
                        dttm=datetime.now(),
                    )
                )
            count = 1
        elif action == "unselect":
            for fav in favs:
                session.delete(fav)
        else:
            count = len(favs)
        session.commit()
        return json_success(json.dumps({"count": count}))

    @api
    @has_access_api
    @expose("/dashboard/<int:dashboard_id>/published/", methods=("GET", "POST"))
    def publish(  # pylint: disable=no-self-use
        self, dashboard_id: int
    ) -> FlaskResponse:
        """Gets and toggles published status on dashboards"""
        logger.warning(
            "This API endpoint is deprecated and will be removed in version 1.0.0"
        )
        session = db.session()
        Role = ab_models.Role
        dash = (
            session.query(Dashboard).filter(Dashboard.id == dashboard_id).one_or_none()
        )
        admin_role = session.query(Role).filter(Role.name == "Admin").one_or_none()

        if request.method == "GET":
            if dash:
                return json_success(json.dumps({"published": dash.published}))

            return json_error_response(
                f"ERROR: cannot find dashboard {dashboard_id}", status=404
            )

        edit_perm = is_owner(dash, g.user) or admin_role in get_user_roles()
        if not edit_perm:
            return json_error_response(
                f'ERROR: "{g.user.username}" cannot alter '
                f'dashboard "{dash.dashboard_title}"',
                status=403,
            )

        dash.published = str(request.form["published"]).lower() == "true"
        session.commit()
        return json_success(json.dumps({"published": dash.published}))

    @has_access
    @expose("/dashboard/<dashboard_id_or_slug>/")
    def dashboard(  # pylint: disable=too-many-locals
        self, dashboard_id_or_slug: str
    ) -> FlaskResponse:
        """Server side rendering for a dashboard"""
        session = db.session()
        qry = session.query(Dashboard)
        if dashboard_id_or_slug.isdigit():
            qry = qry.filter_by(id=int(dashboard_id_or_slug))
        else:
            qry = qry.filter_by(slug=dashboard_id_or_slug)

        dash = qry.one_or_none()
        if not dash:
            abort(404)

        datasources = defaultdict(list)
        for slc in dash.slices:
            datasource = slc.datasource
            if datasource:
                datasources[datasource].append(slc)

        if config["ENABLE_ACCESS_REQUEST"]:
            for datasource in datasources:
                if datasource and not security_manager.can_access_datasource(
                    datasource
                ):
                    flash(
                        __(
                            security_manager.get_datasource_access_error_msg(datasource)
                        ),
                        "danger",
                    )
                    return redirect(
                        "superset/request_access/?" f"dashboard_id={dash.id}&"
                    )

        # Filter out unneeded fields from the datasource payload
        datasources_payload = {
            datasource.uid: datasource.data_for_slices(slices)
            if is_feature_enabled("REDUCE_DASHBOARD_BOOTSTRAP_PAYLOAD")
            else datasource.data
            for datasource, slices in datasources.items()
        }

        dash_edit_perm = check_ownership(
            dash, raise_if_false=False
        ) and security_manager.can_access("can_save_dash", "Superset")
        dash_save_perm = security_manager.can_access("can_save_dash", "Superset")
        superset_can_explore = security_manager.can_access("can_explore", "Superset")
        superset_can_csv = security_manager.can_access("can_csv", "Superset")
        slice_can_edit = security_manager.can_access("can_edit", "SliceModelView")

        standalone_mode = (
            request.args.get(utils.ReservedUrlParameters.STANDALONE.value) == "true"
        )
        edit_mode = (
            request.args.get(utils.ReservedUrlParameters.EDIT_MODE.value) == "true"
        )

        # Hack to log the dashboard_id properly, even when getting a slug
        @event_logger.log_this
        def dashboard(**_: Any) -> None:
            pass

        dashboard(
            dashboard_id=dash.id,
            dashboard_version="v2",
            dash_edit_perm=dash_edit_perm,
            edit_mode=edit_mode,
        )

        dashboard_data = dash.data
        dashboard_data.update(
            {
                "standalone_mode": standalone_mode,
                "dash_save_perm": dash_save_perm,
                "dash_edit_perm": dash_edit_perm,
                "superset_can_explore": superset_can_explore,
                "superset_can_csv": superset_can_csv,
                "slice_can_edit": slice_can_edit,
            }
        )
        url_params = {
            key: value
            for key, value in request.args.items()
            if key not in [param.value for param in utils.ReservedUrlParameters]
        }

        bootstrap_data = {
            "user_id": g.user.get_id(),
            "dashboard_data": dashboard_data,
            "datasources": datasources_payload,
            "common": common_bootstrap_payload(),
            "editMode": edit_mode,
            "urlParams": url_params,
        }

        if request.args.get("json") == "true":
            return json_success(
                json.dumps(bootstrap_data, default=utils.pessimistic_json_iso_dttm_ser)
            )

        return self.render_template(
            "superset/dashboard.html",
            entry="dashboard",
            standalone_mode=standalone_mode,
            title=dash.dashboard_title,
            bootstrap_data=json.dumps(
                bootstrap_data, default=utils.pessimistic_json_iso_dttm_ser
            ),
        )

    @api
    @event_logger.log_this
    @expose("/log/", methods=["POST"])
    def log(self) -> FlaskResponse:  # pylint: disable=no-self-use
        return Response(status=200)

    @has_access
    @expose("/sync_druid/", methods=["POST"])
    @event_logger.log_this
    def sync_druid_source(self) -> FlaskResponse:  # pylint: disable=no-self-use
        """Syncs the druid datasource in main db with the provided config.

        The endpoint takes 3 arguments:
            user - user name to perform the operation as
            cluster - name of the druid cluster
            config - configuration stored in json that contains:
                name: druid datasource name
                dimensions: list of the dimensions, they become druid columns
                    with the type STRING
                metrics_spec: list of metrics (dictionary). Metric consists of
                    2 attributes: type and name. Type can be count,
                    etc. `count` type is stored internally as longSum
                    other fields will be ignored.

            Example: {
                'name': 'test_click',
                'metrics_spec': [{'type': 'count', 'name': 'count'}],
                'dimensions': ['affiliate_id', 'campaign', 'first_seen']
            }
        """
        payload = request.get_json(force=True)
        druid_config = payload["config"]
        user_name = payload["user"]
        cluster_name = payload["cluster"]

        user = security_manager.find_user(username=user_name)
        DruidDatasource = ConnectorRegistry.sources[  # pylint: disable=invalid-name
            "druid"
        ]
        DruidCluster = DruidDatasource.cluster_class  # pylint: disable=invalid-name
        if not user:
            err_msg = __(
                "Can't find User '%(name)s', please ask your admin " "to create one.",
                name=user_name,
            )
            logger.error(err_msg)
            return json_error_response(err_msg)
        cluster = (
            db.session.query(DruidCluster)
            .filter_by(cluster_name=cluster_name)
            .one_or_none()
        )
        if not cluster:
            err_msg = __(
                "Can't find DruidCluster with cluster_name = " "'%(name)s'",
                name=cluster_name,
            )
            logger.error(err_msg)
            return json_error_response(err_msg)
        try:
            DruidDatasource.sync_to_db_from_config(druid_config, user, cluster)
        except Exception as ex:  # pylint: disable=broad-except
            err_msg = utils.error_msg_from_exception(ex)
            logger.exception(err_msg)
            return json_error_response(err_msg)
        return Response(status=201)

    @has_access
    @expose("/get_or_create_table/", methods=["POST"])
    @event_logger.log_this
    def sqllab_table_viz(self) -> FlaskResponse:  # pylint: disable=no-self-use
        """ Gets or creates a table object with attributes passed to the API.

        It expects the json with params:
        * datasourceName - e.g. table name, required
        * dbId - database id, required
        * schema - table schema, optional
        * templateParams - params for the Jinja templating syntax, optional
        :return: Response
        """
        data = json.loads(request.form["data"])
        table_name = data["datasourceName"]
        database_id = data["dbId"]
        table = (
            db.session.query(SqlaTable)
            .filter_by(database_id=database_id, table_name=table_name)
            .one_or_none()
        )
        if not table:
            # Create table if doesn't exist.
            with db.session.no_autoflush:
                table = SqlaTable(table_name=table_name, owners=[g.user])
                table.database_id = database_id
                table.database = (
                    db.session.query(models.Database).filter_by(id=database_id).one()
                )
                table.schema = data.get("schema")
                table.template_params = data.get("templateParams")
                # needed for the table validation.
                validate_sqlatable(table)

            db.session.add(table)
            table.fetch_metadata()
            create_table_permissions(table)
            db.session.commit()

        return json_success(json.dumps({"table_id": table.id}))

    @has_access
    @expose("/sqllab_viz/", methods=["POST"])
    @event_logger.log_this
    def sqllab_viz(self) -> FlaskResponse:  # pylint: disable=no-self-use
        data = json.loads(request.form["data"])
        table_name = data["datasourceName"]
        database_id = data["dbId"]
        table = (
            db.session.query(SqlaTable)
            .filter_by(database_id=database_id, table_name=table_name)
            .one_or_none()
        )
        if not table:
            table = SqlaTable(table_name=table_name, owners=[g.user])
        table.database_id = database_id
        table.schema = data.get("schema")
        table.template_params = data.get("templateParams")
        table.is_sqllab_view = True
        table.sql = ParsedQuery(data.get("sql")).stripped()
        db.session.add(table)
        cols = []
        for config_ in data.get("columns"):
            column_name = config_.get("name")
            col = TableColumn(
                column_name=column_name,
                filterable=True,
                groupby=True,
                is_dttm=config_.get("is_date", False),
                type=config_.get("type", False),
            )
            cols.append(col)

        table.columns = cols
        table.metrics = [SqlMetric(metric_name="count", expression="count(*)")]
        db.session.commit()
        return json_success(json.dumps({"table_id": table.id}))

    @has_access
    @expose("/extra_table_metadata/<int:database_id>/<table_name>/<schema>/")
    @event_logger.log_this
    def extra_table_metadata(  # pylint: disable=no-self-use
        self, database_id: int, table_name: str, schema: str
    ) -> FlaskResponse:
        parsed_schema = utils.parse_js_uri_path_item(schema, eval_undefined=True)
        table_name = utils.parse_js_uri_path_item(table_name)  # type: ignore
        mydb = db.session.query(models.Database).filter_by(id=database_id).one()
        payload = mydb.db_engine_spec.extra_table_metadata(
            mydb, table_name, parsed_schema
        )
        return json_success(json.dumps(payload))

    @has_access
    @expose("/select_star/<int:database_id>/<table_name>")
    @expose("/select_star/<int:database_id>/<table_name>/<schema>")
    @event_logger.log_this
    def select_star(
        self, database_id: int, table_name: str, schema: Optional[str] = None
    ) -> FlaskResponse:
        logging.warning(
            "%s.select_star "
            "This API endpoint is deprecated and will be removed in version 1.0.0",
            self.__class__.__name__,
        )
        stats_logger.incr(f"{self.__class__.__name__}.select_star.init")
        database = db.session.query(models.Database).get(database_id)
        if not database:
            stats_logger.incr(
                f"deprecated.{self.__class__.__name__}.select_star.database_not_found"
            )
            return json_error_response("Not found", 404)
        schema = utils.parse_js_uri_path_item(schema, eval_undefined=True)
        table_name = utils.parse_js_uri_path_item(table_name)  # type: ignore
        if not self.appbuilder.sm.can_access_table(database, Table(table_name, schema)):
            stats_logger.incr(
                f"deprecated.{self.__class__.__name__}.select_star.permission_denied"
            )
            logging.warning(
                "Permission denied for user %s on table: %s schema: %s",
                str(g.user),
                table_name,
                schema,
            )
            return json_error_response("Not found", 404)
        stats_logger.incr(f"deprecated.{self.__class__.__name__}.select_star.success")
        return json_success(
            database.select_star(
                table_name, schema, latest_partition=True, show_cols=True
            )
        )

    @has_access_api
    @expose("/estimate_query_cost/<int:database_id>/", methods=["POST"])
    @expose("/estimate_query_cost/<int:database_id>/<schema>/", methods=["POST"])
    @event_logger.log_this
    def estimate_query_cost(  # pylint: disable=no-self-use
        self, database_id: int, schema: Optional[str] = None
    ) -> FlaskResponse:
        mydb = db.session.query(models.Database).get(database_id)

        sql = json.loads(request.form.get("sql", '""'))
        template_params = json.loads(request.form.get("templateParams") or "{}")
        if template_params:
            template_processor = get_template_processor(mydb)
            sql = template_processor.process_template(sql, **template_params)

        timeout = SQLLAB_QUERY_COST_ESTIMATE_TIMEOUT
        timeout_msg = f"The estimation exceeded the {timeout} seconds timeout."
        try:
            with utils.timeout(seconds=timeout, error_message=timeout_msg):
                cost = mydb.db_engine_spec.estimate_query_cost(
                    mydb, schema, sql, utils.QuerySource.SQL_LAB
                )
        except SupersetTimeoutException as ex:
            logger.exception(ex)
            return json_error_response(timeout_msg)
        except Exception as ex:  # pylint: disable=broad-except
            return json_error_response(utils.error_msg_from_exception(ex))

        spec = mydb.db_engine_spec
        query_cost_formatters: Dict[str, Any] = get_feature_flags().get(
            "QUERY_COST_FORMATTERS_BY_ENGINE", {}
        )
        query_cost_formatter = query_cost_formatters.get(
            spec.engine, spec.query_cost_formatter
        )
        cost = query_cost_formatter(cost)

        return json_success(json.dumps(cost))

    @expose("/theme/")
    def theme(self) -> FlaskResponse:
        return self.render_template("superset/theme.html")

    @has_access_api
    @expose("/results/<key>/")
    @event_logger.log_this
    def results(self, key: str) -> FlaskResponse:
        return self.results_exec(key)

    @staticmethod
    def results_exec(key: str) -> FlaskResponse:
        """Serves a key off of the results backend

        It is possible to pass the `rows` query argument to limit the number
        of rows returned.
        """
        if not results_backend:
            return json_error_response("Results backend isn't configured")

        read_from_results_backend_start = now_as_float()
        blob = results_backend.get(key)
        stats_logger.timing(
            "sqllab.query.results_backend_read",
            now_as_float() - read_from_results_backend_start,
        )
        if not blob:
            return json_error_response(
                "Data could not be retrieved. " "You may want to re-run the query.",
                status=410,
            )

        query = db.session.query(Query).filter_by(results_key=key).one_or_none()
        if query is None:
            return json_error_response(
                "Data could not be retrieved. You may want to re-run the query.",
                status=404,
            )

        try:
            query.raise_for_access()
        except SupersetSecurityException as ex:
            return json_errors_response([ex.error], status=403)

        payload = utils.zlib_decompress(blob, decode=not results_backend_use_msgpack)
        obj = _deserialize_results_payload(
            payload, query, cast(bool, results_backend_use_msgpack)
        )

        if "rows" in request.args:
            try:
                rows = int(request.args["rows"])
            except ValueError:
                return json_error_response("Invalid `rows` argument", status=400)
            obj = apply_display_max_row_limit(obj, rows)

        return json_success(
            json.dumps(obj, default=utils.json_iso_dttm_ser, ignore_nan=True)
        )

    @has_access_api
    @expose("/stop_query/", methods=["POST"])
    @event_logger.log_this
    @backoff.on_exception(
        backoff.constant,
        Exception,
        interval=1,
        on_backoff=lambda details: db.session.rollback(),
        on_giveup=lambda details: db.session.rollback(),
        max_tries=5,
    )
    def stop_query(self) -> FlaskResponse:
        client_id = request.form.get("client_id")

        query = db.session.query(Query).filter_by(client_id=client_id).one()
        if query.status in [
            QueryStatus.FAILED,
            QueryStatus.SUCCESS,
            QueryStatus.TIMED_OUT,
        ]:
            logger.error(
                "Query with client_id %s could not be stopped: "
                "query already complete",
                str(client_id),
            )
            return self.json_response("OK")
        query.status = QueryStatus.STOPPED
        db.session.commit()

        return self.json_response("OK")

    @has_access_api
    @expose("/validate_sql_json/", methods=["POST", "GET"])
    @event_logger.log_this
    def validate_sql_json(  # pylint: disable=too-many-locals,too-many-return-statements,no-self-use
        self,
    ) -> FlaskResponse:
        """Validates that arbitrary sql is acceptable for the given database.
        Returns a list of error/warning annotations as json.
        """
        sql = request.form["sql"]
        database_id = request.form["database_id"]
        schema = request.form.get("schema") or None
        template_params = json.loads(request.form.get("templateParams") or "{}")

        if len(template_params) > 0:
            # TODO: factor the Database object out of template rendering
            #       or provide it as mydb so we can render template params
            #       without having to also persist a Query ORM object.
            return json_error_response(
                "SQL validation does not support template parameters", status=400
            )

        session = db.session()
        mydb = session.query(models.Database).filter_by(id=database_id).one_or_none()
        if not mydb:
            return json_error_response(
                "Database with id {} is missing.".format(database_id), status=400
            )

        spec = mydb.db_engine_spec
        validators_by_engine = get_feature_flags().get("SQL_VALIDATORS_BY_ENGINE")
        if not validators_by_engine or spec.engine not in validators_by_engine:
            return json_error_response(
                "no SQL validator is configured for {}".format(spec.engine), status=400
            )
        validator_name = validators_by_engine[spec.engine]
        validator = get_validator_by_name(validator_name)
        if not validator:
            return json_error_response(
                "No validator named {} found (configured for the {} engine)".format(
                    validator_name, spec.engine
                )
            )

        try:
            timeout = config["SQLLAB_VALIDATION_TIMEOUT"]
            timeout_msg = f"The query exceeded the {timeout} seconds timeout."
            with utils.timeout(seconds=timeout, error_message=timeout_msg):
                errors = validator.validate(sql, schema, mydb)
            payload = json.dumps(
                [err.to_dict() for err in errors],
                default=utils.pessimistic_json_iso_dttm_ser,
                ignore_nan=True,
                encoding=None,
            )
            return json_success(payload)
        except Exception as ex:  # pylint: disable=broad-except
            logger.exception(ex)
            msg = _(
                "%(validator)s was unable to check your query.\n"
                "Please recheck your query.\n"
                "Exception: %(ex)s",
                validator=validator.name,
                ex=ex,
            )
            # Return as a 400 if the database error message says we got a 4xx error
            if re.search(r"([\W]|^)4\d{2}([\W]|$)", str(ex)):
                return json_error_response(f"{msg}", status=400)
            return json_error_response(f"{msg}")

    @staticmethod
    def _sql_json_async(  # pylint: disable=too-many-arguments
        session: Session,
        rendered_query: str,
        query: Query,
        expand_data: bool,
        log_params: Optional[Dict[str, Any]] = None,
    ) -> FlaskResponse:
        """
        Send SQL JSON query to celery workers.

        :param session: SQLAlchemy session object
        :param rendered_query: the rendered query to perform by workers
        :param query: The query (SQLAlchemy) object
        :return: A Flask Response
        """
        logger.info("Query %i: Running query on a Celery worker", query.id)
        # Ignore the celery future object and the request may time out.
        try:
            sql_lab.get_sql_results.delay(
                query.id,
                rendered_query,
                return_results=False,
                store_results=not query.select_as_cta,
                user_name=g.user.username if g.user else None,
                start_time=now_as_float(),
                expand_data=expand_data,
                log_params=log_params,
            )
        except Exception as ex:  # pylint: disable=broad-except
            logger.exception("Query %i: %s", query.id, str(ex))
            msg = _(
                "Failed to start remote query on a worker. "
                "Tell your administrator to verify the availability of "
                "the message queue."
            )
            query.status = QueryStatus.FAILED
            query.error_message = msg
            session.commit()
            return json_error_response("{}".format(msg))
        resp = json_success(
            json.dumps(
                {"query": query.to_dict()},
                default=utils.json_int_dttm_ser,
                ignore_nan=True,
            ),
            status=202,
        )
        session.commit()
        return resp

    @staticmethod
    def _sql_json_sync(
        _session: Session,
        rendered_query: str,
        query: Query,
        expand_data: bool,
        log_params: Optional[Dict[str, Any]] = None,
    ) -> FlaskResponse:
        """
        Execute SQL query (sql json).

        :param rendered_query: The rendered query (included templates)
        :param query: The query SQL (SQLAlchemy) object
        :return: A Flask Response
        """
        try:
            timeout = config["SQLLAB_TIMEOUT"]
            timeout_msg = f"The query exceeded the {timeout} seconds timeout."
            store_results = (
                is_feature_enabled("SQLLAB_BACKEND_PERSISTENCE")
                and not query.select_as_cta
            )
            with utils.timeout(seconds=timeout, error_message=timeout_msg):
                # pylint: disable=no-value-for-parameter
                data = sql_lab.get_sql_results(
                    query.id,
                    rendered_query,
                    return_results=True,
                    store_results=store_results,
                    user_name=g.user.username if g.user else None,
                    expand_data=expand_data,
                    log_params=log_params,
                )

            payload = json.dumps(
                apply_display_max_row_limit(data),
                default=utils.pessimistic_json_iso_dttm_ser,
                ignore_nan=True,
                encoding=None,
            )
        except Exception as ex:  # pylint: disable=broad-except
            logger.exception("Query %i: %s", query.id, str(ex))
            return json_error_response(utils.error_msg_from_exception(ex))
        if data.get("status") == QueryStatus.FAILED:
            return json_error_response(payload=data)
        return json_success(payload)

    @has_access_api
    @expose("/sql_json/", methods=["POST"])
    @event_logger.log_this
    def sql_json(self) -> FlaskResponse:
        log_params = {
            "user_agent": cast(Optional[str], request.headers.get("USER_AGENT"))
        }
        return self.sql_json_exec(request.json, log_params)

    def sql_json_exec(  # pylint: disable=too-many-statements,too-many-locals
        self, query_params: Dict[str, Any], log_params: Optional[Dict[str, Any]] = None
    ) -> FlaskResponse:
        """Runs arbitrary sql and returns data as json"""
        # Collect Values
        database_id: int = cast(int, query_params.get("database_id"))
        schema: str = cast(str, query_params.get("schema"))
        sql: str = cast(str, query_params.get("sql"))
        try:
            template_params = json.loads(query_params.get("templateParams") or "{}")
        except json.JSONDecodeError:
            logger.warning(
                "Invalid template parameter %s" " specified. Defaulting to empty dict",
                str(query_params.get("templateParams")),
            )
            template_params = {}
        limit: int = query_params.get("queryLimit") or app.config["SQL_MAX_ROW"]
        async_flag: bool = cast(bool, query_params.get("runAsync"))
        if limit < 0:
            logger.warning(
                "Invalid limit of %i specified. Defaulting to max limit.", limit
            )
            limit = 0
        select_as_cta: bool = cast(bool, query_params.get("select_as_cta"))
        ctas_method: CtasMethod = cast(
            CtasMethod, query_params.get("ctas_method", CtasMethod.TABLE)
        )
        tmp_table_name: str = cast(str, query_params.get("tmp_table_name"))
        client_id: str = cast(
            str, query_params.get("client_id") or utils.shortid()[:10]
        )
        sql_editor_id: str = cast(str, query_params.get("sql_editor_id"))
        tab_name: str = cast(str, query_params.get("tab"))
        status: str = QueryStatus.PENDING if async_flag else QueryStatus.RUNNING

        session = db.session()
        mydb = session.query(models.Database).get(database_id)
        if not mydb:
            return json_error_response("Database with id %i is missing.", database_id)

        # Set tmp_schema_name for CTA
        # TODO(bkyryliuk): consider parsing, splitting tmp_schema_name from
        #  tmp_table_name if user enters
        # <schema_name>.<table_name>
        tmp_schema_name: Optional[str] = schema
        if select_as_cta and mydb.force_ctas_schema:
            tmp_schema_name = mydb.force_ctas_schema
        elif select_as_cta:
            tmp_schema_name = get_cta_schema_name(mydb, g.user, schema, sql)

        # Save current query
        query = Query(
            database_id=database_id,
            sql=sql,
            schema=schema,
            select_as_cta=select_as_cta,
            ctas_method=ctas_method,
            start_time=now_as_float(),
            tab_name=tab_name,
            status=status,
            sql_editor_id=sql_editor_id,
            tmp_table_name=tmp_table_name,
            tmp_schema_name=tmp_schema_name,
            user_id=g.user.get_id() if g.user else None,
            client_id=client_id,
        )
        try:
            session.add(query)
            session.flush()
            query_id = query.id
            session.commit()  # shouldn't be necessary
        except SQLAlchemyError as ex:
            logger.error("Errors saving query details %s", str(ex))
            session.rollback()
            raise Exception(_("Query record was not created as expected."))
        if not query_id:
            raise Exception(_("Query record was not created as expected."))

        logger.info("Triggering query_id: %i", query_id)

        try:
            query.raise_for_access()
        except SupersetSecurityException as ex:
            query.status = QueryStatus.FAILED
            session.commit()
            return json_errors_response([ex.error], status=403)

        try:
            template_processor = get_template_processor(
                database=query.database, query=query
            )
            rendered_query = template_processor.process_template(
                query.sql, **template_params
            )
        except Exception as ex:  # pylint: disable=broad-except
            error_msg = utils.error_msg_from_exception(ex)
            return json_error_response(
                f"Query {query_id}: Template rendering failed: {error_msg}"
            )

        # Limit is not applied to the CTA queries if SQLLAB_CTAS_NO_LIMIT flag is set
        # to True.
        if not (config.get("SQLLAB_CTAS_NO_LIMIT") and select_as_cta):
            # set LIMIT after template processing
            limits = [mydb.db_engine_spec.get_limit_from_sql(rendered_query), limit]
            query.limit = min(lim for lim in limits if lim is not None)

        # Flag for whether or not to expand data
        # (feature that will expand Presto row objects and arrays)
        expand_data: bool = cast(
            bool,
            is_feature_enabled("PRESTO_EXPAND_DATA")
            and query_params.get("expand_data"),
        )

        # Async request.
        if async_flag:
            return self._sql_json_async(
                session, rendered_query, query, expand_data, log_params
            )
        # Sync request.
        return self._sql_json_sync(
            session, rendered_query, query, expand_data, log_params
        )

    @has_access
    @expose("/csv/<client_id>")
    @event_logger.log_this
    def csv(self, client_id: str) -> FlaskResponse:  # pylint: disable=no-self-use
        """Download the query results as csv."""
        logger.info("Exporting CSV file [%s]", client_id)
        query = db.session.query(Query).filter_by(client_id=client_id).one()

        try:
            query.raise_for_access()
        except SupersetSecurityException as ex:
            flash(ex.error.message)
            return redirect("/")

        blob = None
        if results_backend and query.results_key:
            logger.info("Fetching CSV from results backend [%s]", query.results_key)
            blob = results_backend.get(query.results_key)
        if blob:
            logger.info("Decompressing")
            payload = utils.zlib_decompress(
                blob, decode=not results_backend_use_msgpack
            )
            obj = _deserialize_results_payload(
                payload, query, cast(bool, results_backend_use_msgpack)
            )
            columns = [c["name"] for c in obj["columns"]]
            df = pd.DataFrame.from_records(obj["data"], columns=columns)
            logger.info("Using pandas to convert to CSV")
            csv = df.to_csv(index=False, **config["CSV_EXPORT"])
        else:
            logger.info("Running a query to turn into CSV")
            sql = query.select_sql or query.executed_sql
            df = query.database.get_df(sql, query.schema)
            # TODO(bkyryliuk): add compression=gzip for big files.
            csv = df.to_csv(index=False, **config["CSV_EXPORT"])
        response = Response(csv, mimetype="text/csv")
        response.headers[
            "Content-Disposition"
        ] = f"attachment; filename={query.name}.csv"
        event_info = {
            "event_type": "data_export",
            "client_id": client_id,
            "row_count": len(df.index),
            "database": query.database.name,
            "schema": query.schema,
            "sql": query.sql,
            "exported_format": "csv",
        }
        event_rep = repr(event_info)
        logger.info("CSV exported: %s", event_rep, extra={"superset_event": event_info})
        return response

    @api
    @handle_api_exception
    @has_access
    @expose("/fetch_datasource_metadata")
    @event_logger.log_this
<<<<<<< HEAD
    def fetch_datasource_metadata(self) -> FlaskResponse:  # pylint: disable=no-self-use
=======
    def fetch_datasource_metadata(self) -> FlaskResponse:
        """
        Fetch the datasource metadata.

        :returns: The Flask response
        :raises SupersetSecurityException: If the user cannot access the resource
        """

>>>>>>> 37777f38
        datasource_id, datasource_type = request.args["datasourceKey"].split("__")
        datasource = ConnectorRegistry.get_datasource(
            datasource_type, datasource_id, db.session
        )
        # Check if datasource exists
        if not datasource:
            return json_error_response(DATASOURCE_MISSING_ERR)

        datasource.raise_for_access()
        return json_success(json.dumps(datasource.data))

    @has_access_api
    @expose("/queries/<float:last_updated_ms>")
    @expose("/queries/<int:last_updated_ms>")
    def queries(self, last_updated_ms: Union[float, int]) -> FlaskResponse:
        """
        Get the updated queries.

        :param last_updated_ms: Unix time (milliseconds)
        """

        return self.queries_exec(last_updated_ms)

    @staticmethod
    def queries_exec(last_updated_ms: Union[float, int]) -> FlaskResponse:
        stats_logger.incr("queries")
        if not g.user.get_id():
            return json_error_response(
                "Please login to access the queries.", status=403
            )

        # UTC date time, same that is stored in the DB.
        last_updated_dt = datetime.utcfromtimestamp(last_updated_ms / 1000)

        sql_queries = (
            db.session.query(Query)
            .filter(
                Query.user_id == g.user.get_id(), Query.changed_on >= last_updated_dt
            )
            .all()
        )
        dict_queries = {q.client_id: q.to_dict() for q in sql_queries}
        return json_success(json.dumps(dict_queries, default=utils.json_int_dttm_ser))

    @has_access
    @expose("/search_queries")
    @event_logger.log_this
    def search_queries(self) -> FlaskResponse:  # pylint: disable=no-self-use
        """
        Search for previously run sqllab queries. Used for Sqllab Query Search
        page /superset/sqllab#search.

        Custom permission can_only_search_queries_owned restricts queries
        to only queries run by current user.

        :returns: Response with list of sql query dicts
        """
        query = db.session.query(Query)
        if security_manager.can_access_all_queries():
            search_user_id = request.args.get("user_id")
        elif (
            request.args.get("user_id") is not None
            and request.args.get("user_id") != g.user.get_user_id()
        ):
            return Response(status=403, mimetype="application/json")
        else:
            search_user_id = g.user.get_user_id()
        database_id = request.args.get("database_id")
        search_text = request.args.get("search_text")
        status = request.args.get("status")
        # From and To time stamp should be Epoch timestamp in seconds
        from_time = request.args.get("from")
        to_time = request.args.get("to")

        if search_user_id:
            # Filter on user_id
            query = query.filter(Query.user_id == search_user_id)

        if database_id:
            # Filter on db Id
            query = query.filter(Query.database_id == database_id)

        if status:
            # Filter on status
            query = query.filter(Query.status == status)

        if search_text:
            # Filter on search text
            query = query.filter(Query.sql.like("%{}%".format(search_text)))

        if from_time:
            query = query.filter(Query.start_time > int(from_time))

        if to_time:
            query = query.filter(Query.start_time < int(to_time))

        query_limit = config["QUERY_SEARCH_LIMIT"]
        sql_queries = query.order_by(Query.start_time.asc()).limit(query_limit).all()

        dict_queries = [q.to_dict() for q in sql_queries]

        return Response(
            json.dumps(dict_queries, default=utils.json_int_dttm_ser),
            status=200,
            mimetype="application/json",
        )

    @app.errorhandler(500)
    def show_traceback(self) -> FlaskResponse:  # pylint: disable=no-self-use
        return (
            render_template("superset/traceback.html", error_msg=get_error_msg()),
            500,
        )

    @expose("/welcome")
    def welcome(self) -> FlaskResponse:
        """Personalized welcome page"""
        if not g.user or not g.user.get_id():
            return redirect(appbuilder.get_url_for_login)

        welcome_dashboard_id = (
            db.session.query(UserAttribute.welcome_dashboard_id)
            .filter_by(user_id=g.user.get_id())
            .scalar()
        )
        if welcome_dashboard_id:
            return self.dashboard(str(welcome_dashboard_id))

        payload = {
            "user": bootstrap_user_data(g.user),
            "common": common_bootstrap_payload(),
        }

        return self.render_template(
            "superset/welcome.html",
            entry="welcome",
            bootstrap_data=json.dumps(
                payload, default=utils.pessimistic_json_iso_dttm_ser
            ),
        )

    @has_access
    @expose("/profile/<username>/")
    def profile(self, username: str) -> FlaskResponse:
        """User profile page"""
        user = (
            db.session.query(ab_models.User).filter_by(username=username).one_or_none()
        )
        if not user:
            abort(404, description=f"User: {username} does not exist.")

        payload = {
            "user": bootstrap_user_data(user, include_perms=True),
            "common": common_bootstrap_payload(),
        }

        return self.render_template(
            "superset/basic.html",
            title=_("%(user)s's profile", user=username),
            entry="profile",
            bootstrap_data=json.dumps(
                payload, default=utils.pessimistic_json_iso_dttm_ser
            ),
        )

    @staticmethod
    def _get_sqllab_tabs(user_id: int) -> Dict[str, Any]:
        # send list of tab state ids
        tabs_state = (
            db.session.query(TabState.id, TabState.label)
            .filter_by(user_id=user_id)
            .all()
        )
        tab_state_ids = [str(tab_state[0]) for tab_state in tabs_state]
        # return first active tab, or fallback to another one if no tab is active
        active_tab = (
            db.session.query(TabState)
            .filter_by(user_id=user_id)
            .order_by(TabState.active.desc())
            .first()
        )

        databases: Dict[int, Any] = {}
        queries: Dict[str, Any] = {}

        # These are unnecessary if sqllab backend persistence is disabled
        if is_feature_enabled("SQLLAB_BACKEND_PERSISTENCE"):
            databases = {
                database.id: {
                    k: v for k, v in database.to_json().items() if k in DATABASE_KEYS
                }
                for database in db.session.query(models.Database).all()
            }
            # return all user queries associated with existing SQL editors
            user_queries = (
                db.session.query(Query)
                .filter_by(user_id=user_id)
                .filter(Query.sql_editor_id.in_(tab_state_ids))
                .all()
            )
            queries = {
                query.client_id: dict(query.to_dict().items()) for query in user_queries
            }

        return {
            "tab_state_ids": tabs_state,
            "active_tab": active_tab.to_dict() if active_tab else None,
            "databases": databases,
            "queries": queries,
        }

    @has_access
    @expose("/sqllab", methods=["GET", "POST"])
    def sqllab(self) -> FlaskResponse:
        """SQL Editor"""
        payload = {
            "defaultDbId": config["SQLLAB_DEFAULT_DBID"],
            "common": common_bootstrap_payload(),
            **self._get_sqllab_tabs(g.user.get_id()),
        }

        form_data = request.form.get("form_data")
        if form_data:
            try:
                payload["requested_query"] = json.loads(form_data)
            except json.JSONDecodeError:
                pass
        bootstrap_data = json.dumps(
            payload, default=utils.pessimistic_json_iso_dttm_ser
        )

        return self.render_template(
            "superset/basic.html", entry="sqllab", bootstrap_data=bootstrap_data
        )

    @api
    @has_access_api
    @expose("/schemas_access_for_csv_upload")
    def schemas_access_for_csv_upload(self) -> FlaskResponse:
        """
        This method exposes an API endpoint to
        get the schema access control settings for csv upload in this database
        """
        if not request.args.get("db_id"):
            return json_error_response("No database is allowed for your csv upload")

        db_id = int(request.args["db_id"])
        database = db.session.query(models.Database).filter_by(id=db_id).one()
        try:
            schemas_allowed = database.get_schema_access_for_csv_upload()
            if security_manager.can_access_database(database):
                return self.json_response(schemas_allowed)
            # the list schemas_allowed should not be empty here
            # and the list schemas_allowed_processed returned from security_manager
            # should not be empty either,
            # otherwise the database should have been filtered out
            # in CsvToDatabaseForm
            schemas_allowed_processed = security_manager.get_schemas_accessible_by_user(
                database, schemas_allowed, False
            )
            return self.json_response(schemas_allowed_processed)
        except Exception as ex:  # pylint: disable=broad-except
            logger.exception(ex)
            return json_error_response(
                "Failed to fetch schemas allowed for csv upload in this database! "
                "Please contact your Superset Admin!"
            )<|MERGE_RESOLUTION|>--- conflicted
+++ resolved
@@ -2441,9 +2441,6 @@
     @has_access
     @expose("/fetch_datasource_metadata")
     @event_logger.log_this
-<<<<<<< HEAD
-    def fetch_datasource_metadata(self) -> FlaskResponse:  # pylint: disable=no-self-use
-=======
     def fetch_datasource_metadata(self) -> FlaskResponse:
         """
         Fetch the datasource metadata.
@@ -2452,7 +2449,6 @@
         :raises SupersetSecurityException: If the user cannot access the resource
         """
 
->>>>>>> 37777f38
         datasource_id, datasource_type = request.args["datasourceKey"].split("__")
         datasource = ConnectorRegistry.get_datasource(
             datasource_type, datasource_id, db.session
