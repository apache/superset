# Licensed to the Apache Software Foundation (ASF) under one
# or more contributor license agreements.  See the NOTICE file
# distributed with this work for additional information
# regarding copyright ownership.  The ASF licenses this file
# to you under the Apache License, Version 2.0 (the
# "License"); you may not use this file except in compliance
# with the License.  You may obtain a copy of the License at
#
#   http://www.apache.org/licenses/LICENSE-2.0
#
# Unless required by applicable law or agreed to in writing,
# software distributed under the License is distributed on an
# "AS IS" BASIS, WITHOUT WARRANTIES OR CONDITIONS OF ANY
# KIND, either express or implied.  See the License for the
# specific language governing permissions and limitations
# under the License.
# pylint: disable=too-many-lines, invalid-name
from __future__ import annotations

import logging
from datetime import datetime
from typing import Any, Callable, cast
from urllib import parse

import simplejson as json
from flask import abort, flash, g, redirect, render_template, request, Response
from flask_appbuilder import expose
from flask_appbuilder.security.decorators import (
    has_access,
    has_access_api,
    permission_name,
)
from flask_appbuilder.security.sqla import models as ab_models
from flask_babel import gettext as __, lazy_gettext as _
from sqlalchemy import and_, or_
from sqlalchemy.exc import SQLAlchemyError

from superset import (
    app,
    appbuilder,
    conf,
    db,
    event_logger,
    is_feature_enabled,
    security_manager,
    viz,
)
from superset.charts.commands.exceptions import ChartNotFoundError
from superset.charts.dao import ChartDAO
from superset.common.chart_data import ChartDataResultFormat, ChartDataResultType
from superset.connectors.base.models import BaseDatasource
<<<<<<< HEAD
from superset.connectors.sqla.models import AnnotationDatasource, SqlaTable
from superset.constants import QUERY_EARLY_CANCEL_KEY
=======
from superset.connectors.sqla.models import (
    AnnotationDatasource,
    SqlaTable,
    SqlMetric,
    TableColumn,
)
>>>>>>> 69984e67
from superset.dashboards.commands.exceptions import DashboardAccessDeniedError
from superset.dashboards.commands.importers.v0 import ImportDashboardsCommand
from superset.dashboards.permalink.commands.get import GetDashboardPermalinkCommand
from superset.dashboards.permalink.exceptions import DashboardPermalinkGetFailedError
from superset.databases.dao import DatabaseDAO
from superset.datasets.commands.exceptions import DatasetNotFoundError
from superset.datasource.dao import DatasourceDAO
from superset.exceptions import (
    CacheLoadError,
    DatabaseNotFound,
<<<<<<< HEAD
    SupersetCancelQueryException,
=======
    SupersetErrorException,
>>>>>>> 69984e67
    SupersetException,
    SupersetSecurityException,
)
from superset.explore.form_data.commands.create import CreateFormDataCommand
from superset.explore.form_data.commands.get import GetFormDataCommand
from superset.explore.form_data.commands.parameters import CommandParameters
from superset.explore.permalink.commands.get import GetExplorePermalinkCommand
from superset.explore.permalink.exceptions import ExplorePermalinkGetFailedError
from superset.extensions import async_query_manager, cache_manager
from superset.models.core import Database, FavStar
from superset.models.dashboard import Dashboard
from superset.models.slice import Slice
from superset.models.sql_lab import Query, TabState
from superset.models.user_attributes import UserAttribute
from superset.superset_typing import FlaskResponse
from superset.tasks.async_queries import load_explore_json_into_cache
from superset.utils import core as utils
from superset.utils.async_query_manager import AsyncQueryTokenException
from superset.utils.cache import etag_cache
from superset.utils.core import DatasourceType, get_user_id, ReservedUrlParameters
from superset.views.base import (
    api,
    BaseSupersetView,
    common_bootstrap_payload,
    CsvResponse,
    data_payload_response,
    deprecated,
    generate_download_headers,
    get_error_msg,
    handle_api_exception,
    json_error_response,
    json_success,
)
from superset.views.log.dao import LogDAO
from superset.views.utils import (
    bootstrap_user_data,
    check_datasource_perms,
    check_explore_cache_perms,
    check_resource_permissions,
    check_slice_perms,
    get_dashboard_extra_filters,
    get_datasource_info,
    get_form_data,
    get_viz,
    loads_request_json,
    redirect_with_flash,
    sanitize_datasource_data,
)
from superset.viz import BaseViz

config = app.config
SQLLAB_QUERY_COST_ESTIMATE_TIMEOUT = config["SQLLAB_QUERY_COST_ESTIMATE_TIMEOUT"]
stats_logger = config["STATS_LOGGER"]
logger = logging.getLogger(__name__)

DATABASE_KEYS = [
    "allow_file_upload",
    "allow_ctas",
    "allow_cvas",
    "allow_dml",
    "allow_run_async",
    "allows_subquery",
    "backend",
    "database_name",
    "expose_in_sqllab",
    "force_ctas_schema",
    "id",
    "disable_data_preview",
]

DATASOURCE_MISSING_ERR = __("The data source seems to have been deleted")
USER_MISSING_ERR = __("The user seems to have been deleted")
PARAMETER_MISSING_ERR = __(
    "Please check your template parameters for syntax errors and make sure "
    "they match across your SQL query and Set Parameters. Then, try running "
    "your query again."
)

SqlResults = dict[str, Any]


class Superset(BaseSupersetView):  # pylint: disable=too-many-public-methods
    """The base views for Superset!"""

    logger = logging.getLogger(__name__)

    @has_access
    @event_logger.log_this
    @expose("/slice/<int:slice_id>/")
    def slice(self, slice_id: int) -> FlaskResponse:  # pylint: disable=no-self-use
        _, slc = get_form_data(slice_id, use_slice_data=True)
        if not slc:
            abort(404)
        endpoint = "/explore/?form_data={}".format(
            parse.quote(json.dumps({"slice_id": slice_id}))
        )

        is_standalone_mode = ReservedUrlParameters.is_standalone_mode()
        if is_standalone_mode:
            endpoint += f"&{ReservedUrlParameters.STANDALONE}=true"
        return redirect(endpoint)

    def get_query_string_response(self, viz_obj: BaseViz) -> FlaskResponse:
        query = None
        try:
            query_obj = viz_obj.query_obj()
            if query_obj:
                query = viz_obj.datasource.get_query_str(query_obj)
        except Exception as ex:  # pylint: disable=broad-except
            err_msg = utils.error_msg_from_exception(ex)
            logger.exception(err_msg)
            return json_error_response(err_msg)

        if not query:
            query = "No query."

        return self.json_response(
            {"query": query, "language": viz_obj.datasource.query_language}
        )

    def get_raw_results(self, viz_obj: BaseViz) -> FlaskResponse:
        payload = viz_obj.get_df_payload()
        if viz_obj.has_error(payload):
            return json_error_response(payload=payload, status=400)
        return self.json_response(
            {
                "data": payload["df"].to_dict("records"),
                "colnames": payload.get("colnames"),
                "coltypes": payload.get("coltypes"),
            },
        )

    def get_samples(self, viz_obj: BaseViz) -> FlaskResponse:
        return self.json_response(viz_obj.get_samples())

    @staticmethod
    def send_data_payload_response(viz_obj: BaseViz, payload: Any) -> FlaskResponse:
        return data_payload_response(*viz_obj.payload_json_and_has_error(payload))

    def generate_json(
        self, viz_obj: BaseViz, response_type: str | None = None
    ) -> FlaskResponse:
        if response_type == ChartDataResultFormat.CSV:
            return CsvResponse(
                viz_obj.get_csv(), headers=generate_download_headers("csv")
            )

        if response_type == ChartDataResultType.QUERY:
            return self.get_query_string_response(viz_obj)

        if response_type == ChartDataResultType.RESULTS:
            return self.get_raw_results(viz_obj)

        if response_type == ChartDataResultType.SAMPLES:
            return self.get_samples(viz_obj)

        payload = viz_obj.get_payload()
        return self.send_data_payload_response(viz_obj, payload)

    @event_logger.log_this
    @api
    @has_access_api
    @expose("/slice_json/<int:slice_id>")
    @etag_cache()
    @check_resource_permissions(check_slice_perms)
    @deprecated(new_target="/api/v1/chart/<int:id>/data/")
    def slice_json(self, slice_id: int) -> FlaskResponse:
        form_data, slc = get_form_data(slice_id, use_slice_data=True)
        if not slc:
            return json_error_response("The slice does not exist")

        if not slc.datasource:
            return json_error_response("The slice's datasource does not exist")

        try:
            viz_obj = get_viz(
                datasource_type=slc.datasource.type,
                datasource_id=slc.datasource.id,
                form_data=form_data,
                force=False,
            )
            return self.generate_json(viz_obj)
        except SupersetException as ex:
            return json_error_response(utils.error_msg_from_exception(ex))

    @api
    @has_access_api
    @event_logger.log_this
    @expose("/annotation_json/<int:layer_id>")
    @deprecated(new_target="/api/v1/chart/<int:id>/data/")
    def annotation_json(  # pylint: disable=no-self-use
        self, layer_id: int
    ) -> FlaskResponse:
        form_data = get_form_data()[0]
        force = utils.parse_boolean_string(request.args.get("force"))

        form_data["layer_id"] = layer_id
        form_data["filters"] = [{"col": "layer_id", "op": "==", "val": layer_id}]
        # Set all_columns to ensure the TableViz returns the necessary columns to the
        # frontend.
        form_data["all_columns"] = [
            "created_on",
            "changed_on",
            "id",
            "start_dttm",
            "end_dttm",
            "layer_id",
            "short_descr",
            "long_descr",
            "json_metadata",
            "created_by_fk",
            "changed_by_fk",
        ]
        datasource = AnnotationDatasource()
        viz_obj = viz.viz_types["table"](datasource, form_data=form_data, force=force)
        payload = viz_obj.get_payload()
        return data_payload_response(*viz_obj.payload_json_and_has_error(payload))

    @event_logger.log_this
    @api
    @has_access_api
    @handle_api_exception
    @permission_name("explore_json")
    @expose("/explore_json/data/<cache_key>", methods=("GET",))
    @check_resource_permissions(check_explore_cache_perms)
    @deprecated(eol_version="3.0")
    def explore_json_data(self, cache_key: str) -> FlaskResponse:
        """Serves cached result data for async explore_json calls

        `self.generate_json` receives this input and returns different
        payloads based on the request args in the first block

        TODO: form_data should not be loaded twice from cache
          (also loaded in `check_explore_cache_perms`)
        """
        try:
            cached = cache_manager.cache.get(cache_key)
            if not cached:
                raise CacheLoadError("Cached data not found")

            form_data = cached.get("form_data")
            response_type = cached.get("response_type")
            # Set form_data in Flask Global as it is used as a fallback
            # for async queries with jinja context
            setattr(g, "form_data", form_data)
            datasource_id, datasource_type = get_datasource_info(None, None, form_data)

            viz_obj = get_viz(
                datasource_type=cast(str, datasource_type),
                datasource_id=datasource_id,
                form_data=form_data,
                force_cached=True,
            )

            return self.generate_json(viz_obj, response_type)
        except SupersetException as ex:
            return json_error_response(utils.error_msg_from_exception(ex), 400)

    EXPLORE_JSON_METHODS = ["POST"]
    if not is_feature_enabled("ENABLE_EXPLORE_JSON_CSRF_PROTECTION"):
        EXPLORE_JSON_METHODS.append("GET")

    @api
    @has_access_api
    @handle_api_exception
    @event_logger.log_this
    @expose(
        "/explore_json/<datasource_type>/<int:datasource_id>/",
        methods=EXPLORE_JSON_METHODS,
    )
    @expose("/explore_json/", methods=EXPLORE_JSON_METHODS)
    @etag_cache()
    @check_resource_permissions(check_datasource_perms)
    @deprecated(eol_version="3.0")
    def explore_json(
        self, datasource_type: str | None = None, datasource_id: int | None = None
    ) -> FlaskResponse:
        """Serves all request that GET or POST form_data

        This endpoint evolved to be the entry point of many different
        requests that GETs or POSTs a form_data.

        `self.generate_json` receives this input and returns different
        payloads based on the request args in the first block

        TODO: break into one endpoint for each return shape"""

        response_type = ChartDataResultFormat.JSON.value
        responses: list[ChartDataResultFormat | ChartDataResultType] = list(
            ChartDataResultFormat
        )
        responses.extend(list(ChartDataResultType))
        for response_option in responses:
            if request.args.get(response_option) == "true":
                response_type = response_option
                break

        # Verify user has permission to export CSV file
        if (
            response_type == ChartDataResultFormat.CSV
            and not security_manager.can_access("can_csv", "Superset")
        ):
            return json_error_response(
                _("You don't have the rights to download as csv"),
                status=403,
            )

        form_data = get_form_data()[0]
        try:
            datasource_id, datasource_type = get_datasource_info(
                datasource_id, datasource_type, form_data
            )
            force = request.args.get("force") == "true"

            # TODO: support CSV, SQL query and other non-JSON types
            if (
                is_feature_enabled("GLOBAL_ASYNC_QUERIES")
                and response_type == ChartDataResultFormat.JSON
            ):
                # First, look for the chart query results in the cache.
                try:
                    viz_obj = get_viz(
                        datasource_type=cast(str, datasource_type),
                        datasource_id=datasource_id,
                        form_data=form_data,
                        force_cached=True,
                        force=force,
                    )
                    payload = viz_obj.get_payload()
                    # If the chart query has already been cached, return it immediately.
                    if payload is not None:
                        return self.send_data_payload_response(viz_obj, payload)
                except CacheLoadError:
                    pass

                # Otherwise, kick off a background job to run the chart query.
                # Clients will either poll or be notified of query completion,
                # at which point they will call the /explore_json/data/<cache_key>
                # endpoint to retrieve the results.
                try:
                    async_channel_id = async_query_manager.parse_jwt_from_request(
                        request
                    )["channel"]
                    job_metadata = async_query_manager.init_job(
                        async_channel_id, get_user_id()
                    )
                    load_explore_json_into_cache.delay(
                        job_metadata, form_data, response_type, force
                    )
                except AsyncQueryTokenException:
                    return json_error_response("Not authorized", 401)

                return json_success(json.dumps(job_metadata), status=202)

            viz_obj = get_viz(
                datasource_type=cast(str, datasource_type),
                datasource_id=datasource_id,
                form_data=form_data,
                force=force,
            )

            return self.generate_json(viz_obj, response_type)
        except SupersetException as ex:
            return json_error_response(utils.error_msg_from_exception(ex), 400)

    @has_access
    @event_logger.log_this
    @expose(
        "/import_dashboards/",
        methods=(
            "GET",
            "POST",
        ),
    )
    def import_dashboards(self) -> FlaskResponse:
        """Overrides the dashboards using json instances from the file."""
        import_file = request.files.get("file")
        if request.method == "POST" and import_file:
            success = False
            database_id = request.form.get("db_id")
            try:
                ImportDashboardsCommand(
                    {import_file.filename: import_file.read()}, database_id
                ).run()
                success = True
            except DatabaseNotFound as ex:
                logger.exception(ex)
                flash(
                    _(
                        "Cannot import dashboard: %(db_error)s.\n"
                        "Make sure to create the database before "
                        "importing the dashboard.",
                        db_error=ex,
                    ),
                    "danger",
                )
            except Exception as ex:  # pylint: disable=broad-except
                logger.exception(ex)
                flash(
                    _(
                        "An unknown error occurred. "
                        "Please contact your Superset administrator"
                    ),
                    "danger",
                )
            if success:
                flash("Dashboard(s) have been imported", "success")
                return redirect("/dashboard/list/")

        databases = db.session.query(Database).all()
        return self.render_template(
            "superset/import_dashboards.html", databases=databases
        )

    @staticmethod
    def get_redirect_url() -> str:
        """Assembles the redirect URL to the new endpoint. It also replaces
        the form_data param with a form_data_key by saving the original content
        to the cache layer.
        """
        redirect_url = request.url.replace("/superset/explore", "/explore")
        form_data_key = None
        if request_form_data := request.args.get("form_data"):
            parsed_form_data = loads_request_json(request_form_data)
            slice_id = parsed_form_data.get(
                "slice_id", int(request.args.get("slice_id", 0))
            )
            datasource = parsed_form_data.get("datasource")
            if datasource:
                datasource_id, datasource_type = datasource.split("__")
                parameters = CommandParameters(
                    datasource_id=datasource_id,
                    datasource_type=datasource_type,
                    chart_id=slice_id,
                    form_data=request_form_data,
                )
                form_data_key = CreateFormDataCommand(parameters).run()
        if form_data_key:
            url = parse.urlparse(redirect_url)
            query = parse.parse_qs(url.query)
            query.pop("form_data")
            query["form_data_key"] = [form_data_key]
            url = url._replace(query=parse.urlencode(query, True))
            redirect_url = parse.urlunparse(url)

        # Return a relative URL
        url = parse.urlparse(redirect_url)
        if url.query:
            return f"{url.path}?{url.query}"
        return url.path

    @has_access
    @event_logger.log_this
    @expose(
        "/explore/<datasource_type>/<int:datasource_id>/",
        methods=(
            "GET",
            "POST",
        ),
    )
    @expose(
        "/explore/",
        methods=(
            "GET",
            "POST",
        ),
    )
    @deprecated()
    # pylint: disable=too-many-locals,too-many-branches,too-many-statements
    def explore(
        self,
        datasource_type: str | None = None,
        datasource_id: int | None = None,
        key: str | None = None,
    ) -> FlaskResponse:
        if request.method == "GET":
            return redirect(Superset.get_redirect_url())

        initial_form_data = {}

        form_data_key = request.args.get("form_data_key")
        if key is not None:
            command = GetExplorePermalinkCommand(key)
            try:
                permalink_value = command.run()
                if permalink_value:
                    state = permalink_value["state"]
                    initial_form_data = state["formData"]
                    url_params = state.get("urlParams")
                    if url_params:
                        initial_form_data["url_params"] = dict(url_params)
                else:
                    return json_error_response(
                        _("Error: permalink state not found"), status=404
                    )
            except (ChartNotFoundError, ExplorePermalinkGetFailedError) as ex:
                flash(__("Error: %(msg)s", msg=ex.message), "danger")
                return redirect("/chart/list/")
        elif form_data_key:
            parameters = CommandParameters(key=form_data_key)
            value = GetFormDataCommand(parameters).run()
            initial_form_data = json.loads(value) if value else {}

        if not initial_form_data:
            slice_id = request.args.get("slice_id")
            dataset_id = request.args.get("dataset_id")
            if slice_id:
                initial_form_data["slice_id"] = slice_id
                if form_data_key:
                    flash(
                        _("Form data not found in cache, reverting to chart metadata.")
                    )
            elif dataset_id:
                initial_form_data["datasource"] = f"{dataset_id}__table"
                if form_data_key:
                    flash(
                        _(
                            "Form data not found in cache, reverting to dataset metadata."
                        )
                    )

        form_data, slc = get_form_data(
            use_slice_data=True, initial_form_data=initial_form_data
        )

        query_context = request.form.get("query_context")

        try:
            datasource_id, datasource_type = get_datasource_info(
                datasource_id, datasource_type, form_data
            )
        except SupersetException:
            datasource_id = None
            # fallback unknown datasource to table type
            datasource_type = SqlaTable.type

        datasource: BaseDatasource | None = None
        if datasource_id is not None:
            try:
                datasource = DatasourceDAO.get_datasource(
                    db.session,
                    DatasourceType("table"),
                    datasource_id,
                )
            except DatasetNotFoundError:
                pass
        datasource_name = datasource.name if datasource else _("[Missing Dataset]")
        viz_type = form_data.get("viz_type")
        if not viz_type and datasource and datasource.default_endpoint:
            return redirect(datasource.default_endpoint)

        selectedColumns = []

        if "selectedColumns" in form_data:
            selectedColumns = form_data.pop("selectedColumns")

        if "viz_type" not in form_data:
            form_data["viz_type"] = app.config["DEFAULT_VIZ_TYPE"]
            if app.config["DEFAULT_VIZ_TYPE"] == "table":
                all_columns = []
                for x in selectedColumns:
                    all_columns.append(x["name"])
                form_data["all_columns"] = all_columns

        # slc perms
        slice_add_perm = security_manager.can_access("can_write", "Chart")
        slice_overwrite_perm = security_manager.is_owner(slc) if slc else False
        slice_download_perm = security_manager.can_access("can_csv", "Superset")

        form_data["datasource"] = str(datasource_id) + "__" + cast(str, datasource_type)

        # On explore, merge legacy and extra filters into the form data
        utils.convert_legacy_filters_into_adhoc(form_data)
        utils.merge_extra_filters(form_data)

        # merge request url params
        if request.method == "GET":
            utils.merge_request_params(form_data, request.args)

        # handle save or overwrite
        action = request.args.get("action")

        if action == "overwrite" and not slice_overwrite_perm:
            return json_error_response(
                _("You don't have the rights to alter this chart"),
                status=403,
            )

        if action == "saveas" and not slice_add_perm:
            return json_error_response(
                _("You don't have the rights to create a chart"),
                status=403,
            )

        if action in ("saveas", "overwrite") and datasource:
            return self.save_or_overwrite_slice(
                slc,
                slice_add_perm,
                slice_overwrite_perm,
                slice_download_perm,
                datasource.id,
                datasource.type,
                datasource.name,
                query_context,
            )
        standalone_mode = ReservedUrlParameters.is_standalone_mode()
        force = request.args.get("force") in {"force", "1", "true"}
        dummy_datasource_data: dict[str, Any] = {
            "type": datasource_type,
            "name": datasource_name,
            "columns": [],
            "metrics": [],
            "database": {"id": 0, "backend": ""},
        }
        try:
            datasource_data = datasource.data if datasource else dummy_datasource_data
        except (SupersetException, SQLAlchemyError):
            datasource_data = dummy_datasource_data

        if datasource:
            datasource_data["owners"] = datasource.owners_data
            if isinstance(datasource, Query):
                datasource_data["columns"] = datasource.columns

        bootstrap_data = {
            "can_add": slice_add_perm,
            "datasource": sanitize_datasource_data(datasource_data),
            "form_data": form_data,
            "datasource_id": datasource_id,
            "datasource_type": datasource_type,
            "slice": slc.data if slc else None,
            "standalone": standalone_mode,
            "force": force,
            "user": bootstrap_user_data(g.user, include_perms=True),
            "forced_height": request.args.get("height"),
            "common": common_bootstrap_payload(g.user),
        }
        if slc:
            title = slc.slice_name
        elif datasource:
            table_name = (
                datasource.table_name
                if datasource_type == "table"
                else datasource.datasource_name
            )
            title = _("Explore - %(table)s", table=table_name)
        else:
            title = _("Explore")

        return self.render_template(
            "superset/basic.html",
            bootstrap_data=json.dumps(
                bootstrap_data, default=utils.pessimistic_json_iso_dttm_ser
            ),
            entry="explore",
            title=title.__str__(),
            standalone_mode=standalone_mode,
        )

    @staticmethod
    def save_or_overwrite_slice(
        # pylint: disable=too-many-arguments,too-many-locals
        slc: Slice | None,
        slice_add_perm: bool,
        slice_overwrite_perm: bool,
        slice_download_perm: bool,
        datasource_id: int,
        datasource_type: str,
        datasource_name: str,
        query_context: str | None = None,
    ) -> FlaskResponse:
        """Save or overwrite a slice"""
        slice_name = request.args.get("slice_name")
        action = request.args.get("action")
        form_data = get_form_data()[0]

        if action == "saveas":
            if "slice_id" in form_data:
                form_data.pop("slice_id")  # don't save old slice_id
            slc = Slice(owners=[g.user] if g.user else [])

        utils.remove_extra_adhoc_filters(form_data)

        assert slc
        slc.params = json.dumps(form_data, indent=2, sort_keys=True)
        slc.datasource_name = datasource_name
        slc.viz_type = form_data["viz_type"]
        slc.datasource_type = datasource_type
        slc.datasource_id = datasource_id
        slc.last_saved_by = g.user
        slc.last_saved_at = datetime.now()
        slc.slice_name = slice_name
        slc.query_context = query_context

        if action == "saveas" and slice_add_perm:
            ChartDAO.save(slc)
            msg = _("Chart [{}] has been saved").format(slc.slice_name)
            flash(msg, "success")
        elif action == "overwrite" and slice_overwrite_perm:
            ChartDAO.overwrite(slc)
            msg = _("Chart [{}] has been overwritten").format(slc.slice_name)
            flash(msg, "success")

        # Adding slice to a dashboard if requested
        dash: Dashboard | None = None

        save_to_dashboard_id = request.args.get("save_to_dashboard_id")
        new_dashboard_name = request.args.get("new_dashboard_name")
        if save_to_dashboard_id:
            # Adding the chart to an existing dashboard
            dash = cast(
                Dashboard,
                db.session.query(Dashboard)
                .filter_by(id=int(save_to_dashboard_id))
                .one(),
            )
            # check edit dashboard permissions
            dash_overwrite_perm = security_manager.is_owner(dash)
            if not dash_overwrite_perm:
                return json_error_response(
                    _("You don't have the rights to alter this dashboard"),
                    status=403,
                )

            flash(
                _("Chart [{}] was added to dashboard [{}]").format(
                    slc.slice_name, dash.dashboard_title
                ),
                "success",
            )
        elif new_dashboard_name:
            # Creating and adding to a new dashboard
            # check create dashboard permissions
            dash_add_perm = security_manager.can_access("can_write", "Dashboard")
            if not dash_add_perm:
                return json_error_response(
                    _("You don't have the rights to create a dashboard"),
                    status=403,
                )

            dash = Dashboard(
                dashboard_title=request.args.get("new_dashboard_name"),
                owners=[g.user] if g.user else [],
            )
            flash(
                _(
                    "Dashboard [{}] just got created and chart [{}] was added " "to it"
                ).format(dash.dashboard_title, slc.slice_name),
                "success",
            )

        if dash and slc not in dash.slices:
            dash.slices.append(slc)
            db.session.commit()

        response = {
            "can_add": slice_add_perm,
            "can_download": slice_download_perm,
            "form_data": slc.form_data,
            "slice": slc.data,
            "dashboard_url": dash.url if dash else None,
            "dashboard_id": dash.id if dash else None,
        }

        if dash and request.args.get("goto_dash") == "true":
            response.update({"dashboard": dash.url})

        return json_success(json.dumps(response))

    @staticmethod
    def get_user_activity_access_error(user_id: int) -> FlaskResponse | None:
        try:
            security_manager.raise_for_user_activity_access(user_id)
        except SupersetSecurityException as ex:
            return json_error_response(
                ex.message,
                status=403,
            )
        return None

    @api
    @has_access_api
    @event_logger.log_this
    @expose("/recent_activity/<int:user_id>/", methods=("GET",))
    @deprecated(new_target="/api/v1/log/recent_activity/<user_id>/")
    def recent_activity(self, user_id: int) -> FlaskResponse:
        """Recent activity (actions) for a given user"""
        if error_obj := self.get_user_activity_access_error(user_id):
            return error_obj

        limit = request.args.get("limit")
        limit = int(limit) if limit and limit.isdigit() else 100
        actions = request.args.get("actions", "explore,dashboard").split(",")
        # whether to get distinct subjects
        distinct = request.args.get("distinct") != "false"

        payload = LogDAO.get_recent_activity(user_id, actions, distinct, 0, limit)

        return json_success(json.dumps(payload, default=utils.json_int_dttm_ser))

    @api
    @has_access_api
    @event_logger.log_this
    @expose("/fave_dashboards_by_username/<username>/", methods=("GET",))
    @deprecated(new_target="api/v1/dashboard/favorite_status/")
    def fave_dashboards_by_username(self, username: str) -> FlaskResponse:
        """This lets us use a user's username to pull favourite dashboards"""
        user = security_manager.find_user(username=username)
        return self.fave_dashboards(user.id)

    @api
    @has_access_api
    @event_logger.log_this
    @expose("/fave_dashboards/<int:user_id>/", methods=("GET",))
    @deprecated(new_target="api/v1/dashboard/favorite_status/")
    def fave_dashboards(self, user_id: int) -> FlaskResponse:
        if error_obj := self.get_user_activity_access_error(user_id):
            return error_obj
        qry = (
            db.session.query(Dashboard, FavStar.dttm)
            .join(
                FavStar,
                and_(
                    FavStar.user_id == int(user_id),
                    FavStar.class_name == "Dashboard",
                    Dashboard.id == FavStar.obj_id,
                ),
            )
            .order_by(FavStar.dttm.desc())
        )
        payload = []
        for o in qry.all():
            dash = {
                "id": o.Dashboard.id,
                "dashboard": o.Dashboard.dashboard_link(),
                "title": o.Dashboard.dashboard_title,
                "url": o.Dashboard.url,
                "dttm": o.dttm,
            }
            if o.Dashboard.created_by:
                user = o.Dashboard.created_by
                dash["creator"] = str(user)
                dash["creator_url"] = f"/superset/profile/{user.username}/"
            payload.append(dash)
        return json_success(json.dumps(payload, default=utils.json_int_dttm_ser))

    @api
    @has_access_api
    @event_logger.log_this
    @expose("/created_dashboards/<int:user_id>/", methods=("GET",))
    @deprecated(new_target="api/v1/dashboard/")
    def created_dashboards(self, user_id: int) -> FlaskResponse:
        if error_obj := self.get_user_activity_access_error(user_id):
            return error_obj
        qry = (
            db.session.query(Dashboard)
            .filter(  # pylint: disable=comparison-with-callable
                or_(
                    Dashboard.created_by_fk == user_id,
                    Dashboard.changed_by_fk == user_id,
                )
            )
            .order_by(Dashboard.changed_on.desc())
        )
        payload = [
            {
                "id": o.id,
                "dashboard": o.dashboard_link(),
                "title": o.dashboard_title,
                "url": o.url,
                "dttm": o.changed_on,
            }
            for o in qry.all()
        ]
        return json_success(json.dumps(payload, default=utils.json_int_dttm_ser))

    @api
    @has_access_api
    @event_logger.log_this
    @expose("/user_slices", methods=("GET",))
    @expose("/user_slices/<int:user_id>/", methods=("GET",))
    @deprecated(new_target="/api/v1/chart/")
    def user_slices(self, user_id: int | None = None) -> FlaskResponse:
        """List of slices a user owns, created, modified or faved"""
        if not user_id:
            user_id = cast(int, get_user_id())
        if error_obj := self.get_user_activity_access_error(user_id):
            return error_obj

        owner_ids_query = (
            db.session.query(Slice.id)
            .join(Slice.owners)
            .filter(security_manager.user_model.id == user_id)
        )

        qry = (
            db.session.query(Slice, FavStar.dttm)
            .join(
                FavStar,
                and_(
                    FavStar.user_id == user_id,
                    FavStar.class_name == "slice",
                    Slice.id == FavStar.obj_id,
                ),
                isouter=True,
            )
            .filter(  # pylint: disable=comparison-with-callable
                or_(
                    Slice.id.in_(owner_ids_query),
                    Slice.created_by_fk == user_id,
                    Slice.changed_by_fk == user_id,
                    FavStar.user_id == user_id,
                )
            )
            .order_by(Slice.slice_name.asc())
        )
        payload = [
            {
                "id": o.Slice.id,
                "title": o.Slice.slice_name,
                "url": o.Slice.slice_url,
                "data": o.Slice.form_data,
                "dttm": o.dttm if o.dttm else o.Slice.changed_on,
                "viz_type": o.Slice.viz_type,
            }
            for o in qry.all()
        ]
        return json_success(json.dumps(payload, default=utils.json_int_dttm_ser))

    @api
    @has_access_api
    @event_logger.log_this
    @expose("/created_slices", methods=("GET",))
    @expose("/created_slices/<int:user_id>/", methods=("GET",))
    @deprecated(new_target="api/v1/chart/")
    def created_slices(self, user_id: int | None = None) -> FlaskResponse:
        """List of slices created by this user"""
        if not user_id:
            user_id = cast(int, get_user_id())
        if error_obj := self.get_user_activity_access_error(user_id):
            return error_obj
        qry = (
            db.session.query(Slice)
            .filter(  # pylint: disable=comparison-with-callable
                or_(Slice.created_by_fk == user_id, Slice.changed_by_fk == user_id)
            )
            .order_by(Slice.changed_on.desc())
        )
        payload = [
            {
                "id": o.id,
                "title": o.slice_name,
                "url": o.slice_url,
                "dttm": o.changed_on,
                "viz_type": o.viz_type,
            }
            for o in qry.all()
        ]
        return json_success(json.dumps(payload, default=utils.json_int_dttm_ser))

    @api
    @has_access_api
    @event_logger.log_this
    @expose("/fave_slices", methods=("GET",))
    @expose("/fave_slices/<int:user_id>/", methods=("GET",))
    @deprecated(new_target="api/v1/chart/")
    def fave_slices(self, user_id: int | None = None) -> FlaskResponse:
        """Favorite slices for a user"""
        if user_id is None:
            user_id = cast(int, get_user_id())
        if error_obj := self.get_user_activity_access_error(user_id):
            return error_obj
        qry = (
            db.session.query(Slice, FavStar.dttm)
            .join(
                FavStar,
                and_(
                    FavStar.user_id == user_id,
                    FavStar.class_name == "slice",
                    Slice.id == FavStar.obj_id,
                ),
            )
            .order_by(FavStar.dttm.desc())
        )
        payload = []
        for o in qry.all():
            dash = {
                "id": o.Slice.id,
                "title": o.Slice.slice_name,
                "url": o.Slice.slice_url,
                "dttm": o.dttm,
                "viz_type": o.Slice.viz_type,
            }
            if o.Slice.created_by:
                user = o.Slice.created_by
                dash["creator"] = str(user)
                dash["creator_url"] = f"/superset/profile/{user.username}/"
            payload.append(dash)
        return json_success(json.dumps(payload, default=utils.json_int_dttm_ser))

    @event_logger.log_this
    @api
    @has_access_api
    @expose("/warm_up_cache/", methods=("GET",))
    def warm_up_cache(  # pylint: disable=too-many-locals,no-self-use
        self,
    ) -> FlaskResponse:
        """Warms up the cache for the slice or table.

        Note for slices a force refresh occurs.

        In terms of the `extra_filters` these can be obtained from records in the JSON
        encoded `logs.json` column associated with the `explore_json` action.
        """
        session = db.session()
        slice_id = request.args.get("slice_id")
        dashboard_id = request.args.get("dashboard_id")
        table_name = request.args.get("table_name")
        db_name = request.args.get("db_name")
        extra_filters = request.args.get("extra_filters")
        slices: list[Slice] = []

        if not slice_id and not (table_name and db_name):
            return json_error_response(
                __(
                    "Malformed request. slice_id or table_name and db_name "
                    "arguments are expected"
                ),
                status=400,
            )
        if slice_id:
            slices = session.query(Slice).filter_by(id=slice_id).all()
            if not slices:
                return json_error_response(
                    __("Chart %(id)s not found", id=slice_id), status=404
                )
        elif table_name and db_name:
            table = (
                session.query(SqlaTable)
                .join(Database)
                .filter(
                    Database.database_name == db_name
                    or SqlaTable.table_name == table_name
                )
            ).one_or_none()
            if not table:
                return json_error_response(
                    __(
                        "Table %(table)s wasn't found in the database %(db)s",
                        table=table_name,
                        db=db_name,
                    ),
                    status=404,
                )
            slices = (
                session.query(Slice)
                .filter_by(datasource_id=table.id, datasource_type=table.type)
                .all()
            )

        result = []

        for slc in slices:
            try:
                form_data = get_form_data(slc.id, use_slice_data=True)[0]
                if dashboard_id:
                    form_data["extra_filters"] = (
                        json.loads(extra_filters)
                        if extra_filters
                        else get_dashboard_extra_filters(slc.id, dashboard_id)
                    )

                if not slc.datasource:
                    raise Exception("Slice's datasource does not exist")

                obj = get_viz(
                    datasource_type=slc.datasource.type,
                    datasource_id=slc.datasource.id,
                    form_data=form_data,
                    force=True,
                )

                # pylint: disable=assigning-non-slot
                g.form_data = form_data
                payload = obj.get_payload()
                delattr(g, "form_data")
                error = payload["errors"] or None
                status = payload["status"]
            except Exception as ex:  # pylint: disable=broad-except
                error = utils.error_msg_from_exception(ex)
                status = None

            result.append(
                {"slice_id": slc.id, "viz_error": error, "viz_status": status}
            )

        return json_success(json.dumps(result))

    @has_access_api
    @event_logger.log_this
    @expose("/favstar/<class_name>/<int:obj_id>/<action>/")
    @deprecated(new_target="api/v1/dashboard|chart/<pk>/favorites/")
    def favstar(  # pylint: disable=no-self-use
        self, class_name: str, obj_id: int, action: str
    ) -> FlaskResponse:
        """Toggle favorite stars on Slices and Dashboard"""
        if not get_user_id():
            return json_error_response("ERROR: Favstar toggling denied", status=403)
        session = db.session()
        count = 0
        favs = (
            session.query(FavStar)
            .filter_by(class_name=class_name, obj_id=obj_id, user_id=get_user_id())
            .all()
        )
        if action == "select":
            if not favs:
                session.add(
                    FavStar(
                        class_name=class_name,
                        obj_id=obj_id,
                        user_id=get_user_id(),
                        dttm=datetime.now(),
                    )
                )
            count = 1
        elif action == "unselect":
            for fav in favs:
                session.delete(fav)
        else:
            count = len(favs)
        session.commit()
        return json_success(json.dumps({"count": count}))

    @has_access
    @expose("/dashboard/<dashboard_id_or_slug>/")
    @event_logger.log_this_with_extra_payload
    def dashboard(
        self,
        dashboard_id_or_slug: str,
        add_extra_log_payload: Callable[..., None] = lambda **kwargs: None,
    ) -> FlaskResponse:
        """
        Server side rendering for a dashboard.

        :param dashboard_id_or_slug: identifier for dashboard
        :param add_extra_log_payload: added by `log_this_with_manual_updates`, set a
            default value to appease pylint
        """

        dashboard = Dashboard.get(dashboard_id_or_slug)

        if not dashboard:
            abort(404)

        try:
            security_manager.raise_for_dashboard_access(dashboard)
        except DashboardAccessDeniedError as ex:
            return redirect_with_flash(
                url="/dashboard/list/",
                message=utils.error_msg_from_exception(ex),
                category="danger",
            )
        add_extra_log_payload(
            dashboard_id=dashboard.id,
            dashboard_version="v2",
            dash_edit_perm=(
                security_manager.is_owner(dashboard)
                and security_manager.can_access("can_write", "Dashboard")
            ),
            edit_mode=(
                request.args.get(ReservedUrlParameters.EDIT_MODE.value) == "true"
            ),
        )

        return self.render_template(
            "superset/spa.html",
            entry="spa",
            title=dashboard.dashboard_title,  # dashboard title is always visible
            bootstrap_data=json.dumps(
                {
                    "user": bootstrap_user_data(g.user, include_perms=True),
                    "common": common_bootstrap_payload(g.user),
                },
                default=utils.pessimistic_json_iso_dttm_ser,
            ),
            standalone_mode=ReservedUrlParameters.is_standalone_mode(),
        )

    @has_access
    @expose("/dashboard/p/<key>/", methods=("GET",))
    def dashboard_permalink(  # pylint: disable=no-self-use
        self,
        key: str,
    ) -> FlaskResponse:
        try:
            value = GetDashboardPermalinkCommand(key).run()
        except DashboardPermalinkGetFailedError as ex:
            flash(__("Error: %(msg)s", msg=ex.message), "danger")
            return redirect("/dashboard/list/")
        if not value:
            return json_error_response(_("permalink state not found"), status=404)
        dashboard_id, state = value["dashboardId"], value.get("state", {})
        url = f"/superset/dashboard/{dashboard_id}?permalink_key={key}"
        if url_params := state.get("urlParams"):
            params = parse.urlencode(url_params)
            url = f"{url}&{params}"
        hash_ = state.get("anchor", state.get("hash"))
        if hash_:
            url = f"{url}#{hash_}"
        return redirect(url)

    @api
    @has_access
    @event_logger.log_this
    @expose("/log/", methods=("POST",))
    def log(self) -> FlaskResponse:  # pylint: disable=no-self-use
        return Response(status=200)

    @has_access
    @expose("/extra_table_metadata/<int:database_id>/<table_name>/<schema>/")
    @event_logger.log_this
    @deprecated(
        new_target="api/v1/database/<int:pk>/table_extra/<table_name>/<schema_name>/"
    )
    def extra_table_metadata(  # pylint: disable=no-self-use
        self, database_id: int, table_name: str, schema: str
    ) -> FlaskResponse:
        parsed_schema = utils.parse_js_uri_path_item(schema, eval_undefined=True)
        table_name = utils.parse_js_uri_path_item(table_name)  # type: ignore
        mydb = db.session.query(Database).filter_by(id=database_id).one()
        payload = mydb.db_engine_spec.extra_table_metadata(
            mydb, table_name, parsed_schema
        )
        return json_success(json.dumps(payload))

    @expose("/theme/")
    def theme(self) -> FlaskResponse:
        return self.render_template("superset/theme.html")

    @api
    @handle_api_exception
    @has_access
    @event_logger.log_this
    @expose("/fetch_datasource_metadata")
    @deprecated(new_target="api/v1/database/<int:pk>/table/<table_name>/<schema_name>/")
    def fetch_datasource_metadata(self) -> FlaskResponse:  # pylint: disable=no-self-use
        """
        Fetch the datasource metadata.

        :returns: The Flask response
        :raises SupersetSecurityException: If the user cannot access the resource
        """
        datasource_id, datasource_type = request.args["datasourceKey"].split("__")
        datasource = DatasourceDAO.get_datasource(
            db.session, DatasourceType(datasource_type), int(datasource_id)
        )
        # Check if datasource exists
        if not datasource:
            return json_error_response(DATASOURCE_MISSING_ERR)

        datasource.raise_for_access()
        return json_success(json.dumps(sanitize_datasource_data(datasource.data)))

    @app.errorhandler(500)
    def show_traceback(self) -> FlaskResponse:  # pylint: disable=no-self-use
        return (
            render_template("superset/traceback.html", error_msg=get_error_msg()),
            500,
        )

    @event_logger.log_this
    @expose("/welcome/")
    def welcome(self) -> FlaskResponse:
        """Personalized welcome page"""
        if not g.user or not get_user_id():
            if conf["PUBLIC_ROLE_LIKE"]:
                return self.render_template("superset/public_welcome.html")
            return redirect(appbuilder.get_url_for_login)

        welcome_dashboard_id = (
            db.session.query(UserAttribute.welcome_dashboard_id)
            .filter_by(user_id=get_user_id())
            .scalar()
        )
        if welcome_dashboard_id:
            return self.dashboard(dashboard_id_or_slug=str(welcome_dashboard_id))

        payload = {
            "user": bootstrap_user_data(g.user, include_perms=True),
            "common": common_bootstrap_payload(g.user),
        }

        return self.render_template(
            "superset/spa.html",
            entry="spa",
            bootstrap_data=json.dumps(
                payload, default=utils.pessimistic_json_iso_dttm_ser
            ),
        )

    @has_access
    @event_logger.log_this
    @expose("/profile/<username>/")
    def profile(self, username: str) -> FlaskResponse:
        """User profile page"""
        user = (
            db.session.query(ab_models.User).filter_by(username=username).one_or_none()
        )
        # Prevent returning 404 when user is not found to prevent username scanning
        user_id = -1 if not user else user.id
        # Prevent unauthorized access to other user's profiles,
        # unless configured to do so with ENABLE_BROAD_ACTIVITY_ACCESS
        if error_obj := self.get_user_activity_access_error(user_id):
            return error_obj

        payload = {
            "user": bootstrap_user_data(user, include_perms=True),
            "common": common_bootstrap_payload(g.user),
        }

        return self.render_template(
            "superset/basic.html",
            title=_("%(user)s's profile", user=username).__str__(),
            entry="profile",
            bootstrap_data=json.dumps(
                payload, default=utils.pessimistic_json_iso_dttm_ser
            ),
        )

    @staticmethod
    def _get_sqllab_tabs(user_id: int | None) -> dict[str, Any]:
        # send list of tab state ids
        tabs_state = (
            db.session.query(TabState.id, TabState.label)
            .filter_by(user_id=user_id)
            .all()
        )
        tab_state_ids = [str(tab_state[0]) for tab_state in tabs_state]
        # return first active tab, or fallback to another one if no tab is active
        active_tab = (
            db.session.query(TabState)
            .filter_by(user_id=user_id)
            .order_by(TabState.active.desc())
            .first()
        )

        databases: dict[int, Any] = {}
        for database in DatabaseDAO.find_all():
            databases[database.id] = {
                k: v for k, v in database.to_json().items() if k in DATABASE_KEYS
            }
            databases[database.id]["backend"] = database.backend
        queries: dict[str, Any] = {}

        # These are unnecessary if sqllab backend persistence is disabled
        if is_feature_enabled("SQLLAB_BACKEND_PERSISTENCE"):
            # return all user queries associated with existing SQL editors
            user_queries = (
                db.session.query(Query)
                .filter_by(user_id=user_id)
                .filter(Query.sql_editor_id.in_(tab_state_ids))
                .all()
            )
            queries = {
                query.client_id: dict(query.to_dict().items()) for query in user_queries
            }

        return {
            "tab_state_ids": tabs_state,
            "active_tab": active_tab.to_dict() if active_tab else None,
            "databases": databases,
            "queries": queries,
        }

    @has_access
    @event_logger.log_this
    @expose(
        "/sqllab/",
        methods=(
            "GET",
            "POST",
        ),
    )
    def sqllab(self) -> FlaskResponse:
        """SQL Editor"""
        payload = {
            "defaultDbId": config["SQLLAB_DEFAULT_DBID"],
            "common": common_bootstrap_payload(g.user),
            **self._get_sqllab_tabs(get_user_id()),
        }

        if form_data := request.form.get("form_data"):
            try:
                payload["requested_query"] = json.loads(form_data)
            except json.JSONDecodeError:
                pass

        payload["user"] = bootstrap_user_data(g.user, include_perms=True)
        bootstrap_data = json.dumps(
            payload, default=utils.pessimistic_json_iso_dttm_ser
        )

        return self.render_template(
            "superset/basic.html", entry="sqllab", bootstrap_data=bootstrap_data
        )

    @has_access
    @event_logger.log_this
    @expose("/sqllab/history/", methods=("GET",))
    @event_logger.log_this
    def sqllab_history(self) -> FlaskResponse:
        return super().render_app_template()<|MERGE_RESOLUTION|>--- conflicted
+++ resolved
@@ -49,17 +49,14 @@
 from superset.charts.dao import ChartDAO
 from superset.common.chart_data import ChartDataResultFormat, ChartDataResultType
 from superset.connectors.base.models import BaseDatasource
-<<<<<<< HEAD
 from superset.connectors.sqla.models import AnnotationDatasource, SqlaTable
 from superset.constants import QUERY_EARLY_CANCEL_KEY
-=======
 from superset.connectors.sqla.models import (
     AnnotationDatasource,
     SqlaTable,
     SqlMetric,
     TableColumn,
 )
->>>>>>> 69984e67
 from superset.dashboards.commands.exceptions import DashboardAccessDeniedError
 from superset.dashboards.commands.importers.v0 import ImportDashboardsCommand
 from superset.dashboards.permalink.commands.get import GetDashboardPermalinkCommand
@@ -70,11 +67,8 @@
 from superset.exceptions import (
     CacheLoadError,
     DatabaseNotFound,
-<<<<<<< HEAD
     SupersetCancelQueryException,
-=======
     SupersetErrorException,
->>>>>>> 69984e67
     SupersetException,
     SupersetSecurityException,
 )
