--- conflicted
+++ resolved
@@ -113,7 +113,6 @@
     """
 
     def apply(self, query, func):  # noqa
-<<<<<<< HEAD
         Dash = models.Dashboard
         User = ab_models.User
         Slice = models.Slice  # noqa
@@ -134,9 +133,7 @@
                 Dash.published == True,  # noqa
                 Dash.id.in_(users_favorite_dash_ids),
             ))
-=======
-        if security_manager.all_datasource_access():
->>>>>>> 24be6922
+
             return query
 
         # TODO(bogdan): add `schema_access` support here
