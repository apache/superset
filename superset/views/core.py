# Licensed to the Apache Software Foundation (ASF) under one
# or more contributor license agreements.  See the NOTICE file
# distributed with this work for additional information
# regarding copyright ownership.  The ASF licenses this file
# to you under the Apache License, Version 2.0 (the
# "License"); you may not use this file except in compliance
# with the License.  You may obtain a copy of the License at
#
#   http://www.apache.org/licenses/LICENSE-2.0
#
# Unless required by applicable law or agreed to in writing,
# software distributed under the License is distributed on an
# "AS IS" BASIS, WITHOUT WARRANTIES OR CONDITIONS OF ANY
# KIND, either express or implied.  See the License for the
# specific language governing permissions and limitations
# under the License.
# pylint: disable=C,R,W
from contextlib import closing
from datetime import datetime, timedelta
import inspect
import logging
import os
import re
import traceback
from typing import Dict, List  # noqa: F401
from urllib import parse

from flask import (
    abort,
    flash,
    g,
    Markup,
    redirect,
    render_template,
    request,
    Response,
    url_for,
)
from flask_appbuilder import expose, SimpleFormView
from flask_appbuilder.actions import action
from flask_appbuilder.models.sqla.interface import SQLAInterface
from flask_appbuilder.security.decorators import has_access, has_access_api
from flask_appbuilder.security.sqla import models as ab_models
from flask_babel import gettext as __
from flask_babel import lazy_gettext as _
import pandas as pd
import simplejson as json
from sqlalchemy import and_, create_engine, MetaData, or_, select
from sqlalchemy.engine.url import make_url
from sqlalchemy.exc import IntegrityError
from werkzeug.routing import BaseConverter
from werkzeug.utils import secure_filename

from superset import (
    app,
    appbuilder,
    cache,
    conf,
    db,
    get_feature_flags,
    results_backend,
    security_manager,
    sql_lab,
    viz,
)
from superset.connectors.connector_registry import ConnectorRegistry
from superset.connectors.sqla.models import AnnotationDatasource, SqlaTable
from superset.exceptions import SupersetException
from superset.forms import CsvToDatabaseForm
from superset.jinja_context import get_template_processor
from superset.legacy import update_time_range
import superset.models.core as models
from superset.models.sql_lab import Query
from superset.models.user_attributes import UserAttribute
from superset.sql_parse import ParsedQuery
from superset.sql_validators import get_validator_by_name
from superset.utils import core as utils
from superset.utils import dashboard_import_export
from superset.utils.dates import now_as_float
from superset.utils.decorators import etag_cache
from .base import (
<<<<<<< HEAD
    api, BaseSupersetView,
    check_ownership, CsvResponse, data_payload_response, DeleteMixin,
    generate_download_headers, get_error_msg, get_user_roles,
    handle_api_exception, json_error_response, json_success,
    SupersetFilter, SupersetModelView, YamlExportMixin,
=======
    api,
    BaseSupersetView,
    check_ownership,
    CsvResponse,
    data_payload_response,
    DeleteMixin,
    generate_download_headers,
    get_error_msg,
    handle_api_exception,
    json_error_response,
    json_success,
    SupersetFilter,
    SupersetModelView,
    YamlExportMixin,
>>>>>>> ebb7fbc5
)
from .utils import (
    apply_display_max_row_limit,
    bootstrap_user_data,
    get_datasource_info,
    get_form_data,
    get_viz,
)

config = app.config
CACHE_DEFAULT_TIMEOUT = config.get("CACHE_DEFAULT_TIMEOUT", 0)
stats_logger = config.get("STATS_LOGGER")
log_this = models.Log.log_this
DAR = models.DatasourceAccessRequest
QueryStatus = utils.QueryStatus


ALL_DATASOURCE_ACCESS_ERR = __(
    "This endpoint requires the `all_datasource_access` permission"
)
DATASOURCE_MISSING_ERR = __("The data source seems to have been deleted")
ACCESS_REQUEST_MISSING_ERR = __("The access requests seem to have been deleted")
USER_MISSING_ERR = __("The user seems to have been deleted")

FORM_DATA_KEY_BLACKLIST: List[str] = []
if not config.get("ENABLE_JAVASCRIPT_CONTROLS"):
    FORM_DATA_KEY_BLACKLIST = ["js_tooltip", "js_onclick_href", "js_data_mutator"]


def get_database_access_error_msg(database_name):
    return __(
        "This view requires the database %(name)s or "
        "`all_datasource_access` permission",
        name=database_name,
    )


def is_owner(obj, user):
    """ Check if user is owner of the slice """
    return obj and user in obj.owners


def check_datasource_perms(self, datasource_type=None, datasource_id=None):
    """
    Check if user can access a cached response from explore_json.

    This function takes `self` since it must have the same signature as the
    the decorated method.

    """
    form_data = get_form_data()[0]
    datasource_id, datasource_type = get_datasource_info(
        datasource_id, datasource_type, form_data
    )
    viz_obj = get_viz(
        datasource_type=datasource_type,
        datasource_id=datasource_id,
        form_data=form_data,
        force=False,
    )
    security_manager.assert_datasource_permission(viz_obj.datasource)


def check_slice_perms(self, slice_id):
    """
    Check if user can access a cached response from slice_json.

    This function takes `self` since it must have the same signature as the
    the decorated method.

    """
    form_data, slc = get_form_data(slice_id, use_slice_data=True)
    datasource_type = slc.datasource.type
    datasource_id = slc.datasource.id
    viz_obj = get_viz(
        datasource_type=datasource_type,
        datasource_id=datasource_id,
        form_data=form_data,
        force=False,
    )
    security_manager.assert_datasource_permission(viz_obj.datasource)


class SliceFilter(SupersetFilter):
    def apply(self, query, func):  # noqa
        if security_manager.all_datasource_access():
            return query
        perms = self.get_view_menus("datasource_access")
        # TODO(bogdan): add `schema_access` support here
        return query.filter(self.model.perm.in_(perms))


class DatabaseFilter(SupersetFilter):
    def apply(self, query, func):  # noqa
        if security_manager.all_database_access():
            return query
        perms = self.get_view_menus("database_access")
        return query.filter(self.model.perm.in_(perms))


class DashboardFilter(SupersetFilter):
    """
<<<<<<< HEAD
    List dashboards with the following criteria:
        1. Those which the user owns
        2. Those which the user has favorited
        3. Those which have been published (if they have access to at least one slice)

    If the user is an admin show them all dashboards.
    This means they do not get curation but can still sort by "published"
    if they wish to see those dashboards which are published first
    """
=======
    List dashboards for which users have access to at least one slice or are owners.
    """

>>>>>>> ebb7fbc5
    def apply(self, query, func):  # noqa
        Dash = models.Dashboard
        User = ab_models.User
        Slice = models.Slice  # noqa
<<<<<<< HEAD
        Favorites = models.FavStar

        user_roles = [role.name.lower() for role in list(self.get_user_roles())]
        if 'admin' in user_roles:
            return query

        datasource_perms = self.get_view_menus('datasource_access')
        all_datasource_access = security_manager.all_datasource_access()
        published_dash_query = (
            db.session.query(Dash.id)
                .join(Dash.slices)
                .filter(and_(Dash.published == True,  # noqa
                        or_(Slice.perm.in_(datasource_perms),
                                 all_datasource_access)))
        )

        users_favorite_dash_query = (
            db.session.query(Favorites.obj_id)
            .filter(and_(Favorites.user_id == User.get_user_id(),
                         Favorites.class_name == 'Dashboard'))
        )
        owner_ids_query = (
=======
        Dash = models.Dashboard  # noqa
        User = security_manager.user_model
        # TODO(bogdan): add `schema_access` support here
        datasource_perms = self.get_view_menus("datasource_access")
        slice_ids_qry = db.session.query(Slice.id).filter(
            Slice.perm.in_(datasource_perms)
        )
        owner_ids_qry = (
>>>>>>> ebb7fbc5
            db.session.query(Dash.id)
            .join(Dash.owners)
            .filter(User.id == User.get_user_id())
        )
<<<<<<< HEAD

        query = query.filter(or_(
            Dash.id.in_(owner_ids_query),
            Dash.id.in_(published_dash_query),
            Dash.id.in_(users_favorite_dash_query),
        ))

=======
        query = query.filter(
            or_(
                Dash.id.in_(
                    db.session.query(Dash.id)
                    .distinct()
                    .join(Dash.slices)
                    .filter(Slice.id.in_(slice_ids_qry))
                ),
                Dash.id.in_(owner_ids_qry),
            )
        )
>>>>>>> ebb7fbc5
        return query


class DatabaseView(SupersetModelView, DeleteMixin, YamlExportMixin):  # noqa
    datamodel = SQLAInterface(models.Database)

    list_title = _("Databases")
    show_title = _("Show Database")
    add_title = _("Add Database")
    edit_title = _("Edit Database")

    list_columns = [
        "database_name",
        "backend",
        "allow_run_async",
        "allow_dml",
        "allow_csv_upload",
        "expose_in_sqllab",
        "creator",
        "modified",
    ]
    order_columns = [
        "database_name",
        "allow_run_async",
        "allow_dml",
        "modified",
        "allow_csv_upload",
        "expose_in_sqllab",
    ]
    add_columns = [
        "database_name",
        "sqlalchemy_uri",
        "cache_timeout",
        "expose_in_sqllab",
        "allow_run_async",
        "allow_csv_upload",
        "allow_ctas",
        "allow_dml",
        "force_ctas_schema",
        "impersonate_user",
        "allow_multi_schema_metadata_fetch",
        "extra",
    ]
    search_exclude_columns = (
        "password",
        "tables",
        "created_by",
        "changed_by",
        "queries",
        "saved_queries",
    )
    edit_columns = add_columns
    show_columns = [
        "tables",
        "cache_timeout",
        "extra",
        "database_name",
        "sqlalchemy_uri",
        "perm",
        "created_by",
        "created_on",
        "changed_by",
        "changed_on",
    ]
    add_template = "superset/models/database/add.html"
    edit_template = "superset/models/database/edit.html"
    base_order = ("changed_on", "desc")
    description_columns = {
        "sqlalchemy_uri": utils.markdown(
            "Refer to the "
            "[SqlAlchemy docs]"
            "(https://docs.sqlalchemy.org/en/rel_1_2/core/engines.html#"
            "database-urls) "
            "for more information on how to structure your URI.",
            True,
        ),
        "expose_in_sqllab": _("Expose this DB in SQL Lab"),
        "allow_run_async": _(
            "Operate the database in asynchronous mode, meaning  "
            "that the queries are executed on remote workers as opposed "
            "to on the web server itself. "
            "This assumes that you have a Celery worker setup as well "
            "as a results backend. Refer to the installation docs "
            "for more information."
        ),
        "allow_ctas": _("Allow CREATE TABLE AS option in SQL Lab"),
        "allow_dml": _(
            "Allow users to run non-SELECT statements "
            "(UPDATE, DELETE, CREATE, ...) "
            "in SQL Lab"
        ),
        "force_ctas_schema": _(
            "When allowing CREATE TABLE AS option in SQL Lab, "
            "this option forces the table to be created in this schema"
        ),
        "extra": utils.markdown(
            "JSON string containing extra configuration elements.<br/>"
            "1. The ``engine_params`` object gets unpacked into the "
            "[sqlalchemy.create_engine]"
            "(https://docs.sqlalchemy.org/en/latest/core/engines.html#"
            "sqlalchemy.create_engine) call, while the ``metadata_params`` "
            "gets unpacked into the [sqlalchemy.MetaData]"
            "(https://docs.sqlalchemy.org/en/rel_1_0/core/metadata.html"
            "#sqlalchemy.schema.MetaData) call.<br/>"
            "2. The ``metadata_cache_timeout`` is a cache timeout setting "
            "in seconds for metadata fetch of this database. Specify it as "
            '**"metadata_cache_timeout": {"schema_cache_timeout": 600, '
            '"table_cache_timeout": 600}**. '
            "If unset, cache will not be enabled for the functionality. "
            "A timeout of 0 indicates that the cache never expires.<br/>"
            "3. The ``schemas_allowed_for_csv_upload`` is a comma separated list "
            "of schemas that CSVs are allowed to upload to. "
            'Specify it as **"schemas_allowed_for_csv_upload": '
            '["public", "csv_upload"]**. '
            "If database flavor does not support schema or any schema is allowed "
            "to be accessed, just leave the list empty",
            True,
        ),
        "impersonate_user": _(
            "If Presto, all the queries in SQL Lab are going to be executed as the "
            "currently logged on user who must have permission to run them.<br/>"
            "If Hive and hive.server2.enable.doAs is enabled, will run the queries as "
            "service account, but impersonate the currently logged on user "
            "via hive.server2.proxy.user property."
        ),
        "allow_multi_schema_metadata_fetch": _(
            "Allow SQL Lab to fetch a list of all tables and all views across "
            "all database schemas. For large data warehouse with thousands of "
            "tables, this can be expensive and put strain on the system."
        ),
        "cache_timeout": _(
            "Duration (in seconds) of the caching timeout for charts of this database. "
            "A timeout of 0 indicates that the cache never expires. "
            "Note this defaults to the global timeout if undefined."
        ),
        "allow_csv_upload": _(
            "If selected, please set the schemas allowed for csv upload in Extra."
        ),
    }
    base_filters = [["id", DatabaseFilter, lambda: []]]
    label_columns = {
        "expose_in_sqllab": _("Expose in SQL Lab"),
        "allow_ctas": _("Allow CREATE TABLE AS"),
        "allow_dml": _("Allow DML"),
        "force_ctas_schema": _("CTAS Schema"),
        "database_name": _("Database"),
        "creator": _("Creator"),
        "changed_on_": _("Last Changed"),
        "sqlalchemy_uri": _("SQLAlchemy URI"),
        "cache_timeout": _("Chart Cache Timeout"),
        "extra": _("Extra"),
        "allow_run_async": _("Asynchronous Query Execution"),
        "impersonate_user": _("Impersonate the logged on user"),
        "allow_csv_upload": _("Allow Csv Upload"),
        "modified": _("Modified"),
        "allow_multi_schema_metadata_fetch": _("Allow Multi Schema Metadata Fetch"),
        "backend": _("Backend"),
    }

    def pre_add(self, db):
        self.check_extra(db)
        db.set_sqlalchemy_uri(db.sqlalchemy_uri)
        security_manager.add_permission_view_menu("database_access", db.perm)
        # adding a new database we always want to force refresh schema list
        for schema in db.get_all_schema_names():
            security_manager.add_permission_view_menu(
                "schema_access", security_manager.get_schema_perm(db, schema)
            )

    def pre_update(self, db):
        self.pre_add(db)

    def pre_delete(self, obj):
        if obj.tables:
            raise SupersetException(
                Markup(
                    "Cannot delete a database that has tables attached. "
                    "Here's the list of associated tables: "
                    + ", ".join("{}".format(o) for o in obj.tables)
                )
            )

    def _delete(self, pk):
        DeleteMixin._delete(self, pk)

    def check_extra(self, db):
        # this will check whether json.loads(extra) can succeed
        try:
            extra = db.get_extra()
        except Exception as e:
            raise Exception("Extra field cannot be decoded by JSON. {}".format(str(e)))

        # this will check whether 'metadata_params' is configured correctly
        metadata_signature = inspect.signature(MetaData)
        for key in extra.get("metadata_params", {}):
            if key not in metadata_signature.parameters:
                raise Exception(
                    "The metadata_params in Extra field "
                    "is not configured correctly. The key "
                    "{} is invalid.".format(key)
                )


appbuilder.add_link(
    "Import Dashboards",
    label=__("Import Dashboards"),
    href="/superset/import_dashboards",
    icon="fa-cloud-upload",
    category="Manage",
    category_label=__("Manage"),
    category_icon="fa-wrench",
)


appbuilder.add_view(
    DatabaseView,
    "Databases",
    label=__("Databases"),
    icon="fa-database",
    category="Sources",
    category_label=__("Sources"),
    category_icon="fa-database",
)


class DatabaseAsync(DatabaseView):
    list_columns = [
        "id",
        "database_name",
        "expose_in_sqllab",
        "allow_ctas",
        "force_ctas_schema",
        "allow_run_async",
        "allow_dml",
        "allow_multi_schema_metadata_fetch",
        "allow_csv_upload",
        "allows_subquery",
        "backend",
    ]


appbuilder.add_view_no_menu(DatabaseAsync)


class CsvToDatabaseView(SimpleFormView):
    form = CsvToDatabaseForm
    form_template = "superset/form_view/csv_to_database_view/edit.html"
    form_title = _("CSV to Database configuration")
    add_columns = ["database", "schema", "table_name"]

    def form_get(self, form):
        form.sep.data = ","
        form.header.data = 0
        form.mangle_dupe_cols.data = True
        form.skipinitialspace.data = False
        form.skip_blank_lines.data = True
        form.infer_datetime_format.data = True
        form.decimal.data = "."
        form.if_exists.data = "fail"

    def form_post(self, form):
        database = form.con.data
        schema_name = form.schema.data or ""

        if not self.is_schema_allowed(database, schema_name):
            message = _(
                'Database "{0}" Schema "{1}" is not allowed for csv uploads. '
                "Please contact Superset Admin".format(
                    database.database_name, schema_name
                )
            )
            flash(message, "danger")
            return redirect("/csvtodatabaseview/form")

        csv_file = form.csv_file.data
        form.csv_file.data.filename = secure_filename(form.csv_file.data.filename)
        csv_filename = form.csv_file.data.filename
        path = os.path.join(config["UPLOAD_FOLDER"], csv_filename)
        try:
            utils.ensure_path_exists(config["UPLOAD_FOLDER"])
            csv_file.save(path)
            table = SqlaTable(table_name=form.name.data)
            table.database = form.data.get("con")
            table.database_id = table.database.id
            table.database.db_engine_spec.create_table_from_csv(form, table)
        except Exception as e:
            try:
                os.remove(path)
            except OSError:
                pass
            message = (
                "Table name {} already exists. Please pick another".format(
                    form.name.data
                )
                if isinstance(e, IntegrityError)
                else str(e)
            )
            flash(message, "danger")
            stats_logger.incr("failed_csv_upload")
            return redirect("/csvtodatabaseview/form")

        os.remove(path)
        # Go back to welcome page / splash screen
        db_name = table.database.database_name
        message = _(
            'CSV file "{0}" uploaded to table "{1}" in '
            'database "{2}"'.format(csv_filename, form.name.data, db_name)
        )
        flash(message, "info")
        stats_logger.incr("successful_csv_upload")
        return redirect("/tablemodelview/list/")

    def is_schema_allowed(self, database, schema):
        if not database.allow_csv_upload:
            return False
        schemas = database.get_schema_access_for_csv_upload()
        if schemas:
            return schema in schemas
        return (
            security_manager.database_access(database)
            or security_manager.all_datasource_access()
        )


appbuilder.add_view_no_menu(CsvToDatabaseView)


class DatabaseTablesAsync(DatabaseView):
    list_columns = ["id", "all_table_names_in_database", "all_schema_names"]


appbuilder.add_view_no_menu(DatabaseTablesAsync)


if config.get("ENABLE_ACCESS_REQUEST"):

    class AccessRequestsModelView(SupersetModelView, DeleteMixin):
        datamodel = SQLAInterface(DAR)
        list_columns = [
            "username",
            "user_roles",
            "datasource_link",
            "roles_with_datasource",
            "created_on",
        ]
        order_columns = ["created_on"]
        base_order = ("changed_on", "desc")
        label_columns = {
            "username": _("User"),
            "user_roles": _("User Roles"),
            "database": _("Database URL"),
            "datasource_link": _("Datasource"),
            "roles_with_datasource": _("Roles to grant"),
            "created_on": _("Created On"),
        }

    appbuilder.add_view(
        AccessRequestsModelView,
        "Access requests",
        label=__("Access requests"),
        category="Security",
        category_label=__("Security"),
        icon="fa-table",
    )


class SliceModelView(SupersetModelView, DeleteMixin):  # noqa
    route_base = "/chart"
    datamodel = SQLAInterface(models.Slice)

    list_title = _("Charts")
    show_title = _("Show Chart")
    add_title = _("Add Chart")
    edit_title = _("Edit Chart")

    can_add = False
    search_columns = (
        "slice_name",
        "description",
        "viz_type",
        "datasource_name",
        "owners",
    )
    list_columns = ["slice_link", "viz_type", "datasource_link", "creator", "modified"]
    order_columns = ["viz_type", "datasource_link", "modified"]
    edit_columns = [
        "slice_name",
        "description",
        "viz_type",
        "owners",
        "dashboards",
        "params",
        "cache_timeout",
    ]
    base_order = ("changed_on", "desc")
    description_columns = {
        "description": Markup(
            "The content here can be displayed as widget headers in the "
            "dashboard view. Supports "
            '<a href="https://daringfireball.net/projects/markdown/"">'
            "markdown</a>"
        ),
        "params": _(
            "These parameters are generated dynamically when clicking "
            "the save or overwrite button in the explore view. This JSON "
            "object is exposed here for reference and for power users who may "
            "want to alter specific parameters."
        ),
        "cache_timeout": _(
            "Duration (in seconds) of the caching timeout for this chart. "
            "Note this defaults to the datasource/table timeout if undefined."
        ),
    }
    base_filters = [["id", SliceFilter, lambda: []]]
    label_columns = {
        "cache_timeout": _("Cache Timeout"),
        "creator": _("Creator"),
        "dashboards": _("Dashboards"),
        "datasource_link": _("Datasource"),
        "description": _("Description"),
        "modified": _("Last Modified"),
        "owners": _("Owners"),
        "params": _("Parameters"),
        "slice_link": _("Chart"),
        "slice_name": _("Name"),
        "table": _("Table"),
        "viz_type": _("Visualization Type"),
    }

    add_form_query_rel_fields = {"dashboards": [["name", DashboardFilter, None]]}

    edit_form_query_rel_fields = add_form_query_rel_fields

    def pre_add(self, obj):
        utils.validate_json(obj.params)

    def pre_update(self, obj):
        utils.validate_json(obj.params)
        check_ownership(obj)

    def pre_delete(self, obj):
        check_ownership(obj)

    @expose("/add", methods=["GET", "POST"])
    @has_access
    def add(self):
        datasources = ConnectorRegistry.get_all_datasources(db.session)
        datasources = [
            {"value": str(d.id) + "__" + d.type, "label": repr(d)} for d in datasources
        ]
        return self.render_template(
            "superset/add_slice.html",
            bootstrap_data=json.dumps(
                {"datasources": sorted(datasources, key=lambda d: d["label"])}
            ),
        )


appbuilder.add_view(
    SliceModelView,
    "Charts",
    label=__("Charts"),
    icon="fa-bar-chart",
    category="",
    category_icon="",
)


class SliceAsync(SliceModelView):  # noqa
    route_base = "/sliceasync"
    list_columns = [
        "id",
        "slice_link",
        "viz_type",
        "slice_name",
        "creator",
        "modified",
        "icons",
        "changed_on_humanized",
    ]
    label_columns = {"icons": " ", "slice_link": _("Chart")}


appbuilder.add_view_no_menu(SliceAsync)


class SliceAddView(SliceModelView):  # noqa
    route_base = "/sliceaddview"
    list_columns = [
        "id",
        "slice_name",
        "slice_url",
        "edit_url",
        "viz_type",
        "params",
        "description",
        "description_markeddown",
        "datasource_id",
        "datasource_type",
        "datasource_name_text",
        "datasource_link",
        "owners",
        "modified",
        "changed_on",
        "changed_on_humanized",
    ]


appbuilder.add_view_no_menu(SliceAddView)


class DashboardModelView(SupersetModelView, DeleteMixin):  # noqa
    route_base = "/dashboard"
    datamodel = SQLAInterface(models.Dashboard)

    list_title = _("Dashboards")
    show_title = _("Show Dashboard")
    add_title = _("Add Dashboard")
    edit_title = _("Edit Dashboard")

<<<<<<< HEAD
    list_columns = ['dashboard_link', 'creator', 'published', 'modified']
    order_columns = ['modified', 'published']
    edit_columns = [
        'dashboard_title', 'slug', 'owners', 'position_json',
        'css', 'json_metadata', 'published']
    show_columns = edit_columns + ['table_names', 'charts']
    search_columns = ('dashboard_title', 'slug', 'owners', 'published')
=======
    list_columns = ["dashboard_link", "creator", "modified"]
    order_columns = ["modified"]
    edit_columns = [
        "dashboard_title",
        "slug",
        "owners",
        "position_json",
        "css",
        "json_metadata",
    ]
    show_columns = edit_columns + ["table_names", "charts"]
    search_columns = ("dashboard_title", "slug", "owners")
>>>>>>> ebb7fbc5
    add_columns = edit_columns
    base_order = ("changed_on", "desc")
    description_columns = {
<<<<<<< HEAD
        'position_json': _(
            'This json object describes the positioning of the widgets in '
            'the dashboard. It is dynamically generated when adjusting '
            'the widgets size and positions by using drag & drop in '
            'the dashboard view'),
        'css': _(
            'The CSS for individual dashboards can be altered here, or '
            'in the dashboard view where changes are immediately '
            'visible'),
        'slug': _('To get a readable URL for your dashboard'),
        'json_metadata': _(
            'This JSON object is generated dynamically when clicking '
            'the save or overwrite button in the dashboard view. It '
            'is exposed here for reference and for power users who may '
            'want to alter specific parameters.'),
        'owners': _('Owners is a list of users who can alter the dashboard.'),
        'published': _('Determines whether or not this dashboard is '
                       'visible in the list of all dashboards'),
=======
        "position_json": _(
            "This json object describes the positioning of the widgets in "
            "the dashboard. It is dynamically generated when adjusting "
            "the widgets size and positions by using drag & drop in "
            "the dashboard view"
        ),
        "css": _(
            "The CSS for individual dashboards can be altered here, or "
            "in the dashboard view where changes are immediately "
            "visible"
        ),
        "slug": _("To get a readable URL for your dashboard"),
        "json_metadata": _(
            "This JSON object is generated dynamically when clicking "
            "the save or overwrite button in the dashboard view. It "
            "is exposed here for reference and for power users who may "
            "want to alter specific parameters."
        ),
        "owners": _("Owners is a list of users who can alter the dashboard."),
>>>>>>> ebb7fbc5
    }
    base_filters = [["slice", DashboardFilter, lambda: []]]
    label_columns = {
        "dashboard_link": _("Dashboard"),
        "dashboard_title": _("Title"),
        "slug": _("Slug"),
        "charts": _("Charts"),
        "owners": _("Owners"),
        "creator": _("Creator"),
        "modified": _("Modified"),
        "position_json": _("Position JSON"),
        "css": _("CSS"),
        "json_metadata": _("JSON Metadata"),
        "table_names": _("Underlying Tables"),
    }

    def pre_add(self, obj):
        obj.slug = obj.slug or None
        if obj.slug:
            obj.slug = obj.slug.strip()
            obj.slug = obj.slug.replace(" ", "-")
            obj.slug = re.sub(r"[^\w\-]+", "", obj.slug)
        if g.user not in obj.owners:
            obj.owners.append(g.user)
        utils.validate_json(obj.json_metadata)
        utils.validate_json(obj.position_json)
        owners = [o for o in obj.owners]
        for slc in obj.slices:
            slc.owners = list(set(owners) | set(slc.owners))

    def pre_update(self, obj):
        check_ownership(obj)
        self.pre_add(obj)

    def pre_delete(self, obj):
        check_ownership(obj)

    @action("mulexport", __("Export"), __("Export dashboards?"), "fa-database")
    def mulexport(self, items):
        if not isinstance(items, list):
            items = [items]
        ids = "".join("&id={}".format(d.id) for d in items)
        return redirect("/dashboard/export_dashboards_form?{}".format(ids[1:]))

    @log_this
    @has_access
    @expose("/export_dashboards_form")
    def download_dashboards(self):
        if request.args.get("action") == "go":
            ids = request.args.getlist("id")
            return Response(
                models.Dashboard.export_dashboards(ids),
                headers=generate_download_headers("json"),
                mimetype="application/text",
            )
        return self.render_template(
            "superset/export_dashboards.html", dashboards_url="/dashboard/list"
        )


appbuilder.add_view(
    DashboardModelView,
    "Dashboards",
    label=__("Dashboards"),
    icon="fa-dashboard",
    category="",
    category_icon="",
)


class DashboardModelViewAsync(DashboardModelView):  # noqa
    route_base = "/dashboardasync"
    list_columns = [
        "id",
        "dashboard_link",
        "creator",
        "modified",
        "dashboard_title",
        "changed_on",
        "url",
        "changed_by_name",
    ]
    label_columns = {
        "dashboard_link": _("Dashboard"),
        "dashboard_title": _("Title"),
        "creator": _("Creator"),
        "modified": _("Modified"),
    }


appbuilder.add_view_no_menu(DashboardModelViewAsync)


class DashboardAddView(DashboardModelView):  # noqa
    route_base = "/dashboardaddview"
    list_columns = [
        "id",
        "dashboard_link",
        "creator",
        "modified",
        "dashboard_title",
        "changed_on",
        "url",
        "changed_by_name",
    ]
    show_columns = list(set(DashboardModelView.edit_columns + list_columns))


appbuilder.add_view_no_menu(DashboardAddView)


class LogModelView(SupersetModelView):
    datamodel = SQLAInterface(models.Log)

    list_title = _("Logs")
    show_title = _("Show Log")
    add_title = _("Add Log")
    edit_title = _("Edit Log")

    list_columns = ("user", "action", "dttm")
    edit_columns = ("user", "action", "dttm", "json")
    base_order = ("dttm", "desc")
    label_columns = {
        "user": _("User"),
        "action": _("Action"),
        "dttm": _("dttm"),
        "json": _("JSON"),
    }


appbuilder.add_view(
    LogModelView,
    "Action Log",
    label=__("Action Log"),
    category="Security",
    category_label=__("Security"),
    icon="fa-list-ol",
)


@app.route("/health")
def health():
    return "OK"


@app.route("/healthcheck")
def healthcheck():
    return "OK"


@app.route("/ping")
def ping():
    return "OK"


class KV(BaseSupersetView):

    """Used for storing and retrieving key value pairs"""

    @log_this
    @has_access_api
    @expose("/store/", methods=["POST"])
    def store(self):
        try:
            value = request.form.get("data")
            obj = models.KeyValue(value=value)
            db.session.add(obj)
            db.session.commit()
        except Exception as e:
            return json_error_response(e)
        return Response(json.dumps({"id": obj.id}), status=200)

    @log_this
    @has_access_api
    @expose("/<key_id>/", methods=["GET"])
    def get_value(self, key_id):
        kv = None
        try:
            kv = db.session.query(models.KeyValue).filter_by(id=key_id).one()
        except Exception as e:
            return json_error_response(e)
        return Response(kv.value, status=200)


appbuilder.add_view_no_menu(KV)


class R(BaseSupersetView):

    """used for short urls"""

    @log_this
    @expose("/<url_id>")
    def index(self, url_id):
        url = db.session.query(models.Url).filter_by(id=url_id).first()
        if url and url.url:
            explore_url = "//superset/explore/?"
            if url.url.startswith(explore_url):
                explore_url += f"r={url_id}"
                return redirect(explore_url[1:])
            else:
                return redirect(url.url[1:])
        else:
            flash("URL to nowhere...", "danger")
            return redirect("/")

    @log_this
    @has_access_api
    @expose("/shortner/", methods=["POST"])
    def shortner(self):
        url = request.form.get("data")
        obj = models.Url(url=url)
        db.session.add(obj)
        db.session.commit()
        return Response(
            "{scheme}://{request.headers[Host]}/r/{obj.id}".format(
                scheme=request.scheme, request=request, obj=obj
            ),
            mimetype="text/plain",
        )


appbuilder.add_view_no_menu(R)


class Superset(BaseSupersetView):
    """The base views for Superset!"""

    @has_access_api
    @expose("/datasources/")
    def datasources(self):
        datasources = ConnectorRegistry.get_all_datasources(db.session)
        datasources = [o.short_data for o in datasources if o.short_data.get("name")]
        datasources = sorted(datasources, key=lambda o: o["name"])
        return self.json_response(datasources)

    @has_access_api
    @expose("/override_role_permissions/", methods=["POST"])
    def override_role_permissions(self):
        """Updates the role with the give datasource permissions.

          Permissions not in the request will be revoked. This endpoint should
          be available to admins only. Expects JSON in the format:
           {
            'role_name': '{role_name}',
            'database': [{
                'datasource_type': '{table|druid}',
                'name': '{database_name}',
                'schema': [{
                    'name': '{schema_name}',
                    'datasources': ['{datasource name}, {datasource name}']
                }]
            }]
        }
        """
        data = request.get_json(force=True)
        role_name = data["role_name"]
        databases = data["database"]

        db_ds_names = set()
        for dbs in databases:
            for schema in dbs["schema"]:
                for ds_name in schema["datasources"]:
                    fullname = utils.get_datasource_full_name(
                        dbs["name"], ds_name, schema=schema["name"]
                    )
                    db_ds_names.add(fullname)

        existing_datasources = ConnectorRegistry.get_all_datasources(db.session)
        datasources = [d for d in existing_datasources if d.full_name in db_ds_names]
        role = security_manager.find_role(role_name)
        # remove all permissions
        role.permissions = []
        # grant permissions to the list of datasources
        granted_perms = []
        for datasource in datasources:
            view_menu_perm = security_manager.find_permission_view_menu(
                view_menu_name=datasource.perm, permission_name="datasource_access"
            )
            # prevent creating empty permissions
            if view_menu_perm and view_menu_perm.view_menu:
                role.permissions.append(view_menu_perm)
                granted_perms.append(view_menu_perm.view_menu.name)
        db.session.commit()
        return self.json_response(
            {"granted": granted_perms, "requested": list(db_ds_names)}, status=201
        )

    @log_this
    @has_access
    @expose("/request_access/")
    def request_access(self):
        datasources = set()
        dashboard_id = request.args.get("dashboard_id")
        if dashboard_id:
            dash = (
                db.session.query(models.Dashboard).filter_by(id=int(dashboard_id)).one()
            )
            datasources |= dash.datasources
        datasource_id = request.args.get("datasource_id")
        datasource_type = request.args.get("datasource_type")
        if datasource_id:
            ds_class = ConnectorRegistry.sources.get(datasource_type)
            datasource = (
                db.session.query(ds_class).filter_by(id=int(datasource_id)).one()
            )
            datasources.add(datasource)

        has_access = all(
            (
                datasource and security_manager.datasource_access(datasource)
                for datasource in datasources
            )
        )
        if has_access:
            return redirect("/superset/dashboard/{}".format(dashboard_id))

        if request.args.get("action") == "go":
            for datasource in datasources:
                access_request = DAR(
                    datasource_id=datasource.id, datasource_type=datasource.type
                )
                db.session.add(access_request)
                db.session.commit()
            flash(__("Access was requested"), "info")
            return redirect("/")

        return self.render_template(
            "superset/request_access.html",
            datasources=datasources,
            datasource_names=", ".join([o.name for o in datasources]),
        )

    @log_this
    @has_access
    @expose("/approve")
    def approve(self):
        def clean_fulfilled_requests(session):
            for r in session.query(DAR).all():
                datasource = ConnectorRegistry.get_datasource(
                    r.datasource_type, r.datasource_id, session
                )
                if not datasource or security_manager.datasource_access(datasource):
                    # datasource does not exist anymore
                    session.delete(r)
            session.commit()

        datasource_type = request.args.get("datasource_type")
        datasource_id = request.args.get("datasource_id")
        created_by_username = request.args.get("created_by")
        role_to_grant = request.args.get("role_to_grant")
        role_to_extend = request.args.get("role_to_extend")

        session = db.session
        datasource = ConnectorRegistry.get_datasource(
            datasource_type, datasource_id, session
        )

        if not datasource:
            flash(DATASOURCE_MISSING_ERR, "alert")
            return json_error_response(DATASOURCE_MISSING_ERR)

        requested_by = security_manager.find_user(username=created_by_username)
        if not requested_by:
            flash(USER_MISSING_ERR, "alert")
            return json_error_response(USER_MISSING_ERR)

        requests = (
            session.query(DAR)
            .filter(
                DAR.datasource_id == datasource_id,
                DAR.datasource_type == datasource_type,
                DAR.created_by_fk == requested_by.id,
            )
            .all()
        )

        if not requests:
            flash(ACCESS_REQUEST_MISSING_ERR, "alert")
            return json_error_response(ACCESS_REQUEST_MISSING_ERR)

        # check if you can approve
        if security_manager.all_datasource_access() or check_ownership(
            datasource, raise_if_false=False
        ):
            # can by done by admin only
            if role_to_grant:
                role = security_manager.find_role(role_to_grant)
                requested_by.roles.append(role)
                msg = __(
                    "%(user)s was granted the role %(role)s that gives access "
                    "to the %(datasource)s",
                    user=requested_by.username,
                    role=role_to_grant,
                    datasource=datasource.full_name,
                )
                utils.notify_user_about_perm_udate(
                    g.user,
                    requested_by,
                    role,
                    datasource,
                    "email/role_granted.txt",
                    app.config,
                )
                flash(msg, "info")

            if role_to_extend:
                perm_view = security_manager.find_permission_view_menu(
                    "email/datasource_access", datasource.perm
                )
                role = security_manager.find_role(role_to_extend)
                security_manager.add_permission_role(role, perm_view)
                msg = __(
                    "Role %(r)s was extended to provide the access to "
                    "the datasource %(ds)s",
                    r=role_to_extend,
                    ds=datasource.full_name,
                )
                utils.notify_user_about_perm_udate(
                    g.user,
                    requested_by,
                    role,
                    datasource,
                    "email/role_extended.txt",
                    app.config,
                )
                flash(msg, "info")
            clean_fulfilled_requests(session)
        else:
            flash(__("You have no permission to approve this request"), "danger")
            return redirect("/accessrequestsmodelview/list/")
        for r in requests:
            session.delete(r)
        session.commit()
        return redirect("/accessrequestsmodelview/list/")

    def get_form_data(self, slice_id=None, use_slice_data=False):
        form_data = {}
        post_data = request.form.get("form_data")
        request_args_data = request.args.get("form_data")
        # Supporting POST
        if post_data:
            form_data.update(json.loads(post_data))
        # request params can overwrite post body
        if request_args_data:
            form_data.update(json.loads(request_args_data))

        url_id = request.args.get("r")
        if url_id:
            saved_url = db.session.query(models.Url).filter_by(id=url_id).first()
            if saved_url:
                url_str = parse.unquote_plus(
                    saved_url.url.split("?")[1][10:], encoding="utf-8", errors=None
                )
                url_form_data = json.loads(url_str)
                # allow form_date in request override saved url
                url_form_data.update(form_data)
                form_data = url_form_data

        form_data = {
            k: v for k, v in form_data.items() if k not in FORM_DATA_KEY_BLACKLIST
        }

        # When a slice_id is present, load from DB and override
        # the form_data from the DB with the other form_data provided
        slice_id = form_data.get("slice_id") or slice_id
        slc = None

        # Check if form data only contains slice_id
        contains_only_slc_id = not any(key != "slice_id" for key in form_data)

        # Include the slice_form_data if request from explore or slice calls
        # or if form_data only contains slice_id
        if slice_id and (use_slice_data or contains_only_slc_id):
            slc = db.session.query(models.Slice).filter_by(id=slice_id).one_or_none()
            if slc:
                slice_form_data = slc.form_data.copy()
                slice_form_data.update(form_data)
                form_data = slice_form_data

        update_time_range(form_data)

        return form_data, slc

    def get_viz(
        self,
        slice_id=None,
        form_data=None,
        datasource_type=None,
        datasource_id=None,
        force=False,
    ):
        if slice_id:
            slc = db.session.query(models.Slice).filter_by(id=slice_id).one()
            return slc.get_viz()
        else:
            viz_type = form_data.get("viz_type", "table")
            datasource = ConnectorRegistry.get_datasource(
                datasource_type, datasource_id, db.session
            )
            viz_obj = viz.viz_types[viz_type](
                datasource, form_data=form_data, force=force
            )
            return viz_obj

    @has_access
    @expose("/slice/<slice_id>/")
    def slice(self, slice_id):
        form_data, slc = get_form_data(slice_id, use_slice_data=True)
        if not slc:
            abort(404)
        endpoint = "/superset/explore/?form_data={}".format(
            parse.quote(json.dumps({"slice_id": slice_id}))
        )
        if request.args.get("standalone") == "true":
            endpoint += "&standalone=true"
        return redirect(endpoint)

    def get_query_string_response(self, viz_obj):
        query = None
        try:
            query_obj = viz_obj.query_obj()
            if query_obj:
                query = viz_obj.datasource.get_query_str(query_obj)
        except Exception as e:
            logging.exception(e)
            return json_error_response(e)

        if query_obj and query_obj["prequeries"]:
            query_obj["prequeries"].append(query)
            query = ";\n\n".join(query_obj["prequeries"])
        if query:
            query += ";"
        else:
            query = "No query."

        return self.json_response(
            {"query": query, "language": viz_obj.datasource.query_language}
        )

    def get_raw_results(self, viz_obj):
        return self.json_response(
            {"data": viz_obj.get_df_payload()["df"].to_dict("records")}
        )

    def get_samples(self, viz_obj):
        return self.json_response({"data": viz_obj.get_samples()})

    def generate_json(
        self, viz_obj, csv=False, query=False, results=False, samples=False
    ):
        if csv:
            return CsvResponse(
                viz_obj.get_csv(),
                status=200,
                headers=generate_download_headers("csv"),
                mimetype="application/csv",
            )

        if query:
            return self.get_query_string_response(viz_obj)

        if results:
            return self.get_raw_results(viz_obj)

        if samples:
            return self.get_samples(viz_obj)

        payload = viz_obj.get_payload()
        return data_payload_response(*viz_obj.payload_json_and_has_error(payload))

    @log_this
    @api
    @has_access_api
    @expose("/slice_json/<slice_id>")
    @etag_cache(CACHE_DEFAULT_TIMEOUT, check_perms=check_slice_perms)
    def slice_json(self, slice_id):
        form_data, slc = get_form_data(slice_id, use_slice_data=True)
        datasource_type = slc.datasource.type
        datasource_id = slc.datasource.id
        viz_obj = get_viz(
            datasource_type=datasource_type,
            datasource_id=datasource_id,
            form_data=form_data,
            force=False,
        )
        return self.generate_json(viz_obj)

    @log_this
    @api
    @has_access_api
    @expose("/annotation_json/<layer_id>")
    def annotation_json(self, layer_id):
        form_data = get_form_data()[0]
        form_data["layer_id"] = layer_id
        form_data["filters"] = [{"col": "layer_id", "op": "==", "val": layer_id}]
        datasource = AnnotationDatasource()
        viz_obj = viz.viz_types["table"](datasource, form_data=form_data, force=False)
        payload = viz_obj.get_payload()
        return data_payload_response(*viz_obj.payload_json_and_has_error(payload))

    @log_this
    @api
    @has_access_api
    @handle_api_exception
    @expose("/explore_json/<datasource_type>/<datasource_id>/", methods=["GET", "POST"])
    @expose("/explore_json/", methods=["GET", "POST"])
    @etag_cache(CACHE_DEFAULT_TIMEOUT, check_perms=check_datasource_perms)
    def explore_json(self, datasource_type=None, datasource_id=None):
        """Serves all request that GET or POST form_data

        This endpoint evolved to be the entry point of many different
        requests that GETs or POSTs a form_data.

        `self.generate_json` receives this input and returns different
        payloads based on the request args in the first block

        TODO: break into one endpoint for each return shape"""
        csv = request.args.get("csv") == "true"
        query = request.args.get("query") == "true"
        results = request.args.get("results") == "true"
        samples = request.args.get("samples") == "true"
        force = request.args.get("force") == "true"

        form_data = get_form_data()[0]
        datasource_id, datasource_type = get_datasource_info(
            datasource_id, datasource_type, form_data
        )
        viz_obj = get_viz(
            datasource_type=datasource_type,
            datasource_id=datasource_id,
            form_data=form_data,
            force=force,
        )

        return self.generate_json(
            viz_obj, csv=csv, query=query, results=results, samples=samples
        )

    @log_this
    @has_access
    @expose("/import_dashboards", methods=["GET", "POST"])
    def import_dashboards(self):
        """Overrides the dashboards using json instances from the file."""
        f = request.files.get("file")
        if request.method == "POST" and f:
            dashboard_import_export.import_dashboards(db.session, f.stream)
            return redirect("/dashboard/list/")
        return self.render_template("superset/import_dashboards.html")

    @log_this
    @has_access
    @expose("/explorev2/<datasource_type>/<datasource_id>/")
    def explorev2(self, datasource_type, datasource_id):
        """Deprecated endpoint, here for backward compatibility of urls"""
        return redirect(
            url_for(
                "Superset.explore",
                datasource_type=datasource_type,
                datasource_id=datasource_id,
                **request.args,
            )
        )

    @log_this
    @has_access
    @expose("/explore/<datasource_type>/<datasource_id>/", methods=["GET", "POST"])
    @expose("/explore/", methods=["GET", "POST"])
    def explore(self, datasource_type=None, datasource_id=None):
        user_id = g.user.get_id() if g.user else None
        form_data, slc = get_form_data(use_slice_data=True)

        datasource_id, datasource_type = get_datasource_info(
            datasource_id, datasource_type, form_data
        )

        error_redirect = "/chart/list/"
        datasource = ConnectorRegistry.get_datasource(
            datasource_type, datasource_id, db.session
        )
        if not datasource:
            flash(DATASOURCE_MISSING_ERR, "danger")
            return redirect(error_redirect)

        if config.get("ENABLE_ACCESS_REQUEST") and (
            not security_manager.datasource_access(datasource)
        ):
            flash(
                __(security_manager.get_datasource_access_error_msg(datasource)),
                "danger",
            )
            return redirect(
                "superset/request_access/?"
                f"datasource_type={datasource_type}&"
                f"datasource_id={datasource_id}&"
            )

        viz_type = form_data.get("viz_type")
        if not viz_type and datasource.default_endpoint:
            return redirect(datasource.default_endpoint)

        # slc perms
        slice_add_perm = security_manager.can_access("can_add", "SliceModelView")
        slice_overwrite_perm = is_owner(slc, g.user)
        slice_download_perm = security_manager.can_access(
            "can_download", "SliceModelView"
        )

        form_data["datasource"] = str(datasource_id) + "__" + datasource_type

        # On explore, merge legacy and extra filters into the form data
        utils.convert_legacy_filters_into_adhoc(form_data)
        utils.merge_extra_filters(form_data)

        # merge request url params
        if request.method == "GET":
            utils.merge_request_params(form_data, request.args)

        # handle save or overwrite
        action = request.args.get("action")

        if action == "overwrite" and not slice_overwrite_perm:
            return json_error_response(
                _("You don't have the rights to ") + _("alter this ") + _("chart"),
                status=400,
            )

        if action == "saveas" and not slice_add_perm:
            return json_error_response(
                _("You don't have the rights to ") + _("create a ") + _("chart"),
                status=400,
            )

        if action in ("saveas", "overwrite"):
            return self.save_or_overwrite_slice(
                request.args,
                slc,
                slice_add_perm,
                slice_overwrite_perm,
                slice_download_perm,
                datasource_id,
                datasource_type,
                datasource.name,
            )

        standalone = request.args.get("standalone") == "true"
        bootstrap_data = {
            "can_add": slice_add_perm,
            "can_download": slice_download_perm,
            "can_overwrite": slice_overwrite_perm,
            "datasource": datasource.data,
            "form_data": form_data,
            "datasource_id": datasource_id,
            "datasource_type": datasource_type,
            "slice": slc.data if slc else None,
            "standalone": standalone,
            "user_id": user_id,
            "forced_height": request.args.get("height"),
            "common": self.common_bootstrap_payload(),
        }
        table_name = (
            datasource.table_name
            if datasource_type == "table"
            else datasource.datasource_name
        )
        if slc:
            title = slc.slice_name
        else:
            title = _("Explore - %(table)s", table=table_name)
        return self.render_template(
            "superset/basic.html",
            bootstrap_data=json.dumps(bootstrap_data),
            entry="explore",
            title=title,
            standalone_mode=standalone,
        )

    @api
    @handle_api_exception
    @has_access_api
    @expose("/filter/<datasource_type>/<datasource_id>/<column>/")
    def filter(self, datasource_type, datasource_id, column):
        """
        Endpoint to retrieve values for specified column.

        :param datasource_type: Type of datasource e.g. table
        :param datasource_id: Datasource id
        :param column: Column name to retrieve values for
        :return:
        """
        # TODO: Cache endpoint by user, datasource and column
        datasource = ConnectorRegistry.get_datasource(
            datasource_type, datasource_id, db.session
        )
        if not datasource:
            return json_error_response(DATASOURCE_MISSING_ERR)
        security_manager.assert_datasource_permission(datasource)
        payload = json.dumps(
            datasource.values_for_column(
                column, config.get("FILTER_SELECT_ROW_LIMIT", 10000)
            ),
            default=utils.json_int_dttm_ser,
        )
        return json_success(payload)

    def save_or_overwrite_slice(
        self,
        args,
        slc,
        slice_add_perm,
        slice_overwrite_perm,
        slice_download_perm,
        datasource_id,
        datasource_type,
        datasource_name,
    ):
        """Save or overwrite a slice"""
        slice_name = args.get("slice_name")
        action = args.get("action")
        form_data = get_form_data()[0]

        if action in ("saveas"):
            if "slice_id" in form_data:
                form_data.pop("slice_id")  # don't save old slice_id
            slc = models.Slice(owners=[g.user] if g.user else [])

        slc.params = json.dumps(form_data, indent=2, sort_keys=True)
        slc.datasource_name = datasource_name
        slc.viz_type = form_data["viz_type"]
        slc.datasource_type = datasource_type
        slc.datasource_id = datasource_id
        slc.slice_name = slice_name

        if action in ("saveas") and slice_add_perm:
            self.save_slice(slc)
        elif action == "overwrite" and slice_overwrite_perm:
            self.overwrite_slice(slc)

        # Adding slice to a dashboard if requested
        dash = None
        if request.args.get("add_to_dash") == "existing":
            dash = (
                db.session.query(models.Dashboard)
                .filter_by(id=int(request.args.get("save_to_dashboard_id")))
                .one()
            )

            # check edit dashboard permissions
            dash_overwrite_perm = check_ownership(dash, raise_if_false=False)
            if not dash_overwrite_perm:
                return json_error_response(
                    _("You don't have the rights to ")
                    + _("alter this ")
                    + _("dashboard"),
                    status=400,
                )

            flash(
                _("Chart [{}] was added to dashboard [{}]").format(
                    slc.slice_name, dash.dashboard_title
                ),
                "info",
            )
        elif request.args.get("add_to_dash") == "new":
            # check create dashboard permissions
            dash_add_perm = security_manager.can_access("can_add", "DashboardModelView")
            if not dash_add_perm:
                return json_error_response(
                    _("You don't have the rights to ")
                    + _("create a ")
                    + _("dashboard"),
                    status=400,
                )

            dash = models.Dashboard(
                dashboard_title=request.args.get("new_dashboard_name"),
                owners=[g.user] if g.user else [],
            )
            flash(
                _(
                    "Dashboard [{}] just got created and chart [{}] was added " "to it"
                ).format(dash.dashboard_title, slc.slice_name),
                "info",
            )

        if dash and slc not in dash.slices:
            dash.slices.append(slc)
            db.session.commit()

        response = {
            "can_add": slice_add_perm,
            "can_download": slice_download_perm,
            "can_overwrite": is_owner(slc, g.user),
            "form_data": slc.form_data,
            "slice": slc.data,
            "dashboard_id": dash.id if dash else None,
        }

        if request.args.get("goto_dash") == "true":
            response.update({"dashboard": dash.url})

        return json_success(json.dumps(response))

    def save_slice(self, slc):
        session = db.session()
        msg = _("Chart [{}] has been saved").format(slc.slice_name)
        session.add(slc)
        session.commit()
        flash(msg, "info")

    def overwrite_slice(self, slc):
        session = db.session()
        session.merge(slc)
        session.commit()
        msg = _("Chart [{}] has been overwritten").format(slc.slice_name)
        flash(msg, "info")

    @api
    @has_access_api
    @expose("/checkbox/<model_view>/<id_>/<attr>/<value>", methods=["GET"])
    def checkbox(self, model_view, id_, attr, value):
        """endpoint for checking/unchecking any boolean in a sqla model"""
        modelview_to_model = {
            "{}ColumnInlineView".format(name.capitalize()): source.column_class
            for name, source in ConnectorRegistry.sources.items()
        }
        model = modelview_to_model[model_view]
        col = db.session.query(model).filter_by(id=id_).first()
        checked = value == "true"
        if col:
            setattr(col, attr, checked)
            if checked:
                metrics = col.get_metrics().values()
                col.datasource.add_missing_metrics(metrics)
            db.session.commit()
        return json_success('"OK"')

    @api
    @has_access_api
    @expose("/schemas/<db_id>/")
    @expose("/schemas/<db_id>/<force_refresh>/")
    def schemas(self, db_id, force_refresh="false"):
        db_id = int(db_id)
        force_refresh = force_refresh.lower() == "true"
        database = db.session.query(models.Database).filter_by(id=db_id).first()
        if database:
            schemas = database.get_all_schema_names(
                cache=database.schema_cache_enabled,
                cache_timeout=database.schema_cache_timeout,
                force=force_refresh,
            )
            schemas = security_manager.schemas_accessible_by_user(database, schemas)
        else:
            schemas = []

        return Response(json.dumps({"schemas": schemas}), mimetype="application/json")

    @api
    @has_access_api
    @expose("/tables/<db_id>/<schema>/<substr>/")
    @expose("/tables/<db_id>/<schema>/<substr>/<force_refresh>/")
    def tables(self, db_id, schema, substr, force_refresh="false"):
        """Endpoint to fetch the list of tables for given database"""
        db_id = int(db_id)
        force_refresh = force_refresh.lower() == "true"
        schema = utils.parse_js_uri_path_item(schema, eval_undefined=True)
        substr = utils.parse_js_uri_path_item(substr, eval_undefined=True)
        database = db.session.query(models.Database).filter_by(id=db_id).one()

        if schema:
            tables = (
                database.get_all_table_names_in_schema(
                    schema=schema,
                    force=force_refresh,
                    cache=database.table_cache_enabled,
                    cache_timeout=database.table_cache_timeout,
                )
                or []
            )
            views = (
                database.get_all_view_names_in_schema(
                    schema=schema,
                    force=force_refresh,
                    cache=database.table_cache_enabled,
                    cache_timeout=database.table_cache_timeout,
                )
                or []
            )
        else:
            tables = database.get_all_table_names_in_database(
                cache=True, force=False, cache_timeout=24 * 60 * 60
            )
            views = database.get_all_view_names_in_database(
                cache=True, force=False, cache_timeout=24 * 60 * 60
            )
        tables = security_manager.get_datasources_accessible_by_user(
            database, tables, schema
        )
        views = security_manager.get_datasources_accessible_by_user(
            database, views, schema
        )

        def get_datasource_label(ds_name: utils.DatasourceName) -> str:
            return ds_name.table if schema else f"{ds_name.schema}.{ds_name.table}"

        if substr:
            tables = [tn for tn in tables if substr in get_datasource_label(tn)]
            views = [vn for vn in views if substr in get_datasource_label(vn)]

        if not schema and database.default_schemas:
            user_schema = g.user.email.split("@")[0]
            valid_schemas = set(database.default_schemas + [user_schema])

            tables = [tn for tn in tables if tn.schema in valid_schemas]
            views = [vn for vn in views if vn.schema in valid_schemas]

        max_items = config.get("MAX_TABLE_NAMES") or len(tables)
        total_items = len(tables) + len(views)
        max_tables = len(tables)
        max_views = len(views)
        if total_items and substr:
            max_tables = max_items * len(tables) // total_items
            max_views = max_items * len(views) // total_items

        def get_datasource_value(ds_name: utils.DatasourceName) -> Dict[str, str]:
            return {"schema": ds_name.schema, "table": ds_name.table}

        table_options = [
            {"value": get_datasource_value(tn), "label": get_datasource_label(tn)}
            for tn in tables[:max_tables]
        ]
        table_options.extend(
            [
                {
                    "value": get_datasource_value(vn),
                    "label": f"[view] {get_datasource_label(vn)}",
                }
                for vn in views[:max_views]
            ]
        )
        payload = {"tableLength": len(tables) + len(views), "options": table_options}
        return json_success(json.dumps(payload))

    @api
    @has_access_api
    @expose("/copy_dash/<dashboard_id>/", methods=["GET", "POST"])
    def copy_dash(self, dashboard_id):
        """Copy dashboard"""
        session = db.session()
        data = json.loads(request.form.get("data"))
        dash = models.Dashboard()
        original_dash = (
            session.query(models.Dashboard).filter_by(id=dashboard_id).first()
        )

        dash.owners = [g.user] if g.user else []
        dash.dashboard_title = data["dashboard_title"]

        if data["duplicate_slices"]:
            # Duplicating slices as well, mapping old ids to new ones
            old_to_new_sliceids = {}
            for slc in original_dash.slices:
                new_slice = slc.clone()
                new_slice.owners = [g.user] if g.user else []
                session.add(new_slice)
                session.flush()
                new_slice.dashboards.append(dash)
                old_to_new_sliceids["{}".format(slc.id)] = "{}".format(new_slice.id)

            # update chartId of layout entities
            # in v2_dash positions json data, chartId should be integer,
            # while in older version slice_id is string type
            for value in data["positions"].values():
                if (
                    isinstance(value, dict)
                    and value.get("meta")
                    and value.get("meta").get("chartId")
                ):
                    old_id = "{}".format(value.get("meta").get("chartId"))
                    new_id = int(old_to_new_sliceids[old_id])
                    value["meta"]["chartId"] = new_id
        else:
            dash.slices = original_dash.slices
        dash.params = original_dash.params

        self._set_dash_metadata(dash, data)
        session.add(dash)
        session.commit()
        dash_json = json.dumps(dash.data)
        session.close()
        return json_success(dash_json)

    @api
    @has_access_api
    @expose("/save_dash/<dashboard_id>/", methods=["GET", "POST"])
    def save_dash(self, dashboard_id):
        """Save a dashboard's metadata"""
        session = db.session()
        dash = session.query(models.Dashboard).filter_by(id=dashboard_id).first()
        check_ownership(dash, raise_if_false=True)
        data = json.loads(request.form.get("data"))
        self._set_dash_metadata(dash, data)
        session.merge(dash)
        session.commit()
        session.close()
        return json_success(json.dumps({"status": "SUCCESS"}))

    @staticmethod
    def _set_dash_metadata(dashboard, data):
        positions = data["positions"]
        # find slices in the position data
        slice_ids = []
        slice_id_to_name = {}
        for value in positions.values():
            if (
                isinstance(value, dict)
                and value.get("meta")
                and value.get("meta").get("chartId")
            ):
                slice_id = value.get("meta").get("chartId")
                slice_ids.append(slice_id)
                slice_id_to_name[slice_id] = value.get("meta").get("sliceName")

        session = db.session()
        Slice = models.Slice  # noqa
        current_slices = session.query(Slice).filter(Slice.id.in_(slice_ids)).all()

        dashboard.slices = current_slices

        # update slice names. this assumes user has permissions to update the slice
        for slc in dashboard.slices:
            new_name = slice_id_to_name[slc.id]
            if slc.slice_name != new_name:
                slc.slice_name = new_name
                session.merge(slc)
                session.flush()

        # remove leading and trailing white spaces in the dumped json
        dashboard.position_json = json.dumps(
            positions, indent=None, separators=(",", ":"), sort_keys=True
        )
        md = dashboard.params_dict
        dashboard.css = data.get("css")
        dashboard.dashboard_title = data["dashboard_title"]

        if "filter_immune_slices" not in md:
            md["filter_immune_slices"] = []
        if "timed_refresh_immune_slices" not in md:
            md["timed_refresh_immune_slices"] = []
        if "filter_immune_slice_fields" not in md:
            md["filter_immune_slice_fields"] = {}
        md["expanded_slices"] = data["expanded_slices"]
        md["refresh_frequency"] = data.get("refresh_frequency", 0)
        default_filters_data = json.loads(data.get("default_filters", "{}"))
        applicable_filters = {
            key: v for key, v in default_filters_data.items() if int(key) in slice_ids
        }
        md["default_filters"] = json.dumps(applicable_filters)
        if data.get("color_namespace"):
            md["color_namespace"] = data.get("color_namespace")
        if data.get("color_scheme"):
            md["color_scheme"] = data.get("color_scheme")
        if data.get("label_colors"):
            md["label_colors"] = data.get("label_colors")
        dashboard.json_metadata = json.dumps(md)

    @api
    @has_access_api
    @expose("/add_slices/<dashboard_id>/", methods=["POST"])
    def add_slices(self, dashboard_id):
        """Add and save slices to a dashboard"""
        data = json.loads(request.form.get("data"))
        session = db.session()
        Slice = models.Slice  # noqa
        dash = session.query(models.Dashboard).filter_by(id=dashboard_id).first()
        check_ownership(dash, raise_if_false=True)
        new_slices = session.query(Slice).filter(Slice.id.in_(data["slice_ids"]))
        dash.slices += new_slices
        session.merge(dash)
        session.commit()
        session.close()
        return "SLICES ADDED"

    @api
    @has_access_api
    @expose("/testconn", methods=["POST", "GET"])
    def testconn(self):
        """Tests a sqla connection"""
        try:
            username = g.user.username if g.user is not None else None
            uri = request.json.get("uri")
            db_name = request.json.get("name")
            impersonate_user = request.json.get("impersonate_user")
            database = None
            if db_name:
                database = (
                    db.session.query(models.Database)
                    .filter_by(database_name=db_name)
                    .first()
                )
                if database and uri == database.safe_sqlalchemy_uri():
                    # the password-masked uri was passed
                    # use the URI associated with this database
                    uri = database.sqlalchemy_uri_decrypted

            configuration = {}

            if database and uri:
                url = make_url(uri)
                db_engine = models.Database.get_db_engine_spec_for_backend(
                    url.get_backend_name()
                )
                db_engine.patch()

                masked_url = database.get_password_masked_url_from_uri(uri)
                logging.info("Superset.testconn(). Masked URL: {0}".format(masked_url))

                configuration.update(
                    db_engine.get_configuration_for_impersonation(
                        uri, impersonate_user, username
                    )
                )

            engine_params = request.json.get("extras", {}).get("engine_params", {})
            connect_args = engine_params.get("connect_args")

            if configuration and connect_args is not None:
                connect_args["configuration"] = configuration

            engine = create_engine(uri, **engine_params)

            with closing(engine.connect()) as conn:
                conn.scalar(select([1]))
                return json_success('"OK"')
        except Exception as e:
            logging.exception(e)
            return json_error_response(
                ("Connection failed!\n\n" "The error message returned was:\n{}").format(
                    e
                )
            )

    @api
    @has_access_api
    @expose("/recent_activity/<user_id>/", methods=["GET"])
    def recent_activity(self, user_id):
        """Recent activity (actions) for a given user"""
        M = models  # noqa

        if request.args.get("limit"):
            limit = int(request.args.get("limit"))
        else:
            limit = 1000

        qry = (
            db.session.query(M.Log, M.Dashboard, M.Slice)
            .outerjoin(M.Dashboard, M.Dashboard.id == M.Log.dashboard_id)
            .outerjoin(M.Slice, M.Slice.id == M.Log.slice_id)
            .filter(
                and_(
                    ~M.Log.action.in_(("queries", "shortner", "sql_json")),
                    M.Log.user_id == user_id,
                )
            )
            .order_by(M.Log.dttm.desc())
            .limit(limit)
        )
        payload = []
        for log in qry.all():
            item_url = None
            item_title = None
            if log.Dashboard:
                item_url = log.Dashboard.url
                item_title = log.Dashboard.dashboard_title
            elif log.Slice:
                item_url = log.Slice.slice_url
                item_title = log.Slice.slice_name

            payload.append(
                {
                    "action": log.Log.action,
                    "item_url": item_url,
                    "item_title": item_title,
                    "time": log.Log.dttm,
                }
            )
        return json_success(json.dumps(payload, default=utils.json_int_dttm_ser))

    @api
    @has_access_api
    @expose("/csrf_token/", methods=["GET"])
    def csrf_token(self):
        return Response(
            self.render_template("superset/csrf_token.json"), mimetype="text/json"
        )

    @api
    @has_access_api
    @expose("/available_domains/", methods=["GET"])
    def available_domains(self):
        """
        Returns the list of available Superset Webserver domains (if any)
        defined in config. This enables charts embedded in other apps to
        leverage domain sharding if appropriately configured.
        """
        return Response(
            json.dumps(conf.get("SUPERSET_WEBSERVER_DOMAINS")), mimetype="text/json"
        )

    @api
    @has_access_api
    @expose("/fave_dashboards_by_username/<username>/", methods=["GET"])
    def fave_dashboards_by_username(self, username):
        """This lets us use a user's username to pull favourite dashboards"""
        user = security_manager.find_user(username=username)
        return self.fave_dashboards(user.get_id())

    @api
    @has_access_api
    @expose("/fave_dashboards/<user_id>/", methods=["GET"])
    def fave_dashboards(self, user_id):
        qry = (
            db.session.query(models.Dashboard, models.FavStar.dttm)
            .join(
                models.FavStar,
                and_(
                    models.FavStar.user_id == int(user_id),
                    models.FavStar.class_name == "Dashboard",
                    models.Dashboard.id == models.FavStar.obj_id,
                ),
            )
            .order_by(models.FavStar.dttm.desc())
        )
        payload = []
        for o in qry.all():
            d = {
                "id": o.Dashboard.id,
                "dashboard": o.Dashboard.dashboard_link(),
                "title": o.Dashboard.dashboard_title,
                "url": o.Dashboard.url,
                "dttm": o.dttm,
            }
            if o.Dashboard.created_by:
                user = o.Dashboard.created_by
                d["creator"] = str(user)
                d["creator_url"] = "/superset/profile/{}/".format(user.username)
            payload.append(d)
        return json_success(json.dumps(payload, default=utils.json_int_dttm_ser))

    @api
    @has_access_api
    @expose("/created_dashboards/<user_id>/", methods=["GET"])
    def created_dashboards(self, user_id):
        Dash = models.Dashboard  # noqa
        qry = (
            db.session.query(Dash)
            .filter(or_(Dash.created_by_fk == user_id, Dash.changed_by_fk == user_id))
            .order_by(Dash.changed_on.desc())
        )
        payload = [
            {
                "id": o.id,
                "dashboard": o.dashboard_link(),
                "title": o.dashboard_title,
                "url": o.url,
                "dttm": o.changed_on,
            }
            for o in qry.all()
        ]
        return json_success(json.dumps(payload, default=utils.json_int_dttm_ser))

    @api
    @has_access_api
    @expose("/user_slices", methods=["GET"])
    @expose("/user_slices/<user_id>/", methods=["GET"])
    def user_slices(self, user_id=None):
        """List of slices a user created, or faved"""
        if not user_id:
            user_id = g.user.id
        Slice = models.Slice  # noqa
        FavStar = models.FavStar  # noqa
        qry = (
            db.session.query(Slice, FavStar.dttm)
            .join(
                models.FavStar,
                and_(
                    models.FavStar.user_id == int(user_id),
                    models.FavStar.class_name == "slice",
                    models.Slice.id == models.FavStar.obj_id,
                ),
                isouter=True,
            )
            .filter(
                or_(
                    Slice.created_by_fk == user_id,
                    Slice.changed_by_fk == user_id,
                    FavStar.user_id == user_id,
                )
            )
            .order_by(Slice.slice_name.asc())
        )
        payload = [
            {
                "id": o.Slice.id,
                "title": o.Slice.slice_name,
                "url": o.Slice.slice_url,
                "data": o.Slice.form_data,
                "dttm": o.dttm if o.dttm else o.Slice.changed_on,
                "viz_type": o.Slice.viz_type,
            }
            for o in qry.all()
        ]
        return json_success(json.dumps(payload, default=utils.json_int_dttm_ser))

    @api
    @has_access_api
    @expose("/created_slices", methods=["GET"])
    @expose("/created_slices/<user_id>/", methods=["GET"])
    def created_slices(self, user_id=None):
        """List of slices created by this user"""
        if not user_id:
            user_id = g.user.id
        Slice = models.Slice  # noqa
        qry = (
            db.session.query(Slice)
            .filter(or_(Slice.created_by_fk == user_id, Slice.changed_by_fk == user_id))
            .order_by(Slice.changed_on.desc())
        )
        payload = [
            {
                "id": o.id,
                "title": o.slice_name,
                "url": o.slice_url,
                "dttm": o.changed_on,
                "viz_type": o.viz_type,
            }
            for o in qry.all()
        ]
        return json_success(json.dumps(payload, default=utils.json_int_dttm_ser))

    @api
    @has_access_api
    @expose("/fave_slices", methods=["GET"])
    @expose("/fave_slices/<user_id>/", methods=["GET"])
    def fave_slices(self, user_id=None):
        """Favorite slices for a user"""
        if not user_id:
            user_id = g.user.id
        qry = (
            db.session.query(models.Slice, models.FavStar.dttm)
            .join(
                models.FavStar,
                and_(
                    models.FavStar.user_id == int(user_id),
                    models.FavStar.class_name == "slice",
                    models.Slice.id == models.FavStar.obj_id,
                ),
            )
            .order_by(models.FavStar.dttm.desc())
        )
        payload = []
        for o in qry.all():
            d = {
                "id": o.Slice.id,
                "title": o.Slice.slice_name,
                "url": o.Slice.slice_url,
                "dttm": o.dttm,
                "viz_type": o.Slice.viz_type,
            }
            if o.Slice.created_by:
                user = o.Slice.created_by
                d["creator"] = str(user)
                d["creator_url"] = "/superset/profile/{}/".format(user.username)
            payload.append(d)
        return json_success(json.dumps(payload, default=utils.json_int_dttm_ser))

    @api
    @has_access_api
    @expose("/warm_up_cache/", methods=["GET"])
    def warm_up_cache(self):
        """Warms up the cache for the slice or table.

        Note for slices a force refresh occurs.
        """
        slices = None
        session = db.session()
        slice_id = request.args.get("slice_id")
        table_name = request.args.get("table_name")
        db_name = request.args.get("db_name")

        if not slice_id and not (table_name and db_name):
            return json_error_response(
                __(
                    "Malformed request. slice_id or table_name and db_name "
                    "arguments are expected"
                ),
                status=400,
            )
        if slice_id:
            slices = session.query(models.Slice).filter_by(id=slice_id).all()
            if not slices:
                return json_error_response(
                    __("Chart %(id)s not found", id=slice_id), status=404
                )
        elif table_name and db_name:
            SqlaTable = ConnectorRegistry.sources["table"]
            table = (
                session.query(SqlaTable)
                .join(models.Database)
                .filter(
                    models.Database.database_name == db_name
                    or SqlaTable.table_name == table_name
                )
            ).first()
            if not table:
                return json_error_response(
                    __(
                        "Table %(t)s wasn't found in the database %(d)s",
                        t=table_name,
                        s=db_name,
                    ),
                    status=404,
                )
            slices = (
                session.query(models.Slice)
                .filter_by(datasource_id=table.id, datasource_type=table.type)
                .all()
            )

        for slc in slices:
            try:
                form_data = get_form_data(slc.id, use_slice_data=True)[0]
                obj = get_viz(
                    datasource_type=slc.datasource.type,
                    datasource_id=slc.datasource.id,
                    form_data=form_data,
                    force=True,
                )
                obj.get_json()
            except Exception as e:
                return json_error_response(utils.error_msg_from_exception(e))
        return json_success(
            json.dumps(
                [{"slice_id": slc.id, "slice_name": slc.slice_name} for slc in slices]
            )
        )

    @has_access_api
    @expose("/favstar/<class_name>/<obj_id>/<action>/")
    def favstar(self, class_name, obj_id, action):
        """Toggle favorite stars on Slices and Dashboard"""
        session = db.session()
        FavStar = models.FavStar  # noqa
        count = 0
        favs = (
            session.query(FavStar)
            .filter_by(class_name=class_name, obj_id=obj_id, user_id=g.user.get_id())
            .all()
        )
        if action == "select":
            if not favs:
                session.add(
                    FavStar(
                        class_name=class_name,
                        obj_id=obj_id,
                        user_id=g.user.get_id(),
                        dttm=datetime.now(),
                    )
                )
            count = 1
        elif action == "unselect":
            for fav in favs:
                session.delete(fav)
        else:
            count = len(favs)
        session.commit()
        return json_success(json.dumps({"count": count}))

    @api
    @has_access_api
    @expose('/dashboard/<dashboard_id>/published/', methods=('GET', 'POST'))
    def publish(self, dashboard_id):
        """Gets and toggles published status on dashboards"""
        session = db.session()
        Dashboard = models.Dashboard  # noqa
        Role = ab_models.Role
        dash = session.query(Dashboard).filter(Dashboard.id == dashboard_id).one_or_none()
        admin_role = session.query(Role).filter(Role.name == 'Admin').one_or_none()

        if request.method == 'GET':
            if dash:
                return json_success(json.dumps({'published': dash.published}))
            else:
                return json_error_response('ERROR: cannot find dashboard {0}'
                                           .format(dashboard_id), status=404)

        else:
            edit_perm = is_owner(dash, g.user) or admin_role in get_user_roles()
            if not edit_perm:
                return json_error_response('ERROR: "{0}" cannot alter dashboard "{1}"'
                                           .format(g.user.username, dash.dashboard_title),
                                           status=403)

            dash.published = str(request.form['published']).lower() == 'true'
            session.commit()
            return json_success(json.dumps({'published': dash.published}))

    @has_access
    @expose("/dashboard/<dashboard_id>/")
    def dashboard(self, dashboard_id):
        """Server side rendering for a dashboard"""
        session = db.session()
        qry = session.query(models.Dashboard)
        if dashboard_id.isdigit():
            qry = qry.filter_by(id=int(dashboard_id))
        else:
            qry = qry.filter_by(slug=dashboard_id)

        dash = qry.one_or_none()
        if not dash:
            abort(404)
        datasources = set()
        for slc in dash.slices:
            datasource = slc.datasource
            if datasource:
                datasources.add(datasource)

        if config.get("ENABLE_ACCESS_REQUEST"):
            for datasource in datasources:
                if datasource and not security_manager.datasource_access(datasource):
                    flash(
                        __(
                            security_manager.get_datasource_access_error_msg(datasource)
                        ),
                        "danger",
                    )
                    return redirect(
                        "superset/request_access/?" f"dashboard_id={dash.id}&"
                    )

        dash_edit_perm = check_ownership(
            dash, raise_if_false=False
        ) and security_manager.can_access("can_save_dash", "Superset")
        dash_save_perm = security_manager.can_access("can_save_dash", "Superset")
        superset_can_explore = security_manager.can_access("can_explore", "Superset")
        superset_can_csv = security_manager.can_access("can_csv", "Superset")
        slice_can_edit = security_manager.can_access("can_edit", "SliceModelView")

        standalone_mode = request.args.get("standalone") == "true"
        edit_mode = request.args.get("edit") == "true"

        # Hack to log the dashboard_id properly, even when getting a slug
        @log_this
        def dashboard(**kwargs):  # noqa
            pass

        dashboard(
            dashboard_id=dash.id,
            dashboard_version="v2",
            dash_edit_perm=dash_edit_perm,
            edit_mode=edit_mode,
        )

        dashboard_data = dash.data
        dashboard_data.update(
            {
                "standalone_mode": standalone_mode,
                "dash_save_perm": dash_save_perm,
                "dash_edit_perm": dash_edit_perm,
                "superset_can_explore": superset_can_explore,
                "superset_can_csv": superset_can_csv,
                "slice_can_edit": slice_can_edit,
            }
        )

        bootstrap_data = {
            "user_id": g.user.get_id(),
            "dashboard_data": dashboard_data,
            "datasources": {ds.uid: ds.data for ds in datasources},
            "common": self.common_bootstrap_payload(),
            "editMode": edit_mode,
        }

        if request.args.get("json") == "true":
            return json_success(json.dumps(bootstrap_data))

        return self.render_template(
            "superset/dashboard.html",
            entry="dashboard",
            standalone_mode=standalone_mode,
            title=dash.dashboard_title,
            bootstrap_data=json.dumps(bootstrap_data),
        )

    @api
    @log_this
    @expose("/log/", methods=["POST"])
    def log(self):
        return Response(status=200)

    @has_access
    @expose("/sync_druid/", methods=["POST"])
    @log_this
    def sync_druid_source(self):
        """Syncs the druid datasource in main db with the provided config.

        The endpoint takes 3 arguments:
            user - user name to perform the operation as
            cluster - name of the druid cluster
            config - configuration stored in json that contains:
                name: druid datasource name
                dimensions: list of the dimensions, they become druid columns
                    with the type STRING
                metrics_spec: list of metrics (dictionary). Metric consists of
                    2 attributes: type and name. Type can be count,
                    etc. `count` type is stored internally as longSum
                    other fields will be ignored.

            Example: {
                'name': 'test_click',
                'metrics_spec': [{'type': 'count', 'name': 'count'}],
                'dimensions': ['affiliate_id', 'campaign', 'first_seen']
            }
        """
        payload = request.get_json(force=True)
        druid_config = payload["config"]
        user_name = payload["user"]
        cluster_name = payload["cluster"]

        user = security_manager.find_user(username=user_name)
        DruidDatasource = ConnectorRegistry.sources["druid"]
        DruidCluster = DruidDatasource.cluster_class
        if not user:
            err_msg = __(
                "Can't find User '%(name)s', please ask your admin " "to create one.",
                name=user_name,
            )
            logging.error(err_msg)
            return json_error_response(err_msg)
        cluster = (
            db.session.query(DruidCluster).filter_by(cluster_name=cluster_name).first()
        )
        if not cluster:
            err_msg = __(
                "Can't find DruidCluster with cluster_name = " "'%(name)s'",
                name=cluster_name,
            )
            logging.error(err_msg)
            return json_error_response(err_msg)
        try:
            DruidDatasource.sync_to_db_from_config(druid_config, user, cluster)
        except Exception as e:
            logging.exception(utils.error_msg_from_exception(e))
            return json_error_response(utils.error_msg_from_exception(e))
        return Response(status=201)

    @has_access
    @expose("/sqllab_viz/", methods=["POST"])
    @log_this
    def sqllab_viz(self):
        SqlaTable = ConnectorRegistry.sources["table"]
        data = json.loads(request.form.get("data"))
        table_name = data.get("datasourceName")
        table = db.session.query(SqlaTable).filter_by(table_name=table_name).first()
        if not table:
            table = SqlaTable(table_name=table_name)
        table.database_id = data.get("dbId")
        table.schema = data.get("schema")
        table.template_params = data.get("templateParams")
        table.is_sqllab_view = True
        q = ParsedQuery(data.get("sql"))
        table.sql = q.stripped()
        db.session.add(table)
        cols = []
        for config in data.get("columns"):
            column_name = config.get("name")
            SqlaTable = ConnectorRegistry.sources["table"]
            TableColumn = SqlaTable.column_class
            SqlMetric = SqlaTable.metric_class
            col = TableColumn(
                column_name=column_name,
                filterable=True,
                groupby=True,
                is_dttm=config.get("is_date", False),
                type=config.get("type", False),
            )
            cols.append(col)

        table.columns = cols
        table.metrics = [SqlMetric(metric_name="count", expression="count(*)")]
        db.session.commit()
        return self.json_response(json.dumps({"table_id": table.id}))

    @has_access
    @expose("/table/<database_id>/<table_name>/<schema>/")
    @log_this
    def table(self, database_id, table_name, schema):
        schema = utils.parse_js_uri_path_item(schema, eval_undefined=True)
        table_name = utils.parse_js_uri_path_item(table_name)
        mydb = db.session.query(models.Database).filter_by(id=database_id).one()
        payload_columns = []
        indexes = []
        primary_key = []
        foreign_keys = []
        try:
            columns = mydb.get_columns(table_name, schema)
            indexes = mydb.get_indexes(table_name, schema)
            primary_key = mydb.get_pk_constraint(table_name, schema)
            foreign_keys = mydb.get_foreign_keys(table_name, schema)
        except Exception as e:
            return json_error_response(utils.error_msg_from_exception(e))
        keys = []
        if primary_key and primary_key.get("constrained_columns"):
            primary_key["column_names"] = primary_key.pop("constrained_columns")
            primary_key["type"] = "pk"
            keys += [primary_key]
        for fk in foreign_keys:
            fk["column_names"] = fk.pop("constrained_columns")
            fk["type"] = "fk"
        keys += foreign_keys
        for idx in indexes:
            idx["type"] = "index"
        keys += indexes

        for col in columns:
            dtype = ""
            try:
                dtype = "{}".format(col["type"])
            except Exception:
                # sqla.types.JSON __str__ has a bug, so using __class__.
                dtype = col["type"].__class__.__name__
                pass
            payload_columns.append(
                {
                    "name": col["name"],
                    "type": dtype.split("(")[0] if "(" in dtype else dtype,
                    "longType": dtype,
                    "keys": [k for k in keys if col["name"] in k.get("column_names")],
                }
            )
        tbl = {
            "name": table_name,
            "columns": payload_columns,
            "selectStar": mydb.select_star(
                table_name,
                schema=schema,
                show_cols=True,
                indent=True,
                cols=columns,
                latest_partition=True,
            ),
            "primaryKey": primary_key,
            "foreignKeys": foreign_keys,
            "indexes": keys,
        }
        return json_success(json.dumps(tbl))

    @has_access
    @expose("/extra_table_metadata/<database_id>/<table_name>/<schema>/")
    @log_this
    def extra_table_metadata(self, database_id, table_name, schema):
        schema = utils.parse_js_uri_path_item(schema, eval_undefined=True)
        table_name = utils.parse_js_uri_path_item(table_name)
        mydb = db.session.query(models.Database).filter_by(id=database_id).one()
        payload = mydb.db_engine_spec.extra_table_metadata(mydb, table_name, schema)
        return json_success(json.dumps(payload))

    @has_access
    @expose("/select_star/<database_id>/<table_name>")
    @expose("/select_star/<database_id>/<table_name>/<schema>")
    @log_this
    def select_star(self, database_id, table_name, schema=None):
        mydb = db.session.query(models.Database).filter_by(id=database_id).first()
        schema = utils.parse_js_uri_path_item(schema, eval_undefined=True)
        table_name = utils.parse_js_uri_path_item(table_name)
        return json_success(
            mydb.select_star(table_name, schema, latest_partition=True, show_cols=True)
        )

    @expose("/theme/")
    def theme(self):
        return self.render_template("superset/theme.html")

    @has_access_api
    @expose("/cached_key/<key>/")
    @log_this
    def cached_key(self, key):
        """Returns a key from the cache"""
        resp = cache.get(key)
        if resp:
            return resp
        return "nope"

    @has_access_api
    @expose("/cache_key_exist/<key>/")
    @log_this
    def cache_key_exist(self, key):
        """Returns if a key from cache exist"""
        key_exist = True if cache.get(key) else False
        status = 200 if key_exist else 404
        return json_success(json.dumps({"key_exist": key_exist}), status=status)

    @has_access_api
    @expose("/results/<key>/")
    @log_this
    def results(self, key):
        """Serves a key off of the results backend"""
        if not results_backend:
            return json_error_response("Results backend isn't configured")

        read_from_results_backend_start = now_as_float()
        blob = results_backend.get(key)
        stats_logger.timing(
            "sqllab.query.results_backend_read",
            now_as_float() - read_from_results_backend_start,
        )
        if not blob:
            return json_error_response(
                "Data could not be retrieved. " "You may want to re-run the query.",
                status=410,
            )

        query = db.session.query(Query).filter_by(results_key=key).one()
        rejected_tables = security_manager.rejected_datasources(
            query.sql, query.database, query.schema
        )
        if rejected_tables:
            return json_error_response(
                security_manager.get_table_access_error_msg(
                    "{}".format(rejected_tables)
                ),
                status=403,
            )

        payload = utils.zlib_decompress_to_string(blob)
        payload_json = json.loads(payload)

        return json_success(
            json.dumps(
                apply_display_max_row_limit(payload_json),
                default=utils.json_iso_dttm_ser,
                ignore_nan=True,
            )
        )

    @has_access_api
    @expose("/stop_query/", methods=["POST"])
    @log_this
    def stop_query(self):
        client_id = request.form.get("client_id")
        try:
            query = db.session.query(Query).filter_by(client_id=client_id).one()
            query.status = QueryStatus.STOPPED
            db.session.commit()
        except Exception:
            pass
        return self.json_response("OK")

    @has_access_api
    @expose("/validate_sql_json/", methods=["POST", "GET"])
    @log_this
    def validate_sql_json(self):
        """Validates that arbitrary sql is acceptable for the given database.
        Returns a list of error/warning annotations as json.
        """
        sql = request.form.get("sql")
        database_id = request.form.get("database_id")
        schema = request.form.get("schema") or None
        template_params = json.loads(request.form.get("templateParams") or "{}")

        if len(template_params) > 0:
            # TODO: factor the Database object out of template rendering
            #       or provide it as mydb so we can render template params
            #       without having to also persist a Query ORM object.
            return json_error_response(
                "SQL validation does not support template parameters", status=400
            )

        session = db.session()
        mydb = session.query(models.Database).filter_by(id=database_id).first()
        if not mydb:
            json_error_response(
                "Database with id {} is missing.".format(database_id), status=400
            )

        spec = mydb.db_engine_spec
        validators_by_engine = get_feature_flags().get("SQL_VALIDATORS_BY_ENGINE")
        if not validators_by_engine or spec.engine not in validators_by_engine:
            return json_error_response(
                "no SQL validator is configured for {}".format(spec.engine), status=400
            )
        validator_name = validators_by_engine[spec.engine]
        validator = get_validator_by_name(validator_name)
        if not validator:
            return json_error_response(
                "No validator named {} found (configured for the {} engine)".format(
                    validator_name, spec.engine
                )
            )

        try:
            timeout = config.get("SQLLAB_VALIDATION_TIMEOUT")
            timeout_msg = f"The query exceeded the {timeout} seconds timeout."
            with utils.timeout(seconds=timeout, error_message=timeout_msg):
                errors = validator.validate(sql, schema, mydb)
            payload = json.dumps(
                [err.to_dict() for err in errors],
                default=utils.pessimistic_json_iso_dttm_ser,
                ignore_nan=True,
                encoding=None,
            )
            return json_success(payload)
        except Exception as e:
            logging.exception(e)
            msg = _(
                f"{validator.name} was unable to check your query.\nPlease "
                "make sure that any services it depends on are available\n"
                f"Exception: {e}"
            )
            return json_error_response(f"{msg}")

    @has_access_api
    @expose("/sql_json/", methods=["POST", "GET"])
    @log_this
    def sql_json(self):
        """Runs arbitrary sql and returns and json"""
        async_ = request.form.get("runAsync") == "true"
        sql = request.form.get("sql")
        database_id = request.form.get("database_id")
        schema = request.form.get("schema") or None
        template_params = json.loads(request.form.get("templateParams") or "{}")
        limit = int(request.form.get("queryLimit", 0))
        if limit < 0:
            logging.warning(
                "Invalid limit of {} specified. Defaulting to max limit.".format(limit)
            )
            limit = 0
        limit = limit or app.config.get("SQL_MAX_ROW")

        session = db.session()
        mydb = session.query(models.Database).filter_by(id=database_id).first()

        if not mydb:
            json_error_response("Database with id {} is missing.".format(database_id))

        rejected_tables = security_manager.rejected_datasources(sql, mydb, schema)
        if rejected_tables:
            return json_error_response(
                security_manager.get_table_access_error_msg(rejected_tables),
                link=security_manager.get_table_access_link(rejected_tables),
                status=403,
            )
        session.commit()

        select_as_cta = request.form.get("select_as_cta") == "true"
        tmp_table_name = request.form.get("tmp_table_name")
        if select_as_cta and mydb.force_ctas_schema:
            tmp_table_name = "{}.{}".format(mydb.force_ctas_schema, tmp_table_name)

        client_id = request.form.get("client_id") or utils.shortid()[:10]
        query = Query(
            database_id=int(database_id),
            sql=sql,
            schema=schema,
            select_as_cta=select_as_cta,
            start_time=now_as_float(),
            tab_name=request.form.get("tab"),
            status=QueryStatus.PENDING if async_ else QueryStatus.RUNNING,
            sql_editor_id=request.form.get("sql_editor_id"),
            tmp_table_name=tmp_table_name,
            user_id=g.user.get_id() if g.user else None,
            client_id=client_id,
        )
        session.add(query)
        session.flush()
        query_id = query.id
        session.commit()  # shouldn't be necessary
        if not query_id:
            raise Exception(_("Query record was not created as expected."))
        logging.info("Triggering query_id: {}".format(query_id))

        try:
            template_processor = get_template_processor(
                database=query.database, query=query
            )
            rendered_query = template_processor.process_template(
                query.sql, **template_params
            )
        except Exception as e:
            return json_error_response(
                "Template rendering failed: {}".format(
                    utils.error_msg_from_exception(e)
                )
            )

        # set LIMIT after template processing
        limits = [mydb.db_engine_spec.get_limit_from_sql(rendered_query), limit]
        query.limit = min(lim for lim in limits if lim is not None)

        # Async request.
        if async_:
            logging.info("Running query on a Celery worker")
            # Ignore the celery future object and the request may time out.
            try:
                sql_lab.get_sql_results.delay(
                    query_id,
                    rendered_query,
                    return_results=False,
                    store_results=not query.select_as_cta,
                    user_name=g.user.username if g.user else None,
                    start_time=now_as_float(),
                )
            except Exception as e:
                logging.exception(e)
                msg = _(
                    "Failed to start remote query on a worker. "
                    "Tell your administrator to verify the availability of "
                    "the message queue."
                )
                query.status = QueryStatus.FAILED
                query.error_message = msg
                session.commit()
                return json_error_response("{}".format(msg))

            resp = json_success(
                json.dumps(
                    {"query": query.to_dict()},
                    default=utils.json_int_dttm_ser,
                    ignore_nan=True,
                ),
                status=202,
            )
            session.commit()
            return resp

        # Sync request.
        try:
            timeout = config.get("SQLLAB_TIMEOUT")
            timeout_msg = f"The query exceeded the {timeout} seconds timeout."
            with utils.timeout(seconds=timeout, error_message=timeout_msg):
                # pylint: disable=no-value-for-parameter
                data = sql_lab.get_sql_results(
                    query_id,
                    rendered_query,
                    return_results=True,
                    user_name=g.user.username if g.user else None,
                )

            payload = json.dumps(
                apply_display_max_row_limit(data),
                default=utils.pessimistic_json_iso_dttm_ser,
                ignore_nan=True,
                encoding=None,
            )
        except Exception as e:
            logging.exception(e)
            return json_error_response("{}".format(e))
        if data.get("status") == QueryStatus.FAILED:
            return json_error_response(payload=data)
        return json_success(payload)

    @has_access
    @expose("/csv/<client_id>")
    @log_this
    def csv(self, client_id):
        """Download the query results as csv."""
        logging.info("Exporting CSV file [{}]".format(client_id))
        query = db.session.query(Query).filter_by(client_id=client_id).one()

        rejected_tables = security_manager.rejected_datasources(
            query.sql, query.database, query.schema
        )
        if rejected_tables:
            flash(
                security_manager.get_table_access_error_msg(
                    "{}".format(rejected_tables)
                )
            )
            return redirect("/")
        blob = None
        if results_backend and query.results_key:
            logging.info(
                "Fetching CSV from results backend " "[{}]".format(query.results_key)
            )
            blob = results_backend.get(query.results_key)
        if blob:
            logging.info("Decompressing")
            json_payload = utils.zlib_decompress_to_string(blob)
            obj = json.loads(json_payload)
            columns = [c["name"] for c in obj["columns"]]
            df = pd.DataFrame.from_records(obj["data"], columns=columns)
            logging.info("Using pandas to convert to CSV")
            csv = df.to_csv(index=False, **config.get("CSV_EXPORT"))
        else:
            logging.info("Running a query to turn into CSV")
            sql = query.select_sql or query.executed_sql
            df = query.database.get_df(sql, query.schema)
            # TODO(bkyryliuk): add compression=gzip for big files.
            csv = df.to_csv(index=False, **config.get("CSV_EXPORT"))
        response = Response(csv, mimetype="text/csv")
        response.headers[
            "Content-Disposition"
        ] = f"attachment; filename={query.name}.csv"
        logging.info("Ready to return response")
        return response

    @api
    @handle_api_exception
    @has_access
    @expose("/fetch_datasource_metadata")
    @log_this
    def fetch_datasource_metadata(self):
        datasource_id, datasource_type = request.args.get("datasourceKey").split("__")
        datasource = ConnectorRegistry.get_datasource(
            datasource_type, datasource_id, db.session
        )
        # Check if datasource exists
        if not datasource:
            return json_error_response(DATASOURCE_MISSING_ERR)

        # Check permission for datasource
        security_manager.assert_datasource_permission(datasource)
        return json_success(json.dumps(datasource.data))

    @has_access_api
    @expose("/queries/<last_updated_ms>")
    def queries(self, last_updated_ms):
        """Get the updated queries."""
        stats_logger.incr("queries")
        if not g.user.get_id():
            return json_error_response(
                "Please login to access the queries.", status=403
            )

        # Unix time, milliseconds.
        last_updated_ms_int = int(float(last_updated_ms)) if last_updated_ms else 0

        # UTC date time, same that is stored in the DB.
        last_updated_dt = utils.EPOCH + timedelta(seconds=last_updated_ms_int / 1000)

        sql_queries = (
            db.session.query(Query)
            .filter(
                Query.user_id == g.user.get_id(), Query.changed_on >= last_updated_dt
            )
            .all()
        )
        dict_queries = {q.client_id: q.to_dict() for q in sql_queries}
        return json_success(json.dumps(dict_queries, default=utils.json_int_dttm_ser))

    @has_access
    @expose("/search_queries")
    @log_this
    def search_queries(self) -> Response:
        """
        Search for previously run sqllab queries. Used for Sqllab Query Search
        page /superset/sqllab#search.

        Custom permission can_only_search_queries_owned restricts queries
        to only queries run by current user.

        :returns: Response with list of sql query dicts
        """
        query = db.session.query(Query)
        if security_manager.can_only_access_owned_queries():
            search_user_id = g.user.get_user_id()
        else:
            search_user_id = request.args.get("user_id")
        database_id = request.args.get("database_id")
        search_text = request.args.get("search_text")
        status = request.args.get("status")
        # From and To time stamp should be Epoch timestamp in seconds
        from_time = request.args.get("from")
        to_time = request.args.get("to")

        if search_user_id:
            # Filter on user_id
            query = query.filter(Query.user_id == search_user_id)

        if database_id:
            # Filter on db Id
            query = query.filter(Query.database_id == database_id)

        if status:
            # Filter on status
            query = query.filter(Query.status == status)

        if search_text:
            # Filter on search text
            query = query.filter(Query.sql.like("%{}%".format(search_text)))

        if from_time:
            query = query.filter(Query.start_time > int(from_time))

        if to_time:
            query = query.filter(Query.start_time < int(to_time))

        query_limit = config.get("QUERY_SEARCH_LIMIT", 1000)
        sql_queries = query.order_by(Query.start_time.asc()).limit(query_limit).all()

        dict_queries = [q.to_dict() for q in sql_queries]

        return Response(
            json.dumps(dict_queries, default=utils.json_int_dttm_ser),
            status=200,
            mimetype="application/json",
        )

    @app.errorhandler(500)
    def show_traceback(self):
        return (
            render_template("superset/traceback.html", error_msg=get_error_msg()),
            500,
        )

    @expose("/welcome")
    def welcome(self):
        """Personalized welcome page"""
        if not g.user or not g.user.get_id():
            return redirect(appbuilder.get_url_for_login)

        welcome_dashboard_id = (
            db.session.query(UserAttribute.welcome_dashboard_id)
            .filter_by(user_id=g.user.get_id())
            .scalar()
        )
        if welcome_dashboard_id:
            return self.dashboard(str(welcome_dashboard_id))

        payload = {
            "user": bootstrap_user_data(),
            "common": self.common_bootstrap_payload(),
        }

        return self.render_template(
            "superset/basic.html",
            entry="welcome",
            title="Superset",
            bootstrap_data=json.dumps(payload, default=utils.json_iso_dttm_ser),
        )

    @has_access
    @expose("/profile/<username>/")
    def profile(self, username):
        """User profile page"""
        if not username and g.user:
            username = g.user.username

        payload = {
            "user": bootstrap_user_data(username, include_perms=True),
            "common": self.common_bootstrap_payload(),
        }

        return self.render_template(
            "superset/basic.html",
            title=_("%(user)s's profile", user=username),
            entry="profile",
            bootstrap_data=json.dumps(payload, default=utils.json_iso_dttm_ser),
        )

    @has_access
    @expose("/sqllab")
    def sqllab(self):
        """SQL Editor"""
        d = {
            "defaultDbId": config.get("SQLLAB_DEFAULT_DBID"),
            "common": self.common_bootstrap_payload(),
        }
        return self.render_template(
            "superset/basic.html",
            entry="sqllab",
            bootstrap_data=json.dumps(d, default=utils.json_iso_dttm_ser),
        )

    @api
    @handle_api_exception
    @has_access_api
    @expose("/slice_query/<slice_id>/")
    def slice_query(self, slice_id):
        """
        This method exposes an API endpoint to
        get the database query string for this slice
        """
        viz_obj = get_viz(slice_id)
        security_manager.assert_datasource_permission(viz_obj.datasource)
        return self.get_query_string_response(viz_obj)

    @api
    @has_access_api
    @expose("/schemas_access_for_csv_upload")
    def schemas_access_for_csv_upload(self):
        """
        This method exposes an API endpoint to
        get the schema access control settings for csv upload in this database
        """
        if not request.args.get("db_id"):
            return json_error_response("No database is allowed for your csv upload")

        db_id = int(request.args.get("db_id"))
        database = db.session.query(models.Database).filter_by(id=db_id).one()
        try:
            schemas_allowed = database.get_schema_access_for_csv_upload()
            if (
                security_manager.database_access(database)
                or security_manager.all_datasource_access()
            ):
                return self.json_response(schemas_allowed)
            # the list schemas_allowed should not be empty here
            # and the list schemas_allowed_processed returned from security_manager
            # should not be empty either,
            # otherwise the database should have been filtered out
            # in CsvToDatabaseForm
            schemas_allowed_processed = security_manager.schemas_accessible_by_user(
                database, schemas_allowed, False
            )
            return self.json_response(schemas_allowed_processed)
        except Exception:
            return json_error_response(
                (
                    "Failed to fetch schemas allowed for csv upload in this database! "
                    "Please contact Superset Admin!\n\n"
                    "The error message returned was:\n{}"
                ).format(traceback.format_exc())
            )


appbuilder.add_view_no_menu(Superset)


class CssTemplateModelView(SupersetModelView, DeleteMixin):
    datamodel = SQLAInterface(models.CssTemplate)

    list_title = _("CSS Templates")
    show_title = _("Show CSS Template")
    add_title = _("Add CSS Template")
    edit_title = _("Edit CSS Template")

    list_columns = ["template_name"]
    edit_columns = ["template_name", "css"]
    add_columns = edit_columns
    label_columns = {"template_name": _("Template Name")}


class CssTemplateAsyncModelView(CssTemplateModelView):
    list_columns = ["template_name", "css"]


appbuilder.add_separator("Sources")
appbuilder.add_view(
    CssTemplateModelView,
    "CSS Templates",
    label=__("CSS Templates"),
    icon="fa-css3",
    category="Manage",
    category_label=__("Manage"),
    category_icon="",
)


appbuilder.add_view_no_menu(CssTemplateAsyncModelView)

appbuilder.add_link(
    "SQL Editor",
    label=_("SQL Editor"),
    href="/superset/sqllab",
    category_icon="fa-flask",
    icon="fa-flask",
    category="SQL Lab",
    category_label=__("SQL Lab"),
)

appbuilder.add_link(
    "Query Search",
    label=_("Query Search"),
    href="/superset/sqllab#search",
    icon="fa-search",
    category_icon="fa-flask",
    category="SQL Lab",
    category_label=__("SQL Lab"),
)

appbuilder.add_link(
    "Upload a CSV",
    label=__("Upload a CSV"),
    href="/csvtodatabaseview/form",
    icon="fa-upload",
    category="Sources",
    category_label=__("Sources"),
    category_icon="fa-wrench",
)
appbuilder.add_separator("Sources")


@app.after_request
def apply_http_headers(response):
    """Applies the configuration's http headers to all responses"""
    for k, v in config.get("HTTP_HEADERS").items():
        response.headers[k] = v
    return response


# ---------------------------------------------------------------------
# Redirecting URL from previous names
class RegexConverter(BaseConverter):
    def __init__(self, url_map, *items):
        super(RegexConverter, self).__init__(url_map)
        self.regex = items[0]


app.url_map.converters["regex"] = RegexConverter


@app.route('/<regex("panoramix\/.*"):url>')
def panoramix(url):
    return redirect(request.full_path.replace("panoramix", "superset"))


@app.route('/<regex("caravel\/.*"):url>')
def caravel(url):
    return redirect(request.full_path.replace("caravel", "superset"))


# ---------------------------------------------------------------------<|MERGE_RESOLUTION|>--- conflicted
+++ resolved
@@ -79,13 +79,6 @@
 from superset.utils.dates import now_as_float
 from superset.utils.decorators import etag_cache
 from .base import (
-<<<<<<< HEAD
-    api, BaseSupersetView,
-    check_ownership, CsvResponse, data_payload_response, DeleteMixin,
-    generate_download_headers, get_error_msg, get_user_roles,
-    handle_api_exception, json_error_response, json_success,
-    SupersetFilter, SupersetModelView, YamlExportMixin,
-=======
     api,
     BaseSupersetView,
     check_ownership,
@@ -94,13 +87,13 @@
     DeleteMixin,
     generate_download_headers,
     get_error_msg,
+    get_user_roles,
     handle_api_exception,
     json_error_response,
     json_success,
     SupersetFilter,
     SupersetModelView,
     YamlExportMixin,
->>>>>>> ebb7fbc5
 )
 from .utils import (
     apply_display_max_row_limit,
@@ -203,7 +196,6 @@
 
 class DashboardFilter(SupersetFilter):
     """
-<<<<<<< HEAD
     List dashboards with the following criteria:
         1. Those which the user owns
         2. Those which the user has favorited
@@ -213,73 +205,50 @@
     This means they do not get curation but can still sort by "published"
     if they wish to see those dashboards which are published first
     """
-=======
-    List dashboards for which users have access to at least one slice or are owners.
-    """
-
->>>>>>> ebb7fbc5
+
     def apply(self, query, func):  # noqa
         Dash = models.Dashboard
         User = ab_models.User
         Slice = models.Slice  # noqa
-<<<<<<< HEAD
         Favorites = models.FavStar
 
         user_roles = [role.name.lower() for role in list(self.get_user_roles())]
-        if 'admin' in user_roles:
+        if "admin" in user_roles:
             return query
 
-        datasource_perms = self.get_view_menus('datasource_access')
+        datasource_perms = self.get_view_menus("datasource_access")
         all_datasource_access = security_manager.all_datasource_access()
         published_dash_query = (
             db.session.query(Dash.id)
-                .join(Dash.slices)
-                .filter(and_(Dash.published == True,  # noqa
-                        or_(Slice.perm.in_(datasource_perms),
-                                 all_datasource_access)))
-        )
-
-        users_favorite_dash_query = (
-            db.session.query(Favorites.obj_id)
-            .filter(and_(Favorites.user_id == User.get_user_id(),
-                         Favorites.class_name == 'Dashboard'))
+            .join(Dash.slices)
+            .filter(
+                and_(
+                    Dash.published == True,  # noqa
+                    or_(Slice.perm.in_(datasource_perms), all_datasource_access),
+                )
+            )
+        )
+
+        users_favorite_dash_query = db.session.query(Favorites.obj_id).filter(
+            and_(
+                Favorites.user_id == User.get_user_id(),
+                Favorites.class_name == "Dashboard",
+            )
         )
         owner_ids_query = (
-=======
-        Dash = models.Dashboard  # noqa
-        User = security_manager.user_model
-        # TODO(bogdan): add `schema_access` support here
-        datasource_perms = self.get_view_menus("datasource_access")
-        slice_ids_qry = db.session.query(Slice.id).filter(
-            Slice.perm.in_(datasource_perms)
-        )
-        owner_ids_qry = (
->>>>>>> ebb7fbc5
             db.session.query(Dash.id)
             .join(Dash.owners)
             .filter(User.id == User.get_user_id())
         )
-<<<<<<< HEAD
-
-        query = query.filter(or_(
-            Dash.id.in_(owner_ids_query),
-            Dash.id.in_(published_dash_query),
-            Dash.id.in_(users_favorite_dash_query),
-        ))
-
-=======
+
         query = query.filter(
             or_(
-                Dash.id.in_(
-                    db.session.query(Dash.id)
-                    .distinct()
-                    .join(Dash.slices)
-                    .filter(Slice.id.in_(slice_ids_qry))
-                ),
-                Dash.id.in_(owner_ids_qry),
-            )
-        )
->>>>>>> ebb7fbc5
+                Dash.id.in_(owner_ids_query),
+                Dash.id.in_(published_dash_query),
+                Dash.id.in_(users_favorite_dash_query),
+            )
+        )
+
         return query
 
 
@@ -800,17 +769,8 @@
     add_title = _("Add Dashboard")
     edit_title = _("Edit Dashboard")
 
-<<<<<<< HEAD
-    list_columns = ['dashboard_link', 'creator', 'published', 'modified']
-    order_columns = ['modified', 'published']
-    edit_columns = [
-        'dashboard_title', 'slug', 'owners', 'position_json',
-        'css', 'json_metadata', 'published']
-    show_columns = edit_columns + ['table_names', 'charts']
-    search_columns = ('dashboard_title', 'slug', 'owners', 'published')
-=======
-    list_columns = ["dashboard_link", "creator", "modified"]
-    order_columns = ["modified"]
+    list_columns = ["dashboard_link", "creator", "published", "modified"]
+    order_columns = ["modified", "published"]
     edit_columns = [
         "dashboard_title",
         "slug",
@@ -818,33 +778,13 @@
         "position_json",
         "css",
         "json_metadata",
+        "published",
     ]
     show_columns = edit_columns + ["table_names", "charts"]
-    search_columns = ("dashboard_title", "slug", "owners")
->>>>>>> ebb7fbc5
+    search_columns = ("dashboard_title", "slug", "owners", "published")
     add_columns = edit_columns
     base_order = ("changed_on", "desc")
     description_columns = {
-<<<<<<< HEAD
-        'position_json': _(
-            'This json object describes the positioning of the widgets in '
-            'the dashboard. It is dynamically generated when adjusting '
-            'the widgets size and positions by using drag & drop in '
-            'the dashboard view'),
-        'css': _(
-            'The CSS for individual dashboards can be altered here, or '
-            'in the dashboard view where changes are immediately '
-            'visible'),
-        'slug': _('To get a readable URL for your dashboard'),
-        'json_metadata': _(
-            'This JSON object is generated dynamically when clicking '
-            'the save or overwrite button in the dashboard view. It '
-            'is exposed here for reference and for power users who may '
-            'want to alter specific parameters.'),
-        'owners': _('Owners is a list of users who can alter the dashboard.'),
-        'published': _('Determines whether or not this dashboard is '
-                       'visible in the list of all dashboards'),
-=======
         "position_json": _(
             "This json object describes the positioning of the widgets in "
             "the dashboard. It is dynamically generated when adjusting "
@@ -864,7 +804,10 @@
             "want to alter specific parameters."
         ),
         "owners": _("Owners is a list of users who can alter the dashboard."),
->>>>>>> ebb7fbc5
+        "published": _(
+            "Determines whether or not this dashboard is "
+            "visible in the list of all dashboards"
+        ),
     }
     base_filters = [["slice", DashboardFilter, lambda: []]]
     label_columns = {
@@ -2445,32 +2388,38 @@
 
     @api
     @has_access_api
-    @expose('/dashboard/<dashboard_id>/published/', methods=('GET', 'POST'))
+    @expose("/dashboard/<dashboard_id>/published/", methods=("GET", "POST"))
     def publish(self, dashboard_id):
         """Gets and toggles published status on dashboards"""
         session = db.session()
         Dashboard = models.Dashboard  # noqa
         Role = ab_models.Role
-        dash = session.query(Dashboard).filter(Dashboard.id == dashboard_id).one_or_none()
-        admin_role = session.query(Role).filter(Role.name == 'Admin').one_or_none()
-
-        if request.method == 'GET':
+        dash = (
+            session.query(Dashboard).filter(Dashboard.id == dashboard_id).one_or_none()
+        )
+        admin_role = session.query(Role).filter(Role.name == "Admin").one_or_none()
+
+        if request.method == "GET":
             if dash:
-                return json_success(json.dumps({'published': dash.published}))
+                return json_success(json.dumps({"published": dash.published}))
             else:
-                return json_error_response('ERROR: cannot find dashboard {0}'
-                                           .format(dashboard_id), status=404)
+                return json_error_response(
+                    "ERROR: cannot find dashboard {0}".format(dashboard_id), status=404
+                )
 
         else:
             edit_perm = is_owner(dash, g.user) or admin_role in get_user_roles()
             if not edit_perm:
-                return json_error_response('ERROR: "{0}" cannot alter dashboard "{1}"'
-                                           .format(g.user.username, dash.dashboard_title),
-                                           status=403)
-
-            dash.published = str(request.form['published']).lower() == 'true'
+                return json_error_response(
+                    'ERROR: "{0}" cannot alter dashboard "{1}"'.format(
+                        g.user.username, dash.dashboard_title
+                    ),
+                    status=403,
+                )
+
+            dash.published = str(request.form["published"]).lower() == "true"
             session.commit()
-            return json_success(json.dumps({'published': dash.published}))
+            return json_success(json.dumps({"published": dash.published}))
 
     @has_access
     @expose("/dashboard/<dashboard_id>/")
