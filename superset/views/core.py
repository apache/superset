# Licensed to the Apache Software Foundation (ASF) under one
# or more contributor license agreements.  See the NOTICE file
# distributed with this work for additional information
# regarding copyright ownership.  The ASF licenses this file
# to you under the Apache License, Version 2.0 (the
# "License"); you may not use this file except in compliance
# with the License.  You may obtain a copy of the License at
#
#   http://www.apache.org/licenses/LICENSE-2.0
#
# Unless required by applicable law or agreed to in writing,
# software distributed under the License is distributed on an
# "AS IS" BASIS, WITHOUT WARRANTIES OR CONDITIONS OF ANY
# KIND, either express or implied.  See the License for the
# specific language governing permissions and limitations
# under the License.
# pylint: disable=C,R,W
import logging
import os
import re
from contextlib import closing
from datetime import datetime, timedelta
from sqlite3 import OperationalError
from typing import List, Optional, Union  # noqa: F401
from urllib import parse

import backoff
import msgpack
import pandas as pd
import pyarrow as pa
import simplejson as json
from flask import (
    abort,
    flash,
    g,
    Markup,
    redirect,
    render_template,
    request,
    Response,
    url_for,
)
from flask_appbuilder import expose
from flask_appbuilder.actions import action
from flask_appbuilder.models.sqla.interface import SQLAInterface
from flask_appbuilder.security.decorators import has_access, has_access_api
from flask_appbuilder.security.sqla import models as ab_models
from flask_babel import gettext as __, lazy_gettext as _
from sqlalchemy import and_, or_, select
from sqlalchemy.exc import IntegrityError, SQLAlchemyError
from sqlalchemy.orm.session import Session
from werkzeug.routing import BaseConverter
from werkzeug.urls import Href
from werkzeug.utils import secure_filename

import superset.models.core as models
from superset import (
    app,
    appbuilder,
    cache,
    conf,
    dataframe,
    db,
    event_logger,
    get_feature_flags,
    is_feature_enabled,
    results_backend,
    results_backend_use_msgpack,
    security_manager,
    sql_lab,
    talisman,
    viz,
)
from superset.connectors.connector_registry import ConnectorRegistry
from superset.connectors.sqla.models import AnnotationDatasource, SqlaTable
from superset.exceptions import (
    DatabaseCreationException,
    DatabaseNotFound,
    SupersetException,
    SupersetSecurityException,
    SupersetTimeoutException,
    TableCreationException,
)
from superset.jinja_context import get_template_processor
from superset.legacy import update_time_range
from superset.models.sql_lab import Query
from superset.models.user_attributes import UserAttribute
from superset.sql_parse import ParsedQuery
from superset.sql_validators import get_validator_by_name
from superset.utils import core as utils, dashboard_import_export
from superset.utils.dates import now_as_float
from superset.utils.decorators import etag_cache, stats_timing

from .base import (
    api,
    BaseSupersetView,
    check_ownership,
    CsvResponse,
    data_payload_response,
    DeleteMixin,
    generate_download_headers,
    get_error_msg,
    get_user_roles,
    handle_api_exception,
    json_error_response,
    json_success,
    SupersetFilter,
    SupersetModelView,
)
from .database import api as database_api, views as in_views
from .utils import (
    apply_display_max_row_limit,
    bootstrap_user_data,
    get_datasource_info,
    get_form_data,
    get_viz,
)

config = app.config
CACHE_DEFAULT_TIMEOUT = config["CACHE_DEFAULT_TIMEOUT"]
SQLLAB_QUERY_COST_ESTIMATE_TIMEOUT = config["SQLLAB_QUERY_COST_ESTIMATE_TIMEOUT"]
stats_logger = config["STATS_LOGGER"]
DAR = models.DatasourceAccessRequest
QueryStatus = utils.QueryStatus

ALL_DATASOURCE_ACCESS_ERR = __(
    "This endpoint requires the `all_datasource_access` permission"
)
DATASOURCE_MISSING_ERR = __("The data source seems to have been deleted")
ACCESS_REQUEST_MISSING_ERR = __("The access requests seem to have been deleted")
USER_MISSING_ERR = __("The user seems to have been deleted")

FORM_DATA_KEY_BLACKLIST: List[str] = []
if not config["ENABLE_JAVASCRIPT_CONTROLS"]:
    FORM_DATA_KEY_BLACKLIST = ["js_tooltip", "js_onclick_href", "js_data_mutator"]


def get_database_access_error_msg(database_name):
    return __(
        "This view requires the database %(name)s or "
        "`all_datasource_access` permission",
        name=database_name,
    )


def is_owner(obj, user):
    """ Check if user is owner of the slice """
    return obj and user in obj.owners


def check_datasource_perms(
    self, datasource_type: str = None, datasource_id: int = None
) -> None:
    """
    Check if user can access a cached response from explore_json.

    This function takes `self` since it must have the same signature as the
    the decorated method.

    :param datasource_type: The datasource type, i.e., 'druid' or 'table'
    :param datasource_id: The datasource ID
    :raises SupersetSecurityException: If the user cannot access the resource
    """

    form_data = get_form_data()[0]

    try:
        datasource_id, datasource_type = get_datasource_info(
            datasource_id, datasource_type, form_data
        )
    except SupersetException as e:
        raise SupersetSecurityException(str(e))

    viz_obj = get_viz(
        datasource_type=datasource_type,
        datasource_id=datasource_id,
        form_data=form_data,
        force=False,
    )

    security_manager.assert_viz_permission(viz_obj)


def check_slice_perms(self, slice_id):
    """
    Check if user can access a cached response from slice_json.

    This function takes `self` since it must have the same signature as the
    the decorated method.
    """

    form_data, slc = get_form_data(slice_id, use_slice_data=True)

    viz_obj = get_viz(
        datasource_type=slc.datasource.type,
        datasource_id=slc.datasource.id,
        form_data=form_data,
        force=False,
    )

    security_manager.assert_viz_permission(viz_obj)


def _deserialize_results_payload(
    payload: Union[bytes, str], query, use_msgpack: Optional[bool] = False
) -> dict:
    logging.debug(f"Deserializing from msgpack: {use_msgpack}")
    if use_msgpack:
        with stats_timing(
            "sqllab.query.results_backend_msgpack_deserialize", stats_logger
        ):
            ds_payload = msgpack.loads(payload, raw=False)

        with stats_timing("sqllab.query.results_backend_pa_deserialize", stats_logger):
            df = pa.deserialize(ds_payload["data"])

        # TODO: optimize this, perhaps via df.to_dict, then traversing
        ds_payload["data"] = dataframe.SupersetDataFrame.format_data(df) or []

        db_engine_spec = query.database.db_engine_spec
        all_columns, data, expanded_columns = db_engine_spec.expand_data(
            ds_payload["selected_columns"], ds_payload["data"]
        )
        ds_payload.update(
            {"data": data, "columns": all_columns, "expanded_columns": expanded_columns}
        )

        return ds_payload
    else:
        with stats_timing(
            "sqllab.query.results_backend_json_deserialize", stats_logger
        ):
            return json.loads(payload)  # type: ignore


class SliceFilter(SupersetFilter):
    def apply(self, query, func):
        if security_manager.all_datasource_access():
            return query
        perms = self.get_view_menus("datasource_access")
        # TODO(bogdan): add `schema_access` support here
        return query.filter(self.model.perm.in_(perms))


class DashboardFilter(SupersetFilter):
    """
    List dashboards with the following criteria:
        1. Those which the user owns
        2. Those which the user has favorited
        3. Those which have been published (if they have access to at least one slice)

    If the user is an admin show them all dashboards.
    This means they do not get curation but can still sort by "published"
    if they wish to see those dashboards which are published first
    """

    def apply(self, query, func):
        Dash = models.Dashboard
        User = ab_models.User
        Slice = models.Slice
        Favorites = models.FavStar

        user_roles = [role.name.lower() for role in list(self.get_user_roles())]
        if "admin" in user_roles:
            return query

        datasource_perms = self.get_view_menus("datasource_access")
        all_datasource_access = security_manager.all_datasource_access()
        published_dash_query = (
            db.session.query(Dash.id)
            .join(Dash.slices)
            .filter(
                and_(
                    Dash.published == True,
                    or_(Slice.perm.in_(datasource_perms), all_datasource_access),
                )
            )
        )

        users_favorite_dash_query = db.session.query(Favorites.obj_id).filter(
            and_(
                Favorites.user_id == User.get_user_id(),
                Favorites.class_name == "Dashboard",
            )
        )
        owner_ids_query = (
            db.session.query(Dash.id)
            .join(Dash.owners)
            .filter(User.id == User.get_user_id())
        )

        query = query.filter(
            or_(
                Dash.id.in_(owner_ids_query),
                Dash.id.in_(published_dash_query),
                Dash.id.in_(users_favorite_dash_query),
            )
        )

        return query


if config["ENABLE_ACCESS_REQUEST"]:

    class AccessRequestsModelView(SupersetModelView, DeleteMixin):
        datamodel = SQLAInterface(DAR)
        list_columns = [
            "username",
            "user_roles",
            "datasource_link",
            "roles_with_datasource",
            "created_on",
        ]
        order_columns = ["created_on"]
        base_order = ("changed_on", "desc")
        label_columns = {
            "username": _("User"),
            "user_roles": _("User Roles"),
            "database": _("Database URL"),
            "datasource_link": _("Datasource"),
            "roles_with_datasource": _("Roles to grant"),
            "created_on": _("Created On"),
        }

    appbuilder.add_view(
        AccessRequestsModelView,
        "Access requests",
        label=__("Access requests"),
        category="Security",
        category_label=__("Security"),
        icon="fa-table",
    )


class SliceModelView(SupersetModelView, DeleteMixin):
    route_base = "/chart"
    datamodel = SQLAInterface(models.Slice)

    list_title = _("Charts")
    show_title = _("Show Chart")
    add_title = _("Add Chart")
    edit_title = _("Edit Chart")

    can_add = False
    search_columns = (
        "slice_name",
        "description",
        "viz_type",
        "datasource_name",
        "owners",
    )
    list_columns = ["slice_link", "viz_type", "datasource_link", "creator", "modified"]
    order_columns = ["viz_type", "datasource_link", "modified"]
    edit_columns = [
        "slice_name",
        "description",
        "viz_type",
        "owners",
        "dashboards",
        "params",
        "cache_timeout",
    ]
    base_order = ("changed_on", "desc")
    description_columns = {
        "description": Markup(
            "The content here can be displayed as widget headers in the "
            "dashboard view. Supports "
            '<a href="https://daringfireball.net/projects/markdown/"">'
            "markdown</a>"
        ),
        "params": _(
            "These parameters are generated dynamically when clicking "
            "the save or overwrite button in the explore view. This JSON "
            "object is exposed here for reference and for power users who may "
            "want to alter specific parameters."
        ),
        "cache_timeout": _(
            "Duration (in seconds) of the caching timeout for this chart. "
            "Note this defaults to the datasource/table timeout if undefined."
        ),
    }
    base_filters = [["id", SliceFilter, lambda: []]]
    label_columns = {
        "cache_timeout": _("Cache Timeout"),
        "creator": _("Creator"),
        "dashboards": _("Dashboards"),
        "datasource_link": _("Datasource"),
        "description": _("Description"),
        "modified": _("Last Modified"),
        "owners": _("Owners"),
        "params": _("Parameters"),
        "slice_link": _("Chart"),
        "slice_name": _("Name"),
        "table": _("Table"),
        "viz_type": _("Visualization Type"),
    }

    add_form_query_rel_fields = {"dashboards": [["name", DashboardFilter, None]]}

    edit_form_query_rel_fields = add_form_query_rel_fields

    def pre_add(self, obj):
        utils.validate_json(obj.params)

    def pre_update(self, obj):
        utils.validate_json(obj.params)
        check_ownership(obj)

    def pre_delete(self, obj):
        check_ownership(obj)

    @expose("/add", methods=["GET", "POST"])
    @has_access
    def add(self):
        datasources = ConnectorRegistry.get_all_datasources(db.session)
        datasources = [
            {"value": str(d.id) + "__" + d.type, "label": repr(d)} for d in datasources
        ]
        return self.render_template(
            "superset/add_slice.html",
            bootstrap_data=json.dumps(
                {"datasources": sorted(datasources, key=lambda d: d["label"])}
            ),
        )


appbuilder.add_view(
    SliceModelView,
    "Charts",
    label=__("Charts"),
    icon="fa-bar-chart",
    category="",
    category_icon="",
)


class SliceAsync(SliceModelView):
    route_base = "/sliceasync"
    list_columns = [
        "id",
        "slice_link",
        "viz_type",
        "slice_name",
        "creator",
        "modified",
        "icons",
        "changed_on_humanized",
    ]
    label_columns = {"icons": " ", "slice_link": _("Chart")}


appbuilder.add_view_no_menu(SliceAsync)


class SliceAddView(SliceModelView):
    route_base = "/sliceaddview"
    list_columns = [
        "id",
        "slice_name",
        "slice_url",
        "edit_url",
        "viz_type",
        "params",
        "description",
        "description_markeddown",
        "datasource_id",
        "datasource_type",
        "datasource_name_text",
        "datasource_link",
        "owners",
        "modified",
        "changed_on",
        "changed_on_humanized",
    ]


appbuilder.add_view_no_menu(SliceAddView)


class DashboardModelView(SupersetModelView, DeleteMixin):
    route_base = "/dashboard"
    datamodel = SQLAInterface(models.Dashboard)

    list_title = _("Dashboards")
    show_title = _("Show Dashboard")
    add_title = _("Add Dashboard")
    edit_title = _("Edit Dashboard")

    list_columns = ["dashboard_link", "creator", "published", "modified"]
    order_columns = ["modified", "published"]
    edit_columns = [
        "dashboard_title",
        "slug",
        "owners",
        "position_json",
        "css",
        "json_metadata",
        "published",
    ]
    show_columns = edit_columns + ["table_names", "charts"]
    search_columns = ("dashboard_title", "slug", "owners", "published")
    add_columns = edit_columns
    base_order = ("changed_on", "desc")
    description_columns = {
        "position_json": _(
            "This json object describes the positioning of the widgets in "
            "the dashboard. It is dynamically generated when adjusting "
            "the widgets size and positions by using drag & drop in "
            "the dashboard view"
        ),
        "css": _(
            "The CSS for individual dashboards can be altered here, or "
            "in the dashboard view where changes are immediately "
            "visible"
        ),
        "slug": _("To get a readable URL for your dashboard"),
        "json_metadata": _(
            "This JSON object is generated dynamically when clicking "
            "the save or overwrite button in the dashboard view. It "
            "is exposed here for reference and for power users who may "
            "want to alter specific parameters."
        ),
        "owners": _("Owners is a list of users who can alter the dashboard."),
        "published": _(
            "Determines whether or not this dashboard is "
            "visible in the list of all dashboards"
        ),
    }
    base_filters = [["slice", DashboardFilter, lambda: []]]
    label_columns = {
        "dashboard_link": _("Dashboard"),
        "dashboard_title": _("Title"),
        "slug": _("Slug"),
        "charts": _("Charts"),
        "owners": _("Owners"),
        "creator": _("Creator"),
        "modified": _("Modified"),
        "position_json": _("Position JSON"),
        "css": _("CSS"),
        "json_metadata": _("JSON Metadata"),
        "table_names": _("Underlying Tables"),
    }

    def pre_add(self, obj):
        obj.slug = obj.slug or None
        if obj.slug:
            obj.slug = obj.slug.strip()
            obj.slug = obj.slug.replace(" ", "-")
            obj.slug = re.sub(r"[^\w\-]+", "", obj.slug)
        if g.user not in obj.owners:
            obj.owners.append(g.user)
        utils.validate_json(obj.json_metadata)
        utils.validate_json(obj.position_json)
        owners = [o for o in obj.owners]
        for slc in obj.slices:
            slc.owners = list(set(owners) | set(slc.owners))

    def pre_update(self, obj):
        check_ownership(obj)
        self.pre_add(obj)

    def pre_delete(self, obj):
        check_ownership(obj)

    @action("mulexport", __("Export"), __("Export dashboards?"), "fa-database")
    def mulexport(self, items):
        if not isinstance(items, list):
            items = [items]
        ids = "".join("&id={}".format(d.id) for d in items)
        return redirect("/dashboard/export_dashboards_form?{}".format(ids[1:]))

    @event_logger.log_this
    @has_access
    @expose("/export_dashboards_form")
    def download_dashboards(self):
        if request.args.get("action") == "go":
            ids = request.args.getlist("id")
            return Response(
                models.Dashboard.export_dashboards(ids),
                headers=generate_download_headers("json"),
                mimetype="application/text",
            )
        return self.render_template(
            "superset/export_dashboards.html", dashboards_url="/dashboard/list"
        )


appbuilder.add_view(
    DashboardModelView,
    "Dashboards",
    label=__("Dashboards"),
    icon="fa-dashboard",
    category="",
    category_icon="",
)


class DashboardModelViewAsync(DashboardModelView):
    route_base = "/dashboardasync"
    list_columns = [
        "id",
        "dashboard_link",
        "creator",
        "modified",
        "dashboard_title",
        "changed_on",
        "url",
        "changed_by_name",
    ]
    label_columns = {
        "dashboard_link": _("Dashboard"),
        "dashboard_title": _("Title"),
        "creator": _("Creator"),
        "modified": _("Modified"),
    }


appbuilder.add_view_no_menu(DashboardModelViewAsync)


class DashboardAddView(DashboardModelView):
    route_base = "/dashboardaddview"
    list_columns = [
        "id",
        "dashboard_link",
        "creator",
        "modified",
        "dashboard_title",
        "changed_on",
        "url",
        "changed_by_name",
    ]
    show_columns = list(set(DashboardModelView.edit_columns + list_columns))


appbuilder.add_view_no_menu(DashboardAddView)


@talisman(force_https=False)
@app.route("/health")
def health():
    return "OK"


@talisman(force_https=False)
@app.route("/healthcheck")
def healthcheck():
    return "OK"


@talisman(force_https=False)
@app.route("/ping")
def ping():
    return "OK"


class KV(BaseSupersetView):
    """Used for storing and retrieving key value pairs"""

    @event_logger.log_this
    @has_access_api
    @expose("/store/", methods=["POST"])
    def store(self):
        try:
            value = request.form.get("data")
            obj = models.KeyValue(value=value)
            db.session.add(obj)
            db.session.commit()
        except Exception as e:
            return json_error_response(e)
        return Response(json.dumps({"id": obj.id}), status=200)

    @event_logger.log_this
    @has_access_api
    @expose("/<key_id>/", methods=["GET"])
    def get_value(self, key_id):
        kv = None
        try:
            kv = db.session.query(models.KeyValue).filter_by(id=key_id).one()
        except Exception as e:
            return json_error_response(e)
        return Response(kv.value, status=200, content_type="text/plain")


appbuilder.add_view_no_menu(KV)


class R(BaseSupersetView):
    """used for short urls"""

    @event_logger.log_this
    @expose("/<url_id>")
    def index(self, url_id):
        url = db.session.query(models.Url).filter_by(id=url_id).first()
        if url and url.url:
            explore_url = "//superset/explore/?"
            if url.url.startswith(explore_url):
                explore_url += f"r={url_id}"
                return redirect(explore_url[1:])
            else:
                return redirect(url.url[1:])
        else:
            flash("URL to nowhere...", "danger")
            return redirect("/")

    @event_logger.log_this
    @has_access_api
    @expose("/shortner/", methods=["POST"])
    def shortner(self):
        url = request.form.get("data")
        obj = models.Url(url=url)
        db.session.add(obj)
        db.session.commit()
        return Response(
            "{scheme}://{request.headers[Host]}/r/{obj.id}".format(
                scheme=request.scheme, request=request, obj=obj
            ),
            mimetype="text/plain",
        )


appbuilder.add_view_no_menu(R)


class Superset(BaseSupersetView):
    """The base views for Superset!"""

    @has_access_api
    @expose("/datasources/")
    def datasources(self):
        datasources = ConnectorRegistry.get_all_datasources(db.session)
        datasources = [o.short_data for o in datasources if o.short_data.get("name")]
        datasources = sorted(datasources, key=lambda o: o["name"])
        return self.json_response(datasources)

    @has_access_api
    @expose("/override_role_permissions/", methods=["POST"])
    def override_role_permissions(self):
        """Updates the role with the give datasource permissions.

          Permissions not in the request will be revoked. This endpoint should
          be available to admins only. Expects JSON in the format:
           {
            'role_name': '{role_name}',
            'database': [{
                'datasource_type': '{table|druid}',
                'name': '{database_name}',
                'schema': [{
                    'name': '{schema_name}',
                    'datasources': ['{datasource name}, {datasource name}']
                }]
            }]
        }
        """
        data = request.get_json(force=True)
        role_name = data["role_name"]
        databases = data["database"]

        db_ds_names = set()
        for dbs in databases:
            for schema in dbs["schema"]:
                for ds_name in schema["datasources"]:
                    fullname = utils.get_datasource_full_name(
                        dbs["name"], ds_name, schema=schema["name"]
                    )
                    db_ds_names.add(fullname)

        existing_datasources = ConnectorRegistry.get_all_datasources(db.session)
        datasources = [d for d in existing_datasources if d.full_name in db_ds_names]
        role = security_manager.find_role(role_name)
        # remove all permissions
        role.permissions = []
        # grant permissions to the list of datasources
        granted_perms = []
        for datasource in datasources:
            view_menu_perm = security_manager.find_permission_view_menu(
                view_menu_name=datasource.perm, permission_name="datasource_access"
            )
            # prevent creating empty permissions
            if view_menu_perm and view_menu_perm.view_menu:
                role.permissions.append(view_menu_perm)
                granted_perms.append(view_menu_perm.view_menu.name)
        db.session.commit()
        return self.json_response(
            {"granted": granted_perms, "requested": list(db_ds_names)}, status=201
        )

    @event_logger.log_this
    @has_access
    @expose("/request_access/")
    def request_access(self):
        datasources = set()
        dashboard_id = request.args.get("dashboard_id")
        if dashboard_id:
            dash = (
                db.session.query(models.Dashboard).filter_by(id=int(dashboard_id)).one()
            )
            datasources |= dash.datasources
        datasource_id = request.args.get("datasource_id")
        datasource_type = request.args.get("datasource_type")
        if datasource_id:
            ds_class = ConnectorRegistry.sources.get(datasource_type)
            datasource = (
                db.session.query(ds_class).filter_by(id=int(datasource_id)).one()
            )
            datasources.add(datasource)

        has_access = all(
            (
                datasource and security_manager.datasource_access(datasource)
                for datasource in datasources
            )
        )
        if has_access:
            return redirect("/superset/dashboard/{}".format(dashboard_id))

        if request.args.get("action") == "go":
            for datasource in datasources:
                access_request = DAR(
                    datasource_id=datasource.id, datasource_type=datasource.type
                )
                db.session.add(access_request)
                db.session.commit()
            flash(__("Access was requested"), "info")
            return redirect("/")

        return self.render_template(
            "superset/request_access.html",
            datasources=datasources,
            datasource_names=", ".join([o.name for o in datasources]),
        )

    @event_logger.log_this
    @has_access
    @expose("/approve")
    def approve(self):
        def clean_fulfilled_requests(session):
            for r in session.query(DAR).all():
                datasource = ConnectorRegistry.get_datasource(
                    r.datasource_type, r.datasource_id, session
                )
                if not datasource or security_manager.datasource_access(datasource):
                    # datasource does not exist anymore
                    session.delete(r)
            session.commit()

        datasource_type = request.args.get("datasource_type")
        datasource_id = request.args.get("datasource_id")
        created_by_username = request.args.get("created_by")
        role_to_grant = request.args.get("role_to_grant")
        role_to_extend = request.args.get("role_to_extend")

        session = db.session
        datasource = ConnectorRegistry.get_datasource(
            datasource_type, datasource_id, session
        )

        if not datasource:
            flash(DATASOURCE_MISSING_ERR, "alert")
            return json_error_response(DATASOURCE_MISSING_ERR)

        requested_by = security_manager.find_user(username=created_by_username)
        if not requested_by:
            flash(USER_MISSING_ERR, "alert")
            return json_error_response(USER_MISSING_ERR)

        requests = (
            session.query(DAR)
            .filter(
                DAR.datasource_id == datasource_id,
                DAR.datasource_type == datasource_type,
                DAR.created_by_fk == requested_by.id,
            )
            .all()
        )

        if not requests:
            flash(ACCESS_REQUEST_MISSING_ERR, "alert")
            return json_error_response(ACCESS_REQUEST_MISSING_ERR)

        # check if you can approve
        if security_manager.all_datasource_access() or check_ownership(
            datasource, raise_if_false=False
        ):
            # can by done by admin only
            if role_to_grant:
                role = security_manager.find_role(role_to_grant)
                requested_by.roles.append(role)
                msg = __(
                    "%(user)s was granted the role %(role)s that gives access "
                    "to the %(datasource)s",
                    user=requested_by.username,
                    role=role_to_grant,
                    datasource=datasource.full_name,
                )
                utils.notify_user_about_perm_udate(
                    g.user,
                    requested_by,
                    role,
                    datasource,
                    "email/role_granted.txt",
                    app.config,
                )
                flash(msg, "info")

            if role_to_extend:
                perm_view = security_manager.find_permission_view_menu(
                    "email/datasource_access", datasource.perm
                )
                role = security_manager.find_role(role_to_extend)
                security_manager.add_permission_role(role, perm_view)
                msg = __(
                    "Role %(r)s was extended to provide the access to "
                    "the datasource %(ds)s",
                    r=role_to_extend,
                    ds=datasource.full_name,
                )
                utils.notify_user_about_perm_udate(
                    g.user,
                    requested_by,
                    role,
                    datasource,
                    "email/role_extended.txt",
                    app.config,
                )
                flash(msg, "info")
            clean_fulfilled_requests(session)
        else:
            flash(__("You have no permission to approve this request"), "danger")
            return redirect("/accessrequestsmodelview/list/")
        for r in requests:
            session.delete(r)
        session.commit()
        return redirect("/accessrequestsmodelview/list/")

    def get_viz(
        self,
        slice_id=None,
        form_data=None,
        datasource_type=None,
        datasource_id=None,
        force=False,
    ):
        if slice_id:
            slc = db.session.query(models.Slice).filter_by(id=slice_id).one()
            return slc.get_viz()
        else:
            viz_type = form_data.get("viz_type", "table")
            datasource = ConnectorRegistry.get_datasource(
                datasource_type, datasource_id, db.session
            )
            viz_obj = viz.viz_types[viz_type](
                datasource, form_data=form_data, force=force
            )
            return viz_obj

    @has_access
    @expose("/slice/<slice_id>/")
    def slice(self, slice_id):
        form_data, slc = get_form_data(slice_id, use_slice_data=True)
        if not slc:
            abort(404)
        endpoint = "/superset/explore/?form_data={}".format(
            parse.quote(json.dumps({"slice_id": slice_id}))
        )
        if request.args.get("standalone") == "true":
            endpoint += "&standalone=true"
        return redirect(endpoint)

    def get_query_string_response(self, viz_obj):
        query = None
        try:
            query_obj = viz_obj.query_obj()
            if query_obj:
                query = viz_obj.datasource.get_query_str(query_obj)
        except Exception as e:
            logging.exception(e)
            return json_error_response(e)

        if not query:
            query = "No query."

        return self.json_response(
            {"query": query, "language": viz_obj.datasource.query_language}
        )

    def get_raw_results(self, viz_obj):
        return self.json_response(
            {"data": viz_obj.get_df_payload()["df"].to_dict("records")}
        )

    def get_samples(self, viz_obj):
        return self.json_response({"data": viz_obj.get_samples()})

    def generate_json(
        self, viz_obj, csv=False, query=False, results=False, samples=False
    ):
        if csv:
            return CsvResponse(
                viz_obj.get_csv(),
                status=200,
                headers=generate_download_headers("csv"),
                mimetype="application/csv",
            )

        if query:
            return self.get_query_string_response(viz_obj)

        if results:
            return self.get_raw_results(viz_obj)

        if samples:
            return self.get_samples(viz_obj)

        payload = viz_obj.get_payload()
        return data_payload_response(*viz_obj.payload_json_and_has_error(payload))

    @event_logger.log_this
    @api
    @has_access_api
    @expose("/slice_json/<slice_id>")
    @etag_cache(CACHE_DEFAULT_TIMEOUT, check_perms=check_slice_perms)
    def slice_json(self, slice_id):
        form_data, slc = get_form_data(slice_id, use_slice_data=True)
        datasource_type = slc.datasource.type
        datasource_id = slc.datasource.id
        viz_obj = get_viz(
            datasource_type=datasource_type,
            datasource_id=datasource_id,
            form_data=form_data,
            force=False,
        )
        return self.generate_json(viz_obj)

    @event_logger.log_this
    @api
    @has_access_api
    @expose("/annotation_json/<layer_id>")
    def annotation_json(self, layer_id):
        form_data = get_form_data()[0]
        form_data["layer_id"] = layer_id
        form_data["filters"] = [{"col": "layer_id", "op": "==", "val": layer_id}]
        datasource = AnnotationDatasource()
        viz_obj = viz.viz_types["table"](datasource, form_data=form_data, force=False)
        payload = viz_obj.get_payload()
        return data_payload_response(*viz_obj.payload_json_and_has_error(payload))

    EXPLORE_JSON_METHODS = ["POST"]
    if not is_feature_enabled("ENABLE_EXPLORE_JSON_CSRF_PROTECTION"):
        EXPLORE_JSON_METHODS.append("GET")

    @event_logger.log_this
    @api
    @has_access_api
    @handle_api_exception
    @expose(
        "/explore_json/<datasource_type>/<datasource_id>/", methods=EXPLORE_JSON_METHODS
    )
    @expose("/explore_json/", methods=EXPLORE_JSON_METHODS)
    @etag_cache(CACHE_DEFAULT_TIMEOUT, check_perms=check_datasource_perms)
    def explore_json(self, datasource_type=None, datasource_id=None):
        """Serves all request that GET or POST form_data

        This endpoint evolved to be the entry point of many different
        requests that GETs or POSTs a form_data.

        `self.generate_json` receives this input and returns different
        payloads based on the request args in the first block

        TODO: break into one endpoint for each return shape"""
        csv = request.args.get("csv") == "true"
        query = request.args.get("query") == "true"
        results = request.args.get("results") == "true"
        samples = request.args.get("samples") == "true"
        force = request.args.get("force") == "true"
        form_data = get_form_data()[0]

        try:
            datasource_id, datasource_type = get_datasource_info(
                datasource_id, datasource_type, form_data
            )
        except SupersetException as e:
            return json_error_response(utils.error_msg_from_exception(e))

        viz_obj = get_viz(
            datasource_type=datasource_type,
            datasource_id=datasource_id,
            form_data=form_data,
            force=force,
        )

        return self.generate_json(
            viz_obj, csv=csv, query=query, results=results, samples=samples
        )

    @event_logger.log_this
    @has_access
    @expose("/import_dashboards", methods=["GET", "POST"])
    def import_dashboards(self):
        """Overrides the dashboards using json instances from the file."""
        f = request.files.get("file")
        if request.method == "POST" and f:
            try:
                dashboard_import_export.import_dashboards(db.session, f.stream)
            except DatabaseNotFound as e:
                flash(
                    _(
                        "Cannot import dashboard: %(db_error)s.\n"
                        "Make sure to create the database before "
                        "importing the dashboard.",
                        db_error=e,
                    ),
                    "danger",
                )
            except Exception:
                flash(
                    _(
                        "An unknown error occurred. "
                        "Please contact your Superset administrator"
                    ),
                    "danger",
                )
            return redirect("/dashboard/list/")
        return self.render_template("superset/import_dashboards.html")

    @event_logger.log_this
    @has_access
    @expose("/explorev2/<datasource_type>/<datasource_id>/")
    def explorev2(self, datasource_type, datasource_id):
        """Deprecated endpoint, here for backward compatibility of urls"""
        return redirect(
            url_for(
                "Superset.explore",
                datasource_type=datasource_type,
                datasource_id=datasource_id,
                **request.args,
            )
        )

    @event_logger.log_this
    @has_access
    @expose("/explore/<datasource_type>/<datasource_id>/", methods=["GET", "POST"])
    @expose("/explore/", methods=["GET", "POST"])
    def explore(self, datasource_type=None, datasource_id=None):
        user_id = g.user.get_id() if g.user else None
        form_data, slc = get_form_data(use_slice_data=True)

        # Flash the SIP-15 message if the slice is owned by the current user and has not
        # been updated, i.e., is not using the [start, end) interval.
        if (
            config["SIP_15_ENABLED"]
            and slc
            and g.user in slc.owners
            and (
                not form_data.get("time_range_endpoints")
                or form_data["time_range_endpoints"]
                != (
                    utils.TimeRangeEndpoint.INCLUSIVE,
                    utils.TimeRangeEndpoint.EXCLUSIVE,
                )
            )
        ):
            url = Href("/superset/explore/")(
                {
                    "form_data": json.dumps(
                        {
                            "slice_id": slc.id,
                            "time_range_endpoints": (
                                utils.TimeRangeEndpoint.INCLUSIVE.value,
                                utils.TimeRangeEndpoint.EXCLUSIVE.value,
                            ),
                        }
                    )
                }
            )

            flash(Markup(config["SIP_15_TOAST_MESSAGE"].format(url=url)))

        error_redirect = "/chart/list/"
        try:
            datasource_id, datasource_type = get_datasource_info(
                datasource_id, datasource_type, form_data
            )
        except SupersetException:
            return redirect(error_redirect)

        datasource = ConnectorRegistry.get_datasource(
            datasource_type, datasource_id, db.session
        )
        if not datasource:
            flash(DATASOURCE_MISSING_ERR, "danger")
            return redirect(error_redirect)

        if config["ENABLE_ACCESS_REQUEST"] and (
            not security_manager.datasource_access(datasource)
        ):
            flash(
                __(security_manager.get_datasource_access_error_msg(datasource)),
                "danger",
            )
            return redirect(
                "superset/request_access/?"
                f"datasource_type={datasource_type}&"
                f"datasource_id={datasource_id}&"
            )

        viz_type = form_data.get("viz_type")
        if not viz_type and datasource.default_endpoint:
            return redirect(datasource.default_endpoint)

        # slc perms
        slice_add_perm = security_manager.can_access("can_add", "SliceModelView")
        slice_overwrite_perm = is_owner(slc, g.user)
        slice_download_perm = security_manager.can_access(
            "can_download", "SliceModelView"
        )

        form_data["datasource"] = str(datasource_id) + "__" + datasource_type

        # On explore, merge legacy and extra filters into the form data
        utils.convert_legacy_filters_into_adhoc(form_data)
        utils.merge_extra_filters(form_data)

        # merge request url params
        if request.method == "GET":
            utils.merge_request_params(form_data, request.args)

        # handle save or overwrite
        action = request.args.get("action")

        if action == "overwrite" and not slice_overwrite_perm:
            return json_error_response(
                _("You don't have the rights to ") + _("alter this ") + _("chart"),
                status=400,
            )

        if action == "saveas" and not slice_add_perm:
            return json_error_response(
                _("You don't have the rights to ") + _("create a ") + _("chart"),
                status=400,
            )

        if action in ("saveas", "overwrite"):
            return self.save_or_overwrite_slice(
                request.args,
                slc,
                slice_add_perm,
                slice_overwrite_perm,
                slice_download_perm,
                datasource_id,
                datasource_type,
                datasource.name,
            )

        standalone = request.args.get("standalone") == "true"
        bootstrap_data = {
            "can_add": slice_add_perm,
            "can_download": slice_download_perm,
            "can_overwrite": slice_overwrite_perm,
            "datasource": datasource.data,
            "form_data": form_data,
            "datasource_id": datasource_id,
            "datasource_type": datasource_type,
            "slice": slc.data if slc else None,
            "standalone": standalone,
            "user_id": user_id,
            "forced_height": request.args.get("height"),
            "common": self.common_bootstrap_payload(),
        }
        table_name = (
            datasource.table_name
            if datasource_type == "table"
            else datasource.datasource_name
        )
        if slc:
            title = slc.slice_name
        else:
            title = _("Explore - %(table)s", table=table_name)
        return self.render_template(
            "superset/basic.html",
            bootstrap_data=json.dumps(bootstrap_data),
            entry="explore",
            title=title,
            standalone_mode=standalone,
        )

    @api
    @handle_api_exception
    @has_access_api
    @expose("/filter/<datasource_type>/<datasource_id>/<column>/")
    def filter(self, datasource_type, datasource_id, column):
        """
        Endpoint to retrieve values for specified column.

        :param datasource_type: Type of datasource e.g. table
        :param datasource_id: Datasource id
        :param column: Column name to retrieve values for
        :return:
        """
        # TODO: Cache endpoint by user, datasource and column
        datasource = ConnectorRegistry.get_datasource(
            datasource_type, datasource_id, db.session
        )
        if not datasource:
            return json_error_response(DATASOURCE_MISSING_ERR)
        security_manager.assert_datasource_permission(datasource)
        payload = json.dumps(
            datasource.values_for_column(column, config["FILTER_SELECT_ROW_LIMIT"]),
            default=utils.json_int_dttm_ser,
        )
        return json_success(payload)

    def save_or_overwrite_slice(
        self,
        args,
        slc,
        slice_add_perm,
        slice_overwrite_perm,
        slice_download_perm,
        datasource_id,
        datasource_type,
        datasource_name,
    ):
        """Save or overwrite a slice"""
        slice_name = args.get("slice_name")
        action = args.get("action")
        form_data = get_form_data()[0]

        if action in ("saveas"):
            if "slice_id" in form_data:
                form_data.pop("slice_id")  # don't save old slice_id
            slc = models.Slice(owners=[g.user] if g.user else [])

        slc.params = json.dumps(form_data, indent=2, sort_keys=True)
        slc.datasource_name = datasource_name
        slc.viz_type = form_data["viz_type"]
        slc.datasource_type = datasource_type
        slc.datasource_id = datasource_id
        slc.slice_name = slice_name

        if action in ("saveas") and slice_add_perm:
            self.save_slice(slc)
        elif action == "overwrite" and slice_overwrite_perm:
            self.overwrite_slice(slc)

        # Adding slice to a dashboard if requested
        dash = None
        if request.args.get("add_to_dash") == "existing":
            dash = (
                db.session.query(models.Dashboard)
                .filter_by(id=int(request.args.get("save_to_dashboard_id")))
                .one()
            )

            # check edit dashboard permissions
            dash_overwrite_perm = check_ownership(dash, raise_if_false=False)
            if not dash_overwrite_perm:
                return json_error_response(
                    _("You don't have the rights to ")
                    + _("alter this ")
                    + _("dashboard"),
                    status=400,
                )

            flash(
                _("Chart [{}] was added to dashboard [{}]").format(
                    slc.slice_name, dash.dashboard_title
                ),
                "info",
            )
        elif request.args.get("add_to_dash") == "new":
            # check create dashboard permissions
            dash_add_perm = security_manager.can_access("can_add", "DashboardModelView")
            if not dash_add_perm:
                return json_error_response(
                    _("You don't have the rights to ")
                    + _("create a ")
                    + _("dashboard"),
                    status=400,
                )

            dash = models.Dashboard(
                dashboard_title=request.args.get("new_dashboard_name"),
                owners=[g.user] if g.user else [],
            )
            flash(
                _(
                    "Dashboard [{}] just got created and chart [{}] was added " "to it"
                ).format(dash.dashboard_title, slc.slice_name),
                "info",
            )

        if dash and slc not in dash.slices:
            dash.slices.append(slc)
            db.session.commit()

        response = {
            "can_add": slice_add_perm,
            "can_download": slice_download_perm,
            "can_overwrite": is_owner(slc, g.user),
            "form_data": slc.form_data,
            "slice": slc.data,
            "dashboard_id": dash.id if dash else None,
        }

        if request.args.get("goto_dash") == "true":
            response.update({"dashboard": dash.url})

        return json_success(json.dumps(response))

    def save_slice(self, slc):
        session = db.session()
        msg = _("Chart [{}] has been saved").format(slc.slice_name)
        session.add(slc)
        session.commit()
        flash(msg, "info")

    def overwrite_slice(self, slc):
        session = db.session()
        session.merge(slc)
        session.commit()
        msg = _("Chart [{}] has been overwritten").format(slc.slice_name)
        flash(msg, "info")

    @api
    @has_access_api
    @expose("/checkbox/<model_view>/<id_>/<attr>/<value>", methods=["GET"])
    def checkbox(self, model_view, id_, attr, value):
        """endpoint for checking/unchecking any boolean in a sqla model"""
        modelview_to_model = {
            "{}ColumnInlineView".format(name.capitalize()): source.column_class
            for name, source in ConnectorRegistry.sources.items()
        }
        model = modelview_to_model[model_view]
        col = db.session.query(model).filter_by(id=id_).first()
        checked = value == "true"
        if col:
            setattr(col, attr, checked)
            if checked:
                metrics = col.get_metrics().values()
                col.datasource.add_missing_metrics(metrics)
            db.session.commit()
        return json_success('"OK"')

    @api
    @has_access_api
    @expose("/schemas/<db_id>/")
    @expose("/schemas/<db_id>/<force_refresh>/")
    def schemas(self, db_id, force_refresh="false"):
        db_id = int(db_id)
        force_refresh = force_refresh.lower() == "true"
        database = db.session.query(models.Database).filter_by(id=db_id).first()
        if database:
            schemas = database.get_all_schema_names(
                cache=database.schema_cache_enabled,
                cache_timeout=database.schema_cache_timeout,
                force=force_refresh,
            )
            schemas = security_manager.schemas_accessible_by_user(database, schemas)
        else:
            schemas = []

        return Response(json.dumps({"schemas": schemas}), mimetype="application/json")

    @api
    @has_access_api
    @expose("/tables/<db_id>/<schema>/<substr>/")
    @expose("/tables/<db_id>/<schema>/<substr>/<force_refresh>/")
    def tables(self, db_id, schema, substr, force_refresh="false"):
        """Endpoint to fetch the list of tables for given database"""
        db_id = int(db_id)
        force_refresh = force_refresh.lower() == "true"
        schema = utils.parse_js_uri_path_item(schema, eval_undefined=True)
        substr = utils.parse_js_uri_path_item(substr, eval_undefined=True)
        database = db.session.query(models.Database).filter_by(id=db_id).one()

        if schema:
            tables = (
                database.get_all_table_names_in_schema(
                    schema=schema,
                    force=force_refresh,
                    cache=database.table_cache_enabled,
                    cache_timeout=database.table_cache_timeout,
                )
                or []
            )
            views = (
                database.get_all_view_names_in_schema(
                    schema=schema,
                    force=force_refresh,
                    cache=database.table_cache_enabled,
                    cache_timeout=database.table_cache_timeout,
                )
                or []
            )
        else:
            tables = database.get_all_table_names_in_database(
                cache=True, force=False, cache_timeout=24 * 60 * 60
            )
            views = database.get_all_view_names_in_database(
                cache=True, force=False, cache_timeout=24 * 60 * 60
            )
        tables = security_manager.get_datasources_accessible_by_user(
            database, tables, schema
        )
        views = security_manager.get_datasources_accessible_by_user(
            database, views, schema
        )

        def get_datasource_label(ds_name: utils.DatasourceName) -> str:
            return ds_name.table if schema else f"{ds_name.schema}.{ds_name.table}"

        if substr:
            tables = [tn for tn in tables if substr in get_datasource_label(tn)]
            views = [vn for vn in views if substr in get_datasource_label(vn)]

        if not schema and database.default_schemas:
            user_schema = g.user.email.split("@")[0]
            valid_schemas = set(database.default_schemas + [user_schema])

            tables = [tn for tn in tables if tn.schema in valid_schemas]
            views = [vn for vn in views if vn.schema in valid_schemas]

        max_items = config["MAX_TABLE_NAMES"] or len(tables)
        total_items = len(tables) + len(views)
        max_tables = len(tables)
        max_views = len(views)
        if total_items and substr:
            max_tables = max_items * len(tables) // total_items
            max_views = max_items * len(views) // total_items

        table_options = [
            {
                "value": tn.table,
                "schema": tn.schema,
                "label": get_datasource_label(tn),
                "title": get_datasource_label(tn),
                "type": "table",
            }
            for tn in tables[:max_tables]
        ]
        table_options.extend(
            [
                {
                    "value": vn.table,
                    "schema": vn.schema,
                    "label": get_datasource_label(vn),
                    "title": get_datasource_label(vn),
                    "type": "view",
                }
                for vn in views[:max_views]
            ]
        )
        table_options.sort(key=lambda value: value["label"])
        payload = {"tableLength": len(tables) + len(views), "options": table_options}
        return json_success(json.dumps(payload))

    @api
    @has_access_api
    @expose("/copy_dash/<dashboard_id>/", methods=["GET", "POST"])
    def copy_dash(self, dashboard_id):
        """Copy dashboard"""
        session = db.session()
        data = json.loads(request.form.get("data"))
        dash = models.Dashboard()
        original_dash = (
            session.query(models.Dashboard).filter_by(id=dashboard_id).first()
        )

        dash.owners = [g.user] if g.user else []
        dash.dashboard_title = data["dashboard_title"]

        if data["duplicate_slices"]:
            # Duplicating slices as well, mapping old ids to new ones
            old_to_new_sliceids = {}
            for slc in original_dash.slices:
                new_slice = slc.clone()
                new_slice.owners = [g.user] if g.user else []
                session.add(new_slice)
                session.flush()
                new_slice.dashboards.append(dash)
                old_to_new_sliceids["{}".format(slc.id)] = "{}".format(new_slice.id)

            # update chartId of layout entities
            # in v2_dash positions json data, chartId should be integer,
            # while in older version slice_id is string type
            for value in data["positions"].values():
                if (
                    isinstance(value, dict)
                    and value.get("meta")
                    and value.get("meta").get("chartId")
                ):
                    old_id = "{}".format(value.get("meta").get("chartId"))
                    new_id = int(old_to_new_sliceids[old_id])
                    value["meta"]["chartId"] = new_id
        else:
            dash.slices = original_dash.slices
        dash.params = original_dash.params

        self._set_dash_metadata(dash, data)
        session.add(dash)
        session.commit()
        dash_json = json.dumps(dash.data)
        session.close()
        return json_success(dash_json)

    @api
    @has_access_api
    @expose("/save_dash/<dashboard_id>/", methods=["GET", "POST"])
    def save_dash(self, dashboard_id):
        """Save a dashboard's metadata"""
        session = db.session()
        dash = session.query(models.Dashboard).filter_by(id=dashboard_id).first()
        check_ownership(dash, raise_if_false=True)
        data = json.loads(request.form.get("data"))
        self._set_dash_metadata(dash, data)
        session.merge(dash)
        session.commit()
        session.close()
        return json_success(json.dumps({"status": "SUCCESS"}))

    @staticmethod
    def _set_dash_metadata(dashboard, data):
        positions = data["positions"]
        # find slices in the position data
        slice_ids = []
        slice_id_to_name = {}
        for value in positions.values():
            if isinstance(value, dict):
                try:
                    slice_id = value["meta"]["chartId"]
                    slice_ids.append(slice_id)
                    slice_id_to_name[slice_id] = value["meta"]["sliceName"]
                except KeyError:
                    pass

        session = db.session()
        Slice = models.Slice
        current_slices = session.query(Slice).filter(Slice.id.in_(slice_ids)).all()

        dashboard.slices = current_slices

        # update slice names. this assumes user has permissions to update the slice
        # we allow user set slice name be empty string
        for slc in dashboard.slices:
            try:
                new_name = slice_id_to_name[slc.id]
                if slc.slice_name != new_name:
                    slc.slice_name = new_name
                    session.merge(slc)
                    session.flush()
            except KeyError:
                pass

        # remove leading and trailing white spaces in the dumped json
        dashboard.position_json = json.dumps(
            positions, indent=None, separators=(",", ":"), sort_keys=True
        )
        md = dashboard.params_dict
        dashboard.css = data.get("css")
        dashboard.dashboard_title = data["dashboard_title"]

        if "filter_immune_slices" not in md:
            md["filter_immune_slices"] = []
        if "timed_refresh_immune_slices" not in md:
            md["timed_refresh_immune_slices"] = []
        if "filter_immune_slice_fields" not in md:
            md["filter_immune_slice_fields"] = {}
        md["expanded_slices"] = data["expanded_slices"]
        md["refresh_frequency"] = data.get("refresh_frequency", 0)
        default_filters_data = json.loads(data.get("default_filters", "{}"))
        applicable_filters = {
            key: v for key, v in default_filters_data.items() if int(key) in slice_ids
        }
        md["default_filters"] = json.dumps(applicable_filters)
        if data.get("color_namespace"):
            md["color_namespace"] = data.get("color_namespace")
        if data.get("color_scheme"):
            md["color_scheme"] = data.get("color_scheme")
        if data.get("label_colors"):
            md["label_colors"] = data.get("label_colors")
        dashboard.json_metadata = json.dumps(md)

    @api
    @has_access_api
    @expose("/add_slices/<dashboard_id>/", methods=["POST"])
    def add_slices(self, dashboard_id):
        """Add and save slices to a dashboard"""
        data = json.loads(request.form.get("data"))
        session = db.session()
        Slice = models.Slice
        dash = session.query(models.Dashboard).filter_by(id=dashboard_id).first()
        check_ownership(dash, raise_if_false=True)
        new_slices = session.query(Slice).filter(Slice.id.in_(data["slice_ids"]))
        dash.slices += new_slices
        session.merge(dash)
        session.commit()
        session.close()
        return "SLICES ADDED"

    @api
    @has_access_api
    @expose("/testconn", methods=["POST", "GET"])
    def testconn(self):
        """Tests a sqla connection"""
        try:
            db_name = request.json.get("name")
            uri = request.json.get("uri")

            # if the database already exists in the database, only its safe (password-masked) URI
            # would be shown in the UI and would be passed in the form data.
            # so if the database already exists and the form was submitted with the safe URI,
            # we assume we should retrieve the decrypted URI to test the connection.
            if db_name:
                existing_database = (
                    db.session.query(models.Database)
                    .filter_by(database_name=db_name)
                    .first()
                )
                if existing_database and uri == existing_database.safe_sqlalchemy_uri():
                    uri = existing_database.sqlalchemy_uri_decrypted

            # this is the database instance that will be tested
            database = models.Database(
                # extras is sent as json, but required to be a string in the Database model
                extra=json.dumps(request.json.get("extras", {})),
                impersonate_user=request.json.get("impersonate_user"),
            )
            database.set_sqlalchemy_uri(uri)

            username = g.user.username if g.user is not None else None
            engine = database.get_sqla_engine(user_name=username)

            with closing(engine.connect()) as conn:
                conn.scalar(select([1]))
                return json_success('"OK"')
        except Exception as e:
            logging.exception(e)
            return json_error_response(
                "Connection failed!\n\n" "The error message returned was:\n{}".format(e)
            )

    @api
    @has_access_api
    @expose("/recent_activity/<user_id>/", methods=["GET"])
    def recent_activity(self, user_id):
        """Recent activity (actions) for a given user"""
        M = models

        if request.args.get("limit"):
            limit = int(request.args.get("limit"))
        else:
            limit = 1000

        qry = (
            db.session.query(M.Log, M.Dashboard, M.Slice)
            .outerjoin(M.Dashboard, M.Dashboard.id == M.Log.dashboard_id)
            .outerjoin(M.Slice, M.Slice.id == M.Log.slice_id)
            .filter(
                and_(
                    ~M.Log.action.in_(("queries", "shortner", "sql_json")),
                    M.Log.user_id == user_id,
                )
            )
            .order_by(M.Log.dttm.desc())
            .limit(limit)
        )
        payload = []
        for log in qry.all():
            item_url = None
            item_title = None
            if log.Dashboard:
                item_url = log.Dashboard.url
                item_title = log.Dashboard.dashboard_title
            elif log.Slice:
                item_url = log.Slice.slice_url
                item_title = log.Slice.slice_name

            payload.append(
                {
                    "action": log.Log.action,
                    "item_url": item_url,
                    "item_title": item_title,
                    "time": log.Log.dttm,
                }
            )
        return json_success(json.dumps(payload, default=utils.json_int_dttm_ser))

    @api
    @has_access_api
    @expose("/csrf_token/", methods=["GET"])
    def csrf_token(self):
        return Response(
            self.render_template("superset/csrf_token.json"), mimetype="text/json"
        )

    @api
    @has_access_api
    @expose("/available_domains/", methods=["GET"])
    def available_domains(self):
        """
        Returns the list of available Superset Webserver domains (if any)
        defined in config. This enables charts embedded in other apps to
        leverage domain sharding if appropriately configured.
        """
        return Response(
            json.dumps(conf.get("SUPERSET_WEBSERVER_DOMAINS")), mimetype="text/json"
        )

    @api
    @has_access_api
    @expose("/fave_dashboards_by_username/<username>/", methods=["GET"])
    def fave_dashboards_by_username(self, username):
        """This lets us use a user's username to pull favourite dashboards"""
        user = security_manager.find_user(username=username)
        return self.fave_dashboards(user.get_id())

    @api
    @has_access_api
    @expose("/fave_dashboards/<user_id>/", methods=["GET"])
    def fave_dashboards(self, user_id):
        qry = (
            db.session.query(models.Dashboard, models.FavStar.dttm)
            .join(
                models.FavStar,
                and_(
                    models.FavStar.user_id == int(user_id),
                    models.FavStar.class_name == "Dashboard",
                    models.Dashboard.id == models.FavStar.obj_id,
                ),
            )
            .order_by(models.FavStar.dttm.desc())
        )
        payload = []
        for o in qry.all():
            d = {
                "id": o.Dashboard.id,
                "dashboard": o.Dashboard.dashboard_link(),
                "title": o.Dashboard.dashboard_title,
                "url": o.Dashboard.url,
                "dttm": o.dttm,
            }
            if o.Dashboard.created_by:
                user = o.Dashboard.created_by
                d["creator"] = str(user)
                d["creator_url"] = "/superset/profile/{}/".format(user.username)
            payload.append(d)
        return json_success(json.dumps(payload, default=utils.json_int_dttm_ser))

    @api
    @has_access_api
    @expose("/created_dashboards/<user_id>/", methods=["GET"])
    def created_dashboards(self, user_id):
        Dash = models.Dashboard
        qry = (
            db.session.query(Dash)
            .filter(or_(Dash.created_by_fk == user_id, Dash.changed_by_fk == user_id))
            .order_by(Dash.changed_on.desc())
        )
        payload = [
            {
                "id": o.id,
                "dashboard": o.dashboard_link(),
                "title": o.dashboard_title,
                "url": o.url,
                "dttm": o.changed_on,
            }
            for o in qry.all()
        ]
        return json_success(json.dumps(payload, default=utils.json_int_dttm_ser))

    @api
    @has_access_api
    @expose("/user_slices", methods=["GET"])
    @expose("/user_slices/<user_id>/", methods=["GET"])
    def user_slices(self, user_id=None):
        """List of slices a user created, or faved"""
        if not user_id:
            user_id = g.user.id
        Slice = models.Slice
        FavStar = models.FavStar
        qry = (
            db.session.query(Slice, FavStar.dttm)
            .join(
                models.FavStar,
                and_(
                    models.FavStar.user_id == int(user_id),
                    models.FavStar.class_name == "slice",
                    models.Slice.id == models.FavStar.obj_id,
                ),
                isouter=True,
            )
            .filter(
                or_(
                    Slice.created_by_fk == user_id,
                    Slice.changed_by_fk == user_id,
                    FavStar.user_id == user_id,
                )
            )
            .order_by(Slice.slice_name.asc())
        )
        payload = [
            {
                "id": o.Slice.id,
                "title": o.Slice.slice_name,
                "url": o.Slice.slice_url,
                "data": o.Slice.form_data,
                "dttm": o.dttm if o.dttm else o.Slice.changed_on,
                "viz_type": o.Slice.viz_type,
            }
            for o in qry.all()
        ]
        return json_success(json.dumps(payload, default=utils.json_int_dttm_ser))

    @api
    @has_access_api
    @expose("/created_slices", methods=["GET"])
    @expose("/created_slices/<user_id>/", methods=["GET"])
    def created_slices(self, user_id=None):
        """List of slices created by this user"""
        if not user_id:
            user_id = g.user.id
        Slice = models.Slice
        qry = (
            db.session.query(Slice)
            .filter(or_(Slice.created_by_fk == user_id, Slice.changed_by_fk == user_id))
            .order_by(Slice.changed_on.desc())
        )
        payload = [
            {
                "id": o.id,
                "title": o.slice_name,
                "url": o.slice_url,
                "dttm": o.changed_on,
                "viz_type": o.viz_type,
            }
            for o in qry.all()
        ]
        return json_success(json.dumps(payload, default=utils.json_int_dttm_ser))

    @api
    @has_access_api
    @expose("/fave_slices", methods=["GET"])
    @expose("/fave_slices/<user_id>/", methods=["GET"])
    def fave_slices(self, user_id=None):
        """Favorite slices for a user"""
        if not user_id:
            user_id = g.user.id
        qry = (
            db.session.query(models.Slice, models.FavStar.dttm)
            .join(
                models.FavStar,
                and_(
                    models.FavStar.user_id == int(user_id),
                    models.FavStar.class_name == "slice",
                    models.Slice.id == models.FavStar.obj_id,
                ),
            )
            .order_by(models.FavStar.dttm.desc())
        )
        payload = []
        for o in qry.all():
            d = {
                "id": o.Slice.id,
                "title": o.Slice.slice_name,
                "url": o.Slice.slice_url,
                "dttm": o.dttm,
                "viz_type": o.Slice.viz_type,
            }
            if o.Slice.created_by:
                user = o.Slice.created_by
                d["creator"] = str(user)
                d["creator_url"] = "/superset/profile/{}/".format(user.username)
            payload.append(d)
        return json_success(json.dumps(payload, default=utils.json_int_dttm_ser))

    @api
    @has_access_api
    @expose("/warm_up_cache/", methods=["GET"])
    def warm_up_cache(self):
        """Warms up the cache for the slice or table.

        Note for slices a force refresh occurs.
        """
        slices = None
        session = db.session()
        slice_id = request.args.get("slice_id")
        table_name = request.args.get("table_name")
        db_name = request.args.get("db_name")

        if not slice_id and not (table_name and db_name):
            return json_error_response(
                __(
                    "Malformed request. slice_id or table_name and db_name "
                    "arguments are expected"
                ),
                status=400,
            )
        if slice_id:
            slices = session.query(models.Slice).filter_by(id=slice_id).all()
            if not slices:
                return json_error_response(
                    __("Chart %(id)s not found", id=slice_id), status=404
                )
        elif table_name and db_name:
            SqlaTable = ConnectorRegistry.sources["table"]
            table = (
                session.query(SqlaTable)
                .join(models.Database)
                .filter(
                    models.Database.database_name == db_name
                    or SqlaTable.table_name == table_name
                )
            ).first()
            if not table:
                return json_error_response(
                    __(
                        "Table %(t)s wasn't found in the database %(d)s",
                        t=table_name,
                        s=db_name,
                    ),
                    status=404,
                )
            slices = (
                session.query(models.Slice)
                .filter_by(datasource_id=table.id, datasource_type=table.type)
                .all()
            )

        for slc in slices:
            try:
                form_data = get_form_data(slc.id, use_slice_data=True)[0]
                obj = get_viz(
                    datasource_type=slc.datasource.type,
                    datasource_id=slc.datasource.id,
                    form_data=form_data,
                    force=True,
                )
                obj.get_json()
            except Exception as e:
                return json_error_response(utils.error_msg_from_exception(e))
        return json_success(
            json.dumps(
                [{"slice_id": slc.id, "slice_name": slc.slice_name} for slc in slices]
            )
        )

    @has_access_api
    @expose("/favstar/<class_name>/<obj_id>/<action>/")
    def favstar(self, class_name, obj_id, action):
        """Toggle favorite stars on Slices and Dashboard"""
        session = db.session()
        FavStar = models.FavStar
        count = 0
        favs = (
            session.query(FavStar)
            .filter_by(class_name=class_name, obj_id=obj_id, user_id=g.user.get_id())
            .all()
        )
        if action == "select":
            if not favs:
                session.add(
                    FavStar(
                        class_name=class_name,
                        obj_id=obj_id,
                        user_id=g.user.get_id(),
                        dttm=datetime.now(),
                    )
                )
            count = 1
        elif action == "unselect":
            for fav in favs:
                session.delete(fav)
        else:
            count = len(favs)
        session.commit()
        return json_success(json.dumps({"count": count}))

    @api
    @has_access_api
    @expose("/dashboard/<dashboard_id>/published/", methods=("GET", "POST"))
    def publish(self, dashboard_id):
        """Gets and toggles published status on dashboards"""
        session = db.session()
        Dashboard = models.Dashboard
        Role = ab_models.Role
        dash = (
            session.query(Dashboard).filter(Dashboard.id == dashboard_id).one_or_none()
        )
        admin_role = session.query(Role).filter(Role.name == "Admin").one_or_none()

        if request.method == "GET":
            if dash:
                return json_success(json.dumps({"published": dash.published}))
            else:
                return json_error_response(
                    "ERROR: cannot find dashboard {0}".format(dashboard_id), status=404
                )

        else:
            edit_perm = is_owner(dash, g.user) or admin_role in get_user_roles()
            if not edit_perm:
                return json_error_response(
                    'ERROR: "{0}" cannot alter dashboard "{1}"'.format(
                        g.user.username, dash.dashboard_title
                    ),
                    status=403,
                )

            dash.published = str(request.form["published"]).lower() == "true"
            session.commit()
            return json_success(json.dumps({"published": dash.published}))

    @has_access
    @expose("/csvtodatabase")
    def csvtodatabase(self):
        session = db.session()
        Database = models.Database
        databases = session.query(Database).filter_by(allow_csv_upload=True).all()
        databases_json = [models.DatabaseDto(-1, "In a new database")]
        for database in databases:
            databases_json.append(models.DatabaseDto(database.id, database.name))

        bootstrap_data = {
            "databases": databases_json,
            "common": self.common_bootstrap_payload(),
        }

        if request.args.get("json") == "true":
            return json_success(
                json.dumps(bootstrap_data, default=lambda x: x.__dict__)
            )

        return self.render_template(
            "superset/csv_to_database.html",
            entry="csvToDatabase",
            standalone_mode=False,
            title="CSV to Database configuration",
            bootstrap_data=json.dumps(bootstrap_data, default=lambda x: x.__dict__),
        )

    @has_access
    @expose("/dashboard/<dashboard_id>/")
    def dashboard(self, dashboard_id):
        """Server side rendering for a dashboard"""
        session = db.session()
        qry = session.query(models.Dashboard)
        if dashboard_id.isdigit():
            qry = qry.filter_by(id=int(dashboard_id))
        else:
            qry = qry.filter_by(slug=dashboard_id)

        dash = qry.one_or_none()
        if not dash:
            abort(404)
        datasources = set()
        for slc in dash.slices:
            datasource = slc.datasource
            if datasource:
                datasources.add(datasource)

        if config["ENABLE_ACCESS_REQUEST"]:
            for datasource in datasources:
                if datasource and not security_manager.datasource_access(datasource):
                    flash(
                        __(
                            security_manager.get_datasource_access_error_msg(datasource)
                        ),
                        "danger",
                    )
                    return redirect(
                        "superset/request_access/?" f"dashboard_id={dash.id}&"
                    )

        dash_edit_perm = check_ownership(
            dash, raise_if_false=False
        ) and security_manager.can_access("can_save_dash", "Superset")
        dash_save_perm = security_manager.can_access("can_save_dash", "Superset")
        superset_can_explore = security_manager.can_access("can_explore", "Superset")
        superset_can_csv = security_manager.can_access("can_csv", "Superset")
        slice_can_edit = security_manager.can_access("can_edit", "SliceModelView")

        standalone_mode = request.args.get("standalone") == "true"
        edit_mode = request.args.get("edit") == "true"

        # Hack to log the dashboard_id properly, even when getting a slug
        @event_logger.log_this
        def dashboard(**kwargs):
            pass

        dashboard(
            dashboard_id=dash.id,
            dashboard_version="v2",
            dash_edit_perm=dash_edit_perm,
            edit_mode=edit_mode,
        )

        dashboard_data = dash.data
        dashboard_data.update(
            {
                "standalone_mode": standalone_mode,
                "dash_save_perm": dash_save_perm,
                "dash_edit_perm": dash_edit_perm,
                "superset_can_explore": superset_can_explore,
                "superset_can_csv": superset_can_csv,
                "slice_can_edit": slice_can_edit,
            }
        )

        bootstrap_data = {
            "user_id": g.user.get_id(),
            "dashboard_data": dashboard_data,
            "datasources": {ds.uid: ds.data for ds in datasources},
            "common": self.common_bootstrap_payload(),
            "editMode": edit_mode,
        }

        if request.args.get("json") == "true":
            return json_success(json.dumps(bootstrap_data))

        return self.render_template(
            "superset/dashboard.html",
            entry="dashboard",
            standalone_mode=standalone_mode,
            title=dash.dashboard_title,
            bootstrap_data=json.dumps(bootstrap_data),
        )

    @api
    @event_logger.log_this
    @expose("/log/", methods=["POST"])
    def log(self):
        return Response(status=200)

    @has_access
    @expose("/sync_druid/", methods=["POST"])
    @event_logger.log_this
    def sync_druid_source(self):
        """Syncs the druid datasource in main db with the provided config.

        The endpoint takes 3 arguments:
            user - user name to perform the operation as
            cluster - name of the druid cluster
            config - configuration stored in json that contains:
                name: druid datasource name
                dimensions: list of the dimensions, they become druid columns
                    with the type STRING
                metrics_spec: list of metrics (dictionary). Metric consists of
                    2 attributes: type and name. Type can be count,
                    etc. `count` type is stored internally as longSum
                    other fields will be ignored.

            Example: {
                'name': 'test_click',
                'metrics_spec': [{'type': 'count', 'name': 'count'}],
                'dimensions': ['affiliate_id', 'campaign', 'first_seen']
            }
        """
        payload = request.get_json(force=True)
        druid_config = payload["config"]
        user_name = payload["user"]
        cluster_name = payload["cluster"]

        user = security_manager.find_user(username=user_name)
        DruidDatasource = ConnectorRegistry.sources["druid"]
        DruidCluster = DruidDatasource.cluster_class
        if not user:
            err_msg = __(
                "Can't find User '%(name)s', please ask your admin " "to create one.",
                name=user_name,
            )
            logging.error(err_msg)
            return json_error_response(err_msg)
        cluster = (
            db.session.query(DruidCluster).filter_by(cluster_name=cluster_name).first()
        )
        if not cluster:
            err_msg = __(
                "Can't find DruidCluster with cluster_name = " "'%(name)s'",
                name=cluster_name,
            )
            logging.error(err_msg)
            return json_error_response(err_msg)
        try:
            DruidDatasource.sync_to_db_from_config(druid_config, user, cluster)
        except Exception as e:
            logging.exception(utils.error_msg_from_exception(e))
            return json_error_response(utils.error_msg_from_exception(e))
        return Response(status=201)

    @has_access
    @expose("/sqllab_viz/", methods=["POST"])
    @event_logger.log_this
    def sqllab_viz(self):
        SqlaTable = ConnectorRegistry.sources["table"]
        data = json.loads(request.form.get("data"))
        table_name = data.get("datasourceName")
        table = db.session.query(SqlaTable).filter_by(table_name=table_name).first()
        if not table:
            table = SqlaTable(table_name=table_name)
        table.database_id = data.get("dbId")
        table.schema = data.get("schema")
        table.template_params = data.get("templateParams")
        table.is_sqllab_view = True
        q = ParsedQuery(data.get("sql"))
        table.sql = q.stripped()
        db.session.add(table)
        cols = []
        for config in data.get("columns"):
            column_name = config.get("name")
            SqlaTable = ConnectorRegistry.sources["table"]
            TableColumn = SqlaTable.column_class
            SqlMetric = SqlaTable.metric_class
            col = TableColumn(
                column_name=column_name,
                filterable=True,
                groupby=True,
                is_dttm=config.get("is_date", False),
                type=config.get("type", False),
            )
            cols.append(col)

        table.columns = cols
        table.metrics = [SqlMetric(metric_name="count", expression="count(*)")]
        db.session.commit()
        return json_success(json.dumps({"table_id": table.id}))

    @has_access
    @expose("/table/<database_id>/<table_name>/<schema>/")
    @event_logger.log_this
    def table(self, database_id, table_name, schema):
        schema = utils.parse_js_uri_path_item(schema, eval_undefined=True)
        table_name = utils.parse_js_uri_path_item(table_name)
        mydb = db.session.query(models.Database).filter_by(id=database_id).one()
        payload_columns = []
        indexes = []
        primary_key = []
        foreign_keys = []
        try:
            columns = mydb.get_columns(table_name, schema)
            indexes = mydb.get_indexes(table_name, schema)
            primary_key = mydb.get_pk_constraint(table_name, schema)
            foreign_keys = mydb.get_foreign_keys(table_name, schema)
        except Exception as e:
            return json_error_response(utils.error_msg_from_exception(e))
        keys = []
        if primary_key and primary_key.get("constrained_columns"):
            primary_key["column_names"] = primary_key.pop("constrained_columns")
            primary_key["type"] = "pk"
            keys += [primary_key]
        for fk in foreign_keys:
            fk["column_names"] = fk.pop("constrained_columns")
            fk["type"] = "fk"
        keys += foreign_keys
        for idx in indexes:
            idx["type"] = "index"
        keys += indexes

        for col in columns:
            dtype = ""
            try:
                dtype = "{}".format(col["type"])
            except Exception:
                # sqla.types.JSON __str__ has a bug, so using __class__.
                dtype = col["type"].__class__.__name__
                pass
            payload_columns.append(
                {
                    "name": col["name"],
                    "type": dtype.split("(")[0] if "(" in dtype else dtype,
                    "longType": dtype,
                    "keys": [k for k in keys if col["name"] in k.get("column_names")],
                }
            )
        tbl = {
            "name": table_name,
            "columns": payload_columns,
            "selectStar": mydb.select_star(
                table_name,
                schema=schema,
                show_cols=True,
                indent=True,
                cols=columns,
                latest_partition=True,
            ),
            "primaryKey": primary_key,
            "foreignKeys": foreign_keys,
            "indexes": keys,
        }
        return json_success(json.dumps(tbl))

    @has_access
    @expose("/extra_table_metadata/<database_id>/<table_name>/<schema>/")
    @event_logger.log_this
    def extra_table_metadata(self, database_id, table_name, schema):
        schema = utils.parse_js_uri_path_item(schema, eval_undefined=True)
        table_name = utils.parse_js_uri_path_item(table_name)
        mydb = db.session.query(models.Database).filter_by(id=database_id).one()
        payload = mydb.db_engine_spec.extra_table_metadata(mydb, table_name, schema)
        return json_success(json.dumps(payload))

    @has_access
    @expose("/select_star/<database_id>/<table_name>")
    @expose("/select_star/<database_id>/<table_name>/<schema>")
    @event_logger.log_this
    def select_star(self, database_id, table_name, schema=None):
        mydb = db.session.query(models.Database).filter_by(id=database_id).first()
        schema = utils.parse_js_uri_path_item(schema, eval_undefined=True)
        table_name = utils.parse_js_uri_path_item(table_name)
        return json_success(
            mydb.select_star(table_name, schema, latest_partition=True, show_cols=True)
        )

    @has_access_api
    @expose("/estimate_query_cost/<database_id>/", methods=["POST"])
    @expose("/estimate_query_cost/<database_id>/<schema>/", methods=["POST"])
    @event_logger.log_this
    def estimate_query_cost(self, database_id: int, schema: str = None) -> Response:
        mydb = db.session.query(models.Database).filter_by(id=database_id).one_or_none()

        sql = json.loads(request.form.get("sql", '""'))
        template_params = json.loads(request.form.get("templateParams") or "{}")
        if template_params:
            template_processor = get_template_processor(mydb)
            sql = template_processor.process_template(sql, **template_params)

        timeout = SQLLAB_QUERY_COST_ESTIMATE_TIMEOUT
        timeout_msg = f"The estimation exceeded the {timeout} seconds timeout."
        try:
            with utils.timeout(seconds=timeout, error_message=timeout_msg):
                cost = mydb.db_engine_spec.estimate_query_cost(
                    mydb, schema, sql, utils.sources.get("sql_lab")
                )
        except SupersetTimeoutException as e:
            logging.exception(e)
            return json_error_response(timeout_msg)
        except Exception as e:
            return json_error_response(str(e))

        spec = mydb.db_engine_spec
        query_cost_formatters = get_feature_flags().get(
            "QUERY_COST_FORMATTERS_BY_ENGINE", {}
        )
        query_cost_formatter = query_cost_formatters.get(
            spec.engine, spec.query_cost_formatter
        )
        cost = query_cost_formatter(cost)

        return json_success(json.dumps(cost))

    @expose("/theme/")
    def theme(self):
        return self.render_template("superset/theme.html")

    @has_access_api
    @expose("/cached_key/<key>/")
    @event_logger.log_this
    def cached_key(self, key):
        """Returns a key from the cache"""
        resp = cache.get(key)
        if resp:
            return resp
        return "nope"

    @has_access_api
    @expose("/cache_key_exist/<key>/")
    @event_logger.log_this
    def cache_key_exist(self, key):
        """Returns if a key from cache exist"""
        key_exist = True if cache.get(key) else False
        status = 200 if key_exist else 404
        return json_success(json.dumps({"key_exist": key_exist}), status=status)

    @has_access_api
    @expose("/results/<key>/")
    @event_logger.log_this
    def results(self, key):
        """Serves a key off of the results backend

        It is possible to pass the `rows` query argument to limit the number
        of rows returned.
        """
        if not results_backend:
            return json_error_response("Results backend isn't configured")

        read_from_results_backend_start = now_as_float()
        blob = results_backend.get(key)
        stats_logger.timing(
            "sqllab.query.results_backend_read",
            now_as_float() - read_from_results_backend_start,
        )
        if not blob:
            return json_error_response(
                "Data could not be retrieved. " "You may want to re-run the query.",
                status=410,
            )

        query = db.session.query(Query).filter_by(results_key=key).one_or_none()
        if query is None:
            return json_error_response(
                "Data could not be retrieved. You may want to re-run the query.",
                status=404,
            )

        rejected_tables = security_manager.rejected_tables(
            query.sql, query.database, query.schema
        )
        if rejected_tables:
            return json_error_response(
                security_manager.get_table_access_error_msg(rejected_tables), status=403
            )

        payload = utils.zlib_decompress(blob, decode=not results_backend_use_msgpack)
        obj = _deserialize_results_payload(payload, query, results_backend_use_msgpack)

        if "rows" in request.args:
            try:
                rows = int(request.args["rows"])
            except ValueError:
                return json_error_response("Invalid `rows` argument", status=400)
            obj = apply_display_max_row_limit(obj, rows)

        return json_success(
            json.dumps(obj, default=utils.json_iso_dttm_ser, ignore_nan=True)
        )

    @has_access_api
    @expose("/stop_query/", methods=["POST"])
    @event_logger.log_this
    @backoff.on_exception(
        backoff.constant,
        Exception,
        interval=1,
        on_backoff=lambda details: db.session.rollback(),
        on_giveup=lambda details: db.session.rollback(),
        max_tries=5,
    )
    def stop_query(self):
        client_id = request.form.get("client_id")

        query = db.session.query(Query).filter_by(client_id=client_id).one()
        if query.status in [
            QueryStatus.FAILED,
            QueryStatus.SUCCESS,
            QueryStatus.TIMED_OUT,
        ]:
            logging.error(
                f"Query with client_id {client_id} could not be stopped: query already complete"
            )
            return self.json_response("OK")
        query.status = QueryStatus.STOPPED
        db.session.commit()

        return self.json_response("OK")

    @has_access_api
    @expose("/validate_sql_json/", methods=["POST", "GET"])
    @event_logger.log_this
    def validate_sql_json(self):
        """Validates that arbitrary sql is acceptable for the given database.
        Returns a list of error/warning annotations as json.
        """
        sql = request.form.get("sql")
        database_id = request.form.get("database_id")
        schema = request.form.get("schema") or None
        template_params = json.loads(request.form.get("templateParams") or "{}")

        if len(template_params) > 0:
            # TODO: factor the Database object out of template rendering
            #       or provide it as mydb so we can render template params
            #       without having to also persist a Query ORM object.
            return json_error_response(
                "SQL validation does not support template parameters", status=400
            )

        session = db.session()
        mydb = session.query(models.Database).filter_by(id=database_id).one_or_none()
        if not mydb:
            return json_error_response(
                "Database with id {} is missing.".format(database_id), status=400
            )

        spec = mydb.db_engine_spec
        validators_by_engine = get_feature_flags().get("SQL_VALIDATORS_BY_ENGINE")
        if not validators_by_engine or spec.engine not in validators_by_engine:
            return json_error_response(
                "no SQL validator is configured for {}".format(spec.engine), status=400
            )
        validator_name = validators_by_engine[spec.engine]
        validator = get_validator_by_name(validator_name)
        if not validator:
            return json_error_response(
                "No validator named {} found (configured for the {} engine)".format(
                    validator_name, spec.engine
                )
            )

        try:
            timeout = config["SQLLAB_VALIDATION_TIMEOUT"]
            timeout_msg = f"The query exceeded the {timeout} seconds timeout."
            with utils.timeout(seconds=timeout, error_message=timeout_msg):
                errors = validator.validate(sql, schema, mydb)
            payload = json.dumps(
                [err.to_dict() for err in errors],
                default=utils.pessimistic_json_iso_dttm_ser,
                ignore_nan=True,
                encoding=None,
            )
            return json_success(payload)
        except Exception as e:
            logging.exception(e)
            msg = _(
                f"{validator.name} was unable to check your query.\nPlease "
                "make sure that any services it depends on are available\n"
                f"Exception: {e}"
            )
            return json_error_response(f"{msg}")

    def _sql_json_async(
        self, session: Session, rendered_query: str, query: Query, expand_data: bool
    ) -> str:
        """
            Send SQL JSON query to celery workers

        :param session: SQLAlchemy session object
        :param rendered_query: the rendered query to perform by workers
        :param query: The query (SQLAlchemy) object
        :return: String JSON response
        """
        logging.info(f"Query {query.id}: Running query on a Celery worker")
        # Ignore the celery future object and the request may time out.
        try:
            sql_lab.get_sql_results.delay(
                query.id,
                rendered_query,
                return_results=False,
                store_results=not query.select_as_cta,
                user_name=g.user.username if g.user else None,
                start_time=now_as_float(),
                expand_data=expand_data,
            )
        except Exception as e:
            logging.exception(f"Query {query.id}: {e}")
            msg = _(
                "Failed to start remote query on a worker. "
                "Tell your administrator to verify the availability of "
                "the message queue."
            )
            query.status = QueryStatus.FAILED
            query.error_message = msg
            session.commit()
            return json_error_response("{}".format(msg))
        resp = json_success(
            json.dumps(
                {"query": query.to_dict()},
                default=utils.json_int_dttm_ser,
                ignore_nan=True,
            ),
            status=202,
        )
        session.commit()
        return resp

    def _sql_json_sync(
        self, session: Session, rendered_query: str, query: Query, expand_data: bool
    ) -> str:
        """
            Execute SQL query (sql json)

        :param rendered_query: The rendered query (included templates)
        :param query: The query SQL (SQLAlchemy) object
        :return: String JSON response
        """
        try:
            timeout = config["SQLLAB_TIMEOUT"]
            timeout_msg = f"The query exceeded the {timeout} seconds timeout."
            with utils.timeout(seconds=timeout, error_message=timeout_msg):
                # pylint: disable=no-value-for-parameter
                data = sql_lab.get_sql_results(
                    query.id,
                    rendered_query,
                    return_results=True,
                    user_name=g.user.username if g.user else None,
                    expand_data=expand_data,
                )

            payload = json.dumps(
                apply_display_max_row_limit(data),
                default=utils.pessimistic_json_iso_dttm_ser,
                ignore_nan=True,
                encoding=None,
            )
        except Exception as e:
            logging.exception(f"Query {query.id}: {e}")
            return json_error_response(f"{{e}}")
        if data.get("status") == QueryStatus.FAILED:
            return json_error_response(payload=data)
        return json_success(payload)

    @has_access_api
    @expose("/sql_json/", methods=["POST"])
    @event_logger.log_this
    def sql_json(self):
        """Runs arbitrary sql and returns data as json"""
        # Collect Values
        database_id: int = request.json.get("database_id")
        schema: str = request.json.get("schema")
        sql: str = request.json.get("sql")
        try:
            template_params: dict = json.loads(
                request.json.get("templateParams") or "{}"
            )
        except json.decoder.JSONDecodeError:
            logging.warning(
                f"Invalid template parameter {request.json.get('templateParams')}"
                " specified. Defaulting to empty dict"
            )
            template_params = {}
        limit = request.json.get("queryLimit") or app.config["SQL_MAX_ROW"]
        async_flag: bool = request.json.get("runAsync")
        if limit < 0:
            logging.warning(
                f"Invalid limit of {limit} specified. Defaulting to max limit."
            )
            limit = 0
        select_as_cta: bool = request.json.get("select_as_cta")
        tmp_table_name: str = request.json.get("tmp_table_name")
        client_id: str = request.json.get("client_id") or utils.shortid()[:10]
        sql_editor_id: str = request.json.get("sql_editor_id")
        tab_name: str = request.json.get("tab")
        status: bool = QueryStatus.PENDING if async_flag else QueryStatus.RUNNING

        session = db.session()
        mydb = session.query(models.Database).filter_by(id=database_id).one_or_none()
        if not mydb:
            return json_error_response(f"Database with id {database_id} is missing.")

        # Set tmp_table_name for CTA
        if select_as_cta and mydb.force_ctas_schema:
            tmp_table_name = f"{mydb.force_ctas_schema}.{tmp_table_name}"

        # Save current query
        query = Query(
            database_id=database_id,
            sql=sql,
            schema=schema,
            select_as_cta=select_as_cta,
            start_time=now_as_float(),
            tab_name=tab_name,
            status=status,
            sql_editor_id=sql_editor_id,
            tmp_table_name=tmp_table_name,
            user_id=g.user.get_id() if g.user else None,
            client_id=client_id,
        )
        try:
            session.add(query)
            session.flush()
            query_id = query.id
            session.commit()  # shouldn't be necessary
        except SQLAlchemyError as e:
            logging.error(f"Errors saving query details {e}")
            session.rollback()
            raise Exception(_("Query record was not created as expected."))
        if not query_id:
            raise Exception(_("Query record was not created as expected."))

        logging.info(f"Triggering query_id: {query_id}")

        rejected_tables = security_manager.rejected_tables(sql, mydb, schema)
        if rejected_tables:
            query.status = QueryStatus.FAILED
            session.commit()
            return json_error_response(
                security_manager.get_table_access_error_msg(rejected_tables),
                link=security_manager.get_table_access_link(rejected_tables),
                status=403,
            )

        try:
            template_processor = get_template_processor(
                database=query.database, query=query
            )
            rendered_query = template_processor.process_template(
                query.sql, **template_params
            )
        except Exception as e:
            error_msg = utils.error_msg_from_exception(e)
            return json_error_response(
                f"Query {query_id}: Template rendering failed: {error_msg}"
            )

        # set LIMIT after template processing
        limits = [mydb.db_engine_spec.get_limit_from_sql(rendered_query), limit]
        query.limit = min(lim for lim in limits if lim is not None)

        # Flag for whether or not to expand data
        # (feature that will expand Presto row objects and arrays)
        expand_data: bool = is_feature_enabled(
            "PRESTO_EXPAND_DATA"
        ) and request.json.get("expand_data")

        # Async request.
        if async_flag:
            return self._sql_json_async(session, rendered_query, query, expand_data)
        # Sync request.
        return self._sql_json_sync(session, rendered_query, query, expand_data)

    @has_access
    @expose("/csv/<client_id>")
    @event_logger.log_this
    def csv(self, client_id):
        """Download the query results as csv."""
        logging.info("Exporting CSV file [{}]".format(client_id))
        query = db.session.query(Query).filter_by(client_id=client_id).one()

        rejected_tables = security_manager.rejected_tables(
            query.sql, query.database, query.schema
        )
        if rejected_tables:
            flash(security_manager.get_table_access_error_msg(rejected_tables))
            return redirect("/")
        blob = None
        if results_backend and query.results_key:
            logging.info(
                "Fetching CSV from results backend " "[{}]".format(query.results_key)
            )
            blob = results_backend.get(query.results_key)
        if blob:
            logging.info("Decompressing")
            payload = utils.zlib_decompress(
                blob, decode=not results_backend_use_msgpack
            )
            obj = _deserialize_results_payload(
                payload, query, results_backend_use_msgpack
            )
            columns = [c["name"] for c in obj["columns"]]
            df = pd.DataFrame.from_records(obj["data"], columns=columns)
            logging.info("Using pandas to convert to CSV")
            csv = df.to_csv(index=False, **config["CSV_EXPORT"])
        else:
            logging.info("Running a query to turn into CSV")
            sql = query.select_sql or query.executed_sql
            df = query.database.get_df(sql, query.schema)
            # TODO(bkyryliuk): add compression=gzip for big files.
            csv = df.to_csv(index=False, **config["CSV_EXPORT"])
        response = Response(csv, mimetype="text/csv")
        response.headers[
            "Content-Disposition"
        ] = f"attachment; filename={query.name}.csv"
        event_info = {
            "event_type": "data_export",
            "client_id": client_id,
            "row_count": len(df.index),
            "database": query.database.name,
            "schema": query.schema,
            "sql": query.sql,
            "exported_format": "csv",
        }
        logging.info(
            f"CSV exported: {repr(event_info)}", extra={"superset_event": event_info}
        )
        return response

    @api
    @handle_api_exception
    @has_access
    @expose("/fetch_datasource_metadata")
    @event_logger.log_this
    def fetch_datasource_metadata(self):
        datasource_id, datasource_type = request.args.get("datasourceKey").split("__")
        datasource = ConnectorRegistry.get_datasource(
            datasource_type, datasource_id, db.session
        )
        # Check if datasource exists
        if not datasource:
            return json_error_response(DATASOURCE_MISSING_ERR)

        # Check permission for datasource
        security_manager.assert_datasource_permission(datasource)
        return json_success(json.dumps(datasource.data))

    @has_access_api
    @expose("/queries/<last_updated_ms>")
    def queries(self, last_updated_ms):
        """Get the updated queries."""
        stats_logger.incr("queries")
        if not g.user.get_id():
            return json_error_response(
                "Please login to access the queries.", status=403
            )

        # Unix time, milliseconds.
        last_updated_ms_int = int(float(last_updated_ms)) if last_updated_ms else 0

        # UTC date time, same that is stored in the DB.
        last_updated_dt = utils.EPOCH + timedelta(seconds=last_updated_ms_int / 1000)

        sql_queries = (
            db.session.query(Query)
            .filter(
                Query.user_id == g.user.get_id(), Query.changed_on >= last_updated_dt
            )
            .all()
        )
        dict_queries = {q.client_id: q.to_dict() for q in sql_queries}
        return json_success(json.dumps(dict_queries, default=utils.json_int_dttm_ser))

    @has_access
    @expose("/search_queries")
    @event_logger.log_this
    def search_queries(self) -> Response:
        """
        Search for previously run sqllab queries. Used for Sqllab Query Search
        page /superset/sqllab#search.

        Custom permission can_only_search_queries_owned restricts queries
        to only queries run by current user.

        :returns: Response with list of sql query dicts
        """
        query = db.session.query(Query)
        if security_manager.can_only_access_owned_queries():
            search_user_id = g.user.get_user_id()
        else:
            search_user_id = request.args.get("user_id")
        database_id = request.args.get("database_id")
        search_text = request.args.get("search_text")
        status = request.args.get("status")
        # From and To time stamp should be Epoch timestamp in seconds
        from_time = request.args.get("from")
        to_time = request.args.get("to")

        if search_user_id:
            # Filter on user_id
            query = query.filter(Query.user_id == search_user_id)

        if database_id:
            # Filter on db Id
            query = query.filter(Query.database_id == database_id)

        if status:
            # Filter on status
            query = query.filter(Query.status == status)

        if search_text:
            # Filter on search text
            query = query.filter(Query.sql.like("%{}%".format(search_text)))

        if from_time:
            query = query.filter(Query.start_time > int(from_time))

        if to_time:
            query = query.filter(Query.start_time < int(to_time))

        query_limit = config["QUERY_SEARCH_LIMIT"]
        sql_queries = query.order_by(Query.start_time.asc()).limit(query_limit).all()

        dict_queries = [q.to_dict() for q in sql_queries]

        return Response(
            json.dumps(dict_queries, default=utils.json_int_dttm_ser),
            status=200,
            mimetype="application/json",
        )

    @app.errorhandler(500)
    def show_traceback(self):
        return (
            render_template("superset/traceback.html", error_msg=get_error_msg()),
            500,
        )

    @expose("/welcome")
    def welcome(self):
        """Personalized welcome page"""
        if not g.user or not g.user.get_id():
            return redirect(appbuilder.get_url_for_login)

        welcome_dashboard_id = (
            db.session.query(UserAttribute.welcome_dashboard_id)
            .filter_by(user_id=g.user.get_id())
            .scalar()
        )
        if welcome_dashboard_id:
            return self.dashboard(str(welcome_dashboard_id))

        payload = {
            "user": bootstrap_user_data(g.user),
            "common": self.common_bootstrap_payload(),
        }

        return self.render_template(
            "superset/basic.html",
            entry="welcome",
            title="Superset",
            bootstrap_data=json.dumps(payload, default=utils.json_iso_dttm_ser),
        )

    @has_access
    @expose("/profile/<username>/")
    def profile(self, username):
        """User profile page"""
        if not username and g.user:
            username = g.user.username

        user = (
            db.session.query(ab_models.User).filter_by(username=username).one_or_none()
        )
        if not user:
            abort(404, description=f"User: {username} does not exist.")

        payload = {
            "user": bootstrap_user_data(user, include_perms=True),
            "common": self.common_bootstrap_payload(),
        }

        return self.render_template(
            "superset/basic.html",
            title=_("%(user)s's profile", user=username),
            entry="profile",
            bootstrap_data=json.dumps(payload, default=utils.json_iso_dttm_ser),
        )

    @has_access
    @expose("/sqllab")
    def sqllab(self):
        """SQL Editor"""
        d = {
            "defaultDbId": config["SQLLAB_DEFAULT_DBID"],
            "common": self.common_bootstrap_payload(),
        }
        return self.render_template(
            "superset/basic.html",
            entry="sqllab",
            bootstrap_data=json.dumps(d, default=utils.json_iso_dttm_ser),
        )

    @api
    @handle_api_exception
    @has_access_api
    @expose("/slice_query/<slice_id>/")
    def slice_query(self, slice_id):
        """
        This method exposes an API endpoint to
        get the database query string for this slice
        """
        viz_obj = get_viz(slice_id)
        security_manager.assert_viz_permission(viz_obj)
        return self.get_query_string_response(viz_obj)

    @api
    @has_access_api
    @expose("/schemas_access_for_csv_upload")
    def schemas_access_for_csv_upload(self):
        """
        This method exposes an API endpoint to
        get the schema access control settings for csv upload in this database
        """
        if not request.args.get("db_id"):
            return json_error_response("No database is allowed for your csv upload")

        db_id = int(request.args.get("db_id"))
        try:
            database = db.session.query(models.Database).filter_by(id=db_id).one()
            schemas_allowed = database.get_schema_access_for_csv_upload()
            if (
                security_manager.database_access(database)
                or security_manager.all_datasource_access()
            ):
                return self.json_response(schemas_allowed)
            # the list schemas_allowed should not be empty here
            # and the list schemas_allowed_processed returned from security_manager
            # should not be empty either,
            # otherwise the database should have been filtered out
            # in CsvToDatabaseForm
            schemas_allowed_processed = security_manager.schemas_accessible_by_user(
                database, schemas_allowed, False
            )
            return self.json_response(schemas_allowed_processed)
        except ValueError as e:
            return json_error_response(e.args[0], status=400)
        except Exception:
            return json_error_response(
                "Failed to fetch schemas allowed for csv upload in this database! "
                "Please contact Superset Admin!",
                stacktrace=utils.get_stacktrace(),
            )

    @api
    @has_access_api
    @expose("/csvtodatabase/add", methods=["POST"])
    def add(self) -> Response:
        """ import a csv into a Table

        Handles the logic for importing the csv into a Table in a given or newly created Database
        returns HTTP Status Codes (200 for ok, 400 for errors)
        Request body contains multipart/form-data
        Form content:
        form -- contains the properties for the table to be created
        file -- csv file to be imported
        """
        form_data = request.form
        csv_file = request.files["file"]
        csv_filename = secure_filename(csv_file.filename)
        if len(csv_filename) == 0:
            return json_error_response("Filename is not allowed", status=400)
        database_id = form_data["connectionId"]
        # check for possible SQL-injection, filter_by does not sanitize the input therefore we have to check
        # this beforehand
        try:
            database_id = int(database_id)
        except ValueError:
            message = _(
                "Possible tampering detected, non-numeral character in database-id"
            )
            return json_error_response(message, status=400)

        try:
            if database_id != -1:
                schema = None if not form_data["schema"] else form_data["schema"]
                database = self._get_existing_database(database_id, schema)
                db_name = database.database_name
            else:
                if not form_data["databaseName"]:
                    return json_error_response("No database name received", status=400)
                db_name = form_data["databaseName"]
                db_name = secure_filename(db_name)
                if len(db_name) == 0:
                    return json_error_response(
                        "Database name is not allowed", status=400
                    )
                database = self._create_database(db_name)
<<<<<<< HEAD
        except ValueError as e:
            return json_error_response(e.args[0], status=400)
        except Exception as e:
=======
        except DatabaseCreationException as e:
>>>>>>> 2ca3740d
            return json_error_response(e.args[0], status=400)
        except Exception as e:
            return json_error_response(e.args[0], status=500)

        try:
            path = self._check_and_save_csv(csv_file, csv_filename)
            self._create_table(form_data, database, csv_filename)
        except Exception as e:
            if isinstance(e, TableCreationException):
                message = e.args[0]
            try:
                os.remove(os.getcwd() + "/" + db_name + ".db")
            except OSError:
                pass
            try:
                if database_id == -1:
                    db.session.rollback()
                    db.session.delete(database)
                    db.session.commit()
            except Exception:
                pass
            if hasattr(e, "orig"):
                # pylint: disable=no-member
                if isinstance(e.orig, IntegrityError):  # type: ignore
                    message = "Table {0} could not be created".format(
                        form_data["tableName"]
                    )
                # pylint: disable:no-member
                elif isinstance(e.orig, OperationalError):  # type: ignore
                    message = _(
                        "Table {0} could not be created. This could be an issue with the schema, a connection "
                        "issue, etc.".format(form_data["tableName"])
                    )
                else:
                    message = str(e)
            else:
                message = str(e)
            return json_error_response(message, status=400)
        finally:
            try:
                os.remove(path)
            except OSError:
                pass

        stats_logger.incr("successful_csv_upload")
        message = "{} imported into database {}".format(form_data["tableName"], db_name)
        flash(message, "success")
        return json_success(
            '"{} imported into database {}"'.format(form_data["tableName"], db_name)
        )

    def _create_database(self, db_name: str):
        """ Creates the Database itself as well as the Superset Connection to it

        Keyword arguments:
        db_name -- the name for the database to be created

        Raises:
            ValueError: If a file with the database name already exists in the folder
            Exception: If the Database could not be created
        """
        db_path = os.getcwd() + "/" + db_name + ".db"
        if os.path.isfile(db_path):
            message = "Database file for {0} already exists, please choose a different name".format(
                db_name
            )
            raise ValueError(message)
        try:
            item = SQLAInterface(models.Database).obj()
            item.database_name = db_name
            item.sqlalchemy_uri = "sqlite:///" + db_path
            item.allow_csv_upload = True
            # TODO check if SQL-injection is possible through add()
            db.session.add(item)
            db.session.commit()
            return item
        except Exception as e:
            exception = e
            if isinstance(e, IntegrityError):
                message = "Error when trying to create Database. A database with the name {0} already exists.".format(
                    db_name
                )
                exception = DatabaseCreationException(message)
            try:
                if os.path.isfile(db_path):
                    os.remove(db_path)
                db.session.delete(item)
                db.session.commit()
            except OSError:
                message = _(
                    "Error when trying to create Database.The database file {0}.db could not be removed. "
                    "Please contact your administrator to remove it manually".format(
                        db_name
                    )
                )
                exception = DatabaseCreationException(message)
                pass
            except Exception:
                pass
            stats_logger.incr("failed_csv_upload")
            raise exception

    def _get_existing_database(self, database_id: int, schema):
        """Returns the database object for an existing database

        Keyword arguments:
        database_id -- the ID used to identify the database
        schema -- the schema to be used

        Raises:
            ValueError: 1. If the schema is not allowed for csv upload
                        2. If the database ID is not valid
                        3. If there was a problem getting the schema
        """
        try:
            database = db.session.query(models.Database).filter_by(id=database_id).one()
            if not self._is_schema_allowed(database, schema):
                message = _(
                    "Database {0} Schema {1} is not allowed for csv uploads. "
                    "Please contact your Superset administrator".format(
                        database.database_name, schema
                    )
                )
                raise ValueError(message)
            return database
        except ValueError as e:
            message = _("No row was found for one")
            raise ValueError(message)
        except Exception as e:
            raise ValueError(e.args[0])

    def _is_schema_allowed(self, database: models.Database, schema: str) -> bool:
        """ Checks whether the specified schema is allowed for csv-uploads

        Keyword Arguments:
        database -- The database object which will be used for the import
        schema -- the schema to be used for the import
        """
        if not database.allow_csv_upload:
            return False
        schemas = database.get_schema_access_for_csv_upload()
        if schemas:
            return schema in schemas
        return (
            security_manager.database_access(database)
            or security_manager.all_datasource_access()
        )

    def _check_and_save_csv(self, csv_file, csv_filename: str) -> str:
        """ Sanitizes the filename and saves the csv-file to disk

        Keyword arguments:
        csv_file -- the file which will be saved to disk
        csv_filename -- the filename to be sanitized which will be used

        Raises:
            OSError: 1. If the upload folder does not exist
                     2. If the csv-file could not be saved
        """
        path = os.path.join(config["UPLOAD_FOLDER"], csv_filename)
        try:
            utils.ensure_path_exists(config["UPLOAD_FOLDER"])
            csv_file.save(path)
        except Exception:
            os.remove(path)
            raise OSError("Could not save CSV-file, does the upload folder exist?")
        return path

    def _create_table(
        self, form_data: dict, database: models.Database, csv_filename: str
    ) -> None:
        """ Create the Table itself and fill it with the data from the csv file

        Keyword arguments:
        form_data -- the dictionary containing the properties for the Table to be created
        database -- the database object which will be used
        csv_filename -- the name of the csv-file to be imported

        Raises:
            Exception:  1. If the Table object could not be created
                        2. If the Table could not be created in the database
                        3. If the data could not be inserted into the table
        """

        try:
            if (
                db.session.query(SqlaTable)
                .filter_by(table_name=form_data["tableName"])
                .one_or_none()
            ):
                message = _(
                    "Table name {0} already exists. Please choose another".format(
                        form_data["tableName"]
                    )
                )
                raise TableCreationException(message)

            table = SqlaTable(table_name=form_data["tableName"])
            table.database = database
            table.database_id = table.database.id
            table.database.db_engine_spec.create_and_fill_table_from_csv(
                form_data, table, csv_filename, database
            )
        except Exception as e:
            raise e


appbuilder.add_view_no_menu(Superset)


class CssTemplateModelView(SupersetModelView, DeleteMixin):
    datamodel = SQLAInterface(models.CssTemplate)

    list_title = _("CSS Templates")
    show_title = _("Show CSS Template")
    add_title = _("Add CSS Template")
    edit_title = _("Edit CSS Template")

    list_columns = ["template_name"]
    edit_columns = ["template_name", "css"]
    add_columns = edit_columns
    label_columns = {"template_name": _("Template Name")}


class CssTemplateAsyncModelView(CssTemplateModelView):
    list_columns = ["template_name", "css"]


appbuilder.add_separator("Sources")
appbuilder.add_view(
    CssTemplateModelView,
    "CSS Templates",
    label=__("CSS Templates"),
    icon="fa-css3",
    category="Manage",
    category_label=__("Manage"),
    category_icon="",
)

appbuilder.add_view_no_menu(CssTemplateAsyncModelView)

appbuilder.add_link(
    "SQL Editor",
    label=_("SQL Editor"),
    href="/superset/sqllab",
    category_icon="fa-flask",
    icon="fa-flask",
    category="SQL Lab",
    category_label=__("SQL Lab"),
)

appbuilder.add_link(
    "Query Search",
    label=_("Query Search"),
    href="/superset/sqllab#search",
    icon="fa-search",
    category_icon="fa-flask",
    category="SQL Lab",
    category_label=__("SQL Lab"),
)

appbuilder.add_link(
    "Upload a CSV",
    label=__("Upload a CSV"),
    href="/superset/csvtodatabase",
    icon="fa-upload",
    category="Sources",
    category_label=__("Sources"),
    category_icon="fa-wrench",
)

appbuilder.add_separator("Sources")


@app.after_request
def apply_http_headers(response: Response):
    """Applies the configuration's http headers to all responses"""

    # HTTP_HEADERS is deprecated, this provides backwards compatibility
    response.headers.extend(
        {**config["OVERRIDE_HTTP_HEADERS"], **config["HTTP_HEADERS"]}
    )

    for k, v in config["DEFAULT_HTTP_HEADERS"].items():
        if k not in response.headers:
            response.headers[k] = v
    return response


# ---------------------------------------------------------------------
# Redirecting URL from previous names
class RegexConverter(BaseConverter):
    def __init__(self, url_map, *items):
        super(RegexConverter, self).__init__(url_map)
        self.regex = items[0]


app.url_map.converters["regex"] = RegexConverter


@app.route('/<regex("panoramix\/.*"):url>')
def panoramix(url):
    return redirect(request.full_path.replace("panoramix", "superset"))


@app.route('/<regex("caravel\/.*"):url>')
def caravel(url):
    return redirect(request.full_path.replace("caravel", "superset"))


# ---------------------------------------------------------------------<|MERGE_RESOLUTION|>--- conflicted
+++ resolved
@@ -3131,13 +3131,9 @@
                         "Database name is not allowed", status=400
                     )
                 database = self._create_database(db_name)
-<<<<<<< HEAD
         except ValueError as e:
             return json_error_response(e.args[0], status=400)
-        except Exception as e:
-=======
         except DatabaseCreationException as e:
->>>>>>> 2ca3740d
             return json_error_response(e.args[0], status=400)
         except Exception as e:
             return json_error_response(e.args[0], status=500)
