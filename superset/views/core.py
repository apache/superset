--- conflicted
+++ resolved
@@ -271,102 +271,6 @@
         "created_on": _("Created On"),
     }
 
-<<<<<<< HEAD
-    add_form_query_rel_fields = {"dashboards": [["name", DashboardFilter, None]]}
-
-    edit_form_query_rel_fields = add_form_query_rel_fields
-
-    def pre_add(self, obj):
-        utils.validate_json(obj.params)
-
-    def pre_update(self, obj):
-        utils.validate_json(obj.params)
-        check_ownership(obj)
-
-    def pre_delete(self, obj):
-        check_ownership(obj)
-
-    @expose("/add", methods=["GET", "POST"])
-    @has_access
-    def add(self):
-        datasources = ConnectorRegistry.get_all_datasources(db.session)
-        datasources = [
-            {"value": str(d.id) + "__" + d.type, "label": repr(d)} for d in datasources
-        ]
-        return self.render_template(
-            "superset/add_slice.html",
-            bootstrap_data=json.dumps(
-                {"datasources": sorted(datasources, key=lambda d: d["label"]),
-                 "common": common_bootstrap_payload()}
-            ),
-        )
-
-
-appbuilder.add_view(
-    SliceModelView,
-    "Charts",
-    label=__("Charts"),
-    icon="fa-bar-chart",
-    category="",
-    category_icon="",
-)
-
-
-class SliceAsync(SliceModelView):
-    route_base = "/sliceasync"
-    list_columns = [
-        "id",
-        "slice_link",
-        "viz_type",
-        "slice_name",
-        "creator",
-        "modified",
-        "icons",
-        "changed_on_humanized",
-    ]
-    label_columns = {"icons": " ", "slice_link": _("Chart")}
-
-
-appbuilder.add_view_no_menu(SliceAsync)
-
-
-class SliceAddView(SliceModelView):
-    route_base = "/sliceaddview"
-    list_columns = [
-        "id",
-        "slice_name",
-        "slice_url",
-        "edit_url",
-        "viz_type",
-        "params",
-        "description",
-        "description_markeddown",
-        "datasource_id",
-        "datasource_type",
-        "datasource_name_text",
-        "datasource_link",
-        "owners",
-        "modified",
-        "changed_on",
-        "changed_on_humanized",
-    ]
-
-
-appbuilder.add_view_no_menu(SliceAddView)
-
-
-appbuilder.add_view(
-    dash_views.DashboardModelView,
-    "Dashboards",
-    label=__("Dashboards"),
-    icon="fa-dashboard",
-    category="",
-    category_icon="",
-)
-
-=======
->>>>>>> 0cf354cc
-
 @talisman(force_https=False)
 @app.route("/health")
 def health():
