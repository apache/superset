--- conflicted
+++ resolved
@@ -904,567 +904,6 @@
             ),
         )
 
-<<<<<<< HEAD
-    @api
-    @has_access_api
-    @event_logger.log_this
-    @expose("/add_slices/<int:dashboard_id>/", methods=("POST",))
-    @deprecated(new_target="api/v1/chart/<chart_id>")
-    def add_slices(  # pylint: disable=no-self-use
-        self, dashboard_id: int
-    ) -> FlaskResponse:
-        """Add and save slices to a dashboard"""
-        data = json.loads(request.form["data"])
-        session = db.session()
-        dash = session.query(Dashboard).get(dashboard_id)
-        security_manager.raise_for_ownership(dash)
-        new_slices = session.query(Slice).filter(Slice.id.in_(data["slice_ids"]))
-        dash.slices += new_slices
-        session.merge(dash)
-        session.commit()
-        session.close()
-        return "SLICES ADDED"
-
-    @api
-    @has_access_api
-    @event_logger.log_this
-    @expose(
-        "/testconn",
-        methods=(
-            "GET",
-            "POST",
-        ),
-    )  # pylint: disable=no-self-use
-    @deprecated(new_target="/api/v1/database/test_connection/")
-    def testconn(self) -> FlaskResponse:
-        """Tests a sqla connection"""
-        db_name = request.json.get("name")
-        uri = request.json.get("uri")
-        try:
-            if app.config["PREVENT_UNSAFE_DB_CONNECTIONS"]:
-                check_sqlalchemy_uri(make_url_safe(uri))
-            # if the database already exists in the database, only its safe
-            # (password-masked) URI would be shown in the UI and would be passed in the
-            # form data so if the database already exists and the form was submitted
-            # with the safe URI, we assume we should retrieve the decrypted URI to test
-            # the connection.
-            if db_name:
-                existing_database = (
-                    db.session.query(Database)
-                    .filter_by(database_name=db_name)
-                    .one_or_none()
-                )
-                if existing_database and uri == existing_database.safe_sqlalchemy_uri():
-                    uri = existing_database.sqlalchemy_uri_decrypted
-
-            # This is the database instance that will be tested. Note the extra fields
-            # are represented as JSON encoded strings in the model.
-            database = Database(
-                server_cert=request.json.get("server_cert"),
-                extra=json.dumps(request.json.get("extra", {})),
-                impersonate_user=request.json.get("impersonate_user"),
-                encrypted_extra=json.dumps(request.json.get("encrypted_extra", {})),
-            )
-            database.set_sqlalchemy_uri(uri)
-            database.db_engine_spec.mutate_db_for_connection_test(database)
-
-            with database.get_sqla_engine_with_context() as engine:
-                with closing(engine.raw_connection()) as conn:
-                    if engine.dialect.do_ping(conn):
-                        return json_success('"OK"')
-
-                raise DBAPIError(None, None, None)
-        except CertificateException as ex:
-            logger.info("Certificate exception")
-            return json_error_response(ex.message)
-        except (NoSuchModuleError, ModuleNotFoundError):
-            logger.info("Invalid driver")
-            driver_name = make_url_safe(uri).drivername
-            return json_error_response(
-                _(
-                    "Could not load database driver: %(driver_name)s",
-                    driver_name=driver_name,
-                ),
-                400,
-            )
-        except DatabaseInvalidError:
-            logger.info("Invalid URI")
-            return json_error_response(
-                _(
-                    "Invalid connection string, a valid string usually follows:\n"
-                    "'DRIVER://USER:PASSWORD@DB-HOST/DATABASE-NAME'"
-                )
-            )
-        except DBAPIError:
-            logger.warning("Connection failed")
-            return json_error_response(
-                _("Connection failed, please check your connection settings"), 400
-            )
-        except SupersetSecurityException as ex:
-            logger.warning("Stopped an unsafe database connection")
-            return json_error_response(_(str(ex)), 400)
-        except Exception as ex:  # pylint: disable=broad-except
-            logger.warning("Unexpected error %s", type(ex).__name__)
-            return json_error_response(
-                _("Unexpected error occurred, please check your logs for details"), 400
-            )
-
-    @staticmethod
-    def get_user_activity_access_error(user_id: int) -> FlaskResponse | None:
-        try:
-            security_manager.raise_for_user_activity_access(user_id)
-        except SupersetSecurityException as ex:
-            return json_error_response(
-                ex.message,
-                status=403,
-            )
-        return None
-
-    @api
-    @has_access_api
-    @event_logger.log_this
-    @expose("/recent_activity/<int:user_id>/", methods=("GET",))
-    @deprecated(new_target="/api/v1/log/recent_activity/<user_id>/")
-    def recent_activity(self, user_id: int) -> FlaskResponse:
-        """Recent activity (actions) for a given user"""
-        if error_obj := self.get_user_activity_access_error(user_id):
-            return error_obj
-
-        limit = request.args.get("limit")
-        limit = int(limit) if limit and limit.isdigit() else 100
-        actions = request.args.get("actions", "explore,dashboard").split(",")
-        # whether to get distinct subjects
-        distinct = request.args.get("distinct") != "false"
-
-        payload = LogDAO.get_recent_activity(user_id, actions, distinct, 0, limit)
-
-        return json_success(json.dumps(payload, default=utils.json_int_dttm_ser))
-
-    @api
-    @has_access_api
-    @event_logger.log_this
-    @expose("/available_domains/", methods=("GET",))
-    @deprecated(new_target="/api/v1/available_domains/")
-    def available_domains(self) -> FlaskResponse:  # pylint: disable=no-self-use
-        """
-        Returns the list of available Superset Webserver domains (if any)
-        defined in config. This enables charts embedded in other apps to
-        leverage domain sharding if appropriately configured.
-        """
-        return Response(
-            json.dumps(conf.get("SUPERSET_WEBSERVER_DOMAINS")), mimetype="text/json"
-        )
-
-    @api
-    @has_access_api
-    @event_logger.log_this
-    @expose("/fave_dashboards_by_username/<username>/", methods=("GET",))
-    @deprecated(new_target="api/v1/dashboard/favorite_status/")
-    def fave_dashboards_by_username(self, username: str) -> FlaskResponse:
-        """This lets us use a user's username to pull favourite dashboards"""
-        user = security_manager.find_user(username=username)
-        return self.fave_dashboards(user.id)
-
-    @api
-    @has_access_api
-    @event_logger.log_this
-    @expose("/fave_dashboards/<int:user_id>/", methods=("GET",))
-    @deprecated(new_target="api/v1/dashboard/favorite_status/")
-    def fave_dashboards(self, user_id: int) -> FlaskResponse:
-        if error_obj := self.get_user_activity_access_error(user_id):
-            return error_obj
-        qry = (
-            db.session.query(Dashboard, FavStar.dttm)
-            .join(
-                FavStar,
-                and_(
-                    FavStar.user_id == int(user_id),
-                    FavStar.class_name == "Dashboard",
-                    Dashboard.id == FavStar.obj_id,
-                ),
-            )
-            .order_by(FavStar.dttm.desc())
-        )
-        payload = []
-        for o in qry.all():
-            dash = {
-                "id": o.Dashboard.id,
-                "dashboard": o.Dashboard.dashboard_link(),
-                "title": o.Dashboard.dashboard_title,
-                "url": o.Dashboard.url,
-                "dttm": o.dttm,
-            }
-            if o.Dashboard.created_by:
-                user = o.Dashboard.created_by
-                dash["creator"] = str(user)
-                dash["creator_url"] = f"/superset/profile/{user.username}/"
-            payload.append(dash)
-        return json_success(json.dumps(payload, default=utils.json_int_dttm_ser))
-
-    @api
-    @has_access_api
-    @event_logger.log_this
-    @expose("/created_dashboards/<int:user_id>/", methods=("GET",))
-    @deprecated(new_target="api/v1/dashboard/")
-    def created_dashboards(self, user_id: int) -> FlaskResponse:
-        if error_obj := self.get_user_activity_access_error(user_id):
-            return error_obj
-        qry = (
-            db.session.query(Dashboard)
-            .filter(  # pylint: disable=comparison-with-callable
-                or_(
-                    Dashboard.created_by_fk == user_id,
-                    Dashboard.changed_by_fk == user_id,
-                )
-            )
-            .order_by(Dashboard.changed_on.desc())
-        )
-        payload = [
-            {
-                "id": o.id,
-                "dashboard": o.dashboard_link(),
-                "title": o.dashboard_title,
-                "url": o.url,
-                "dttm": o.changed_on,
-            }
-            for o in qry.all()
-        ]
-        return json_success(json.dumps(payload, default=utils.json_int_dttm_ser))
-
-    @api
-    @has_access_api
-    @event_logger.log_this
-    @expose("/user_slices", methods=("GET",))
-    @expose("/user_slices/<int:user_id>/", methods=("GET",))
-    @deprecated(new_target="/api/v1/chart/")
-    def user_slices(self, user_id: int | None = None) -> FlaskResponse:
-        """List of slices a user owns, created, modified or faved"""
-        if not user_id:
-            user_id = cast(int, get_user_id())
-        if error_obj := self.get_user_activity_access_error(user_id):
-            return error_obj
-
-        owner_ids_query = (
-            db.session.query(Slice.id)
-            .join(Slice.owners)
-            .filter(security_manager.user_model.id == user_id)
-        )
-
-        qry = (
-            db.session.query(Slice, FavStar.dttm)
-            .join(
-                FavStar,
-                and_(
-                    FavStar.user_id == user_id,
-                    FavStar.class_name == "slice",
-                    Slice.id == FavStar.obj_id,
-                ),
-                isouter=True,
-            )
-            .filter(  # pylint: disable=comparison-with-callable
-                or_(
-                    Slice.id.in_(owner_ids_query),
-                    Slice.created_by_fk == user_id,
-                    Slice.changed_by_fk == user_id,
-                    FavStar.user_id == user_id,
-                )
-            )
-            .order_by(Slice.slice_name.asc())
-        )
-        payload = [
-            {
-                "id": o.Slice.id,
-                "title": o.Slice.slice_name,
-                "url": o.Slice.slice_url,
-                "data": o.Slice.form_data,
-                "dttm": o.dttm if o.dttm else o.Slice.changed_on,
-                "viz_type": o.Slice.viz_type,
-            }
-            for o in qry.all()
-        ]
-        return json_success(json.dumps(payload, default=utils.json_int_dttm_ser))
-
-    @api
-    @has_access_api
-    @event_logger.log_this
-    @expose("/created_slices", methods=("GET",))
-    @expose("/created_slices/<int:user_id>/", methods=("GET",))
-    @deprecated(new_target="api/v1/chart/")
-    def created_slices(self, user_id: int | None = None) -> FlaskResponse:
-        """List of slices created by this user"""
-        if not user_id:
-            user_id = cast(int, get_user_id())
-        if error_obj := self.get_user_activity_access_error(user_id):
-            return error_obj
-        qry = (
-            db.session.query(Slice)
-            .filter(  # pylint: disable=comparison-with-callable
-                or_(Slice.created_by_fk == user_id, Slice.changed_by_fk == user_id)
-            )
-            .order_by(Slice.changed_on.desc())
-        )
-        payload = [
-            {
-                "id": o.id,
-                "title": o.slice_name,
-                "url": o.slice_url,
-                "dttm": o.changed_on,
-                "viz_type": o.viz_type,
-            }
-            for o in qry.all()
-        ]
-        return json_success(json.dumps(payload, default=utils.json_int_dttm_ser))
-
-    @api
-    @has_access_api
-    @event_logger.log_this
-    @expose("/fave_slices", methods=("GET",))
-    @expose("/fave_slices/<int:user_id>/", methods=("GET",))
-    @deprecated(new_target="api/v1/chart/")
-    def fave_slices(self, user_id: int | None = None) -> FlaskResponse:
-        """Favorite slices for a user"""
-        if user_id is None:
-            user_id = cast(int, get_user_id())
-        if error_obj := self.get_user_activity_access_error(user_id):
-            return error_obj
-        qry = (
-            db.session.query(Slice, FavStar.dttm)
-            .join(
-                FavStar,
-                and_(
-                    FavStar.user_id == user_id,
-                    FavStar.class_name == "slice",
-                    Slice.id == FavStar.obj_id,
-                ),
-            )
-            .order_by(FavStar.dttm.desc())
-        )
-        payload = []
-        for o in qry.all():
-            dash = {
-                "id": o.Slice.id,
-                "title": o.Slice.slice_name,
-                "url": o.Slice.slice_url,
-                "dttm": o.dttm,
-                "viz_type": o.Slice.viz_type,
-            }
-            if o.Slice.created_by:
-                user = o.Slice.created_by
-                dash["creator"] = str(user)
-                dash["creator_url"] = f"/superset/profile/{user.username}/"
-            payload.append(dash)
-        return json_success(json.dumps(payload, default=utils.json_int_dttm_ser))
-
-    @event_logger.log_this
-    @api
-    @has_access_api
-    @expose("/warm_up_cache/", methods=("GET",))
-    @deprecated(new_target="api/v1/chart/warm_up_cache")
-    def warm_up_cache(  # pylint: disable=too-many-locals,no-self-use
-        self,
-    ) -> FlaskResponse:
-        """Warms up the cache for the slice or table.
-
-        Note for slices a force refresh occurs.
-
-        In terms of the `extra_filters` these can be obtained from records in the JSON
-        encoded `logs.json` column associated with the `explore_json` action.
-        """
-        session = db.session()
-        slice_id = request.args.get("slice_id")
-        dashboard_id = request.args.get("dashboard_id")
-        table_name = request.args.get("table_name")
-        db_name = request.args.get("db_name")
-        extra_filters = request.args.get("extra_filters")
-        slices: list[Slice] = []
-
-        if not slice_id and not (table_name and db_name):
-            return json_error_response(
-                __(
-                    "Malformed request. slice_id or table_name and db_name "
-                    "arguments are expected"
-                ),
-                status=400,
-            )
-        if slice_id:
-            slices = session.query(Slice).filter_by(id=slice_id).all()
-            if not slices:
-                return json_error_response(
-                    __("Chart %(id)s not found", id=slice_id), status=404
-                )
-        elif table_name and db_name:
-            table = (
-                session.query(SqlaTable)
-                .join(Database)
-                .filter(
-                    Database.database_name == db_name
-                    or SqlaTable.table_name == table_name
-                )
-            ).one_or_none()
-            if not table:
-                return json_error_response(
-                    __(
-                        "Table %(table)s wasn't found in the database %(db)s",
-                        table=table_name,
-                        db=db_name,
-                    ),
-                    status=404,
-                )
-            slices = (
-                session.query(Slice)
-                .filter_by(datasource_id=table.id, datasource_type=table.type)
-                .all()
-            )
-
-        result = []
-
-        for slc in slices:
-            try:
-                form_data = get_form_data(slc.id, use_slice_data=True)[0]
-                if dashboard_id:
-                    form_data["extra_filters"] = (
-                        json.loads(extra_filters)
-                        if extra_filters
-                        else get_dashboard_extra_filters(slc.id, dashboard_id)
-                    )
-
-                if not slc.datasource:
-                    raise Exception("Slice's datasource does not exist")
-
-                obj = get_viz(
-                    datasource_type=slc.datasource.type,
-                    datasource_id=slc.datasource.id,
-                    form_data=form_data,
-                    force=True,
-                )
-
-                # pylint: disable=assigning-non-slot
-                g.form_data = form_data
-                payload = obj.get_payload()
-                delattr(g, "form_data")
-                error = payload["errors"] or None
-                status = payload["status"]
-            except Exception as ex:  # pylint: disable=broad-except
-                error = utils.error_msg_from_exception(ex)
-                status = None
-
-            result.append(
-                {"slice_id": slc.id, "viz_error": error, "viz_status": status}
-            )
-
-        return json_success(json.dumps(result))
-
-    @has_access_api
-    @event_logger.log_this
-    @expose("/favstar/<class_name>/<int:obj_id>/<action>/")
-    @deprecated(new_target="api/v1/dashboard|chart/<pk>/favorites/")
-    def favstar(  # pylint: disable=no-self-use
-        self, class_name: str, obj_id: int, action: str
-    ) -> FlaskResponse:
-        """Toggle favorite stars on Slices and Dashboard"""
-        if not get_user_id():
-            return json_error_response("ERROR: Favstar toggling denied", status=403)
-        session = db.session()
-        count = 0
-        favs = (
-            session.query(FavStar)
-            .filter_by(class_name=class_name, obj_id=obj_id, user_id=get_user_id())
-            .all()
-        )
-        if action == "select":
-            if not favs:
-                session.add(
-                    FavStar(
-                        class_name=class_name,
-                        obj_id=obj_id,
-                        user_id=get_user_id(),
-                        dttm=datetime.now(),
-                    )
-                )
-            count = 1
-        elif action == "unselect":
-            for fav in favs:
-                session.delete(fav)
-        else:
-            count = len(favs)
-        session.commit()
-        return json_success(json.dumps({"count": count}))
-
-    @has_access
-    @expose("/dashboard/<dashboard_id_or_slug>/")
-    @event_logger.log_this_with_extra_payload
-    @check_dashboard_access(
-        on_error=lambda msg: redirect_with_flash(DASHBOARD_LIST_URL, msg, "danger")
-    )
-    def dashboard(
-        self,
-        dashboard_id_or_slug: str,  # pylint: disable=unused-argument
-        add_extra_log_payload: Callable[..., None] = lambda **kwargs: None,
-        dashboard: Dashboard | None = None,
-    ) -> FlaskResponse:
-        """
-        Server side rendering for a dashboard
-        :param dashboard_id_or_slug: identifier for dashboard. used in the decorators
-        :param add_extra_log_payload: added by `log_this_with_manual_updates`, set a
-            default value to appease pylint
-        :param dashboard: added by `check_dashboard_access`
-        """
-        if not dashboard:
-            abort(404)
-
-        assert dashboard is not None
-
-        has_access_ = False
-        for datasource in dashboard.datasources:
-            datasource = DatasourceDAO.get_datasource(
-                datasource_type=DatasourceType(datasource.type),
-                datasource_id=datasource.id,
-                session=db.session(),
-            )
-            if datasource and security_manager.can_access_datasource(
-                datasource=datasource,
-            ):
-                has_access_ = True
-
-            if has_access_ is False and config["ENABLE_ACCESS_REQUEST"]:
-                flash(
-                    __(security_manager.get_datasource_access_error_msg(datasource)),
-                    "danger",
-                )
-                return redirect(
-                    f"/superset/request_access/?dashboard_id={dashboard.id}"
-                )
-
-            if has_access_:
-                break
-
-        if dashboard.datasources and not has_access_:
-            flash(DashboardAccessDeniedError.message, "danger")
-            return redirect(DASHBOARD_LIST_URL)
-
-        dash_edit_perm = security_manager.is_owner(
-            dashboard
-        ) and security_manager.can_access("can_save_dash", "Superset")
-        edit_mode = (
-            request.args.get(utils.ReservedUrlParameters.EDIT_MODE.value) == "true"
-        )
-
-        standalone_mode = ReservedUrlParameters.is_standalone_mode()
-
-        add_extra_log_payload(
-            dashboard_id=dashboard.id,
-            dashboard_version="v2",
-            dash_edit_perm=dash_edit_perm,
-            edit_mode=edit_mode,
-        )
-
-        bootstrap_data = {
-            "user": bootstrap_user_data(g.user, include_perms=True),
-            "common": common_bootstrap_payload(g.user),
-        }
-
-=======
->>>>>>> 3e767368
         return self.render_template(
             "superset/spa.html",
             entry="spa",
