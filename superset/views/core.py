--- conflicted
+++ resolved
@@ -15,13 +15,6 @@
 # specific language governing permissions and limitations
 # under the License.
 # pylint: disable=C,R,W
-<<<<<<< HEAD
-from contextlib import closing
-from datetime import datetime, timedelta
-from typing import Dict, List, Optional, Union
-
-=======
->>>>>>> 9754dc9d
 import logging
 import os
 import re
@@ -52,18 +45,7 @@
 from flask_appbuilder.models.sqla.interface import SQLAInterface
 from flask_appbuilder.security.decorators import has_access, has_access_api
 from flask_appbuilder.security.sqla import models as ab_models
-<<<<<<< HEAD
 from flask_babel import gettext as __, lazy_gettext as _
-
-import msgpack
-import pandas as pd
-import pyarrow as pa
-import simplejson as json
-
-=======
-from flask_babel import gettext as __
-from flask_babel import lazy_gettext as _
->>>>>>> 9754dc9d
 from sqlalchemy import and_, or_, select
 from sqlalchemy.exc import IntegrityError, SQLAlchemyError
 from sqlalchemy.orm.session import Session
@@ -98,10 +80,7 @@
     SupersetTimeoutException,
 )
 from superset.jinja_context import get_template_processor
-<<<<<<< HEAD
-=======
 from superset.legacy import update_time_range
->>>>>>> 9754dc9d
 from superset.models.sql_lab import Query
 from superset.models.user_attributes import UserAttribute
 from superset.sql_parse import ParsedQuery
