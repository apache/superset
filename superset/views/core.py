--- conflicted
+++ resolved
@@ -21,11 +21,7 @@
 import pandas as pd
 import simplejson as json
 import sqlalchemy as sqla
-<<<<<<< HEAD
-from sqlalchemy import and_, create_engine, update
-=======
 from sqlalchemy import and_, create_engine, MetaData, or_, update
->>>>>>> e2854994
 from sqlalchemy.engine.url import make_url
 from sqlalchemy.exc import IntegrityError
 from unidecode import unidecode
