--- conflicted
+++ resolved
@@ -1733,12 +1733,8 @@
     @event_logger.log_this
     @api
     @has_access_api
-<<<<<<< HEAD
-    @expose("/warm_up_cache/", methods=["GET"])
+    @expose("/warm_up_cache/", methods=("GET",))
     @deprecated(new_target="api/v1/cachekey/warm_up_cache")
-=======
-    @expose("/warm_up_cache/", methods=("GET",))
->>>>>>> 694f9332
     def warm_up_cache(  # pylint: disable=too-many-locals,no-self-use
         self,
     ) -> FlaskResponse:
