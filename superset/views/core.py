from __future__ import absolute_import
from __future__ import division
from __future__ import print_function
from __future__ import unicode_literals

from collections import defaultdict
from datetime import datetime, timedelta
import json
import logging
import pandas as pd
import pickle
import re
import time
import traceback
import os
import pandas
import sqlalchemy as sqla

from flask import (
    g, request, redirect, flash, Response, render_template, Markup,
<<<<<<< HEAD
    url_for, send_from_directory)
from flask_appbuilder import expose, SimpleFormView
=======
    url_for)
from flask_appbuilder import expose
>>>>>>> 18e459e1
from flask_appbuilder.actions import action
from flask_appbuilder.models.sqla.interface import SQLAInterface
from flask_appbuilder.security.decorators import has_access_api
from flask_appbuilder.security.sqla import models as ab_models

from flask_babel import gettext as __
from flask_babel import lazy_gettext as _

from sqlalchemy import create_engine
from werkzeug.routing import BaseConverter
from werkzeug.utils import secure_filename

from superset import (
    appbuilder, cache, db, viz, utils, app,
    sm, sql_lab, results_backend, security,
)
from superset.legacy import cast_form_data
from superset.utils import has_access, QueryStatus
from superset.connectors.connector_registry import ConnectorRegistry
from superset.connectors.sqla.models import SqlaTable
import superset.models.core as models
from superset.models.sql_lab import Query
from superset.sql_parse import SupersetQuery
from superset.forms import CsvToDatabaseForm
from superset.views.base import DatabaseFilter

from .base import (
    api, SupersetModelView, BaseSupersetView, DeleteMixin,
    SupersetFilter, get_user_roles, json_error_response, get_error_msg,
    CsvResponse)

config = app.config
stats_logger = config.get('STATS_LOGGER')
log_this = models.Log.log_this
can_access = utils.can_access
DAR = models.DatasourceAccessRequest


ALL_DATASOURCE_ACCESS_ERR = __(
    "This endpoint requires the `all_datasource_access` permission")
DATASOURCE_MISSING_ERR = __("The datasource seems to have been deleted")
ACCESS_REQUEST_MISSING_ERR = __(
    "The access requests seem to have been deleted")
USER_MISSING_ERR = __("The user seems to have been deleted")
DATASOURCE_ACCESS_ERR = __("You don't have access to this datasource")


def get_database_access_error_msg(database_name):
    return __("This view requires the database %(name)s or "
              "`all_datasource_access` permission", name=database_name)


def get_datasource_access_error_msg(datasource_name):
    return __("This endpoint requires the datasource %(name)s, database or "
              "`all_datasource_access` permission", name=datasource_name)


def json_success(json_msg, status=200):
    return Response(json_msg, status=status, mimetype="application/json")


def is_owner(obj, user):
    """ Check if user is owner of the slice """
    return obj and user in obj.owners


def check_ownership(obj, raise_if_false=True):
    """Meant to be used in `pre_update` hooks on models to enforce ownership

    Admin have all access, and other users need to be referenced on either
    the created_by field that comes with the ``AuditMixin``, or in a field
    named ``owners`` which is expected to be a one-to-many with the User
    model. It is meant to be used in the ModelView's pre_update hook in
    which raising will abort the update.
    """
    if not obj:
        return False

    security_exception = utils.SupersetSecurityException(
        "You don't have the rights to alter [{}]".format(obj))

    if g.user.is_anonymous():
        if raise_if_false:
            raise security_exception
        return False
    roles = (r.name for r in get_user_roles())
    if 'Admin' in roles:
        return True
    session = db.create_scoped_session()
    orig_obj = session.query(obj.__class__).filter_by(id=obj.id).first()
    owner_names = (user.username for user in orig_obj.owners)
    if (
            hasattr(orig_obj, 'created_by') and
            orig_obj.created_by and
            orig_obj.created_by.username == g.user.username):
        return True
    if (
            hasattr(orig_obj, 'owners') and
            g.user and
            hasattr(g.user, 'username') and
            g.user.username in owner_names):
        return True
    if raise_if_false:
        raise security_exception
    else:
        return False


class SliceFilter(SupersetFilter):
    def apply(self, query, func):  # noqa
        if self.has_all_datasource_access():
            return query
        perms = self.get_view_menus('datasource_access')
        # TODO(bogdan): add `schema_access` support here
        return query.filter(self.model.perm.in_(perms))


class DashboardFilter(SupersetFilter):

    """List dashboards for which users have access to at least one slice"""

    def apply(self, query, func):  # noqa
        if self.has_all_datasource_access():
            return query
        Slice = models.Slice  # noqa
        Dash = models.Dashboard  # noqa
        # TODO(bogdan): add `schema_access` support here
        datasource_perms = self.get_view_menus('datasource_access')
        slice_ids_qry = (
            db.session
            .query(Slice.id)
            .filter(Slice.perm.in_(datasource_perms))
        )
        query = query.filter(
            Dash.id.in_(
                db.session.query(Dash.id)
                .distinct()
                .join(Dash.slices)
                .filter(Slice.id.in_(slice_ids_qry))
            )
        )
        return query


def generate_download_headers(extension):
    filename = datetime.now().strftime("%Y%m%d_%H%M%S")
    content_disp = "attachment; filename={}.{}".format(filename, extension)
    headers = {
        "Content-Disposition": content_disp,
    }
    return headers


class DatabaseView(SupersetModelView, DeleteMixin):  # noqa
    datamodel = SQLAInterface(models.Database)

    list_title = _('List Databases')
    show_title = _('Show Database')
    add_title = _('Add Database')
    edit_title = _('Edit Database')

    list_columns = [
        'database_name', 'backend', 'allow_run_sync', 'allow_run_async',
        'allow_dml', 'creator', 'modified']
    add_columns = [
        'database_name', 'sqlalchemy_uri', 'cache_timeout', 'extra',
        'expose_in_sqllab', 'allow_run_sync', 'allow_run_async',
        'allow_ctas', 'allow_dml', 'force_ctas_schema', 'impersonate_user']
    search_exclude_columns = (
        'password', 'tables', 'created_by', 'changed_by', 'queries',
        'saved_queries', )
    edit_columns = add_columns
    show_columns = [
        'tables',
        'cache_timeout',
        'extra',
        'database_name',
        'sqlalchemy_uri',
        'perm',
        'created_by',
        'created_on',
        'changed_by',
        'changed_on',
    ]
    add_template = "superset/models/database/add.html"
    edit_template = "superset/models/database/edit.html"
    base_order = ('changed_on', 'desc')
    description_columns = {
        'sqlalchemy_uri': utils.markdown(
            "Refer to the "
            "[SqlAlchemy docs]"
            "(http://docs.sqlalchemy.org/en/rel_1_0/core/engines.html#"
            "database-urls) "
            "for more information on how to structure your URI.", True),
        'expose_in_sqllab': _("Expose this DB in SQL Lab"),
        'allow_run_sync': _(
            "Allow users to run synchronous queries, this is the default "
            "and should work well for queries that can be executed "
            "within a web request scope (<~1 minute)"),
        'allow_run_async': _(
            "Allow users to run queries, against an async backend. "
            "This assumes that you have a Celery worker setup as well "
            "as a results backend."),
        'allow_ctas': _("Allow CREATE TABLE AS option in SQL Lab"),
        'allow_dml': _(
            "Allow users to run non-SELECT statements "
            "(UPDATE, DELETE, CREATE, ...) "
            "in SQL Lab"),
        'force_ctas_schema': _(
            "When allowing CREATE TABLE AS option in SQL Lab, "
            "this option forces the table to be created in this schema"),
        'extra': utils.markdown(
            "JSON string containing extra configuration elements. "
            "The ``engine_params`` object gets unpacked into the "
            "[sqlalchemy.create_engine]"
            "(http://docs.sqlalchemy.org/en/latest/core/engines.html#"
            "sqlalchemy.create_engine) call, while the ``metadata_params`` "
            "gets unpacked into the [sqlalchemy.MetaData]"
            "(http://docs.sqlalchemy.org/en/rel_1_0/core/metadata.html"
            "#sqlalchemy.schema.MetaData) call. ", True),
        'impersonate_user': _(
            "All the queries in Sql Lab are going to be executed "
            "on behalf of currently authorized user."),
    }
    label_columns = {
        'expose_in_sqllab': _("Expose in SQL Lab"),
        'allow_ctas': _("Allow CREATE TABLE AS"),
        'allow_dml': _("Allow DML"),
        'force_ctas_schema': _("CTAS Schema"),
        'database_name': _("Database"),
        'creator': _("Creator"),
        'changed_on_': _("Last Changed"),
        'sqlalchemy_uri': _("SQLAlchemy URI"),
        'cache_timeout': _("Cache Timeout"),
        'extra': _("Extra"),
        'allow_run_sync': _("Allow Run Sync"),
        'allow_run_async': _("Allow Run Async"),
        'impersonate_user': _("Impersonate queries to the database"),
    }

    def pre_add(self, db):
        db.set_sqlalchemy_uri(db.sqlalchemy_uri)
        security.merge_perm(sm, 'database_access', db.perm)
        for schema in db.all_schema_names():
            security.merge_perm(
                sm, 'schema_access', utils.get_schema_perm(db, schema))

    def pre_update(self, db):
        self.pre_add(db)

    def _delete(self, pk):
        DeleteMixin._delete(self, pk)

appbuilder.add_link(
    'Import Dashboards',
    label=__("Import Dashboards"),
    href='/superset/import_dashboards',
    icon="fa-cloud-upload",
    category='Manage',
    category_label=__("Manage"),
    category_icon='fa-wrench',)


appbuilder.add_view(
    DatabaseView,
    "Databases",
    label=__("Databases"),
    icon="fa-database",
    category="Sources",
    category_label=__("Sources"),
    category_icon='fa-database',)


class DatabaseAsync(DatabaseView):
    base_filters = [['id', DatabaseFilter, lambda: []]]
    list_columns = [
        'id', 'database_name',
        'expose_in_sqllab', 'allow_ctas', 'force_ctas_schema',
        'allow_run_async', 'allow_run_sync', 'allow_dml',
    ]

appbuilder.add_view_no_menu(DatabaseAsync)


@app.route('/uploads/<filename>')
def uploaded_file(filename):
    with open("flask-stream-demo", "bw") as f:
        chunk_size = 4096
        while True:
            chunk = flask.request.stream.read(chunk_size).decode('utf-8')
            if len(chunk) == 0:
                return
            f.write(chunk)

class CsvToDatabaseView(SimpleFormView):
    #DatasourceModelView,  add to ^ ?
    form = CsvToDatabaseForm
    form_title = _('CSV to Database configuration')
    add_columns = ['database', 'schema', 'table_name']

    def form_get(self, form):
        # pre process form
        # default values
        form.name.data = None
        form.csv_file.data = None
        form.sep.data = ','
        form.header.data = 0
        form.index_col.data = None
        form.squeeze.data = False
        form.prefix.data = None
        form.mangle_dupe_cols.data = True
        form.skipinitialspace.data = False
        form.skiprows.data = None
        form.nrows.data = None
        form.skip_blank_lines.data = True
        form.parse_dates.data = True
        form.infer_datetime_format.data = True
        form.dayfirst.data = False
        form.thousands.data = None
        form.decimal.data = '.'
        form.quotechar.data = None
        form.escapechar.data = None
        form.comment.data = None
        form.error_bad_lines.data = False
        form.names.data = None
        form.con.data = config['SQLALCHEMY_DATABASE_URI']
        form.schema.data = None
        form.if_exists.data = 'append'
        form.index.data = None
        form.index_label.data = None

    def form_post(self, form):
        def upload_file(csv_file):
            if csv_file and csv_file.filename:
                filename = secure_filename(csv_file.filename)
                csv_file.save(os.path.join(config['UPLOAD_FOLDER'],
                                                 filename))
                return filename


        form.names.data = form.names.data.split(",") if form.names.data else 0

        #datasources = ConnectorRegistry.get_all_datasources(db.session)
        filename = upload_file(form.csv_file.data)

        table = SqlaTable(table_name=form.name.data)

        database = db.session.query(models.Database).filter_by(sqlalchemy_uri=form.data.get('con')).one()
        successful = database.db_engine_spec.upload_csv(form, table)

        if successful:
            # Go back to welcome page / splash screen
            db_name = db.session.query(models.Database.database_name).filter_by(sqlalchemy_uri=form.data.get('con')).one()

            message = _('CSV file "{0}" uploaded to table "{1}" in '
                        'database "{2}"'.format(form.csv_file.data.filename,
                                                form.name.data,
                                                db_name))
            flash(message, 'info')
            return redirect('/tablemodelview/list/')


    @staticmethod
    def allowed_file(filename):
        # Only allow specific file extensions as specified in the config
        return '.' in filename and \
               filename.rsplit('.', 1)[1] in config['ALLOWED_EXTENSIONS']


appbuilder.add_view_no_menu(CsvToDatabaseView)


class DatabaseTablesAsync(DatabaseView):
    list_columns = ['id', 'all_table_names', 'all_schema_names']

appbuilder.add_view_no_menu(DatabaseTablesAsync)


class AccessRequestsModelView(SupersetModelView, DeleteMixin):
    datamodel = SQLAInterface(DAR)
    list_columns = [
        'username', 'user_roles', 'datasource_link',
        'roles_with_datasource', 'created_on']
    order_columns = ['username', 'datasource_link']
    base_order = ('changed_on', 'desc')
    label_columns = {
        'username': _("User"),
        'user_roles': _("User Roles"),
        'database': _("Database URL"),
        'datasource_link': _("Datasource"),
        'roles_with_datasource': _("Roles to grant"),
        'created_on': _("Created On"),
    }

appbuilder.add_view(
    AccessRequestsModelView,
    "Access requests",
    label=__("Access requests"),
    category="Security",
    category_label=__("Security"),
    icon='fa-table',)


class SliceModelView(SupersetModelView, DeleteMixin):  # noqa
    datamodel = SQLAInterface(models.Slice)

    list_title = _('List Slices')
    show_title = _('Show Slice')
    add_title = _('Add Slice')
    edit_title = _('Edit Slice')

    can_add = False
    label_columns = {
        'datasource_link': _('Datasource'),
    }
    search_columns = (
        'slice_name', 'description', 'viz_type', 'owners',
    )
    list_columns = [
        'slice_link', 'viz_type', 'datasource_link', 'creator', 'modified']
    edit_columns = [
        'slice_name', 'description', 'viz_type', 'owners', 'dashboards',
        'params', 'cache_timeout']
    base_order = ('changed_on', 'desc')
    description_columns = {
        'description': Markup(
            "The content here can be displayed as widget headers in the "
            "dashboard view. Supports "
            "<a href='https://daringfireball.net/projects/markdown/'>"
            "markdown</a>"),
        'params': _(
            "These parameters are generated dynamically when clicking "
            "the save or overwrite button in the explore view. This JSON "
            "object is exposed here for reference and for power users who may "
            "want to alter specific parameters."),
        'cache_timeout': _(
            "Duration (in seconds) of the caching timeout for this slice."
        ),
    }
    base_filters = [['id', SliceFilter, lambda: []]]
    label_columns = {
        'cache_timeout': _("Cache Timeout"),
        'creator': _("Creator"),
        'dashboards': _("Dashboards"),
        'datasource_link': _("Datasource"),
        'description': _("Description"),
        'modified': _("Last Modified"),
        'owners': _("Owners"),
        'params': _("Parameters"),
        'slice_link': _("Slice"),
        'slice_name': _("Name"),
        'table': _("Table"),
        'viz_type': _("Visualization Type"),
    }

    def pre_update(self, obj):
        check_ownership(obj)

    def pre_delete(self, obj):
        check_ownership(obj)

    @expose('/add', methods=['GET', 'POST'])
    @has_access
    def add(self):
        datasources = ConnectorRegistry.get_all_datasources(db.session)
        datasources = [
            {'value': str(d.id) + '__' + d.type, 'label': repr(d)}
            for d in datasources
        ]
        return self.render_template(
            "superset/add_slice.html",
            bootstrap_data=json.dumps({
                'datasources': sorted(datasources, key=lambda d: d["label"]),
            }),
        )

appbuilder.add_view(
    SliceModelView,
    "Slices",
    label=__("Slices"),
    icon="fa-bar-chart",
    category="",
    category_icon='',)


class SliceAsync(SliceModelView):  # noqa
    list_columns = [
        'slice_link', 'viz_type',
        'creator', 'modified', 'icons']
    label_columns = {
        'icons': ' ',
        'slice_link': _('Slice'),
    }

appbuilder.add_view_no_menu(SliceAsync)


class SliceAddView(SliceModelView):  # noqa
    list_columns = [
        'id', 'slice_name', 'slice_link', 'viz_type',
        'owners', 'modified', 'changed_on']

appbuilder.add_view_no_menu(SliceAddView)


class DashboardModelView(SupersetModelView, DeleteMixin):  # noqa
    datamodel = SQLAInterface(models.Dashboard)

    list_title = _('List Dashboards')
    show_title = _('Show Dashboard')
    add_title = _('Add Dashboard')
    edit_title = _('Edit Dashboard')

    list_columns = ['dashboard_link', 'creator', 'modified']
    edit_columns = [
        'dashboard_title', 'slug', 'slices', 'owners', 'position_json', 'css',
        'json_metadata']
    show_columns = edit_columns + ['table_names']
    search_columns = ('dashboard_title', 'slug', 'owners')
    add_columns = edit_columns
    base_order = ('changed_on', 'desc')
    description_columns = {
        'position_json': _(
            "This json object describes the positioning of the widgets in "
            "the dashboard. It is dynamically generated when adjusting "
            "the widgets size and positions by using drag & drop in "
            "the dashboard view"),
        'css': _(
            "The css for individual dashboards can be altered here, or "
            "in the dashboard view where changes are immediately "
            "visible"),
        'slug': _("To get a readable URL for your dashboard"),
        'json_metadata': _(
            "This JSON object is generated dynamically when clicking "
            "the save or overwrite button in the dashboard view. It "
            "is exposed here for reference and for power users who may "
            "want to alter specific parameters."),
        'owners': _("Owners is a list of users who can alter the dashboard."),
    }
    base_filters = [['slice', DashboardFilter, lambda: []]]
    add_form_query_rel_fields = {
        'slices': [['slices', SliceFilter, None]],
    }
    edit_form_query_rel_fields = add_form_query_rel_fields
    label_columns = {
        'dashboard_link': _("Dashboard"),
        'dashboard_title': _("Title"),
        'slug': _("Slug"),
        'slices': _("Slices"),
        'owners': _("Owners"),
        'creator': _("Creator"),
        'modified': _("Modified"),
        'position_json': _("Position JSON"),
        'css': _("CSS"),
        'json_metadata': _("JSON Metadata"),
        'table_names': _("Underlying Tables"),
    }

    def pre_add(self, obj):
        obj.slug = obj.slug.strip() or None
        if obj.slug:
            obj.slug = obj.slug.replace(" ", "-")
            obj.slug = re.sub(r'\W+', '', obj.slug)
        if g.user not in obj.owners:
            obj.owners.append(g.user)
        utils.validate_json(obj.json_metadata)
        utils.validate_json(obj.position_json)
        owners = [o for o in obj.owners]
        for slc in obj.slices:
            slc.owners = list(set(owners) | set(slc.owners))

    def pre_update(self, obj):
        check_ownership(obj)
        self.pre_add(obj)

    def pre_delete(self, obj):
        check_ownership(obj)

    @action("mulexport", __("Export"), __("Export dashboards?"), "fa-database")
    def mulexport(self, items):
        if not isinstance(items, list):
            items = [items]
        ids = ''.join('&id={}'.format(d.id) for d in items)
        return redirect(
            '/dashboardmodelview/export_dashboards_form?{}'.format(ids[1:]))

    @expose("/export_dashboards_form")
    def download_dashboards(self):
        if request.args.get('action') == 'go':
            ids = request.args.getlist('id')
            return Response(
                models.Dashboard.export_dashboards(ids),
                headers=generate_download_headers("pickle"),
                mimetype="application/text")
        return self.render_template(
            'superset/export_dashboards.html',
            dashboards_url='/dashboardmodelview/list'
        )


appbuilder.add_view(
    DashboardModelView,
    "Dashboards",
    label=__("Dashboards"),
    icon="fa-dashboard",
    category='',
    category_icon='',)


class DashboardModelViewAsync(DashboardModelView):  # noqa
    list_columns = ['dashboard_link', 'creator', 'modified', 'dashboard_title']
    label_columns = {
        'dashboard_link': _('Dashboard'),
        'dashboard_title': _('Title'),
        'creator': _('Creator'),
        'modified': _('Modified'),
    }

appbuilder.add_view_no_menu(DashboardModelViewAsync)


class LogModelView(SupersetModelView):
    datamodel = SQLAInterface(models.Log)
    list_columns = ('user', 'action', 'dttm')
    edit_columns = ('user', 'action', 'dttm', 'json')
    base_order = ('dttm', 'desc')
    label_columns = {
        'user': _("User"),
        'action': _("Action"),
        'dttm': _("dttm"),
        'json': _("JSON"),
    }

appbuilder.add_view(
    LogModelView,
    "Action Log",
    label=__("Action Log"),
    category="Security",
    category_label=__("Security"),
    icon="fa-list-ol")


@app.route('/health')
def health():
    return "OK"


@app.route('/ping')
def ping():
    return "OK"


class KV(BaseSupersetView):

    """Used for storing and retrieving key value pairs"""

    @log_this
    @expose("/store/", methods=['POST'])
    def store(self):
        try:
            value = request.form.get('data')
            obj = models.KeyValue(value=value)
            db.session.add(obj)
            db.session.commit()
        except Exception as e:
            return json_error_response(e)
        return Response(
            json.dumps({'id': obj.id}),
            status=200)

    @log_this
    @expose("/<key_id>/", methods=['GET'])
    def get_value(self, key_id):
        kv = None
        try:
            kv = db.session.query(models.KeyValue).filter_by(id=key_id).one()
        except Exception as e:
            return json_error_response(e)
        return Response(kv.value, status=200)

appbuilder.add_view_no_menu(KV)


class R(BaseSupersetView):

    """used for short urls"""

    @log_this
    @expose("/<url_id>")
    def index(self, url_id):
        url = db.session.query(models.Url).filter_by(id=url_id).first()
        if url:
            return redirect('/' + url.url)
        else:
            flash("URL to nowhere...", "danger")
            return redirect('/')

    @log_this
    @expose("/shortner/", methods=['POST', 'GET'])
    def shortner(self):
        url = request.form.get('data')
        obj = models.Url(url=url)
        db.session.add(obj)
        db.session.commit()
        return("http://{request.headers[Host]}/r/{obj.id}".format(
            request=request, obj=obj))

    @expose("/msg/")
    def msg(self):
        """Redirects to specified url while flash a message"""
        flash(Markup(request.args.get("msg")), "info")
        return redirect(request.args.get("url"))

appbuilder.add_view_no_menu(R)


class Superset(BaseSupersetView):
    """The base views for Superset!"""
    @api
    @has_access_api
    @expose("/update_role/", methods=['POST'])
    def update_role(self):
        """Assigns a list of found users to the given role."""
        data = request.get_json(force=True)
        gamma_role = sm.find_role('Gamma')

        username_set = set()
        user_data_dict = {}
        for user_data in data['users']:
            username = user_data['username']
            if not username:
                continue
            user_data_dict[username] = user_data
            username_set.add(username)

        existing_users = db.session.query(sm.user_model).filter(
            sm.user_model.username.in_(username_set)).all()
        missing_users = username_set.difference(
            set([u.username for u in existing_users]))
        logging.info('Missing users: {}'.format(missing_users))

        created_users = []
        for username in missing_users:
            user_data = user_data_dict[username]
            user = sm.find_user(email=user_data['email'])
            if not user:
                logging.info("Adding user: {}.".format(user_data))
                sm.add_user(
                    username=user_data['username'],
                    first_name=user_data['first_name'],
                    last_name=user_data['last_name'],
                    email=user_data['email'],
                    role=gamma_role,
                )
                sm.get_session.commit()
                user = sm.find_user(username=user_data['username'])
            existing_users.append(user)
            created_users.append(user.username)

        role_name = data['role_name']
        role = sm.find_role(role_name)
        role.user = existing_users
        sm.get_session.commit()
        return self.json_response({
            'role': role_name,
            '# missing users': len(missing_users),
            '# granted': len(existing_users),
            'created_users': created_users,
        }, status=201)

    def json_response(self, obj, status=200):
        return Response(
            json.dumps(obj, default=utils.json_int_dttm_ser),
            status=status,
            mimetype="application/json")

    @has_access_api
    @expose("/datasources/")
    def datasources(self):
        datasources = ConnectorRegistry.get_all_datasources(db.session)
        datasources = [o.short_data for o in datasources]
        datasources = sorted(datasources, key=lambda o: o['name'])
        return self.json_response(datasources)

    @has_access_api
    @expose("/override_role_permissions/", methods=['POST'])
    def override_role_permissions(self):
        """Updates the role with the give datasource permissions.

          Permissions not in the request will be revoked. This endpoint should
          be available to admins only. Expects JSON in the format:
           {
            'role_name': '{role_name}',
            'database': [{
                'datasource_type': '{table|druid}',
                'name': '{database_name}',
                'schema': [{
                    'name': '{schema_name}',
                    'datasources': ['{datasource name}, {datasource name}']
                }]
            }]
        }
        """
        data = request.get_json(force=True)
        role_name = data['role_name']
        databases = data['database']

        db_ds_names = set()
        for dbs in databases:
            for schema in dbs['schema']:
                for ds_name in schema['datasources']:
                    fullname = utils.get_datasource_full_name(
                        dbs['name'], ds_name, schema=schema['name'])
                    db_ds_names.add(fullname)

        existing_datasources = ConnectorRegistry.get_all_datasources(db.session)
        datasources = [
            d for d in existing_datasources if d.full_name in db_ds_names]
        role = sm.find_role(role_name)
        # remove all permissions
        role.permissions = []
        # grant permissions to the list of datasources
        granted_perms = []
        for datasource in datasources:
            view_menu_perm = sm.find_permission_view_menu(
                view_menu_name=datasource.perm,
                permission_name='datasource_access')
            # prevent creating empty permissions
            if view_menu_perm and view_menu_perm.view_menu:
                role.permissions.append(view_menu_perm)
                granted_perms.append(view_menu_perm.view_menu.name)
        db.session.commit()
        return self.json_response({
            'granted': granted_perms,
            'requested': list(db_ds_names)
        }, status=201)

    @log_this
    @has_access
    @expose("/request_access/")
    def request_access(self):
        datasources = set()
        dashboard_id = request.args.get('dashboard_id')
        if dashboard_id:
            dash = (
                db.session.query(models.Dashboard)
                .filter_by(id=int(dashboard_id))
                .one()
            )
            datasources |= dash.datasources
        datasource_id = request.args.get('datasource_id')
        datasource_type = request.args.get('datasource_type')
        if datasource_id:
            ds_class = ConnectorRegistry.sources.get(datasource_type)
            datasource = (
                db.session.query(ds_class)
                .filter_by(id=int(datasource_id))
                .one()
            )
            datasources.add(datasource)
        if request.args.get('action') == 'go':
            for datasource in datasources:
                access_request = DAR(
                    datasource_id=datasource.id,
                    datasource_type=datasource.type)
                db.session.add(access_request)
                db.session.commit()
            flash(__("Access was requested"), "info")
            return redirect('/')

        return self.render_template(
            'superset/request_access.html',
            datasources=datasources,
            datasource_names=", ".join([o.name for o in datasources]),
        )

    @log_this
    @has_access
    @expose("/approve")
    def approve(self):
        def clean_fulfilled_requests(session):
            for r in session.query(DAR).all():
                datasource = ConnectorRegistry.get_datasource(
                    r.datasource_type, r.datasource_id, session)
                user = sm.get_user_by_id(r.created_by_fk)
                if not datasource or \
                   self.datasource_access(datasource, user):
                    # datasource does not exist anymore
                    session.delete(r)
            session.commit()
        datasource_type = request.args.get('datasource_type')
        datasource_id = request.args.get('datasource_id')
        created_by_username = request.args.get('created_by')
        role_to_grant = request.args.get('role_to_grant')
        role_to_extend = request.args.get('role_to_extend')

        session = db.session
        datasource = ConnectorRegistry.get_datasource(
            datasource_type, datasource_id, session)

        if not datasource:
            flash(DATASOURCE_MISSING_ERR, "alert")
            return json_error_response(DATASOURCE_MISSING_ERR)

        requested_by = sm.find_user(username=created_by_username)
        if not requested_by:
            flash(USER_MISSING_ERR, "alert")
            return json_error_response(USER_MISSING_ERR)

        requests = (
            session.query(DAR)
            .filter(
                DAR.datasource_id == datasource_id,
                DAR.datasource_type == datasource_type,
                DAR.created_by_fk == requested_by.id)
            .all()
        )

        if not requests:
            flash(ACCESS_REQUEST_MISSING_ERR, "alert")
            return json_error_response(ACCESS_REQUEST_MISSING_ERR)

        # check if you can approve
        if self.all_datasource_access() or g.user.id == datasource.owner_id:
            # can by done by admin only
            if role_to_grant:
                role = sm.find_role(role_to_grant)
                requested_by.roles.append(role)
                msg = __(
                    "%(user)s was granted the role %(role)s that gives access "
                    "to the %(datasource)s",
                    user=requested_by.username,
                    role=role_to_grant,
                    datasource=datasource.full_name)
                utils.notify_user_about_perm_udate(
                    g.user, requested_by, role, datasource,
                    'email/role_granted.txt', app.config)
                flash(msg, "info")

            if role_to_extend:
                perm_view = sm.find_permission_view_menu(
                    'email/datasource_access', datasource.perm)
                role = sm.find_role(role_to_extend)
                sm.add_permission_role(role, perm_view)
                msg = __("Role %(r)s was extended to provide the access to "
                         "the datasource %(ds)s", r=role_to_extend,
                         ds=datasource.full_name)
                utils.notify_user_about_perm_udate(
                    g.user, requested_by, role, datasource,
                    'email/role_extended.txt', app.config)
                flash(msg, "info")
            clean_fulfilled_requests(session)
        else:
            flash(__("You have no permission to approve this request"),
                  "danger")
            return redirect('/accessrequestsmodelview/list/')
        for r in requests:
            session.delete(r)
        session.commit()
        return redirect('/accessrequestsmodelview/list/')

    def get_form_data(self):
        # get form data from url
        if request.args.get("form_data"):
            form_data = request.args.get("form_data")
        elif request.form.get("form_data"):
            # Supporting POST as well as get
            form_data = request.form.get("form_data")
        else:
            form_data = '{}'

        d = json.loads(form_data)

        if request.args.get("viz_type"):
            # Converting old URLs
            d = cast_form_data(request.args)
        return d

    def get_viz(
            self,
            slice_id=None,
            args=None,
            datasource_type=None,
            datasource_id=None):
        if slice_id:
            slc = (
                db.session.query(models.Slice)
                .filter_by(id=slice_id)
                .one()
            )
            return slc.get_viz()
        else:
            form_data = self.get_form_data()
            viz_type = form_data.get('viz_type', 'table')
            datasource = ConnectorRegistry.get_datasource(
                datasource_type, datasource_id, db.session)
            viz_obj = viz.viz_types[viz_type](
                datasource,
                form_data=form_data,
            )
            return viz_obj

    @has_access
    @expose("/slice/<slice_id>/")
    def slice(self, slice_id):
        viz_obj = self.get_viz(slice_id)
        endpoint = (
            '/superset/explore/{}/{}?form_data={}'
            .format(
                viz_obj.datasource.type,
                viz_obj.datasource.id,
                json.dumps(viz_obj.form_data)
            )
        )
        if request.args.get("standalone") == "true":
            endpoint += '&standalone=true'
        return redirect(endpoint)

    def get_query_string_response(self, viz_obj):
        try:
            query_obj = viz_obj.query_obj()
            query = viz_obj.datasource.get_query_str(query_obj)
        except Exception as e:
            return json_error_response(e)
        return Response(
            json.dumps({
                'query': query,
                'language': viz_obj.datasource.query_language,
            }),
            status=200,
            mimetype="application/json")

    @log_this
    @has_access_api
    @expose("/explore_json/<datasource_type>/<datasource_id>/")
    def explore_json(self, datasource_type, datasource_id):
        try:
            viz_obj = self.get_viz(
                datasource_type=datasource_type,
                datasource_id=datasource_id,
                args=request.args)
        except Exception as e:
            logging.exception(e)
            return json_error_response(
                utils.error_msg_from_exception(e),
                stacktrace=traceback.format_exc())

        if not self.datasource_access(viz_obj.datasource):
            return json_error_response(DATASOURCE_ACCESS_ERR, status=404)

        if request.args.get("csv") == "true":
            return CsvResponse(
                viz_obj.get_csv(),
                status=200,
                headers=generate_download_headers("csv"),
                mimetype="application/csv")

        if request.args.get("query") == "true":
            return self.get_query_string_response(viz_obj)

        payload = {}
        try:
            payload = viz_obj.get_payload(
                force=request.args.get('force') == 'true')
        except Exception as e:
            logging.exception(e)
            return json_error_response(utils.error_msg_from_exception(e))

        status = 200
        if payload.get('status') == QueryStatus.FAILED:
            status = 400

        return json_success(viz_obj.json_dumps(payload), status=status)

    @expose("/import_dashboards", methods=['GET', 'POST'])
    @log_this
    def import_dashboards(self):
        """Overrides the dashboards using pickled instances from the file."""
        f = request.files.get('file')
        if request.method == 'POST' and f:
            current_tt = int(time.time())
            data = pickle.load(f)
            # TODO: import DRUID datasources
            for table in data['datasources']:
                ds_class = ConnectorRegistry.sources.get(table.type)
                ds_class.import_obj(table, import_time=current_tt)
            db.session.commit()
            for dashboard in data['dashboards']:
                models.Dashboard.import_obj(
                    dashboard, import_time=current_tt)
            db.session.commit()
            return redirect('/dashboardmodelview/list/')
        return self.render_template('superset/import_dashboards.html')

    @log_this
    @has_access
    @expose("/explorev2/<datasource_type>/<datasource_id>/")
    def explorev2(self, datasource_type, datasource_id):
        return redirect(url_for(
            'Superset.explore',
            datasource_type=datasource_type,
            datasource_id=datasource_id,
            **request.args))

    @log_this
    @has_access
    @expose("/explore/<datasource_type>/<datasource_id>/")
    def explore(self, datasource_type, datasource_id):
        form_data = self.get_form_data()

        datasource_id = int(datasource_id)
        viz_type = form_data.get("viz_type")
        slice_id = form_data.get('slice_id')
        user_id = g.user.get_id() if g.user else None

        slc = None
        if slice_id:
            slc = db.session.query(models.Slice).filter_by(id=slice_id).first()

        error_redirect = '/slicemodelview/list/'
        datasource = ConnectorRegistry.get_datasource(
            datasource_type, datasource_id, db.session)
        if not datasource:
            flash(DATASOURCE_MISSING_ERR, "danger")
            return redirect(error_redirect)

        if not self.datasource_access(datasource):
            flash(
                __(get_datasource_access_error_msg(datasource.name)),
                "danger")
            return redirect(
                'superset/request_access/?'
                'datasource_type={datasource_type}&'
                'datasource_id={datasource_id}&'
                ''.format(**locals()))

        if not viz_type and datasource.default_endpoint:
            return redirect(datasource.default_endpoint)

        # slc perms
        slice_add_perm = self.can_access('can_add', 'SliceModelView')
        slice_overwrite_perm = is_owner(slc, g.user)
        slice_download_perm = self.can_access('can_download', 'SliceModelView')

        form_data['datasource'] = str(datasource_id) + '__' + datasource_type

        # handle save or overwrite
        action = request.args.get('action')

        if action == 'overwrite' and not slice_overwrite_perm:
            return json_error_response("You don't have the rights to alter this slice", status=400)

        if action in ('saveas', 'overwrite'):
            return self.save_or_overwrite_slice(
                request.args,
                slc, slice_add_perm,
                slice_overwrite_perm,
                slice_download_perm,
                datasource_id,
                datasource_type)

        standalone = request.args.get("standalone") == "true"
        bootstrap_data = {
            "can_add": slice_add_perm,
            "can_download": slice_download_perm,
            "can_overwrite": slice_overwrite_perm,
            "datasource": datasource.data,
            "form_data": form_data,
            "datasource_id": datasource_id,
            "datasource_type": datasource_type,
            "slice": slc.data if slc else None,
            "standalone": standalone,
            "user_id": user_id,
            "forced_height": request.args.get('height'),
            'common': self.common_bootsrap_payload(),
        }
        table_name = datasource.table_name \
            if datasource_type == 'table' \
            else datasource.datasource_name
        if slc:
            title = "[slice] " + slc.slice_name
        else:
            title = "[explore] " + table_name
        return self.render_template(
            "superset/basic.html",
            bootstrap_data=json.dumps(bootstrap_data),
            entry='explore',
            title=title,
            standalone_mode=standalone)

    @api
    @has_access_api
    @expose("/filter/<datasource_type>/<datasource_id>/<column>/")
    def filter(self, datasource_type, datasource_id, column):
        """
        Endpoint to retrieve values for specified column.

        :param datasource_type: Type of datasource e.g. table
        :param datasource_id: Datasource id
        :param column: Column name to retrieve values for
        :return:
        """
        # TODO: Cache endpoint by user, datasource and column
        datasource = ConnectorRegistry.get_datasource(
            datasource_type, datasource_id, db.session)
        if not datasource:
            return json_error_response(DATASOURCE_MISSING_ERR)
        if not self.datasource_access(datasource):
            return json_error_response(DATASOURCE_ACCESS_ERR)

        payload = json.dumps(
            datasource.values_for_column(column),
            default=utils.json_int_dttm_ser)
        return json_success(payload)

    def save_or_overwrite_slice(
            self, args, slc, slice_add_perm, slice_overwrite_perm, slice_download_perm,
            datasource_id, datasource_type):
        """Save or overwrite a slice"""
        slice_name = args.get('slice_name')
        action = args.get('action')
        form_data = self.get_form_data()

        if action in ('saveas'):
            if 'slice_id' in form_data:
                form_data.pop('slice_id')  # don't save old slice_id
            slc = models.Slice(owners=[g.user] if g.user else [])

        slc.params = json.dumps(form_data)
        slc.datasource_name = args.get('datasource_name')
        slc.viz_type = form_data['viz_type']
        slc.datasource_type = datasource_type
        slc.datasource_id = datasource_id
        slc.slice_name = slice_name

        if action in ('saveas') and slice_add_perm:
            self.save_slice(slc)
        elif action == 'overwrite' and slice_overwrite_perm:
            self.overwrite_slice(slc)

        # Adding slice to a dashboard if requested
        dash = None
        if request.args.get('add_to_dash') == 'existing':
            dash = (
                db.session.query(models.Dashboard)
                .filter_by(id=int(request.args.get('save_to_dashboard_id')))
                .one()
            )
            flash(
                "Slice [{}] was added to dashboard [{}]".format(
                    slc.slice_name,
                    dash.dashboard_title),
                "info")
        elif request.args.get('add_to_dash') == 'new':
            dash = models.Dashboard(
                dashboard_title=request.args.get('new_dashboard_name'),
                owners=[g.user] if g.user else [])
            flash(
                "Dashboard [{}] just got created and slice [{}] was added "
                "to it".format(
                    dash.dashboard_title,
                    slc.slice_name),
                "info")

        if dash and slc not in dash.slices:
            dash.slices.append(slc)
            db.session.commit()

        response = {
            "can_add": slice_add_perm,
            "can_download": slice_download_perm,
            "can_overwrite": is_owner(slc, g.user),
            'form_data': form_data,
            'slice': slc.data,
        }

        if request.args.get('goto_dash') == 'true':
<<<<<<< HEAD
            return dash.url
        else:
            return json_success(json.dumps({
                "can_add": slice_add_perm,
                "can_download": slice_download_perm,
                "can_overwrite": is_owner(slc, g.user),
                'form_data': form_data,
                'slice': slc.data,
            }))
=======
            response.update({'dashboard': dash.url})

        return json_success(json.dumps(response))
>>>>>>> 18e459e1

    def save_slice(self, slc):
        session = db.session()
        msg = "Slice [{}] has been saved".format(slc.slice_name)
        session.add(slc)
        session.commit()
        flash(msg, "info")

    def overwrite_slice(self, slc):
        session = db.session()
        session.merge(slc)
        session.commit()
        msg = "Slice [{}] has been overwritten".format(slc.slice_name)
        flash(msg, "info")

    @api
    @has_access_api
    @expose("/checkbox/<model_view>/<id_>/<attr>/<value>", methods=['GET'])
    def checkbox(self, model_view, id_, attr, value):
        """endpoint for checking/unchecking any boolean in a sqla model"""
        modelview_to_model = {
            'TableColumnInlineView':
                ConnectorRegistry.sources['table'].column_class,
        }
        model = modelview_to_model[model_view]
        obj = db.session.query(model).filter_by(id=id_).first()
        if obj:
            setattr(obj, attr, value == 'true')
            db.session.commit()
        return json_success("OK")

    @api
    @has_access_api
    @expose("/activity_per_day")
    def activity_per_day(self):
        """endpoint to power the calendar heatmap on the welcome page"""
        Log = models.Log  # noqa
        qry = (
            db.session
            .query(
                Log.dt,
                sqla.func.count())
            .group_by(Log.dt)
            .all()
        )
        payload = {str(time.mktime(dt.timetuple())):
                   ccount for dt, ccount in qry if dt}
        return json_success(json.dumps(payload))

    @api
    @has_access_api
    @expose("/schemas/<db_id>/")
    def schemas(self, db_id):
        db_id = int(db_id)
        database = (
            db.session
            .query(models.Database)
            .filter_by(id=db_id)
            .one()
        )
        schemas = database.all_schema_names()
        schemas = self.schemas_accessible_by_user(database, schemas)
        return Response(
            json.dumps({'schemas': schemas}),
            mimetype="application/json")

    @api
    @has_access_api
    @expose("/tables/<db_id>/<schema>/<substr>/")
    def tables(self, db_id, schema, substr):
        """Endpoint to fetch the list of tables for given database"""
        db_id = int(db_id)
        schema = utils.js_string_to_python(schema)
        substr = utils.js_string_to_python(substr)
        database = db.session.query(models.Database).filter_by(id=db_id).one()
        table_names = self.accessible_by_user(
            database, database.all_table_names(schema), schema)
        view_names = self.accessible_by_user(
            database, database.all_view_names(schema), schema)

        if substr:
            table_names = [tn for tn in table_names if substr in tn]
            view_names = [vn for vn in view_names if substr in vn]

        max_items = config.get('MAX_TABLE_NAMES') or len(table_names)
        total_items = len(table_names) + len(view_names)
        max_tables = len(table_names)
        max_views = len(view_names)
        if total_items and substr:
            max_tables = max_items * len(table_names) // total_items
            max_views = max_items * len(view_names) // total_items

        table_options = [{'value': tn,  'label': tn}
                         for tn in table_names[:max_tables]]
        table_options.extend([{'value': vn, 'label': '[view] {}'.format(vn)}
                              for vn in view_names[:max_views]])
        payload = {
            'tableLength': len(table_names) + len(view_names),
            'options': table_options,
        }
        return json_success(json.dumps(payload))

    @api
    @has_access_api
    @expose("/copy_dash/<dashboard_id>/", methods=['GET', 'POST'])
    def copy_dash(self, dashboard_id):
        """Copy dashboard"""
        session = db.session()
        data = json.loads(request.form.get('data'))
        dash = models.Dashboard()
        original_dash = (
            session
            .query(models.Dashboard)
            .filter_by(id=dashboard_id).first())

        dash.owners = [g.user] if g.user else []
        dash.dashboard_title = data['dashboard_title']
        if data['duplicate_slices']:
            # Duplicating slices as well, mapping old ids to new ones
            old_to_new_sliceids = {}
            for slc in original_dash.slices:
                new_slice = slc.clone()
                new_slice.owners = [g.user] if g.user else []
                session.add(new_slice)
                session.flush()
                new_slice.dashboards.append(dash)
                old_to_new_sliceids['{}'.format(slc.id)] =\
                    '{}'.format(new_slice.id)
            for d in data['positions']:
                d['slice_id'] = old_to_new_sliceids[d['slice_id']]
        else:
            dash.slices = original_dash.slices
        dash.params = original_dash.params

        self._set_dash_metadata(dash, data)
        session.add(dash)
        session.commit()
        dash_json = json.dumps(dash.data)
        session.close()
        return json_success(dash_json)

    @api
    @has_access_api
    @expose("/save_dash/<dashboard_id>/", methods=['GET', 'POST'])
    def save_dash(self, dashboard_id):
        """Save a dashboard's metadata"""
        session = db.session()
        dash = (session
                .query(models.Dashboard)
                .filter_by(id=dashboard_id).first())
        check_ownership(dash, raise_if_false=True)
        data = json.loads(request.form.get('data'))
        self._set_dash_metadata(dash, data)
        session.merge(dash)
        session.commit()
        session.close()
        return "SUCCESS"

    @staticmethod
    def _set_dash_metadata(dashboard, data):
        positions = data['positions']
        slice_ids = [int(d['slice_id']) for d in positions]
        dashboard.slices = [o for o in dashboard.slices if o.id in slice_ids]
        positions = sorted(data['positions'], key=lambda x: int(x['slice_id']))
        dashboard.position_json = json.dumps(positions, indent=4, sort_keys=True)
        md = dashboard.params_dict
        dashboard.css = data['css']
        dashboard.dashboard_title = data['dashboard_title']

        if 'filter_immune_slices' not in md:
            md['filter_immune_slices'] = []
        if 'timed_refresh_immune_slices' not in md:
            md['timed_refresh_immune_slices'] = []
        if 'filter_immune_slice_fields' not in md:
            md['filter_immune_slice_fields'] = {}
        md['expanded_slices'] = data['expanded_slices']
        md['default_filters'] = data.get('default_filters', '')
        dashboard.json_metadata = json.dumps(md, indent=4)

    @api
    @has_access_api
    @expose("/add_slices/<dashboard_id>/", methods=['POST'])
    def add_slices(self, dashboard_id):
        """Add and save slices to a dashboard"""
        data = json.loads(request.form.get('data'))
        session = db.session()
        Slice = models.Slice  # noqa
        dash = (
            session.query(models.Dashboard).filter_by(id=dashboard_id).first())
        check_ownership(dash, raise_if_false=True)
        new_slices = session.query(Slice).filter(
            Slice.id.in_(data['slice_ids']))
        dash.slices += new_slices
        session.merge(dash)
        session.commit()
        session.close()
        return "SLICES ADDED"

    @api
    @has_access_api
    @expose("/testconn", methods=["POST", "GET"])
    def testconn(self):
        """Tests a sqla connection"""
        try:
            uri = request.json.get('uri')
            db_name = request.json.get('name')
            if db_name:
                database = (
                    db.session
                    .query(models.Database)
                    .filter_by(database_name=db_name)
                    .first()
                )
                if database and uri == database.safe_sqlalchemy_uri():
                    # the password-masked uri was passed
                    # use the URI associated with this database
                    uri = database.sqlalchemy_uri_decrypted
            connect_args = (
                request.json
                .get('extras', {})
                .get('engine_params', {})
                .get('connect_args', {}))
            engine = create_engine(uri, connect_args=connect_args)
            engine.connect()
            return json_success(json.dumps(engine.table_names(), indent=4))
        except Exception as e:
            logging.exception(e)
            return json_error_response((
                "Connection failed!\n\n"
                "The error message returned was:\n{}").format(e))

    @api
    @has_access_api
    @expose("/recent_activity/<user_id>/", methods=['GET'])
    def recent_activity(self, user_id):
        """Recent activity (actions) for a given user"""
        M = models  # noqa
        qry = (
            db.session.query(M.Log, M.Dashboard, M.Slice)
            .outerjoin(
                M.Dashboard,
                M.Dashboard.id == M.Log.dashboard_id
            )
            .outerjoin(
                M.Slice,
                M.Slice.id == M.Log.slice_id
            )
            .filter(
                sqla.and_(
                    ~M.Log.action.in_(('queries', 'shortner', 'sql_json')),
                    M.Log.user_id == user_id,
                )
            )
            .order_by(M.Log.dttm.desc())
            .limit(1000)
        )
        payload = []
        for log in qry.all():
            item_url = None
            item_title = None
            if log.Dashboard:
                item_url = log.Dashboard.url
                item_title = log.Dashboard.dashboard_title
            elif log.Slice:
                item_url = log.Slice.slice_url
                item_title = log.Slice.slice_name

            payload.append({
                'action': log.Log.action,
                'item_url': item_url,
                'item_title': item_title,
                'time': log.Log.dttm,
            })
        return json_success(
            json.dumps(payload, default=utils.json_int_dttm_ser))

    @api
    @has_access_api
    @expose("/csrf_token/", methods=['GET'])
    def csrf_token(self):
        return Response(
            self.render_template('superset/csrf_token.json'),
            mimetype='text/json',
        )

    @api
    @has_access_api
    @expose("/fave_dashboards_by_username/<username>/", methods=['GET'])
    def fave_dashboards_by_username(self, username):
        """This lets us use a user's username to pull favourite dashboards"""
        user = sm.find_user(username=username)
        return self.fave_dashboards(user.get_id())

    @api
    @has_access_api
    @expose("/fave_dashboards/<user_id>/", methods=['GET'])
    def fave_dashboards(self, user_id):
        qry = (
            db.session.query(
                models.Dashboard,
                models.FavStar.dttm,
            )
            .join(
                models.FavStar,
                sqla.and_(
                    models.FavStar.user_id == int(user_id),
                    models.FavStar.class_name == 'Dashboard',
                    models.Dashboard.id == models.FavStar.obj_id,
                )
            )
            .order_by(
                models.FavStar.dttm.desc()
            )
        )
        payload = []
        for o in qry.all():
            d = {
                'id': o.Dashboard.id,
                'dashboard': o.Dashboard.dashboard_link(),
                'title': o.Dashboard.dashboard_title,
                'url': o.Dashboard.url,
                'dttm': o.dttm,
            }
            if o.Dashboard.created_by:
                user = o.Dashboard.created_by
                d['creator'] = str(user)
                d['creator_url'] = '/superset/profile/{}/'.format(
                    user.username)
            payload.append(d)
        return json_success(
            json.dumps(payload, default=utils.json_int_dttm_ser))

    @api
    @has_access_api
    @expose("/created_dashboards/<user_id>/", methods=['GET'])
    def created_dashboards(self, user_id):
        Dash = models.Dashboard  # noqa
        qry = (
            db.session.query(
                Dash,
            )
            .filter(
                sqla.or_(
                    Dash.created_by_fk == user_id,
                    Dash.changed_by_fk == user_id,
                )
            )
            .order_by(
                Dash.changed_on.desc()
            )
        )
        payload = [{
            'id': o.id,
            'dashboard': o.dashboard_link(),
            'title': o.dashboard_title,
            'url': o.url,
            'dttm': o.changed_on,
        } for o in qry.all()]
        return json_success(
            json.dumps(payload, default=utils.json_int_dttm_ser))

    @api
    @has_access_api
    @expose("/created_slices/<user_id>/", methods=['GET'])
    def created_slices(self, user_id):
        """List of slices created by this user"""
        Slice = models.Slice  # noqa
        qry = (
            db.session.query(Slice)
            .filter(
                sqla.or_(
                    Slice.created_by_fk == user_id,
                    Slice.changed_by_fk == user_id,
                )
            )
            .order_by(Slice.changed_on.desc())
        )
        payload = [{
            'id': o.id,
            'title': o.slice_name,
            'url': o.slice_url,
            'dttm': o.changed_on,
        } for o in qry.all()]
        return json_success(
            json.dumps(payload, default=utils.json_int_dttm_ser))

    @api
    @has_access_api
    @expose("/fave_slices/<user_id>/", methods=['GET'])
    def fave_slices(self, user_id):
        """Favorite slices for a user"""
        qry = (
            db.session.query(
                models.Slice,
                models.FavStar.dttm,
            )
            .join(
                models.FavStar,
                sqla.and_(
                    models.FavStar.user_id == int(user_id),
                    models.FavStar.class_name == 'slice',
                    models.Slice.id == models.FavStar.obj_id,
                )
            )
            .order_by(
                models.FavStar.dttm.desc()
            )
        )
        payload = []
        for o in qry.all():
            d = {
                'id': o.Slice.id,
                'title': o.Slice.slice_name,
                'url': o.Slice.slice_url,
                'dttm': o.dttm,
            }
            if o.Slice.created_by:
                user = o.Slice.created_by
                d['creator'] = str(user)
                d['creator_url'] = '/superset/profile/{}/'.format(
                    user.username)
            payload.append(d)
        return json_success(
            json.dumps(payload, default=utils.json_int_dttm_ser))

    @api
    @has_access_api
    @expose("/warm_up_cache/", methods=['GET'])
    def warm_up_cache(self):
        """Warms up the cache for the slice or table."""
        slices = None
        session = db.session()
        slice_id = request.args.get('slice_id')
        table_name = request.args.get('table_name')
        db_name = request.args.get('db_name')

        if not slice_id and not (table_name and db_name):
            return json_error_response(__(
                "Malformed request. slice_id or table_name and db_name "
                "arguments are expected"), status=400)
        if slice_id:
            slices = session.query(models.Slice).filter_by(id=slice_id).all()
            if not slices:
                return json_error_response(__(
                    "Slice %(id)s not found", id=slice_id), status=404)
        elif table_name and db_name:
            SqlaTable = ConnectorRegistry.sources['table']
            table = (
                session.query(SqlaTable)
                .join(models.Database)
                .filter(
                    models.Database.database_name == db_name or
                    SqlaTable.table_name == table_name)
            ).first()
            if not table:
                return json_error_response(__(
                    "Table %(t)s wasn't found in the database %(d)s",
                    t=table_name, s=db_name), status=404)
            slices = session.query(models.Slice).filter_by(
                datasource_id=table.id,
                datasource_type=table.type).all()

        for slc in slices:
            try:
                obj = slc.get_viz()
                obj.get_json(force=True)
            except Exception as e:
                return json_error_response(utils.error_msg_from_exception(e))
        return json_success(json.dumps(
            [{"slice_id": slc.id, "slice_name": slc.slice_name}
             for slc in slices]))

    @expose("/favstar/<class_name>/<obj_id>/<action>/")
    def favstar(self, class_name, obj_id, action):
        """Toggle favorite stars on Slices and Dashboard"""
        session = db.session()
        FavStar = models.FavStar  # noqa
        count = 0
        favs = session.query(FavStar).filter_by(
            class_name=class_name, obj_id=obj_id,
            user_id=g.user.get_id()).all()
        if action == 'select':
            if not favs:
                session.add(
                    FavStar(
                        class_name=class_name,
                        obj_id=obj_id,
                        user_id=g.user.get_id(),
                        dttm=datetime.now()
                    )
                )
            count = 1
        elif action == 'unselect':
            for fav in favs:
                session.delete(fav)
        else:
            count = len(favs)
        session.commit()
        return json_success(json.dumps({'count': count}))

    @has_access
    @expose("/dashboard/<dashboard_id>/")
    def dashboard(self, dashboard_id):
        """Server side rendering for a dashboard"""
        session = db.session()
        qry = session.query(models.Dashboard)
        if dashboard_id.isdigit():
            qry = qry.filter_by(id=int(dashboard_id))
        else:
            qry = qry.filter_by(slug=dashboard_id)

        dash = qry.one()
        datasources = set()
        for slc in dash.slices:
            datasource = slc.datasource
            if datasource:
                datasources.add(datasource)

        for datasource in datasources:
            if datasource and not self.datasource_access(datasource):
                flash(
                    __(get_datasource_access_error_msg(datasource.name)),
                    "danger")
                return redirect(
                    'superset/request_access/?'
                    'dashboard_id={dash.id}&'.format(**locals()))

        # Hack to log the dashboard_id properly, even when getting a slug
        @log_this
        def dashboard(**kwargs):  # noqa
            pass
        dashboard(dashboard_id=dash.id)

        dash_edit_perm = check_ownership(dash, raise_if_false=False)
        dash_save_perm = \
            dash_edit_perm and self.can_access('can_save_dash', 'Superset')

        standalone_mode = request.args.get("standalone") == "true"

        dashboard_data = dash.data
        dashboard_data.update({
            'standalone_mode': standalone_mode,
            'dash_save_perm': dash_save_perm,
            'dash_edit_perm': dash_edit_perm,
        })

        bootstrap_data = {
            'user_id': g.user.get_id(),
            'dashboard_data': dashboard_data,
            'datasources': {ds.uid: ds.data for ds in datasources},
            'common': self.common_bootsrap_payload(),
        }

        return self.render_template(
            "superset/dashboard.html",
            entry='dashboard',
            standalone_mode=standalone_mode,
            title='[dashboard] ' + dash.dashboard_title,
            bootstrap_data=json.dumps(bootstrap_data),
        )

    @has_access
    @expose("/sync_druid/", methods=['POST'])
    @log_this
    def sync_druid_source(self):
        """Syncs the druid datasource in main db with the provided config.

        The endpoint takes 3 arguments:
            user - user name to perform the operation as
            cluster - name of the druid cluster
            config - configuration stored in json that contains:
                name: druid datasource name
                dimensions: list of the dimensions, they become druid columns
                    with the type STRING
                metrics_spec: list of metrics (dictionary). Metric consists of
                    2 attributes: type and name. Type can be count,
                    etc. `count` type is stored internally as longSum
            other fields will be ignored.

            Example: {
                "name": "test_click",
                "metrics_spec": [{"type": "count", "name": "count"}],
                "dimensions": ["affiliate_id", "campaign", "first_seen"]
            }
        """
        payload = request.get_json(force=True)
        druid_config = payload['config']
        user_name = payload['user']
        cluster_name = payload['cluster']

        user = sm.find_user(username=user_name)
        DruidDatasource = ConnectorRegistry.sources['druid']
        DruidCluster = DruidDatasource.cluster_class
        if not user:
            err_msg = __("Can't find User '%(name)s', please ask your admin "
                         "to create one.", name=user_name)
            logging.error(err_msg)
            return json_error_response(err_msg)
        cluster = db.session.query(DruidCluster).filter_by(
            cluster_name=cluster_name).first()
        if not cluster:
            err_msg = __("Can't find DruidCluster with cluster_name = "
                         "'%(name)s'", name=cluster_name)
            logging.error(err_msg)
            return json_error_response(err_msg)
        try:
            DruidDatasource.sync_to_db_from_config(
                druid_config, user, cluster)
        except Exception as e:
            logging.exception(utils.error_msg_from_exception(e))
            return json_error_response(utils.error_msg_from_exception(e))
        return Response(status=201)

    @has_access
    @expose("/sqllab_viz/", methods=['POST'])
    @log_this
    def sqllab_viz(self):
        SqlaTable = ConnectorRegistry.sources['table']
        data = json.loads(request.form.get('data'))
        table_name = data.get('datasourceName')
        SqlaTable = ConnectorRegistry.sources['table']
        table = (
            db.session.query(SqlaTable)
            .filter_by(table_name=table_name)
            .first()
        )
        if not table:
            table = SqlaTable(table_name=table_name)
        table.database_id = data.get('dbId')
        q = SupersetQuery(data.get('sql'))
        table.sql = q.stripped()
        db.session.add(table)
        cols = []
        dims = []
        metrics = []
        for column_name, config in data.get('columns').items():
            is_dim = config.get('is_dim', False)
            SqlaTable = ConnectorRegistry.sources['table']
            TableColumn = SqlaTable.column_class
            SqlMetric = SqlaTable.metric_class
            col = TableColumn(
                column_name=column_name,
                filterable=is_dim,
                groupby=is_dim,
                is_dttm=config.get('is_date', False),
                type=config.get('type', False),
            )
            cols.append(col)
            if is_dim:
                dims.append(col)
            agg = config.get('agg')
            if agg:
                if agg == 'count_distinct':
                    metrics.append(SqlMetric(
                        metric_name="{agg}__{column_name}".format(**locals()),
                        expression="COUNT(DISTINCT {column_name})"
                        .format(**locals()),
                    ))
                else:
                    metrics.append(SqlMetric(
                        metric_name="{agg}__{column_name}".format(**locals()),
                        expression="{agg}({column_name})".format(**locals()),
                    ))
        if not metrics:
            metrics.append(SqlMetric(
                metric_name="count".format(**locals()),
                expression="count(*)".format(**locals()),
            ))
        table.columns = cols
        table.metrics = metrics
        db.session.commit()
        return self.json_response(json.dumps({
            'table_id': table.id,
        }))

    @has_access
    @expose("/table/<database_id>/<table_name>/<schema>/")
    @log_this
    def table(self, database_id, table_name, schema):
        schema = utils.js_string_to_python(schema)
        mydb = db.session.query(models.Database).filter_by(id=database_id).one()
        cols = []
        indexes = []
        t = mydb.get_columns(table_name, schema)
        try:
            t = mydb.get_columns(table_name, schema)
            indexes = mydb.get_indexes(table_name, schema)
            primary_key = mydb.get_pk_constraint(table_name, schema)
            foreign_keys = mydb.get_foreign_keys(table_name, schema)
        except Exception as e:
            return json_error_response(utils.error_msg_from_exception(e))
        keys = []
        if primary_key and primary_key.get('constrained_columns'):
            primary_key['column_names'] = primary_key.pop('constrained_columns')
            primary_key['type'] = 'pk'
            keys += [primary_key]
        for fk in foreign_keys:
            fk['column_names'] = fk.pop('constrained_columns')
            fk['type'] = 'fk'
        keys += foreign_keys
        for idx in indexes:
            idx['type'] = 'index'
        keys += indexes

        for col in t:
            dtype = ""
            try:
                dtype = '{}'.format(col['type'])
            except:
                pass
            cols.append({
                'name': col['name'],
                'type': dtype.split('(')[0] if '(' in dtype else dtype,
                'longType': dtype,
                'keys': [
                    k for k in keys
                    if col['name'] in k.get('column_names')
                ],
            })
        tbl = {
            'name': table_name,
            'columns': cols,
            'selectStar': mydb.select_star(
                table_name, schema=schema, show_cols=True, indent=True),
            'primaryKey': primary_key,
            'foreignKeys': foreign_keys,
            'indexes': keys,
        }
        return json_success(json.dumps(tbl))

    @has_access
    @expose("/extra_table_metadata/<database_id>/<table_name>/<schema>/")
    @log_this
    def extra_table_metadata(self, database_id, table_name, schema):
        schema = utils.js_string_to_python(schema)
        mydb = db.session.query(models.Database).filter_by(id=database_id).one()
        payload = mydb.db_engine_spec.extra_table_metadata(
            mydb, table_name, schema)
        return json_success(json.dumps(payload))

    @has_access
    @expose("/select_star/<database_id>/<table_name>/")
    @log_this
    def select_star(self, database_id, table_name):
        mydb = db.session.query(
            models.Database).filter_by(id=database_id).first()
        return self.render_template(
            "superset/ajah.html",
            content=mydb.select_star(table_name, show_cols=True)
        )

    @expose("/theme/")
    def theme(self):
        return self.render_template('superset/theme.html')

    @has_access_api
    @expose("/cached_key/<key>/")
    @log_this
    def cached_key(self, key):
        """Returns a key from the cache"""
        resp = cache.get(key)
        if resp:
            return resp
        return "nope"

    @has_access_api
    @expose("/results/<key>/")
    @log_this
    def results(self, key):
        """Serves a key off of the results backend"""
        if not results_backend:
            return json_error_response("Results backend isn't configured")

        blob = results_backend.get(key)
        if not blob:
            return json_error_response(
                "Data could not be retrieved. "
                "You may want to re-run the query.",
                status=410
            )

        query = db.session.query(Query).filter_by(results_key=key).one()
        rejected_tables = self.rejected_datasources(
            query.sql, query.database, query.schema)
        if rejected_tables:
            return json_error_response(get_datasource_access_error_msg(
                '{}'.format(rejected_tables)))

        payload = utils.zlib_decompress_to_string(blob)
        display_limit = app.config.get('DISPLAY_SQL_MAX_ROW', None)
        if display_limit:
            payload_json = json.loads(payload)
            payload_json['data'] = payload_json['data'][:display_limit]
        return json_success(
            json.dumps(payload_json, default=utils.json_iso_dttm_ser))

    @has_access_api
    @expose("/stop_query/", methods=['POST'])
    @log_this
    def stop_query(self):
        client_id = request.form.get('client_id')
        try:
            query = (
                db.session.query(Query)
                .filter_by(client_id=client_id).one()
            )
            query.status = utils.QueryStatus.STOPPED
            db.session.commit()
        except Exception as e:
            pass
        return self.json_response('OK')

    @has_access_api
    @expose("/sql_json/", methods=['POST', 'GET'])
    @log_this
    def sql_json(self):
        """Runs arbitrary sql and returns and json"""
        async = request.form.get('runAsync') == 'true'
        sql = request.form.get('sql')
        database_id = request.form.get('database_id')
        schema = request.form.get('schema') or None

        session = db.session()
        mydb = session.query(models.Database).filter_by(id=database_id).first()

        if not mydb:
            json_error_response(
                'Database with id {} is missing.'.format(database_id))

        rejected_tables = self.rejected_datasources(sql, mydb, schema)
        if rejected_tables:
            return json_error_response(get_datasource_access_error_msg(
                '{}'.format(rejected_tables)))
        session.commit()

        select_as_cta = request.form.get('select_as_cta') == 'true'
        tmp_table_name = request.form.get('tmp_table_name')
        if select_as_cta and mydb.force_ctas_schema:
            tmp_table_name = '{}.{}'.format(
                mydb.force_ctas_schema,
                tmp_table_name
            )

        query = Query(
            database_id=int(database_id),
            limit=int(app.config.get('SQL_MAX_ROW', None)),
            sql=sql,
            schema=schema,
            select_as_cta=request.form.get('select_as_cta') == 'true',
            start_time=utils.now_as_float(),
            tab_name=request.form.get('tab'),
            status=QueryStatus.PENDING if async else QueryStatus.RUNNING,
            sql_editor_id=request.form.get('sql_editor_id'),
            tmp_table_name=tmp_table_name,
            user_id=int(g.user.get_id()),
            client_id=request.form.get('client_id'),
        )
        session.add(query)
        session.flush()
        query_id = query.id
        session.commit()  # shouldn't be necessary
        if not query_id:
            raise Exception(_("Query record was not created as expected."))
        logging.info("Triggering query_id: {}".format(query_id))

        # Async request.
        if async:
            logging.info("Running query on a Celery worker")
            # Ignore the celery future object and the request may time out.
            try:
                sql_lab.get_sql_results.delay(
                    query_id=query_id, return_results=False,
                    store_results=not query.select_as_cta, user_name=g.user.username)
            except Exception as e:
                logging.exception(e)
                msg = (
                    "Failed to start remote query on a worker. "
                    "Tell your administrator to verify the availability of "
                    "the message queue."
                )
                query.status = QueryStatus.FAILED
                query.error_message = msg
                session.commit()
                return json_error_response("{}".format(msg))

            resp = json_success(json.dumps(
                {'query': query.to_dict()}, default=utils.json_int_dttm_ser,
                allow_nan=False), status=202)
            session.commit()
            return resp

        # Sync request.
        try:
            SQLLAB_TIMEOUT = config.get("SQLLAB_TIMEOUT")
            with utils.timeout(
                    seconds=SQLLAB_TIMEOUT,
                    error_message=(
                        "The query exceeded the {SQLLAB_TIMEOUT} seconds "
                        "timeout. You may want to run your query as a "
                        "`CREATE TABLE AS` to prevent timeouts."
                    ).format(**locals())):
                # pylint: disable=no-value-for-parameter
                data = sql_lab.get_sql_results(
                    query_id=query_id, return_results=True)
        except Exception as e:
            logging.exception(e)
            return json_error_response("{}".format(e))
        if data.get('status') == QueryStatus.FAILED:
            return json_error_response(payload=data)
        return json_success(json.dumps(data, default=utils.json_iso_dttm_ser))

    @has_access
    @expose("/csv/<client_id>")
    @log_this
    def csv(self, client_id):
        """Download the query results as csv."""
        logging.info("Exporting CSV file [{}]".format(client_id))
        query = (
            db.session.query(Query)
            .filter_by(client_id=client_id)
            .one()
        )

        rejected_tables = self.rejected_datasources(
            query.sql, query.database, query.schema)
        if rejected_tables:
            flash(get_datasource_access_error_msg('{}'.format(rejected_tables)))
            return redirect('/')
        blob = None
        if results_backend and query.results_key:
            logging.info(
                "Fetching CSV from results backend "
                "[{}]".format(query.results_key))
            blob = results_backend.get(query.results_key)
        if blob:
            logging.info("Decompressing")
            json_payload = utils.zlib_decompress_to_string(blob)
            obj = json.loads(json_payload)
            columns = [c['name'] for c in obj['columns']]
            df = pd.DataFrame.from_records(obj['data'], columns=columns)
            logging.info("Using pandas to convert to CSV")
            csv = df.to_csv(index=False, **config.get('CSV_EXPORT'))
        else:
            logging.info("Running a query to turn into CSV")
            sql = query.select_sql or query.executed_sql
            df = query.database.get_df(sql, query.schema)
            # TODO(bkyryliuk): add compression=gzip for big files.
            csv = df.to_csv(index=False, **config.get('CSV_EXPORT'))
        response = Response(csv, mimetype='text/csv')
        response.headers['Content-Disposition'] = (
            'attachment; filename={}.csv'.format(query.name))
        logging.info("Ready to return response")
        return response

    @has_access
    @expose("/fetch_datasource_metadata")
    @log_this
    def fetch_datasource_metadata(self):
        datasource_id, datasource_type = (
            request.args.get('datasourceKey').split('__'))
        datasource = ConnectorRegistry.get_datasource(
            datasource_type, datasource_id, db.session)
        # Check if datasource exists
        if not datasource:
            return json_error_response(DATASOURCE_MISSING_ERR)

        # Check permission for datasource
        if not self.datasource_access(datasource):
            return json_error_response(DATASOURCE_ACCESS_ERR)
        return json_success(json.dumps(datasource.data))

    @expose("/queries/<last_updated_ms>")
    def queries(self, last_updated_ms):
        """Get the updated queries."""
        stats_logger.incr('queries')
        if not g.user.get_id():
            return json_error_response(
                "Please login to access the queries.", status=403)

        # Unix time, milliseconds.
        last_updated_ms_int = int(float(last_updated_ms)) if last_updated_ms else 0

        # UTC date time, same that is stored in the DB.
        last_updated_dt = utils.EPOCH + timedelta(seconds=last_updated_ms_int / 1000)

        sql_queries = (
            db.session.query(Query)
            .filter(
                Query.user_id == g.user.get_id(),
                Query.changed_on >= last_updated_dt,
            )
            .all()
        )
        dict_queries = {q.client_id: q.to_dict() for q in sql_queries}
        return json_success(
            json.dumps(dict_queries, default=utils.json_int_dttm_ser))

    @has_access
    @expose("/search_queries")
    @log_this
    def search_queries(self):
        """Search for queries."""
        query = db.session.query(Query)
        search_user_id = request.args.get('user_id')
        database_id = request.args.get('database_id')
        search_text = request.args.get('search_text')
        status = request.args.get('status')
        # From and To time stamp should be Epoch timestamp in seconds
        from_time = request.args.get('from')
        to_time = request.args.get('to')

        if search_user_id:
            # Filter on db Id
            query = query.filter(Query.user_id == search_user_id)

        if database_id:
            # Filter on db Id
            query = query.filter(Query.database_id == database_id)

        if status:
            # Filter on status
            query = query.filter(Query.status == status)

        if search_text:
            # Filter on search text
            query = query \
                .filter(Query.sql.like('%{}%'.format(search_text)))

        if from_time:
            query = query.filter(Query.start_time > int(from_time))

        if to_time:
            query = query.filter(Query.start_time < int(to_time))

        query_limit = config.get('QUERY_SEARCH_LIMIT', 1000)
        sql_queries = (
            query.order_by(Query.start_time.asc())
            .limit(query_limit)
            .all()
        )

        dict_queries = [q.to_dict() for q in sql_queries]

        return Response(
            json.dumps(dict_queries, default=utils.json_int_dttm_ser),
            status=200,
            mimetype="application/json")

    @app.errorhandler(500)
    def show_traceback(self):
        return render_template(
            'superset/traceback.html',
            error_msg=get_error_msg(),
        ), 500

    @expose("/welcome")
    def welcome(self):
        """Personalized welcome page"""
        if not g.user or not g.user.get_id():
            return redirect(appbuilder.get_url_for_login)
        return self.render_template(
            'superset/welcome.html', entry='welcome', utils=utils)

    @has_access
    @expose("/profile/<username>/")
    def profile(self, username):
        """User profile page"""
        if not username and g.user:
            username = g.user.username
        user = (
            db.session.query(ab_models.User)
            .filter_by(username=username)
            .one()
        )
        roles = {}
        permissions = defaultdict(set)
        for role in user.roles:
            perms = set()
            for perm in role.permissions:
                perms.add(
                    (perm.permission.name, perm.view_menu.name)
                )
                if perm.permission.name in ('datasource_access', 'database_access'):
                    permissions[perm.permission.name].add(perm.view_menu.name)
            roles[role.name] = [
                [perm.permission.name, perm.view_menu.name]
                for perm in role.permissions
            ]
        payload = {
            'user': {
                'username': user.username,
                'firstName': user.first_name,
                'lastName': user.last_name,
                'userId': user.id,
                'isActive': user.is_active(),
                'createdOn': user.created_on.isoformat(),
                'email': user.email,
                'roles': roles,
                'permissions': permissions,
            },
            'common': self.common_bootsrap_payload(),
        }
        return self.render_template(
            'superset/basic.html',
            title=user.username + "'s profile",
            navbar_container=True,
            entry='profile',
            bootstrap_data=json.dumps(payload, default=utils.json_iso_dttm_ser)
        )

    @has_access
    @expose("/sqllab")
    def sqllab(self):
        """SQL Editor"""
        d = {
            'defaultDbId': config.get('SQLLAB_DEFAULT_DBID'),
            'common': self.common_bootsrap_payload(),
        }
        return self.render_template(
            'superset/basic.html',
            entry='sqllab',
            bootstrap_data=json.dumps(d, default=utils.json_iso_dttm_ser)
        )

    @api
    @has_access_api
    @expose("/slice_query/<slice_id>/")
    def sliceQuery(self, slice_id):
        """
        This method exposes an API endpoint to
        get the database query string for this slice
        """
        viz_obj = self.get_viz(slice_id)
        if not self.datasource_access(viz_obj.datasource):
            return json_error_response(DATASOURCE_ACCESS_ERR, status=401)
        return self.get_query_string_response(viz_obj)

appbuilder.add_view_no_menu(Superset)


class CssTemplateModelView(SupersetModelView, DeleteMixin):
    datamodel = SQLAInterface(models.CssTemplate)
    list_columns = ['template_name']
    edit_columns = ['template_name', 'css']
    add_columns = edit_columns
    label_columns = {
        'template_name': _('Template Name'),
    }


class CssTemplateAsyncModelView(CssTemplateModelView):
    list_columns = ['template_name', 'css']

appbuilder.add_separator("Sources")
appbuilder.add_view(
    CssTemplateModelView,
    "CSS Templates",
    label=__("CSS Templates"),
    icon="fa-css3",
    category="Manage",
    category_label=__("Manage"),
    category_icon='')


appbuilder.add_view_no_menu(CssTemplateAsyncModelView)

appbuilder.add_link(
    'SQL Editor',
    label=_("SQL Editor"),
    href='/superset/sqllab',
    category_icon="fa-flask",
    icon="fa-flask",
    category='SQL Lab',
    category_label=__("SQL Lab"),
)
appbuilder.add_link(
    'Query Search',
    label=_("Query Search"),
    href='/superset/sqllab#search',
    icon="fa-search",
    category_icon="fa-flask",
    category='SQL Lab',
    category_label=__("SQL Lab"),
)

appbuilder.add_link(
    'Upload a CSV',
    label=__("Upload a CSV"),
    href='/csvtodatabaseview/form',
    icon="fa-upload",
    category='Sources',
    category_label=__("Sources"),
    category_icon='fa-wrench',)
appbuilder.add_separator("Sources")


@app.after_request
def apply_caching(response):
    """Applies the configuration's http headers to all responses"""
    for k, v in config.get('HTTP_HEADERS').items():
        response.headers[k] = v
    return response


# ---------------------------------------------------------------------
# Redirecting URL from previous names
class RegexConverter(BaseConverter):
    def __init__(self, url_map, *items):
        super(RegexConverter, self).__init__(url_map)
        self.regex = items[0]
app.url_map.converters['regex'] = RegexConverter


@app.route('/<regex("panoramix\/.*"):url>')
def panoramix(url):  # noqa
    return redirect(request.full_path.replace('panoramix', 'superset'))


@app.route('/<regex("caravel\/.*"):url>')
def caravel(url):  # noqa
    return redirect(request.full_path.replace('caravel', 'superset'))


# ---------------------------------------------------------------------<|MERGE_RESOLUTION|>--- conflicted
+++ resolved
@@ -18,13 +18,8 @@
 
 from flask import (
     g, request, redirect, flash, Response, render_template, Markup,
-<<<<<<< HEAD
     url_for, send_from_directory)
 from flask_appbuilder import expose, SimpleFormView
-=======
-    url_for)
-from flask_appbuilder import expose
->>>>>>> 18e459e1
 from flask_appbuilder.actions import action
 from flask_appbuilder.models.sqla.interface import SQLAInterface
 from flask_appbuilder.security.decorators import has_access_api
@@ -1302,21 +1297,8 @@
         }
 
         if request.args.get('goto_dash') == 'true':
-<<<<<<< HEAD
-            return dash.url
-        else:
-            return json_success(json.dumps({
-                "can_add": slice_add_perm,
-                "can_download": slice_download_perm,
-                "can_overwrite": is_owner(slc, g.user),
-                'form_data': form_data,
-                'slice': slc.data,
-            }))
-=======
             response.update({'dashboard': dash.url})
-
         return json_success(json.dumps(response))
->>>>>>> 18e459e1
 
     def save_slice(self, slc):
         session = db.session()
