# Licensed to the Apache Software Foundation (ASF) under one
# or more contributor license agreements.  See the NOTICE file
# distributed with this work for additional information
# regarding copyright ownership.  The ASF licenses this file
# to you under the Apache License, Version 2.0 (the
# "License"); you may not use this file except in compliance
# with the License.  You may obtain a copy of the License at
#
#   http://www.apache.org/licenses/LICENSE-2.0
#
# Unless required by applicable law or agreed to in writing,
# software distributed under the License is distributed on an
# "AS IS" BASIS, WITHOUT WARRANTIES OR CONDITIONS OF ANY
# KIND, either express or implied.  See the License for the
# specific language governing permissions and limitations
# under the License.
# pylint: disable=C,R,W
from datetime import datetime, timedelta
import inspect
import logging
import os
import re
import time
import traceback
from urllib import parse

from flask import (
    abort, flash, g, Markup, redirect, render_template, request, Response, url_for,
)
from flask_appbuilder import expose, SimpleFormView
from flask_appbuilder.actions import action
from flask_appbuilder.models.sqla.interface import SQLAInterface
from flask_appbuilder.security.decorators import has_access, has_access_api
from flask_babel import gettext as __
from flask_babel import lazy_gettext as _
import pandas as pd
import simplejson as json
import sqlalchemy as sqla
from sqlalchemy import and_, create_engine, MetaData, or_, update
from sqlalchemy.engine.url import make_url
from sqlalchemy.exc import IntegrityError
from werkzeug.routing import BaseConverter
from werkzeug.utils import secure_filename

from superset import (
    app, appbuilder, cache, conf, db, results_backend,
    security_manager, sql_lab, viz)
from superset.connectors.connector_registry import ConnectorRegistry
from superset.connectors.sqla.models import AnnotationDatasource, SqlaTable
from superset.exceptions import SupersetException
from superset.forms import CsvToDatabaseForm
from superset.jinja_context import get_template_processor
from superset.legacy import cast_form_data, update_time_range
import superset.models.core as models
from superset.models.sql_lab import Query
from superset.models.user_attributes import UserAttribute
from superset.sql_parse import ParsedQuery
from superset.utils import core as utils
from superset.utils import dashboard_import_export
from superset.utils.dates import now_as_float
from .base import (
    api, BaseSupersetView,
    check_ownership,
    CsvResponse, data_payload_response, DeleteMixin, generate_download_headers,
    get_error_msg, handle_api_exception, json_error_response, json_success,
    SupersetFilter, SupersetModelView, YamlExportMixin,
)
from .utils import bootstrap_user_data

config = app.config
stats_logger = config.get('STATS_LOGGER')
log_this = models.Log.log_this
DAR = models.DatasourceAccessRequest
QueryStatus = utils.QueryStatus


ALL_DATASOURCE_ACCESS_ERR = __(
    'This endpoint requires the `all_datasource_access` permission')
DATASOURCE_MISSING_ERR = __('The data source seems to have been deleted')
ACCESS_REQUEST_MISSING_ERR = __(
    'The access requests seem to have been deleted')
USER_MISSING_ERR = __('The user seems to have been deleted')

FORM_DATA_KEY_BLACKLIST = []
if not config.get('ENABLE_JAVASCRIPT_CONTROLS'):
    FORM_DATA_KEY_BLACKLIST = [
        'js_tooltip',
        'js_onclick_href',
        'js_data_mutator',
    ]


def get_database_access_error_msg(database_name):
    return __('This view requires the database %(name)s or '
              '`all_datasource_access` permission', name=database_name)


def is_owner(obj, user):
    """ Check if user is owner of the slice """
    return obj and user in obj.owners


<<<<<<< HEAD
=======
class DatabaseFilter(SupersetFilter):
    def apply(self, query, func):  # noqa
        if security_manager.all_database_access():
            return query
        database_perms = self.get_view_menus('database_access')
        return query.filter(self.model.perm.in_(database_perms))


>>>>>>> fd56716a
class SliceFilter(SupersetFilter):
    def apply(self, query, func):  # noqa
        if security_manager.all_datasource_access():
            return query
        perms = self.get_view_menus('datasource_access')
        # TODO(bogdan): add `schema_access` support here
        return query.filter(self.model.perm.in_(perms))


class DashboardFilter(SupersetFilter):

    """List dashboards for which users have access to at least one slice or are owners"""

    def apply(self, query, func):  # noqa
        if security_manager.all_datasource_access():
            return query
        Slice = models.Slice  # noqa
        Dash = models.Dashboard  # noqa
        User = security_manager.user_model
        # TODO(bogdan): add `schema_access` support here
        datasource_perms = self.get_view_menus('datasource_access')
        slice_ids_qry = (
            db.session
            .query(Slice.id)
            .filter(Slice.perm.in_(datasource_perms))
        )
        owner_ids_qry = (
            db.session
            .query(Dash.id)
            .join(Dash.owners)
            .filter(User.id == User.get_user_id())
        )
        query = query.filter(
            or_(Dash.id.in_(
                db.session.query(Dash.id)
                .distinct()
                .join(Dash.slices)
                .filter(Slice.id.in_(slice_ids_qry)),
            ), Dash.id.in_(owner_ids_qry)),
        )
        return query


class DatabaseView(SupersetModelView, DeleteMixin, YamlExportMixin):  # noqa
    datamodel = SQLAInterface(models.Database)

    list_title = _('Databases')
    show_title = _('Show Database')
    add_title = _('Add Database')
    edit_title = _('Edit Database')

    list_columns = [
        'database_name', 'backend', 'allow_run_async',
        'allow_dml', 'allow_csv_upload', 'expose_in_sqllab', 'creator', 'modified']
    order_columns = [
        'database_name', 'allow_run_async', 'allow_dml',
        'modified', 'allow_csv_upload', 'expose_in_sqllab',
    ]
    add_columns = [
        'database_name', 'sqlalchemy_uri', 'cache_timeout', 'expose_in_sqllab',
        'allow_run_async', 'allow_csv_upload',
        'allow_ctas', 'allow_dml', 'force_ctas_schema', 'impersonate_user',
        'allow_multi_schema_metadata_fetch', 'extra',
    ]
    search_exclude_columns = (
        'password', 'tables', 'created_by', 'changed_by', 'queries',
        'saved_queries')
    edit_columns = add_columns
    show_columns = [
        'tables',
        'cache_timeout',
        'extra',
        'database_name',
        'sqlalchemy_uri',
        'perm',
        'created_by',
        'created_on',
        'changed_by',
        'changed_on',
    ]
    add_template = 'superset/models/database/add.html'
    edit_template = 'superset/models/database/edit.html'
    base_order = ('changed_on', 'desc')
    description_columns = {
        'sqlalchemy_uri': utils.markdown(
            'Refer to the '
            '[SqlAlchemy docs]'
            '(https://docs.sqlalchemy.org/en/rel_1_2/core/engines.html#'
            'database-urls) '
            'for more information on how to structure your URI.', True),
        'expose_in_sqllab': _('Expose this DB in SQL Lab'),
        'allow_run_async': _(
            'Operate the database in asynchronous mode, meaning  '
            'that the queries are executed on remote workers as opposed '
            'to on the web server itself. '
            'This assumes that you have a Celery worker setup as well '
            'as a results backend. Refer to the installation docs '
            'for more information.'),
        'allow_ctas': _('Allow CREATE TABLE AS option in SQL Lab'),
        'allow_dml': _(
            'Allow users to run non-SELECT statements '
            '(UPDATE, DELETE, CREATE, ...) '
            'in SQL Lab'),
        'force_ctas_schema': _(
            'When allowing CREATE TABLE AS option in SQL Lab, '
            'this option forces the table to be created in this schema'),
        'extra': utils.markdown(
            'JSON string containing extra configuration elements.<br/>'
            '1. The ``engine_params`` object gets unpacked into the '
            '[sqlalchemy.create_engine]'
            '(https://docs.sqlalchemy.org/en/latest/core/engines.html#'
            'sqlalchemy.create_engine) call, while the ``metadata_params`` '
            'gets unpacked into the [sqlalchemy.MetaData]'
            '(https://docs.sqlalchemy.org/en/rel_1_0/core/metadata.html'
            '#sqlalchemy.schema.MetaData) call.<br/>'
            '2. The ``metadata_cache_timeout`` is a cache timeout setting '
            'in seconds for metadata fetch of this database. Specify it as '
            '**"metadata_cache_timeout": {"schema_cache_timeout": 600, '
            '"table_cache_timeout": 600}**. '
            'If unset, cache will not be enabled for the functionality. '
            'A timeout of 0 indicates that the cache never expires.<br/>'
            '3. The ``schemas_allowed_for_csv_upload`` is a comma separated list '
            'of schemas that CSVs are allowed to upload to. '
            'Specify it as **"schemas_allowed_for_csv_upload": '
            '["public", "csv_upload"]**. '
            'If database flavor does not support schema or any schema is allowed '
            'to be accessed, just leave the list empty', True),
        'impersonate_user': _(
            'If Presto, all the queries in SQL Lab are going to be executed as the '
            'currently logged on user who must have permission to run them.<br/>'
            'If Hive and hive.server2.enable.doAs is enabled, will run the queries as '
            'service account, but impersonate the currently logged on user '
            'via hive.server2.proxy.user property.'),
        'allow_multi_schema_metadata_fetch': _(
            'Allow SQL Lab to fetch a list of all tables and all views across '
            'all database schemas. For large data warehouse with thousands of '
            'tables, this can be expensive and put strain on the system.'),
        'cache_timeout': _(
            'Duration (in seconds) of the caching timeout for charts of this database. '
            'A timeout of 0 indicates that the cache never expires. '
            'Note this defaults to the global timeout if undefined.'),
        'allow_csv_upload': _(
            'If selected, please set the schemas allowed for csv upload in Extra.'),
    }
    label_columns = {
        'expose_in_sqllab': _('Expose in SQL Lab'),
        'allow_ctas': _('Allow CREATE TABLE AS'),
        'allow_dml': _('Allow DML'),
        'force_ctas_schema': _('CTAS Schema'),
        'database_name': _('Database'),
        'creator': _('Creator'),
        'changed_on_': _('Last Changed'),
        'sqlalchemy_uri': _('SQLAlchemy URI'),
        'cache_timeout': _('Chart Cache Timeout'),
        'extra': _('Extra'),
        'allow_run_async': _('Asynchronous Query Execution'),
        'impersonate_user': _('Impersonate the logged on user'),
        'allow_csv_upload': _('Allow Csv Upload'),
        'modified': _('Modified'),
        'allow_multi_schema_metadata_fetch': _('Allow Multi Schema Metadata Fetch'),
        'backend': _('Backend'),
    }
    base_filters = [['id', DatabaseFilter, lambda: []]]

    def pre_add(self, db):
        self.check_extra(db)
        db.set_sqlalchemy_uri(db.sqlalchemy_uri)
        security_manager.merge_perm('database_access', db.perm)
        # adding a new database we always want to force refresh schema list
        for schema in db.all_schema_names():
            security_manager.merge_perm(
                'schema_access', security_manager.get_schema_perm(db, schema))

    def pre_update(self, db):
        self.pre_add(db)

    def pre_delete(self, obj):
        if obj.tables:
            raise SupersetException(Markup(
                'Cannot delete a database that has tables attached. '
                "Here's the list of associated tables: " +
                ', '.join('{}'.format(o) for o in obj.tables)))

    def _delete(self, pk):
        DeleteMixin._delete(self, pk)

    def check_extra(self, db):
        # this will check whether json.loads(extra) can succeed
        try:
            extra = db.get_extra()
        except Exception as e:
            raise Exception('Extra field cannot be decoded by JSON. {}'.format(str(e)))

        # this will check whether 'metadata_params' is configured correctly
        metadata_signature = inspect.signature(MetaData)
        for key in extra.get('metadata_params', {}):
            if key not in metadata_signature.parameters:
                raise Exception('The metadata_params in Extra field '
                                'is not configured correctly. The key '
                                '{} is invalid.'.format(key))


appbuilder.add_link(
    'Import Dashboards',
    label=__('Import Dashboards'),
    href='/superset/import_dashboards',
    icon='fa-cloud-upload',
    category='Manage',
    category_label=__('Manage'),
    category_icon='fa-wrench')


appbuilder.add_view(
    DatabaseView,
    'Databases',
    label=__('Databases'),
    icon='fa-database',
    category='Sources',
    category_label=__('Sources'),
    category_icon='fa-database')


class DatabaseAsync(DatabaseView):
    list_columns = [
        'id', 'database_name',
        'expose_in_sqllab', 'allow_ctas', 'force_ctas_schema',
        'allow_run_async', 'allow_dml',
        'allow_multi_schema_metadata_fetch', 'allow_csv_upload',
        'allows_subquery', 'backend',
    ]


appbuilder.add_view_no_menu(DatabaseAsync)


class CsvToDatabaseView(SimpleFormView):
    form = CsvToDatabaseForm
    form_template = 'superset/form_view/csv_to_database_view/edit.html'
    form_title = _('CSV to Database configuration')
    add_columns = ['database', 'schema', 'table_name']

    def form_get(self, form):
        form.sep.data = ','
        form.header.data = 0
        form.mangle_dupe_cols.data = True
        form.skipinitialspace.data = False
        form.skip_blank_lines.data = True
        form.infer_datetime_format.data = True
        form.decimal.data = '.'
        form.if_exists.data = 'fail'

    def form_post(self, form):
        database = form.con.data
        schema_name = form.schema.data or ''

        if not self.is_schema_allowed(database, schema_name):
            message = _('Database "{0}" Schema "{1}" is not allowed for csv uploads. '
                        'Please contact Superset Admin'.format(database.database_name,
                                                               schema_name))
            flash(message, 'danger')
            return redirect('/csvtodatabaseview/form')

        csv_file = form.csv_file.data
        form.csv_file.data.filename = secure_filename(form.csv_file.data.filename)
        csv_filename = form.csv_file.data.filename
        path = os.path.join(config['UPLOAD_FOLDER'], csv_filename)
        try:
            utils.ensure_path_exists(config['UPLOAD_FOLDER'])
            csv_file.save(path)
            table = SqlaTable(table_name=form.name.data)
            table.database = form.data.get('con')
            table.database_id = table.database.id
            table.database.db_engine_spec.create_table_from_csv(form, table)
        except Exception as e:
            try:
                os.remove(path)
            except OSError:
                pass
            message = 'Table name {} already exists. Please pick another'.format(
                form.name.data) if isinstance(e, IntegrityError) else str(e)
            flash(
                message,
                'danger')
            stats_logger.incr('failed_csv_upload')
            return redirect('/csvtodatabaseview/form')

        os.remove(path)
        # Go back to welcome page / splash screen
        db_name = table.database.database_name
        message = _('CSV file "{0}" uploaded to table "{1}" in '
                    'database "{2}"'.format(csv_filename,
                                            form.name.data,
                                            db_name))
        flash(message, 'info')
        stats_logger.incr('successful_csv_upload')
        return redirect('/tablemodelview/list/')

    def is_schema_allowed(self, database, schema):
        if not database.allow_csv_upload:
            return False
        schemas = database.get_schema_access_for_csv_upload()
        if schemas:
            return schema in schemas
        return (security_manager.database_access(database) or
                security_manager.all_datasource_access())


appbuilder.add_view_no_menu(CsvToDatabaseView)


class DatabaseTablesAsync(DatabaseView):
    list_columns = ['id', 'all_table_names_in_database', 'all_schema_names']


appbuilder.add_view_no_menu(DatabaseTablesAsync)


if config.get('ENABLE_ACCESS_REQUEST'):
    class AccessRequestsModelView(SupersetModelView, DeleteMixin):
        datamodel = SQLAInterface(DAR)
        list_columns = [
            'username', 'user_roles', 'datasource_link',
            'roles_with_datasource', 'created_on']
        order_columns = ['created_on']
        base_order = ('changed_on', 'desc')
        label_columns = {
            'username': _('User'),
            'user_roles': _('User Roles'),
            'database': _('Database URL'),
            'datasource_link': _('Datasource'),
            'roles_with_datasource': _('Roles to grant'),
            'created_on': _('Created On'),
        }

    appbuilder.add_view(
        AccessRequestsModelView,
        'Access requests',
        label=__('Access requests'),
        category='Security',
        category_label=__('Security'),
        icon='fa-table')


class SliceModelView(SupersetModelView, DeleteMixin):  # noqa
    route_base = '/chart'
    datamodel = SQLAInterface(models.Slice)

    list_title = _('Charts')
    show_title = _('Show Chart')
    add_title = _('Add Chart')
    edit_title = _('Edit Chart')

    can_add = False
    label_columns = {
        'datasource_link': _('Datasource'),
    }
    search_columns = (
        'slice_name', 'description', 'viz_type', 'datasource_name', 'owners',
    )
    list_columns = [
        'slice_link', 'viz_type', 'datasource_link', 'creator', 'modified']
    order_columns = ['viz_type', 'datasource_link', 'modified']
    edit_columns = [
        'slice_name', 'description', 'viz_type', 'owners', 'dashboards',
        'params', 'cache_timeout']
    base_order = ('changed_on', 'desc')
    description_columns = {
        'description': Markup(
            'The content here can be displayed as widget headers in the '
            'dashboard view. Supports '
            '<a href="https://daringfireball.net/projects/markdown/"">'
            'markdown</a>'),
        'params': _(
            'These parameters are generated dynamically when clicking '
            'the save or overwrite button in the explore view. This JSON '
            'object is exposed here for reference and for power users who may '
            'want to alter specific parameters.',
        ),
        'cache_timeout': _(
            'Duration (in seconds) of the caching timeout for this chart. '
            'Note this defaults to the datasource/table timeout if undefined.'),
    }
    base_filters = [['id', SliceFilter, lambda: []]]
    label_columns = {
        'cache_timeout': _('Cache Timeout'),
        'creator': _('Creator'),
        'dashboards': _('Dashboards'),
        'datasource_link': _('Datasource'),
        'description': _('Description'),
        'modified': _('Last Modified'),
        'owners': _('Owners'),
        'params': _('Parameters'),
        'slice_link': _('Chart'),
        'slice_name': _('Name'),
        'table': _('Table'),
        'viz_type': _('Visualization Type'),
    }

    def pre_add(self, obj):
        utils.validate_json(obj.params)

    def pre_update(self, obj):
        utils.validate_json(obj.params)
        check_ownership(obj)

    def pre_delete(self, obj):
        check_ownership(obj)

    @expose('/add', methods=['GET', 'POST'])
    @has_access
    def add(self):
        datasources = ConnectorRegistry.get_all_datasources(db.session)
        datasources = [
            {'value': str(d.id) + '__' + d.type, 'label': repr(d)}
            for d in datasources
        ]
        return self.render_template(
            'superset/add_slice.html',
            bootstrap_data=json.dumps({
                'datasources': sorted(datasources, key=lambda d: d['label']),
            }),
        )


appbuilder.add_view(
    SliceModelView,
    'Charts',
    label=__('Charts'),
    icon='fa-bar-chart',
    category='',
    category_icon='')


class SliceAsync(SliceModelView):  # noqa
    route_base = '/sliceasync'
    list_columns = [
        'id', 'slice_link', 'viz_type', 'slice_name',
        'creator', 'modified', 'icons']
    label_columns = {
        'icons': ' ',
        'slice_link': _('Chart'),
    }


appbuilder.add_view_no_menu(SliceAsync)


class SliceAddView(SliceModelView):  # noqa
    route_base = '/sliceaddview'
    list_columns = [
        'id', 'slice_name', 'slice_url', 'edit_url', 'viz_type', 'params',
        'description', 'description_markeddown', 'datasource_id', 'datasource_type',
        'datasource_name_text', 'datasource_link',
        'owners', 'modified', 'changed_on']


appbuilder.add_view_no_menu(SliceAddView)


class DashboardModelView(SupersetModelView, DeleteMixin):  # noqa
    route_base = '/dashboard'
    datamodel = SQLAInterface(models.Dashboard)

    list_title = _('Dashboards')
    show_title = _('Show Dashboard')
    add_title = _('Add Dashboard')
    edit_title = _('Edit Dashboard')

    list_columns = ['dashboard_link', 'creator', 'modified']
    order_columns = ['modified']
    edit_columns = [
        'dashboard_title', 'slug', 'owners', 'position_json', 'css',
        'json_metadata']
    show_columns = edit_columns + ['table_names', 'charts']
    search_columns = ('dashboard_title', 'slug', 'owners')
    add_columns = edit_columns
    base_order = ('changed_on', 'desc')
    description_columns = {
        'position_json': _(
            'This json object describes the positioning of the widgets in '
            'the dashboard. It is dynamically generated when adjusting '
            'the widgets size and positions by using drag & drop in '
            'the dashboard view'),
        'css': _(
            'The CSS for individual dashboards can be altered here, or '
            'in the dashboard view where changes are immediately '
            'visible'),
        'slug': _('To get a readable URL for your dashboard'),
        'json_metadata': _(
            'This JSON object is generated dynamically when clicking '
            'the save or overwrite button in the dashboard view. It '
            'is exposed here for reference and for power users who may '
            'want to alter specific parameters.'),
        'owners': _('Owners is a list of users who can alter the dashboard.'),
    }
    base_filters = [['slice', DashboardFilter, lambda: []]]
    label_columns = {
        'dashboard_link': _('Dashboard'),
        'dashboard_title': _('Title'),
        'slug': _('Slug'),
        'charts': _('Charts'),
        'owners': _('Owners'),
        'creator': _('Creator'),
        'modified': _('Modified'),
        'position_json': _('Position JSON'),
        'css': _('CSS'),
        'json_metadata': _('JSON Metadata'),
        'table_names': _('Underlying Tables'),
    }

    def pre_add(self, obj):
        obj.slug = obj.slug or None
        if obj.slug:
            obj.slug = obj.slug.strip()
            obj.slug = obj.slug.replace(' ', '-')
            obj.slug = re.sub(r'[^\w\-]+', '', obj.slug)
        if g.user not in obj.owners:
            obj.owners.append(g.user)
        utils.validate_json(obj.json_metadata)
        utils.validate_json(obj.position_json)
        owners = [o for o in obj.owners]
        for slc in obj.slices:
            slc.owners = list(set(owners) | set(slc.owners))

    def pre_update(self, obj):
        check_ownership(obj)
        self.pre_add(obj)

    def pre_delete(self, obj):
        check_ownership(obj)

    @action('mulexport', __('Export'), __('Export dashboards?'), 'fa-database')
    def mulexport(self, items):
        if not isinstance(items, list):
            items = [items]
        ids = ''.join('&id={}'.format(d.id) for d in items)
        return redirect(
            '/dashboard/export_dashboards_form?{}'.format(ids[1:]))

    @log_this
    @has_access
    @expose('/export_dashboards_form')
    def download_dashboards(self):
        if request.args.get('action') == 'go':
            ids = request.args.getlist('id')
            return Response(
                models.Dashboard.export_dashboards(ids),
                headers=generate_download_headers('json'),
                mimetype='application/text')
        return self.render_template(
            'superset/export_dashboards.html',
            dashboards_url='/dashboard/list',
        )


appbuilder.add_view(
    DashboardModelView,
    'Dashboards',
    label=__('Dashboards'),
    icon='fa-dashboard',
    category='',
    category_icon='')


class DashboardModelViewAsync(DashboardModelView):  # noqa
    route_base = '/dashboardasync'
    list_columns = [
        'id', 'dashboard_link', 'creator', 'modified', 'dashboard_title',
        'changed_on', 'url', 'changed_by_name',
    ]
    label_columns = {
        'dashboard_link': _('Dashboard'),
        'dashboard_title': _('Title'),
        'creator': _('Creator'),
        'modified': _('Modified'),
    }


appbuilder.add_view_no_menu(DashboardModelViewAsync)


class DashboardAddView(DashboardModelView):  # noqa
    route_base = '/dashboardaddview'
    list_columns = [
        'id', 'dashboard_link', 'creator', 'modified', 'dashboard_title',
        'changed_on', 'url', 'changed_by_name',
    ]
    show_columns = list(set(DashboardModelView.edit_columns + list_columns))


appbuilder.add_view_no_menu(DashboardAddView)


class LogModelView(SupersetModelView):
    datamodel = SQLAInterface(models.Log)

    list_title = _('Logs')
    show_title = _('Show Log')
    add_title = _('Add Log')
    edit_title = _('Edit Log')

    list_columns = ('user', 'action', 'dttm')
    edit_columns = ('user', 'action', 'dttm', 'json')
    base_order = ('dttm', 'desc')
    label_columns = {
        'user': _('User'),
        'action': _('Action'),
        'dttm': _('dttm'),
        'json': _('JSON'),
    }


appbuilder.add_view(
    LogModelView,
    'Action Log',
    label=__('Action Log'),
    category='Security',
    category_label=__('Security'),
    icon='fa-list-ol')


@app.route('/health')
def health():
    return 'OK'


@app.route('/healthcheck')
def healthcheck():
    return 'OK'


@app.route('/ping')
def ping():
    return 'OK'


class KV(BaseSupersetView):

    """Used for storing and retrieving key value pairs"""

    @log_this
    @has_access_api
    @expose('/store/', methods=['POST'])
    def store(self):
        try:
            value = request.form.get('data')
            obj = models.KeyValue(value=value)
            db.session.add(obj)
            db.session.commit()
        except Exception as e:
            return json_error_response(e)
        return Response(
            json.dumps({'id': obj.id}),
            status=200)

    @log_this
    @has_access_api
    @expose('/<key_id>/', methods=['GET'])
    def get_value(self, key_id):
        kv = None
        try:
            kv = db.session.query(models.KeyValue).filter_by(id=key_id).one()
        except Exception as e:
            return json_error_response(e)
        return Response(kv.value, status=200)


appbuilder.add_view_no_menu(KV)


class R(BaseSupersetView):

    """used for short urls"""

    @log_this
    @expose('/<url_id>')
    def index(self, url_id):
        url = db.session.query(models.Url).filter_by(id=url_id).first()
        if url and url.url:
            explore_url = '//superset/explore/?'
            if url.url.startswith(explore_url):
                explore_url += f'r={url_id}'
                return redirect(explore_url[1:])
            else:
                return redirect(url.url[1:])
        else:
            flash('URL to nowhere...', 'danger')
            return redirect('/')

    @log_this
    @has_access_api
    @expose('/shortner/', methods=['POST'])
    def shortner(self):
        url = request.form.get('data')
        obj = models.Url(url=url)
        db.session.add(obj)
        db.session.commit()
        return Response(
            '{scheme}://{request.headers[Host]}/r/{obj.id}'.format(
                scheme=request.scheme, request=request, obj=obj),
            mimetype='text/plain')


appbuilder.add_view_no_menu(R)


class Superset(BaseSupersetView):
    """The base views for Superset!"""
    @has_access_api
    @expose('/datasources/')
    def datasources(self):
        datasources = ConnectorRegistry.get_all_datasources(db.session)
        datasources = [o.short_data for o in datasources if o.short_data.get('name')]
        datasources = sorted(datasources, key=lambda o: o['name'])
        return self.json_response(datasources)

    @has_access_api
    @expose('/override_role_permissions/', methods=['POST'])
    def override_role_permissions(self):
        """Updates the role with the give datasource permissions.

          Permissions not in the request will be revoked. This endpoint should
          be available to admins only. Expects JSON in the format:
           {
            'role_name': '{role_name}',
            'database': [{
                'datasource_type': '{table|druid}',
                'name': '{database_name}',
                'schema': [{
                    'name': '{schema_name}',
                    'datasources': ['{datasource name}, {datasource name}']
                }]
            }]
        }
        """
        data = request.get_json(force=True)
        role_name = data['role_name']
        databases = data['database']

        db_ds_names = set()
        for dbs in databases:
            for schema in dbs['schema']:
                for ds_name in schema['datasources']:
                    fullname = utils.get_datasource_full_name(
                        dbs['name'], ds_name, schema=schema['name'])
                    db_ds_names.add(fullname)

        existing_datasources = ConnectorRegistry.get_all_datasources(db.session)
        datasources = [
            d for d in existing_datasources if d.full_name in db_ds_names]
        role = security_manager.find_role(role_name)
        # remove all permissions
        role.permissions = []
        # grant permissions to the list of datasources
        granted_perms = []
        for datasource in datasources:
            view_menu_perm = security_manager.find_permission_view_menu(
                view_menu_name=datasource.perm,
                permission_name='datasource_access')
            # prevent creating empty permissions
            if view_menu_perm and view_menu_perm.view_menu:
                role.permissions.append(view_menu_perm)
                granted_perms.append(view_menu_perm.view_menu.name)
        db.session.commit()
        return self.json_response({
            'granted': granted_perms,
            'requested': list(db_ds_names),
        }, status=201)

    @log_this
    @has_access
    @expose('/request_access/')
    def request_access(self):
        datasources = set()
        dashboard_id = request.args.get('dashboard_id')
        if dashboard_id:
            dash = (
                db.session.query(models.Dashboard)
                .filter_by(id=int(dashboard_id))
                .one()
            )
            datasources |= dash.datasources
        datasource_id = request.args.get('datasource_id')
        datasource_type = request.args.get('datasource_type')
        if datasource_id:
            ds_class = ConnectorRegistry.sources.get(datasource_type)
            datasource = (
                db.session.query(ds_class)
                .filter_by(id=int(datasource_id))
                .one()
            )
            datasources.add(datasource)

        has_access = all(
            (
                datasource and security_manager.datasource_access(datasource)
                for datasource in datasources
            ))
        if has_access:
            return redirect('/superset/dashboard/{}'.format(dashboard_id))

        if request.args.get('action') == 'go':
            for datasource in datasources:
                access_request = DAR(
                    datasource_id=datasource.id,
                    datasource_type=datasource.type)
                db.session.add(access_request)
                db.session.commit()
            flash(__('Access was requested'), 'info')
            return redirect('/')

        return self.render_template(
            'superset/request_access.html',
            datasources=datasources,
            datasource_names=', '.join([o.name for o in datasources]),
        )

    @log_this
    @has_access
    @expose('/approve')
    def approve(self):
        def clean_fulfilled_requests(session):
            for r in session.query(DAR).all():
                datasource = ConnectorRegistry.get_datasource(
                    r.datasource_type, r.datasource_id, session)
                if not datasource or \
                   security_manager.datasource_access(datasource):
                    # datasource does not exist anymore
                    session.delete(r)
            session.commit()
        datasource_type = request.args.get('datasource_type')
        datasource_id = request.args.get('datasource_id')
        created_by_username = request.args.get('created_by')
        role_to_grant = request.args.get('role_to_grant')
        role_to_extend = request.args.get('role_to_extend')

        session = db.session
        datasource = ConnectorRegistry.get_datasource(
            datasource_type, datasource_id, session)

        if not datasource:
            flash(DATASOURCE_MISSING_ERR, 'alert')
            return json_error_response(DATASOURCE_MISSING_ERR)

        requested_by = security_manager.find_user(username=created_by_username)
        if not requested_by:
            flash(USER_MISSING_ERR, 'alert')
            return json_error_response(USER_MISSING_ERR)

        requests = (
            session.query(DAR)
            .filter(
                DAR.datasource_id == datasource_id,
                DAR.datasource_type == datasource_type,
                DAR.created_by_fk == requested_by.id)
            .all()
        )

        if not requests:
            flash(ACCESS_REQUEST_MISSING_ERR, 'alert')
            return json_error_response(ACCESS_REQUEST_MISSING_ERR)

        # check if you can approve
        if (
                security_manager.all_datasource_access() or
                check_ownership(datasource, raise_if_false=False)
        ):
            # can by done by admin only
            if role_to_grant:
                role = security_manager.find_role(role_to_grant)
                requested_by.roles.append(role)
                msg = __(
                    '%(user)s was granted the role %(role)s that gives access '
                    'to the %(datasource)s',
                    user=requested_by.username,
                    role=role_to_grant,
                    datasource=datasource.full_name)
                utils.notify_user_about_perm_udate(
                    g.user, requested_by, role, datasource,
                    'email/role_granted.txt', app.config)
                flash(msg, 'info')

            if role_to_extend:
                perm_view = security_manager.find_permission_view_menu(
                    'email/datasource_access', datasource.perm)
                role = security_manager.find_role(role_to_extend)
                security_manager.add_permission_role(role, perm_view)
                msg = __('Role %(r)s was extended to provide the access to '
                         'the datasource %(ds)s', r=role_to_extend,
                         ds=datasource.full_name)
                utils.notify_user_about_perm_udate(
                    g.user, requested_by, role, datasource,
                    'email/role_extended.txt', app.config)
                flash(msg, 'info')
            clean_fulfilled_requests(session)
        else:
            flash(__('You have no permission to approve this request'),
                  'danger')
            return redirect('/accessrequestsmodelview/list/')
        for r in requests:
            session.delete(r)
        session.commit()
        return redirect('/accessrequestsmodelview/list/')

    def get_form_data(self, slice_id=None, use_slice_data=False):
        form_data = {}
        post_data = request.form.get('form_data')
        request_args_data = request.args.get('form_data')
        # Supporting POST
        if post_data:
            form_data.update(json.loads(post_data))
        # request params can overwrite post body
        if request_args_data:
            form_data.update(json.loads(request_args_data))

        url_id = request.args.get('r')
        if url_id:
            saved_url = db.session.query(models.Url).filter_by(id=url_id).first()
            if saved_url:
                url_str = parse.unquote_plus(
                    saved_url.url.split('?')[1][10:], encoding='utf-8', errors=None)
                url_form_data = json.loads(url_str)
                # allow form_date in request override saved url
                url_form_data.update(form_data)
                form_data = url_form_data

        if request.args.get('viz_type'):
            # Converting old URLs
            form_data = cast_form_data(form_data)

        form_data = {
            k: v
            for k, v in form_data.items()
            if k not in FORM_DATA_KEY_BLACKLIST
        }

        # When a slice_id is present, load from DB and override
        # the form_data from the DB with the other form_data provided
        slice_id = form_data.get('slice_id') or slice_id
        slc = None

        # Check if form data only contains slice_id
        contains_only_slc_id = not any(key != 'slice_id' for key in form_data)

        # Include the slice_form_data if request from explore or slice calls
        # or if form_data only contains slice_id
        if slice_id and (use_slice_data or contains_only_slc_id):
            slc = db.session.query(models.Slice).filter_by(id=slice_id).one_or_none()
            if slc:
                slice_form_data = slc.form_data.copy()
                slice_form_data.update(form_data)
                form_data = slice_form_data

        update_time_range(form_data)

        return form_data, slc

    def get_viz(
            self,
            slice_id=None,
            form_data=None,
            datasource_type=None,
            datasource_id=None,
            force=False,
    ):
        if slice_id:
            slc = (
                db.session.query(models.Slice)
                .filter_by(id=slice_id)
                .one()
            )
            return slc.get_viz()
        else:
            viz_type = form_data.get('viz_type', 'table')
            datasource = ConnectorRegistry.get_datasource(
                datasource_type, datasource_id, db.session)
            viz_obj = viz.viz_types[viz_type](
                datasource,
                form_data=form_data,
                force=force,
            )
            return viz_obj

    @has_access
    @expose('/slice/<slice_id>/')
    def slice(self, slice_id):
        form_data, slc = self.get_form_data(slice_id, use_slice_data=True)
        if not slc:
            abort(404)
        endpoint = '/superset/explore/?form_data={}'.format(
            parse.quote(json.dumps({'slice_id': slice_id})),
        )
        if request.args.get('standalone') == 'true':
            endpoint += '&standalone=true'
        return redirect(endpoint)

    def get_query_string_response(self, viz_obj):
        query = None
        try:
            query_obj = viz_obj.query_obj()
            if query_obj:
                query = viz_obj.datasource.get_query_str(query_obj)
        except Exception as e:
            logging.exception(e)
            return json_error_response(e)

        if query_obj and query_obj['prequeries']:
            query_obj['prequeries'].append(query)
            query = ';\n\n'.join(query_obj['prequeries'])
        if query:
            query += ';'
        else:
            query = 'No query.'

        return self.json_response({
            'query': query,
            'language': viz_obj.datasource.query_language,
        })

    def get_raw_results(self, viz_obj):
        return self.json_response({
            'data': viz_obj.get_df_payload()['df'].to_dict('records'),
        })

    def get_samples(self, viz_obj):
        return self.json_response({
            'data': viz_obj.get_samples(),
        })

    def generate_json(
            self, datasource_type, datasource_id, form_data,
            csv=False, query=False, force=False, results=False,
            samples=False,
    ):
        viz_obj = self.get_viz(
            datasource_type=datasource_type,
            datasource_id=datasource_id,
            form_data=form_data,
            force=force,
        )
        security_manager.assert_datasource_permission(viz_obj.datasource)

        if csv:
            return CsvResponse(
                viz_obj.get_csv(),
                status=200,
                headers=generate_download_headers('csv'),
                mimetype='application/csv')

        if query:
            return self.get_query_string_response(viz_obj)

        if results:
            return self.get_raw_results(viz_obj)

        if samples:
            return self.get_samples(viz_obj)

        payload = viz_obj.get_payload()
        return data_payload_response(*viz_obj.payload_json_and_has_error(payload))

    @log_this
    @api
    @has_access_api
    @expose('/slice_json/<slice_id>')
    def slice_json(self, slice_id):
        form_data, slc = self.get_form_data(slice_id, use_slice_data=True)
        datasource_type = slc.datasource.type
        datasource_id = slc.datasource.id

        return self.generate_json(datasource_type=datasource_type,
                                  datasource_id=datasource_id,
                                  form_data=form_data)

    @log_this
    @api
    @has_access_api
    @expose('/annotation_json/<layer_id>')
    def annotation_json(self, layer_id):
        form_data = self.get_form_data()[0]
        form_data['layer_id'] = layer_id
        form_data['filters'] = [{'col': 'layer_id',
                                 'op': '==',
                                 'val': layer_id}]
        datasource = AnnotationDatasource()
        viz_obj = viz.viz_types['table'](
            datasource,
            form_data=form_data,
            force=False,
        )
        payload = viz_obj.get_payload()
        return data_payload_response(*viz_obj.payload_json_and_has_error(payload))

    @log_this
    @api
    @has_access_api
    @handle_api_exception
    @expose('/explore_json/<datasource_type>/<datasource_id>/', methods=['GET', 'POST'])
    @expose('/explore_json/', methods=['GET', 'POST'])
    def explore_json(self, datasource_type=None, datasource_id=None):
        """Serves all request that GET or POST form_data

        This endpoint evolved to be the entry point of many different
        requests that GETs or POSTs a form_data.

        `self.generate_json` receives this input and returns different
        payloads based on the request args in the first block

        TODO: break into one endpoint for each return shape"""
        csv = request.args.get('csv') == 'true'
        query = request.args.get('query') == 'true'
        results = request.args.get('results') == 'true'
        samples = request.args.get('samples') == 'true'
        force = request.args.get('force') == 'true'

        form_data = self.get_form_data()[0]
        datasource_id, datasource_type = self.datasource_info(
            datasource_id, datasource_type, form_data)

        return self.generate_json(
            datasource_type=datasource_type,
            datasource_id=datasource_id,
            form_data=form_data,
            csv=csv,
            query=query,
            results=results,
            force=force,
            samples=samples,
        )

    @log_this
    @has_access
    @expose('/import_dashboards', methods=['GET', 'POST'])
    def import_dashboards(self):
        """Overrides the dashboards using json instances from the file."""
        f = request.files.get('file')
        if request.method == 'POST' and f:
            dashboard_import_export.import_dashboards(db.session, f.stream)
            return redirect('/dashboard/list/')
        return self.render_template('superset/import_dashboards.html')

    @log_this
    @has_access
    @expose('/explorev2/<datasource_type>/<datasource_id>/')
    def explorev2(self, datasource_type, datasource_id):
        """Deprecated endpoint, here for backward compatibility of urls"""
        return redirect(url_for(
            'Superset.explore',
            datasource_type=datasource_type,
            datasource_id=datasource_id,
            **request.args))

    @staticmethod
    def datasource_info(datasource_id, datasource_type, form_data):
        """Compatibility layer for handling of datasource info

        datasource_id & datasource_type used to be passed in the URL
        directory, now they should come as part of the form_data,
        This function allows supporting both without duplicating code"""
        datasource = form_data.get('datasource', '')
        if '__' in datasource:
            datasource_id, datasource_type = datasource.split('__')
            # The case where the datasource has been deleted
            datasource_id = None if datasource_id == 'None' else datasource_id

        if not datasource_id:
            raise Exception(
                'The datasource associated with this chart no longer exists')
        datasource_id = int(datasource_id)
        return datasource_id, datasource_type

    @log_this
    @has_access
    @expose('/explore/<datasource_type>/<datasource_id>/', methods=['GET', 'POST'])
    @expose('/explore/', methods=['GET', 'POST'])
    def explore(self, datasource_type=None, datasource_id=None):
        user_id = g.user.get_id() if g.user else None
        form_data, slc = self.get_form_data(use_slice_data=True)

        datasource_id, datasource_type = self.datasource_info(
            datasource_id, datasource_type, form_data)

        error_redirect = '/chart/list/'
        datasource = ConnectorRegistry.get_datasource(
            datasource_type, datasource_id, db.session)
        if not datasource:
            flash(DATASOURCE_MISSING_ERR, 'danger')
            return redirect(error_redirect)

        if config.get('ENABLE_ACCESS_REQUEST') and (
            not security_manager.datasource_access(datasource)
        ):
            flash(
                __(security_manager.get_datasource_access_error_msg(datasource)),
                'danger')
            return redirect(
                'superset/request_access/?'
                f'datasource_type={datasource_type}&'
                f'datasource_id={datasource_id}&')

        viz_type = form_data.get('viz_type')
        if not viz_type and datasource.default_endpoint:
            return redirect(datasource.default_endpoint)

        # slc perms
        slice_add_perm = security_manager.can_access('can_add', 'SliceModelView')
        slice_overwrite_perm = is_owner(slc, g.user)
        slice_download_perm = security_manager.can_access(
            'can_download', 'SliceModelView')

        form_data['datasource'] = str(datasource_id) + '__' + datasource_type

        # On explore, merge legacy and extra filters into the form data
        utils.convert_legacy_filters_into_adhoc(form_data)
        utils.merge_extra_filters(form_data)

        # merge request url params
        if request.method == 'GET':
            utils.merge_request_params(form_data, request.args)

        # handle save or overwrite
        action = request.args.get('action')

        if action == 'overwrite' and not slice_overwrite_perm:
            return json_error_response(
                _('You don\'t have the rights to ') + _('alter this ') + _('chart'),
                status=400)

        if action == 'saveas' and not slice_add_perm:
            return json_error_response(
                _('You don\'t have the rights to ') + _('create a ') + _('chart'),
                status=400)

        if action in ('saveas', 'overwrite'):
            return self.save_or_overwrite_slice(
                request.args,
                slc, slice_add_perm,
                slice_overwrite_perm,
                slice_download_perm,
                datasource_id,
                datasource_type,
                datasource.name)

        standalone = request.args.get('standalone') == 'true'
        bootstrap_data = {
            'can_add': slice_add_perm,
            'can_download': slice_download_perm,
            'can_overwrite': slice_overwrite_perm,
            'datasource': datasource.data,
            'form_data': form_data,
            'datasource_id': datasource_id,
            'datasource_type': datasource_type,
            'slice': slc.data if slc else None,
            'standalone': standalone,
            'user_id': user_id,
            'forced_height': request.args.get('height'),
            'common': self.common_bootsrap_payload(),
        }
        table_name = datasource.table_name \
            if datasource_type == 'table' \
            else datasource.datasource_name
        if slc:
            title = slc.slice_name
        else:
            title = _('Explore - %(table)s', table=table_name)
        return self.render_template(
            'superset/basic.html',
            bootstrap_data=json.dumps(bootstrap_data),
            entry='explore',
            title=title,
            standalone_mode=standalone)

    @api
    @handle_api_exception
    @has_access_api
    @expose('/filter/<datasource_type>/<datasource_id>/<column>/')
    def filter(self, datasource_type, datasource_id, column):
        """
        Endpoint to retrieve values for specified column.

        :param datasource_type: Type of datasource e.g. table
        :param datasource_id: Datasource id
        :param column: Column name to retrieve values for
        :return:
        """
        # TODO: Cache endpoint by user, datasource and column
        datasource = ConnectorRegistry.get_datasource(
            datasource_type, datasource_id, db.session)
        if not datasource:
            return json_error_response(DATASOURCE_MISSING_ERR)
        security_manager.assert_datasource_permission(datasource)
        payload = json.dumps(
            datasource.values_for_column(
                column,
                config.get('FILTER_SELECT_ROW_LIMIT', 10000),
            ),
            default=utils.json_int_dttm_ser)
        return json_success(payload)

    def save_or_overwrite_slice(
            self, args, slc, slice_add_perm, slice_overwrite_perm, slice_download_perm,
            datasource_id, datasource_type, datasource_name):
        """Save or overwrite a slice"""
        slice_name = args.get('slice_name')
        action = args.get('action')
        form_data, unused_slc = self.get_form_data()

        if action in ('saveas'):
            if 'slice_id' in form_data:
                form_data.pop('slice_id')  # don't save old slice_id
            slc = models.Slice(owners=[g.user] if g.user else [])

        slc.params = json.dumps(form_data, indent=2, sort_keys=True)
        slc.datasource_name = datasource_name
        slc.viz_type = form_data['viz_type']
        slc.datasource_type = datasource_type
        slc.datasource_id = datasource_id
        slc.slice_name = slice_name

        if action in ('saveas') and slice_add_perm:
            self.save_slice(slc)
        elif action == 'overwrite' and slice_overwrite_perm:
            self.overwrite_slice(slc)

        # Adding slice to a dashboard if requested
        dash = None
        if request.args.get('add_to_dash') == 'existing':
            dash = (
                db.session.query(models.Dashboard)
                .filter_by(id=int(request.args.get('save_to_dashboard_id')))
                .one()
            )

            # check edit dashboard permissions
            dash_overwrite_perm = check_ownership(dash, raise_if_false=False)
            if not dash_overwrite_perm:
                return json_error_response(
                    _('You don\'t have the rights to ') + _('alter this ') +
                    _('dashboard'),
                    status=400)

            flash(
                _('Chart [{}] was added to dashboard [{}]').format(
                    slc.slice_name,
                    dash.dashboard_title),
                'info')
        elif request.args.get('add_to_dash') == 'new':
            # check create dashboard permissions
            dash_add_perm = security_manager.can_access('can_add', 'DashboardModelView')
            if not dash_add_perm:
                return json_error_response(
                    _('You don\'t have the rights to ') + _('create a ') + _('dashboard'),
                    status=400)

            dash = models.Dashboard(
                dashboard_title=request.args.get('new_dashboard_name'),
                owners=[g.user] if g.user else [])
            flash(
                _('Dashboard [{}] just got created and chart [{}] was added '
                  'to it').format(
                    dash.dashboard_title,
                    slc.slice_name),
                'info')

        if dash and slc not in dash.slices:
            dash.slices.append(slc)
            db.session.commit()

        response = {
            'can_add': slice_add_perm,
            'can_download': slice_download_perm,
            'can_overwrite': is_owner(slc, g.user),
            'form_data': slc.form_data,
            'slice': slc.data,
        }

        if request.args.get('goto_dash') == 'true':
            response.update({'dashboard': dash.url})

        return json_success(json.dumps(response))

    def save_slice(self, slc):
        session = db.session()
        msg = _('Chart [{}] has been saved').format(slc.slice_name)
        session.add(slc)
        session.commit()
        flash(msg, 'info')

    def overwrite_slice(self, slc):
        session = db.session()
        session.merge(slc)
        session.commit()
        msg = _('Chart [{}] has been overwritten').format(slc.slice_name)
        flash(msg, 'info')

    @api
    @has_access_api
    @expose('/checkbox/<model_view>/<id_>/<attr>/<value>', methods=['GET'])
    def checkbox(self, model_view, id_, attr, value):
        """endpoint for checking/unchecking any boolean in a sqla model"""
        modelview_to_model = {
            '{}ColumnInlineView'.format(name.capitalize()): source.column_class
            for name, source in ConnectorRegistry.sources.items()
        }
        model = modelview_to_model[model_view]
        col = db.session.query(model).filter_by(id=id_).first()
        checked = value == 'true'
        if col:
            setattr(col, attr, checked)
            if checked:
                metrics = col.get_metrics().values()
                col.datasource.add_missing_metrics(metrics)
            db.session.commit()
        return json_success('OK')

    @api
    @has_access_api
    @expose('/schemas/<db_id>/')
    @expose('/schemas/<db_id>/<force_refresh>/')
    def schemas(self, db_id, force_refresh='false'):
        db_id = int(db_id)
        force_refresh = force_refresh.lower() == 'true'
        database = (
            db.session
            .query(models.Database)
            .filter_by(id=db_id)
            .first()
        )
        if database:
            schemas = database.all_schema_names(
                cache=database.schema_cache_enabled,
                cache_timeout=database.schema_cache_timeout,
                force=force_refresh)
            schemas = security_manager.schemas_accessible_by_user(database, schemas)
        else:
            schemas = []

        return Response(
            json.dumps({'schemas': schemas}),
            mimetype='application/json')

    @api
    @has_access_api
    @expose('/tables/<db_id>/<schema>/<substr>/')
    @expose('/tables/<db_id>/<schema>/<substr>/<force_refresh>/')
    def tables(self, db_id, schema, substr, force_refresh='false'):
        """Endpoint to fetch the list of tables for given database"""
        db_id = int(db_id)
        force_refresh = force_refresh.lower() == 'true'
        schema = utils.js_string_to_python(schema)
        substr = utils.js_string_to_python(substr)
        database = db.session.query(models.Database).filter_by(id=db_id).one()

        if schema:
            table_names = database.all_table_names_in_schema(
                schema=schema, force=force_refresh,
                cache=database.table_cache_enabled,
                cache_timeout=database.table_cache_timeout)
            view_names = database.all_view_names_in_schema(
                schema=schema, force=force_refresh,
                cache=database.table_cache_enabled,
                cache_timeout=database.table_cache_timeout)
        else:
            table_names = database.all_table_names_in_database(
                cache=True, force=False, cache_timeout=24 * 60 * 60)
            view_names = database.all_view_names_in_database(
                cache=True, force=False, cache_timeout=24 * 60 * 60)
        table_names = security_manager.accessible_by_user(database, table_names, schema)
        view_names = security_manager.accessible_by_user(database, view_names, schema)

        if substr:
            table_names = [tn for tn in table_names if substr in tn]
            view_names = [vn for vn in view_names if substr in vn]

        max_items = config.get('MAX_TABLE_NAMES') or len(table_names)
        total_items = len(table_names) + len(view_names)
        max_tables = len(table_names)
        max_views = len(view_names)
        if total_items and substr:
            max_tables = max_items * len(table_names) // total_items
            max_views = max_items * len(view_names) // total_items

        table_options = [{'value': tn, 'label': tn}
                         for tn in table_names[:max_tables]]
        table_options.extend([{'value': vn, 'label': '[view] {}'.format(vn)}
                              for vn in view_names[:max_views]])
        payload = {
            'tableLength': len(table_names) + len(view_names),
            'options': table_options,
        }
        return json_success(json.dumps(payload))

    @api
    @has_access_api
    @expose('/copy_dash/<dashboard_id>/', methods=['GET', 'POST'])
    def copy_dash(self, dashboard_id):
        """Copy dashboard"""
        session = db.session()
        data = json.loads(request.form.get('data'))
        dash = models.Dashboard()
        original_dash = (
            session
            .query(models.Dashboard)
            .filter_by(id=dashboard_id).first())

        dash.owners = [g.user] if g.user else []
        dash.dashboard_title = data['dashboard_title']

        if data['duplicate_slices']:
            # Duplicating slices as well, mapping old ids to new ones
            old_to_new_sliceids = {}
            for slc in original_dash.slices:
                new_slice = slc.clone()
                new_slice.owners = [g.user] if g.user else []
                session.add(new_slice)
                session.flush()
                new_slice.dashboards.append(dash)
                old_to_new_sliceids['{}'.format(slc.id)] = \
                    '{}'.format(new_slice.id)

            # update chartId of layout entities
            # in v2_dash positions json data, chartId should be integer,
            # while in older version slice_id is string type
            for value in data['positions'].values():
                if (
                    isinstance(value, dict) and value.get('meta') and
                    value.get('meta').get('chartId')
                ):
                    old_id = '{}'.format(value.get('meta').get('chartId'))
                    new_id = int(old_to_new_sliceids[old_id])
                    value['meta']['chartId'] = new_id
        else:
            dash.slices = original_dash.slices
        dash.params = original_dash.params

        self._set_dash_metadata(dash, data)
        session.add(dash)
        session.commit()
        dash_json = json.dumps(dash.data)
        session.close()
        return json_success(dash_json)

    @api
    @has_access_api
    @expose('/save_dash/<dashboard_id>/', methods=['GET', 'POST'])
    def save_dash(self, dashboard_id):
        """Save a dashboard's metadata"""
        session = db.session()
        dash = (session
                .query(models.Dashboard)
                .filter_by(id=dashboard_id).first())
        check_ownership(dash, raise_if_false=True)
        data = json.loads(request.form.get('data'))
        self._set_dash_metadata(dash, data)
        session.merge(dash)
        session.commit()
        session.close()
        return json_success(json.dumps({'status': 'SUCCESS'}))

    @staticmethod
    def _set_dash_metadata(dashboard, data):
        positions = data['positions']
        # find slices in the position data
        slice_ids = []
        slice_id_to_name = {}
        for value in positions.values():
            if (
                isinstance(value, dict) and value.get('meta') and
                value.get('meta').get('chartId')
            ):
                slice_id = value.get('meta').get('chartId')
                slice_ids.append(slice_id)
                slice_id_to_name[slice_id] = value.get('meta').get('sliceName')

        session = db.session()
        Slice = models.Slice  # noqa
        current_slices = session.query(Slice).filter(
            Slice.id.in_(slice_ids)).all()

        dashboard.slices = current_slices

        # update slice names. this assumes user has permissions to update the slice
        for slc in dashboard.slices:
            new_name = slice_id_to_name[slc.id]
            if slc.slice_name != new_name:
                slc.slice_name = new_name
                session.merge(slc)
                session.flush()

        # remove leading and trailing white spaces in the dumped json
        dashboard.position_json = json.dumps(
            positions, indent=None, separators=(',', ':'), sort_keys=True)
        md = dashboard.params_dict
        dashboard.css = data.get('css')
        dashboard.dashboard_title = data['dashboard_title']

        if 'filter_immune_slices' not in md:
            md['filter_immune_slices'] = []
        if 'timed_refresh_immune_slices' not in md:
            md['timed_refresh_immune_slices'] = []
        if 'filter_immune_slice_fields' not in md:
            md['filter_immune_slice_fields'] = {}
        md['expanded_slices'] = data['expanded_slices']
        md['refresh_frequency'] = data.get('refresh_frequency', 0)
        default_filters_data = json.loads(data.get('default_filters', '{}'))
        applicable_filters = \
            {key: v for key, v in default_filters_data.items()
             if int(key) in slice_ids}
        md['default_filters'] = json.dumps(applicable_filters)
        if data.get('color_namespace'):
            md['color_namespace'] = data.get('color_namespace')
        if data.get('color_scheme'):
            md['color_scheme'] = data.get('color_scheme')
        if data.get('label_colors'):
            md['label_colors'] = data.get('label_colors')
        dashboard.json_metadata = json.dumps(md)

    @api
    @has_access_api
    @expose('/add_slices/<dashboard_id>/', methods=['POST'])
    def add_slices(self, dashboard_id):
        """Add and save slices to a dashboard"""
        data = json.loads(request.form.get('data'))
        session = db.session()
        Slice = models.Slice  # noqa
        dash = (
            session.query(models.Dashboard).filter_by(id=dashboard_id).first())
        check_ownership(dash, raise_if_false=True)
        new_slices = session.query(Slice).filter(
            Slice.id.in_(data['slice_ids']))
        dash.slices += new_slices
        session.merge(dash)
        session.commit()
        session.close()
        return 'SLICES ADDED'

    @api
    @has_access_api
    @expose('/testconn', methods=['POST', 'GET'])
    def testconn(self):
        """Tests a sqla connection"""
        try:
            username = g.user.username if g.user is not None else None
            uri = request.json.get('uri')
            db_name = request.json.get('name')
            impersonate_user = request.json.get('impersonate_user')
            database = None
            if db_name:
                database = (
                    db.session
                    .query(models.Database)
                    .filter_by(database_name=db_name)
                    .first()
                )
                if database and uri == database.safe_sqlalchemy_uri():
                    # the password-masked uri was passed
                    # use the URI associated with this database
                    uri = database.sqlalchemy_uri_decrypted

            configuration = {}

            if database and uri:
                url = make_url(uri)
                db_engine = models.Database.get_db_engine_spec_for_backend(
                    url.get_backend_name())
                db_engine.patch()

                masked_url = database.get_password_masked_url_from_uri(uri)
                logging.info('Superset.testconn(). Masked URL: {0}'.format(masked_url))

                configuration.update(
                    db_engine.get_configuration_for_impersonation(uri,
                                                                  impersonate_user,
                                                                  username),
                )

            engine_params = (
                request.json
                .get('extras', {})
                .get('engine_params', {}))
            connect_args = engine_params.get('connect_args')

            if configuration and connect_args is not None:
                connect_args['configuration'] = configuration

            engine = create_engine(uri, **engine_params)
            engine.connect()
            return json_success(json.dumps(engine.table_names(), indent=4))
        except Exception as e:
            logging.exception(e)
            return json_error_response((
                'Connection failed!\n\n'
                'The error message returned was:\n{}').format(e))

    @api
    @has_access_api
    @expose('/recent_activity/<user_id>/', methods=['GET'])
    def recent_activity(self, user_id):
        """Recent activity (actions) for a given user"""
        M = models  # noqa

        if request.args.get('limit'):
            limit = int(request.args.get('limit'))
        else:
            limit = 1000

        qry = (
            db.session.query(M.Log, M.Dashboard, M.Slice)
            .outerjoin(
                M.Dashboard,
                M.Dashboard.id == M.Log.dashboard_id,
            )
            .outerjoin(
                M.Slice,
                M.Slice.id == M.Log.slice_id,
            )
            .filter(
                sqla.and_(
                    ~M.Log.action.in_(('queries', 'shortner', 'sql_json')),
                    M.Log.user_id == user_id,
                ),
            )
            .order_by(M.Log.dttm.desc())
            .limit(limit)
        )
        payload = []
        for log in qry.all():
            item_url = None
            item_title = None
            if log.Dashboard:
                item_url = log.Dashboard.url
                item_title = log.Dashboard.dashboard_title
            elif log.Slice:
                item_url = log.Slice.slice_url
                item_title = log.Slice.slice_name

            payload.append({
                'action': log.Log.action,
                'item_url': item_url,
                'item_title': item_title,
                'time': log.Log.dttm,
            })
        return json_success(
            json.dumps(payload, default=utils.json_int_dttm_ser))

    @api
    @has_access_api
    @expose('/csrf_token/', methods=['GET'])
    def csrf_token(self):
        return Response(
            self.render_template('superset/csrf_token.json'),
            mimetype='text/json',
        )

    @api
    @has_access_api
    @expose('/available_domains/', methods=['GET'])
    def available_domains(self):
        """
        Returns the list of available Superset Webserver domains (if any)
        defined in config. This enables charts embedded in other apps to
        leverage domain sharding if appropriately configured.
        """
        return Response(
            json.dumps(conf.get('SUPERSET_WEBSERVER_DOMAINS')),
            mimetype='text/json',
        )

    @api
    @has_access_api
    @expose('/fave_dashboards_by_username/<username>/', methods=['GET'])
    def fave_dashboards_by_username(self, username):
        """This lets us use a user's username to pull favourite dashboards"""
        user = security_manager.find_user(username=username)
        return self.fave_dashboards(user.get_id())

    @api
    @has_access_api
    @expose('/fave_dashboards/<user_id>/', methods=['GET'])
    def fave_dashboards(self, user_id):
        qry = (
            db.session.query(
                models.Dashboard,
                models.FavStar.dttm,
            )
            .join(
                models.FavStar,
                sqla.and_(
                    models.FavStar.user_id == int(user_id),
                    models.FavStar.class_name == 'Dashboard',
                    models.Dashboard.id == models.FavStar.obj_id,
                ),
            )
            .order_by(
                models.FavStar.dttm.desc(),
            )
        )
        payload = []
        for o in qry.all():
            d = {
                'id': o.Dashboard.id,
                'dashboard': o.Dashboard.dashboard_link(),
                'title': o.Dashboard.dashboard_title,
                'url': o.Dashboard.url,
                'dttm': o.dttm,
            }
            if o.Dashboard.created_by:
                user = o.Dashboard.created_by
                d['creator'] = str(user)
                d['creator_url'] = '/superset/profile/{}/'.format(
                    user.username)
            payload.append(d)
        return json_success(
            json.dumps(payload, default=utils.json_int_dttm_ser))

    @api
    @has_access_api
    @expose('/created_dashboards/<user_id>/', methods=['GET'])
    def created_dashboards(self, user_id):
        Dash = models.Dashboard  # noqa
        qry = (
            db.session.query(
                Dash,
            )
            .filter(
                sqla.or_(
                    Dash.created_by_fk == user_id,
                    Dash.changed_by_fk == user_id,
                ),
            )
            .order_by(
                Dash.changed_on.desc(),
            )
        )
        payload = [{
            'id': o.id,
            'dashboard': o.dashboard_link(),
            'title': o.dashboard_title,
            'url': o.url,
            'dttm': o.changed_on,
        } for o in qry.all()]
        return json_success(
            json.dumps(payload, default=utils.json_int_dttm_ser))

    @api
    @has_access_api
    @expose('/user_slices', methods=['GET'])
    @expose('/user_slices/<user_id>/', methods=['GET'])
    def user_slices(self, user_id=None):
        """List of slices a user created, or faved"""
        if not user_id:
            user_id = g.user.id
        Slice = models.Slice  # noqa
        FavStar = models.FavStar # noqa
        qry = (
            db.session.query(Slice,
                             FavStar.dttm).join(
                models.FavStar,
                sqla.and_(
                    models.FavStar.user_id == int(user_id),
                    models.FavStar.class_name == 'slice',
                    models.Slice.id == models.FavStar.obj_id,
                ),
                isouter=True).filter(
                sqla.or_(
                    Slice.created_by_fk == user_id,
                    Slice.changed_by_fk == user_id,
                    FavStar.user_id == user_id,
                ),
            )
            .order_by(Slice.slice_name.asc())
        )
        payload = [{
            'id': o.Slice.id,
            'title': o.Slice.slice_name,
            'url': o.Slice.slice_url,
            'data': o.Slice.form_data,
            'dttm': o.dttm if o.dttm else o.Slice.changed_on,
            'viz_type': o.Slice.viz_type,
        } for o in qry.all()]
        return json_success(
            json.dumps(payload, default=utils.json_int_dttm_ser))

    @api
    @has_access_api
    @expose('/created_slices', methods=['GET'])
    @expose('/created_slices/<user_id>/', methods=['GET'])
    def created_slices(self, user_id=None):
        """List of slices created by this user"""
        if not user_id:
            user_id = g.user.id
        Slice = models.Slice  # noqa
        qry = (
            db.session.query(Slice)
            .filter(
                sqla.or_(
                    Slice.created_by_fk == user_id,
                    Slice.changed_by_fk == user_id,
                ),
            )
            .order_by(Slice.changed_on.desc())
        )
        payload = [{
            'id': o.id,
            'title': o.slice_name,
            'url': o.slice_url,
            'dttm': o.changed_on,
            'viz_type': o.viz_type,
        } for o in qry.all()]
        return json_success(
            json.dumps(payload, default=utils.json_int_dttm_ser))

    @api
    @has_access_api
    @expose('/fave_slices', methods=['GET'])
    @expose('/fave_slices/<user_id>/', methods=['GET'])
    def fave_slices(self, user_id=None):
        """Favorite slices for a user"""
        if not user_id:
            user_id = g.user.id
        qry = (
            db.session.query(
                models.Slice,
                models.FavStar.dttm,
            )
            .join(
                models.FavStar,
                sqla.and_(
                    models.FavStar.user_id == int(user_id),
                    models.FavStar.class_name == 'slice',
                    models.Slice.id == models.FavStar.obj_id,
                ),
            )
            .order_by(
                models.FavStar.dttm.desc(),
            )
        )
        payload = []
        for o in qry.all():
            d = {
                'id': o.Slice.id,
                'title': o.Slice.slice_name,
                'url': o.Slice.slice_url,
                'dttm': o.dttm,
                'viz_type': o.Slice.viz_type,
            }
            if o.Slice.created_by:
                user = o.Slice.created_by
                d['creator'] = str(user)
                d['creator_url'] = '/superset/profile/{}/'.format(
                    user.username)
            payload.append(d)
        return json_success(
            json.dumps(payload, default=utils.json_int_dttm_ser))

    @api
    @has_access_api
    @expose('/warm_up_cache/', methods=['GET'])
    def warm_up_cache(self):
        """Warms up the cache for the slice or table.

        Note for slices a force refresh occurs.
        """
        slices = None
        session = db.session()
        slice_id = request.args.get('slice_id')
        table_name = request.args.get('table_name')
        db_name = request.args.get('db_name')

        if not slice_id and not (table_name and db_name):
            return json_error_response(__(
                'Malformed request. slice_id or table_name and db_name '
                'arguments are expected'), status=400)
        if slice_id:
            slices = session.query(models.Slice).filter_by(id=slice_id).all()
            if not slices:
                return json_error_response(__(
                    'Chart %(id)s not found', id=slice_id), status=404)
        elif table_name and db_name:
            SqlaTable = ConnectorRegistry.sources['table']
            table = (
                session.query(SqlaTable)
                .join(models.Database)
                .filter(
                    models.Database.database_name == db_name or
                    SqlaTable.table_name == table_name)
            ).first()
            if not table:
                return json_error_response(__(
                    "Table %(t)s wasn't found in the database %(d)s",
                    t=table_name, s=db_name), status=404)
            slices = session.query(models.Slice).filter_by(
                datasource_id=table.id,
                datasource_type=table.type).all()

        for slc in slices:
            try:
                form_data = self.get_form_data(slc.id, use_slice_data=True)[0]
                obj = self.get_viz(
                    datasource_type=slc.datasource.type,
                    datasource_id=slc.datasource.id,
                    form_data=form_data,
                    force=True,
                )
                obj.get_json()
            except Exception as e:
                return json_error_response(utils.error_msg_from_exception(e))
        return json_success(json.dumps(
            [{'slice_id': slc.id, 'slice_name': slc.slice_name}
             for slc in slices]))

    @has_access_api
    @expose('/favstar/<class_name>/<obj_id>/<action>/')
    def favstar(self, class_name, obj_id, action):
        """Toggle favorite stars on Slices and Dashboard"""
        session = db.session()
        FavStar = models.FavStar  # noqa
        count = 0
        favs = session.query(FavStar).filter_by(
            class_name=class_name, obj_id=obj_id,
            user_id=g.user.get_id()).all()
        if action == 'select':
            if not favs:
                session.add(
                    FavStar(
                        class_name=class_name,
                        obj_id=obj_id,
                        user_id=g.user.get_id(),
                        dttm=datetime.now(),
                    ),
                )
            count = 1
        elif action == 'unselect':
            for fav in favs:
                session.delete(fav)
        else:
            count = len(favs)
        session.commit()
        return json_success(json.dumps({'count': count}))

    @has_access
    @expose('/dashboard/<dashboard_id>/')
    def dashboard(self, dashboard_id):
        """Server side rendering for a dashboard"""
        session = db.session()
        qry = session.query(models.Dashboard)
        if dashboard_id.isdigit():
            qry = qry.filter_by(id=int(dashboard_id))
        else:
            qry = qry.filter_by(slug=dashboard_id)

        dash = qry.one_or_none()
        if not dash:
            abort(404)
        datasources = set()
        for slc in dash.slices:
            datasource = slc.datasource
            if datasource:
                datasources.add(datasource)

        if config.get('ENABLE_ACCESS_REQUEST'):
            for datasource in datasources:
                if datasource and not security_manager.datasource_access(datasource):
                    flash(
                        __(security_manager.get_datasource_access_error_msg(datasource)),
                        'danger')
                    return redirect(
                        'superset/request_access/?'
                        f'dashboard_id={dash.id}&')

        dash_edit_perm = check_ownership(dash, raise_if_false=False) and \
            security_manager.can_access('can_save_dash', 'Superset')
        dash_save_perm = security_manager.can_access('can_save_dash', 'Superset')
        superset_can_explore = security_manager.can_access('can_explore', 'Superset')
        superset_can_csv = security_manager.can_access('can_csv', 'Superset')
        slice_can_edit = security_manager.can_access('can_edit', 'SliceModelView')

        standalone_mode = request.args.get('standalone') == 'true'
        edit_mode = request.args.get('edit') == 'true'

        # Hack to log the dashboard_id properly, even when getting a slug
        @log_this
        def dashboard(**kwargs):  # noqa
            pass
        dashboard(
            dashboard_id=dash.id,
            dashboard_version='v2',
            dash_edit_perm=dash_edit_perm,
            edit_mode=edit_mode)

        dashboard_data = dash.data
        dashboard_data.update({
            'standalone_mode': standalone_mode,
            'dash_save_perm': dash_save_perm,
            'dash_edit_perm': dash_edit_perm,
            'superset_can_explore': superset_can_explore,
            'superset_can_csv': superset_can_csv,
            'slice_can_edit': slice_can_edit,
        })

        bootstrap_data = {
            'user_id': g.user.get_id(),
            'dashboard_data': dashboard_data,
            'datasources': {ds.uid: ds.data for ds in datasources},
            'common': self.common_bootsrap_payload(),
            'editMode': edit_mode,
        }

        if request.args.get('json') == 'true':
            return json_success(json.dumps(bootstrap_data))

        return self.render_template(
            'superset/dashboard.html',
            entry='dashboard',
            standalone_mode=standalone_mode,
            title=dash.dashboard_title,
            bootstrap_data=json.dumps(bootstrap_data),
        )

    @api
    @log_this
    @expose('/log/', methods=['POST'])
    def log(self):
        return Response(status=200)

    @has_access
    @expose('/sync_druid/', methods=['POST'])
    @log_this
    def sync_druid_source(self):
        """Syncs the druid datasource in main db with the provided config.

        The endpoint takes 3 arguments:
            user - user name to perform the operation as
            cluster - name of the druid cluster
            config - configuration stored in json that contains:
                name: druid datasource name
                dimensions: list of the dimensions, they become druid columns
                    with the type STRING
                metrics_spec: list of metrics (dictionary). Metric consists of
                    2 attributes: type and name. Type can be count,
                    etc. `count` type is stored internally as longSum
                    other fields will be ignored.

            Example: {
                'name': 'test_click',
                'metrics_spec': [{'type': 'count', 'name': 'count'}],
                'dimensions': ['affiliate_id', 'campaign', 'first_seen']
            }
        """
        payload = request.get_json(force=True)
        druid_config = payload['config']
        user_name = payload['user']
        cluster_name = payload['cluster']

        user = security_manager.find_user(username=user_name)
        DruidDatasource = ConnectorRegistry.sources['druid']
        DruidCluster = DruidDatasource.cluster_class
        if not user:
            err_msg = __("Can't find User '%(name)s', please ask your admin "
                         'to create one.', name=user_name)
            logging.error(err_msg)
            return json_error_response(err_msg)
        cluster = db.session.query(DruidCluster).filter_by(
            cluster_name=cluster_name).first()
        if not cluster:
            err_msg = __("Can't find DruidCluster with cluster_name = "
                         "'%(name)s'", name=cluster_name)
            logging.error(err_msg)
            return json_error_response(err_msg)
        try:
            DruidDatasource.sync_to_db_from_config(
                druid_config, user, cluster)
        except Exception as e:
            logging.exception(utils.error_msg_from_exception(e))
            return json_error_response(utils.error_msg_from_exception(e))
        return Response(status=201)

    @has_access
    @expose('/sqllab_viz/', methods=['POST'])
    @log_this
    def sqllab_viz(self):
        SqlaTable = ConnectorRegistry.sources['table']
        data = json.loads(request.form.get('data'))
        table_name = data.get('datasourceName')
        table = (
            db.session.query(SqlaTable)
            .filter_by(table_name=table_name)
            .first()
        )
        if not table:
            table = SqlaTable(table_name=table_name)
        table.database_id = data.get('dbId')
        table.schema = data.get('schema')
        table.template_params = data.get('templateParams')
        table.is_sqllab_view = True
        q = ParsedQuery(data.get('sql'))
        table.sql = q.stripped()
        db.session.add(table)
        cols = []
        for config in data.get('columns'):
            column_name = config.get('name')
            SqlaTable = ConnectorRegistry.sources['table']
            TableColumn = SqlaTable.column_class
            SqlMetric = SqlaTable.metric_class
            col = TableColumn(
                column_name=column_name,
                filterable=True,
                groupby=True,
                is_dttm=config.get('is_date', False),
                type=config.get('type', False),
            )
            cols.append(col)

        table.columns = cols
        table.metrics = [
            SqlMetric(metric_name='count', expression='count(*)'),
        ]
        db.session.commit()
        return self.json_response(json.dumps({
            'table_id': table.id,
        }))

    @has_access
    @expose('/table/<database_id>/<path:table_name>/<schema>/')
    @log_this
    def table(self, database_id, table_name, schema):
        schema = utils.js_string_to_python(schema)
        table_name = parse.unquote_plus(table_name)
        mydb = db.session.query(models.Database).filter_by(id=database_id).one()
        payload_columns = []
        indexes = []
        primary_key = []
        foreign_keys = []
        try:
            columns = mydb.get_columns(table_name, schema)
            indexes = mydb.get_indexes(table_name, schema)
            primary_key = mydb.get_pk_constraint(table_name, schema)
            foreign_keys = mydb.get_foreign_keys(table_name, schema)
        except Exception as e:
            return json_error_response(utils.error_msg_from_exception(e))
        keys = []
        if primary_key and primary_key.get('constrained_columns'):
            primary_key['column_names'] = primary_key.pop('constrained_columns')
            primary_key['type'] = 'pk'
            keys += [primary_key]
        for fk in foreign_keys:
            fk['column_names'] = fk.pop('constrained_columns')
            fk['type'] = 'fk'
        keys += foreign_keys
        for idx in indexes:
            idx['type'] = 'index'
        keys += indexes

        for col in columns:
            dtype = ''
            try:
                dtype = '{}'.format(col['type'])
            except Exception:
                # sqla.types.JSON __str__ has a bug, so using __class__.
                dtype = col['type'].__class__.__name__
                pass
            payload_columns.append({
                'name': col['name'],
                'type': dtype.split('(')[0] if '(' in dtype else dtype,
                'longType': dtype,
                'keys': [
                    k for k in keys
                    if col['name'] in k.get('column_names')
                ],
            })
        tbl = {
            'name': table_name,
            'columns': payload_columns,
            'selectStar': mydb.select_star(
                table_name, schema=schema, show_cols=True, indent=True,
                cols=columns, latest_partition=True),
            'primaryKey': primary_key,
            'foreignKeys': foreign_keys,
            'indexes': keys,
        }
        return json_success(json.dumps(tbl))

    @has_access
    @expose('/extra_table_metadata/<database_id>/<path:table_name>/<schema>/')
    @log_this
    def extra_table_metadata(self, database_id, table_name, schema):
        schema = utils.js_string_to_python(schema)
        table_name = parse.unquote_plus(table_name)
        mydb = db.session.query(models.Database).filter_by(id=database_id).one()
        payload = mydb.db_engine_spec.extra_table_metadata(
            mydb, table_name, schema)
        return json_success(json.dumps(payload))

    @has_access
    @expose('/select_star/<database_id>/<table_name>')
    @expose('/select_star/<database_id>/<table_name>/<schema>')
    @log_this
    def select_star(self, database_id, table_name, schema=None):
        mydb = db.session.query(
            models.Database).filter_by(id=database_id).first()
        return json_success(
            mydb.select_star(
                table_name,
                schema,
                latest_partition=True,
                show_cols=True,
            ),
        )

    @expose('/theme/')
    def theme(self):
        return self.render_template('superset/theme.html')

    @has_access_api
    @expose('/cached_key/<key>/')
    @log_this
    def cached_key(self, key):
        """Returns a key from the cache"""
        resp = cache.get(key)
        if resp:
            return resp
        return 'nope'

    @has_access_api
    @expose('/cache_key_exist/<key>/')
    @log_this
    def cache_key_exist(self, key):
        """Returns if a key from cache exist"""
        key_exist = True if cache.get(key) else False
        status = 200 if key_exist else 404
        return json_success(json.dumps({'key_exist': key_exist}),
                            status=status)

    @has_access_api
    @expose('/results/<key>/')
    @log_this
    def results(self, key):
        """Serves a key off of the results backend"""
        if not results_backend:
            return json_error_response("Results backend isn't configured")

        read_from_results_backend_start = now_as_float()
        blob = results_backend.get(key)
        stats_logger.timing(
            'sqllab.query.results_backend_read',
            now_as_float() - read_from_results_backend_start,
        )
        if not blob:
            return json_error_response(
                'Data could not be retrieved. '
                'You may want to re-run the query.',
                status=410,
            )

        query = db.session.query(Query).filter_by(results_key=key).one()
        rejected_tables = security_manager.rejected_datasources(
            query.sql, query.database, query.schema)
        if rejected_tables:
            return json_error_response(security_manager.get_table_access_error_msg(
                '{}'.format(rejected_tables)), status=403)

        payload = utils.zlib_decompress_to_string(blob)
        display_limit = app.config.get('DEFAULT_SQLLAB_LIMIT', None)
        if display_limit:
            payload_json = json.loads(payload)
            payload_json['data'] = payload_json['data'][:display_limit]
        return json_success(
            json.dumps(
                payload_json,
                default=utils.json_iso_dttm_ser,
                ignore_nan=True,
            ),
        )

    @has_access_api
    @expose('/stop_query/', methods=['POST'])
    @log_this
    def stop_query(self):
        client_id = request.form.get('client_id')
        try:
            query = (
                db.session.query(Query)
                .filter_by(client_id=client_id).one()
            )
            query.status = QueryStatus.STOPPED
            db.session.commit()
        except Exception:
            pass
        return self.json_response('OK')

    @has_access_api
    @expose('/sql_json/', methods=['POST', 'GET'])
    @log_this
    def sql_json(self):
        """Runs arbitrary sql and returns and json"""
        async_ = request.form.get('runAsync') == 'true'
        sql = request.form.get('sql')
        database_id = request.form.get('database_id')
        schema = request.form.get('schema') or None
        template_params = json.loads(
            request.form.get('templateParams') or '{}')
        limit = int(request.form.get('queryLimit', 0))
        if limit < 0:
            logging.warning(
                'Invalid limit of {} specified. Defaulting to max limit.'.format(limit))
            limit = 0
        limit = limit or app.config.get('SQL_MAX_ROW')

        session = db.session()
        mydb = session.query(models.Database).filter_by(id=database_id).first()

        if not mydb:
            json_error_response(
                'Database with id {} is missing.'.format(database_id))

        rejected_tables = security_manager.rejected_datasources(sql, mydb, schema)
        if rejected_tables:
            return json_error_response(
                security_manager.get_table_access_error_msg(rejected_tables),
                link=security_manager.get_table_access_link(rejected_tables),
                status=403)
        session.commit()

        select_as_cta = request.form.get('select_as_cta') == 'true'
        tmp_table_name = request.form.get('tmp_table_name')
        if select_as_cta and mydb.force_ctas_schema:
            tmp_table_name = '{}.{}'.format(
                mydb.force_ctas_schema,
                tmp_table_name,
            )

        client_id = request.form.get('client_id') or utils.shortid()[:10]
        query = Query(
            database_id=int(database_id),
            sql=sql,
            schema=schema,
            select_as_cta=request.form.get('select_as_cta') == 'true',
            start_time=now_as_float(),
            tab_name=request.form.get('tab'),
            status=QueryStatus.PENDING if async_ else QueryStatus.RUNNING,
            sql_editor_id=request.form.get('sql_editor_id'),
            tmp_table_name=tmp_table_name,
            user_id=g.user.get_id() if g.user else None,
            client_id=client_id,
        )
        session.add(query)
        session.flush()
        query_id = query.id
        session.commit()  # shouldn't be necessary
        if not query_id:
            raise Exception(_('Query record was not created as expected.'))
        logging.info('Triggering query_id: {}'.format(query_id))

        try:
            template_processor = get_template_processor(
                database=query.database, query=query)
            rendered_query = template_processor.process_template(
                query.sql,
                **template_params)
        except Exception as e:
            return json_error_response(
                'Template rendering failed: {}'.format(utils.error_msg_from_exception(e)))

        # set LIMIT after template processing
        limits = [mydb.db_engine_spec.get_limit_from_sql(rendered_query), limit]
        query.limit = min(lim for lim in limits if lim is not None)

        # Async request.
        if async_:
            logging.info('Running query on a Celery worker')
            # Ignore the celery future object and the request may time out.
            try:
                sql_lab.get_sql_results.delay(
                    query_id,
                    rendered_query,
                    return_results=False,
                    store_results=not query.select_as_cta,
                    user_name=g.user.username if g.user else None,
                    start_time=now_as_float())
            except Exception as e:
                logging.exception(e)
                msg = _(
                    'Failed to start remote query on a worker. '
                    'Tell your administrator to verify the availability of '
                    'the message queue.')
                query.status = QueryStatus.FAILED
                query.error_message = msg
                session.commit()
                return json_error_response('{}'.format(msg))

            resp = json_success(json.dumps(
                {'query': query.to_dict()}, default=utils.json_int_dttm_ser,
                ignore_nan=True), status=202)
            session.commit()
            return resp

        # Sync request.
        try:
            timeout = config.get('SQLLAB_TIMEOUT')
            timeout_msg = (
                f'The query exceeded the {timeout} seconds timeout.')
            with utils.timeout(seconds=timeout,
                               error_message=timeout_msg):
                # pylint: disable=no-value-for-parameter
                data = sql_lab.get_sql_results(
                    query_id,
                    rendered_query,
                    return_results=True,
                    user_name=g.user.username if g.user else None)
            payload = json.dumps(
                data,
                default=utils.pessimistic_json_iso_dttm_ser,
                ignore_nan=True,
                encoding=None,
            )
        except Exception as e:
            logging.exception(e)
            return json_error_response('{}'.format(e))
        if data.get('status') == QueryStatus.FAILED:
            return json_error_response(payload=data)
        return json_success(payload)

    @has_access
    @expose('/csv/<client_id>')
    @log_this
    def csv(self, client_id):
        """Download the query results as csv."""
        logging.info('Exporting CSV file [{}]'.format(client_id))
        query = (
            db.session.query(Query)
            .filter_by(client_id=client_id)
            .one()
        )

        rejected_tables = security_manager.rejected_datasources(
            query.sql, query.database, query.schema)
        if rejected_tables:
            flash(
                security_manager.get_table_access_error_msg('{}'.format(rejected_tables)))
            return redirect('/')
        blob = None
        if results_backend and query.results_key:
            logging.info(
                'Fetching CSV from results backend '
                '[{}]'.format(query.results_key))
            blob = results_backend.get(query.results_key)
        if blob:
            logging.info('Decompressing')
            json_payload = utils.zlib_decompress_to_string(blob)
            obj = json.loads(json_payload)
            columns = [c['name'] for c in obj['columns']]
            df = pd.DataFrame.from_records(obj['data'], columns=columns)
            logging.info('Using pandas to convert to CSV')
            csv = df.to_csv(index=False, **config.get('CSV_EXPORT'))
        else:
            logging.info('Running a query to turn into CSV')
            sql = query.select_sql or query.executed_sql
            df = query.database.get_df(sql, query.schema)
            # TODO(bkyryliuk): add compression=gzip for big files.
            csv = df.to_csv(index=False, **config.get('CSV_EXPORT'))
        response = Response(csv, mimetype='text/csv')
        response.headers['Content-Disposition'] = f'attachment; filename={query.name}.csv'
        logging.info('Ready to return response')
        return response

    @api
    @handle_api_exception
    @has_access
    @expose('/fetch_datasource_metadata')
    @log_this
    def fetch_datasource_metadata(self):
        datasource_id, datasource_type = (
            request.args.get('datasourceKey').split('__'))
        datasource = ConnectorRegistry.get_datasource(
            datasource_type, datasource_id, db.session)
        # Check if datasource exists
        if not datasource:
            return json_error_response(DATASOURCE_MISSING_ERR)

        # Check permission for datasource
        security_manager.assert_datasource_permission(datasource)
        return json_success(json.dumps(datasource.data))

    @has_access_api
    @expose('/queries/<last_updated_ms>')
    def queries(self, last_updated_ms):
        """Get the updated queries."""
        stats_logger.incr('queries')
        if not g.user.get_id():
            return json_error_response(
                'Please login to access the queries.', status=403)

        # Unix time, milliseconds.
        last_updated_ms_int = int(float(last_updated_ms)) if last_updated_ms else 0

        # UTC date time, same that is stored in the DB.
        last_updated_dt = utils.EPOCH + timedelta(seconds=last_updated_ms_int / 1000)

        sql_queries = (
            db.session.query(Query)
            .filter(
                Query.user_id == g.user.get_id(),
                Query.changed_on >= last_updated_dt,
            )
            .all()
        )
        dict_queries = {q.client_id: q.to_dict() for q in sql_queries}

        now = int(round(time.time() * 1000))

        unfinished_states = [
            QueryStatus.PENDING,
            QueryStatus.RUNNING,
        ]

        queries_to_timeout = [
            client_id for client_id, query_dict in dict_queries.items()
            if (
                query_dict['state'] in unfinished_states and (
                    now - query_dict['startDttm'] >
                    config.get('SQLLAB_ASYNC_TIME_LIMIT_SEC') * 1000
                )
            )
        ]

        if queries_to_timeout:
            update(Query).where(
                and_(
                    Query.user_id == g.user.get_id(),
                    Query.client_id in queries_to_timeout,
                ),
            ).values(state=QueryStatus.TIMED_OUT)

            for client_id in queries_to_timeout:
                dict_queries[client_id]['status'] = QueryStatus.TIMED_OUT

        return json_success(
            json.dumps(dict_queries, default=utils.json_int_dttm_ser))

    @has_access
    @expose('/search_queries')
    @log_this
    def search_queries(self):
        """Search for queries."""
        query = db.session.query(Query)
        search_user_id = request.args.get('user_id')
        database_id = request.args.get('database_id')
        search_text = request.args.get('search_text')
        status = request.args.get('status')
        # From and To time stamp should be Epoch timestamp in seconds
        from_time = request.args.get('from')
        to_time = request.args.get('to')

        if search_user_id:
            # Filter on db Id
            query = query.filter(Query.user_id == search_user_id)

        if database_id:
            # Filter on db Id
            query = query.filter(Query.database_id == database_id)

        if status:
            # Filter on status
            query = query.filter(Query.status == status)

        if search_text:
            # Filter on search text
            query = query \
                .filter(Query.sql.like('%{}%'.format(search_text)))

        if from_time:
            query = query.filter(Query.start_time > int(from_time))

        if to_time:
            query = query.filter(Query.start_time < int(to_time))

        query_limit = config.get('QUERY_SEARCH_LIMIT', 1000)
        sql_queries = (
            query.order_by(Query.start_time.asc())
            .limit(query_limit)
            .all()
        )

        dict_queries = [q.to_dict() for q in sql_queries]

        return Response(
            json.dumps(dict_queries, default=utils.json_int_dttm_ser),
            status=200,
            mimetype='application/json')

    @app.errorhandler(500)
    def show_traceback(self):
        return render_template(
            'superset/traceback.html',
            error_msg=get_error_msg(),
        ), 500

    @expose('/welcome')
    def welcome(self):
        """Personalized welcome page"""
        if not g.user or not g.user.get_id():
            return redirect(appbuilder.get_url_for_login)

        welcome_dashboard_id = (
            db.session
            .query(UserAttribute.welcome_dashboard_id)
            .filter_by(user_id=g.user.get_id())
            .scalar()
        )
        if welcome_dashboard_id:
            return self.dashboard(str(welcome_dashboard_id))

        payload = {
            'user': bootstrap_user_data(),
            'common': self.common_bootsrap_payload(),
        }

        return self.render_template(
            'superset/basic.html',
            entry='welcome',
            title='Superset',
            bootstrap_data=json.dumps(payload, default=utils.json_iso_dttm_ser),
        )

    @has_access
    @expose('/profile/<username>/')
    def profile(self, username):
        """User profile page"""
        if not username and g.user:
            username = g.user.username

        payload = {
            'user': bootstrap_user_data(username, include_perms=True),
            'common': self.common_bootsrap_payload(),
        }

        return self.render_template(
            'superset/basic.html',
            title=_("%(user)s's profile", user=username),
            entry='profile',
            bootstrap_data=json.dumps(payload, default=utils.json_iso_dttm_ser),
        )

    @has_access
    @expose('/sqllab')
    def sqllab(self):
        """SQL Editor"""
        d = {
            'defaultDbId': config.get('SQLLAB_DEFAULT_DBID'),
            'common': self.common_bootsrap_payload(),
        }
        return self.render_template(
            'superset/basic.html',
            entry='sqllab',
            bootstrap_data=json.dumps(d, default=utils.json_iso_dttm_ser),
        )

    @api
    @handle_api_exception
    @has_access_api
    @expose('/slice_query/<slice_id>/')
    def slice_query(self, slice_id):
        """
        This method exposes an API endpoint to
        get the database query string for this slice
        """
        viz_obj = self.get_viz(slice_id)
        security_manager.assert_datasource_permission(viz_obj.datasource)
        return self.get_query_string_response(viz_obj)

    @api
    @has_access_api
    @expose('/schemas_access_for_csv_upload')
    def schemas_access_for_csv_upload(self):
        """
        This method exposes an API endpoint to
        get the schema access control settings for csv upload in this database
        """
        if not request.args.get('db_id'):
            return json_error_response(
                'No database is allowed for your csv upload')

        db_id = int(request.args.get('db_id'))
        database = (
            db.session
            .query(models.Database)
            .filter_by(id=db_id)
            .one()
        )
        try:
            schemas_allowed = database.get_schema_access_for_csv_upload()
            if (security_manager.database_access(database) or
                    security_manager.all_datasource_access()):
                return self.json_response(schemas_allowed)
            # the list schemas_allowed should not be empty here
            # and the list schemas_allowed_processed returned from security_manager
            # should not be empty either,
            # otherwise the database should have been filtered out
            # in CsvToDatabaseForm
            schemas_allowed_processed = security_manager.schemas_accessible_by_user(
                database, schemas_allowed, False)
            return self.json_response(schemas_allowed_processed)
        except Exception:
            return json_error_response((
                'Failed to fetch schemas allowed for csv upload in this database! '
                'Please contact Superset Admin!\n\n'
                'The error message returned was:\n{}').format(traceback.format_exc()))


appbuilder.add_view_no_menu(Superset)


class CssTemplateModelView(SupersetModelView, DeleteMixin):
    datamodel = SQLAInterface(models.CssTemplate)

    list_title = _('CSS Templates')
    show_title = _('Show CSS Template')
    add_title = _('Add CSS Template')
    edit_title = _('Edit CSS Template')

    list_columns = ['template_name']
    edit_columns = ['template_name', 'css']
    add_columns = edit_columns
    label_columns = {
        'template_name': _('Template Name'),
    }


class CssTemplateAsyncModelView(CssTemplateModelView):
    list_columns = ['template_name', 'css']


appbuilder.add_separator('Sources')
appbuilder.add_view(
    CssTemplateModelView,
    'CSS Templates',
    label=__('CSS Templates'),
    icon='fa-css3',
    category='Manage',
    category_label=__('Manage'),
    category_icon='')


appbuilder.add_view_no_menu(CssTemplateAsyncModelView)

appbuilder.add_link(
    'SQL Editor',
    label=_('SQL Editor'),
    href='/superset/sqllab',
    category_icon='fa-flask',
    icon='fa-flask',
    category='SQL Lab',
    category_label=__('SQL Lab'),
)

appbuilder.add_link(
    'Query Search',
    label=_('Query Search'),
    href='/superset/sqllab#search',
    icon='fa-search',
    category_icon='fa-flask',
    category='SQL Lab',
    category_label=__('SQL Lab'),
)

appbuilder.add_link(
    'Upload a CSV',
    label=__('Upload a CSV'),
    href='/csvtodatabaseview/form',
    icon='fa-upload',
    category='Sources',
    category_label=__('Sources'),
    category_icon='fa-wrench')
appbuilder.add_separator('Sources')


@app.after_request
def apply_caching(response):
    """Applies the configuration's http headers to all responses"""
    for k, v in config.get('HTTP_HEADERS').items():
        response.headers[k] = v
    return response


# ---------------------------------------------------------------------
# Redirecting URL from previous names
class RegexConverter(BaseConverter):
    def __init__(self, url_map, *items):
        super(RegexConverter, self).__init__(url_map)
        self.regex = items[0]


app.url_map.converters['regex'] = RegexConverter


@app.route('/<regex("panoramix\/.*"):url>')
def panoramix(url):  # noqa
    return redirect(request.full_path.replace('panoramix', 'superset'))


@app.route('/<regex("caravel\/.*"):url>')
def caravel(url):  # noqa
    return redirect(request.full_path.replace('caravel', 'superset'))


# ---------------------------------------------------------------------<|MERGE_RESOLUTION|>--- conflicted
+++ resolved
@@ -100,8 +100,6 @@
     return obj and user in obj.owners
 
 
-<<<<<<< HEAD
-=======
 class DatabaseFilter(SupersetFilter):
     def apply(self, query, func):  # noqa
         if security_manager.all_database_access():
@@ -109,8 +107,6 @@
         database_perms = self.get_view_menus('database_access')
         return query.filter(self.model.perm.in_(database_perms))
 
-
->>>>>>> fd56716a
 class SliceFilter(SupersetFilter):
     def apply(self, query, func):  # noqa
         if security_manager.all_datasource_access():
