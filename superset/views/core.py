from __future__ import absolute_import
from __future__ import division
from __future__ import print_function
from __future__ import unicode_literals

from collections import defaultdict
from datetime import datetime, timedelta
import json
import logging
import os
import re
import time
import traceback
from urllib import parse

from flask import (
    flash, g, Markup, redirect, render_template, request, Response, url_for,
)
from flask_appbuilder import expose, SimpleFormView
from flask_appbuilder.actions import action
from flask_appbuilder.models.sqla.interface import SQLAInterface
from flask_appbuilder.security.decorators import has_access_api
from flask_appbuilder.security.sqla import models as ab_models
from flask_babel import gettext as __
from flask_babel import lazy_gettext as _
import pandas as pd
from six import text_type
import sqlalchemy as sqla
from sqlalchemy import create_engine
from sqlalchemy.engine.url import make_url
from sqlalchemy.exc import IntegrityError
from unidecode import unidecode
from werkzeug.routing import BaseConverter
from werkzeug.utils import secure_filename

from superset import (
    app, appbuilder, cache, db, results_backend, security, sm, sql_lab, utils,
    viz,
)
from superset.connectors.connector_registry import ConnectorRegistry
from superset.connectors.sqla.models import AnnotationDatasource, SqlaTable
from superset.forms import CsvToDatabaseForm
from superset.legacy import cast_form_data
import superset.models.core as models
from superset.models.sql_lab import Query
from superset.sql_parse import SupersetQuery
from superset.utils import has_access, merge_extra_filters, QueryStatus
from .base import (
    api, BaseSupersetView, CsvResponse, DeleteMixin,
    generate_download_headers, get_error_msg, get_user_roles,
    json_error_response, SupersetFilter, SupersetModelView, YamlExportMixin,
)

config = app.config
stats_logger = config.get('STATS_LOGGER')
log_this = models.Log.log_this
can_access = utils.can_access
DAR = models.DatasourceAccessRequest


ALL_DATASOURCE_ACCESS_ERR = __(
    'This endpoint requires the `all_datasource_access` permission')
DATASOURCE_MISSING_ERR = __('The datasource seems to have been deleted')
ACCESS_REQUEST_MISSING_ERR = __(
    'The access requests seem to have been deleted')
USER_MISSING_ERR = __('The user seems to have been deleted')
DATASOURCE_ACCESS_ERR = __("You don't have access to this datasource")


def get_database_access_error_msg(database_name):
    return __('This view requires the database %(name)s or '
              '`all_datasource_access` permission', name=database_name)


def get_datasource_access_error_msg(datasource_name):
    return __('This endpoint requires the datasource %(name)s, database or '
              '`all_datasource_access` permission', name=datasource_name)


def json_success(json_msg, status=200):
    return Response(json_msg, status=status, mimetype='application/json')


def is_owner(obj, user):
    """ Check if user is owner of the slice """
    return obj and user in obj.owners


def check_ownership(obj, raise_if_false=True):
    """Meant to be used in `pre_update` hooks on models to enforce ownership

    Admin have all access, and other users need to be referenced on either
    the created_by field that comes with the ``AuditMixin``, or in a field
    named ``owners`` which is expected to be a one-to-many with the User
    model. It is meant to be used in the ModelView's pre_update hook in
    which raising will abort the update.
    """
    if not obj:
        return False

    security_exception = utils.SupersetSecurityException(
        "You don't have the rights to alter [{}]".format(obj))

    if g.user.is_anonymous():
        if raise_if_false:
            raise security_exception
        return False
    roles = (r.name for r in get_user_roles())
    if 'Admin' in roles:
        return True
    session = db.create_scoped_session()
    orig_obj = session.query(obj.__class__).filter_by(id=obj.id).first()
    owner_names = (user.username for user in orig_obj.owners)
    if (
            hasattr(orig_obj, 'created_by') and
            orig_obj.created_by and
            orig_obj.created_by.username == g.user.username):
        return True
    if (
            hasattr(orig_obj, 'owners') and
            g.user and
            hasattr(g.user, 'username') and
            g.user.username in owner_names):
        return True
    if raise_if_false:
        raise security_exception
    else:
        return False


class SliceFilter(SupersetFilter):
    def apply(self, query, func):  # noqa
        if self.has_all_datasource_access():
            return query
        perms = self.get_view_menus('datasource_access')
        # TODO(bogdan): add `schema_access` support here
        return query.filter(self.model.perm.in_(perms))


class DashboardFilter(SupersetFilter):

    """List dashboards for which users have access to at least one slice"""

    def apply(self, query, func):  # noqa
        if self.has_all_datasource_access():
            return query
        Slice = models.Slice  # noqa
        Dash = models.Dashboard  # noqa
        # TODO(bogdan): add `schema_access` support here
        datasource_perms = self.get_view_menus('datasource_access')
        slice_ids_qry = (
            db.session
            .query(Slice.id)
            .filter(Slice.perm.in_(datasource_perms))
        )
        query = query.filter(
            Dash.id.in_(
                db.session.query(Dash.id)
                .distinct()
                .join(Dash.slices)
                .filter(Slice.id.in_(slice_ids_qry)),
            ),
        )
        return query


class DatabaseView(SupersetModelView, DeleteMixin, YamlExportMixin):  # noqa
    datamodel = SQLAInterface(models.Database)

    list_title = _('List Databases')
    show_title = _('Show Database')
    add_title = _('Add Database')
    edit_title = _('Edit Database')

    list_columns = [
        'database_name', 'backend', 'allow_run_sync', 'allow_run_async',
        'allow_dml', 'creator', 'modified']
    order_columns = [
        'database_name', 'allow_run_sync', 'allow_run_async', 'allow_dml',
        'modified',
    ]
    add_columns = [
        'database_name', 'sqlalchemy_uri', 'cache_timeout', 'extra',
        'expose_in_sqllab', 'allow_run_sync', 'allow_run_async',
        'allow_ctas', 'allow_dml', 'force_ctas_schema', 'impersonate_user']
    search_exclude_columns = (
        'password', 'tables', 'created_by', 'changed_by', 'queries',
        'saved_queries')
    edit_columns = add_columns
    show_columns = [
        'tables',
        'cache_timeout',
        'extra',
        'database_name',
        'sqlalchemy_uri',
        'perm',
        'created_by',
        'created_on',
        'changed_by',
        'changed_on',
    ]
    add_template = 'superset/models/database/add.html'
    edit_template = 'superset/models/database/edit.html'
    base_order = ('changed_on', 'desc')
    description_columns = {
        'sqlalchemy_uri': utils.markdown(
            'Refer to the '
            '[SqlAlchemy docs]'
            '(http://docs.sqlalchemy.org/en/rel_1_0/core/engines.html#'
            'database-urls) '
            'for more information on how to structure your URI.', True),
        'expose_in_sqllab': _('Expose this DB in SQL Lab'),
        'allow_run_sync': _(
            'Allow users to run synchronous queries, this is the default '
            'and should work well for queries that can be executed '
            'within a web request scope (<~1 minute)'),
        'allow_run_async': _(
            'Allow users to run queries, against an async backend. '
            'This assumes that you have a Celery worker setup as well '
            'as a results backend.'),
        'allow_ctas': _('Allow CREATE TABLE AS option in SQL Lab'),
        'allow_dml': _(
            'Allow users to run non-SELECT statements '
            '(UPDATE, DELETE, CREATE, ...) '
            'in SQL Lab'),
        'force_ctas_schema': _(
            'When allowing CREATE TABLE AS option in SQL Lab, '
            'this option forces the table to be created in this schema'),
        'extra': utils.markdown(
            'JSON string containing extra configuration elements. '
            'The ``engine_params`` object gets unpacked into the '
            '[sqlalchemy.create_engine]'
            '(http://docs.sqlalchemy.org/en/latest/core/engines.html#'
            'sqlalchemy.create_engine) call, while the ``metadata_params`` '
            'gets unpacked into the [sqlalchemy.MetaData]'
            '(http://docs.sqlalchemy.org/en/rel_1_0/core/metadata.html'
            '#sqlalchemy.schema.MetaData) call. ', True),
        'impersonate_user': _(
            'If Presto, all the queries in SQL Lab are going to be executed as the '
            'currently logged on user who must have permission to run them.<br/>'
            'If Hive and hive.server2.enable.doAs is enabled, will run the queries as '
            'service account, but impersonate the currently logged on user '
            'via hive.server2.proxy.user property.'),
    }
    label_columns = {
        'expose_in_sqllab': _('Expose in SQL Lab'),
        'allow_ctas': _('Allow CREATE TABLE AS'),
        'allow_dml': _('Allow DML'),
        'force_ctas_schema': _('CTAS Schema'),
        'database_name': _('Database'),
        'creator': _('Creator'),
        'changed_on_': _('Last Changed'),
        'sqlalchemy_uri': _('SQLAlchemy URI'),
        'cache_timeout': _('Cache Timeout'),
        'extra': _('Extra'),
        'allow_run_sync': _('Allow Run Sync'),
        'allow_run_async': _('Allow Run Async'),
        'impersonate_user': _('Impersonate the logged on user'),
    }

    def pre_add(self, db):
        db.set_sqlalchemy_uri(db.sqlalchemy_uri)
        security.merge_perm(sm, 'database_access', db.perm)
        for schema in db.all_schema_names():
            security.merge_perm(
                sm, 'schema_access', utils.get_schema_perm(db, schema))

    def pre_update(self, db):
        self.pre_add(db)

    def _delete(self, pk):
        DeleteMixin._delete(self, pk)


appbuilder.add_link(
    'Import Dashboards',
    label=__('Import Dashboards'),
    href='/superset/import_dashboards',
    icon='fa-cloud-upload',
    category='Manage',
    category_label=__('Manage'),
    category_icon='fa-wrench')


appbuilder.add_view(
    DatabaseView,
    'Databases',
    label=__('Databases'),
    icon='fa-database',
    category='Sources',
    category_label=__('Sources'),
    category_icon='fa-database')


class DatabaseAsync(DatabaseView):
    list_columns = [
        'id', 'database_name',
        'expose_in_sqllab', 'allow_ctas', 'force_ctas_schema',
        'allow_run_async', 'allow_run_sync', 'allow_dml',
    ]


appbuilder.add_view_no_menu(DatabaseAsync)


class CsvToDatabaseView(SimpleFormView):
    form = CsvToDatabaseForm
    form_title = _('CSV to Database configuration')
    add_columns = ['database', 'schema', 'table_name']

    def form_get(self, form):
        form.sep.data = ','
        form.header.data = 0
        form.mangle_dupe_cols.data = True
        form.skipinitialspace.data = False
        form.skip_blank_lines.data = True
        form.parse_dates.data = True
        form.infer_datetime_format.data = True
        form.decimal.data = '.'
        form.if_exists.data = 'append'

    def form_post(self, form):
        csv_file = form.csv_file.data
        form.csv_file.data.filename = secure_filename(form.csv_file.data.filename)
        csv_filename = form.csv_file.data.filename
        try:
            csv_file.save(os.path.join(config['UPLOAD_FOLDER'], csv_filename))
            table = SqlaTable(table_name=form.name.data)
            table.database = form.data.get('con')
            table.database_id = table.database.id
            table.database.db_engine_spec.create_table_from_csv(form, table)
        except Exception as e:
            try:
                os.remove(os.path.join(config['UPLOAD_FOLDER'], csv_filename))
            except OSError:
                pass
            message = u'Table name {} already exists. Please pick another'.format(
                    form.name.data) if isinstance(e, IntegrityError) else text_type(e)
            flash(
                message,
                'danger')
            return redirect('/csvtodatabaseview/form')

        os.remove(os.path.join(config['UPLOAD_FOLDER'], csv_filename))
        # Go back to welcome page / splash screen
        db_name = table.database.database_name
        message = _(u'CSV file "{0}" uploaded to table "{1}" in '
                    'database "{2}"'.format(csv_filename,
                                            form.name.data,
                                            db_name))
        flash(message, 'info')
        return redirect('/tablemodelview/list/')


appbuilder.add_view_no_menu(CsvToDatabaseView)


class DatabaseTablesAsync(DatabaseView):
    list_columns = ['id', 'all_table_names', 'all_schema_names']


appbuilder.add_view_no_menu(DatabaseTablesAsync)


class AccessRequestsModelView(SupersetModelView, DeleteMixin):
    datamodel = SQLAInterface(DAR)
    list_columns = [
        'username', 'user_roles', 'datasource_link',
        'roles_with_datasource', 'created_on']
    order_columns = ['created_on']
    base_order = ('changed_on', 'desc')
    label_columns = {
        'username': _('User'),
        'user_roles': _('User Roles'),
        'database': _('Database URL'),
        'datasource_link': _('Datasource'),
        'roles_with_datasource': _('Roles to grant'),
        'created_on': _('Created On'),
    }


appbuilder.add_view(
    AccessRequestsModelView,
    'Access requests',
    label=__('Access requests'),
    category='Security',
    category_label=__('Security'),
    icon='fa-table')


class SliceModelView(SupersetModelView, DeleteMixin):  # noqa
    datamodel = SQLAInterface(models.Slice)

    list_title = _('List Charts')
    show_title = _('Show Chart')
    add_title = _('Add Chart')
    edit_title = _('Edit Chart')

    can_add = False
    label_columns = {
        'datasource_link': _('Datasource'),
    }
    search_columns = (
        'slice_name', 'description', 'viz_type', 'datasource_name', 'owners',
    )
    list_columns = [
        'slice_link', 'viz_type', 'datasource_link', 'creator', 'modified']
    order_columns = ['viz_type', 'datasource_link', 'modified']
    edit_columns = [
        'slice_name', 'description', 'viz_type', 'owners', 'dashboards',
        'params', 'cache_timeout']
    base_order = ('changed_on', 'desc')
    description_columns = {
        'description': Markup(
            'The content here can be displayed as widget headers in the '
            'dashboard view. Supports '
            '<a href="https://daringfireball.net/projects/markdown/"">'
            'markdown</a>'),
        'params': _(
            'These parameters are generated dynamically when clicking '
            'the save or overwrite button in the explore view. This JSON '
            'object is exposed here for reference and for power users who may '
            'want to alter specific parameters.',
        ),
        'cache_timeout': _(
            'Duration (in seconds) of the caching timeout for this slice.'),
    }
    base_filters = [['id', SliceFilter, lambda: []]]
    label_columns = {
        'cache_timeout': _('Cache Timeout'),
        'creator': _('Creator'),
        'dashboards': _('Dashboards'),
        'datasource_link': _('Datasource'),
        'description': _('Description'),
        'modified': _('Last Modified'),
        'owners': _('Owners'),
        'params': _('Parameters'),
        'slice_link': _('Chart'),
        'slice_name': _('Name'),
        'table': _('Table'),
        'viz_type': _('Visualization Type'),
    }

    def pre_add(self, obj):
        utils.validate_json(obj.params)

    def pre_update(self, obj):
        utils.validate_json(obj.params)
        check_ownership(obj)

    def pre_delete(self, obj):
        check_ownership(obj)

    @expose('/add', methods=['GET', 'POST'])
    @has_access
    def add(self):
        datasources = ConnectorRegistry.get_all_datasources(db.session)
        datasources = [
            {'value': str(d.id) + '__' + d.type, 'label': repr(d)}
            for d in datasources
        ]
        return self.render_template(
            'superset/add_slice.html',
            bootstrap_data=json.dumps({
                'datasources': sorted(datasources, key=lambda d: d['label']),
            }),
        )


appbuilder.add_view(
    SliceModelView,
    'Charts',
    label=__('Charts'),
    icon='fa-bar-chart',
    category='',
    category_icon='')


class SliceAsync(SliceModelView):  # noqa
    list_columns = [
        'id', 'slice_link', 'viz_type', 'slice_name',
        'creator', 'modified', 'icons']
    label_columns = {
        'icons': ' ',
        'slice_link': _('Chart'),
    }


appbuilder.add_view_no_menu(SliceAsync)


class SliceAddView(SliceModelView):  # noqa
    list_columns = [
        'id', 'slice_name', 'slice_link', 'viz_type',
        'datasource_link', 'owners', 'modified', 'changed_on']
    show_columns = list(set(SliceModelView.edit_columns + list_columns))


appbuilder.add_view_no_menu(SliceAddView)


class DashboardModelView(SupersetModelView, DeleteMixin):  # noqa
    datamodel = SQLAInterface(models.Dashboard)

    list_title = _('List Dashboards')
    show_title = _('Show Dashboard')
    add_title = _('Add Dashboard')
    edit_title = _('Edit Dashboard')

    list_columns = ['dashboard_link', 'creator', 'modified']
    order_columns = ['modified']
    edit_columns = [
        'dashboard_title', 'slug', 'slices', 'owners', 'position_json', 'css',
        'json_metadata']
    show_columns = edit_columns + ['table_names']
    search_columns = ('dashboard_title', 'slug', 'owners')
    add_columns = edit_columns
    base_order = ('changed_on', 'desc')
    description_columns = {
        'position_json': _(
            'This json object describes the positioning of the widgets in '
            'the dashboard. It is dynamically generated when adjusting '
            'the widgets size and positions by using drag & drop in '
            'the dashboard view'),
        'css': _(
            'The css for individual dashboards can be altered here, or '
            'in the dashboard view where changes are immediately '
            'visible'),
        'slug': _('To get a readable URL for your dashboard'),
        'json_metadata': _(
            'This JSON object is generated dynamically when clicking '
            'the save or overwrite button in the dashboard view. It '
            'is exposed here for reference and for power users who may '
            'want to alter specific parameters.'),
        'owners': _('Owners is a list of users who can alter the dashboard.'),
    }
    base_filters = [['slice', DashboardFilter, lambda: []]]
    add_form_query_rel_fields = {
        'slices': [['slices', SliceFilter, None]],
    }
    edit_form_query_rel_fields = add_form_query_rel_fields
    label_columns = {
        'dashboard_link': _('Dashboard'),
        'dashboard_title': _('Title'),
        'slug': _('Slug'),
        'slices': _('Charts'),
        'owners': _('Owners'),
        'creator': _('Creator'),
        'modified': _('Modified'),
        'position_json': _('Position JSON'),
        'css': _('CSS'),
        'json_metadata': _('JSON Metadata'),
        'table_names': _('Underlying Tables'),
    }

    def pre_add(self, obj):
        obj.slug = obj.slug.strip() or None
        if obj.slug:
            obj.slug = obj.slug.replace(' ', '-')
            obj.slug = re.sub(r'[^\w\-]+', '', obj.slug)
        if g.user not in obj.owners:
            obj.owners.append(g.user)
        utils.validate_json(obj.json_metadata)
        utils.validate_json(obj.position_json)
        owners = [o for o in obj.owners]
        for slc in obj.slices:
            slc.owners = list(set(owners) | set(slc.owners))

    def pre_update(self, obj):
        check_ownership(obj)
        self.pre_add(obj)

    def pre_delete(self, obj):
        check_ownership(obj)

    @action('mulexport', __('Export'), __('Export dashboards?'), 'fa-database')
    def mulexport(self, items):
        if not isinstance(items, list):
            items = [items]
        ids = ''.join('&id={}'.format(d.id) for d in items)
        return redirect(
            '/dashboardmodelview/export_dashboards_form?{}'.format(ids[1:]))

    @expose('/export_dashboards_form')
    def download_dashboards(self):
        if request.args.get('action') == 'go':
            ids = request.args.getlist('id')
            return Response(
                models.Dashboard.export_dashboards(ids),
                headers=generate_download_headers('json'),
                mimetype='application/text')
        return self.render_template(
            'superset/export_dashboards.html',
            dashboards_url='/dashboardmodelview/list',
        )


appbuilder.add_view(
    DashboardModelView,
    'Dashboards',
    label=__('Dashboards'),
    icon='fa-dashboard',
    category='',
    category_icon='')


class DashboardModelViewAsync(DashboardModelView):  # noqa
    list_columns = [
        'id', 'dashboard_link', 'creator', 'modified', 'dashboard_title',
        'changed_on', 'url', 'changed_by_name',
    ]
    label_columns = {
        'dashboard_link': _('Dashboard'),
        'dashboard_title': _('Title'),
        'creator': _('Creator'),
        'modified': _('Modified'),
    }


appbuilder.add_view_no_menu(DashboardModelViewAsync)


class DashboardAddView(DashboardModelView):  # noqa
    list_columns = [
        'id', 'dashboard_link', 'creator', 'modified', 'dashboard_title',
        'changed_on', 'url', 'changed_by_name',
    ]
    show_columns = list(set(DashboardModelView.edit_columns + list_columns))


appbuilder.add_view_no_menu(DashboardAddView)


class LogModelView(SupersetModelView):
    datamodel = SQLAInterface(models.Log)
    list_columns = ('user', 'action', 'dttm')
    edit_columns = ('user', 'action', 'dttm', 'json')
    base_order = ('dttm', 'desc')
    label_columns = {
        'user': _('User'),
        'action': _('Action'),
        'dttm': _('dttm'),
        'json': _('JSON'),
    }


appbuilder.add_view(
    LogModelView,
    'Action Log',
    label=__('Action Log'),
    category='Security',
    category_label=__('Security'),
    icon='fa-list-ol')


@app.route('/health')
def health():
    return 'OK'


@app.route('/healthcheck')
def healthcheck():
    return 'OK'


@app.route('/ping')
def ping():
    return 'OK'


class KV(BaseSupersetView):

    """Used for storing and retrieving key value pairs"""

    @log_this
    @expose('/store/', methods=['POST'])
    def store(self):
        try:
            value = request.form.get('data')
            obj = models.KeyValue(value=value)
            db.session.add(obj)
            db.session.commit()
        except Exception as e:
            return json_error_response(e)
        return Response(
            json.dumps({'id': obj.id}),
            status=200)

    @log_this
    @expose('/<key_id>/', methods=['GET'])
    def get_value(self, key_id):
        kv = None
        try:
            kv = db.session.query(models.KeyValue).filter_by(id=key_id).one()
        except Exception as e:
            return json_error_response(e)
        return Response(kv.value, status=200)


appbuilder.add_view_no_menu(KV)


class R(BaseSupersetView):

    """used for short urls"""

    @log_this
    @expose('/<url_id>')
    def index(self, url_id):
        url = db.session.query(models.Url).filter_by(id=url_id).first()
        if url:
            return redirect('/' + url.url)
        else:
            flash('URL to nowhere...', 'danger')
            return redirect('/')

    @log_this
    @expose('/shortner/', methods=['POST', 'GET'])
    def shortner(self):
        url = request.form.get('data')
        directory = url.split('?')[0][2:]
        obj = models.Url(url=url)
        db.session.add(obj)
        db.session.commit()
        return('http://{request.headers[Host]}/{directory}?r={obj.id}'.format(
            request=request, directory=directory, obj=obj))

    @expose('/msg/')
    def msg(self):
        """Redirects to specified url while flash a message"""
        flash(Markup(request.args.get('msg')), 'info')
        return redirect(request.args.get('url'))


appbuilder.add_view_no_menu(R)


class Superset(BaseSupersetView):
    """The base views for Superset!"""
    def json_response(self, obj, status=200):
        return Response(
            json.dumps(obj, default=utils.json_int_dttm_ser),
            status=status,
            mimetype='application/json')

    @has_access_api
    @expose('/datasources/')
    def datasources(self):
        datasources = ConnectorRegistry.get_all_datasources(db.session)
        datasources = [o.short_data for o in datasources]
        datasources = sorted(datasources, key=lambda o: o['name'])
        return self.json_response(datasources)

    @has_access_api
    @expose('/override_role_permissions/', methods=['POST'])
    def override_role_permissions(self):
        """Updates the role with the give datasource permissions.

          Permissions not in the request will be revoked. This endpoint should
          be available to admins only. Expects JSON in the format:
           {
            'role_name': '{role_name}',
            'database': [{
                'datasource_type': '{table|druid}',
                'name': '{database_name}',
                'schema': [{
                    'name': '{schema_name}',
                    'datasources': ['{datasource name}, {datasource name}']
                }]
            }]
        }
        """
        data = request.get_json(force=True)
        role_name = data['role_name']
        databases = data['database']

        db_ds_names = set()
        for dbs in databases:
            for schema in dbs['schema']:
                for ds_name in schema['datasources']:
                    fullname = utils.get_datasource_full_name(
                        dbs['name'], ds_name, schema=schema['name'])
                    db_ds_names.add(fullname)

        existing_datasources = ConnectorRegistry.get_all_datasources(db.session)
        datasources = [
            d for d in existing_datasources if d.full_name in db_ds_names]
        role = sm.find_role(role_name)
        # remove all permissions
        role.permissions = []
        # grant permissions to the list of datasources
        granted_perms = []
        for datasource in datasources:
            view_menu_perm = sm.find_permission_view_menu(
                view_menu_name=datasource.perm,
                permission_name='datasource_access')
            # prevent creating empty permissions
            if view_menu_perm and view_menu_perm.view_menu:
                role.permissions.append(view_menu_perm)
                granted_perms.append(view_menu_perm.view_menu.name)
        db.session.commit()
        return self.json_response({
            'granted': granted_perms,
            'requested': list(db_ds_names),
        }, status=201)

    @log_this
    @has_access
    @expose('/request_access/')
    def request_access(self):
        datasources = set()
        dashboard_id = request.args.get('dashboard_id')
        if dashboard_id:
            dash = (
                db.session.query(models.Dashboard)
                .filter_by(id=int(dashboard_id))
                .one()
            )
            datasources |= dash.datasources
        datasource_id = request.args.get('datasource_id')
        datasource_type = request.args.get('datasource_type')
        if datasource_id:
            ds_class = ConnectorRegistry.sources.get(datasource_type)
            datasource = (
                db.session.query(ds_class)
                .filter_by(id=int(datasource_id))
                .one()
            )
            datasources.add(datasource)
        if request.args.get('action') == 'go':
            for datasource in datasources:
                access_request = DAR(
                    datasource_id=datasource.id,
                    datasource_type=datasource.type)
                db.session.add(access_request)
                db.session.commit()
            flash(__('Access was requested'), 'info')
            return redirect('/')

        return self.render_template(
            'superset/request_access.html',
            datasources=datasources,
            datasource_names=', '.join([o.name for o in datasources]),
        )

    @log_this
    @has_access
    @expose('/approve')
    def approve(self):
        def clean_fulfilled_requests(session):
            for r in session.query(DAR).all():
                datasource = ConnectorRegistry.get_datasource(
                    r.datasource_type, r.datasource_id, session)
                user = sm.get_user_by_id(r.created_by_fk)
                if not datasource or \
                   self.datasource_access(datasource, user):
                    # datasource does not exist anymore
                    session.delete(r)
            session.commit()
        datasource_type = request.args.get('datasource_type')
        datasource_id = request.args.get('datasource_id')
        created_by_username = request.args.get('created_by')
        role_to_grant = request.args.get('role_to_grant')
        role_to_extend = request.args.get('role_to_extend')

        session = db.session
        datasource = ConnectorRegistry.get_datasource(
            datasource_type, datasource_id, session)

        if not datasource:
            flash(DATASOURCE_MISSING_ERR, 'alert')
            return json_error_response(DATASOURCE_MISSING_ERR)

        requested_by = sm.find_user(username=created_by_username)
        if not requested_by:
            flash(USER_MISSING_ERR, 'alert')
            return json_error_response(USER_MISSING_ERR)

        requests = (
            session.query(DAR)
            .filter(
                DAR.datasource_id == datasource_id,
                DAR.datasource_type == datasource_type,
                DAR.created_by_fk == requested_by.id)
            .all()
        )

        if not requests:
            flash(ACCESS_REQUEST_MISSING_ERR, 'alert')
            return json_error_response(ACCESS_REQUEST_MISSING_ERR)

        # check if you can approve
        if self.all_datasource_access() or g.user.id == datasource.owner_id:
            # can by done by admin only
            if role_to_grant:
                role = sm.find_role(role_to_grant)
                requested_by.roles.append(role)
                msg = __(
                    '%(user)s was granted the role %(role)s that gives access '
                    'to the %(datasource)s',
                    user=requested_by.username,
                    role=role_to_grant,
                    datasource=datasource.full_name)
                utils.notify_user_about_perm_udate(
                    g.user, requested_by, role, datasource,
                    'email/role_granted.txt', app.config)
                flash(msg, 'info')

            if role_to_extend:
                perm_view = sm.find_permission_view_menu(
                    'email/datasource_access', datasource.perm)
                role = sm.find_role(role_to_extend)
                sm.add_permission_role(role, perm_view)
                msg = __('Role %(r)s was extended to provide the access to '
                         'the datasource %(ds)s', r=role_to_extend,
                         ds=datasource.full_name)
                utils.notify_user_about_perm_udate(
                    g.user, requested_by, role, datasource,
                    'email/role_extended.txt', app.config)
                flash(msg, 'info')
            clean_fulfilled_requests(session)
        else:
            flash(__('You have no permission to approve this request'),
                  'danger')
            return redirect('/accessrequestsmodelview/list/')
        for r in requests:
            session.delete(r)
        session.commit()
        return redirect('/accessrequestsmodelview/list/')

    def get_form_data(self):
        d = {}
        post_data = request.form.get('form_data')
        request_args_data = request.args.get('form_data')
        # Supporting POST
        if post_data:
            d.update(json.loads(post_data))
        # request params can overwrite post body
        if request_args_data:
            d.update(json.loads(request_args_data))

        if request.args.get('viz_type'):
            # Converting old URLs
            d = cast_form_data(request.args)
        return d

    def get_viz(
            self,
            slice_id=None,
            form_data=None,
            datasource_type=None,
            datasource_id=None,
            force=False,
    ):
        if slice_id:
            slc = (
                db.session.query(models.Slice)
                .filter_by(id=slice_id)
                .one()
            )
            return slc.get_viz()
        else:
            viz_type = form_data.get('viz_type', 'table')
            datasource = ConnectorRegistry.get_datasource(
                datasource_type, datasource_id, db.session)
            viz_obj = viz.viz_types[viz_type](
                datasource,
                form_data=form_data,
                force=force,
            )
            return viz_obj

    @has_access
    @expose('/slice/<slice_id>/')
    def slice(self, slice_id):
        viz_obj = self.get_viz(slice_id)
        endpoint = '/superset/explore/{}/{}?form_data={}'.format(
                viz_obj.datasource.type,
                viz_obj.datasource.id,
                parse.quote(json.dumps(viz_obj.form_data)),
            )
        if request.args.get('standalone') == 'true':
            endpoint += '&standalone=true'
        return redirect(endpoint)

    def get_query_string_response(self, viz_obj):
        query = None
        try:
            query_obj = viz_obj.query_obj()
            if query_obj:
                query = viz_obj.datasource.get_query_str(query_obj)
        except Exception as e:
            logging.exception(e)
            return json_error_response(e)

        if query_obj and query_obj['prequeries']:
            query_obj['prequeries'].append(query)
            query = ';\n\n'.join(query_obj['prequeries'])
        if query:
            query += ';'
        else:
            query = 'No query.'

        return Response(
            json.dumps({
                'query': query,
                'language': viz_obj.datasource.query_language,
            }),
            status=200,
            mimetype='application/json')

    def generate_json(self, datasource_type, datasource_id, form_data,
                      csv=False, query=False, force=False):
        try:
            viz_obj = self.get_viz(
                datasource_type=datasource_type,
                datasource_id=datasource_id,
                form_data=form_data,
                force=force,
            )
        except Exception as e:
            logging.exception(e)
            return json_error_response(
                utils.error_msg_from_exception(e),
                stacktrace=traceback.format_exc())

        if not self.datasource_access(viz_obj.datasource):
            return json_error_response(DATASOURCE_ACCESS_ERR, status=404)

        if csv:
            return CsvResponse(
                viz_obj.get_csv(),
                status=200,
                headers=generate_download_headers('csv'),
                mimetype='application/csv')

        if query:
            return self.get_query_string_response(viz_obj)

        try:
            payload = viz_obj.get_payload()
        except Exception as e:
            logging.exception(e)
            return json_error_response(utils.error_msg_from_exception(e))

        status = 200
        if payload.get('status') == QueryStatus.FAILED:
            status = 400

        return json_success(viz_obj.json_dumps(payload), status=status)

    @log_this
    @has_access_api
    @expose('/slice_json/<slice_id>')
    def slice_json(self, slice_id):
        try:
            viz_obj = self.get_viz(slice_id)
            datasource_type = viz_obj.datasource.type
            datasource_id = viz_obj.datasource.id
            form_data = viz_obj.form_data
            # This allows you to override the saved slice form data with
            # data from the current request (e.g. change the time window)
            form_data.update(self.get_form_data())
        except Exception as e:
            return json_error_response(
                utils.error_msg_from_exception(e),
                stacktrace=traceback.format_exc())
        return self.generate_json(datasource_type=datasource_type,
                                  datasource_id=datasource_id,
                                  form_data=form_data)

    @log_this
    @has_access_api
    @expose('/annotation_json/<layer_id>')
    def annotation_json(self, layer_id):
        form_data = self.get_form_data()
        form_data['layer_id'] = layer_id
        form_data['filters'] = [{'col': 'layer_id',
                                 'op': '==',
                                 'val': layer_id}]
        datasource = AnnotationDatasource()
        viz_obj = viz.viz_types['table'](
          datasource,
          form_data=form_data,
          force=False,
        )
        try:
            payload = viz_obj.get_payload()
        except Exception as e:
            logging.exception(e)
            return json_error_response(utils.error_msg_from_exception(e))
        status = 200
        if payload.get('status') == QueryStatus.FAILED:
            status = 400
        return json_success(viz_obj.json_dumps(payload), status=status)

    @log_this
    @has_access_api
    @expose('/explore_json/<datasource_type>/<datasource_id>/', methods=['GET', 'POST'])
    def explore_json(self, datasource_type, datasource_id):
        try:
            csv = request.args.get('csv') == 'true'
            query = request.args.get('query') == 'true'
            force = request.args.get('force') == 'true'
            form_data = self.get_form_data()
        except Exception as e:
            logging.exception(e)
            return json_error_response(
                utils.error_msg_from_exception(e),
                stacktrace=traceback.format_exc())
        return self.generate_json(datasource_type=datasource_type,
                                  datasource_id=datasource_id,
                                  form_data=form_data,
                                  csv=csv,
                                  query=query,
                                  force=force)

    @log_this
    @has_access
    @expose('/import_dashboards', methods=['GET', 'POST'])
    def import_dashboards(self):
        """Overrides the dashboards using json instances from the file."""
        f = request.files.get('file')
        if request.method == 'POST' and f:
            current_tt = int(time.time())
            data = json.loads(f.stream.read(), object_hook=utils.decode_dashboards)
            # TODO: import DRUID datasources
            for table in data['datasources']:
                type(table).import_obj(table, import_time=current_tt)
            db.session.commit()
            for dashboard in data['dashboards']:
                models.Dashboard.import_obj(
                    dashboard, import_time=current_tt)
            db.session.commit()
            return redirect('/dashboardmodelview/list/')
        return self.render_template('superset/import_dashboards.html')

    @log_this
    @has_access
    @expose('/explorev2/<datasource_type>/<datasource_id>/')
    def explorev2(self, datasource_type, datasource_id):
        return redirect(url_for(
            'Superset.explore',
            datasource_type=datasource_type,
            datasource_id=datasource_id,
            **request.args))

    @log_this
    @has_access
    @expose('/explore/<datasource_type>/<datasource_id>/', methods=['GET', 'POST'])
    def explore(self, datasource_type, datasource_id):
        datasource_id = int(datasource_id)
        user_id = g.user.get_id() if g.user else None
        form_data = self.get_form_data()
<<<<<<< HEAD

        saved_url = None
        url_id = request.args.get('r')
        if url_id:
            saved_url = db.session.query(models.Url).filter_by(id=url_id).first()
            if saved_url:
                url_str = parse.unquote_plus(
                    saved_url.url.split('?')[1][10:], encoding='utf-8', errors=None)
                url_form_data = json.loads(url_str)
                # allow form_date in request override saved url
                url_form_data.update(form_data)
                form_data = url_form_data

=======

        saved_url = None
        url_id = request.args.get('r')
        if url_id:
            saved_url = db.session.query(models.Url).filter_by(id=url_id).first()
            if saved_url:
                url_str = parse.unquote_plus(
                    saved_url.url.split('?')[1][10:], encoding='utf-8', errors=None)
                url_form_data = json.loads(url_str)
                # allow form_date in request override saved url
                url_form_data.update(form_data)
                form_data = url_form_data

>>>>>>> 2b3954ab
        slice_id = form_data.get('slice_id')
        slc = None
        if slice_id:
            slc = db.session.query(models.Slice).filter_by(id=slice_id).first()
            slice_form_data = slc.form_data.copy()
            # allow form_data in request override slice from_data
            slice_form_data.update(form_data)
            form_data = slice_form_data

        error_redirect = '/slicemodelview/list/'
        datasource = ConnectorRegistry.get_datasource(
            datasource_type, datasource_id, db.session)
        if not datasource:
            flash(DATASOURCE_MISSING_ERR, 'danger')
            return redirect(error_redirect)

        if not self.datasource_access(datasource):
            flash(
                __(get_datasource_access_error_msg(datasource.name)),
                'danger')
            return redirect(
                'superset/request_access/?'
                'datasource_type={datasource_type}&'
                'datasource_id={datasource_id}&'
                ''.format(**locals()))

        viz_type = form_data.get('viz_type')
        if not viz_type and datasource.default_endpoint:
            return redirect(datasource.default_endpoint)

        # slc perms
        slice_add_perm = self.can_access('can_add', 'SliceModelView')
        slice_overwrite_perm = is_owner(slc, g.user)
        slice_download_perm = self.can_access('can_download', 'SliceModelView')

        form_data['datasource'] = str(datasource_id) + '__' + datasource_type

        # On explore, merge extra filters into the form data
        merge_extra_filters(form_data)

        # handle save or overwrite
        action = request.args.get('action')

        if action == 'overwrite' and not slice_overwrite_perm:
            return json_error_response(
                _('You don\'t have the rights to ') + _('alter this ') + _('chart'),
                status=400)

        if action == 'saveas' and not slice_add_perm:
            return json_error_response(
                _('You don\'t have the rights to ') + _('create a ') + _('chart'),
                status=400)

        if action in ('saveas', 'overwrite'):
            return self.save_or_overwrite_slice(
                request.args,
                slc, slice_add_perm,
                slice_overwrite_perm,
                slice_download_perm,
                datasource_id,
<<<<<<< HEAD
                datasource_type,
                datasource.name)
=======
                datasource_type)
>>>>>>> 2b3954ab

        standalone = request.args.get('standalone') == 'true'
        bootstrap_data = {
            'can_add': slice_add_perm,
            'can_download': slice_download_perm,
            'can_overwrite': slice_overwrite_perm,
            'datasource': datasource.data,
            'form_data': form_data,
            'datasource_id': datasource_id,
            'datasource_type': datasource_type,
            'slice': slc.data if slc else None,
            'standalone': standalone,
            'user_id': user_id,
            'forced_height': request.args.get('height'),
            'common': self.common_bootsrap_payload(),
        }
        table_name = datasource.table_name \
            if datasource_type == 'table' \
            else datasource.datasource_name
        if slc:
            title = '[slice] ' + slc.slice_name
        else:
            title = '[explore] ' + table_name
        return self.render_template(
            'superset/basic.html',
            bootstrap_data=json.dumps(bootstrap_data),
            entry='explore',
            title=title,
            standalone_mode=standalone)

    @api
    @has_access_api
    @expose('/filter/<datasource_type>/<datasource_id>/<column>/')
    def filter(self, datasource_type, datasource_id, column):
        """
        Endpoint to retrieve values for specified column.

        :param datasource_type: Type of datasource e.g. table
        :param datasource_id: Datasource id
        :param column: Column name to retrieve values for
        :return:
        """
        # TODO: Cache endpoint by user, datasource and column
        datasource = ConnectorRegistry.get_datasource(
            datasource_type, datasource_id, db.session)
        if not datasource:
            return json_error_response(DATASOURCE_MISSING_ERR)
        if not self.datasource_access(datasource):
            return json_error_response(DATASOURCE_ACCESS_ERR)

        payload = json.dumps(
            datasource.values_for_column(
                column,
                config.get('FILTER_SELECT_ROW_LIMIT', 10000),
            ),
            default=utils.json_int_dttm_ser)
        return json_success(payload)

    def save_or_overwrite_slice(
            self, args, slc, slice_add_perm, slice_overwrite_perm, slice_download_perm,
            datasource_id, datasource_type, datasource_name):
        """Save or overwrite a slice"""
        slice_name = args.get('slice_name')
        action = args.get('action')
        form_data = self.get_form_data()

        if action in ('saveas'):
            if 'slice_id' in form_data:
                form_data.pop('slice_id')  # don't save old slice_id
            slc = models.Slice(owners=[g.user] if g.user else [])

        slc.params = json.dumps(form_data)
        slc.datasource_name = datasource_name
        slc.viz_type = form_data['viz_type']
        slc.datasource_type = datasource_type
        slc.datasource_id = datasource_id
        slc.slice_name = slice_name

        if action in ('saveas') and slice_add_perm:
            self.save_slice(slc)
        elif action == 'overwrite' and slice_overwrite_perm:
            self.overwrite_slice(slc)

        # Adding slice to a dashboard if requested
        dash = None
        if request.args.get('add_to_dash') == 'existing':
            dash = (
                db.session.query(models.Dashboard)
                .filter_by(id=int(request.args.get('save_to_dashboard_id')))
                .one()
            )

            # check edit dashboard permissions
            dash_overwrite_perm = check_ownership(dash, raise_if_false=False)
            if not dash_overwrite_perm:
                return json_error_response(
                    _('You don\'t have the rights to ') + _('alter this ') +
                    _('dashboard'),
                    status=400)

            flash(
                'Slice [{}] was added to dashboard [{}]'.format(
                    slc.slice_name,
                    dash.dashboard_title),
                'info')
        elif request.args.get('add_to_dash') == 'new':
            # check create dashboard permissions
            dash_add_perm = self.can_access('can_add', 'DashboardModelView')
            if not dash_add_perm:
                return json_error_response(
                    _('You don\'t have the rights to ') + _('create a ') + _('dashboard'),
                    status=400)

            dash = models.Dashboard(
                dashboard_title=request.args.get('new_dashboard_name'),
                owners=[g.user] if g.user else [])
            flash(
                'Dashboard [{}] just got created and slice [{}] was added '
                'to it'.format(
                    dash.dashboard_title,
                    slc.slice_name),
                'info')

        if dash and slc not in dash.slices:
            dash.slices.append(slc)
            db.session.commit()

        response = {
            'can_add': slice_add_perm,
            'can_download': slice_download_perm,
            'can_overwrite': is_owner(slc, g.user),
            'form_data': slc.form_data,
            'slice': slc.data,
        }

        if request.args.get('goto_dash') == 'true':
            response.update({'dashboard': dash.url})

        return json_success(json.dumps(response))

    def save_slice(self, slc):
        session = db.session()
        msg = 'Slice [{}] has been saved'.format(slc.slice_name)
        session.add(slc)
        session.commit()
        flash(msg, 'info')

    def overwrite_slice(self, slc):
        session = db.session()
        session.merge(slc)
        session.commit()
        msg = 'Slice [{}] has been overwritten'.format(slc.slice_name)
        flash(msg, 'info')

    @api
    @has_access_api
    @expose('/checkbox/<model_view>/<id_>/<attr>/<value>', methods=['GET'])
    def checkbox(self, model_view, id_, attr, value):
        """endpoint for checking/unchecking any boolean in a sqla model"""
        modelview_to_model = {
            'TableColumnInlineView':
                ConnectorRegistry.sources['table'].column_class,
            'DruidColumnInlineView':
                ConnectorRegistry.sources['druid'].column_class,
        }
        model = modelview_to_model[model_view]
        col = db.session.query(model).filter_by(id=id_).first()
        checked = value == 'true'
        if col:
            setattr(col, attr, checked)
            if checked:
                metrics = col.get_metrics().values()
                col.datasource.add_missing_metrics(metrics)
            db.session.commit()
        return json_success('OK')

    @api
    @has_access_api
    @expose('/activity_per_day')
    def activity_per_day(self):
        """endpoint to power the calendar heatmap on the welcome page"""
        Log = models.Log  # noqa
        qry = (
            db.session
            .query(
                Log.dt,
                sqla.func.count())
            .group_by(Log.dt)
            .all()
        )
        payload = {str(time.mktime(dt.timetuple())):
                   ccount for dt, ccount in qry if dt}
        return json_success(json.dumps(payload))

    @api
    @has_access_api
    @expose('/schemas/<db_id>/')
    def schemas(self, db_id):
        db_id = int(db_id)
        database = (
            db.session
            .query(models.Database)
            .filter_by(id=db_id)
            .one()
        )
        schemas = database.all_schema_names()
        schemas = self.schemas_accessible_by_user(database, schemas)
        return Response(
            json.dumps({'schemas': schemas}),
            mimetype='application/json')

    @api
    @has_access_api
    @expose('/tables/<db_id>/<schema>/<substr>/')
    def tables(self, db_id, schema, substr):
        """Endpoint to fetch the list of tables for given database"""
        db_id = int(db_id)
        schema = utils.js_string_to_python(schema)
        substr = utils.js_string_to_python(substr)
        database = db.session.query(models.Database).filter_by(id=db_id).one()
        table_names = self.accessible_by_user(
            database, database.all_table_names(schema), schema)
        view_names = self.accessible_by_user(
            database, database.all_view_names(schema), schema)

        if substr:
            table_names = [tn for tn in table_names if substr in tn]
            view_names = [vn for vn in view_names if substr in vn]

        max_items = config.get('MAX_TABLE_NAMES') or len(table_names)
        total_items = len(table_names) + len(view_names)
        max_tables = len(table_names)
        max_views = len(view_names)
        if total_items and substr:
            max_tables = max_items * len(table_names) // total_items
            max_views = max_items * len(view_names) // total_items

        table_options = [{'value': tn, 'label': tn}
                         for tn in table_names[:max_tables]]
        table_options.extend([{'value': vn, 'label': '[view] {}'.format(vn)}
                              for vn in view_names[:max_views]])
        payload = {
            'tableLength': len(table_names) + len(view_names),
            'options': table_options,
        }
        return json_success(json.dumps(payload))

    @api
    @has_access_api
    @expose('/copy_dash/<dashboard_id>/', methods=['GET', 'POST'])
    def copy_dash(self, dashboard_id):
        """Copy dashboard"""
        session = db.session()
        data = json.loads(request.form.get('data'))
        dash = models.Dashboard()
        original_dash = (
            session
            .query(models.Dashboard)
            .filter_by(id=dashboard_id).first())

        dash.owners = [g.user] if g.user else []
        dash.dashboard_title = data['dashboard_title']
        if data['duplicate_slices']:
            # Duplicating slices as well, mapping old ids to new ones
            old_to_new_sliceids = {}
            for slc in original_dash.slices:
                new_slice = slc.clone()
                new_slice.owners = [g.user] if g.user else []
                session.add(new_slice)
                session.flush()
                new_slice.dashboards.append(dash)
                old_to_new_sliceids['{}'.format(slc.id)] =\
                    '{}'.format(new_slice.id)
            for d in data['positions']:
                d['slice_id'] = old_to_new_sliceids[d['slice_id']]
        else:
            dash.slices = original_dash.slices
        dash.params = original_dash.params

        self._set_dash_metadata(dash, data)
        session.add(dash)
        session.commit()
        dash_json = json.dumps(dash.data)
        session.close()
        return json_success(dash_json)

    @api
    @has_access_api
    @expose('/save_dash/<dashboard_id>/', methods=['GET', 'POST'])
    def save_dash(self, dashboard_id):
        """Save a dashboard's metadata"""
        session = db.session()
        dash = (session
                .query(models.Dashboard)
                .filter_by(id=dashboard_id).first())
        check_ownership(dash, raise_if_false=True)
        data = json.loads(request.form.get('data'))
        self._set_dash_metadata(dash, data)
        session.merge(dash)
        session.commit()
        session.close()
        return 'SUCCESS'

    @staticmethod
    def _set_dash_metadata(dashboard, data):
        positions = data['positions']
        slice_ids = [int(d['slice_id']) for d in positions]
        dashboard.slices = [o for o in dashboard.slices if o.id in slice_ids]
        positions = sorted(data['positions'], key=lambda x: int(x['slice_id']))
        dashboard.position_json = json.dumps(positions, indent=4, sort_keys=True)
        md = dashboard.params_dict
        dashboard.css = data['css']
        dashboard.dashboard_title = data['dashboard_title']

        if 'filter_immune_slices' not in md:
            md['filter_immune_slices'] = []
        if 'timed_refresh_immune_slices' not in md:
            md['timed_refresh_immune_slices'] = []
        if 'filter_immune_slice_fields' not in md:
            md['filter_immune_slice_fields'] = {}
        md['expanded_slices'] = data['expanded_slices']
        md['default_filters'] = data.get('default_filters', '')
        dashboard.json_metadata = json.dumps(md, indent=4)

    @api
    @has_access_api
    @expose('/add_slices/<dashboard_id>/', methods=['POST'])
    def add_slices(self, dashboard_id):
        """Add and save slices to a dashboard"""
        data = json.loads(request.form.get('data'))
        session = db.session()
        Slice = models.Slice  # noqa
        dash = (
            session.query(models.Dashboard).filter_by(id=dashboard_id).first())
        check_ownership(dash, raise_if_false=True)
        new_slices = session.query(Slice).filter(
            Slice.id.in_(data['slice_ids']))
        dash.slices += new_slices
        session.merge(dash)
        session.commit()
        session.close()
        return 'SLICES ADDED'

    @api
    @has_access_api
    @expose('/testconn', methods=['POST', 'GET'])
    def testconn(self):
        """Tests a sqla connection"""
        try:
            username = g.user.username if g.user is not None else None
            uri = request.json.get('uri')
            db_name = request.json.get('name')
            impersonate_user = request.json.get('impersonate_user')
            database = None
            if db_name:
                database = (
                    db.session
                    .query(models.Database)
                    .filter_by(database_name=db_name)
                    .first()
                )
                if database and uri == database.safe_sqlalchemy_uri():
                    # the password-masked uri was passed
                    # use the URI associated with this database
                    uri = database.sqlalchemy_uri_decrypted

            configuration = {}

            if database and uri:
                url = make_url(uri)
                db_engine = models.Database.get_db_engine_spec_for_backend(
                    url.get_backend_name())
                db_engine.patch()

                masked_url = database.get_password_masked_url_from_uri(uri)
                logging.info('Superset.testconn(). Masked URL: {0}'.format(masked_url))

                configuration.update(
                    db_engine.get_configuration_for_impersonation(uri,
                                                                  impersonate_user,
                                                                  username),
                )

            connect_args = (
                request.json
                .get('extras', {})
                .get('engine_params', {})
                .get('connect_args', {}))

            if configuration:
                connect_args['configuration'] = configuration

            engine = create_engine(uri, connect_args=connect_args)
            engine.connect()
            return json_success(json.dumps(engine.table_names(), indent=4))
        except Exception as e:
            logging.exception(e)
            return json_error_response((
                'Connection failed!\n\n'
                'The error message returned was:\n{}').format(e))

    @api
    @has_access_api
    @expose('/recent_activity/<user_id>/', methods=['GET'])
    def recent_activity(self, user_id):
        """Recent activity (actions) for a given user"""
        M = models  # noqa
        qry = (
            db.session.query(M.Log, M.Dashboard, M.Slice)
            .outerjoin(
                M.Dashboard,
                M.Dashboard.id == M.Log.dashboard_id,
            )
            .outerjoin(
                M.Slice,
                M.Slice.id == M.Log.slice_id,
            )
            .filter(
                sqla.and_(
                    ~M.Log.action.in_(('queries', 'shortner', 'sql_json')),
                    M.Log.user_id == user_id,
                ),
            )
            .order_by(M.Log.dttm.desc())
            .limit(1000)
        )
        payload = []
        for log in qry.all():
            item_url = None
            item_title = None
            if log.Dashboard:
                item_url = log.Dashboard.url
                item_title = log.Dashboard.dashboard_title
            elif log.Slice:
                item_url = log.Slice.slice_url
                item_title = log.Slice.slice_name

            payload.append({
                'action': log.Log.action,
                'item_url': item_url,
                'item_title': item_title,
                'time': log.Log.dttm,
            })
        return json_success(
            json.dumps(payload, default=utils.json_int_dttm_ser))

    @api
    @has_access_api
    @expose('/csrf_token/', methods=['GET'])
    def csrf_token(self):
        return Response(
            self.render_template('superset/csrf_token.json'),
            mimetype='text/json',
        )

    @api
    @has_access_api
    @expose('/fave_dashboards_by_username/<username>/', methods=['GET'])
    def fave_dashboards_by_username(self, username):
        """This lets us use a user's username to pull favourite dashboards"""
        user = sm.find_user(username=username)
        return self.fave_dashboards(user.get_id())

    @api
    @has_access_api
    @expose('/fave_dashboards/<user_id>/', methods=['GET'])
    def fave_dashboards(self, user_id):
        qry = (
            db.session.query(
                models.Dashboard,
                models.FavStar.dttm,
            )
            .join(
                models.FavStar,
                sqla.and_(
                    models.FavStar.user_id == int(user_id),
                    models.FavStar.class_name == 'Dashboard',
                    models.Dashboard.id == models.FavStar.obj_id,
                ),
            )
            .order_by(
                models.FavStar.dttm.desc(),
            )
        )
        payload = []
        for o in qry.all():
            d = {
                'id': o.Dashboard.id,
                'dashboard': o.Dashboard.dashboard_link(),
                'title': o.Dashboard.dashboard_title,
                'url': o.Dashboard.url,
                'dttm': o.dttm,
            }
            if o.Dashboard.created_by:
                user = o.Dashboard.created_by
                d['creator'] = str(user)
                d['creator_url'] = '/superset/profile/{}/'.format(
                    user.username)
            payload.append(d)
        return json_success(
            json.dumps(payload, default=utils.json_int_dttm_ser))

    @api
    @has_access_api
    @expose('/created_dashboards/<user_id>/', methods=['GET'])
    def created_dashboards(self, user_id):
        Dash = models.Dashboard  # noqa
        qry = (
            db.session.query(
                Dash,
            )
            .filter(
                sqla.or_(
                    Dash.created_by_fk == user_id,
                    Dash.changed_by_fk == user_id,
                ),
            )
            .order_by(
                Dash.changed_on.desc(),
            )
        )
        payload = [{
            'id': o.id,
            'dashboard': o.dashboard_link(),
            'title': o.dashboard_title,
            'url': o.url,
            'dttm': o.changed_on,
        } for o in qry.all()]
        return json_success(
            json.dumps(payload, default=utils.json_int_dttm_ser))

    @api
    @has_access_api
    @expose('/user_slices', methods=['GET'])
    @expose('/user_slices/<user_id>/', methods=['GET'])
    def user_slices(self, user_id=None):
        """List of slices a user created, or faved"""
        if not user_id:
            user_id = g.user.id
        Slice = models.Slice  # noqa
        FavStar = models.FavStar # noqa
        qry = (
            db.session.query(Slice,
                             FavStar.dttm).join(
                models.FavStar,
                sqla.and_(
                    models.FavStar.user_id == int(user_id),
                    models.FavStar.class_name == 'slice',
                    models.Slice.id == models.FavStar.obj_id,
                ),
                isouter=True).filter(
                sqla.or_(
                    Slice.created_by_fk == user_id,
                    Slice.changed_by_fk == user_id,
                    FavStar.user_id == user_id,
                ),
            )
            .order_by(Slice.slice_name.asc())
        )
        payload = [{
            'id': o.Slice.id,
            'title': o.Slice.slice_name,
            'url': o.Slice.slice_url,
            'data': o.Slice.form_data,
            'dttm': o.dttm if o.dttm else o.Slice.changed_on,
            'viz_type': o.Slice.viz_type,
        } for o in qry.all()]
        return json_success(
            json.dumps(payload, default=utils.json_int_dttm_ser))

    @api
    @has_access_api
    @expose('/created_slices', methods=['GET'])
    @expose('/created_slices/<user_id>/', methods=['GET'])
    def created_slices(self, user_id=None):
        """List of slices created by this user"""
        if not user_id:
            user_id = g.user.id
        Slice = models.Slice  # noqa
        qry = (
            db.session.query(Slice)
            .filter(
                sqla.or_(
                    Slice.created_by_fk == user_id,
                    Slice.changed_by_fk == user_id,
                ),
            )
            .order_by(Slice.changed_on.desc())
        )
        payload = [{
            'id': o.id,
            'title': o.slice_name,
            'url': o.slice_url,
            'dttm': o.changed_on,
            'viz_type': o.viz_type,
        } for o in qry.all()]
        return json_success(
            json.dumps(payload, default=utils.json_int_dttm_ser))

    @api
    @has_access_api
    @expose('/fave_slices', methods=['GET'])
    @expose('/fave_slices/<user_id>/', methods=['GET'])
    def fave_slices(self, user_id=None):
        """Favorite slices for a user"""
        if not user_id:
            user_id = g.user.id
        qry = (
            db.session.query(
                models.Slice,
                models.FavStar.dttm,
            )
            .join(
                models.FavStar,
                sqla.and_(
                    models.FavStar.user_id == int(user_id),
                    models.FavStar.class_name == 'slice',
                    models.Slice.id == models.FavStar.obj_id,
                ),
            )
            .order_by(
                models.FavStar.dttm.desc(),
            )
        )
        payload = []
        for o in qry.all():
            d = {
                'id': o.Slice.id,
                'title': o.Slice.slice_name,
                'url': o.Slice.slice_url,
                'dttm': o.dttm,
                'viz_type': o.Slice.viz_type,
            }
            if o.Slice.created_by:
                user = o.Slice.created_by
                d['creator'] = str(user)
                d['creator_url'] = '/superset/profile/{}/'.format(
                    user.username)
            payload.append(d)
        return json_success(
            json.dumps(payload, default=utils.json_int_dttm_ser))

    @api
    @has_access_api
    @expose('/warm_up_cache/', methods=['GET'])
    def warm_up_cache(self):
        """Warms up the cache for the slice or table.

        Note for slices a force refresh occurs.
        """
        slices = None
        session = db.session()
        slice_id = request.args.get('slice_id')
        table_name = request.args.get('table_name')
        db_name = request.args.get('db_name')

        if not slice_id and not (table_name and db_name):
            return json_error_response(__(
                'Malformed request. slice_id or table_name and db_name '
                'arguments are expected'), status=400)
        if slice_id:
            slices = session.query(models.Slice).filter_by(id=slice_id).all()
            if not slices:
                return json_error_response(__(
                    'Slice %(id)s not found', id=slice_id), status=404)
        elif table_name and db_name:
            SqlaTable = ConnectorRegistry.sources['table']
            table = (
                session.query(SqlaTable)
                .join(models.Database)
                .filter(
                    models.Database.database_name == db_name or
                    SqlaTable.table_name == table_name)
            ).first()
            if not table:
                return json_error_response(__(
                    "Table %(t)s wasn't found in the database %(d)s",
                    t=table_name, s=db_name), status=404)
            slices = session.query(models.Slice).filter_by(
                datasource_id=table.id,
                datasource_type=table.type).all()

        for slc in slices:
            try:
                obj = slc.get_viz(force=True)
                obj.get_json()
            except Exception as e:
                return json_error_response(utils.error_msg_from_exception(e))
        return json_success(json.dumps(
            [{'slice_id': slc.id, 'slice_name': slc.slice_name}
             for slc in slices]))

    @expose('/favstar/<class_name>/<obj_id>/<action>/')
    def favstar(self, class_name, obj_id, action):
        """Toggle favorite stars on Slices and Dashboard"""
        session = db.session()
        FavStar = models.FavStar  # noqa
        count = 0
        favs = session.query(FavStar).filter_by(
            class_name=class_name, obj_id=obj_id,
            user_id=g.user.get_id()).all()
        if action == 'select':
            if not favs:
                session.add(
                    FavStar(
                        class_name=class_name,
                        obj_id=obj_id,
                        user_id=g.user.get_id(),
                        dttm=datetime.now(),
                    ),
                )
            count = 1
        elif action == 'unselect':
            for fav in favs:
                session.delete(fav)
        else:
            count = len(favs)
        session.commit()
        return json_success(json.dumps({'count': count}))

    @has_access
    @expose('/dashboard/<dashboard_id>/')
    def dashboard(self, dashboard_id):
        """Server side rendering for a dashboard"""
        session = db.session()
        qry = session.query(models.Dashboard)
        if dashboard_id.isdigit():
            qry = qry.filter_by(id=int(dashboard_id))
        else:
            qry = qry.filter_by(slug=dashboard_id)

        dash = qry.one()
        datasources = set()
        for slc in dash.slices:
            datasource = slc.datasource
            if datasource:
                datasources.add(datasource)

        for datasource in datasources:
            if datasource and not self.datasource_access(datasource):
                flash(
                    __(get_datasource_access_error_msg(datasource.name)),
                    'danger')
                return redirect(
                    'superset/request_access/?'
                    'dashboard_id={dash.id}&'.format(**locals()))

        # Hack to log the dashboard_id properly, even when getting a slug
        @log_this
        def dashboard(**kwargs):  # noqa
            pass
        dashboard(dashboard_id=dash.id)

        dash_edit_perm = check_ownership(dash, raise_if_false=False)
        dash_save_perm = \
            dash_edit_perm and self.can_access('can_save_dash', 'Superset')

        standalone_mode = request.args.get('standalone') == 'true'

        dashboard_data = dash.data
        dashboard_data.update({
            'standalone_mode': standalone_mode,
            'dash_save_perm': dash_save_perm,
            'dash_edit_perm': dash_edit_perm,
        })

        bootstrap_data = {
            'user_id': g.user.get_id(),
            'dashboard_data': dashboard_data,
            'datasources': {ds.uid: ds.data for ds in datasources},
            'common': self.common_bootsrap_payload(),
        }

        if request.args.get('json') == 'true':
            return json_success(json.dumps(bootstrap_data))

        return self.render_template(
            'superset/dashboard.html',
            entry='dashboard',
            standalone_mode=standalone_mode,
            title='[dashboard] ' + dash.dashboard_title,
            bootstrap_data=json.dumps(bootstrap_data),
        )

    @api
    @log_this
    @expose('/log/', methods=['POST'])
    def log(self):
        return Response(status=200)

    @has_access
    @expose('/sync_druid/', methods=['POST'])
    @log_this
    def sync_druid_source(self):
        """Syncs the druid datasource in main db with the provided config.

        The endpoint takes 3 arguments:
            user - user name to perform the operation as
            cluster - name of the druid cluster
            config - configuration stored in json that contains:
                name: druid datasource name
                dimensions: list of the dimensions, they become druid columns
                    with the type STRING
                metrics_spec: list of metrics (dictionary). Metric consists of
                    2 attributes: type and name. Type can be count,
                    etc. `count` type is stored internally as longSum
            other fields will be ignored.

            Example: {
                'name': 'test_click',
                'metrics_spec': [{'type': 'count', 'name': 'count'}],
                'dimensions': ['affiliate_id', 'campaign', 'first_seen']
            }
        """
        payload = request.get_json(force=True)
        druid_config = payload['config']
        user_name = payload['user']
        cluster_name = payload['cluster']

        user = sm.find_user(username=user_name)
        DruidDatasource = ConnectorRegistry.sources['druid']
        DruidCluster = DruidDatasource.cluster_class
        if not user:
            err_msg = __("Can't find User '%(name)s', please ask your admin "
                         'to create one.', name=user_name)
            logging.error(err_msg)
            return json_error_response(err_msg)
        cluster = db.session.query(DruidCluster).filter_by(
            cluster_name=cluster_name).first()
        if not cluster:
            err_msg = __("Can't find DruidCluster with cluster_name = "
                         "'%(name)s'", name=cluster_name)
            logging.error(err_msg)
            return json_error_response(err_msg)
        try:
            DruidDatasource.sync_to_db_from_config(
                druid_config, user, cluster)
        except Exception as e:
            logging.exception(utils.error_msg_from_exception(e))
            return json_error_response(utils.error_msg_from_exception(e))
        return Response(status=201)

    @has_access
    @expose('/sqllab_viz/', methods=['POST'])
    @log_this
    def sqllab_viz(self):
        SqlaTable = ConnectorRegistry.sources['table']
        data = json.loads(request.form.get('data'))
        table_name = data.get('datasourceName')
        SqlaTable = ConnectorRegistry.sources['table']
        table = (
            db.session.query(SqlaTable)
            .filter_by(table_name=table_name)
            .first()
        )
        if not table:
            table = SqlaTable(table_name=table_name)
        table.database_id = data.get('dbId')
        q = SupersetQuery(data.get('sql'))
        table.sql = q.stripped()
        db.session.add(table)
        cols = []
        dims = []
        metrics = []
        for column_name, config in data.get('columns').items():
            is_dim = config.get('is_dim', False)
            SqlaTable = ConnectorRegistry.sources['table']
            TableColumn = SqlaTable.column_class
            SqlMetric = SqlaTable.metric_class
            col = TableColumn(
                column_name=column_name,
                filterable=is_dim,
                groupby=is_dim,
                is_dttm=config.get('is_date', False),
                type=config.get('type', False),
            )
            cols.append(col)
            if is_dim:
                dims.append(col)
            agg = config.get('agg')
            if agg:
                if agg == 'count_distinct':
                    metrics.append(SqlMetric(
                        metric_name='{agg}__{column_name}'.format(**locals()),
                        expression='COUNT(DISTINCT {column_name})'
                        .format(**locals()),
                    ))
                else:
                    metrics.append(SqlMetric(
                        metric_name='{agg}__{column_name}'.format(**locals()),
                        expression='{agg}({column_name})'.format(**locals()),
                    ))
        if not metrics:
            metrics.append(SqlMetric(
                metric_name='count'.format(**locals()),
                expression='count(*)'.format(**locals()),
            ))
        table.columns = cols
        table.metrics = metrics
        db.session.commit()
        return self.json_response(json.dumps({
            'table_id': table.id,
        }))

    @has_access
    @expose('/table/<database_id>/<table_name>/<schema>/')
    @log_this
    def table(self, database_id, table_name, schema):
        schema = utils.js_string_to_python(schema)
        mydb = db.session.query(models.Database).filter_by(id=database_id).one()
        cols = []
        indexes = []
        t = mydb.get_columns(table_name, schema)
        try:
            t = mydb.get_columns(table_name, schema)
            indexes = mydb.get_indexes(table_name, schema)
            primary_key = mydb.get_pk_constraint(table_name, schema)
            foreign_keys = mydb.get_foreign_keys(table_name, schema)
        except Exception as e:
            return json_error_response(utils.error_msg_from_exception(e))
        keys = []
        if primary_key and primary_key.get('constrained_columns'):
            primary_key['column_names'] = primary_key.pop('constrained_columns')
            primary_key['type'] = 'pk'
            keys += [primary_key]
        for fk in foreign_keys:
            fk['column_names'] = fk.pop('constrained_columns')
            fk['type'] = 'fk'
        keys += foreign_keys
        for idx in indexes:
            idx['type'] = 'index'
        keys += indexes

        for col in t:
            dtype = ''
            try:
                dtype = '{}'.format(col['type'])
            except Exception:
                pass
            cols.append({
                'name': col['name'],
                'type': dtype.split('(')[0] if '(' in dtype else dtype,
                'longType': dtype,
                'keys': [
                    k for k in keys
                    if col['name'] in k.get('column_names')
                ],
            })
        tbl = {
            'name': table_name,
            'columns': cols,
            'selectStar': mydb.select_star(
                table_name, schema=schema, show_cols=True, indent=True),
            'primaryKey': primary_key,
            'foreignKeys': foreign_keys,
            'indexes': keys,
        }
        return json_success(json.dumps(tbl))

    @has_access
    @expose('/extra_table_metadata/<database_id>/<table_name>/<schema>/')
    @log_this
    def extra_table_metadata(self, database_id, table_name, schema):
        schema = utils.js_string_to_python(schema)
        mydb = db.session.query(models.Database).filter_by(id=database_id).one()
        payload = mydb.db_engine_spec.extra_table_metadata(
            mydb, table_name, schema)
        return json_success(json.dumps(payload))

    @has_access
    @expose('/select_star/<database_id>/<table_name>/')
    @log_this
    def select_star(self, database_id, table_name):
        mydb = db.session.query(
            models.Database).filter_by(id=database_id).first()
        return self.render_template(
            'superset/ajah.html',
            content=mydb.select_star(table_name, show_cols=True),
        )

    @expose('/theme/')
    def theme(self):
        return self.render_template('superset/theme.html')

    @has_access_api
    @expose('/cached_key/<key>/')
    @log_this
    def cached_key(self, key):
        """Returns a key from the cache"""
        resp = cache.get(key)
        if resp:
            return resp
        return 'nope'

    @has_access_api
    @expose('/results/<key>/')
    @log_this
    def results(self, key):
        """Serves a key off of the results backend"""
        if not results_backend:
            return json_error_response("Results backend isn't configured")

        blob = results_backend.get(key)
        if not blob:
            return json_error_response(
                'Data could not be retrieved. '
                'You may want to re-run the query.',
                status=410,
            )

        query = db.session.query(Query).filter_by(results_key=key).one()
        rejected_tables = self.rejected_datasources(
            query.sql, query.database, query.schema)
        if rejected_tables:
            return json_error_response(get_datasource_access_error_msg(
                '{}'.format(rejected_tables)))

        payload = utils.zlib_decompress_to_string(blob)
        display_limit = app.config.get('DISPLAY_SQL_MAX_ROW', None)
        if display_limit:
            payload_json = json.loads(payload)
            payload_json['data'] = payload_json['data'][:display_limit]
        return json_success(
            json.dumps(payload_json, default=utils.json_iso_dttm_ser))

    @has_access_api
    @expose('/stop_query/', methods=['POST'])
    @log_this
    def stop_query(self):
        client_id = request.form.get('client_id')
        try:
            query = (
                db.session.query(Query)
                .filter_by(client_id=client_id).one()
            )
            query.status = utils.QueryStatus.STOPPED
            db.session.commit()
        except Exception:
            pass
        return self.json_response('OK')

    @has_access_api
    @expose('/sql_json/', methods=['POST', 'GET'])
    @log_this
    def sql_json(self):
        """Runs arbitrary sql and returns and json"""
        async = request.form.get('runAsync') == 'true'
        sql = request.form.get('sql')
        database_id = request.form.get('database_id')
        schema = request.form.get('schema') or None
        template_params = json.loads(
            request.form.get('templateParams') or '{}')

        session = db.session()
        mydb = session.query(models.Database).filter_by(id=database_id).first()

        if not mydb:
            json_error_response(
                'Database with id {} is missing.'.format(database_id))

        rejected_tables = self.rejected_datasources(sql, mydb, schema)
        if rejected_tables:
            return json_error_response(get_datasource_access_error_msg(
                '{}'.format(rejected_tables)))
        session.commit()

        select_as_cta = request.form.get('select_as_cta') == 'true'
        tmp_table_name = request.form.get('tmp_table_name')
        if select_as_cta and mydb.force_ctas_schema:
            tmp_table_name = '{}.{}'.format(
                mydb.force_ctas_schema,
                tmp_table_name,
            )

        query = Query(
            database_id=int(database_id),
            limit=int(app.config.get('SQL_MAX_ROW', None)),
            sql=sql,
            schema=schema,
            select_as_cta=request.form.get('select_as_cta') == 'true',
            start_time=utils.now_as_float(),
            tab_name=request.form.get('tab'),
            status=QueryStatus.PENDING if async else QueryStatus.RUNNING,
            sql_editor_id=request.form.get('sql_editor_id'),
            tmp_table_name=tmp_table_name,
            user_id=int(g.user.get_id()),
            client_id=request.form.get('client_id'),
        )
        session.add(query)
        session.flush()
        query_id = query.id
        session.commit()  # shouldn't be necessary
        if not query_id:
            raise Exception(_('Query record was not created as expected.'))
        logging.info('Triggering query_id: {}'.format(query_id))

        # Async request.
        if async:
            logging.info('Running query on a Celery worker')
            # Ignore the celery future object and the request may time out.
            try:
                sql_lab.get_sql_results.delay(
                    query_id=query_id, return_results=False,
                    store_results=not query.select_as_cta,
                    user_name=g.user.username,
                    template_params=template_params)
            except Exception as e:
                logging.exception(e)
                msg = (
                    'Failed to start remote query on a worker. '
                    'Tell your administrator to verify the availability of '
                    'the message queue.'
                )
                query.status = QueryStatus.FAILED
                query.error_message = msg
                session.commit()
                return json_error_response('{}'.format(msg))

            resp = json_success(json.dumps(
                {'query': query.to_dict()}, default=utils.json_int_dttm_ser,
                allow_nan=False), status=202)
            session.commit()
            return resp

        # Sync request.
        try:
            timeout = config.get('SQLLAB_TIMEOUT')
            timeout_msg = (
                'The query exceeded the {timeout} seconds '
                'timeout.').format(**locals())
            with utils.timeout(seconds=timeout,
                               error_message=timeout_msg):
                # pylint: disable=no-value-for-parameter
                data = sql_lab.get_sql_results(
                    query_id=query_id, return_results=True,
                    template_params=template_params)
            payload = json.dumps(
                data, default=utils.pessimistic_json_iso_dttm_ser)
        except Exception as e:
            logging.exception(e)
            return json_error_response('{}'.format(e))
        if data.get('status') == QueryStatus.FAILED:
            return json_error_response(payload=data)
        return json_success(payload)

    @has_access
    @expose('/csv/<client_id>')
    @log_this
    def csv(self, client_id):
        """Download the query results as csv."""
        logging.info('Exporting CSV file [{}]'.format(client_id))
        query = (
            db.session.query(Query)
            .filter_by(client_id=client_id)
            .one()
        )

        rejected_tables = self.rejected_datasources(
            query.sql, query.database, query.schema)
        if rejected_tables:
            flash(get_datasource_access_error_msg('{}'.format(rejected_tables)))
            return redirect('/')
        blob = None
        if results_backend and query.results_key:
            logging.info(
                'Fetching CSV from results backend '
                '[{}]'.format(query.results_key))
            blob = results_backend.get(query.results_key)
        if blob:
            logging.info('Decompressing')
            json_payload = utils.zlib_decompress_to_string(blob)
            obj = json.loads(json_payload)
            columns = [c['name'] for c in obj['columns']]
            df = pd.DataFrame.from_records(obj['data'], columns=columns)
            logging.info('Using pandas to convert to CSV')
            csv = df.to_csv(index=False, **config.get('CSV_EXPORT'))
        else:
            logging.info('Running a query to turn into CSV')
            sql = query.select_sql or query.executed_sql
            df = query.database.get_df(sql, query.schema)
            # TODO(bkyryliuk): add compression=gzip for big files.
            csv = df.to_csv(index=False, **config.get('CSV_EXPORT'))
        response = Response(csv, mimetype='text/csv')
        response.headers['Content-Disposition'] = (
            'attachment; filename={}.csv'.format(unidecode(query.name)))
        logging.info('Ready to return response')
        return response

    @has_access
    @expose('/fetch_datasource_metadata')
    @log_this
    def fetch_datasource_metadata(self):
        datasource_id, datasource_type = (
            request.args.get('datasourceKey').split('__'))
        datasource = ConnectorRegistry.get_datasource(
            datasource_type, datasource_id, db.session)
        # Check if datasource exists
        if not datasource:
            return json_error_response(DATASOURCE_MISSING_ERR)

        # Check permission for datasource
        if not self.datasource_access(datasource):
            return json_error_response(DATASOURCE_ACCESS_ERR)
        return json_success(json.dumps(datasource.data))

    @expose('/queries/<last_updated_ms>')
    def queries(self, last_updated_ms):
        """Get the updated queries."""
        stats_logger.incr('queries')
        if not g.user.get_id():
            return json_error_response(
                'Please login to access the queries.', status=403)

        # Unix time, milliseconds.
        last_updated_ms_int = int(float(last_updated_ms)) if last_updated_ms else 0

        # UTC date time, same that is stored in the DB.
        last_updated_dt = utils.EPOCH + timedelta(seconds=last_updated_ms_int / 1000)

        sql_queries = (
            db.session.query(Query)
            .filter(
                Query.user_id == g.user.get_id(),
                Query.changed_on >= last_updated_dt,
            )
            .all()
        )
        dict_queries = {q.client_id: q.to_dict() for q in sql_queries}
        return json_success(
            json.dumps(dict_queries, default=utils.json_int_dttm_ser))

    @has_access
    @expose('/search_queries')
    @log_this
    def search_queries(self):
        """Search for queries."""
        query = db.session.query(Query)
        search_user_id = request.args.get('user_id')
        database_id = request.args.get('database_id')
        search_text = request.args.get('search_text')
        status = request.args.get('status')
        # From and To time stamp should be Epoch timestamp in seconds
        from_time = request.args.get('from')
        to_time = request.args.get('to')

        if search_user_id:
            # Filter on db Id
            query = query.filter(Query.user_id == search_user_id)

        if database_id:
            # Filter on db Id
            query = query.filter(Query.database_id == database_id)

        if status:
            # Filter on status
            query = query.filter(Query.status == status)

        if search_text:
            # Filter on search text
            query = query \
                .filter(Query.sql.like('%{}%'.format(search_text)))

        if from_time:
            query = query.filter(Query.start_time > int(from_time))

        if to_time:
            query = query.filter(Query.start_time < int(to_time))

        query_limit = config.get('QUERY_SEARCH_LIMIT', 1000)
        sql_queries = (
            query.order_by(Query.start_time.asc())
            .limit(query_limit)
            .all()
        )

        dict_queries = [q.to_dict() for q in sql_queries]

        return Response(
            json.dumps(dict_queries, default=utils.json_int_dttm_ser),
            status=200,
            mimetype='application/json')

    @app.errorhandler(500)
    def show_traceback(self):
        return render_template(
            'superset/traceback.html',
            error_msg=get_error_msg(),
        ), 500

    @expose('/welcome')
    def welcome(self):
        """Personalized welcome page"""
        if not g.user or not g.user.get_id():
            return redirect(appbuilder.get_url_for_login)
        payload = {
            'common': self.common_bootsrap_payload(),
        }
        return self.render_template(
            'superset/basic.html',
            entry='welcome',
            title='Superset',
            bootstrap_data=json.dumps(payload, default=utils.json_iso_dttm_ser),
        )

    @has_access
    @expose('/profile/<username>/')
    def profile(self, username):
        """User profile page"""
        if not username and g.user:
            username = g.user.username
        user = (
            db.session.query(ab_models.User)
            .filter_by(username=username)
            .one()
        )
        roles = {}
        permissions = defaultdict(set)
        for role in user.roles:
            perms = set()
            for perm in role.permissions:
                if perm.permission and perm.view_menu:
                    perms.add(
                        (perm.permission.name, perm.view_menu.name),
                    )
                    if perm.permission.name in ('datasource_access', 'database_access'):
                        permissions[perm.permission.name].add(perm.view_menu.name)
            roles[role.name] = [
                [perm.permission.name, perm.view_menu.name]
                for perm in role.permissions
                if perm.permission and perm.view_menu
            ]
        payload = {
            'user': {
                'username': user.username,
                'firstName': user.first_name,
                'lastName': user.last_name,
                'userId': user.id,
                'isActive': user.is_active(),
                'createdOn': user.created_on.isoformat(),
                'email': user.email,
                'roles': roles,
                'permissions': permissions,
            },
            'common': self.common_bootsrap_payload(),
        }
        return self.render_template(
            'superset/basic.html',
            title=user.username + "'s profile",
            entry='profile',
            bootstrap_data=json.dumps(payload, default=utils.json_iso_dttm_ser),
        )

    @has_access
    @expose('/sqllab')
    def sqllab(self):
        """SQL Editor"""
        d = {
            'defaultDbId': config.get('SQLLAB_DEFAULT_DBID'),
            'common': self.common_bootsrap_payload(),
        }
        return self.render_template(
            'superset/basic.html',
            entry='sqllab',
            bootstrap_data=json.dumps(d, default=utils.json_iso_dttm_ser),
        )

    @api
    @has_access_api
    @expose('/slice_query/<slice_id>/')
    def sliceQuery(self, slice_id):
        """
        This method exposes an API endpoint to
        get the database query string for this slice
        """
        viz_obj = self.get_viz(slice_id)
        if not self.datasource_access(viz_obj.datasource):
            return json_error_response(DATASOURCE_ACCESS_ERR, status=401)
        return self.get_query_string_response(viz_obj)


appbuilder.add_view_no_menu(Superset)


class CssTemplateModelView(SupersetModelView, DeleteMixin):
    datamodel = SQLAInterface(models.CssTemplate)
    list_columns = ['template_name']
    edit_columns = ['template_name', 'css']
    add_columns = edit_columns
    label_columns = {
        'template_name': _('Template Name'),
    }


class CssTemplateAsyncModelView(CssTemplateModelView):
    list_columns = ['template_name', 'css']


appbuilder.add_separator('Sources')
appbuilder.add_view(
    CssTemplateModelView,
    'CSS Templates',
    label=__('CSS Templates'),
    icon='fa-css3',
    category='Manage',
    category_label=__('Manage'),
    category_icon='')


appbuilder.add_view_no_menu(CssTemplateAsyncModelView)

appbuilder.add_link(
    'SQL Editor',
    label=_('SQL Editor'),
    href='/superset/sqllab',
    category_icon='fa-flask',
    icon='fa-flask',
    category='SQL Lab',
    category_label=__('SQL Lab'),
)

appbuilder.add_link(
    'Query Search',
    label=_('Query Search'),
    href='/superset/sqllab#search',
    icon='fa-search',
    category_icon='fa-flask',
    category='SQL Lab',
    category_label=__('SQL Lab'),
)

appbuilder.add_link(
    'Upload a CSV',
    label=__('Upload a CSV'),
    href='/csvtodatabaseview/form',
    icon='fa-upload',
    category='Sources',
    category_label=__('Sources'),
    category_icon='fa-wrench')
appbuilder.add_separator('Sources')


@app.after_request
def apply_caching(response):
    """Applies the configuration's http headers to all responses"""
    for k, v in config.get('HTTP_HEADERS').items():
        response.headers[k] = v
    return response


# ---------------------------------------------------------------------
# Redirecting URL from previous names
class RegexConverter(BaseConverter):
    def __init__(self, url_map, *items):
        super(RegexConverter, self).__init__(url_map)
        self.regex = items[0]


app.url_map.converters['regex'] = RegexConverter


@app.route('/<regex("panoramix\/.*"):url>')
def panoramix(url):  # noqa
    return redirect(request.full_path.replace('panoramix', 'superset'))


@app.route('/<regex("caravel\/.*"):url>')
def caravel(url):  # noqa
    return redirect(request.full_path.replace('caravel', 'superset'))


# ---------------------------------------------------------------------<|MERGE_RESOLUTION|>--- conflicted
+++ resolved
@@ -1152,7 +1152,6 @@
         datasource_id = int(datasource_id)
         user_id = g.user.get_id() if g.user else None
         form_data = self.get_form_data()
-<<<<<<< HEAD
 
         saved_url = None
         url_id = request.args.get('r')
@@ -1165,22 +1164,6 @@
                 # allow form_date in request override saved url
                 url_form_data.update(form_data)
                 form_data = url_form_data
-
-=======
-
-        saved_url = None
-        url_id = request.args.get('r')
-        if url_id:
-            saved_url = db.session.query(models.Url).filter_by(id=url_id).first()
-            if saved_url:
-                url_str = parse.unquote_plus(
-                    saved_url.url.split('?')[1][10:], encoding='utf-8', errors=None)
-                url_form_data = json.loads(url_str)
-                # allow form_date in request override saved url
-                url_form_data.update(form_data)
-                form_data = url_form_data
-
->>>>>>> 2b3954ab
         slice_id = form_data.get('slice_id')
         slc = None
         if slice_id:
@@ -1241,12 +1224,8 @@
                 slice_overwrite_perm,
                 slice_download_perm,
                 datasource_id,
-<<<<<<< HEAD
                 datasource_type,
                 datasource.name)
-=======
-                datasource_type)
->>>>>>> 2b3954ab
 
         standalone = request.args.get('standalone') == 'true'
         bootstrap_data = {
