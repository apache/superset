# Licensed to the Apache Software Foundation (ASF) under one
# or more contributor license agreements.  See the NOTICE file
# distributed with this work for additional information
# regarding copyright ownership.  The ASF licenses this file
# to you under the Apache License, Version 2.0 (the
# "License"); you may not use this file except in compliance
# with the License.  You may obtain a copy of the License at
#
#   http://www.apache.org/licenses/LICENSE-2.0
#
# Unless required by applicable law or agreed to in writing,
# software distributed under the License is distributed on an
# "AS IS" BASIS, WITHOUT WARRANTIES OR CONDITIONS OF ANY
# KIND, either express or implied.  See the License for the
# specific language governing permissions and limitations
# under the License.
import logging
from timeit import default_timer
from typing import Any, cast, Dict, Optional, Set, Tuple, Type, Union

<<<<<<< HEAD
from flask import request, Response
=======
>>>>>>> c343c2ff
from flask_appbuilder import ModelRestApi
from flask_appbuilder.api import expose, protect, rison, safe
from flask_appbuilder.models.filters import BaseFilter, Filters
from flask_appbuilder.models.sqla.filters import FilterStartsWith

logger = logging.getLogger(__name__)
get_related_schema = {
    "type": "object",
    "properties": {
        "page_size": {"type": "integer"},
        "page": {"type": "integer"},
        "filter": {"type": "string"},
    },
}


<<<<<<< HEAD
def statsd_incr(f):
    """
        Handle sending all statsd metrics from the REST API
    """

    def wraps(self, *args: Any, **kwargs: Any) -> Response:
        start = default_timer()
        response = f(self, *args, **kwargs)
        stop = default_timer()
        self.send_stats_metrics(response, f.__name__, stop - start)
        return response

    return functools.update_wrapper(wraps, f)


def check_ownership_and_item_exists(f):
    """
    A Decorator that checks if an object exists and is owned by the current user
    """

    def wraps(self, pk):
        item = self.datamodel.get(
            pk, self._base_filters  # pylint: disable=protected-access
        )
        if not item:
            return self.response_404()
        try:
            check_ownership(item)
        except SupersetSecurityException as ex:
            return self.response(403, message=str(ex))
        return f(self, item)

    return functools.update_wrapper(wraps, f)


=======
>>>>>>> c343c2ff
class RelatedFieldFilter:
    # data class to specify what filter to use on a /related endpoint
    # pylint: disable=too-few-public-methods
    def __init__(self, field_name: str, filter_class: Type[BaseFilter]):
        self.field_name = field_name
        self.filter_class = filter_class


class BaseSupersetModelRestApi(ModelRestApi):
    """
    Extends FAB's ModelResApi to implement specific superset generic functionality
    """

    csrf_exempt = False
    method_permission_name = {
        "get_list": "list",
        "get": "show",
        "export": "mulexport",
        "post": "add",
        "put": "edit",
        "delete": "delete",
        "bulk_delete": "delete",
        "info": "list",
        "related": "list",
        "refresh": "edit",
        "data": "list",
    }

    order_rel_fields: Dict[str, Tuple[str, str]] = {}
    """
    Impose ordering on related fields query::

        order_rel_fields = {
            "<RELATED_FIELD>": ("<RELATED_FIELD_FIELD>", "<asc|desc>"),
             ...
        }
    """  # pylint: disable=pointless-string-statement
    related_field_filters: Dict[str, Union[RelatedFieldFilter, str]] = {}
    """
    Declare the filters for related fields::

        related_fields = {
            "<RELATED_FIELD>": <RelatedFieldFilter>)
        }
    """  # pylint: disable=pointless-string-statement
    filter_rel_fields: Dict[str, BaseFilter] = {}
    """
    Declare the related field base filter::

        filter_rel_fields_field = {
            "<RELATED_FIELD>": "<FILTER>")
        }
    """  # pylint: disable=pointless-string-statement
    allowed_rel_fields: Set[str] = set()

    def __init__(self):
        super().__init__()
        self.stats_logger = None

    def create_blueprint(self, appbuilder, *args, **kwargs):
        self.stats_logger = self.appbuilder.get_app.config["STATS_LOGGER"]
        return super().create_blueprint(appbuilder, *args, **kwargs)

    def _init_properties(self):
        model_id = self.datamodel.get_pk_name()
        if self.list_columns is None and not self.list_model_schema:
            self.list_columns = [model_id]
        if self.show_columns is None and not self.show_model_schema:
            self.show_columns = [model_id]
        if self.edit_columns is None and not self.edit_model_schema:
            self.edit_columns = [model_id]
        if self.add_columns is None and not self.add_model_schema:
            self.add_columns = [model_id]
        super()._init_properties()

    def _get_related_filter(self, datamodel, column_name: str, value: str) -> Filters:
        filter_field = self.related_field_filters.get(column_name)
        if isinstance(filter_field, str):
            filter_field = RelatedFieldFilter(cast(str, filter_field), FilterStartsWith)
        filter_field = cast(RelatedFieldFilter, filter_field)
        search_columns = [filter_field.field_name] if filter_field else None
        filters = datamodel.get_filters(search_columns)
        base_filters = self.filter_rel_fields.get(column_name)
        if base_filters:
            filters.add_filter_list(base_filters)
        if value and filter_field:
            filters.add_filter(
                filter_field.field_name, filter_field.filter_class, value
            )
        return filters

    def incr_stats(self, action: str, func_name: str) -> None:
        """
            Proxy function for statsd.incr to impose a key structure for REST API's
        :param action: String with an action name eg: error, success
        :param func_name: The function name
        """
        self.stats_logger.incr(f"{self.__class__.__name__}.{func_name}.{action}")

    def timing_stats(self, action: str, func_name: str, value: float) -> None:
        """
            Proxy function for statsd.incr to impose a key structure for REST API's
        :param action: String with an action name eg: error, success
        :param func_name: The function name
        :param value: A float with the time it took for the endpoint to execute
        """
        self.stats_logger.timing(
            f"{self.__class__.__name__}.{func_name}.{action}", value
        )

    def send_stats_metrics(
        self, response: Response, key: str, time_delta: Optional[float] = None
    ) -> None:
        """
            Helper function to handle sending statsd metrics
        :param response: flask response object, will evaluate if it was an error
        :param key: The function name
        :param time_delta: Optional time it took for the endpoint to execute
        """
        if 200 <= response.status_code < 400:
            self.incr_stats("success", key)
        else:
            self.incr_stats("error", key)
        if time_delta:
            self.timing_stats("time", key, time_delta)

    def info_headless(self, **kwargs) -> Response:
        """
            Add statsd metrics to builtin FAB _info endpoint
        """
        start = default_timer()
        response = super().info_headless(**kwargs)
        stop = default_timer()
        self.send_stats_metrics(response, self.info.__name__, stop - start)
        return response

    def get_headless(self, pk, **kwargs) -> Response:
        """
            Add statsd metrics to builtin FAB GET endpoint
        """
        start = default_timer()
        response = super().get_headless(pk, **kwargs)
        stop = default_timer()
        self.send_stats_metrics(response, self.get.__name__, stop - start)
        return response

    def get_list_headless(self, **kwargs) -> Response:
        """
            Add statsd metrics to builtin FAB GET list endpoint
        """
        start = default_timer()
        response = super().get_list_headless(**kwargs)
        stop = default_timer()
        self.send_stats_metrics(response, self.get_list.__name__, stop - start)
        return response

    @expose("/related/<column_name>", methods=["GET"])
    @protect()
    @safe
    @statsd_incr
    @rison(get_related_schema)
    def related(self, column_name: str, **kwargs):
        """Get related fields data
        ---
        get:
          parameters:
          - in: path
            schema:
              type: string
            name: column_name
          - in: query
            name: q
            content:
              application/json:
                schema:
                  type: object
                  properties:
                    page_size:
                      type: integer
                    page:
                      type: integer
                    filter:
                      type: string
          responses:
            200:
              description: Related column data
              content:
                application/json:
                  schema:
                    type: object
                    properties:
                      count:
                        type: integer
                      result:
                        type: object
                        properties:
                          value:
                            type: integer
                          text:
                            type: string
            400:
              $ref: '#/components/responses/400'
            401:
              $ref: '#/components/responses/401'
            404:
              $ref: '#/components/responses/404'
            422:
              $ref: '#/components/responses/422'
            500:
              $ref: '#/components/responses/500'
        """
        if column_name not in self.allowed_rel_fields:
            self.incr_stats("error", self.related.__name__)
            return self.response_404()
        args = kwargs.get("rison", {})
        # handle pagination
        page, page_size = self._handle_page_args(args)
        try:
            datamodel = self.datamodel.get_related_interface(column_name)
        except KeyError:
            return self.response_404()
        page, page_size = self._sanitize_page_args(page, page_size)
        # handle ordering
        order_field = self.order_rel_fields.get(column_name)
        if order_field:
            order_column, order_direction = order_field
        else:
            order_column, order_direction = "", ""
        # handle filters
        filters = self._get_related_filter(datamodel, column_name, args.get("filter"))
        # Make the query
        count, values = datamodel.query(
            filters, order_column, order_direction, page=page, page_size=page_size
        )
        # produce response
        result = [
            {"value": datamodel.get_pk_value(value), "text": str(value)}
            for value in values
        ]
        return self.response(200, count=count, result=result)<|MERGE_RESOLUTION|>--- conflicted
+++ resolved
@@ -14,14 +14,12 @@
 # KIND, either express or implied.  See the License for the
 # specific language governing permissions and limitations
 # under the License.
+import functools
 import logging
 from timeit import default_timer
 from typing import Any, cast, Dict, Optional, Set, Tuple, Type, Union
 
-<<<<<<< HEAD
-from flask import request, Response
-=======
->>>>>>> c343c2ff
+from flask import Response
 from flask_appbuilder import ModelRestApi
 from flask_appbuilder.api import expose, protect, rison, safe
 from flask_appbuilder.models.filters import BaseFilter, Filters
@@ -38,8 +36,7 @@
 }
 
 
-<<<<<<< HEAD
-def statsd_incr(f):
+def statsd_metrics(f):
     """
         Handle sending all statsd metrics from the REST API
     """
@@ -54,28 +51,6 @@
     return functools.update_wrapper(wraps, f)
 
 
-def check_ownership_and_item_exists(f):
-    """
-    A Decorator that checks if an object exists and is owned by the current user
-    """
-
-    def wraps(self, pk):
-        item = self.datamodel.get(
-            pk, self._base_filters  # pylint: disable=protected-access
-        )
-        if not item:
-            return self.response_404()
-        try:
-            check_ownership(item)
-        except SupersetSecurityException as ex:
-            return self.response(403, message=str(ex))
-        return f(self, item)
-
-    return functools.update_wrapper(wraps, f)
-
-
-=======
->>>>>>> c343c2ff
 class RelatedFieldFilter:
     # data class to specify what filter to use on a /related endpoint
     # pylint: disable=too-few-public-methods
