# Licensed to the Apache Software Foundation (ASF) under one
# or more contributor license agreements.  See the NOTICE file
# distributed with this work for additional information
# regarding copyright ownership.  The ASF licenses this file
# to you under the Apache License, Version 2.0 (the
# "License"); you may not use this file except in compliance
# with the License.  You may obtain a copy of the License at
#
#   http://www.apache.org/licenses/LICENSE-2.0
#
# Unless required by applicable law or agreed to in writing,
# software distributed under the License is distributed on an
# "AS IS" BASIS, WITHOUT WARRANTIES OR CONDITIONS OF ANY
# KIND, either express or implied.  See the License for the
# specific language governing permissions and limitations
# under the License.
import functools
import logging
from typing import Dict, Set, Tuple

from flask import request
from flask_appbuilder import ModelRestApi
from flask_appbuilder.api import expose, protect, rison, safe
from flask_appbuilder.models.filters import BaseFilter, Filters
from sqlalchemy.exc import SQLAlchemyError

from superset.exceptions import SupersetSecurityException
from superset.views.base import check_ownership

logger = logging.getLogger(__name__)
get_related_schema = {
    "type": "object",
    "properties": {
        "page_size": {"type": "integer"},
        "page": {"type": "integer"},
        "filter": {"type": "string"},
    },
}


def check_ownership_and_item_exists(f):
    """
    A Decorator that checks if an object exists and is owned by the current user
    """

    def wraps(self, pk):  # pylint: disable=invalid-name
        item = self.datamodel.get(
            pk, self._base_filters  # pylint: disable=protected-access
        )
        if not item:
            return self.response_404()
        try:
            check_ownership(item)
        except SupersetSecurityException as e:
            return self.response(403, message=str(e))
        return f(self, item)

    return functools.update_wrapper(wraps, f)


class BaseSupersetModelRestApi(ModelRestApi):
    """
    Extends FAB's ModelResApi to implement specific superset generic functionality
    """

    csrf_exempt = False
    method_permission_name = {
        "get_list": "list",
        "get": "show",
        "export": "mulexport",
        "post": "add",
        "put": "edit",
        "delete": "delete",
        "bulk_delete": "delete",
        "info": "list",
        "related": "list",
<<<<<<< HEAD
        "thumbnail": "list",
=======
        "refresh": "edit",
>>>>>>> 81971967
    }

    order_rel_fields: Dict[str, Tuple[str, str]] = {}
    """
    Impose ordering on related fields query::

        order_rel_fields = {
            "<RELATED_FIELD>": ("<RELATED_FIELD_FIELD>", "<asc|desc>"),
             ...
        }
    """  # pylint: disable=pointless-string-statement
    filter_rel_fields_field: Dict[str, str] = {}
    """
    Declare the related field field for filtering::

        filter_rel_fields_field = {
            "<RELATED_FIELD>": "<RELATED_FIELD_FIELD>")
        }
    """  # pylint: disable=pointless-string-statement
    filter_rel_fields: Dict[str, BaseFilter] = {}
    """
    Declare the related field base filter::

        filter_rel_fields_field = {
            "<RELATED_FIELD>": "<FILTER>")
        }
    """  # pylint: disable=pointless-string-statement
    allowed_rel_fields: Set[str] = set()

    def __init__(self):
        super().__init__()
        self.stats_logger = None

    def create_blueprint(self, appbuilder, *args, **kwargs):
        self.stats_logger = self.appbuilder.get_app.config["STATS_LOGGER"]
        return super().create_blueprint(appbuilder, *args, **kwargs)

    def _init_properties(self):
        model_id = self.datamodel.get_pk_name()
        if self.list_columns is None and not self.list_model_schema:
            self.list_columns = [model_id]
        if self.show_columns is None and not self.show_model_schema:
            self.show_columns = [model_id]
        if self.edit_columns is None and not self.edit_model_schema:
            self.edit_columns = [model_id]
        if self.add_columns is None and not self.add_model_schema:
            self.add_columns = [model_id]
        super()._init_properties()

    def _get_related_filter(self, datamodel, column_name: str, value: str) -> Filters:
        filter_field = self.filter_rel_fields_field.get(column_name)
        filters = datamodel.get_filters([filter_field])
        base_filters = self.filter_rel_fields.get(column_name)
        if base_filters:
            filters = filters.add_filter_list(base_filters)
        if value:
            filters.rest_add_filters(
                [{"opr": "sw", "col": filter_field, "value": value}]
            )
        return filters

    def incr_stats(self, action: str, func_name: str) -> None:
        self.stats_logger.incr(f"{self.__class__.__name__}.{func_name}.{action}")

    @expose("/related/<column_name>", methods=["GET"])
    @protect()
    @safe
    @rison(get_related_schema)
    def related(self, column_name: str, **kwargs):
        """Get related fields data
        ---
        get:
          parameters:
          - in: path
            schema:
              type: string
            name: column_name
          - in: query
            name: q
            content:
              application/json:
                schema:
                  type: object
                  properties:
                    page_size:
                      type: integer
                    page:
                      type: integer
                    filter:
                      type: string
          responses:
            200:
              description: Related column data
              content:
                application/json:
                  schema:
                    type: object
                    properties:
                      count:
                        type: integer
                      result:
                        type: object
                        properties:
                          value:
                            type: integer
                          text:
                            type: string
            400:
              $ref: '#/components/responses/400'
            401:
              $ref: '#/components/responses/401'
            404:
              $ref: '#/components/responses/404'
            422:
              $ref: '#/components/responses/422'
            500:
              $ref: '#/components/responses/500'
        """
        if column_name not in self.allowed_rel_fields:
            return self.response_404()
        args = kwargs.get("rison", {})
        # handle pagination
        page, page_size = self._handle_page_args(args)
        try:
            datamodel = self.datamodel.get_related_interface(column_name)
        except KeyError:
            return self.response_404()
        page, page_size = self._sanitize_page_args(page, page_size)
        # handle ordering
        order_field = self.order_rel_fields.get(column_name)
        if order_field:
            order_column, order_direction = order_field
        else:
            order_column, order_direction = "", ""
        # handle filters
        filters = self._get_related_filter(datamodel, column_name, args.get("filter"))
        # Make the query
        count, values = datamodel.query(
            filters, order_column, order_direction, page=page, page_size=page_size
        )
        # produce response
        result = [
            {"value": datamodel.get_pk_value(value), "text": str(value)}
            for value in values
        ]
        return self.response(200, count=count, result=result)


class BaseOwnedModelRestApi(BaseSupersetModelRestApi):
    @expose("/<pk>", methods=["PUT"])
    @protect()
    @check_ownership_and_item_exists
    @safe
    def put(self, item):  # pylint: disable=arguments-differ
        """Changes a owned Model
        ---
        put:
          parameters:
          - in: path
            schema:
              type: integer
            name: pk
          requestBody:
            description: Model schema
            required: true
            content:
              application/json:
                schema:
                  $ref: '#/components/schemas/{{self.__class__.__name__}}.put'
          responses:
            200:
              description: Item changed
              content:
                application/json:
                  schema:
                    type: object
                    properties:
                      result:
                        $ref: '#/components/schemas/{{self.__class__.__name__}}.put'
            400:
              $ref: '#/components/responses/400'
            401:
              $ref: '#/components/responses/401'
            403:
              $ref: '#/components/responses/401'
            404:
              $ref: '#/components/responses/404'
            422:
              $ref: '#/components/responses/422'
            500:
              $ref: '#/components/responses/500'
        """
        if not request.is_json:
            self.response_400(message="Request is not JSON")
        item = self.edit_model_schema.load(request.json, instance=item)
        if item.errors:
            return self.response_422(message=item.errors)
        try:
            self.datamodel.edit(item.data, raise_exception=True)
            return self.response(
                200, result=self.edit_model_schema.dump(item.data, many=False).data
            )
        except SQLAlchemyError as e:
            logger.error(f"Error updating model {self.__class__.__name__}: {e}")
            return self.response_422(message=str(e))

    @expose("/", methods=["POST"])
    @protect()
    @safe
    def post(self):
        """Creates a new owned Model
        ---
        post:
          requestBody:
            description: Model schema
            required: true
            content:
              application/json:
                schema:
                  $ref: '#/components/schemas/{{self.__class__.__name__}}.post'
          responses:
            201:
              description: Model added
              content:
                application/json:
                  schema:
                    type: object
                    properties:
                      id:
                        type: string
                      result:
                        $ref: '#/components/schemas/{{self.__class__.__name__}}.post'
            400:
              $ref: '#/components/responses/400'
            401:
              $ref: '#/components/responses/401'
            422:
              $ref: '#/components/responses/422'
            500:
              $ref: '#/components/responses/500'
        """
        if not request.is_json:
            return self.response_400(message="Request is not JSON")
        item = self.add_model_schema.load(request.json)
        # This validates custom Schema with custom validations
        if item.errors:
            return self.response_422(message=item.errors)
        try:
            self.datamodel.add(item.data, raise_exception=True)
            return self.response(
                201,
                result=self.add_model_schema.dump(item.data, many=False).data,
                id=item.data.id,
            )
        except SQLAlchemyError as e:
            logger.error(f"Error creating model {self.__class__.__name__}: {e}")
            return self.response_422(message=str(e))

    @expose("/<pk>", methods=["DELETE"])
    @protect()
    @check_ownership_and_item_exists
    @safe
    def delete(self, item):  # pylint: disable=arguments-differ
        """Deletes owned Model
        ---
        delete:
          parameters:
          - in: path
            schema:
              type: integer
            name: pk
          responses:
            200:
              description: Model delete
              content:
                application/json:
                  schema:
                    type: object
                    properties:
                      message:
                        type: string
            401:
              $ref: '#/components/responses/401'
            403:
              $ref: '#/components/responses/401'
            404:
              $ref: '#/components/responses/404'
            422:
              $ref: '#/components/responses/422'
            500:
              $ref: '#/components/responses/500'
        """
        try:
            self.datamodel.delete(item, raise_exception=True)
            return self.response(200, message="OK")
        except SQLAlchemyError as e:
            logger.error(f"Error deleting model {self.__class__.__name__}: {e}")
            return self.response_422(message=str(e))<|MERGE_RESOLUTION|>--- conflicted
+++ resolved
@@ -74,11 +74,8 @@
         "bulk_delete": "delete",
         "info": "list",
         "related": "list",
-<<<<<<< HEAD
         "thumbnail": "list",
-=======
         "refresh": "edit",
->>>>>>> 81971967
     }
 
     order_rel_fields: Dict[str, Tuple[str, str]] = {}
