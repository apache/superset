--- conflicted
+++ resolved
@@ -96,11 +96,6 @@
         """ Get all databases which allow csv upload as database dto
         :returns list of database dto
         """
-<<<<<<< HEAD
-        databases = db.session().query(Database).filter_by(allow_csv_upload=True).all()
-        databases_json = [DatabaseDto(NEW_DATABASE_ID, "In a new database", [])]
-        for database in databases:
-=======
         user_permissions: list = []
         user = g.user
         for role in user.roles:
@@ -124,7 +119,6 @@
 
         databases_json = [models.DatabaseDto(NEW_DATABASE_ID, "In a new database", [])]
         for database in permitted_databases:
->>>>>>> a7b07e7c
             databases_json.append(
                 DatabaseDto(
                     database.id,
