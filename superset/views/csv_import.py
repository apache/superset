--- conflicted
+++ resolved
@@ -196,13 +196,9 @@
         :return: filename with allowed characters
         """
         if not filename:
-<<<<<<< HEAD
-            raise NameNotAllowed("No name received for {0}".format(purpose))
-=======
             raise NameNotAllowedException(
                 "No filename received for {0}".format(purpose), None
             )
->>>>>>> 7e3a7378
         cleaned_filename = secure_filename(filename)
         if len(cleaned_filename) == 0:
             raise NameNotAllowedException(
