# Licensed to the Apache Software Foundation (ASF) under one
# or more contributor license agreements.  See the NOTICE file
# distributed with this work for additional information
# regarding copyright ownership.  The ASF licenses this file
# to you under the Apache License, Version 2.0 (the
# "License"); you may not use this file except in compliance
# with the License.  You may obtain a copy of the License at
#
#   http://www.apache.org/licenses/LICENSE-2.0
#
# Unless required by applicable law or agreed to in writing,
# software distributed under the License is distributed on an
# "AS IS" BASIS, WITHOUT WARRANTIES OR CONDITIONS OF ANY
# KIND, either express or implied.  See the License for the
# specific language governing permissions and limitations
# under the License.
import json
import re

<<<<<<< HEAD
from flask import current_app, g, request
=======
from flask import current_app, g, make_response, request
>>>>>>> c087a48d
from flask_appbuilder.api import expose, protect, rison, safe
from flask_appbuilder.models.sqla.interface import SQLAInterface
from marshmallow import fields, post_load, pre_load, Schema, ValidationError
from marshmallow.validate import Length
from sqlalchemy.exc import SQLAlchemyError

from superset.exceptions import SupersetException, SupersetSecurityException
from superset.models.dashboard import Dashboard
from superset.utils import core as utils
from superset.views.base import (
    BaseSupersetModelRestApi,
    BaseSupersetSchema,
    check_ownership,
    check_ownership_and_item_exists,
    generate_download_headers,
)

from .mixin import DashboardMixin

get_delete_ids_schema = {"type": "array", "items": {"type": "integer"}}


class DashboardJSONMetadataSchema(Schema):
    timed_refresh_immune_slices = fields.List(fields.Integer())
    filter_scopes = fields.Dict()
    expanded_slices = fields.Dict()
    refresh_frequency = fields.Integer()
    default_filters = fields.Str()
    filter_immune_slice_fields = fields.Dict()
    stagger_refresh = fields.Boolean()
    stagger_time = fields.Integer()


def validate_json(value):
    try:
        utils.validate_json(value)
    except SupersetException:
        raise ValidationError("JSON not valid")


def validate_json_metadata(value):
    if not value:
        return
    try:
        value_obj = json.loads(value)
    except json.decoder.JSONDecodeError:
        raise ValidationError("JSON not valid")
    errors = DashboardJSONMetadataSchema(strict=True).validate(value_obj, partial=False)
    if errors:
        raise ValidationError(errors)


def validate_slug_uniqueness(value):
    # slug is not required but must be unique
    if value:
        item = (
            current_app.appbuilder.get_session.query(Dashboard.id)
            .filter_by(slug=value)
            .one_or_none()
        )
        if item:
            raise ValidationError("Must be unique")


def validate_owners(value):
    owner = (
        current_app.appbuilder.get_session.query(
            current_app.appbuilder.sm.user_model.id
        )
        .filter_by(id=value)
        .one_or_none()
    )
    if not owner:
        raise ValidationError(f"User {value} does not exist")


class BaseDashboardSchema(BaseSupersetSchema):
    @staticmethod
    def set_owners(instance, owners):
        owner_objs = list()
        if g.user.id not in owners:
            owners.append(g.user.id)
        for owner_id in owners:
            user = current_app.appbuilder.get_session.query(
                current_app.appbuilder.sm.user_model
            ).get(owner_id)
            owner_objs.append(user)
        instance.owners = owner_objs

    @pre_load
    def pre_load(self, data):  # pylint: disable=no-self-use
        data["slug"] = data.get("slug")
        data["owners"] = data.get("owners", [])
        if data["slug"]:
            data["slug"] = data["slug"].strip()
            data["slug"] = data["slug"].replace(" ", "-")
            data["slug"] = re.sub(r"[^\w\-]+", "", data["slug"])


class DashboardPostSchema(BaseDashboardSchema):
    dashboard_title = fields.String(allow_none=True, validate=Length(0, 500))
    slug = fields.String(
        allow_none=True, validate=[Length(1, 255), validate_slug_uniqueness]
    )
    owners = fields.List(fields.Integer(validate=validate_owners))
    position_json = fields.String(validate=validate_json)
    css = fields.String()
    json_metadata = fields.String(validate=validate_json_metadata)
    published = fields.Boolean()

    @post_load
    def make_object(self, data):  # pylint: disable=no-self-use
        instance = Dashboard()
        self.set_owners(instance, data["owners"])
        for field in data:
            if field == "owners":
                self.set_owners(instance, data["owners"])
            else:
                setattr(instance, field, data.get(field))
        return instance


class DashboardPutSchema(BaseDashboardSchema):
    dashboard_title = fields.String(allow_none=True, validate=Length(0, 500))
    slug = fields.String(allow_none=True, validate=Length(0, 255))
    owners = fields.List(fields.Integer(validate=validate_owners))
    position_json = fields.String(validate=validate_json)
    css = fields.String()
    json_metadata = fields.String(validate=validate_json_metadata)
    published = fields.Boolean()

    @post_load
    def make_object(self, data):  # pylint: disable=no-self-use
        if "owners" not in data and g.user not in self.instance.owners:
            self.instance.owners.append(g.user)
        for field in data:
            if field == "owners":
                self.set_owners(self.instance, data["owners"])
            else:
                setattr(self.instance, field, data.get(field))
        for slc in self.instance.slices:
            slc.owners = list(set(self.instance.owners) | set(slc.owners))
        return self.instance


get_export_ids_schema = {"type": "array", "items": {"type": "integer"}}


class DashboardRestApi(DashboardMixin, BaseSupersetModelRestApi):
    datamodel = SQLAInterface(Dashboard)

    resource_name = "dashboard"
    allow_browser_login = True

    class_permission_name = "DashboardModelView"
    method_permission_name = {
        "get_list": "list",
        "get": "show",
        "export": "mulexport",
        "post": "add",
        "put": "edit",
        "delete": "delete",
        "multiple_delete": "delete",
        "info": "list",
        "related": "list",
    }
    show_columns = [
        "dashboard_title",
        "slug",
        "owners.id",
        "owners.username",
        "position_json",
        "css",
        "json_metadata",
        "published",
        "table_names",
        "charts",
    ]
    order_columns = ["dashboard_title", "changed_on", "published", "changed_by_fk"]
    list_columns = [
        "id",
        "dashboard_title",
        "url",
        "published",
        "changed_by.username",
        "changed_by_name",
        "changed_by_url",
        "changed_on",
    ]

    add_model_schema = DashboardPostSchema()
    edit_model_schema = DashboardPutSchema()

    order_rel_fields = {
        "slices": ("slice_name", "asc"),
        "owners": ("first_name", "asc"),
    }
    filter_rel_fields_field = {"owners": "first_name", "slices": "slice_name"}

    @expose("/<pk>", methods=["PUT"])
    @protect()
    @check_ownership_and_item_exists
    @safe
    def put(self, item):  # pylint: disable=arguments-differ
        """Changes a dashboard
        ---
        put:
          parameters:
          - in: path
            schema:
              type: integer
            name: pk
          requestBody:
            description: Model schema
            required: true
            content:
              application/json:
                schema:
                  $ref: '#/components/schemas/{{self.__class__.__name__}}.put'
          responses:
            200:
              description: Item changed
              content:
                application/json:
                  schema:
                    type: object
                    properties:
                      result:
                        $ref: '#/components/schemas/{{self.__class__.__name__}}.put'
            400:
              $ref: '#/components/responses/400'
            401:
              $ref: '#/components/responses/401'
            403:
              $ref: '#/components/responses/401'
            404:
              $ref: '#/components/responses/404'
            422:
              $ref: '#/components/responses/422'
            500:
              $ref: '#/components/responses/500'
        """
        if not request.is_json:
            self.response_400(message="Request is not JSON")
        item = self.edit_model_schema.load(request.json, instance=item)
        if item.errors:
            return self.response_422(message=item.errors)
        try:
            self.datamodel.edit(item.data, raise_exception=True)
            return self.response(
                200, result=self.edit_model_schema.dump(item.data, many=False).data
            )
        except SQLAlchemyError as e:
            return self.response_422(message=str(e))

    @expose("/", methods=["POST"])
    @protect()
    @safe
    def post(self):
        """Creates a new dashboard
        ---
        post:
          requestBody:
            description: Model schema
            required: true
            content:
              application/json:
                schema:
                  $ref: '#/components/schemas/{{self.__class__.__name__}}.post'
          responses:
            201:
              description: Dashboard added
              content:
                application/json:
                  schema:
                    type: object
                    properties:
                      id:
                        type: string
                      result:
                        $ref: '#/components/schemas/{{self.__class__.__name__}}.post'
            400:
              $ref: '#/components/responses/400'
            401:
              $ref: '#/components/responses/401'
            422:
              $ref: '#/components/responses/422'
            500:
              $ref: '#/components/responses/500'
        """
        if not request.is_json:
            return self.response_400(message="Request is not JSON")
        item = self.add_model_schema.load(request.json)
        # This validates custom Schema with custom validations
        if item.errors:
            return self.response_422(message=item.errors)
        try:
            self.datamodel.add(item.data, raise_exception=True)
            return self.response(
                201,
                result=self.add_model_schema.dump(item.data, many=False).data,
                id=item.data.id,
            )
        except SQLAlchemyError as e:
            return self.response_422(message=str(e))

    @expose("/", methods=["DELETE"])
    @protect()
    @safe
    @rison(get_delete_ids_schema)
    def multiple_delete(self, **kwargs):  # pylint: disable=arguments-differ
        """Delete multiple Dashboards
        ---
        delete:
          parameters:
          - in: query
            name: q
            content:
              application/json:
                schema:
                  type: array
                  items:
                    type: integer
          responses:
            200:
              description: Dashboard multiple delete
              content:
                application/json:
                  schema:
                    type: object
                    properties:
                      message:
                        type: string
            401:
              $ref: '#/components/responses/401'
            403:
              $ref: '#/components/responses/401'
            404:
              $ref: '#/components/responses/404'
            422:
              $ref: '#/components/responses/422'
            500:
              $ref: '#/components/responses/500'
        """
        query = self.datamodel.session.query(Dashboard).filter(
            Dashboard.id.in_(kwargs["rison"])
        )
        items = self._base_filters.apply_all(query).all()
        if not items:
            self.response_404()
        # Check ownership for each item and fail if a not owned dashboard is found
        for item in items:
            try:
                check_ownership(item)
            except SupersetSecurityException as e:
                return self.response(403, message=str(e))
        # All good, delete the dashboards
        for item in items:
            try:
                self.datamodel.delete(item, raise_exception=True)
            except SQLAlchemyError as e:
                return self.response_422(message=str(e))
        return self.response(200, message=f"Deleted {len(items)}")

    @expose("/<pk>", methods=["DELETE"])
    @protect()
    @check_ownership_and_item_exists
    @safe
    def delete(self, item):  # pylint: disable=arguments-differ
        """Delete Dashboard
        ---
        delete:
          parameters:
          - in: path
            schema:
              type: integer
            name: pk
          responses:
            200:
              description: Dashboard delete
              content:
                application/json:
                  schema:
                    type: object
                    properties:
                      message:
                        type: string
            401:
              $ref: '#/components/responses/401'
            403:
              $ref: '#/components/responses/401'
            404:
              $ref: '#/components/responses/404'
            422:
              $ref: '#/components/responses/422'
            500:
              $ref: '#/components/responses/500'
        """
        try:
            self.datamodel.delete(item, raise_exception=True)
            return self.response(200, message="OK")
        except SQLAlchemyError as e:
            return self.response_422(message=str(e))

    @expose("/export/", methods=["GET"])
    @protect()
    @safe
    @rison(get_export_ids_schema)
    def export(self, **kwargs):
        """Export dashboards
        ---
        get:
          parameters:
          - in: query
            name: q
            content:
              application/json:
                schema:
                  type: array
                  items:
                    type: integer
          responses:
            200:
              description: Dashboard export
              content:
                text/plain:
                  schema:
                    type: string
            400:
              $ref: '#/components/responses/400'
            401:
              $ref: '#/components/responses/401'
            404:
              $ref: '#/components/responses/404'
            422:
              $ref: '#/components/responses/422'
            500:
              $ref: '#/components/responses/500'
        """
        query = self.datamodel.session.query(Dashboard).filter(
            Dashboard.id.in_(kwargs["rison"])
        )
        query = self._base_filters.apply_all(query)
        ids = [item.id for item in query.all()]
        if not ids:
            return self.response_404()
        export = Dashboard.export_dashboards(ids)
        resp = make_response(export, 200)
        resp.headers["Content-Disposition"] = generate_download_headers("json")[
            "Content-Disposition"
        ]
        return resp<|MERGE_RESOLUTION|>--- conflicted
+++ resolved
@@ -17,11 +17,7 @@
 import json
 import re
 
-<<<<<<< HEAD
-from flask import current_app, g, request
-=======
 from flask import current_app, g, make_response, request
->>>>>>> c087a48d
 from flask_appbuilder.api import expose, protect, rison, safe
 from flask_appbuilder.models.sqla.interface import SQLAInterface
 from marshmallow import fields, post_load, pre_load, Schema, ValidationError
