# Licensed to the Apache Software Foundation (ASF) under one
# or more contributor license agreements.  See the NOTICE file
# distributed with this work for additional information
# regarding copyright ownership.  The ASF licenses this file
# to you under the Apache License, Version 2.0 (the
# "License"); you may not use this file except in compliance
# with the License.  You may obtain a copy of the License at
#
#   http://www.apache.org/licenses/LICENSE-2.0
#
# Unless required by applicable law or agreed to in writing,
# software distributed under the License is distributed on an
# "AS IS" BASIS, WITHOUT WARRANTIES OR CONDITIONS OF ANY
# KIND, either express or implied.  See the License for the
# specific language governing permissions and limitations
# under the License.
# pylint: disable=C,R,W
from datetime import datetime
import functools
import logging
import traceback

from flask import abort, flash, g, get_flashed_messages, redirect, Response
from flask_appbuilder import BaseView, ModelView
from flask_appbuilder.actions import action
from flask_appbuilder.models.sqla.filters import BaseFilter
from flask_appbuilder.widgets import ListWidget
from flask_babel import get_locale
from flask_babel import gettext as __
from flask_babel import lazy_gettext as _
import simplejson as json
import yaml

<<<<<<< HEAD
from superset import conf, conf_keys, db, feature_flags, security_manager
=======
from superset import conf, db, get_feature_flags, security_manager
>>>>>>> 0421786f
from superset.exceptions import SupersetException, SupersetSecurityException
from superset.translations.utils import get_language_pack
from superset.utils import core as utils

FRONTEND_CONF_KEYS = (
    'SUPERSET_WEBSERVER_TIMEOUT',
    'SUPERSET_DASHBOARD_POSITION_DATA_LIMIT',
    'ENABLE_JAVASCRIPT_CONTROLS',
    'DEFAULT_SQLLAB_LIMIT',
    'SQL_MAX_ROW',
    'SUPERSET_WEBSERVER_DOMAINS',
)


def get_error_msg():
    if conf.get('SHOW_STACKTRACE'):
        error_msg = traceback.format_exc()
    else:
        error_msg = 'FATAL ERROR \n'
        error_msg += (
            'Stacktrace is hidden. Change the SHOW_STACKTRACE '
            'configuration setting to enable it')
    return error_msg


def json_error_response(msg=None, status=500, stacktrace=None, payload=None, link=None):
    if not payload:
        payload = {'error': '{}'.format(msg)}
        if stacktrace:
            payload['stacktrace'] = stacktrace
    if link:
        payload['link'] = link

    return Response(
        json.dumps(payload, default=utils.json_iso_dttm_ser, ignore_nan=True),
        status=status, mimetype='application/json')


def json_success(json_msg, status=200):
    return Response(json_msg, status=status, mimetype='application/json')


def data_payload_response(payload_json, has_error=False):
    status = 400 if has_error else 200
    return json_success(payload_json, status=status)


def generate_download_headers(extension, filename=None):
    filename = filename if filename else datetime.now().strftime('%Y%m%d_%H%M%S')
    content_disp = 'attachment; filename={}.{}'.format(filename, extension)
    headers = {
        'Content-Disposition': content_disp,
    }
    return headers


def api(f):
    """
    A decorator to label an endpoint as an API. Catches uncaught exceptions and
    return the response in the JSON format
    """
    def wraps(self, *args, **kwargs):
        try:
            return f(self, *args, **kwargs)
        except Exception as e:
            logging.exception(e)
            return json_error_response(get_error_msg())

    return functools.update_wrapper(wraps, f)


def handle_api_exception(f):
    """
    A decorator to catch superset exceptions. Use it after the @api decorator above
    so superset exception handler is triggered before the handler for generic exceptions.
    """
    def wraps(self, *args, **kwargs):
        try:
            return f(self, *args, **kwargs)
        except SupersetSecurityException as e:
            logging.exception(e)
            return json_error_response(utils.error_msg_from_exception(e),
                                       status=e.status,
                                       stacktrace=traceback.format_exc(),
                                       link=e.link)
        except SupersetException as e:
            logging.exception(e)
            return json_error_response(utils.error_msg_from_exception(e),
                                       stacktrace=traceback.format_exc(),
                                       status=e.status)
        except Exception as e:
            logging.exception(e)
            return json_error_response(utils.error_msg_from_exception(e),
                                       stacktrace=traceback.format_exc())
    return functools.update_wrapper(wraps, f)


def get_datasource_exist_error_msg(full_name):
    return __('Datasource %(name)s already exists', name=full_name)


def get_user_roles():
    if g.user.is_anonymous:
        public_role = conf.get('AUTH_ROLE_PUBLIC')
        return [security_manager.find_role(public_role)] if public_role else []
    return g.user.roles


class BaseSupersetView(BaseView):

    def json_response(self, obj, status=200):
        return Response(
            json.dumps(obj, default=utils.json_int_dttm_ser, ignore_nan=True),
            status=status,
            mimetype='application/json')

    def common_bootsrap_payload(self):
        """Common data always sent to the client"""
        messages = get_flashed_messages(with_categories=True)
        locale = str(get_locale())
        return {
            'flash_messages': messages,
            'conf': {k: conf.get(k) for k in FRONTEND_CONF_KEYS},
            'locale': locale,
            'language_pack': get_language_pack(locale),
<<<<<<< HEAD
            'feature_flags': feature_flags,
            'conf_keys': conf_keys,
=======
            'feature_flags': get_feature_flags(),
>>>>>>> 0421786f
        }


class SupersetListWidget(ListWidget):
    template = 'superset/fab_overrides/list.html'


class SupersetModelView(ModelView):
    page_size = 100
    list_widget = SupersetListWidget


class ListWidgetWithCheckboxes(ListWidget):
    """An alternative to list view that renders Boolean fields as checkboxes

    Works in conjunction with the `checkbox` view."""
    template = 'superset/fab_overrides/list_with_checkboxes.html'


def validate_json(form, field):  # noqa
    try:
        json.loads(field.data)
    except Exception as e:
        logging.exception(e)
        raise Exception(_("json isn't valid"))


class YamlExportMixin(object):
    @action('yaml_export', __('Export to YAML'), __('Export to YAML?'), 'fa-download')
    def yaml_export(self, items):
        if not isinstance(items, list):
            items = [items]

        data = [t.export_to_dict() for t in items]
        return Response(
            yaml.safe_dump(data),
            headers=generate_download_headers('yaml'),
            mimetype='application/text')


class DeleteMixin(object):
    def _delete(self, pk):
        """
            Delete function logic, override to implement diferent logic
            deletes the record with primary_key = pk

            :param pk:
                record primary key to delete
        """
        item = self.datamodel.get(pk, self._base_filters)
        if not item:
            abort(404)
        try:
            self.pre_delete(item)
        except Exception as e:
            flash(str(e), 'danger')
        else:
            view_menu = security_manager.find_view_menu(item.get_perm())
            pvs = security_manager.get_session.query(
                security_manager.permissionview_model).filter_by(
                view_menu=view_menu).all()

            schema_view_menu = None
            if hasattr(item, 'schema_perm'):
                schema_view_menu = security_manager.find_view_menu(item.schema_perm)

                pvs.extend(security_manager.get_session.query(
                    security_manager.permissionview_model).filter_by(
                    view_menu=schema_view_menu).all())

            if self.datamodel.delete(item):
                self.post_delete(item)

                for pv in pvs:
                    security_manager.get_session.delete(pv)

                if view_menu:
                    security_manager.get_session.delete(view_menu)

                if schema_view_menu:
                    security_manager.get_session.delete(schema_view_menu)

                security_manager.get_session.commit()

            flash(*self.datamodel.message)
            self.update_redirect()

    @action(
        'muldelete',
        __('Delete'),
        __('Delete all Really?'),
        'fa-trash',
        single=False,
    )
    def muldelete(self, items):
        if not items:
            abort(404)
        for item in items:
            try:
                self.pre_delete(item)
            except Exception as e:
                flash(str(e), 'danger')
            else:
                self._delete(item.id)
        self.update_redirect()
        return redirect(self.get_redirect())


class SupersetFilter(BaseFilter):

    """Add utility function to make BaseFilter easy and fast

    These utility function exist in the SecurityManager, but would do
    a database round trip at every check. Here we cache the role objects
    to be able to make multiple checks but query the db only once
    """

    def get_user_roles(self):
        return get_user_roles()

    def get_all_permissions(self):
        """Returns a set of tuples with the perm name and view menu name"""
        perms = set()
        for role in self.get_user_roles():
            for perm_view in role.permissions:
                t = (perm_view.permission.name, perm_view.view_menu.name)
                perms.add(t)
        return perms

    def has_role(self, role_name_or_list):
        """Whether the user has this role name"""
        if not isinstance(role_name_or_list, list):
            role_name_or_list = [role_name_or_list]
        return any(
            [r.name in role_name_or_list for r in self.get_user_roles()])

    def has_perm(self, permission_name, view_menu_name):
        """Whether the user has this perm"""
        return (permission_name, view_menu_name) in self.get_all_permissions()

    def get_view_menus(self, permission_name):
        """Returns the details of view_menus for a perm name"""
        vm = set()
        for perm_name, vm_name in self.get_all_permissions():
            if perm_name == permission_name:
                vm.add(vm_name)
        return vm


class DatasourceFilter(SupersetFilter):
    def apply(self, query, func):  # noqa
        if security_manager.all_datasource_access():
            return query
        perms = self.get_view_menus('datasource_access')
        # TODO(bogdan): add `schema_access` support here
        return query.filter(self.model.perm.in_(perms))


class CsvResponse(Response):
    """
    Override Response to take into account csv encoding from config.py
    """
    charset = conf.get('CSV_EXPORT').get('encoding', 'utf-8')


def check_ownership(obj, raise_if_false=True):
    """Meant to be used in `pre_update` hooks on models to enforce ownership

    Admin have all access, and other users need to be referenced on either
    the created_by field that comes with the ``AuditMixin``, or in a field
    named ``owners`` which is expected to be a one-to-many with the User
    model. It is meant to be used in the ModelView's pre_update hook in
    which raising will abort the update.
    """
    if not obj:
        return False

    security_exception = SupersetSecurityException(
        "You don't have the rights to alter [{}]".format(obj))

    if g.user.is_anonymous:
        if raise_if_false:
            raise security_exception
        return False
    roles = [r.name for r in get_user_roles()]
    if 'Admin' in roles:
        return True
    session = db.create_scoped_session()
    orig_obj = session.query(obj.__class__).filter_by(id=obj.id).first()

    # Making a list of owners that works across ORM models
    owners = []
    if hasattr(orig_obj, 'owners'):
        owners += orig_obj.owners
    if hasattr(orig_obj, 'owner'):
        owners += [orig_obj.owner]
    if hasattr(orig_obj, 'created_by'):
        owners += [orig_obj.created_by]

    owner_names = [o.username for o in owners if o]

    if (
            g.user and hasattr(g.user, 'username') and
            g.user.username in owner_names):
        return True
    if raise_if_false:
        raise security_exception
    else:
        return False<|MERGE_RESOLUTION|>--- conflicted
+++ resolved
@@ -31,11 +31,13 @@
 import simplejson as json
 import yaml
 
-<<<<<<< HEAD
-from superset import conf, conf_keys, db, feature_flags, security_manager
-=======
-from superset import conf, db, get_feature_flags, security_manager
->>>>>>> 0421786f
+from superset import (
+    conf,
+    db,
+    get_conf_keys,
+    get_feature_flags,
+    security_manager,
+)
 from superset.exceptions import SupersetException, SupersetSecurityException
 from superset.translations.utils import get_language_pack
 from superset.utils import core as utils
@@ -161,12 +163,8 @@
             'conf': {k: conf.get(k) for k in FRONTEND_CONF_KEYS},
             'locale': locale,
             'language_pack': get_language_pack(locale),
-<<<<<<< HEAD
-            'feature_flags': feature_flags,
-            'conf_keys': conf_keys,
-=======
             'feature_flags': get_feature_flags(),
->>>>>>> 0421786f
+            'conf_keys': get_conf_keys(),
         }
 
 
