--- conflicted
+++ resolved
@@ -351,17 +351,12 @@
     locale = str(get_locale())
 
     # should not expose API TOKEN to frontend
-<<<<<<< HEAD
-    frontend_config = {k: conf.get(k) for k in FRONTEND_CONF_KEYS}
-    forecasters = list(forecasts.available_models.keys())
-    frontend_config["AVAILABLE_FORECASTERS"] = list(map(list, zip(forecasters, forecasters)))
-=======
     frontend_config = {
         k: (list(conf.get(k)) if isinstance(conf.get(k), set) else conf.get(k))
         for k in FRONTEND_CONF_KEYS
     }
-
->>>>>>> 6828624f
+    forecasters = list(forecasts.available_models.keys())
+    frontend_config["AVAILABLE_FORECASTERS"] = list(map(list, zip(forecasters, forecasters)))
     if conf.get("SLACK_API_TOKEN"):
         frontend_config["ALERT_REPORTS_NOTIFICATION_METHODS"] = [
             ReportRecipientType.EMAIL,
