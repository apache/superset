--- conflicted
+++ resolved
@@ -26,11 +26,7 @@
 from babel import Locale
 from flask import (
     abort,
-<<<<<<< HEAD
-    current_app,
-=======
     current_app as app,
->>>>>>> 53e9cf6d
     flash,
     g,
     get_flashed_messages,
@@ -242,17 +238,10 @@
 
 def get_environment_tag() -> dict[str, Any]:
     # Whether flask is in debug mode (--debug)
-<<<<<<< HEAD
-    debug = current_app.config["DEBUG"]
-
-    # Getting the configuration option for ENVIRONMENT_TAG_CONFIG
-    env_tag_config = current_app.config["ENVIRONMENT_TAG_CONFIG"]
-=======
     debug = app.config["DEBUG"]
 
     # Getting the configuration option for ENVIRONMENT_TAG_CONFIG
     env_tag_config = app.config["ENVIRONMENT_TAG_CONFIG"]
->>>>>>> 53e9cf6d
 
     # These are the predefined templates define in the config
     env_tag_templates = env_tag_config.get("values")
@@ -277,11 +266,7 @@
         for lang in appbuilder.languages
     }
 
-<<<<<<< HEAD
-    if callable(brand_text := current_app.config["LOGO_RIGHT_TEXT"]):
-=======
     if callable(brand_text := app.config["LOGO_RIGHT_TEXT"]):
->>>>>>> 53e9cf6d
         brand_text = brand_text()
 
     return {
@@ -290,28 +275,13 @@
             "path": app.config["LOGO_TARGET_PATH"] or url_for("Superset.welcome"),
             "icon": appbuilder.app_icon,
             "alt": appbuilder.app_name,
-<<<<<<< HEAD
-            "tooltip": current_app.config["LOGO_TOOLTIP"],
-=======
             "tooltip": app.config["LOGO_TOOLTIP"],
->>>>>>> 53e9cf6d
             "text": brand_text,
         },
         "environment_tag": get_environment_tag(),
         "navbar_right": {
             # show the watermark if the default app icon has been overridden
             "show_watermark": ("superset-logo-horiz" not in appbuilder.app_icon),
-<<<<<<< HEAD
-            "bug_report_url": current_app.config["BUG_REPORT_URL"],
-            "bug_report_icon": current_app.config["BUG_REPORT_ICON"],
-            "bug_report_text": current_app.config["BUG_REPORT_TEXT"],
-            "documentation_url": current_app.config["DOCUMENTATION_URL"],
-            "documentation_icon": current_app.config["DOCUMENTATION_ICON"],
-            "documentation_text": current_app.config["DOCUMENTATION_TEXT"],
-            "version_string": current_app.config["VERSION_STRING"],
-            "version_sha": current_app.config["VERSION_SHA"],
-            "build_number": current_app.config["BUILD_NUMBER"],
-=======
             "bug_report_url": app.config["BUG_REPORT_URL"],
             "bug_report_icon": app.config["BUG_REPORT_ICON"],
             "bug_report_text": app.config["BUG_REPORT_TEXT"],
@@ -321,7 +291,6 @@
             "version_string": app.config["VERSION_STRING"],
             "version_sha": app.config["VERSION_SHA"],
             "build_number": app.config["BUILD_NUMBER"],
->>>>>>> 53e9cf6d
             "languages": languages,
             "show_language_picker": len(languages) > 1,
             "user_is_anonymous": user.is_anonymous,
