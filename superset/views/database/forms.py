# Licensed to the Apache Software Foundation (ASF) under one
# or more contributor license agreements.  See the NOTICE file
# distributed with this work for additional information
# regarding copyright ownership.  The ASF licenses this file
# to you under the Apache License, Version 2.0 (the
# "License"); you may not use this file except in compliance
# with the License.  You may obtain a copy of the License at
#
#   http://www.apache.org/licenses/LICENSE-2.0
#
# Unless required by applicable law or agreed to in writing,
# software distributed under the License is distributed on an
# "AS IS" BASIS, WITHOUT WARRANTIES OR CONDITIONS OF ANY
# KIND, either express or implied.  See the License for the
# specific language governing permissions and limitations
# under the License.
"""Contains the logic to create cohesive forms on the explore view"""
from typing import List

from flask_appbuilder.fieldwidgets import BS3TextFieldWidget
from flask_appbuilder.forms import DynamicForm
from flask_babel import lazy_gettext as _
from flask_wtf.file import FileAllowed, FileField, FileRequired, FileSize
from wtforms import (
    BooleanField,
    IntegerField,
    MultipleFileField,
    SelectField,
    StringField,
)
from wtforms.ext.sqlalchemy.fields import QuerySelectField
from wtforms.validators import DataRequired, Length, NumberRange, Optional, Regexp

from superset import app, db, security_manager
from superset.forms import (
    CommaSeparatedListField,
    filter_not_empty_values,
    JsonListField,
)
from superset.models.core import Database

config = app.config


class UploadToDatabaseForm(DynamicForm):
    # pylint: disable=E0211
    def file_allowed_dbs() -> List[Database]:  # type: ignore
        file_enabled_dbs = (
            db.session.query(Database).filter_by(allow_file_upload=True).all()
        )
        return [
            file_enabled_db
            for file_enabled_db in file_enabled_dbs
            if UploadToDatabaseForm.at_least_one_schema_is_allowed(file_enabled_db)
            and UploadToDatabaseForm.is_engine_allowed_to_file_upl(file_enabled_db)
        ]

    @staticmethod
    def at_least_one_schema_is_allowed(database: Database) -> bool:
        """
        If the user has access to the database or all datasource
            1. if schemas_allowed_for_file_upload is empty
                a) if database does not support schema
                    user is able to upload csv without specifying schema name
                b) if database supports schema
                    user is able to upload csv to any schema
            2. if schemas_allowed_for_file_upload is not empty
                a) if database does not support schema
                    This situation is impossible and upload will fail
                b) if database supports schema
                    user is able to upload to schema in schemas_allowed_for_file_upload
        elif the user does not access to the database or all datasource
            1. if schemas_allowed_for_file_upload is empty
                a) if database does not support schema
                    user is unable to upload csv
                b) if database supports schema
                    user is unable to upload csv
            2. if schemas_allowed_for_file_upload is not empty
                a) if database does not support schema
                    This situation is impossible and user is unable to upload csv
                b) if database supports schema
                    user is able to upload to schema in schemas_allowed_for_file_upload
        """
        if security_manager.can_access_database(database):
            return True
        schemas = database.get_schema_access_for_file_upload()
        if schemas and security_manager.get_schemas_accessible_by_user(
            database, schemas, False
        ):
            return True
        return False

    @staticmethod
    def is_engine_allowed_to_file_upl(database: Database) -> bool:
        """
        This method is mainly used for existing Gsheets and Clickhouse DBs
        that have allow_file_upload set as True but they are no longer valid
        DBs for file uploading.
        New GSheets and Clickhouse DBs won't have the option to set
        allow_file_upload set as True.
        """
        if database.db_engine_spec.supports_file_upload:
            return True
        return False


class CsvToDatabaseForm(UploadToDatabaseForm):
    csv_file = FileField(
        _("CSV Upload"),
        description=_("Select a file to be uploaded to the database"),
        validators=[
            FileRequired(),
            FileSize(
                config["CSV_MAX_SIZES"],
                message="File size must not exceed the limit: "
                + str(config["CSV_MAX_SIZES"] / 1048576)
                + "MB",
            ),
            FileAllowed(
                config["ALLOWED_EXTENSIONS"].intersection(config["CSV_EXTENSIONS"]),
                _(
                    "Only the following file extensions are allowed: "
                    "%(allowed_extensions)s",
                    allowed_extensions=", ".join(
                        config["ALLOWED_EXTENSIONS"].intersection(
                            config["CSV_EXTENSIONS"]
                        )
                    ),
                ),
            ),
        ],
    )
    table_name = StringField(
        _("Table Name"),
        description=_("Name of table to be created with CSV file"),
        validators=[
            DataRequired(),
            Regexp(r"^[^\.]+$", message=_("Table name cannot contain a schema")),
        ],
        widget=BS3TextFieldWidget(),
    )
    database = QuerySelectField(
        _("Database"),
        description=_("Select a database to upload the file to"),
        query_factory=UploadToDatabaseForm.file_allowed_dbs,
        get_pk=lambda a: a.id,
        get_label=lambda a: a.database_name,
    )
    schema = StringField(
        _("Schema"),
        description=_("Select a schema if the database supports this"),
        validators=[Optional()],
        widget=BS3TextFieldWidget(),
    )
    delimiter = SelectField(
        _("Delimiter"),
        description=_("Enter a delimiter for this data"),
        choices=[
            (",", _(",")),
            (".", _(".")),
            ("other", _("Other")),
        ],
        validators=[DataRequired()],
        default=[","],
    )
    otherInput = StringField(
        _("Other"),
    )
    if_exists = SelectField(
        _("If Table Already Exists"),
        description=_("What should happen if the table already exists"),
        choices=[
            ("fail", _("Fail")),
            ("replace", _("Replace")),
            ("append", _("Append")),
        ],
        validators=[DataRequired()],
    )
<<<<<<< HEAD
    header = IntegerField(
        _("Header Row"),
        description=_(
            "Row containing the headers to use as "
            "column names (0 is first line of data). "
            "Leave empty if there is no header row."
        ),
        validators=[Optional(), NumberRange(min=0)],
        widget=BS3TextFieldWidget(),
    )
    index_col = IntegerField(
        _("Index Column"),
        description=_(
            "Column to use as the row labels of the "
            "dataframe. Leave empty if no index column."
        ),
        validators=[Optional(), NumberRange(min=0)],
        widget=BS3TextFieldWidget(),
    )
    mangle_dupe_cols = BooleanField(
        _("Mangle Duplicate Columns"),
        description=_('Specify duplicate columns as "X.0, X.1".'),
    )
    usecols = JsonListField(
        _("Use Columns"),
        default=None,
        description=_(
            "Json list of the column names that should be read. "
            "If not None, only these columns will be read from the file."
        ),
        validators=[Optional()],
    )
    skipinitialspace = BooleanField(
        _("Skip Initial Space"), description=_("Skip spaces after delimiter.")
    )
    skiprows = IntegerField(
        _("Skip Rows"),
        description=_("Number of rows to skip at start of file."),
        validators=[Optional(), NumberRange(min=0)],
        widget=BS3TextFieldWidget(),
    )
    nrows = IntegerField(
        _("Rows to Read"),
        description=_(
            "Number of rows of file to read. Minimum "
            + str(config["CSV_MIN_ROWS"])
            + " and Maximum "
            + str(config["CSV_MAX_ROWS"])
            + " rows are allowed"
        ),
        validators=[
            Optional(),
            NumberRange(min=config["CSV_MIN_ROWS"]),
            NumberRange(max=config["CSV_MAX_ROWS"]),
        ],
        widget=BS3TextFieldWidget(),
=======
    skip_initial_space = BooleanField(
        _("Skip Initial Space"), description=_("Skip spaces after delimiter")
>>>>>>> cf156f17
    )
    skip_blank_lines = BooleanField(
        _("Skip Blank Lines"),
        description=_(
            "Skip blank lines rather than interpreting them as Not A Number values"
        ),
    )
    parse_dates = CommaSeparatedListField(
        _("Columns To Be Parsed as Dates"),
        description=_(
            "A comma separated list of columns that should be parsed as dates"
        ),
        filters=[filter_not_empty_values],
    )
    infer_datetime_format = BooleanField(
        _("Interpret Datetime Format Automatically"),
        description=_("Interpret the datetime format automatically"),
    )
    decimal = StringField(
        _("Decimal Character"),
        default=".",
        description=_("Character to interpret as decimal point"),
        validators=[Optional(), Length(min=1, max=1)],
        widget=BS3TextFieldWidget(),
    )
    null_values = JsonListField(
        _("Null Values"),
        default=config["CSV_DEFAULT_NA_NAMES"],
        description=_(
            "Json list of the values that should be treated as null. "
            'Examples: [""] for empty strings, ["None", "N/A"], ["nan", "null"]. '
            "Warning: Hive database supports only a single value"
        ),
    )
    index_col = IntegerField(
        _("Index Column"),
        description=_(
            "Column to use as the row labels of the "
            "dataframe. Leave empty if no index column"
        ),
        validators=[Optional(), NumberRange(min=0)],
        widget=BS3TextFieldWidget(),
    )
    dataframe_index = BooleanField(
        _("Dataframe Index"), description=_("Write dataframe index as a column")
    )
    index_label = StringField(
        _("Column Label(s)"),
        description=_(
            "Column label for index column(s). If None is given "
            "and Dataframe Index is checked, Index Names are used"
        ),
        validators=[Optional()],
        widget=BS3TextFieldWidget(),
    )
    use_cols = JsonListField(
        _("Columns To Read"),
        default=None,
        description=_("Json list of the column names that should be read"),
        validators=[Optional()],
    )
    overwrite_duplicate = BooleanField(
        _("Overwrite Duplicate Columns"),
        description=_(
            "If duplicate columns are not overridden, "
            'they will be presented as "X.1, X.2 ...X.x"'
        ),
    )
    header = IntegerField(
        _("Header Row"),
        description=_(
            "Row containing the headers to use as "
            "column names (0 is first line of data). "
            "Leave empty if there is no header row"
        ),
        validators=[Optional(), NumberRange(min=0)],
        widget=BS3TextFieldWidget(),
    )
    nrows = IntegerField(
        _("Rows to Read"),
        description=_("Number of rows of file to read"),
        validators=[Optional(), NumberRange(min=0)],
        widget=BS3TextFieldWidget(),
    )
    skiprows = IntegerField(
        _("Skip Rows"),
        description=_("Number of rows to skip at start of file"),
        validators=[Optional(), NumberRange(min=0)],
        widget=BS3TextFieldWidget(),
    )


class ExcelToDatabaseForm(UploadToDatabaseForm):
    name = StringField(
        _("Table Name"),
        description=_("Name of table to be created from excel data."),
        validators=[
            DataRequired(),
            Regexp(r"^[^\.]+$", message=_("Table name cannot contain a schema")),
        ],
        widget=BS3TextFieldWidget(),
    )
    excel_file = FileField(
        _("Excel File"),
        description=_("Select a Excel file to be uploaded to a database."),
        validators=[
            FileRequired(),
            FileAllowed(
                config["ALLOWED_EXTENSIONS"].intersection(config["EXCEL_EXTENSIONS"]),
                _(
                    "Only the following file extensions are allowed: "
                    "%(allowed_extensions)s",
                    allowed_extensions=", ".join(
                        config["ALLOWED_EXTENSIONS"].intersection(
                            config["EXCEL_EXTENSIONS"]
                        )
                    ),
                ),
            ),
        ],
    )

    sheet_name = StringField(
        _("Sheet Name"),
        description=_("Strings used for sheet names (default is the first sheet)."),
        validators=[Optional()],
        widget=BS3TextFieldWidget(),
    )

    database = QuerySelectField(
        _("Database"),
        query_factory=UploadToDatabaseForm.file_allowed_dbs,
        get_pk=lambda a: a.id,
        get_label=lambda a: a.database_name,
    )
    schema = StringField(
        _("Schema"),
        description=_("Specify a schema (if database flavor supports this)."),
        validators=[Optional()],
        widget=BS3TextFieldWidget(),
    )
    if_exists = SelectField(
        _("Table Exists"),
        description=_(
            "If table exists do one of the following: "
            "Fail (do nothing), Replace (drop and recreate table) "
            "or Append (insert data)."
        ),
        choices=[
            ("fail", _("Fail")),
            ("replace", _("Replace")),
            ("append", _("Append")),
        ],
        validators=[DataRequired()],
    )
    header = IntegerField(
        _("Header Row"),
        description=_(
            "Row containing the headers to use as "
            "column names (0 is first line of data). "
            "Leave empty if there is no header row."
        ),
        validators=[Optional(), NumberRange(min=0)],
        widget=BS3TextFieldWidget(),
    )
    index_col = IntegerField(
        _("Index Column"),
        description=_(
            "Column to use as the row labels of the "
            "dataframe. Leave empty if no index column."
        ),
        validators=[Optional(), NumberRange(min=0)],
        widget=BS3TextFieldWidget(),
    )
    mangle_dupe_cols = BooleanField(
        _("Mangle Duplicate Columns"),
        description=_('Specify duplicate columns as "X.0, X.1".'),
    )
    skiprows = IntegerField(
        _("Skip Rows"),
        description=_("Number of rows to skip at start of file."),
        validators=[Optional(), NumberRange(min=0)],
        widget=BS3TextFieldWidget(),
    )
    nrows = IntegerField(
        _("Rows to Read"),
        description=_("Number of rows of file to read."),
        validators=[Optional(), NumberRange(min=0)],
        widget=BS3TextFieldWidget(),
    )
    parse_dates = CommaSeparatedListField(
        _("Parse Dates"),
        description=_(
            "A comma separated list of columns that should be parsed as dates."
        ),
        filters=[filter_not_empty_values],
    )
    decimal = StringField(
        _("Decimal Character"),
        default=".",
        description=_("Character to interpret as decimal point."),
        validators=[Optional(), Length(min=1, max=1)],
        widget=BS3TextFieldWidget(),
    )
    index = BooleanField(
        _("Dataframe Index"), description=_("Write dataframe index as a column.")
    )
    index_label = StringField(
        _("Column Label(s)"),
        description=_(
            "Column label for index column(s). If None is given "
            "and Dataframe Index is True, Index Names are used."
        ),
        validators=[Optional()],
        widget=BS3TextFieldWidget(),
    )
    null_values = JsonListField(
        _("Null values"),
        default=config["CSV_DEFAULT_NA_NAMES"],
        description=_(
            "Json list of the values that should be treated as null. "
            'Examples: [""], ["None", "N/A"], ["nan", "null"]. '
            "Warning: Hive database supports only single value. "
            'Use [""] for empty string.'
        ),
    )


class ColumnarToDatabaseForm(UploadToDatabaseForm):
    name = StringField(
        _("Table Name"),
        description=_("Name of table to be created from columnar data."),
        validators=[
            DataRequired(),
            Regexp(r"^[^\.]+$", message=_("Table name cannot contain a schema")),
        ],
        widget=BS3TextFieldWidget(),
    )
    columnar_file = MultipleFileField(
        _("Columnar File"),
        description=_("Select a Columnar file to be uploaded to a database."),
        validators=[
            DataRequired(),
            FileAllowed(
                config["ALLOWED_EXTENSIONS"].intersection(
                    config["COLUMNAR_EXTENSIONS"]
                ),
                _(
                    "Only the following file extensions are allowed: "
                    "%(allowed_extensions)s",
                    allowed_extensions=", ".join(
                        config["ALLOWED_EXTENSIONS"].intersection(
                            config["COLUMNAR_EXTENSIONS"]
                        )
                    ),
                ),
            ),
        ],
    )

    database = QuerySelectField(
        _("Database"),
        query_factory=UploadToDatabaseForm.file_allowed_dbs,
        get_pk=lambda a: a.id,
        get_label=lambda a: a.database_name,
    )
    schema = StringField(
        _("Schema"),
        description=_("Specify a schema (if database flavor supports this)."),
        validators=[Optional()],
        widget=BS3TextFieldWidget(),
    )
    if_exists = SelectField(
        _("Table Exists"),
        description=_(
            "If table exists do one of the following: "
            "Fail (do nothing), Replace (drop and recreate table) "
            "or Append (insert data)."
        ),
        choices=[
            ("fail", _("Fail")),
            ("replace", _("Replace")),
            ("append", _("Append")),
        ],
        validators=[DataRequired()],
    )
    usecols = JsonListField(
        _("Use Columns"),
        default=None,
        description=_(
            "Json list of the column names that should be read. "
            "If not None, only these columns will be read from the file."
        ),
        validators=[Optional()],
    )
    index = BooleanField(
        _("Dataframe Index"), description=_("Write dataframe index as a column.")
    )
    index_label = StringField(
        _("Column Label(s)"),
        description=_(
            "Column label for index column(s). If None is given "
            "and Dataframe Index is True, Index Names are used."
        ),
        validators=[Optional()],
        widget=BS3TextFieldWidget(),
    )<|MERGE_RESOLUTION|>--- conflicted
+++ resolved
@@ -176,7 +176,6 @@
         ],
         validators=[DataRequired()],
     )
-<<<<<<< HEAD
     header = IntegerField(
         _("Header Row"),
         description=_(
@@ -208,6 +207,9 @@
             "If not None, only these columns will be read from the file."
         ),
         validators=[Optional()],
+    )
+    skip_initial_space = BooleanField(
+        _("Skip Initial Space"), description=_("Skip spaces after delimiter")
     )
     skipinitialspace = BooleanField(
         _("Skip Initial Space"), description=_("Skip spaces after delimiter.")
@@ -233,10 +235,6 @@
             NumberRange(max=config["CSV_MAX_ROWS"]),
         ],
         widget=BS3TextFieldWidget(),
-=======
-    skip_initial_space = BooleanField(
-        _("Skip Initial Space"), description=_("Skip spaces after delimiter")
->>>>>>> cf156f17
     )
     skip_blank_lines = BooleanField(
         _("Skip Blank Lines"),
