--- conflicted
+++ resolved
@@ -27,11 +27,7 @@
 import superset.models.core as models
 from superset import app, db
 from superset.connectors.sqla.models import SqlaTable
-<<<<<<< HEAD
-=======
 from superset.constants import RouteMethod
-from superset.utils import core as utils
->>>>>>> 6416ef51
 from superset.views.base import DeleteMixin, SupersetModelView, YamlExportMixin
 
 from .forms import CsvToDatabaseForm
