--- conflicted
+++ resolved
@@ -12,12 +12,8 @@
 import textwrap
 
 import pandas as pd
-<<<<<<< HEAD
 from sqlalchemy import BigInteger, Date, DateTime, Float, String, Text
-=======
-from sqlalchemy import BigInteger, Date, DateTime, Float, String
 import geohash
->>>>>>> fc85756c
 
 from superset import app, db, utils
 from superset.connectors.connector_registry import ConnectorRegistry
