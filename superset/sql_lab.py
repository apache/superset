# Licensed to the Apache Software Foundation (ASF) under one
# or more contributor license agreements.  See the NOTICE file
# distributed with this work for additional information
# regarding copyright ownership.  The ASF licenses this file
# to you under the Apache License, Version 2.0 (the
# "License"); you may not use this file except in compliance
# with the License.  You may obtain a copy of the License at
#
#   http://www.apache.org/licenses/LICENSE-2.0
#
# Unless required by applicable law or agreed to in writing,
# software distributed under the License is distributed on an
# "AS IS" BASIS, WITHOUT WARRANTIES OR CONDITIONS OF ANY
# KIND, either express or implied.  See the License for the
# specific language governing permissions and limitations
# under the License.
# pylint: disable=C,R,W
import backoff
from contextlib import closing
from datetime import datetime
import logging
<<<<<<< HEAD
=======
from sys import getsizeof
from time import sleep
from typing import Optional, Tuple, Union
>>>>>>> ee24539b
import uuid

from celery.exceptions import SoftTimeLimitExceeded
from contextlib2 import contextmanager
from flask_babel import lazy_gettext as _
import msgpack
import pyarrow as pa
import simplejson as json
import sqlalchemy
from sqlalchemy.orm import sessionmaker
from sqlalchemy.pool import NullPool

from superset import (
    app,
    db,
    results_backend,
    results_backend_use_msgpack,
    security_manager,
)
from superset.dataframe import SupersetDataFrame
from superset.db_engine_specs import BaseEngineSpec
from superset.models.sql_lab import Query
from superset.sql_parse import ParsedQuery
from superset.tasks.celery_app import app as celery_app
from superset.utils.core import json_iso_dttm_ser, QueryStatus, sources, zlib_compress
from superset.utils.dates import now_as_float
from superset.utils.decorators import stats_timing

config = app.config
stats_logger = config.get("STATS_LOGGER")
SQLLAB_TIMEOUT = config.get("SQLLAB_ASYNC_TIME_LIMIT_SEC", 600)
SQLLAB_HARD_TIMEOUT = SQLLAB_TIMEOUT + 60
log_query = config.get("QUERY_LOGGER")


class SqlLabException(Exception):
    pass


class SqlLabSecurityException(SqlLabException):
    pass


class SqlLabTimeoutException(SqlLabException):
    pass


def handle_query_error(msg, query, session, payload=None):
    """Local method handling error while processing the SQL"""
    payload = payload or {}
    troubleshooting_link = config["TROUBLESHOOTING_LINK"]
    query.error_message = msg
    query.status = QueryStatus.FAILED
    query.tmp_table_name = None
    session.commit()
    payload.update({"status": query.status, "error": msg})
    if troubleshooting_link:
        payload["link"] = troubleshooting_link
    return payload


def get_query_backoff_handler(details):
    query_id = details["kwargs"]["query_id"]
    logging.error(f"Query with id `{query_id}` could not be retrieved")
    stats_logger.incr("error_attempting_orm_query_{}".format(details["tries"] - 1))
    logging.error(f"Query {query_id}: Sleeping for a sec before retrying...")


def get_query_giveup_handler(details):
    stats_logger.incr("error_failed_at_getting_orm_query")


@backoff.on_exception(
    backoff.constant,
    SqlLabException,
    interval=1,
    on_backoff=get_query_backoff_handler,
    on_giveup=get_query_giveup_handler,
    max_tries=5,
)
def get_query(query_id, session):
    """attempts to get the query and retry if it cannot"""
    try:
        return session.query(Query).filter_by(id=query_id).one()
    except Exception:
        raise SqlLabException("Failed at getting query")


@contextmanager
def session_scope(nullpool):
    """Provide a transactional scope around a series of operations."""
    if nullpool:
        engine = sqlalchemy.create_engine(
            app.config.get("SQLALCHEMY_DATABASE_URI"), poolclass=NullPool
        )
        session_class = sessionmaker()
        session_class.configure(bind=engine)
        session = session_class()
    else:
        session = db.session()
        session.commit()  # HACK

    try:
        yield session
        session.commit()
    except Exception as e:
        session.rollback()
        logging.exception(e)
        raise
    finally:
        session.close()


@celery_app.task(
    name="sql_lab.get_sql_results",
    bind=True,
    time_limit=SQLLAB_HARD_TIMEOUT,
    soft_time_limit=SQLLAB_TIMEOUT,
)
def get_sql_results(
    ctask,
    query_id,
    rendered_query,
    return_results=True,
    store_results=False,
    user_name=None,
    start_time=None,
):
    """Executes the sql query returns the results."""
    with session_scope(not ctask.request.called_directly) as session:

        try:
            return execute_sql_statements(
                ctask,
                query_id,
                rendered_query,
                return_results,
                store_results,
                user_name,
                session=session,
                start_time=start_time,
            )
        except Exception as e:
            logging.exception(f"Query {query_id}: {e}")
            stats_logger.incr("error_sqllab_unhandled")
            query = get_query(query_id, session)
            return handle_query_error(str(e), query, session)


def execute_sql_statement(sql_statement, query, user_name, session, cursor):
    """Executes a single SQL statement"""
    query_id = query.id
    database = query.database
    db_engine_spec = database.db_engine_spec
    parsed_query = ParsedQuery(sql_statement)
    sql = parsed_query.stripped()
    SQL_MAX_ROWS = app.config.get("SQL_MAX_ROW")

    if not parsed_query.is_readonly() and not database.allow_dml:
        raise SqlLabSecurityException(
            _("Only `SELECT` statements are allowed against this database")
        )
    if query.select_as_cta:
        if not parsed_query.is_select():
            raise SqlLabException(
                _(
                    "Only `SELECT` statements can be used with the CREATE TABLE "
                    "feature."
                )
            )
        if not query.tmp_table_name:
            start_dttm = datetime.fromtimestamp(query.start_time)
            query.tmp_table_name = "tmp_{}_table_{}".format(
                query.user_id, start_dttm.strftime("%Y_%m_%d_%H_%M_%S")
            )
        sql = parsed_query.as_create_table(query.tmp_table_name)
        query.select_as_cta_used = True
    if parsed_query.is_select():
        if SQL_MAX_ROWS and (not query.limit or query.limit > SQL_MAX_ROWS):
            query.limit = SQL_MAX_ROWS
        if query.limit:
            sql = database.apply_limit_to_sql(sql, query.limit)

    # Hook to allow environment-specific mutation (usually comments) to the SQL
    SQL_QUERY_MUTATOR = config.get("SQL_QUERY_MUTATOR")
    if SQL_QUERY_MUTATOR:
        sql = SQL_QUERY_MUTATOR(sql, user_name, security_manager, database)

    try:
        if log_query:
            log_query(
                query.database.sqlalchemy_uri,
                query.executed_sql,
                query.schema,
                user_name,
                __name__,
                security_manager,
            )
        query.executed_sql = sql
        with stats_timing("sqllab.query.time_executing_query", stats_logger):
            logging.info(f"Query {query_id}: Running query: \n{sql}")
            db_engine_spec.execute(cursor, sql, async_=True)
            logging.info(f"Query {query_id}: Handling cursor")
            db_engine_spec.handle_cursor(cursor, query, session)

        with stats_timing("sqllab.query.time_fetching_results", stats_logger):
            logging.debug(
                "Query {}: Fetching data for query object: {}".format(
                    query_id, query.to_dict()
                )
            )
            data = db_engine_spec.fetch_data(cursor, query.limit)

    except SoftTimeLimitExceeded as e:
        logging.exception(f"Query {query_id}: {e}")
        raise SqlLabTimeoutException(
            "SQL Lab timeout. This environment's policy is to kill queries "
            "after {} seconds.".format(SQLLAB_TIMEOUT)
        )
    except Exception as e:
        logging.exception(f"Query {query_id}: {e}")
        raise SqlLabException(db_engine_spec.extract_error_message(e))

    logging.debug(f"Query {query_id}: Fetching cursor description")
    cursor_description = cursor.description
    return SupersetDataFrame(data, cursor_description, db_engine_spec)


def _serialize_payload(
    payload: dict, use_msgpack: Optional[bool] = False
) -> Union[bytes, str]:
    logging.debug(f"Serializing to msgpack: {use_msgpack}")
    if use_msgpack:
        return msgpack.dumps(payload, default=json_iso_dttm_ser, use_bin_type=True)
    else:
        return json.dumps(payload, default=json_iso_dttm_ser, ignore_nan=True)


def _serialize_and_expand_data(
    cdf: SupersetDataFrame,
    db_engine_spec: BaseEngineSpec,
    use_msgpack: Optional[bool] = False,
) -> Tuple[Union[bytes, str], list, list, list]:
    selected_columns: list = cdf.columns or []
    expanded_columns: list

    if use_msgpack:
        with stats_timing(
            "sqllab.query.results_backend_pa_serialization", stats_logger
        ):
            data = (
                pa.default_serialization_context()
                .serialize(cdf.raw_df)
                .to_buffer()
                .to_pybytes()
            )
        # expand when loading data from results backend
        all_columns, expanded_columns = (selected_columns, [])
    else:
        data = cdf.data or []
        all_columns, data, expanded_columns = db_engine_spec.expand_data(
            selected_columns, data
        )

    return (data, selected_columns, all_columns, expanded_columns)


def execute_sql_statements(
    ctask,
    query_id,
    rendered_query,
    return_results=True,
    store_results=False,
    user_name=None,
    session=None,
    start_time=None,
):
    """Executes the sql query returns the results."""
    if store_results and start_time:
        # only asynchronous queries
        stats_logger.timing("sqllab.query.time_pending", now_as_float() - start_time)

    query = get_query(query_id, session)
    payload = dict(query_id=query_id)
    database = query.database
    db_engine_spec = database.db_engine_spec
    db_engine_spec.patch()

    if store_results and not results_backend:
        raise SqlLabException("Results backend isn't configured.")

    # Breaking down into multiple statements
    parsed_query = ParsedQuery(rendered_query)
    statements = parsed_query.get_statements()
    logging.info(f"Query {query_id}: Executing {len(statements)} statement(s)")

    logging.info(f"Query {query_id}: Set query to 'running'")
    query.status = QueryStatus.RUNNING
    query.start_running_time = now_as_float()
    session.commit()

    engine = database.get_sqla_engine(
        schema=query.schema,
        nullpool=True,
        user_name=user_name,
        source=sources.get("sql_lab", None),
    )
    # Sharing a single connection and cursor across the
    # execution of all statements (if many)
    with closing(engine.raw_connection()) as conn:
        with closing(conn.cursor()) as cursor:
            statement_count = len(statements)
            for i, statement in enumerate(statements):
                # Check if stopped
                query = get_query(query_id, session)
                if query.status == QueryStatus.STOPPED:
                    return

                # Run statement
                msg = f"Running statement {i+1} out of {statement_count}"
                logging.info(f"Query {query_id}: {msg}")
                query.set_extra_json_key("progress", msg)
                session.commit()
                try:
                    cdf = execute_sql_statement(
                        statement, query, user_name, session, cursor
                    )
                except Exception as e:
                    msg = str(e)
                    if statement_count > 1:
                        msg = f"[Statement {i+1} out of {statement_count}] " + msg
                    payload = handle_query_error(msg, query, session, payload)
                    return payload

    # Success, updating the query entry in database
    query.rows = cdf.size
    query.progress = 100
    query.set_extra_json_key("progress", None)
    if query.select_as_cta:
        query.select_sql = database.select_star(
            query.tmp_table_name,
            limit=query.limit,
            schema=database.force_ctas_schema,
            show_cols=False,
            latest_partition=False,
        )
    query.end_time = now_as_float()

    data, selected_columns, all_columns, expanded_columns = _serialize_and_expand_data(
        cdf, db_engine_spec, store_results and results_backend_use_msgpack
    )

    payload.update(
        {
            "status": QueryStatus.SUCCESS,
            "data": data,
            "columns": all_columns,
            "selected_columns": selected_columns,
            "expanded_columns": expanded_columns,
            "query": query.to_dict(),
        }
    )
    payload["query"]["state"] = QueryStatus.SUCCESS

    if store_results:
        key = str(uuid.uuid4())
        logging.info(
            f"Query {query_id}: Storing results in results backend, key: {key}"
        )
        with stats_timing("sqllab.query.results_backend_write", stats_logger):
            with stats_timing(
                "sqllab.query.results_backend_write_serialization", stats_logger
            ):
                serialized_payload = _serialize_payload(
                    payload, results_backend_use_msgpack
                )
            cache_timeout = database.cache_timeout
            if cache_timeout is None:
                cache_timeout = config.get("CACHE_DEFAULT_TIMEOUT", 0)

            compressed = zlib_compress(serialized_payload)
            logging.debug(
                f"*** serialized payload size: {getsizeof(serialized_payload)}"
            )
            logging.debug(f"*** compressed payload size: {getsizeof(compressed)}")
            results_backend.set(key, compressed, cache_timeout)
        query.results_key = key

    query.status = QueryStatus.SUCCESS
    session.commit()

    if return_results:
        return payload<|MERGE_RESOLUTION|>--- conflicted
+++ resolved
@@ -19,12 +19,8 @@
 from contextlib import closing
 from datetime import datetime
 import logging
-<<<<<<< HEAD
-=======
 from sys import getsizeof
-from time import sleep
 from typing import Optional, Tuple, Union
->>>>>>> ee24539b
 import uuid
 
 from celery.exceptions import SoftTimeLimitExceeded
