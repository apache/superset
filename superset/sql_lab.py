--- conflicted
+++ resolved
@@ -238,17 +238,6 @@
     # We are testing to see if more rows exist than the limit.
     increased_limit = None if query.limit is None else query.limit + 1
 
-<<<<<<< HEAD
-    parsed_statement = SQLStatement(sql_statement, engine=db_engine_spec.engine)
-    if parsed_statement.is_mutating() and not database.allow_dml:
-        raise SupersetErrorException(
-            SupersetError(
-                message=__("Only SELECT statements are allowed against this database."),
-                error_type=SupersetErrorType.DML_NOT_ALLOWED_ERROR,
-                level=ErrorLevel.ERROR,
-            )
-        )
-=======
     if not database.allow_dml:
         errors = []
         try:
@@ -273,7 +262,6 @@
             )
             raise SupersetErrorsException(errors)
 
->>>>>>> a0988092
     if apply_ctas:
         if not query.tmp_table_name:
             start_dttm = datetime.fromtimestamp(query.start_time)
