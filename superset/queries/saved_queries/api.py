# Licensed to the Apache Software Foundation (ASF) under one
# or more contributor license agreements.  See the NOTICE file
# distributed with this work for additional information
# regarding copyright ownership.  The ASF licenses this file
# to you under the Apache License, Version 2.0 (the
# "License"); you may not use this file except in compliance
# with the License.  You may obtain a copy of the License at
#
#   http://www.apache.org/licenses/LICENSE-2.0
#
# Unless required by applicable law or agreed to in writing,
# software distributed under the License is distributed on an
# "AS IS" BASIS, WITHOUT WARRANTIES OR CONDITIONS OF ANY
# KIND, either express or implied.  See the License for the
# specific language governing permissions and limitations
# under the License.
import json
import logging
from datetime import datetime
from io import BytesIO
from typing import Any
from zipfile import is_zipfile, ZipFile

from flask import g, request, Response, send_file
from flask_appbuilder.api import expose, protect, rison, safe
from flask_appbuilder.models.sqla.interface import SQLAInterface
from flask_babel import ngettext

from superset.commands.importers.exceptions import (
    IncorrectFormatError,
    NoValidFilesFoundError,
)
from superset.commands.importers.v1.utils import get_contents_from_bundle
from superset.constants import MODEL_API_RW_METHOD_PERMISSION_MAP, RouteMethod
from superset.databases.filters import DatabaseFilter
from superset.extensions import event_logger
from superset.models.sql_lab import SavedQuery
from superset.queries.saved_queries.commands.bulk_delete import (
    BulkDeleteSavedQueryCommand,
)
from superset.queries.saved_queries.commands.exceptions import (
    SavedQueryBulkDeleteFailedError,
    SavedQueryNotFoundError,
)
from superset.queries.saved_queries.commands.export import ExportSavedQueriesCommand
from superset.queries.saved_queries.commands.importers.dispatcher import (
    ImportSavedQueriesCommand,
)
from superset.queries.saved_queries.filters import (
    SavedQueryAllTextFilter,
    SavedQueryFavoriteFilter,
    SavedQueryTagFilter,
    SavedQueryFilter,
)
from superset.queries.saved_queries.schemas import (
    get_delete_ids_schema,
    get_export_ids_schema,
    openapi_spec_methods_override,
)
from superset.views.base_api import (
    BaseSupersetModelRestApi,
    requires_form_data,
    statsd_metrics,
)

logger = logging.getLogger(__name__)


class SavedQueryRestApi(BaseSupersetModelRestApi):
    datamodel = SQLAInterface(SavedQuery)

    include_route_methods = RouteMethod.REST_MODEL_VIEW_CRUD_SET | {
        RouteMethod.EXPORT,
        RouteMethod.RELATED,
        RouteMethod.DISTINCT,
        RouteMethod.IMPORT,
        "bulk_delete",  # not using RouteMethod since locally defined
    }
    class_permission_name = "SavedQuery"
    method_permission_name = MODEL_API_RW_METHOD_PERMISSION_MAP

    resource_name = "saved_query"
    allow_browser_login = True

    base_filters = [["id", SavedQueryFilter, lambda: []]]

    show_columns = [
        "changed_on_delta_humanized",
        "created_by.first_name",
        "created_by.id",
        "created_by.last_name",
        "database.database_name",
        "database.id",
        "description",
        "id",
        "label",
        "schema",
        "sql",
        "sql_tables",
        "template_parameters",
    ]
    list_columns = [
        "changed_on_delta_humanized",
        "created_on",
        "created_by.first_name",
        "created_by.id",
        "created_by.last_name",
        "database.database_name",
        "database.id",
        "db_id",
        "description",
        "extra",
        "id",
        "label",
        "last_run_delta_humanized",
        "rows",
        "schema",
        "sql",
        "sql_tables",
        "tags.id",
        "tags.name",
        "tags.type",
    ]
<<<<<<< HEAD
    list_select_columns = list_columns + ["changed_by_fk", "changed_on"]
    add_columns = ["db_id", "description", "label", "schema", "sql"]
=======
    add_columns = [
        "db_id",
        "description",
        "label",
        "schema",
        "sql",
        "template_parameters",
    ]
>>>>>>> a642d126
    edit_columns = add_columns
    order_columns = [
        "schema",
        "label",
        "description",
        "sql",
        "rows",
        "created_by.first_name",
        "database.database_name",
        "created_on",
        "changed_on_delta_humanized",
        "last_run_delta_humanized",
    ]

    search_columns = ["id", "database", "label", "schema", "created_by", "tags"]
    search_filters = {
        "id": [SavedQueryFavoriteFilter],
        "label": [SavedQueryAllTextFilter],
        "tags": [SavedQueryTagFilter]
    }

    apispec_parameter_schemas = {
        "get_delete_ids_schema": get_delete_ids_schema,
        "get_export_ids_schema": get_export_ids_schema,
    }
    openapi_spec_tag = "Queries"
    openapi_spec_methods = openapi_spec_methods_override

    related_field_filters = {
        "database": "database_name",
    }
    filter_rel_fields = {"database": [["id", DatabaseFilter, lambda: []]]}
    allowed_rel_fields = {"database"}
    allowed_distinct_fields = {"schema"}

    def pre_add(self, item: SavedQuery) -> None:
        item.user = g.user

    def pre_update(self, item: SavedQuery) -> None:
        self.pre_add(item)

    @expose("/", methods=["DELETE"])
    @protect()
    @safe
    @statsd_metrics
    @rison(get_delete_ids_schema)
    def bulk_delete(self, **kwargs: Any) -> Response:
        """Delete bulk Saved Queries
        ---
        delete:
          description: >-
            Deletes multiple saved queries in a bulk operation.
          parameters:
          - in: query
            name: q
            content:
              application/json:
                schema:
                  $ref: '#/components/schemas/get_delete_ids_schema'
          responses:
            200:
              description: Saved queries bulk delete
              content:
                application/json:
                  schema:
                    type: object
                    properties:
                      message:
                        type: string
            401:
              $ref: '#/components/responses/401'
            404:
              $ref: '#/components/responses/404'
            422:
              $ref: '#/components/responses/422'
            500:
              $ref: '#/components/responses/500'
        """
        item_ids = kwargs["rison"]
        try:
            BulkDeleteSavedQueryCommand(item_ids).run()
            return self.response(
                200,
                message=ngettext(
                    "Deleted %(num)d saved query",
                    "Deleted %(num)d saved queries",
                    num=len(item_ids),
                ),
            )
        except SavedQueryNotFoundError:
            return self.response_404()
        except SavedQueryBulkDeleteFailedError as ex:
            return self.response_422(message=str(ex))

    @expose("/export/", methods=["GET"])
    @protect()
    @safe
    @statsd_metrics
    @rison(get_export_ids_schema)
    def export(self, **kwargs: Any) -> Response:
        """Export saved queries
        ---
        get:
          description: >-
            Exports multiple saved queries and downloads them as YAML files
          parameters:
          - in: query
            name: q
            content:
              application/json:
                schema:
                  $ref: '#/components/schemas/get_export_ids_schema'
          responses:
            200:
              description: A zip file with saved query(ies) and database(s) as YAML
              content:
                application/zip:
                  schema:
                    type: string
                    format: binary
            400:
              $ref: '#/components/responses/400'
            401:
              $ref: '#/components/responses/401'
            404:
              $ref: '#/components/responses/404'
            500:
              $ref: '#/components/responses/500'
        """
        token = request.args.get("token")
        requested_ids = kwargs["rison"]
        timestamp = datetime.now().strftime("%Y%m%dT%H%M%S")
        root = f"saved_query_export_{timestamp}"
        filename = f"{root}.zip"

        buf = BytesIO()
        with ZipFile(buf, "w") as bundle:
            try:
                for file_name, file_content in ExportSavedQueriesCommand(
                    requested_ids
                ).run():
                    with bundle.open(f"{root}/{file_name}", "w") as fp:
                        fp.write(file_content.encode())
            except SavedQueryNotFoundError:
                return self.response_404()
        buf.seek(0)

        response = send_file(
            buf,
            mimetype="application/zip",
            as_attachment=True,
            attachment_filename=filename,
        )
        if token:
            response.set_cookie(token, "done", max_age=600)
        return response

    @expose("/import/", methods=["POST"])
    @protect()
    @statsd_metrics
    @event_logger.log_this_with_context(
        action=lambda self, *args, **kwargs: f"{self.__class__.__name__}.import_",
        log_to_statsd=False,
    )
    @requires_form_data
    def import_(self) -> Response:
        """Import Saved Queries with associated databases
        ---
        post:
          requestBody:
            required: true
            content:
              multipart/form-data:
                schema:
                  type: object
                  properties:
                    formData:
                      description: upload file (ZIP)
                      type: string
                      format: binary
                    passwords:
                      description: >-
                        JSON map of passwords for each featured database in the
                        ZIP file. If the ZIP includes a database config in the path
                        `databases/MyDatabase.yaml`, the password should be provided
                        in the following format:
                        `{"databases/MyDatabase.yaml": "my_password"}`.
                      type: string
                    overwrite:
                      description: overwrite existing saved queries?
                      type: boolean
          responses:
            200:
              description: Saved Query import result
              content:
                application/json:
                  schema:
                    type: object
                    properties:
                      message:
                        type: string
            400:
              $ref: '#/components/responses/400'
            401:
              $ref: '#/components/responses/401'
            422:
              $ref: '#/components/responses/422'
            500:
              $ref: '#/components/responses/500'
        """
        upload = request.files.get("formData")
        if not upload:
            return self.response_400()
        if not is_zipfile(upload):
            raise IncorrectFormatError("Not a ZIP file")
        with ZipFile(upload) as bundle:
            contents = get_contents_from_bundle(bundle)

        if not contents:
            raise NoValidFilesFoundError()

        passwords = (
            json.loads(request.form["passwords"])
            if "passwords" in request.form
            else None
        )
        overwrite = request.form.get("overwrite") == "true"

        command = ImportSavedQueriesCommand(
            contents, passwords=passwords, overwrite=overwrite
        )
        command.run()
        return self.response(200, message="OK")<|MERGE_RESOLUTION|>--- conflicted
+++ resolved
@@ -121,10 +121,7 @@
         "tags.name",
         "tags.type",
     ]
-<<<<<<< HEAD
     list_select_columns = list_columns + ["changed_by_fk", "changed_on"]
-    add_columns = ["db_id", "description", "label", "schema", "sql"]
-=======
     add_columns = [
         "db_id",
         "description",
@@ -133,7 +130,6 @@
         "sql",
         "template_parameters",
     ]
->>>>>>> a642d126
     edit_columns = add_columns
     order_columns = [
         "schema",
