# Licensed to the Apache Software Foundation (ASF) under one
# or more contributor license agreements.  See the NOTICE file
# distributed with this work for additional information
# regarding copyright ownership.  The ASF licenses this file
# to you under the Apache License, Version 2.0 (the
# "License"); you may not use this file except in compliance
# with the License.  You may obtain a copy of the License at
#
#   http://www.apache.org/licenses/LICENSE-2.0
#
# Unless required by applicable law or agreed to in writing,
# software distributed under the License is distributed on an
# "AS IS" BASIS, WITHOUT WARRANTIES OR CONDITIONS OF ANY
# KIND, either express or implied.  See the License for the
# specific language governing permissions and limitations
# under the License.
import logging
from typing import Any

import backoff
from flask_appbuilder.api import expose, protect, request, rison, safe
from flask_appbuilder.models.sqla.interface import SQLAInterface

from superset import db, event_logger
from superset.constants import MODEL_API_RW_METHOD_PERMISSION_MAP, RouteMethod
from superset.databases.filters import DatabaseFilter
from superset.exceptions import SupersetException
from superset.models.sql_lab import Query
from superset.queries.dao import QueryDAO
from superset.queries.filters import QueryFilter
from superset.queries.schemas import (
    openapi_spec_methods_override,
    queries_get_updated_since_schema,
    QuerySchema,
    StopQuerySchema,
)
from superset.superset_typing import FlaskResponse
from superset.views.base_api import (
    BaseSupersetModelRestApi,
    RelatedFieldFilter,
    requires_json,
    statsd_metrics,
)
from superset.views.filters import BaseFilterRelatedUsers, FilterRelatedOwners

logger = logging.getLogger(__name__)


class QueryRestApi(BaseSupersetModelRestApi):
    datamodel = SQLAInterface(Query)

    resource_name = "query"

    class_permission_name = "Query"
    method_permission_name = MODEL_API_RW_METHOD_PERMISSION_MAP

    allow_browser_login = True
    include_route_methods = {
        RouteMethod.GET,
        RouteMethod.GET_LIST,
        RouteMethod.RELATED,
        RouteMethod.DISTINCT,
        "stop_query",
        "get_updated_since",
    }

    apispec_parameter_schemas = {
        "queries_get_updated_since_schema": queries_get_updated_since_schema,
    }

    list_columns = [
        "id",
        "changed_on",
        "database.database_name",
        "executed_sql",
        "rows",
        "schema",
        "sql",
        "sql_tables",
        "status",
        "tab_name",
        "user.first_name",
        "user.id",
        "user.last_name",
        "user.username",
        "start_time",
        "end_time",
        "tmp_table_name",
        "tracking_url",
    ]
    show_columns = [
        "id",
        "changed_on",
        "client_id",
        "database.id",
        "end_result_backend_time",
        "end_time",
        "error_message",
        "executed_sql",
        "limit",
        "progress",
        "results_key",
        "rows",
        "schema",
        "select_as_cta",
        "select_as_cta_used",
        "select_sql",
        "sql",
        "sql_editor_id",
        "start_running_time",
        "start_time",
        "status",
        "tab_name",
        "tmp_schema_name",
        "tmp_table_name",
        "tracking_url",
    ]
    base_filters = [["id", QueryFilter, lambda: []]]
    base_order = ("changed_on", "desc")
    list_model_schema = QuerySchema()
    stop_query_schema = StopQuerySchema()

    openapi_spec_tag = "Queries"
    openapi_spec_methods = openapi_spec_methods_override
    openapi_spec_component_schemas = (StopQuerySchema,)

    order_columns = [
        "changed_on",
        "database.database_name",
        "rows",
        "schema",
        "start_time",
        "sql",
        "tab_name",
        "user.first_name",
    ]
    base_related_field_filters = {
        "created_by": [["id", BaseFilterRelatedUsers, lambda: []]],
        "user": [["id", BaseFilterRelatedUsers, lambda: []]],
<<<<<<< HEAD
=======
        "database": [["id", DatabaseFilter, lambda: []]],
>>>>>>> 2817aebd
    }
    related_field_filters = {
        "created_by": RelatedFieldFilter("first_name", FilterRelatedOwners),
        "user": RelatedFieldFilter("first_name", FilterRelatedOwners),
    }

    search_columns = ["changed_on", "database", "sql", "status", "user", "start_time"]

<<<<<<< HEAD
    base_related_field_filters = {"database": [["id", DatabaseFilter, lambda: []]]}
=======
>>>>>>> 2817aebd
    allowed_rel_fields = {"database", "user"}
    allowed_distinct_fields = {"status"}

    @expose("/updated_since")
    @protect()
    @safe
    @rison(queries_get_updated_since_schema)
    @statsd_metrics
    @event_logger.log_this_with_context(
        action=lambda self, *args, **kwargs: f"{self.__class__.__name__}"
        f".get_updated_since",
        log_to_statsd=False,
    )
    def get_updated_since(self, **kwargs: Any) -> FlaskResponse:
        """Get a list of queries that changed after last_updated_ms
        ---
        get:
          summary: Get a list of queries that changed after last_updated_ms
          parameters:
          - in: query
            name: q
            content:
              application/json:
                schema:
                  $ref: '#/components/schemas/queries_get_updated_since_schema'
          responses:
            200:
              description: Queries list
              content:
                application/json:
                  schema:
                    type: object
                    properties:
                      result:
                        description: >-
                          A List of queries that changed after last_updated_ms
                        type: array
                        items:
                          $ref: '#/components/schemas/{{self.__class__.__name__}}.get'
            400:
              $ref: '#/components/responses/400'
            401:
              $ref: '#/components/responses/401'
            404:
              $ref: '#/components/responses/404'
            500:
              $ref: '#/components/responses/500'
        """
        try:
            last_updated_ms = kwargs["rison"].get("last_updated_ms", 0)
            queries = QueryDAO.get_queries_changed_after(last_updated_ms)
            payload = [q.to_dict() for q in queries]
            return self.response(200, result=payload)
        except SupersetException as ex:
            return self.response(ex.status, message=ex.message)

    @expose("/stop", methods=["POST"])
    @protect()
    @safe
    @statsd_metrics
    @event_logger.log_this_with_context(
        action=lambda self, *args, **kwargs: f"{self.__class__.__name__}"
        f".stop_query",
        log_to_statsd=False,
    )
    @backoff.on_exception(
        backoff.constant,
        Exception,
        interval=1,
        on_backoff=lambda details: db.session.rollback(),
        on_giveup=lambda details: db.session.rollback(),
        max_tries=5,
    )
    @requires_json
    def stop_query(self) -> FlaskResponse:
        """Manually stop a query with client_id
        ---
        post:
          summary: Manually stop a query with client_id
          requestBody:
            description: Stop query schema
            required: true
            content:
              application/json:
                schema:
                  $ref: '#/components/schemas/StopQuerySchema'
          responses:
            200:
              description: Query stopped
              content:
                application/json:
                  schema:
                    type: object
                    properties:
                        result:
                            type: string
            400:
              $ref: '#/components/responses/400'
            401:
              $ref: '#/components/responses/401'
            404:
              $ref: '#/components/responses/404'
            500:
              $ref: '#/components/responses/500'
        """
        try:
            body = self.stop_query_schema.load(request.json)
            QueryDAO.stop_query(body["client_id"])
            return self.response(200, result="OK")
        except SupersetException as ex:
            return self.response(ex.status, message=ex.message)<|MERGE_RESOLUTION|>--- conflicted
+++ resolved
@@ -137,10 +137,7 @@
     base_related_field_filters = {
         "created_by": [["id", BaseFilterRelatedUsers, lambda: []]],
         "user": [["id", BaseFilterRelatedUsers, lambda: []]],
-<<<<<<< HEAD
-=======
         "database": [["id", DatabaseFilter, lambda: []]],
->>>>>>> 2817aebd
     }
     related_field_filters = {
         "created_by": RelatedFieldFilter("first_name", FilterRelatedOwners),
@@ -149,10 +146,6 @@
 
     search_columns = ["changed_on", "database", "sql", "status", "user", "start_time"]
 
-<<<<<<< HEAD
-    base_related_field_filters = {"database": [["id", DatabaseFilter, lambda: []]]}
-=======
->>>>>>> 2817aebd
     allowed_rel_fields = {"database", "user"}
     allowed_distinct_fields = {"status"}
 
