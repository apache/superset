# Licensed to the Apache Software Foundation (ASF) under one
# or more contributor license agreements.  See the NOTICE file
# distributed with this work for additional information
# regarding copyright ownership.  The ASF licenses this file
# to you under the Apache License, Version 2.0 (the
# "License"); you may not use this file except in compliance
# with the License.  You may obtain a copy of the License at
#
#   http://www.apache.org/licenses/LICENSE-2.0
#
# Unless required by applicable law or agreed to in writing,
# software distributed under the License is distributed on an
# "AS IS" BASIS, WITHOUT WARRANTIES OR CONDITIONS OF ANY
# KIND, either express or implied.  See the License for the
# specific language governing permissions and limitations
# under the License.
import logging
from typing import Any

<<<<<<< HEAD
from flask_appbuilder.api import expose, protect, rison, safe
from flask_appbuilder.models.sqla.interface import SQLAInterface

from superset import event_logger
=======
import backoff
from flask_appbuilder.api import expose, protect, request, safe
from flask_appbuilder.models.sqla.interface import SQLAInterface

from superset import db, event_logger
>>>>>>> d479009e
from superset.constants import MODEL_API_RW_METHOD_PERMISSION_MAP, RouteMethod
from superset.databases.filters import DatabaseFilter
from superset.exceptions import SupersetException
from superset.models.sql_lab import Query
from superset.queries.dao import QueryDAO
from superset.queries.filters import QueryFilter
from superset.queries.schemas import (
    openapi_spec_methods_override,
<<<<<<< HEAD
    queries_get_updated_since_schema,
    QuerySchema,
=======
    QuerySchema,
    StopQuerySchema,
>>>>>>> d479009e
)
from superset.superset_typing import FlaskResponse
from superset.views.base_api import (
    BaseSupersetModelRestApi,
    RelatedFieldFilter,
<<<<<<< HEAD
=======
    requires_json,
>>>>>>> d479009e
    statsd_metrics,
)
from superset.views.filters import BaseFilterRelatedUsers, FilterRelatedOwners

logger = logging.getLogger(__name__)


class QueryRestApi(BaseSupersetModelRestApi):
    datamodel = SQLAInterface(Query)

    resource_name = "query"

    class_permission_name = "Query"
    method_permission_name = MODEL_API_RW_METHOD_PERMISSION_MAP

    allow_browser_login = True
    include_route_methods = {
        RouteMethod.GET,
        RouteMethod.GET_LIST,
        RouteMethod.RELATED,
        RouteMethod.DISTINCT,
<<<<<<< HEAD
        "get_updated_since",
    }

    apispec_parameter_schemas = {
        "queries_get_updated_since_schema": queries_get_updated_since_schema,
=======
        "stop_query",
>>>>>>> d479009e
    }

    list_columns = [
        "id",
        "changed_on",
        "database.database_name",
        "executed_sql",
        "rows",
        "schema",
        "sql",
        "sql_tables",
        "status",
        "tab_name",
        "user.first_name",
        "user.id",
        "user.last_name",
        "user.username",
        "start_time",
        "end_time",
        "tmp_table_name",
        "tracking_url",
    ]
    show_columns = [
        "id",
        "changed_on",
        "client_id",
        "database.id",
        "end_result_backend_time",
        "end_time",
        "error_message",
        "executed_sql",
        "limit",
        "progress",
        "results_key",
        "rows",
        "schema",
        "select_as_cta",
        "select_as_cta_used",
        "select_sql",
        "sql",
        "sql_editor_id",
        "start_running_time",
        "start_time",
        "status",
        "tab_name",
        "tmp_schema_name",
        "tmp_table_name",
        "tracking_url",
    ]
    base_filters = [["id", QueryFilter, lambda: []]]
    base_order = ("changed_on", "desc")
    list_model_schema = QuerySchema()
    stop_query_schema = StopQuerySchema()

    openapi_spec_tag = "Queries"
    openapi_spec_methods = openapi_spec_methods_override
    openapi_spec_component_schemas = (StopQuerySchema,)

    order_columns = [
        "changed_on",
        "database.database_name",
        "rows",
        "schema",
        "start_time",
        "sql",
        "tab_name",
        "user.first_name",
    ]
    base_related_field_filters = {
        "created_by": [["id", BaseFilterRelatedUsers, lambda: []]],
        "user": [["id", BaseFilterRelatedUsers, lambda: []]],
    }
    related_field_filters = {
        "created_by": RelatedFieldFilter("first_name", FilterRelatedOwners),
        "user": RelatedFieldFilter("first_name", FilterRelatedOwners),
    }

    search_columns = ["changed_on", "database", "sql", "status", "user", "start_time"]

    base_related_field_filters = {"database": [["id", DatabaseFilter, lambda: []]]}
    allowed_rel_fields = {"database", "user"}
    allowed_distinct_fields = {"status"}

<<<<<<< HEAD
    @expose("/updated_since")
    @protect()
    @safe
    @rison(queries_get_updated_since_schema)
    @statsd_metrics
    @event_logger.log_this_with_context(
        action=lambda self, *args, **kwargs: f"{self.__class__.__name__}"
        f".get_updated_since",
        log_to_statsd=False,
    )
    def get_updated_since(self, **kwargs: Any) -> FlaskResponse:
        """Get a list of queries that changed after last_updated_ms
        ---
        get:
          summary: Get a list of queries that changed after last_updated_ms
          parameters:
          - in: query
            name: q
            content:
              application/json:
                schema:
                  $ref: '#/components/schemas/queries_get_updated_since_schema'
          responses:
            200:
              description: Queries list
=======
    @expose("/stop", methods=["POST"])
    @protect()
    @safe
    @statsd_metrics
    @event_logger.log_this_with_context(
        action=lambda self, *args, **kwargs: f"{self.__class__.__name__}"
        f".stop_query",
        log_to_statsd=False,
    )
    @backoff.on_exception(
        backoff.constant,
        Exception,
        interval=1,
        on_backoff=lambda details: db.session.rollback(),
        on_giveup=lambda details: db.session.rollback(),
        max_tries=5,
    )
    @requires_json
    def stop_query(self) -> FlaskResponse:
        """Manually stop a query with client_id
        ---
        post:
          summary: Manually stop a query with client_id
          requestBody:
            description: Stop query schema
            required: true
            content:
              application/json:
                schema:
                  $ref: '#/components/schemas/StopQuerySchema'
          responses:
            200:
              description: Query stopped
>>>>>>> d479009e
              content:
                application/json:
                  schema:
                    type: object
                    properties:
<<<<<<< HEAD
                      result:
                        description: >-
                          A List of queries that changed after last_updated_ms
                        type: array
                        items:
                          $ref: '#/components/schemas/{{self.__class__.__name__}}.get'
=======
                        result:
                            type: string
>>>>>>> d479009e
            400:
              $ref: '#/components/responses/400'
            401:
              $ref: '#/components/responses/401'
            404:
              $ref: '#/components/responses/404'
            500:
              $ref: '#/components/responses/500'
        """
        try:
<<<<<<< HEAD
            last_updated_ms = kwargs["rison"].get("last_updated_ms", 0)
            queries = QueryDAO.get_queries_changed_after(last_updated_ms)
            payload = [q.to_dict() for q in queries]
            return self.response(200, result=payload)
=======
            body = self.stop_query_schema.load(request.json)
            QueryDAO.stop_query(body["client_id"])
            return self.response(200, result="OK")
>>>>>>> d479009e
        except SupersetException as ex:
            return self.response(ex.status, message=ex.message)<|MERGE_RESOLUTION|>--- conflicted
+++ resolved
@@ -17,18 +17,11 @@
 import logging
 from typing import Any
 
-<<<<<<< HEAD
-from flask_appbuilder.api import expose, protect, rison, safe
+import backoff
+from flask_appbuilder.api import expose, protect, request, rison, safe
 from flask_appbuilder.models.sqla.interface import SQLAInterface
 
-from superset import event_logger
-=======
-import backoff
-from flask_appbuilder.api import expose, protect, request, safe
-from flask_appbuilder.models.sqla.interface import SQLAInterface
-
 from superset import db, event_logger
->>>>>>> d479009e
 from superset.constants import MODEL_API_RW_METHOD_PERMISSION_MAP, RouteMethod
 from superset.databases.filters import DatabaseFilter
 from superset.exceptions import SupersetException
@@ -37,22 +30,15 @@
 from superset.queries.filters import QueryFilter
 from superset.queries.schemas import (
     openapi_spec_methods_override,
-<<<<<<< HEAD
     queries_get_updated_since_schema,
     QuerySchema,
-=======
-    QuerySchema,
     StopQuerySchema,
->>>>>>> d479009e
 )
 from superset.superset_typing import FlaskResponse
 from superset.views.base_api import (
     BaseSupersetModelRestApi,
     RelatedFieldFilter,
-<<<<<<< HEAD
-=======
     requires_json,
->>>>>>> d479009e
     statsd_metrics,
 )
 from superset.views.filters import BaseFilterRelatedUsers, FilterRelatedOwners
@@ -74,15 +60,12 @@
         RouteMethod.GET_LIST,
         RouteMethod.RELATED,
         RouteMethod.DISTINCT,
-<<<<<<< HEAD
+        "stop_query",
         "get_updated_since",
     }
 
     apispec_parameter_schemas = {
         "queries_get_updated_since_schema": queries_get_updated_since_schema,
-=======
-        "stop_query",
->>>>>>> d479009e
     }
 
     list_columns = [
@@ -166,7 +149,6 @@
     allowed_rel_fields = {"database", "user"}
     allowed_distinct_fields = {"status"}
 
-<<<<<<< HEAD
     @expose("/updated_since")
     @protect()
     @safe
@@ -192,7 +174,34 @@
           responses:
             200:
               description: Queries list
-=======
+              content:
+                application/json:
+                  schema:
+                    type: object
+                    properties:
+                      result:
+                        description: >-
+                          A List of queries that changed after last_updated_ms
+                        type: array
+                        items:
+                          $ref: '#/components/schemas/{{self.__class__.__name__}}.get'
+            400:
+              $ref: '#/components/responses/400'
+            401:
+              $ref: '#/components/responses/401'
+            404:
+              $ref: '#/components/responses/404'
+            500:
+              $ref: '#/components/responses/500'
+        """
+        try:
+            last_updated_ms = kwargs["rison"].get("last_updated_ms", 0)
+            queries = QueryDAO.get_queries_changed_after(last_updated_ms)
+            payload = [q.to_dict() for q in queries]
+            return self.response(200, result=payload)
+        except SupersetException as ex:
+            return self.response(ex.status, message=ex.message)
+
     @expose("/stop", methods=["POST"])
     @protect()
     @safe
@@ -226,23 +235,13 @@
           responses:
             200:
               description: Query stopped
->>>>>>> d479009e
               content:
                 application/json:
                   schema:
                     type: object
                     properties:
-<<<<<<< HEAD
-                      result:
-                        description: >-
-                          A List of queries that changed after last_updated_ms
-                        type: array
-                        items:
-                          $ref: '#/components/schemas/{{self.__class__.__name__}}.get'
-=======
                         result:
                             type: string
->>>>>>> d479009e
             400:
               $ref: '#/components/responses/400'
             401:
@@ -253,15 +252,8 @@
               $ref: '#/components/responses/500'
         """
         try:
-<<<<<<< HEAD
-            last_updated_ms = kwargs["rison"].get("last_updated_ms", 0)
-            queries = QueryDAO.get_queries_changed_after(last_updated_ms)
-            payload = [q.to_dict() for q in queries]
-            return self.response(200, result=payload)
-=======
             body = self.stop_query_schema.load(request.json)
             QueryDAO.stop_query(body["client_id"])
             return self.response(200, result="OK")
->>>>>>> d479009e
         except SupersetException as ex:
             return self.response(ex.status, message=ex.message)