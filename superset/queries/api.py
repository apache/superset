--- conflicted
+++ resolved
@@ -45,19 +45,16 @@
         "sql",
         "sql_tables",
         "status",
-<<<<<<< HEAD
         "tab_name",
         "user.first_name",
         "user.id",
         "user.last_name",
         "user.username",
-=======
         "start_time",
         "end_time",
         "rows",
         "tmp_table_name",
         "tracking_url",
->>>>>>> 56743090
     ]
     show_columns = [
         "changed_on",
