# Licensed to the Apache Software Foundation (ASF) under one
# or more contributor license agreements.  See the NOTICE file
# distributed with this work for additional information
# regarding copyright ownership.  The ASF licenses this file
# to you under the Apache License, Version 2.0 (the
# "License"); you may not use this file except in compliance
# with the License.  You may obtain a copy of the License at
#
#   http://www.apache.org/licenses/LICENSE-2.0
#
# Unless required by applicable law or agreed to in writing,
# software distributed under the License is distributed on an
# "AS IS" BASIS, WITHOUT WARRANTIES OR CONDITIONS OF ANY
# KIND, either express or implied.  See the License for the
# specific language governing permissions and limitations
# under the License.
# pylint: disable=C,R,W
"""The main config file for Superset

All configuration in this file can be overridden by providing a superset_config
in your PYTHONPATH as there is a ``from superset_config import *``
at the end of this file.
"""
from collections import OrderedDict
import imp
import json
import os
import sys

from celery.schedules import crontab
from dateutil import tz
from flask_appbuilder.security.manager import AUTH_DB

from superset.stats_logger import DummyStatsLogger

# Realtime stats logger, a StatsD implementation exists
STATS_LOGGER = DummyStatsLogger()

BASE_DIR = os.path.abspath(os.path.dirname(__file__))
if 'SUPERSET_HOME' in os.environ:
    DATA_DIR = os.environ['SUPERSET_HOME']
else:
    DATA_DIR = os.path.join(os.path.expanduser('~'), '.superset')

# ---------------------------------------------------------
# Superset specific config
# ---------------------------------------------------------
PACKAGE_DIR = os.path.join(BASE_DIR, 'static', 'assets')
PACKAGE_FILE = os.path.join(PACKAGE_DIR, 'package.json')
with open(PACKAGE_FILE) as package_file:
    VERSION_STRING = json.load(package_file)['version']

ROW_LIMIT = 50000
VIZ_ROW_LIMIT = 10000
# max rows retrieved by filter select auto complete
FILTER_SELECT_ROW_LIMIT = 10000
SUPERSET_WORKERS = 2  # deprecated
SUPERSET_CELERY_WORKERS = 32  # deprecated

SUPERSET_WEBSERVER_ADDRESS = '0.0.0.0'
SUPERSET_WEBSERVER_PORT = 8088
SUPERSET_WEBSERVER_TIMEOUT = 60*30  # deprecated
SUPERSET_DASHBOARD_POSITION_DATA_LIMIT = 65535
EMAIL_NOTIFICATIONS = False
CUSTOM_SECURITY_MANAGER = None
SQLALCHEMY_TRACK_MODIFICATIONS = False
# ---------------------------------------------------------

# Your App secret key
SECRET_KEY = '\2\1thisismyscretkey\1\2\e\y\y\h'  # noqa

# The SQLAlchemy connection string.
SQLALCHEMY_DATABASE_URI = 'sqlite:///' + os.path.join(DATA_DIR, 'superset.db')
# SQLALCHEMY_DATABASE_URI = 'mysql://myapp@localhost/myapp'
# SQLALCHEMY_DATABASE_URI = 'postgresql://root:password@localhost/myapp'

# In order to hook up a custom password store for all SQLACHEMY connections
# implement a function that takes a single argument of type 'sqla.engine.url',
# returns a password and set SQLALCHEMY_CUSTOM_PASSWORD_STORE.
#
# e.g.:
# def lookup_password(url):
#     return 'secret'
# SQLALCHEMY_CUSTOM_PASSWORD_STORE = lookup_password

# The limit of queries fetched for query search
QUERY_SEARCH_LIMIT = 1000

# Flask-WTF flag for CSRF
WTF_CSRF_ENABLED = True

# Add endpoints that need to be exempt from CSRF protection
WTF_CSRF_EXEMPT_LIST = []

# Whether to run the web server in debug mode or not
DEBUG = os.environ.get('FLASK_ENV') == 'development'
FLASK_USE_RELOAD = True

# Whether to show the stacktrace on 500 error
SHOW_STACKTRACE = True

# Extract and use X-Forwarded-For/X-Forwarded-Proto headers?
ENABLE_PROXY_FIX = False

# ------------------------------
# GLOBALS FOR APP Builder
# ------------------------------
# Uncomment to setup Your App name
APP_NAME = 'Superset'

# Uncomment to setup an App icon
<<<<<<< HEAD
APP_ICON = '/static/assets/images/guavus_logo.svg'
=======
APP_ICON = '/static/assets/images/superset-logo@2x.png'
APP_ICON_WIDTH = 126
>>>>>>> ff9506fe

# Druid query timezone
# tz.tzutc() : Using utc timezone
# tz.tzlocal() : Using local timezone
# tz.gettz('Asia/Shanghai') : Using the time zone with specific name
# [TimeZone List]
# See: https://en.wikipedia.org/wiki/List_of_tz_database_time_zones
# other tz can be overridden by providing a local_config
DRUID_IS_ACTIVE = True
DRUID_TZ = tz.tzutc()
DRUID_ANALYSIS_TYPES = ['cardinality']

# ----------------------------------------------------
# AUTHENTICATION CONFIG
# ----------------------------------------------------
# The authentication type
# AUTH_OID : Is for OpenID
# AUTH_DB : Is for database (username/password()
# AUTH_LDAP : Is for LDAP
# AUTH_REMOTE_USER : Is for using REMOTE_USER from web server
AUTH_TYPE = AUTH_DB

# Uncomment to setup Full admin role name
# AUTH_ROLE_ADMIN = 'Admin'

# Uncomment to setup Public role name, no authentication needed
# AUTH_ROLE_PUBLIC = 'Public'

# Will allow user self registration
# AUTH_USER_REGISTRATION = True

# The default user self registration role
# AUTH_USER_REGISTRATION_ROLE = "Public"

# When using LDAP Auth, setup the ldap server
# AUTH_LDAP_SERVER = "ldap://ldapserver.new"

# Uncomment to setup OpenID providers example for OpenID authentication
# OPENID_PROVIDERS = [
#    { 'name': 'Yahoo', 'url': 'https://me.yahoo.com' },
#    { 'name': 'AOL', 'url': 'http://openid.aol.com/<username>' },
#    { 'name': 'Flickr', 'url': 'http://www.flickr.com/<username>' },
#    { 'name': 'MyOpenID', 'url': 'https://www.myopenid.com' }]

# ---------------------------------------------------
# Roles config
# ---------------------------------------------------
# Grant public role the same set of permissions as for the GAMMA role.
# This is useful if one wants to enable anonymous users to view
# dashboards. Explicit grant on specific datasets is still required.
PUBLIC_ROLE_LIKE_GAMMA = False

# ---------------------------------------------------
# Babel config for translations
# ---------------------------------------------------
# Setup default language
BABEL_DEFAULT_LOCALE = 'en'
# Your application default translation path
BABEL_DEFAULT_FOLDER = 'superset/translations'
# The allowed translation for you app
LANGUAGES = {
    'en': {'flag': 'us', 'name': 'English'},
    'it': {'flag': 'it', 'name': 'Italian'},
    'fr': {'flag': 'fr', 'name': 'French'},
    'zh': {'flag': 'cn', 'name': 'Chinese'},
    'ja': {'flag': 'jp', 'name': 'Japanese'},
    'de': {'flag': 'de', 'name': 'German'},
    'pt': {'flag': 'pt', 'name': 'Portuguese'},
    'pt_BR': {'flag': 'br', 'name': 'Brazilian Portuguese'},
    'ru': {'flag': 'ru', 'name': 'Russian'},
    'ko': {'flag': 'kr', 'name': 'Korean'},
}

# ---------------------------------------------------
# Feature flags
# ---------------------------------------------------
# Feature flags that are set by default go here. Their values can be
# overwritten by those specified under FEATURE_FLAGS in super_config.py
# For example, DEFAULT_FEATURE_FLAGS = { 'FOO': True, 'BAR': False } here
# and FEATURE_FLAGS = { 'BAR': True, 'BAZ': True } in superset_config.py
# will result in combined feature flags of { 'FOO': True, 'BAR': True, 'BAZ': True }
DEFAULT_FEATURE_FLAGS = {}

# ---------------------------------------------------
# Image and file configuration
# ---------------------------------------------------
# The file upload folder, when using models with files
UPLOAD_FOLDER = BASE_DIR + '/app/static/uploads/'

# The image upload folder, when using models with images
IMG_UPLOAD_FOLDER = BASE_DIR + '/app/static/uploads/'

# The image upload url, when using models with images
IMG_UPLOAD_URL = '/static/uploads/'
# Setup image size default is (300, 200, True)
# IMG_SIZE = (300, 200, True)

CACHE_DEFAULT_TIMEOUT = 60 * 60 * 24
CACHE_CONFIG = {'CACHE_TYPE': 'null'}
TABLE_NAMES_CACHE_CONFIG = {'CACHE_TYPE': 'null'}

# CORS Options
ENABLE_CORS = False
CORS_OPTIONS = {}

# Chrome allows up to 6 open connections per domain at a time. When there are more
# than 6 slices in dashboard, a lot of time fetch requests are queued up and wait for
# next available socket. PR #5039 is trying to allow domain sharding for Superset,
# and this feature will be enabled by configuration only (by default Superset
# doesn't allow cross-domain request).
SUPERSET_WEBSERVER_DOMAINS = None

# Allowed format types for upload on Database view
# TODO: Add processing of other spreadsheet formats (xls, xlsx etc)
ALLOWED_EXTENSIONS = set(['csv'])

# CSV Options: key/value pairs that will be passed as argument to DataFrame.to_csv method
# note: index option should not be overridden
CSV_EXPORT = {
    'encoding': 'utf-8',
}

# ---------------------------------------------------
# Time grain configurations
# ---------------------------------------------------
# List of time grains to disable in the application (see list of builtin
# time grains in superset/db_engine_specs.builtin_time_grains).
# For example: to disable 1 second time grain:
# TIME_GRAIN_BLACKLIST = ['PT1S']
TIME_GRAIN_BLACKLIST = []

# Additional time grains to be supported using similar definitions as in
# superset/db_engine_specs.builtin_time_grains.
# For example: To add a new 2 second time grain:
# TIME_GRAIN_ADDONS = {'PT2S': '2 second'}
TIME_GRAIN_ADDONS = {}

# Implementation of additional time grains per engine.
# For example: To implement 2 second time grain on clickhouse engine:
# TIME_GRAIN_ADDON_FUNCTIONS = {
#     'clickhouse': {
#         'PT2S': 'toDateTime(intDiv(toUInt32(toDateTime({col})), 2)*2)'
#     }
# }
TIME_GRAIN_ADDON_FUNCTIONS = {}

# ---------------------------------------------------
# List of viz_types not allowed in your environment
# For example: Blacklist pivot table and treemap:
#  VIZ_TYPE_BLACKLIST = ['pivot_table', 'treemap']
# ---------------------------------------------------

VIZ_TYPE_BLACKLIST = []

# ---------------------------------------------------
# List of data sources not to be refreshed in druid cluster
# ---------------------------------------------------

DRUID_DATA_SOURCE_BLACKLIST = []

# --------------------------------------------------
# Modules, datasources and middleware to be registered
# --------------------------------------------------
DEFAULT_MODULE_DS_MAP = OrderedDict([
    ('superset.connectors.sqla.models', ['SqlaTable']),
    ('superset.connectors.druid.models', ['DruidDatasource']),
    ('superset.connectors.elastic.models', ['ElasticDatasource']),
    ('contrib.connectors.pandas.models', ['PandasDatasource']),
])
ADDITIONAL_MODULE_DS_MAP = {}
ADDITIONAL_MIDDLEWARE = []

"""
1) http://docs.python-guide.org/en/latest/writing/logging/
2) https://docs.python.org/2/library/logging.config.html
"""

# Console Log Settings

LOG_FORMAT = '%(asctime)s:%(levelname)s:%(name)s:%(message)s'
LOG_LEVEL = 'DEBUG'

# ---------------------------------------------------
# Enable Time Rotate Log Handler
# ---------------------------------------------------
# LOG_LEVEL = DEBUG, INFO, WARNING, ERROR, CRITICAL

ENABLE_TIME_ROTATE = False
TIME_ROTATE_LOG_LEVEL = 'DEBUG'
FILENAME = os.path.join(DATA_DIR, 'superset.log')
ROLLOVER = 'midnight'
INTERVAL = 1
BACKUP_COUNT = 30

# Custom logger for auditing queries. This can be used to send ran queries to a
# structured immutable store for auditing purposes. The function is called for
# every query ran, in both SQL Lab and charts/dashboards.
# def QUERY_LOGGER(
#     database,
#     query,
#     schema=None,
#     user=None,
#     client=None,
#     security_manager=None,
# ):
#     pass

# Set this API key to enable Mapbox visualizations
MAPBOX_API_KEY = os.environ.get('MAPBOX_API_KEY', '')

# Maximum number of rows returned from a database
# in async mode, no more than SQL_MAX_ROW will be returned and stored
# in the results backend. This also becomes the limit when exporting CSVs
SQL_MAX_ROW = 100000

# Default row limit for SQL Lab queries
DEFAULT_SQLLAB_LIMIT = 1000

# Maximum number of tables/views displayed in the dropdown window in SQL Lab.
MAX_TABLE_NAMES = 3000

# If defined, shows this text in an alert-warning box in the navbar
# one example use case may be "STAGING" to make it clear that this is
# not the production version of the site.
WARNING_MSG = None

# Default celery config is to use SQLA as a broker, in a production setting
# you'll want to use a proper broker as specified here:
# http://docs.celeryproject.org/en/latest/getting-started/brokers/index.html


class CeleryConfig(object):
    BROKER_URL = 'sqla+sqlite:///celerydb.sqlite'
    CELERY_IMPORTS = (
        'superset.sql_lab',
        'superset.tasks',
    )
    CELERY_RESULT_BACKEND = 'db+sqlite:///celery_results.sqlite'
    CELERYD_LOG_LEVEL = 'DEBUG'
    CELERYD_PREFETCH_MULTIPLIER = 1
    CELERY_ACKS_LATE = True
    CELERY_ANNOTATIONS = {
        'sql_lab.get_sql_results': {
            'rate_limit': '100/s',
        },
        'email_reports.send': {
            'rate_limit': '1/s',
            'time_limit': 120,
            'soft_time_limit': 150,
            'ignore_result': True,
        },
    }
    CELERYBEAT_SCHEDULE = {
        'email_reports.schedule_hourly': {
            'task': 'email_reports.schedule_hourly',
            'schedule': crontab(minute=1, hour='*'),
        },
    }


CELERY_CONFIG = CeleryConfig

"""
# Set celery config to None to disable all the above configuration
CELERY_CONFIG = None
"""

# static http headers to be served by your Superset server.
# This header prevents iFrames from other domains and
# "clickjacking" as a result
HTTP_HEADERS = {'X-Frame-Options': 'SAMEORIGIN'}
# If you need to allow iframes from other domains (and are
# aware of the risks), you can disable this header:
# HTTP_HEADERS = {}

# The db id here results in selecting this one as a default in SQL Lab
DEFAULT_DB_ID = None

# Timeout duration for SQL Lab synchronous queries
SQLLAB_TIMEOUT = 30 * 60

# SQLLAB_DEFAULT_DBID
SQLLAB_DEFAULT_DBID = None

# The MAX duration (in seconds) a query can run for before being killed
# by celery.
SQLLAB_ASYNC_TIME_LIMIT_SEC = 60 * 60 * 6

# An instantiated derivative of werkzeug.contrib.cache.BaseCache
# if enabled, it can be used to store the results of long-running queries
# in SQL Lab by using the "Run Async" button/feature
RESULTS_BACKEND = None

# The S3 bucket where you want to store your external hive tables created
# from CSV files. For example, 'companyname-superset'
CSV_TO_HIVE_UPLOAD_S3_BUCKET = None

# The directory within the bucket specified above that will
# contain all the external tables
CSV_TO_HIVE_UPLOAD_DIRECTORY = 'EXTERNAL_HIVE_TABLES/'

# The namespace within hive where the tables created from
# uploading CSVs will be stored.
UPLOADED_CSV_HIVE_NAMESPACE = None

# A dictionary of items that gets merged into the Jinja context for
# SQL Lab. The existing context gets updated with this dictionary,
# meaning values for existing keys get overwritten by the content of this
# dictionary.
JINJA_CONTEXT_ADDONS = {}

# Roles that are controlled by the API / Superset and should not be changes
# by humans.
ROBOT_PERMISSION_ROLES = ['Public', 'Gamma', 'Alpha', 'Admin', 'sql_lab']

CONFIG_PATH_ENV_VAR = 'SUPERSET_CONFIG_PATH'

# If a callable is specified, it will be called at app startup while passing
# a reference to the Flask app. This can be used to alter the Flask app
# in whatever way.
# example: FLASK_APP_MUTATOR = lambda x: x.before_request = f
FLASK_APP_MUTATOR = None

# Set this to false if you don't want users to be able to request/grant
# datasource access requests from/to other users.
ENABLE_ACCESS_REQUEST = False

# smtp server configuration
EMAIL_NOTIFICATIONS = False  # all the emails are sent using dryrun
SMTP_HOST = 'localhost'
SMTP_STARTTLS = True
SMTP_SSL = False
SMTP_USER = 'superset'
SMTP_PORT = 25
SMTP_PASSWORD = 'superset'
SMTP_MAIL_FROM = 'superset@superset.com'

if not CACHE_DEFAULT_TIMEOUT:
    CACHE_DEFAULT_TIMEOUT = CACHE_CONFIG.get('CACHE_DEFAULT_TIMEOUT')

# Whether to bump the logging level to ERRROR on the flask_appbiulder package
# Set to False if/when debugging FAB related issues like
# permission management
SILENCE_FAB = True

# The link to a page containing common errors and their resolutions
# It will be appended at the bottom of sql_lab errors.
TROUBLESHOOTING_LINK = ''

# CSRF token timeout, set to None for a token that never expires
WTF_CSRF_TIME_LIMIT = 60 * 60 * 24 * 7

# This link should lead to a page with instructions on how to gain access to a
# Datasource. It will be placed at the bottom of permissions errors.
PERMISSION_INSTRUCTIONS_LINK = ''

# Integrate external Blueprints to the app by passing them to your
# configuration. These blueprints will get integrated in the app
BLUEPRINTS = []

# Provide a callable that receives a tracking_url and returns another
# URL. This is used to translate internal Hadoop job tracker URL
# into a proxied one
TRACKING_URL_TRANSFORMER = lambda x: x  # noqa: E731

# Interval between consecutive polls when using Hive Engine
HIVE_POLL_INTERVAL = 5

# Allow for javascript controls components
# this enables programmers to customize certain charts (like the
# geospatial ones) by inputing javascript in controls. This exposes
# an XSS security vulnerability
ENABLE_JAVASCRIPT_CONTROLS = False

# The id of a template dashboard that should be copied to every new user
DASHBOARD_TEMPLATE_ID = None

# A callable that allows altering the database conneciton URL and params
# on the fly, at runtime. This allows for things like impersonation or
# arbitrary logic. For instance you can wire different users to
# use different connection parameters, or pass their email address as the
# username. The function receives the connection uri object, connection
# params, the username, and returns the mutated uri and params objects.
# Example:
#   def DB_CONNECTION_MUTATOR(uri, params, username, security_manager):
#       user = security_manager.find_user(username=username)
#       if user and user.email:
#           uri.username = user.email
#       return uri, params
#
# Note that the returned uri and params are passed directly to sqlalchemy's
# as such `create_engine(url, **params)`
DB_CONNECTION_MUTATOR = None

# A function that intercepts the SQL to be executed and can alter it.
# The use case is can be around adding some sort of comment header
# with information such as the username and worker node information
#
#    def SQL_QUERY_MUTATOR(sql, username, security_manager):
#        dttm = datetime.now().isoformat()
#        return f"-- [SQL LAB] {username} {dttm}\n{sql}"
SQL_QUERY_MUTATOR = None

# When not using gunicorn, (nginx for instance), you may want to disable
# using flask-compress
ENABLE_FLASK_COMPRESS = True

# Enable / disable scheduled email reports
ENABLE_SCHEDULED_EMAIL_REPORTS = False

# If enabled, certail features are run in debug mode
# Current list:
# * Emails are sent using dry-run mode (logging only)
SCHEDULED_EMAIL_DEBUG_MODE = False

# Email reports - minimum time resolution (in minutes) for the crontab
EMAIL_REPORTS_CRON_RESOLUTION = 15

# Email report configuration
# From address in emails
EMAIL_REPORT_FROM_ADDRESS = 'reports@superset.org'

# Send bcc of all reports to this address. Set to None to disable.
# This is useful for maintaining an audit trail of all email deliveries.
EMAIL_REPORT_BCC_ADDRESS = None

# User credentials to use for generating reports
# This user should have permissions to browse all the dashboards and
# slices.
# TODO: In the future, login as the owner of the item to generate reports
EMAIL_REPORTS_USER = 'admin'
EMAIL_REPORTS_SUBJECT_PREFIX = '[Report] '

# The webdriver to use for generating reports. Use one of the following
# firefox
#   Requires: geckodriver and firefox installations
#   Limitations: can be buggy at times
# chrome:
#   Requires: headless chrome
#   Limitations: unable to generate screenshots of elements
EMAIL_REPORTS_WEBDRIVER = 'firefox'

# Window size - this will impact the rendering of the data
WEBDRIVER_WINDOW = {
    'dashboard': (1600, 2000),
    'slice': (3000, 1200),
}

# Any config options to be passed as-is to the webdriver
WEBDRIVER_CONFIGURATION = {}

# The base URL to query for accessing the user interface
WEBDRIVER_BASEURL = 'http://0.0.0.0:8080/'

<<<<<<< HEAD
#add timezone and copyright property for footer display
TIMEZONE = 'UTC'
COPYRIGHT = '© 2018 Guavus'
=======
# Send user to a link where they can report bugs
BUG_REPORT_URL = None

# What is the Last N days relative in the time selector to:
# 'today' means it is midnight (00:00:00) of today in the local timezone
# 'now' means it is relative to the query issue time
DEFAULT_RELATIVE_END_TIME = 'today'

# Is epoch_s/epoch_ms datetime format supposed to be considered since UTC ?
# If not, it is sassumed then the epoch_s/epoch_ms is seconds since 1/1/1970
# localtime (in the tz where the superset webserver is running)
IS_EPOCH_S_TRULY_UTC = False

>>>>>>> ff9506fe

try:
    if CONFIG_PATH_ENV_VAR in os.environ:
        # Explicitly import config module that is not in pythonpath; useful
        # for case where app is being executed via pex.
        print('Loaded your LOCAL configuration at [{}]'.format(
            os.environ[CONFIG_PATH_ENV_VAR]))
        module = sys.modules[__name__]
        override_conf = imp.load_source(
            'superset_config',
            os.environ[CONFIG_PATH_ENV_VAR])
        for key in dir(override_conf):
            if key.isupper():
                setattr(module, key, getattr(override_conf, key))

    else:
        from superset_config import *  # noqa
        import superset_config
        print('Loaded your LOCAL configuration at [{}]'.format(
            superset_config.__file__))
except ImportError:
    pass<|MERGE_RESOLUTION|>--- conflicted
+++ resolved
@@ -109,12 +109,7 @@
 APP_NAME = 'Superset'
 
 # Uncomment to setup an App icon
-<<<<<<< HEAD
 APP_ICON = '/static/assets/images/guavus_logo.svg'
-=======
-APP_ICON = '/static/assets/images/superset-logo@2x.png'
-APP_ICON_WIDTH = 126
->>>>>>> ff9506fe
 
 # Druid query timezone
 # tz.tzutc() : Using utc timezone
@@ -280,9 +275,7 @@
 # --------------------------------------------------
 DEFAULT_MODULE_DS_MAP = OrderedDict([
     ('superset.connectors.sqla.models', ['SqlaTable']),
-    ('superset.connectors.druid.models', ['DruidDatasource']),
-    ('superset.connectors.elastic.models', ['ElasticDatasource']),
-    ('contrib.connectors.pandas.models', ['PandasDatasource']),
+    ('superset.connectors.druid.models', ['DruidDatasource'])
 ])
 ADDITIONAL_MODULE_DS_MAP = {}
 ADDITIONAL_MIDDLEWARE = []
@@ -569,11 +562,9 @@
 # The base URL to query for accessing the user interface
 WEBDRIVER_BASEURL = 'http://0.0.0.0:8080/'
 
-<<<<<<< HEAD
 #add timezone and copyright property for footer display
 TIMEZONE = 'UTC'
 COPYRIGHT = '© 2018 Guavus'
-=======
 # Send user to a link where they can report bugs
 BUG_REPORT_URL = None
 
@@ -587,7 +578,6 @@
 # localtime (in the tz where the superset webserver is running)
 IS_EPOCH_S_TRULY_UTC = False
 
->>>>>>> ff9506fe
 
 try:
     if CONFIG_PATH_ENV_VAR in os.environ:
