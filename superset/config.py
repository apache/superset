--- conflicted
+++ resolved
@@ -29,7 +29,6 @@
 import re
 import sys
 from collections import OrderedDict
-<<<<<<< HEAD
 from datetime import date, timedelta
 from typing import (
     Any,
@@ -42,10 +41,6 @@
     TYPE_CHECKING,
     Union,
 )
-=======
-from datetime import timedelta
-from typing import Any, Callable, Dict, List, Optional, Type, TYPE_CHECKING, Union
->>>>>>> f64d654d
 
 import pkg_resources
 from cachelib.base import BaseCache
@@ -54,11 +49,7 @@
 from flask import Blueprint
 from flask_appbuilder.security.manager import AUTH_DB
 from pandas._libs.parsers import STR_NA_VALUES  # pylint: disable=no-name-in-module
-<<<<<<< HEAD
-from werkzeug.local import LocalProxy
-=======
 from typing_extensions import Literal
->>>>>>> f64d654d
 
 from superset.business_type.business_type import BusinessType
 from superset.business_type.internet_address import internet_address
@@ -425,12 +416,8 @@
     "DASHBOARD_RBAC": False,
     "ENABLE_EXPLORE_DRAG_AND_DROP": True,
     "ENABLE_FILTER_BOX_MIGRATION": False,
-<<<<<<< HEAD
-    "ENABLE_DND_WITH_CLICK_UX": False,
     "ENABLE_BUSINESS_TYPES": False,
-=======
     "ENABLE_DND_WITH_CLICK_UX": True,
->>>>>>> f64d654d
     # Enabling ALERTS_ATTACH_REPORTS, the system sends email and slack message
     # with screenshot and link
     # Disables ALERTS_ATTACH_REPORTS, the system DOES NOT generate screenshot
