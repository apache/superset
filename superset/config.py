--- conflicted
+++ resolved
@@ -1411,27 +1411,13 @@
 TALISMAN_CONFIG = {
     "content_security_policy": {
         "base-uri": ["'self'"],
-<<<<<<< HEAD
         "default-src": ["'self'"],
-=======
-        "default-src": [
-            "'self'", 
-            "https://*.clarity.ms", 
-            "https://c.bing.com",
-            "'unsafe-inline'",
-        ],
->>>>>>> eeb3c31c
         "img-src": [
             "'self'",
             "blob:",
             "data:",
-<<<<<<< HEAD
             "https://apachesuperset.gateway.scarf.sh",
             "https://static.scarf.sh/",
-=======
-            "https://*.clarity.ms",
-            "https://c.bing.com",
->>>>>>> eeb3c31c
         ],
         "worker-src": ["'self'", "blob:"],
         "connect-src": [
@@ -1462,27 +1448,13 @@
 TALISMAN_DEV_CONFIG = {
     "content_security_policy": {
         "base-uri": ["'self'"],
-<<<<<<< HEAD
         "default-src": ["'self'"],
-=======
-        "default-src": [
-            "'self'", 
-            "https://*.clarity.ms", 
-            "https://c.bing.com",
-            "'unsafe-inline'",
-        ],
->>>>>>> eeb3c31c
         "img-src": [
             "'self'",
             "blob:",
             "data:",
-<<<<<<< HEAD
             "https://apachesuperset.gateway.scarf.sh",
             "https://static.scarf.sh/",
-=======
-            "https://*.clarity.ms",
-            "https://c.bing.com",
->>>>>>> eeb3c31c
         ],
         "worker-src": ["'self'", "blob:"],
         "connect-src": [
