--- conflicted
+++ resolved
@@ -431,11 +431,6 @@
     "PRESTO_EXPAND_DATA": False,
     # Exposes API endpoint to compute thumbnails
     "THUMBNAILS": False,
-<<<<<<< HEAD
-    "DASHBOARD_CACHE": False,  # deprecated
-=======
-    "REMOVE_SLICE_LEVEL_LABEL_COLORS": False,  # deprecated
->>>>>>> eff4422d
     "SHARE_QUERIES_VIA_KV_STORE": False,
     "TAGGING_SYSTEM": False,
     "SQLLAB_BACKEND_PERSISTENCE": True,
