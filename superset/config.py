--- conflicted
+++ resolved
@@ -201,14 +201,8 @@
 # and FEATURE_FLAGS = { 'BAR': True, 'BAZ': True } in superset_config.py
 # will result in combined feature flags of { 'FOO': True, 'BAR': True, 'BAZ': True }
 DEFAULT_FEATURE_FLAGS = {
-<<<<<<< HEAD
-    'SQL_VALIDATORS_BY_ENGINE': {
-        'presto': 'PrestoDBSQLValidator',
-    },
-=======
     # Experimental feature introducing a client (browser) cache
     'CLIENT_CACHE': False,
->>>>>>> 51c7f92c
 }
 
 # A function that receives a dict of all feature flags
