--- conflicted
+++ resolved
@@ -1917,7 +1917,6 @@
 EXTRA_DYNAMIC_QUERY_FILTERS: ExtraDynamicQueryFilters = {}
 
 
-<<<<<<< HEAD
 # WEBHOOK SECRET is a secret string between the Superset and the webhook endpoint.
 # In the case where WEBHOOK_SECRET is filled, Superset adds an "X-Webhook-Signature"
 # parameter to the header of the post call, which hashes the json data to be sent.
@@ -1926,7 +1925,7 @@
 # "X-Webhook-Signature" parameter. If the two parameters do not match,
 # the receiving party may reject the call because the sender is not the supposed host.
 WEBHOOK_SECRET = "very_secret_token"
-=======
+
 # The migrations that add catalog permissions might take a considerably long time
 # to execute as it has to create permissions to all schemas and catalogs from all
 # other catalogs accessible by the credentials. This flag allows to skip the
@@ -1943,7 +1942,6 @@
 # considerably increases the time to process it. Running it in async mode prevents
 # keeping a web API call open for this long.
 SYNC_DB_PERMISSIONS_IN_ASYNC_MODE: bool = False
->>>>>>> 89b6d7fb
 
 
 # -------------------------------------------------------------------
