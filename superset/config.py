--- conflicted
+++ resolved
@@ -550,14 +550,9 @@
     # Enabling this feature flag requires installing "playwright" pip package
     "PLAYWRIGHT_REPORTS_AND_THUMBNAILS": False,
     # Set to True to enable experimental chart plugins
-<<<<<<< HEAD
-    "CHART_PLUGINS_EXPERIMENTAL": True,
-    # Regardless of database configuration settings, force SQLLAB to run async using Celery  # noqa: E501
-=======
     "CHART_PLUGINS_EXPERIMENTAL": False,
     # Regardless of database configuration settings, force SQLLAB to run async
     # using Celery
->>>>>>> 8dd39502
     "SQLLAB_FORCE_RUN_ASYNC": False,
     # Set to True to to enable factory resent CLI command
     "ENABLE_FACTORY_RESET_COMMAND": False,
