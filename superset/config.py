--- conflicted
+++ resolved
@@ -478,18 +478,15 @@
     "DRILL_TO_DETAIL": False,
     "DATAPANEL_CLOSED_BY_DEFAULT": False,
     "HORIZONTAL_FILTER_BAR": False,
-<<<<<<< HEAD
     # The feature is off by default, and currently only supported in Presto and Postgres,
     # and Bigquery.
     # It also needs to be enabled on a per-database basis, by adding the key/value pair
     # `cost_estimate_enabled: true` to the database `extra` attribute.
     "ESTIMATE_QUERY_COST": False,
-=======
     # Allow users to enable ssh tunneling when creating a DB.
     # Users must check whether the DB engine supports SSH Tunnels
     # otherwise enabling this flag won't have any effect on the DB.
     "SSH_TUNNELING": False,
->>>>>>> 9cfbc22c
 }
 
 # ------------------------------
