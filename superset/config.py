# Licensed to the Apache Software Foundation (ASF) under one
# or more contributor license agreements.  See the NOTICE file
# distributed with this work for additional information
# regarding copyright ownership.  The ASF licenses this file
# to you under the Apache License, Version 2.0 (the
# "License"); you may not use this file except in compliance
# with the License.  You may obtain a copy of the License at
#
#   http://www.apache.org/licenses/LICENSE-2.0
#
# Unless required by applicable law or agreed to in writing,
# software distributed under the License is distributed on an
# "AS IS" BASIS, WITHOUT WARRANTIES OR CONDITIONS OF ANY
# KIND, either express or implied.  See the License for the
# specific language governing permissions and limitations
# under the License.
"""The main config file for Superset

All configuration in this file can be overridden by providing a superset_config
in your PYTHONPATH as there is a ``from superset_config import *``
at the end of this file.
"""
# pylint: disable=too-many-lines
from __future__ import annotations

import imp  # pylint: disable=deprecated-module
import importlib.util
import json
import logging
import os
import re
import sys
from collections import OrderedDict
from datetime import timedelta
from email.mime.multipart import MIMEMultipart
from importlib.resources import files
from typing import Any, Callable, Literal, TYPE_CHECKING, TypedDict

import pkg_resources
from celery.schedules import crontab
from flask import Blueprint
from flask_appbuilder.security.manager import AUTH_DB
from flask_caching.backends.base import BaseCache
from pandas import Series
from pandas._libs.parsers import STR_NA_VALUES  # pylint: disable=no-name-in-module
from sqlalchemy.orm.query import Query

from superset.advanced_data_type.plugins.internet_address import internet_address
from superset.advanced_data_type.plugins.internet_port import internet_port
from superset.advanced_data_type.types import AdvancedDataType
from superset.constants import CHANGE_ME_SECRET_KEY
from superset.jinja_context import BaseTemplateProcessor
from superset.key_value.types import JsonKeyValueCodec
from superset.stats_logger import DummyStatsLogger
from superset.superset_typing import CacheConfig
from superset.tasks.types import ExecutorType
from superset.utils import core as utils
from superset.utils.core import is_test, NO_TIME_RANGE, parse_boolean_string
from superset.utils.encrypt import SQLAlchemyUtilsAdapter
from superset.utils.log import DBEventLogger
from superset.utils.logging_configurator import DefaultLoggingConfigurator

logger = logging.getLogger(__name__)

if TYPE_CHECKING:
    from flask_appbuilder.security.sqla import models

    from superset.connectors.sqla.models import SqlaTable
    from superset.models.core import Database
    from superset.models.dashboard import Dashboard
    from superset.models.slice import Slice

# Realtime stats logger, a StatsD implementation exists
STATS_LOGGER = DummyStatsLogger()
EVENT_LOGGER = DBEventLogger()

SUPERSET_LOG_VIEW = True

BASE_DIR = pkg_resources.resource_filename("superset", "")
if "SUPERSET_HOME" in os.environ:
    DATA_DIR = os.environ["SUPERSET_HOME"]
else:
    DATA_DIR = os.path.expanduser("~/.superset")

# ---------------------------------------------------------
# Superset specific config
# ---------------------------------------------------------
VERSION_INFO_FILE = str(files("superset") / "static/version_info.json")
PACKAGE_JSON_FILE = str(files("superset") / "static/assets/package.json")


# Multiple favicons can be specified here. The "href" property
# is mandatory, but "sizes," "type," and "rel" are optional.
# For example:
# {
#     "href":path/to/image.png",
#     "sizes": "16x16",
#     "type": "image/png"
#     "rel": "icon"
# },
FAVICONS = [{"href": "/static/assets/images/favicon.png"}]


def _try_json_readversion(filepath: str) -> str | None:
    try:
        with open(filepath) as f:
            return json.load(f).get("version")
    except Exception:  # pylint: disable=broad-except
        return None


def _try_json_readsha(filepath: str, length: int) -> str | None:
    try:
        with open(filepath) as f:
            return json.load(f).get("GIT_SHA")[:length]
    except Exception:  # pylint: disable=broad-except
        return None


#
# If True, we will skip the call to load the logger config found in alembic.init
#
ALEMBIC_SKIP_LOG_CONFIG = False

# Depending on the context in which this config is loaded, the
# version_info.json file may or may not be available, as it is
# generated on install via setup.py. In the event that we're
# actually running Superset, we will have already installed,
# therefore it WILL exist. When unit tests are running, however,
# it WILL NOT exist, so we fall back to reading package.json
VERSION_STRING = _try_json_readversion(VERSION_INFO_FILE) or _try_json_readversion(
    PACKAGE_JSON_FILE
)

VERSION_SHA_LENGTH = 8
VERSION_SHA = _try_json_readsha(VERSION_INFO_FILE, VERSION_SHA_LENGTH)

# Build number is shown in the About section if available. This
# can be replaced at build time to expose build information.
BUILD_NUMBER = None

# default viz used in chart explorer & SQL Lab explore
DEFAULT_VIZ_TYPE = "table"

# default row limit when requesting chart data
ROW_LIMIT = 50000
# default row limit when requesting samples from datasource in explore view
SAMPLES_ROW_LIMIT = 1000
# default row limit for native filters
NATIVE_FILTER_DEFAULT_ROW_LIMIT = 1000
# max rows retrieved by filter select auto complete
FILTER_SELECT_ROW_LIMIT = 10000
# default time filter in explore
# values may be "Last day", "Last week", "<ISO date> : now", etc.
DEFAULT_TIME_FILTER = NO_TIME_RANGE

SUPERSET_WEBSERVER_PROTOCOL = "http"
SUPERSET_WEBSERVER_ADDRESS = "0.0.0.0"
SUPERSET_WEBSERVER_PORT = 8088

# This is an important setting, and should be lower than your
# [load balancer / proxy / envoy / kong / ...] timeout settings.
# You should also make sure to configure your WSGI server
# (gunicorn, nginx, apache, ...) timeout setting to be <= to this setting
SUPERSET_WEBSERVER_TIMEOUT = int(timedelta(minutes=1).total_seconds())

# this 2 settings are used by dashboard period force refresh feature
# When user choose auto force refresh frequency
# < SUPERSET_DASHBOARD_PERIODICAL_REFRESH_LIMIT
# they will see warning message in the Refresh Interval Modal.
# please check PR #9886
SUPERSET_DASHBOARD_PERIODICAL_REFRESH_LIMIT = 0
SUPERSET_DASHBOARD_PERIODICAL_REFRESH_WARNING_MESSAGE = None

SUPERSET_DASHBOARD_POSITION_DATA_LIMIT = 65535
CUSTOM_SECURITY_MANAGER = None
SQLALCHEMY_TRACK_MODIFICATIONS = False
# ---------------------------------------------------------

# Your App secret key. Make sure you override it on superset_config.py
# or use `SUPERSET_SECRET_KEY` environment variable.
# Use a strong complex alphanumeric string and use a tool to help you generate
# a sufficiently random sequence, ex: openssl rand -base64 42"
SECRET_KEY = os.environ.get("SUPERSET_SECRET_KEY") or CHANGE_ME_SECRET_KEY

# The SQLAlchemy connection string.
SQLALCHEMY_DATABASE_URI = "sqlite:///" + os.path.join(DATA_DIR, "superset.db")
# SQLALCHEMY_DATABASE_URI = 'mysql://myapp@localhost/myapp'
# SQLALCHEMY_DATABASE_URI = 'postgresql://root:password@localhost/myapp'

# In order to hook up a custom password store for all SQLALCHEMY connections
# implement a function that takes a single argument of type 'sqla.engine.url',
# returns a password and set SQLALCHEMY_CUSTOM_PASSWORD_STORE.
#
# e.g.:
# def lookup_password(url):
#     return 'secret'
# SQLALCHEMY_CUSTOM_PASSWORD_STORE = lookup_password
SQLALCHEMY_CUSTOM_PASSWORD_STORE = None

#
# The EncryptedFieldTypeAdapter is used whenever we're building SqlAlchemy models
# which include sensitive fields that should be app-encrypted BEFORE sending
# to the DB.
#
# Note: the default impl leverages SqlAlchemyUtils' EncryptedType, which defaults
#  to AesEngine that uses AES-128 under the covers using the app's SECRET_KEY
#  as key material. Do note that AesEngine allows for queryability over the
#  encrypted fields.
#
#  To change the default engine you need to define your own adapter:
#
# e.g.:
#
# class AesGcmEncryptedAdapter(
#     AbstractEncryptedFieldAdapter
# ):
#     def create(
#         self,
#         app_config: Optional[Dict[str, Any]],
#         *args: List[Any],
#         **kwargs: Optional[Dict[str, Any]],
#     ) -> TypeDecorator:
#         if app_config:
#             return EncryptedType(
#                 *args, app_config["SECRET_KEY"], engine=AesGcmEngine, **kwargs
#             )
#         raise Exception("Missing app_config kwarg")
#
#
#  SQLALCHEMY_ENCRYPTED_FIELD_TYPE_ADAPTER = AesGcmEncryptedAdapter
SQLALCHEMY_ENCRYPTED_FIELD_TYPE_ADAPTER = (  # pylint: disable=invalid-name
    SQLAlchemyUtilsAdapter
)
# The limit of queries fetched for query search
QUERY_SEARCH_LIMIT = 1000

# Flask-WTF flag for CSRF
WTF_CSRF_ENABLED = True

# Add endpoints that need to be exempt from CSRF protection
WTF_CSRF_EXEMPT_LIST = [
    "superset.views.core.log",
    "superset.views.core.explore_json",
    "superset.charts.data.api.data",
]

# Whether to run the web server in debug mode or not
DEBUG = os.environ.get("FLASK_DEBUG")
FLASK_USE_RELOAD = True

# Enable profiling of Python calls. Turn this on and append ``?_instrument=1``
# to the page to see the call stack.
PROFILING = False

# Superset allows server-side python stacktraces to be surfaced to the
# user when this feature is on. This may have security implications
# and it's more secure to turn it off in production settings.
SHOW_STACKTRACE = False

# Use all X-Forwarded headers when ENABLE_PROXY_FIX is True.
# When proxying to a different port, set "x_port" to 0 to avoid downstream issues.
ENABLE_PROXY_FIX = False
PROXY_FIX_CONFIG = {"x_for": 1, "x_proto": 1, "x_host": 1, "x_port": 1, "x_prefix": 1}

# Configuration for scheduling queries from SQL Lab.
SCHEDULED_QUERIES: dict[str, Any] = {}

# FAB Rate limiting: this is a security feature for preventing DDOS attacks. The
# feature is on by default to make Superset secure by default, but you should
# fine tune the limits to your needs. You can read more about the different
# parameters here: https://flask-limiter.readthedocs.io/en/stable/configuration.html
RATELIMIT_ENABLED = True
RATELIMIT_APPLICATION = "50 per second"
AUTH_RATE_LIMITED = True
AUTH_RATE_LIMIT = "5 per second"
# A storage location conforming to the scheme in storage-scheme. See the limits
# library for allowed values: https://limits.readthedocs.io/en/stable/storage.html
# RATELIMIT_STORAGE_URI = "redis://host:port"
# A callable that returns the unique identity of the current request.
# RATELIMIT_REQUEST_IDENTIFIER = flask.Request.endpoint

# ------------------------------
# GLOBALS FOR APP Builder
# ------------------------------
# Uncomment to setup Your App name
APP_NAME = "Superset"

# Specify the App icon
APP_ICON = "/static/assets/images/superset-logo-horiz.png"

# Specify where clicking the logo would take the user
# e.g. setting it to '/' would take the user to '/superset/welcome/'
LOGO_TARGET_PATH = None

# Specify tooltip that should appear when hovering over the App Icon/Logo
LOGO_TOOLTIP = ""

# Specify any text that should appear to the right of the logo
LOGO_RIGHT_TEXT: Callable[[], str] | str = ""

# Enables SWAGGER UI for superset openapi spec
# ex: http://localhost:8080/swagger/v1
FAB_API_SWAGGER_UI = True

# ----------------------------------------------------
# AUTHENTICATION CONFIG
# ----------------------------------------------------
# The authentication type
# AUTH_OID : Is for OpenID
# AUTH_DB : Is for database (username/password)
# AUTH_LDAP : Is for LDAP
# AUTH_REMOTE_USER : Is for using REMOTE_USER from web server
AUTH_TYPE = AUTH_DB

# Uncomment to setup Full admin role name
# AUTH_ROLE_ADMIN = 'Admin'

# Uncomment to setup Public role name, no authentication needed
# AUTH_ROLE_PUBLIC = 'Public'

# Will allow user self registration
# AUTH_USER_REGISTRATION = True

# The default user self registration role
# AUTH_USER_REGISTRATION_ROLE = "Public"

# When using LDAP Auth, setup the LDAP server
# AUTH_LDAP_SERVER = "ldap://ldapserver.new"

# Uncomment to setup OpenID providers example for OpenID authentication
# OPENID_PROVIDERS = [
#    { 'name': 'Yahoo', 'url': 'https://open.login.yahoo.com/' },
#    { 'name': 'Flickr', 'url': 'https://www.flickr.com/<username>' },

# ---------------------------------------------------
# Roles config
# ---------------------------------------------------
# Grant public role the same set of permissions as for a selected builtin role.
# This is useful if one wants to enable anonymous users to view
# dashboards. Explicit grant on specific datasets is still required.
PUBLIC_ROLE_LIKE: str | None = None

# ---------------------------------------------------
# Babel config for translations
# ---------------------------------------------------
# Setup default language
BABEL_DEFAULT_LOCALE = "en"
# Your application default translation path
BABEL_DEFAULT_FOLDER = "superset/translations"
# The allowed translation for your app
LANGUAGES = {
    "en": {"flag": "us", "name": "English"},
    "es": {"flag": "es", "name": "Spanish"},
    "it": {"flag": "it", "name": "Italian"},
    "fr": {"flag": "fr", "name": "French"},
    "zh": {"flag": "cn", "name": "Chinese"},
    "ja": {"flag": "jp", "name": "Japanese"},
    "de": {"flag": "de", "name": "German"},
    "pt": {"flag": "pt", "name": "Portuguese"},
    "pt_BR": {"flag": "br", "name": "Brazilian Portuguese"},
    "ru": {"flag": "ru", "name": "Russian"},
    "ko": {"flag": "kr", "name": "Korean"},
    "sk": {"flag": "sk", "name": "Slovak"},
    "sl": {"flag": "si", "name": "Slovenian"},
    "nl": {"flag": "nl", "name": "Dutch"},
}
# Turning off i18n by default as translation in most languages are
# incomplete and not well maintained.
LANGUAGES = {}


# Override the default d3 locale format
# Default values are equivalent to
# D3_FORMAT = {
#     "decimal": ".",           # - decimal place string (e.g., ".").
#     "thousands": ",",         # - group separator string (e.g., ",").
#     "grouping": [3],          # - array of group sizes (e.g., [3]), cycled as needed.
#     "currency": ["$", ""]     # - currency prefix/suffix strings (e.g., ["$", ""])
# }
# https://github.com/d3/d3-format/blob/main/README.md#formatLocale
class D3Format(TypedDict, total=False):
    decimal: str
    thousands: str
    grouping: list[int]
    currency: list[str]


D3_FORMAT: D3Format = {}

CURRENCIES = ["USD", "EUR", "GBP", "INR", "MXN", "JPY", "CNY"]

# ---------------------------------------------------
# Feature flags
# ---------------------------------------------------
# Feature flags that are set by default go here. Their values can be
# overwritten by those specified under FEATURE_FLAGS in superset_config.py
# For example, DEFAULT_FEATURE_FLAGS = { 'FOO': True, 'BAR': False } here
# and FEATURE_FLAGS = { 'BAR': True, 'BAZ': True } in superset_config.py
# will result in combined feature flags of { 'FOO': True, 'BAR': True, 'BAZ': True }
DEFAULT_FEATURE_FLAGS: dict[str, bool] = {
    # Experimental feature introducing a client (browser) cache
    "CLIENT_CACHE": False,  # deprecated
    "DISABLE_DATASET_SOURCE_EDIT": False,  # deprecated
    # When using a recent version of Druid that supports JOINs turn this on
    "DRUID_JOINS": False,
    "DYNAMIC_PLUGINS": False,
    # With Superset 2.0, we are updating the default so that the legacy datasource
    # editor no longer shows. Currently this is set to false so that the editor
    # option does show, but we will be depreciating it.
    "DISABLE_LEGACY_DATASOURCE_EDITOR": True,
    # For some security concerns, you may need to enforce CSRF protection on
    # all query request to explore_json endpoint. In Superset, we use
    # `flask-csrf <https://sjl.bitbucket.io/flask-csrf/>`_ add csrf protection
    # for all POST requests, but this protection doesn't apply to GET method.
    # When ENABLE_EXPLORE_JSON_CSRF_PROTECTION is set to true, your users cannot
    # make GET request to explore_json. explore_json accepts both GET and POST request.
    # See `PR 7935 <https://github.com/apache/superset/pull/7935>`_ for more details.
    "ENABLE_EXPLORE_JSON_CSRF_PROTECTION": False,  # deprecated
    "ENABLE_TEMPLATE_PROCESSING": False,
    "ENABLE_TEMPLATE_REMOVE_FILTERS": True,  # deprecated
    # Allow for javascript controls components
    # this enables programmers to customize certain charts (like the
    # geospatial ones) by inputting javascript in controls. This exposes
    # an XSS security vulnerability
    "ENABLE_JAVASCRIPT_CONTROLS": False,
    "KV_STORE": False,
    # When this feature is enabled, nested types in Presto will be
    # expanded into extra columns and/or arrays. This is experimental,
    # and doesn't work with all nested types.
    "PRESTO_EXPAND_DATA": False,
    # Exposes API endpoint to compute thumbnails
    "THUMBNAILS": False,
    "DASHBOARD_CACHE": False,  # deprecated
    "REMOVE_SLICE_LEVEL_LABEL_COLORS": False,  # deprecated
    "SHARE_QUERIES_VIA_KV_STORE": False,
    "TAGGING_SYSTEM": False,
    "SQLLAB_BACKEND_PERSISTENCE": True,
    "LISTVIEWS_DEFAULT_CARD_VIEW": False,
    # When True, this escapes HTML (rather than rendering it) in Markdown components
    "ESCAPE_MARKDOWN_HTML": False,
    "DASHBOARD_NATIVE_FILTERS": True,  # deprecated
    "DASHBOARD_CROSS_FILTERS": True,
    # Feature is under active development and breaking changes are expected
    "DASHBOARD_NATIVE_FILTERS_SET": False,  # deprecated
    "DASHBOARD_FILTERS_EXPERIMENTAL": False,  # deprecated
    "DASHBOARD_VIRTUALIZATION": False,
    "GLOBAL_ASYNC_QUERIES": False,
    "VERSIONED_EXPORT": True,  # deprecated
    "EMBEDDED_SUPERSET": False,
    # Enables Alerts and reports new implementation
    "ALERT_REPORTS": False,
    "DASHBOARD_RBAC": False,
    "ENABLE_EXPLORE_DRAG_AND_DROP": True,  # deprecated
    "ENABLE_ADVANCED_DATA_TYPES": False,
    # Enabling ALERTS_ATTACH_REPORTS, the system sends email and slack message
    # with screenshot and link
    # Disables ALERTS_ATTACH_REPORTS, the system DOES NOT generate screenshot
    # for report with type 'alert' and sends email and slack message with only link;
    # for report with type 'report' still send with email and slack message with
    # screenshot and link
    "ALERTS_ATTACH_REPORTS": True,
    # Allow users to export full CSV of table viz type.
    # This could cause the server to run out of memory or compute.
    "ALLOW_FULL_CSV_EXPORT": False,
    "GENERIC_CHART_AXES": True,  # deprecated
    "ALLOW_ADHOC_SUBQUERY": False,
    "USE_ANALAGOUS_COLORS": False,
    # Apply RLS rules to SQL Lab queries. This requires parsing and manipulating the
    # query, and might break queries and/or allow users to bypass RLS. Use with care!
    "RLS_IN_SQLLAB": False,
    # Enable caching per impersonation key (e.g username) in a datasource where user
    # impersonation is enabled
    "CACHE_IMPERSONATION": False,
    # Enable caching per user key for Superset cache (not database cache impersonation)
    "CACHE_QUERY_BY_USER": False,
    # Enable sharing charts with embedding
    "EMBEDDABLE_CHARTS": True,
    "DRILL_TO_DETAIL": True,
    "DRILL_BY": False,
    "DATAPANEL_CLOSED_BY_DEFAULT": False,
    "HORIZONTAL_FILTER_BAR": False,
    # The feature is off by default, and currently only supported in Presto and Postgres,
    # and Bigquery.
    # It also needs to be enabled on a per-database basis, by adding the key/value pair
    # `cost_estimate_enabled: true` to the database `extra` attribute.
    "ESTIMATE_QUERY_COST": False,
    # Allow users to enable ssh tunneling when creating a DB.
    # Users must check whether the DB engine supports SSH Tunnels
    # otherwise enabling this flag won't have any effect on the DB.
    "SSH_TUNNELING": False,
    "AVOID_COLORS_COLLISION": True,
    # Set to False to only allow viewing own recent activity
    # or to disallow users from viewing other users profile page
    # Do not show user info or profile in the menu
    "MENU_HIDE_USER_INFO": False,
    # Allows users to add a ``superset://`` DB that can query across databases. This is
    # an experimental feature with potential security and performance risks, so use with
    # caution. If the feature is enabled you can also set a limit for how much data is
    # returned from each database in the ``SUPERSET_META_DB_LIMIT`` configuration value
    # in this file.
    "ENABLE_SUPERSET_META_DB": False,
}

# ------------------------------
# SSH Tunnel
# ------------------------------
# Allow users to set the host used when connecting to the SSH Tunnel
# as localhost and any other alias (0.0.0.0)
# ----------------------------------------------------------------------
#                             |
# -------------+              |    +----------+
#     LOCAL    |              |    |  REMOTE  | :22 SSH
#     CLIENT   | <== SSH ========> |  SERVER  | :8080 web service
# -------------+              |    +----------+
#                             |
#                          FIREWALL (only port 22 is open)

# ----------------------------------------------------------------------
SSH_TUNNEL_MANAGER_CLASS = "superset.extensions.ssh.SSHManager"
SSH_TUNNEL_LOCAL_BIND_ADDRESS = "127.0.0.1"
#: Timeout (seconds) for tunnel connection (open_channel timeout)
SSH_TUNNEL_TIMEOUT_SEC = 10.0
#: Timeout (seconds) for transport socket (``socket.settimeout``)
SSH_TUNNEL_PACKET_TIMEOUT_SEC = 1.0


# Feature flags may also be set via 'SUPERSET_FEATURE_' prefixed environment vars.
DEFAULT_FEATURE_FLAGS.update(
    {
        k[len("SUPERSET_FEATURE_") :]: parse_boolean_string(v)
        for k, v in os.environ.items()
        if re.search(r"^SUPERSET_FEATURE_\w+", k)
    }
)

# This is merely a default.
FEATURE_FLAGS: dict[str, bool] = {}

# A function that receives a dict of all feature flags
# (DEFAULT_FEATURE_FLAGS merged with FEATURE_FLAGS)
# can alter it, and returns a similar dict. Note the dict of feature
# flags passed to the function is a deepcopy of the dict in the config,
# and can therefore be mutated without side-effect
#
# GET_FEATURE_FLAGS_FUNC can be used to implement progressive rollouts,
# role-based features, or a full on A/B testing framework.
#
# from flask import g, request
# def GET_FEATURE_FLAGS_FUNC(feature_flags_dict: Dict[str, bool]) -> Dict[str, bool]:
#     if hasattr(g, "user") and g.user.is_active:
#         feature_flags_dict['some_feature'] = g.user and g.user.get_id() == 5
#     return feature_flags_dict
GET_FEATURE_FLAGS_FUNC: Callable[[dict[str, bool]], dict[str, bool]] | None = None
# A function that receives a feature flag name and an optional default value.
# Has a similar utility to GET_FEATURE_FLAGS_FUNC but it's useful to not force the
# evaluation of all feature flags when just evaluating a single one.
#
# Note that the default `get_feature_flags` will evaluate each feature with this
# callable when the config key is set, so don't use both GET_FEATURE_FLAGS_FUNC
# and IS_FEATURE_ENABLED_FUNC in conjunction.
IS_FEATURE_ENABLED_FUNC: Callable[[str, bool | None], bool] | None = None
# A function that expands/overrides the frontend `bootstrap_data.common` object.
# Can be used to implement custom frontend functionality,
# or dynamically change certain configs.
#
# Values in `bootstrap_data.common` should have these characteristics:
# - They are not specific to a page the user is visiting
# - They do not contain secrets
#
# Takes as a parameter the common bootstrap payload before transformations.
# Returns a dict containing data that should be added or overridden to the payload.
COMMON_BOOTSTRAP_OVERRIDES_FUNC: Callable[
    [dict[str, Any]], dict[str, Any]
] = lambda data: {}  # default: empty dict

# EXTRA_CATEGORICAL_COLOR_SCHEMES is used for adding custom categorical color schemes
# example code for "My custom warm to hot" color scheme
# EXTRA_CATEGORICAL_COLOR_SCHEMES = [
#     {
#         "id": 'myVisualizationColors',
#         "description": '',
#         "label": 'My Visualization Colors',
#         "isDefault": True,
#         "colors":
#          ['#006699', '#009DD9', '#5AAA46', '#44AAAA', '#DDAA77', '#7799BB', '#88AA77',
#          '#552288', '#5AAA46', '#CC7788', '#EEDD55', '#9977BB', '#BBAA44', '#DDCCDD']
#     }]

# This is merely a default
EXTRA_CATEGORICAL_COLOR_SCHEMES: list[dict[str, Any]] = []

# THEME_OVERRIDES is used for adding custom theme to superset
# example code for "My theme" custom scheme
# THEME_OVERRIDES = {
#   "borderRadius": 4,
#   "colors": {
#     "primary": {
#       "base": 'red',
#     },
#     "secondary": {
#       "base": 'green',
#     },
#     "grayscale": {
#       "base": 'orange',
#     }
#   }
# }

THEME_OVERRIDES: dict[str, Any] = {}

# EXTRA_SEQUENTIAL_COLOR_SCHEMES is used for adding custom sequential color schemes
# EXTRA_SEQUENTIAL_COLOR_SCHEMES =  [
#     {
#         "id": 'warmToHot',
#         "description": '',
#         "isDiverging": True,
#         "label": 'My custom warm to hot',
#         "isDefault": True,
#         "colors":
#          ['#552288', '#5AAA46', '#CC7788', '#EEDD55', '#9977BB', '#BBAA44', '#DDCCDD',
#          '#006699', '#009DD9', '#5AAA46', '#44AAAA', '#DDAA77', '#7799BB', '#88AA77']
#     }]

# This is merely a default
EXTRA_SEQUENTIAL_COLOR_SCHEMES: list[dict[str, Any]] = []

# ---------------------------------------------------
# Thumbnail config (behind feature flag)
# ---------------------------------------------------
# By default, thumbnails are rendered per user, and will fall back to the Selenium
# user for anonymous users. Similar to Alerts & Reports, thumbnails
# can be configured to always be rendered as a fixed user. See
# `superset.tasks.types.ExecutorType` for a full list of executor options.
# To always use a fixed user account, use the following configuration:
# THUMBNAIL_EXECUTE_AS = [ExecutorType.SELENIUM]
THUMBNAIL_SELENIUM_USER: str | None = "admin"
THUMBNAIL_EXECUTE_AS = [ExecutorType.CURRENT_USER, ExecutorType.SELENIUM]

# By default, thumbnail digests are calculated based on various parameters in the
# chart/dashboard metadata, and in the case of user-specific thumbnails, the
# username. To specify a custom digest function, use the following config parameters
# to define callbacks that receive
# 1. the model (dashboard or chart)
# 2. the executor type (e.g. ExecutorType.SELENIUM)
# 3. the executor's username (note, this is the executor as defined by
# `THUMBNAIL_EXECUTE_AS`; the executor is only equal to the currently logged in
# user if the executor type is equal to `ExecutorType.CURRENT_USER`)
# and return the final digest string:
THUMBNAIL_DASHBOARD_DIGEST_FUNC: None | (
    Callable[[Dashboard, ExecutorType, str], str]
) = None
THUMBNAIL_CHART_DIGEST_FUNC: Callable[[Slice, ExecutorType, str], str] | None = None

THUMBNAIL_CACHE_CONFIG: CacheConfig = {
    "CACHE_TYPE": "NullCache",
    "CACHE_NO_NULL_WARNING": True,
}

# Time before selenium times out after trying to locate an element on the page and wait
# for that element to load for a screenshot.
SCREENSHOT_LOCATE_WAIT = int(timedelta(seconds=10).total_seconds())
# Time before selenium times out after waiting for all DOM class elements named
# "loading" are gone.
SCREENSHOT_LOAD_WAIT = int(timedelta(minutes=1).total_seconds())
# Selenium destroy retries
SCREENSHOT_SELENIUM_RETRIES = 5
# Give selenium an headstart, in seconds
SCREENSHOT_SELENIUM_HEADSTART = 3
# Wait for the chart animation, in seconds
SCREENSHOT_SELENIUM_ANIMATION_WAIT = 5
# Replace unexpected errors in screenshots with real error messages
SCREENSHOT_REPLACE_UNEXPECTED_ERRORS = False
# Max time to wait for error message modal to show up, in seconds
SCREENSHOT_WAIT_FOR_ERROR_MODAL_VISIBLE = 5
# Max time to wait for error message modal to close, in seconds
SCREENSHOT_WAIT_FOR_ERROR_MODAL_INVISIBLE = 5

# ---------------------------------------------------
# Image and file configuration
# ---------------------------------------------------
# The file upload folder, when using models with files
UPLOAD_FOLDER = BASE_DIR + "/app/static/uploads/"
UPLOAD_CHUNK_SIZE = 4096

# The image upload folder, when using models with images
IMG_UPLOAD_FOLDER = BASE_DIR + "/app/static/uploads/"

# The image upload url, when using models with images
IMG_UPLOAD_URL = "/static/uploads/"
# Setup image size default is (300, 200, True)
# IMG_SIZE = (300, 200, True)

# Default cache timeout, applies to all cache backends unless specifically overridden in
# each cache config.
CACHE_DEFAULT_TIMEOUT = int(timedelta(days=1).total_seconds())

# Default cache for Superset objects
CACHE_CONFIG: CacheConfig = {"CACHE_TYPE": "NullCache"}

# Cache for datasource metadata and query results
DATA_CACHE_CONFIG: CacheConfig = {"CACHE_TYPE": "NullCache"}

# Cache for dashboard filter state. `CACHE_TYPE` defaults to `SupersetMetastoreCache`
# that stores the values in the key-value table in the Superset metastore, as it's
# required for Superset to operate correctly, but can be replaced by any
# `Flask-Caching` backend.
FILTER_STATE_CACHE_CONFIG: CacheConfig = {
    "CACHE_TYPE": "SupersetMetastoreCache",
    "CACHE_DEFAULT_TIMEOUT": int(timedelta(days=90).total_seconds()),
    # Should the timeout be reset when retrieving a cached value?
    "REFRESH_TIMEOUT_ON_RETRIEVAL": True,
    # The following parameter only applies to `MetastoreCache`:
    # How should entries be serialized/deserialized?
    "CODEC": JsonKeyValueCodec(),
}

# Cache for explore form data state. `CACHE_TYPE` defaults to `SupersetMetastoreCache`
# that stores the values in the key-value table in the Superset metastore, as it's
# required for Superset to operate correctly, but can be replaced by any
# `Flask-Caching` backend.
EXPLORE_FORM_DATA_CACHE_CONFIG: CacheConfig = {
    "CACHE_TYPE": "SupersetMetastoreCache",
    "CACHE_DEFAULT_TIMEOUT": int(timedelta(days=7).total_seconds()),
    # Should the timeout be reset when retrieving a cached value?
    "REFRESH_TIMEOUT_ON_RETRIEVAL": True,
    # The following parameter only applies to `MetastoreCache`:
    # How should entries be serialized/deserialized?
    "CODEC": JsonKeyValueCodec(),
}

# store cache keys by datasource UID (via CacheKey) for custom processing/invalidation
STORE_CACHE_KEYS_IN_METADATA_DB = False

# CORS Options
ENABLE_CORS = False
CORS_OPTIONS: dict[Any, Any] = {}

# Sanitizes the HTML content used in markdowns to allow its rendering in a safe manner.
# Disabling this option is not recommended for security reasons. If you wish to allow
# valid safe elements that are not included in the default sanitization schema, use the
# HTML_SANITIZATION_SCHEMA_EXTENSIONS configuration.
HTML_SANITIZATION = True

# Use this configuration to extend the HTML sanitization schema.
<<<<<<< HEAD
# By default we use the Github schema defined in
=======
# By default we use the GitHub schema defined in
>>>>>>> 07356806
# https://github.com/syntax-tree/hast-util-sanitize/blob/main/lib/schema.js
# For example, the following configuration would allow the rendering of the
# style attribute for div elements and the ftp protocol in hrefs:
# HTML_SANITIZATION_SCHEMA_EXTENSIONS = {
#   "attributes": {
#     "div": ["style"],
#   },
#   "protocols": {
#     "href": ["ftp"],
#   }
# }
# Be careful when extending the default schema to avoid XSS attacks.
HTML_SANITIZATION_SCHEMA_EXTENSIONS: dict[str, Any] = {}

# Chrome allows up to 6 open connections per domain at a time. When there are more
# than 6 slices in dashboard, a lot of time fetch requests are queued up and wait for
# next available socket. PR #5039 is trying to allow domain sharding for Superset,
# and this feature will be enabled by configuration only (by default Superset
# doesn't allow cross-domain request).
SUPERSET_WEBSERVER_DOMAINS = None

# Allowed format types for upload on Database view
EXCEL_EXTENSIONS = {"xlsx", "xls"}
CSV_EXTENSIONS = {"csv", "tsv", "txt"}
COLUMNAR_EXTENSIONS = {"parquet", "zip"}
ALLOWED_EXTENSIONS = {*EXCEL_EXTENSIONS, *CSV_EXTENSIONS, *COLUMNAR_EXTENSIONS}

# Optional maximum file size in bytes when uploading a CSV
CSV_UPLOAD_MAX_SIZE = None

# CSV Options: key/value pairs that will be passed as argument to DataFrame.to_csv
# method.
# note: index option should not be overridden
CSV_EXPORT = {"encoding": "utf-8"}

# Excel Options: key/value pairs that will be passed as argument to DataFrame.to_excel
# method.
# note: index option should not be overridden
EXCEL_EXPORT: dict[str, Any] = {}

# ---------------------------------------------------
# Time grain configurations
# ---------------------------------------------------
# List of time grains to disable in the application (see list of builtin
# time grains in superset/db_engine_specs/base.py).
# For example: to disable 1 second time grain:
# TIME_GRAIN_DENYLIST = ['PT1S']
TIME_GRAIN_DENYLIST: list[str] = []

# Additional time grains to be supported using similar definitions as in
# superset/db_engine_specs/base.py.
# For example: To add a new 2 second time grain:
# TIME_GRAIN_ADDONS = {'PT2S': '2 second'}
TIME_GRAIN_ADDONS: dict[str, str] = {}

# Implementation of additional time grains per engine.
# The column to be truncated is denoted `{col}` in the expression.
# For example: To implement 2 second time grain on clickhouse engine:
# TIME_GRAIN_ADDON_EXPRESSIONS = {
#     'clickhouse': {
#         'PT2S': 'toDateTime(intDiv(toUInt32(toDateTime({col})), 2)*2)'
#     }
# }
TIME_GRAIN_ADDON_EXPRESSIONS: dict[str, dict[str, str]] = {}

# Map of custom time grains and artificial join column producers used
# when generating the join key between results and time shifts.
# See superset/common/query_context_processor.get_aggregated_join_column
#
# Example of a join column producer that aggregates by fiscal year
# def join_producer(row: Series, column_index: int) -> str:
#    return row[index].strftime("%F")
#
# TIME_GRAIN_JOIN_COLUMN_PRODUCERS = {"P1F": join_producer}
TIME_GRAIN_JOIN_COLUMN_PRODUCERS: dict[str, Callable[[Series, int], str]] = {}

# ---------------------------------------------------
# List of viz_types not allowed in your environment
# For example: Disable pivot table and treemap:
#  VIZ_TYPE_DENYLIST = ['pivot_table', 'treemap']
# ---------------------------------------------------

VIZ_TYPE_DENYLIST: list[str] = []

# --------------------------------------------------
# Modules, datasources and middleware to be registered
# --------------------------------------------------
DEFAULT_MODULE_DS_MAP = OrderedDict(
    [
        ("superset.connectors.sqla.models", ["SqlaTable"]),
    ]
)
ADDITIONAL_MODULE_DS_MAP: dict[str, list[str]] = {}
ADDITIONAL_MIDDLEWARE: list[Callable[..., Any]] = []

# 1) https://docs.python-guide.org/writing/logging/
# 2) https://docs.python.org/2/library/logging.config.html

# Default configurator will consume the LOG_* settings below
LOGGING_CONFIGURATOR = DefaultLoggingConfigurator()

# Console Log Settings

LOG_FORMAT = "%(asctime)s:%(levelname)s:%(name)s:%(message)s"
LOG_LEVEL = "DEBUG"

# ---------------------------------------------------
# Enable Time Rotate Log Handler
# ---------------------------------------------------
# LOG_LEVEL = DEBUG, INFO, WARNING, ERROR, CRITICAL

ENABLE_TIME_ROTATE = False
TIME_ROTATE_LOG_LEVEL = "DEBUG"
FILENAME = os.path.join(DATA_DIR, "superset.log")
ROLLOVER = "midnight"
INTERVAL = 1
BACKUP_COUNT = 30

# Custom logger for auditing queries. This can be used to send ran queries to a
# structured immutable store for auditing purposes. The function is called for
# every query ran, in both SQL Lab and charts/dashboards.
# def QUERY_LOGGER(
#     database,
#     query,
#     schema=None,
#     client=None,
#     security_manager=None,
#     log_params=None,
# ):
#     pass
QUERY_LOGGER = None

# Set this API key to enable Mapbox visualizations
MAPBOX_API_KEY = os.environ.get("MAPBOX_API_KEY", "")

# Maximum number of rows returned for any analytical database query
SQL_MAX_ROW = 100000

# Maximum number of rows displayed in SQL Lab UI
# Is set to avoid out of memory/localstorage issues in browsers. Does not affect
# exported CSVs
DISPLAY_MAX_ROW = 10000

# Default row limit for SQL Lab queries. Is overridden by setting a new limit in
# the SQL Lab UI
DEFAULT_SQLLAB_LIMIT = 1000

# The limit for the Superset Meta DB when the feature flag ENABLE_SUPERSET_META_DB is on
SUPERSET_META_DB_LIMIT: int | None = 1000

# Adds a warning message on sqllab save query and schedule query modals.
SQLLAB_SAVE_WARNING_MESSAGE = None
SQLLAB_SCHEDULE_WARNING_MESSAGE = None

# Force refresh while auto-refresh in dashboard
DASHBOARD_AUTO_REFRESH_MODE: Literal["fetch", "force"] = "force"
# Dashboard auto refresh intervals
DASHBOARD_AUTO_REFRESH_INTERVALS = [
    [0, "Don't refresh"],
    [10, "10 seconds"],
    [30, "30 seconds"],
    [60, "1 minute"],
    [300, "5 minutes"],
    [1800, "30 minutes"],
    [3600, "1 hour"],
    [21600, "6 hours"],
    [43200, "12 hours"],
    [86400, "24 hours"],
]

# This is used as a workaround for the alerts & reports scheduler task to get the time
# celery beat triggered it, see https://github.com/celery/celery/issues/6974 for details
CELERY_BEAT_SCHEDULER_EXPIRES = timedelta(weeks=1)

# Default celery config is to use SQLA as a broker, in a production setting
# you'll want to use a proper broker as specified here:
# https://docs.celeryq.dev/en/stable/getting-started/backends-and-brokers/index.html


class CeleryConfig:  # pylint: disable=too-few-public-methods
    broker_url = "sqla+sqlite:///celerydb.sqlite"
    imports = ("superset.sql_lab",)
    result_backend = "db+sqlite:///celery_results.sqlite"
    worker_prefetch_multiplier = 1
    task_acks_late = False
    task_annotations = {
        "sql_lab.get_sql_results": {"rate_limit": "100/s"},
        "email_reports.send": {
            "rate_limit": "1/s",
            "time_limit": int(timedelta(seconds=120).total_seconds()),
            "soft_time_limit": int(timedelta(seconds=150).total_seconds()),
            "ignore_result": True,
        },
    }
    beat_schedule = {
        "email_reports.schedule_hourly": {
            "task": "email_reports.schedule_hourly",
            "schedule": crontab(minute=1, hour="*"),
        },
        "reports.scheduler": {
            "task": "reports.scheduler",
            "schedule": crontab(minute="*", hour="*"),
            "options": {"expires": int(CELERY_BEAT_SCHEDULER_EXPIRES.total_seconds())},
        },
        "reports.prune_log": {
            "task": "reports.prune_log",
            "schedule": crontab(minute=0, hour=0),
        },
    }


CELERY_CONFIG = CeleryConfig  # pylint: disable=invalid-name

# Set celery config to None to disable all the above configuration
# CELERY_CONFIG = None

# Additional static HTTP headers to be served by your Superset server. Note
# Flask-Talisman applies the relevant security HTTP headers.
#
# DEFAULT_HTTP_HEADERS: sets default values for HTTP headers. These may be overridden
# within the app
# OVERRIDE_HTTP_HEADERS: sets override values for HTTP headers. These values will
# override anything set within the app
DEFAULT_HTTP_HEADERS: dict[str, Any] = {}
OVERRIDE_HTTP_HEADERS: dict[str, Any] = {}
HTTP_HEADERS: dict[str, Any] = {}

# The db id here results in selecting this one as a default in SQL Lab
DEFAULT_DB_ID = None

# Timeout duration for SQL Lab synchronous queries
SQLLAB_TIMEOUT = int(timedelta(seconds=30).total_seconds())

# Timeout duration for SQL Lab query validation
SQLLAB_VALIDATION_TIMEOUT = int(timedelta(seconds=10).total_seconds())

# SQLLAB_DEFAULT_DBID
SQLLAB_DEFAULT_DBID = None

# The MAX duration a query can run for before being killed by celery.
SQLLAB_ASYNC_TIME_LIMIT_SEC = int(timedelta(hours=6).total_seconds())

# Some databases support running EXPLAIN queries that allow users to estimate
# query costs before they run. These EXPLAIN queries should have a small
# timeout.
SQLLAB_QUERY_COST_ESTIMATE_TIMEOUT = int(timedelta(seconds=10).total_seconds())

# The cost returned by the databases is a relative value; in order to map the cost to
# a tangible value you need to define a custom formatter that takes into consideration
# your specific infrastructure. For example, you could analyze queries a posteriori by
# running EXPLAIN on them, and compute a histogram of relative costs to present the
# cost as a percentile, this step is optional as every db engine spec has its own
# query cost formatter, but it you wanna customize it you can define it inside the config:

# def postgres_query_cost_formatter(
#     result: List[Dict[str, Any]]
# ) -> List[Dict[str, str]]:
#     # 25, 50, 75% percentiles
#     percentile_costs = [100.0, 1000.0, 10000.0]
#
#     out = []
#     for row in result:
#         relative_cost = row["Total cost"]
#         percentile = bisect.bisect_left(percentile_costs, relative_cost) + 1
#         out.append({
#             "Relative cost": relative_cost,
#             "Percentile": str(percentile * 25) + "%",
#         })
#
#     return out
#
# QUERY_COST_FORMATTERS_BY_ENGINE: {"postgresql": postgres_query_cost_formatter}
QUERY_COST_FORMATTERS_BY_ENGINE: dict[
    str, Callable[[list[dict[str, Any]]], list[dict[str, Any]]]
] = {}

# Flag that controls if limit should be enforced on the CTA (create table as queries).
SQLLAB_CTAS_NO_LIMIT = False

# This allows you to define custom logic around the "CREATE TABLE AS" or CTAS feature
# in SQL Lab that defines where the target schema should be for a given user.
# Database `CTAS Schema` has a precedence over this setting.
# Example below returns a username and CTA queries will write tables into the schema
# name `username`
# SQLLAB_CTAS_SCHEMA_NAME_FUNC = lambda database, user, schema, sql: user.username
# This is move involved example where depending on the database you can leverage data
# available to assign schema for the CTA query:
# def compute_schema_name(database: Database, user: User, schema: str, sql: str) -> str:
#     if database.name == 'mysql_payments_slave':
#         return 'tmp_superset_schema'
#     if database.name == 'presto_gold':
#         return user.username
#     if database.name == 'analytics':
#         if 'analytics' in [r.name for r in user.roles]:
#             return 'analytics_cta'
#         else:
#             return f'tmp_{schema}'
# Function accepts database object, user object, schema name and sql that will be run.
SQLLAB_CTAS_SCHEMA_NAME_FUNC: None | (
    Callable[[Database, models.User, str, str], str]
) = None

# If enabled, it can be used to store the results of long-running queries
# in SQL Lab by using the "Run Async" button/feature
RESULTS_BACKEND: BaseCache | None = None

# Use PyArrow and MessagePack for async query results serialization,
# rather than JSON. This feature requires additional testing from the
# community before it is fully adopted, so this config option is provided
# in order to disable should breaking issues be discovered.
RESULTS_BACKEND_USE_MSGPACK = True

# The S3 bucket where you want to store your external hive tables created
# from CSV files. For example, 'companyname-superset'
CSV_TO_HIVE_UPLOAD_S3_BUCKET = None

# The directory within the bucket specified above that will
# contain all the external tables
CSV_TO_HIVE_UPLOAD_DIRECTORY = "EXTERNAL_HIVE_TABLES/"


# Function that creates upload directory dynamically based on the
# database used, user and schema provided.
def CSV_TO_HIVE_UPLOAD_DIRECTORY_FUNC(  # pylint: disable=invalid-name
    database: Database,
    user: models.User,  # pylint: disable=unused-argument
    schema: str | None,
) -> str:
    # Note the final empty path enforces a trailing slash.
    return os.path.join(
        CSV_TO_HIVE_UPLOAD_DIRECTORY, str(database.id), schema or "", ""
    )


# The namespace within hive where the tables created from
# uploading CSVs will be stored.
UPLOADED_CSV_HIVE_NAMESPACE: str | None = None

# Function that computes the allowed schemas for the CSV uploads.
# Allowed schemas will be a union of schemas_allowed_for_file_upload
# db configuration and a result of this function.

# mypy doesn't catch that if case ensures list content being always str
ALLOWED_USER_CSV_SCHEMA_FUNC: Callable[[Database, models.User], list[str]] = (
    lambda database, user: [UPLOADED_CSV_HIVE_NAMESPACE]
    if UPLOADED_CSV_HIVE_NAMESPACE
    else []
)

# Values that should be treated as nulls for the csv uploads.
CSV_DEFAULT_NA_NAMES = list(STR_NA_VALUES)

# A dictionary of items that gets merged into the Jinja context for
# SQL Lab. The existing context gets updated with this dictionary,
# meaning values for existing keys get overwritten by the content of this
# dictionary. Exposing functionality through JINJA_CONTEXT_ADDONS has security
# implications as it opens a window for a user to execute untrusted code.
# It's important to make sure that the objects exposed (as well as objects attached
# to those objects) are harmless. We recommend only exposing simple/pure functions that
# return native types.
JINJA_CONTEXT_ADDONS: dict[str, Callable[..., Any]] = {}

# A dictionary of macro template processors (by engine) that gets merged into global
# template processors. The existing template processors get updated with this
# dictionary, which means the existing keys get overwritten by the content of this
# dictionary. The customized addons don't necessarily need to use Jinja templating
# language. This allows you to define custom logic to process templates on a per-engine
# basis. Example value = `{"presto": CustomPrestoTemplateProcessor}`
CUSTOM_TEMPLATE_PROCESSORS: dict[str, type[BaseTemplateProcessor]] = {}

# Roles that are controlled by the API / Superset and should not be changed
# by humans.
ROBOT_PERMISSION_ROLES = ["Public", "Gamma", "Alpha", "Admin", "sql_lab"]

CONFIG_PATH_ENV_VAR = "SUPERSET_CONFIG_PATH"

# If a callable is specified, it will be called at app startup while passing
# a reference to the Flask app. This can be used to alter the Flask app
# in whatever way.
# example: FLASK_APP_MUTATOR = lambda x: x.before_request = f
FLASK_APP_MUTATOR = None

# smtp server configuration
EMAIL_NOTIFICATIONS = False  # all the emails are sent using dryrun
SMTP_HOST = "localhost"
SMTP_STARTTLS = True
SMTP_SSL = False
SMTP_USER = "superset"
SMTP_PORT = 25
SMTP_PASSWORD = "superset"
SMTP_MAIL_FROM = "superset@superset.com"
# If True creates a default SSL context with ssl.Purpose.CLIENT_AUTH using the
# default system root CA certificates.
SMTP_SSL_SERVER_AUTH = False
ENABLE_CHUNK_ENCODING = False

# Whether to bump the logging level to ERROR on the flask_appbuilder package
# Set to False if/when debugging FAB related issues like
# permission management
SILENCE_FAB = True

FAB_ADD_SECURITY_VIEWS = True
FAB_ADD_SECURITY_PERMISSION_VIEW = False
FAB_ADD_SECURITY_VIEW_MENU_VIEW = False
FAB_ADD_SECURITY_PERMISSION_VIEWS_VIEW = False

# The link to a page containing common errors and their resolutions
# It will be appended at the bottom of sql_lab errors.
TROUBLESHOOTING_LINK = ""

# CSRF token timeout, set to None for a token that never expires
WTF_CSRF_TIME_LIMIT = int(timedelta(weeks=1).total_seconds())

# This link should lead to a page with instructions on how to gain access to a
# Datasource. It will be placed at the bottom of permissions errors.
PERMISSION_INSTRUCTIONS_LINK = ""

# Integrate external Blueprints to the app by passing them to your
# configuration. These blueprints will get integrated in the app
BLUEPRINTS: list[Blueprint] = []

# Provide a callable that receives a tracking_url and returns another
# URL. This is used to translate internal Hadoop job tracker URL
# into a proxied one


# Transform SQL query tracking url for Hive and Presto engines. You may also
# access information about the query itself by adding a second parameter
# to your transformer function, e.g.:
#   TRACKING_URL_TRANSFORMER = (
#       lambda url, query: url if is_fresh(query) else None
#   )
# pylint: disable-next=unnecessary-lambda-assignment
TRACKING_URL_TRANSFORMER = lambda url: url


# customize the polling time of each engine
DB_POLL_INTERVAL_SECONDS: dict[str, int] = {}

# Interval between consecutive polls when using Presto Engine
# See here: https://github.com/dropbox/PyHive/blob/8eb0aeab8ca300f3024655419b93dad926c1a351/pyhive/presto.py#L93  # pylint: disable=line-too-long,useless-suppression
PRESTO_POLL_INTERVAL = int(timedelta(seconds=1).total_seconds())

# Allow list of custom authentications for each DB engine.
# Example:
# from your.module import AuthClass
# from another.extra import auth_method
#
# ALLOWED_EXTRA_AUTHENTICATIONS: Dict[str, Dict[str, Callable[..., Any]]] = {
#     "trino": {
#         "custom_auth": AuthClass,
#         "another_auth_method": auth_method,
#     },
# }
ALLOWED_EXTRA_AUTHENTICATIONS: dict[str, dict[str, Callable[..., Any]]] = {}

# The id of a template dashboard that should be copied to every new user
DASHBOARD_TEMPLATE_ID = None

# A callable that allows altering the database connection URL and params
# on the fly, at runtime. This allows for things like impersonation or
# arbitrary logic. For instance you can wire different users to
# use different connection parameters, or pass their email address as the
# username. The function receives the connection uri object, connection
# params, the username, and returns the mutated uri and params objects.
# Example:
#   def DB_CONNECTION_MUTATOR(uri, params, username, security_manager, source):
#       user = security_manager.find_user(username=username)
#       if user and user.email:
#           uri.username = user.email
#       return uri, params
#
# Note that the returned uri and params are passed directly to sqlalchemy's
# as such `create_engine(url, **params)`
DB_CONNECTION_MUTATOR = None


# A function that intercepts the SQL to be executed and can alter it.
# The use case is can be around adding some sort of comment header
# with information such as the username and worker node information
#
#    def SQL_QUERY_MUTATOR(
#        sql,
#        security_manager=security_manager,
#        database=database,
#    ):
#        dttm = datetime.now().isoformat()
#        return f"-- [SQL LAB] {user_name} {dttm}\n{sql}"
# For backward compatibility, you can unpack any of the above arguments in your
# function definition, but keep the **kwargs as the last argument to allow new args
# to be added later without any errors.
def SQL_QUERY_MUTATOR(  # pylint: disable=invalid-name,unused-argument
    sql: str, **kwargs: Any
) -> str:
    return sql


# A variable that chooses whether to apply the SQL_QUERY_MUTATOR before or after splitting the input query
# It allows for using the SQL_QUERY_MUTATOR function for more than comments
# Usage: If you want to apply a change to every statement to a given query, set MUTATE_AFTER_SPLIT = True
# An example use case is if data has role based access controls, and you want to apply
# a SET ROLE statement alongside every user query. Changing this variable maintains
# functionality for both the SQL_Lab and Charts.
MUTATE_AFTER_SPLIT = False


# This allows for a user to add header data to any outgoing emails. For example,
# if you need to include metadata in the header or you want to change the specifications
# of the email title, header, or sender.
def EMAIL_HEADER_MUTATOR(  # pylint: disable=invalid-name,unused-argument
    msg: MIMEMultipart, **kwargs: Any
) -> MIMEMultipart:
    return msg


# Define a list of usernames to be excluded from all dropdown lists of users
# Owners, filters for created_by, etc.
# The users can also be excluded by overriding the get_exclude_users_from_lists method
# in security manager
EXCLUDE_USERS_FROM_LISTS: list[str] | None = None

# For database connections, this dictionary will remove engines from the available
# list/dropdown if you do not want these dbs to show as available.
# The available list is generated by driver installed, and some engines have multiple
# drivers.
# e.g., DBS_AVAILABLE_DENYLIST: Dict[str, Set[str]] = {"databricks": {"pyhive", "pyodbc"}}
DBS_AVAILABLE_DENYLIST: dict[str, set[str]] = {}

# This auth provider is used by background (offline) tasks that need to access
# protected resources. Can be overridden by end users in order to support
# custom auth mechanisms
MACHINE_AUTH_PROVIDER_CLASS = "superset.utils.machine_auth.MachineAuthProvider"

# ---------------------------------------------------
# Alerts & Reports
# ---------------------------------------------------
# Used for Alerts/Reports (Feature flask ALERT_REPORTS) to set the size for the
# sliding cron window size, should be synced with the celery beat config minus 1 second
ALERT_REPORTS_CRON_WINDOW_SIZE = 59
ALERT_REPORTS_WORKING_TIME_OUT_KILL = True
# Which user to attempt to execute Alerts/Reports as. By default,
# execute as the primary owner of the alert/report (giving priority to the last
# modifier and then the creator if either is contained within the list of owners,
# otherwise the first owner will be used).
#
# To first try to execute as the creator in the owners list (if present), then fall
# back to the creator, then the last modifier in the owners list (if present), then the
# last modifier, then an owner and finally `THUMBNAIL_SELENIUM_USER`, set as follows:
# ALERT_REPORTS_EXECUTE_AS = [
#     ExecutorType.CREATOR_OWNER,
#     ExecutorType.CREATOR,
#     ExecutorType.MODIFIER_OWNER,
#     ExecutorType.MODIFIER,
#     ExecutorType.OWNER,
#     ExecutorType.SELENIUM,
# ]
ALERT_REPORTS_EXECUTE_AS: list[ExecutorType] = [ExecutorType.OWNER]
# if ALERT_REPORTS_WORKING_TIME_OUT_KILL is True, set a celery hard timeout
# Equal to working timeout + ALERT_REPORTS_WORKING_TIME_OUT_LAG
ALERT_REPORTS_WORKING_TIME_OUT_LAG = int(timedelta(seconds=10).total_seconds())
# if ALERT_REPORTS_WORKING_TIME_OUT_KILL is True, set a celery hard timeout
# Equal to working timeout + ALERT_REPORTS_WORKING_SOFT_TIME_OUT_LAG
ALERT_REPORTS_WORKING_SOFT_TIME_OUT_LAG = int(timedelta(seconds=1).total_seconds())
# Default values that user using when creating alert
ALERT_REPORTS_DEFAULT_WORKING_TIMEOUT = 3600
ALERT_REPORTS_DEFAULT_RETENTION = 90
ALERT_REPORTS_DEFAULT_CRON_VALUE = "0 * * * *"  # every hour
# If set to true no notification is sent, the worker will just log a message.
# Useful for debugging
ALERT_REPORTS_NOTIFICATION_DRY_RUN = False
# Max tries to run queries to prevent false errors caused by transient errors
# being returned to users. Set to a value >1 to enable retries.
ALERT_REPORTS_QUERY_EXECUTION_MAX_TRIES = 1
# Custom width for screenshots
ALERT_REPORTS_MIN_CUSTOM_SCREENSHOT_WIDTH = 600
ALERT_REPORTS_MAX_CUSTOM_SCREENSHOT_WIDTH = 2400

# A custom prefix to use on all Alerts & Reports emails
EMAIL_REPORTS_SUBJECT_PREFIX = "[Report] "

# The text for call-to-action link in Alerts & Reports emails
EMAIL_REPORTS_CTA = "Explore in Superset"

# Slack API token for the superset reports, either string or callable
SLACK_API_TOKEN: Callable[[], str] | str | None = None
SLACK_PROXY = None

# The webdriver to use for generating reports. Use one of the following
# firefox
#   Requires: geckodriver and firefox installations
#   Limitations: can be buggy at times
# chrome:
#   Requires: headless chrome
#   Limitations: unable to generate screenshots of elements
WEBDRIVER_TYPE = "firefox"

# Window size - this will impact the rendering of the data
WEBDRIVER_WINDOW = {
    "dashboard": (1600, 2000),
    "slice": (3000, 1200),
    "pixel_density": 1,
}

# An optional override to the default auth hook used to provide auth to the
# offline webdriver
WEBDRIVER_AUTH_FUNC = None

# Any config options to be passed as-is to the webdriver
WEBDRIVER_CONFIGURATION: dict[Any, Any] = {"service_log_path": "/dev/null"}

# Additional args to be passed as arguments to the config object
# Note: If using Chrome, you'll want to add the "--marionette" arg.
WEBDRIVER_OPTION_ARGS = ["--headless"]

# The base URL to query for accessing the user interface
WEBDRIVER_BASEURL = "http://0.0.0.0:8080/"
# The base URL for the email report hyperlinks.
WEBDRIVER_BASEURL_USER_FRIENDLY = WEBDRIVER_BASEURL
# Time selenium will wait for the page to load and render for the email report.
EMAIL_PAGE_RENDER_WAIT = int(timedelta(seconds=30).total_seconds())

# Send user to a link where they can report bugs
BUG_REPORT_URL = None
BUG_REPORT_TEXT = "Report a bug"
BUG_REPORT_ICON = None  # Recommended size: 16x16

# Send user to a link where they can read more about Superset
DOCUMENTATION_URL = None
DOCUMENTATION_TEXT = "Documentation"
DOCUMENTATION_ICON = None  # Recommended size: 16x16

# What is the Last N days relative in the time selector to:
# 'today' means it is midnight (00:00:00) in the local timezone
# 'now' means it is relative to the query issue time
# If both start and end time is set to now, this will make the time
# filter a moving window. By only setting the end time to now,
# start time will be set to midnight, while end will be relative to
# the query issue time.
DEFAULT_RELATIVE_START_TIME = "today"
DEFAULT_RELATIVE_END_TIME = "today"

# Configure which SQL validator to use for each engine
SQL_VALIDATORS_BY_ENGINE = {
    "presto": "PrestoDBSQLValidator",
    "postgresql": "PostgreSQLValidator",
}

# A list of preferred databases, in order. These databases will be
# displayed prominently in the "Add Database" dialog. You should
# use the "engine_name" attribute of the corresponding DB engine spec
# in `superset/db_engine_specs/`.
PREFERRED_DATABASES: list[str] = [
    "PostgreSQL",
    "Presto",
    "MySQL",
    "SQLite",
    # etc.
]
# When adding a new database we try to connect to it. Depending on which parameters are
# incorrect this could take a couple minutes, until the SQLAlchemy driver pinging the
# database times out. Instead of relying on the driver timeout we can specify a shorter
# one here.
TEST_DATABASE_CONNECTION_TIMEOUT = timedelta(seconds=30)

# Enable/disable CSP warning
CONTENT_SECURITY_POLICY_WARNING = True

# Do you want Talisman enabled?
TALISMAN_ENABLED = utils.cast_to_boolean(os.environ.get("TALISMAN_ENABLED", True))

# If you want Talisman, how do you want it configured??
TALISMAN_CONFIG = {
    "content_security_policy": {
        "default-src": ["'self'"],
        "img-src": ["'self'", "data:"],
        "worker-src": ["'self'", "blob:"],
        "connect-src": [
            "'self'",
            "https://api.mapbox.com",
            "https://events.mapbox.com",
        ],
        "object-src": "'none'",
        "style-src": ["'self'", "'unsafe-inline'"],
        "script-src": ["'self'", "'strict-dynamic'"],
    },
    "content_security_policy_nonce_in": ["script-src", "style-src"],
    "force_https": False,
}
# React requires `eval` to work correctly in dev mode
TALISMAN_DEV_CONFIG = {
    "content_security_policy": {
        "default-src": ["'self'"],
        "img-src": ["'self'", "data:"],
        "worker-src": ["'self'", "blob:"],
        "connect-src": [
            "'self'",
            "https://api.mapbox.com",
            "https://events.mapbox.com",
        ],
        "object-src": "'none'",
        "style-src": ["'self'", "'unsafe-inline'"],
        "script-src": ["'self'", "'unsafe-inline'", "'unsafe-eval'"],
    },
    "content_security_policy_nonce_in": ["script-src", "style-src"],
    "force_https": False,
}

#
# Flask session cookie options
#
# See https://flask.palletsprojects.com/en/1.1.x/security/#set-cookie-options
# for details
#
SESSION_COOKIE_HTTPONLY = True  # Prevent cookie from being read by frontend JS?
SESSION_COOKIE_SECURE = False  # Prevent cookie from being transmitted over non-tls?
SESSION_COOKIE_SAMESITE: Literal["None", "Lax", "Strict"] | None = "Lax"

# Cache static resources.
SEND_FILE_MAX_AGE_DEFAULT = int(timedelta(days=365).total_seconds())

# URI to database storing the example data, points to
# SQLALCHEMY_DATABASE_URI by default if set to `None`
SQLALCHEMY_EXAMPLES_URI = "sqlite:///" + os.path.join(DATA_DIR, "examples.db")

# Optional prefix to be added to all static asset paths when rendering the UI.
# This is useful for hosting assets in an external CDN, for example
STATIC_ASSETS_PREFIX = ""

# Some sqlalchemy connection strings can open Superset to security risks.
# Typically these should not be allowed.
PREVENT_UNSAFE_DB_CONNECTIONS = True

# If true all default urls on datasets will be handled as relative URLs by the frontend
PREVENT_UNSAFE_DEFAULT_URLS_ON_DATASET = True

# Define a list of allowed URLs for dataset data imports (v1).
# Simple example to only allow URLs that belong to certain domains:
# ALLOWED_IMPORT_URL_DOMAINS = [
#     r"^https://.+\.domain1\.com\/?.*", r"^https://.+\.domain2\.com\/?.*"
# ]
DATASET_IMPORT_ALLOWED_DATA_URLS = [r".*"]

# Path used to store SSL certificates that are generated when using custom certs.
# Defaults to temporary directory.
# Example: SSL_CERT_PATH = "/certs"
SSL_CERT_PATH: str | None = None

# SQLA table mutator, every time we fetch the metadata for a certain table
# (superset.connectors.sqla.models.SqlaTable), we call this hook
# to allow mutating the object with this callback.
# This can be used to set any properties of the object based on naming
# conventions and such. You can find examples in the tests.

# pylint: disable-next=unnecessary-lambda-assignment
SQLA_TABLE_MUTATOR = lambda table: table


# Global async query config options.
# Requires GLOBAL_ASYNC_QUERIES feature flag to be enabled.
GLOBAL_ASYNC_QUERY_MANAGER_CLASS = (
    "superset.async_events.async_query_manager.AsyncQueryManager"
)
GLOBAL_ASYNC_QUERIES_REDIS_CONFIG = {
    "port": 6379,
    "host": "127.0.0.1",
    "password": "",
    "db": 0,
    "ssl": False,
}
GLOBAL_ASYNC_QUERIES_REDIS_STREAM_PREFIX = "async-events-"
GLOBAL_ASYNC_QUERIES_REDIS_STREAM_LIMIT = 1000
GLOBAL_ASYNC_QUERIES_REDIS_STREAM_LIMIT_FIREHOSE = 1000000
GLOBAL_ASYNC_QUERIES_JWT_COOKIE_NAME = "async-token"
GLOBAL_ASYNC_QUERIES_JWT_COOKIE_SECURE = False
GLOBAL_ASYNC_QUERIES_JWT_COOKIE_SAMESITE: None | (
    Literal["None", "Lax", "Strict"]
) = None
GLOBAL_ASYNC_QUERIES_JWT_COOKIE_DOMAIN = None
GLOBAL_ASYNC_QUERIES_JWT_SECRET = "test-secret-change-me"
GLOBAL_ASYNC_QUERIES_TRANSPORT = "polling"
GLOBAL_ASYNC_QUERIES_POLLING_DELAY = int(
    timedelta(milliseconds=500).total_seconds() * 1000
)
GLOBAL_ASYNC_QUERIES_WEBSOCKET_URL = "ws://127.0.0.1:8080/"

# Embedded config options
GUEST_ROLE_NAME = "Public"
GUEST_TOKEN_JWT_SECRET = "test-guest-secret-change-me"
GUEST_TOKEN_JWT_ALGO = "HS256"
GUEST_TOKEN_HEADER_NAME = "X-GuestToken"
GUEST_TOKEN_JWT_EXP_SECONDS = 300  # 5 minutes
# Guest token audience for the embedded superset, either string or callable
GUEST_TOKEN_JWT_AUDIENCE: Callable[[], str] | str | None = None

# A SQL dataset health check. Note if enabled it is strongly advised that the callable
# be memoized to aid with performance, i.e.,
#
#    @cache_manager.cache.memoize(timeout=0)
#    def DATASET_HEALTH_CHECK(datasource: SqlaTable) -> Optional[str]:
#        if (
#            datasource.sql and
#            len(sql_parse.ParsedQuery(datasource.sql, strip_comments=True).tables) == 1
#        ):
#            return (
#                "This virtual dataset queries only one table and therefore could be "
#                "replaced by querying the table directly."
#            )
#
#        return None
#
# Within the FLASK_APP_MUTATOR callable, i.e., once the application and thus cache have
# been initialized it is also necessary to add the following logic to blow the cache for
# all datasources if the callback function changed.
#
#    def FLASK_APP_MUTATOR(app: Flask) -> None:
#        name = "DATASET_HEALTH_CHECK"
#        func = app.config[name]
#        code = func.uncached.__code__.co_code
#
#        if cache_manager.cache.get(name) != code:
#            cache_manager.cache.delete_memoized(func)
#            cache_manager.cache.set(name, code, timeout=0)
#
DATASET_HEALTH_CHECK: Callable[[SqlaTable], str] | None = None

# the advanced data type key should correspond to that set in the column metadata
ADVANCED_DATA_TYPES: dict[str, AdvancedDataType] = {
    "internet_address": internet_address,
    "port": internet_port,
}

# By default, the Welcome page features all charts and dashboards the user has access
# to. This can be changed to show only examples, or a custom view
# by providing the title and a FAB filter:
# WELCOME_PAGE_LAST_TAB = (
#     "Xyz",
#     [{"col": 'created_by', "opr": 'rel_o_m', "value": 10}],
# )
WELCOME_PAGE_LAST_TAB: (
    Literal["examples", "all"] | tuple[str, list[dict[str, Any]]]
) = "all"

# Configuration for environment tag shown on the navbar. Setting 'text' to '' will hide the tag.
# 'color' can either be a hex color code, or a dot-indexed theme color (e.g. error.base)
ENVIRONMENT_TAG_CONFIG = {
    "variable": "SUPERSET_ENV",
    "values": {
        "debug": {
            "color": "error.base",
            "text": "flask-debug",
        },
        "development": {
            "color": "error.base",
            "text": "Development",
        },
        "production": {
            "color": "",
            "text": "",
        },
    },
}


# Extra related query filters make it possible to limit which objects are shown
# in the UI. For examples, to only show "admin" or users starting with the letter "b" in
# the "Owners" dropdowns, you could add the following in your config:
# def user_filter(query: Query, *args, *kwargs):
#     from superset import security_manager
#
#     user_model = security_manager.user_model
#     filters = [
#         user_model.username == "admin",
#         user_model.username.ilike("b%"),
#     ]
#     return query.filter(or_(*filters))
#
#  EXTRA_RELATED_QUERY_FILTERS = {"user": user_filter}
#
# Similarly, to restrict the roles in the "Roles" dropdown you can provide a custom
# filter callback for the "role" key.
class ExtraRelatedQueryFilters(TypedDict, total=False):
    role: Callable[[Query], Query]
    user: Callable[[Query], Query]


EXTRA_RELATED_QUERY_FILTERS: ExtraRelatedQueryFilters = {}


# Extra dynamic query filters make it possible to limit which objects are shown
# in the UI before any other filtering is applied. Useful for example when
# considering to filter using Feature Flags along with regular role filters
# that get applied by default in our base_filters.
# For example, to only show a database starting with the letter "b"
# in the "Database Connections" list, you could add the following in your config:
# def initial_database_filter(query: Query, *args, *kwargs):
#     from superset.models.core import Database
#
#     filter = Database.database_name.startswith('b')
#     return query.filter(filter)
#
#  EXTRA_DYNAMIC_QUERY_FILTERS = {"database": initial_database_filter}
class ExtraDynamicQueryFilters(TypedDict, total=False):
    databases: Callable[[Query], Query]


EXTRA_DYNAMIC_QUERY_FILTERS: ExtraDynamicQueryFilters = {}


# -------------------------------------------------------------------
# *                WARNING:  STOP EDITING  HERE                    *
# -------------------------------------------------------------------
# Don't add config values below this line since local configs won't be
# able to override them.
if CONFIG_PATH_ENV_VAR in os.environ:
    # Explicitly import config module that is not necessarily in pythonpath; useful
    # for case where app is being executed via pex.
    cfg_path = os.environ[CONFIG_PATH_ENV_VAR]
    try:
        module = sys.modules[__name__]
        override_conf = imp.load_source("superset_config", cfg_path)
        for key in dir(override_conf):
            if key.isupper():
                setattr(module, key, getattr(override_conf, key))

        print(f"Loaded your LOCAL configuration at [{cfg_path}]")
    except Exception:
        logger.exception(
            "Failed to import config for %s=%s", CONFIG_PATH_ENV_VAR, cfg_path
        )
        raise
elif importlib.util.find_spec("superset_config") and not is_test():
    try:
        # pylint: disable=import-error,wildcard-import,unused-wildcard-import
        import superset_config
        from superset_config import *  # type: ignore

        print(f"Loaded your LOCAL configuration at [{superset_config.__file__}]")
    except Exception:
        logger.exception("Found but failed to import local superset_config")
        raise<|MERGE_RESOLUTION|>--- conflicted
+++ resolved
@@ -743,11 +743,7 @@
 HTML_SANITIZATION = True
 
 # Use this configuration to extend the HTML sanitization schema.
-<<<<<<< HEAD
-# By default we use the Github schema defined in
-=======
 # By default we use the GitHub schema defined in
->>>>>>> 07356806
 # https://github.com/syntax-tree/hast-util-sanitize/blob/main/lib/schema.js
 # For example, the following configuration would allow the rendering of the
 # style attribute for div elements and the ftp protocol in hrefs:
