--- conflicted
+++ resolved
@@ -51,12 +51,9 @@
 from pandas._libs.parsers import STR_NA_VALUES  # pylint: disable=no-name-in-module
 from werkzeug.local import LocalProxy
 
-<<<<<<< HEAD
 from superset.business_type.business_type_request import BusinessTypeRequest
 from superset.business_type.business_type_response import BusinessTypeResponse
-=======
 from superset.constants import CHANGE_ME_SECRET_KEY
->>>>>>> a80efa60
 from superset.jinja_context import BaseTemplateProcessor
 from superset.stats_logger import DummyStatsLogger
 from superset.typing import CacheConfig
@@ -1599,14 +1596,9 @@
         raise
 elif importlib.util.find_spec("superset_config") and not is_test():
     try:
-<<<<<<< HEAD
-        import superset_config  # pylint: disable=import-error
-        from superset_config import *  # pylint: disable=import-error,wildcard-import,unused-wildcard-import
-=======
         # pylint: disable=import-error,wildcard-import,unused-wildcard-import
         import superset_config
         from superset_config import *  # type:ignore
->>>>>>> a80efa60
 
         print(f"Loaded your LOCAL configuration at [{superset_config.__file__}]")
     except Exception:
