# Licensed to the Apache Software Foundation (ASF) under one
# or more contributor license agreements.  See the NOTICE file
# distributed with this work for additional information
# regarding copyright ownership.  The ASF licenses this file
# to you under the Apache License, Version 2.0 (the
# "License"); you may not use this file except in compliance
# with the License.  You may obtain a copy of the License at
#
#   http://www.apache.org/licenses/LICENSE-2.0
#
# Unless required by applicable law or agreed to in writing,
# software distributed under the License is distributed on an
# "AS IS" BASIS, WITHOUT WARRANTIES OR CONDITIONS OF ANY
# KIND, either express or implied.  See the License for the
# specific language governing permissions and limitations
# under the License.
"""The main config file for Superset

All configuration in this file can be overridden by providing a superset_config
in your PYTHONPATH as there is a ``from superset_config import *``
at the end of this file.
"""
# pylint: disable=too-many-lines
from __future__ import annotations

import imp  # pylint: disable=deprecated-module
import importlib.util
import json
import logging
import os
import re
import sys
from collections import OrderedDict
from datetime import timedelta
from email.mime.multipart import MIMEMultipart
from importlib.resources import files
from typing import Any, Callable, Literal, TYPE_CHECKING, TypedDict

import pkg_resources
from celery.schedules import crontab
from flask import Blueprint
from flask_appbuilder.security.manager import AUTH_DB
from flask_caching.backends.base import BaseCache
from pandas import Series
from pandas._libs.parsers import STR_NA_VALUES  # pylint: disable=no-name-in-module
from sqlalchemy.orm.query import Query

from superset.advanced_data_type.plugins.internet_address import internet_address
from superset.advanced_data_type.plugins.internet_port import internet_port
from superset.advanced_data_type.types import AdvancedDataType
from superset.constants import CHANGE_ME_SECRET_KEY
from superset.jinja_context import BaseTemplateProcessor
from superset.key_value.types import JsonKeyValueCodec
from superset.stats_logger import DummyStatsLogger
from superset.superset_typing import CacheConfig
from superset.tasks.types import ExecutorType
from superset.utils import core as utils
from superset.utils.core import is_test, NO_TIME_RANGE, parse_boolean_string
from superset.utils.encrypt import SQLAlchemyUtilsAdapter
from superset.utils.log import DBEventLogger
from superset.utils.logging_configurator import DefaultLoggingConfigurator

logger = logging.getLogger(__name__)

if TYPE_CHECKING:
    from flask_appbuilder.security.sqla import models

    from superset.connectors.sqla.models import SqlaTable
    from superset.models.core import Database
    from superset.models.dashboard import Dashboard
    from superset.models.slice import Slice

# Realtime stats logger, a StatsD implementation exists
STATS_LOGGER = DummyStatsLogger()
EVENT_LOGGER = DBEventLogger()

SUPERSET_LOG_VIEW = True

BASE_DIR = pkg_resources.resource_filename("superset", "")
if "SUPERSET_HOME" in os.environ:
    DATA_DIR = os.environ["SUPERSET_HOME"]
else:
    DATA_DIR = os.path.expanduser("~/.superset")

# ---------------------------------------------------------
# Superset specific config
# ---------------------------------------------------------
VERSION_INFO_FILE = str(files("superset") / "static/version_info.json")
PACKAGE_JSON_FILE = str(files("superset") / "static/assets/package.json")


# Multiple favicons can be specified here. The "href" property
# is mandatory, but "sizes," "type," and "rel" are optional.
# For example:
# {
#     "href":path/to/image.png",
#     "sizes": "16x16",
#     "type": "image/png"
#     "rel": "icon"
# },
FAVICONS = [{"href": "/static/assets/images/favicon.png"}]


def _try_json_readversion(filepath: str) -> str | None:
    try:
        with open(filepath) as f:
            return json.load(f).get("version")
    except Exception:  # pylint: disable=broad-except
        return None


def _try_json_readsha(filepath: str, length: int) -> str | None:
    try:
        with open(filepath) as f:
            return json.load(f).get("GIT_SHA")[:length]
    except Exception:  # pylint: disable=broad-except
        return None


#
# If True, we will skip the call to load the logger config found in alembic.init
#
ALEMBIC_SKIP_LOG_CONFIG = False

# Depending on the context in which this config is loaded, the
# version_info.json file may or may not be available, as it is
# generated on install via setup.py. In the event that we're
# actually running Superset, we will have already installed,
# therefore it WILL exist. When unit tests are running, however,
# it WILL NOT exist, so we fall back to reading package.json
VERSION_STRING = _try_json_readversion(VERSION_INFO_FILE) or _try_json_readversion(
    PACKAGE_JSON_FILE
)

VERSION_SHA_LENGTH = 8
VERSION_SHA = _try_json_readsha(VERSION_INFO_FILE, VERSION_SHA_LENGTH)

# Build number is shown in the About section if available. This
# can be replaced at build time to expose build information.
BUILD_NUMBER = None

# default viz used in chart explorer & SQL Lab explore
DEFAULT_VIZ_TYPE = "table"

# default row limit when requesting chart data
ROW_LIMIT = 50000
# default row limit when requesting samples from datasource in explore view
SAMPLES_ROW_LIMIT = 1000
# default row limit for native filters
NATIVE_FILTER_DEFAULT_ROW_LIMIT = 1000
# max rows retrieved by filter select auto complete
FILTER_SELECT_ROW_LIMIT = 10000
# default time filter in explore
# values may be "Last day", "Last week", "<ISO date> : now", etc.
DEFAULT_TIME_FILTER = NO_TIME_RANGE

SUPERSET_WEBSERVER_PROTOCOL = "http"
SUPERSET_WEBSERVER_ADDRESS = "0.0.0.0"
SUPERSET_WEBSERVER_PORT = 8088

# This is an important setting, and should be lower than your
# [load balancer / proxy / envoy / kong / ...] timeout settings.
# You should also make sure to configure your WSGI server
# (gunicorn, nginx, apache, ...) timeout setting to be <= to this setting
SUPERSET_WEBSERVER_TIMEOUT = int(timedelta(minutes=1).total_seconds())

# this 2 settings are used by dashboard period force refresh feature
# When user choose auto force refresh frequency
# < SUPERSET_DASHBOARD_PERIODICAL_REFRESH_LIMIT
# they will see warning message in the Refresh Interval Modal.
# please check PR #9886
SUPERSET_DASHBOARD_PERIODICAL_REFRESH_LIMIT = 0
SUPERSET_DASHBOARD_PERIODICAL_REFRESH_WARNING_MESSAGE = None

SUPERSET_DASHBOARD_POSITION_DATA_LIMIT = 65535
CUSTOM_SECURITY_MANAGER = None
SQLALCHEMY_TRACK_MODIFICATIONS = False
# ---------------------------------------------------------

# Your App secret key. Make sure you override it on superset_config.py
# or use `SUPERSET_SECRET_KEY` environment variable.
# Use a strong complex alphanumeric string and use a tool to help you generate
# a sufficiently random sequence, ex: openssl rand -base64 42"
SECRET_KEY = os.environ.get("SUPERSET_SECRET_KEY") or CHANGE_ME_SECRET_KEY

# The SQLAlchemy connection string.
SQLALCHEMY_DATABASE_URI = (
    f"""sqlite:///{os.path.join(DATA_DIR, "superset.db")}?check_same_thread=false"""
)

# SQLALCHEMY_DATABASE_URI = 'mysql://myapp@localhost/myapp'
# SQLALCHEMY_DATABASE_URI = 'postgresql://root:password@localhost/myapp'

# In order to hook up a custom password store for all SQLALCHEMY connections
# implement a function that takes a single argument of type 'sqla.engine.url',
# returns a password and set SQLALCHEMY_CUSTOM_PASSWORD_STORE.
#
# e.g.:
# def lookup_password(url):
#     return 'secret'
# SQLALCHEMY_CUSTOM_PASSWORD_STORE = lookup_password
SQLALCHEMY_CUSTOM_PASSWORD_STORE = None

#
# The EncryptedFieldTypeAdapter is used whenever we're building SqlAlchemy models
# which include sensitive fields that should be app-encrypted BEFORE sending
# to the DB.
#
# Note: the default impl leverages SqlAlchemyUtils' EncryptedType, which defaults
#  to AesEngine that uses AES-128 under the covers using the app's SECRET_KEY
#  as key material. Do note that AesEngine allows for queryability over the
#  encrypted fields.
#
#  To change the default engine you need to define your own adapter:
#
# e.g.:
#
# class AesGcmEncryptedAdapter(
#     AbstractEncryptedFieldAdapter
# ):
#     def create(
#         self,
#         app_config: Optional[Dict[str, Any]],
#         *args: List[Any],
#         **kwargs: Optional[Dict[str, Any]],
#     ) -> TypeDecorator:
#         if app_config:
#             return EncryptedType(
#                 *args, app_config["SECRET_KEY"], engine=AesGcmEngine, **kwargs
#             )
#         raise Exception("Missing app_config kwarg")
#
#
#  SQLALCHEMY_ENCRYPTED_FIELD_TYPE_ADAPTER = AesGcmEncryptedAdapter
SQLALCHEMY_ENCRYPTED_FIELD_TYPE_ADAPTER = (  # pylint: disable=invalid-name
    SQLAlchemyUtilsAdapter
)
# The limit of queries fetched for query search
QUERY_SEARCH_LIMIT = 1000

# Flask-WTF flag for CSRF
WTF_CSRF_ENABLED = True

# Add endpoints that need to be exempt from CSRF protection
WTF_CSRF_EXEMPT_LIST = [
    "superset.views.core.log",
    "superset.views.core.explore_json",
    "superset.charts.data.api.data",
]

# Whether to run the web server in debug mode or not
DEBUG = os.environ.get("FLASK_DEBUG")
FLASK_USE_RELOAD = True

# Enable profiling of Python calls. Turn this on and append ``?_instrument=1``
# to the page to see the call stack.
PROFILING = False

# Superset allows server-side python stacktraces to be surfaced to the
# user when this feature is on. This may have security implications
# and it's more secure to turn it off in production settings.
SHOW_STACKTRACE = False

# Use all X-Forwarded headers when ENABLE_PROXY_FIX is True.
# When proxying to a different port, set "x_port" to 0 to avoid downstream issues.
ENABLE_PROXY_FIX = False
PROXY_FIX_CONFIG = {"x_for": 1, "x_proto": 1, "x_host": 1, "x_port": 1, "x_prefix": 1}

# Configuration for scheduling queries from SQL Lab.
SCHEDULED_QUERIES: dict[str, Any] = {}

# FAB Rate limiting: this is a security feature for preventing DDOS attacks. The
# feature is on by default to make Superset secure by default, but you should
# fine tune the limits to your needs. You can read more about the different
# parameters here: https://flask-limiter.readthedocs.io/en/stable/configuration.html
RATELIMIT_ENABLED = True
RATELIMIT_APPLICATION = "50 per second"
AUTH_RATE_LIMITED = True
AUTH_RATE_LIMIT = "5 per second"
# A storage location conforming to the scheme in storage-scheme. See the limits
# library for allowed values: https://limits.readthedocs.io/en/stable/storage.html
# RATELIMIT_STORAGE_URI = "redis://host:port"
# A callable that returns the unique identity of the current request.
# RATELIMIT_REQUEST_IDENTIFIER = flask.Request.endpoint

# ------------------------------
# GLOBALS FOR APP Builder
# ------------------------------
# Uncomment to setup Your App name
APP_NAME = "Superset"

# Specify the App icon
APP_ICON = "/static/assets/images/superset-logo-horiz.png"

# Specify where clicking the logo would take the user
# e.g. setting it to '/' would take the user to '/superset/welcome/'
LOGO_TARGET_PATH = None

# Specify tooltip that should appear when hovering over the App Icon/Logo
LOGO_TOOLTIP = ""

# Specify any text that should appear to the right of the logo
LOGO_RIGHT_TEXT: Callable[[], str] | str = ""

# Enables SWAGGER UI for superset openapi spec
# ex: http://localhost:8080/swagger/v1
FAB_API_SWAGGER_UI = True

# ----------------------------------------------------
# AUTHENTICATION CONFIG
# ----------------------------------------------------
# The authentication type
# AUTH_OID : Is for OpenID
# AUTH_DB : Is for database (username/password)
# AUTH_LDAP : Is for LDAP
# AUTH_REMOTE_USER : Is for using REMOTE_USER from web server
AUTH_TYPE = AUTH_DB

# Uncomment to setup Full admin role name
# AUTH_ROLE_ADMIN = 'Admin'

# Uncomment to setup Public role name, no authentication needed
# AUTH_ROLE_PUBLIC = 'Public'

# Will allow user self registration
# AUTH_USER_REGISTRATION = True

# The default user self registration role
# AUTH_USER_REGISTRATION_ROLE = "Public"

# When using LDAP Auth, setup the LDAP server
# AUTH_LDAP_SERVER = "ldap://ldapserver.new"

# Uncomment to setup OpenID providers example for OpenID authentication
# OPENID_PROVIDERS = [
#    { 'name': 'Yahoo', 'url': 'https://open.login.yahoo.com/' },
#    { 'name': 'Flickr', 'url': 'https://www.flickr.com/<username>' },

# ---------------------------------------------------
# Roles config
# ---------------------------------------------------
# Grant public role the same set of permissions as for a selected builtin role.
# This is useful if one wants to enable anonymous users to view
# dashboards. Explicit grant on specific datasets is still required.
PUBLIC_ROLE_LIKE: str | None = None

# ---------------------------------------------------
# Babel config for translations
# ---------------------------------------------------
# Setup default language
BABEL_DEFAULT_LOCALE = "en"
# Your application default translation path
BABEL_DEFAULT_FOLDER = "superset/translations"
# The allowed translation for your app
LANGUAGES = {
    "en": {"flag": "us", "name": "English"},
    "es": {"flag": "es", "name": "Spanish"},
    "it": {"flag": "it", "name": "Italian"},
    "fr": {"flag": "fr", "name": "French"},
    "zh": {"flag": "cn", "name": "Chinese"},
    "ja": {"flag": "jp", "name": "Japanese"},
    "de": {"flag": "de", "name": "German"},
    "pt": {"flag": "pt", "name": "Portuguese"},
    "pt_BR": {"flag": "br", "name": "Brazilian Portuguese"},
    "ru": {"flag": "ru", "name": "Russian"},
    "ko": {"flag": "kr", "name": "Korean"},
    "sk": {"flag": "sk", "name": "Slovak"},
    "sl": {"flag": "si", "name": "Slovenian"},
    "nl": {"flag": "nl", "name": "Dutch"},
}
# Turning off i18n by default as translation in most languages are
# incomplete and not well maintained.
LANGUAGES = {}


# Override the default d3 locale format
# Default values are equivalent to
# D3_FORMAT = {
#     "decimal": ".",           # - decimal place string (e.g., ".").
#     "thousands": ",",         # - group separator string (e.g., ",").
#     "grouping": [3],          # - array of group sizes (e.g., [3]), cycled as needed.
#     "currency": ["$", ""]     # - currency prefix/suffix strings (e.g., ["$", ""])
# }
# https://github.com/d3/d3-format/blob/main/README.md#formatLocale
class D3Format(TypedDict, total=False):
    decimal: str
    thousands: str
    grouping: list[int]
    currency: list[str]


D3_FORMAT: D3Format = {}

CURRENCIES = ["USD", "EUR", "GBP", "INR", "MXN", "JPY", "CNY"]

# ---------------------------------------------------
# Feature flags
# ---------------------------------------------------
# Feature flags that are set by default go here. Their values can be
# overwritten by those specified under FEATURE_FLAGS in superset_config.py
# For example, DEFAULT_FEATURE_FLAGS = { 'FOO': True, 'BAR': False } here
# and FEATURE_FLAGS = { 'BAR': True, 'BAZ': True } in superset_config.py
# will result in combined feature flags of { 'FOO': True, 'BAR': True, 'BAZ': True }
DEFAULT_FEATURE_FLAGS: dict[str, bool] = {
    # Experimental feature introducing a client (browser) cache
    "CLIENT_CACHE": False,  # deprecated
    "DISABLE_DATASET_SOURCE_EDIT": False,  # deprecated
    # When using a recent version of Druid that supports JOINs turn this on
    "DRUID_JOINS": False,
    "DYNAMIC_PLUGINS": False,
    # With Superset 2.0, we are updating the default so that the legacy datasource
    # editor no longer shows. Currently this is set to false so that the editor
    # option does show, but we will be depreciating it.
    "DISABLE_LEGACY_DATASOURCE_EDITOR": True,
    # For some security concerns, you may need to enforce CSRF protection on
    # all query request to explore_json endpoint. In Superset, we use
    # `flask-csrf <https://sjl.bitbucket.io/flask-csrf/>`_ add csrf protection
    # for all POST requests, but this protection doesn't apply to GET method.
    # When ENABLE_EXPLORE_JSON_CSRF_PROTECTION is set to true, your users cannot
    # make GET request to explore_json. explore_json accepts both GET and POST request.
    # See `PR 7935 <https://github.com/apache/superset/pull/7935>`_ for more details.
    "ENABLE_EXPLORE_JSON_CSRF_PROTECTION": False,  # deprecated
    "ENABLE_TEMPLATE_PROCESSING": False,
    "ENABLE_TEMPLATE_REMOVE_FILTERS": True,  # deprecated
    # Allow for javascript controls components
    # this enables programmers to customize certain charts (like the
    # geospatial ones) by inputting javascript in controls. This exposes
    # an XSS security vulnerability
    "ENABLE_JAVASCRIPT_CONTROLS": False,
    "KV_STORE": False,
    # When this feature is enabled, nested types in Presto will be
    # expanded into extra columns and/or arrays. This is experimental,
    # and doesn't work with all nested types.
    "PRESTO_EXPAND_DATA": False,
    # Exposes API endpoint to compute thumbnails
    "THUMBNAILS": False,
    "DASHBOARD_CACHE": False,  # deprecated
    "REMOVE_SLICE_LEVEL_LABEL_COLORS": False,  # deprecated
    "SHARE_QUERIES_VIA_KV_STORE": False,
    "TAGGING_SYSTEM": False,
    "SQLLAB_BACKEND_PERSISTENCE": True,
    "LISTVIEWS_DEFAULT_CARD_VIEW": False,
    # When True, this escapes HTML (rather than rendering it) in Markdown components
    "ESCAPE_MARKDOWN_HTML": False,
    "DASHBOARD_NATIVE_FILTERS": True,  # deprecated
    "DASHBOARD_CROSS_FILTERS": True,
    # Feature is under active development and breaking changes are expected
    "DASHBOARD_NATIVE_FILTERS_SET": False,  # deprecated
    "DASHBOARD_FILTERS_EXPERIMENTAL": False,  # deprecated
    "DASHBOARD_VIRTUALIZATION": False,
    "GLOBAL_ASYNC_QUERIES": False,
    "VERSIONED_EXPORT": True,  # deprecated
    "EMBEDDED_SUPERSET": False,
    # Enables Alerts and reports new implementation
    "ALERT_REPORTS": False,
    "DASHBOARD_RBAC": False,
    "ENABLE_EXPLORE_DRAG_AND_DROP": True,  # deprecated
    "ENABLE_ADVANCED_DATA_TYPES": False,
    # Enabling ALERTS_ATTACH_REPORTS, the system sends email and slack message
    # with screenshot and link
    # Disables ALERTS_ATTACH_REPORTS, the system DOES NOT generate screenshot
    # for report with type 'alert' and sends email and slack message with only link;
    # for report with type 'report' still send with email and slack message with
    # screenshot and link
    "ALERTS_ATTACH_REPORTS": True,
    # Allow users to export full CSV of table viz type.
    # This could cause the server to run out of memory or compute.
    "ALLOW_FULL_CSV_EXPORT": False,
    "GENERIC_CHART_AXES": True,  # deprecated
    "ALLOW_ADHOC_SUBQUERY": False,
    "USE_ANALAGOUS_COLORS": False,
    # Apply RLS rules to SQL Lab queries. This requires parsing and manipulating the
    # query, and might break queries and/or allow users to bypass RLS. Use with care!
    "RLS_IN_SQLLAB": False,
    # Enable caching per impersonation key (e.g username) in a datasource where user
    # impersonation is enabled
    "CACHE_IMPERSONATION": False,
    # Enable caching per user key for Superset cache (not database cache impersonation)
    "CACHE_QUERY_BY_USER": False,
    # Enable sharing charts with embedding
    "EMBEDDABLE_CHARTS": True,
    "DRILL_TO_DETAIL": True,
    "DRILL_BY": False,
    "DATAPANEL_CLOSED_BY_DEFAULT": False,
    "HORIZONTAL_FILTER_BAR": False,
    # The feature is off by default, and currently only supported in Presto and Postgres,
    # and Bigquery.
    # It also needs to be enabled on a per-database basis, by adding the key/value pair
    # `cost_estimate_enabled: true` to the database `extra` attribute.
    "ESTIMATE_QUERY_COST": False,
    # Allow users to enable ssh tunneling when creating a DB.
    # Users must check whether the DB engine supports SSH Tunnels
    # otherwise enabling this flag won't have any effect on the DB.
    "SSH_TUNNELING": False,
    "AVOID_COLORS_COLLISION": True,
    # Set to False to only allow viewing own recent activity
    # or to disallow users from viewing other users profile page
    # Do not show user info or profile in the menu
    "MENU_HIDE_USER_INFO": False,
    # Allows users to add a ``superset://`` DB that can query across databases. This is
    # an experimental feature with potential security and performance risks, so use with
    # caution. If the feature is enabled you can also set a limit for how much data is
    # returned from each database in the ``SUPERSET_META_DB_LIMIT`` configuration value
    # in this file.
    "ENABLE_SUPERSET_META_DB": False,
    # Set to True to replace Selenium with Playwright to execute reports and thumbnails.
    # Unlike Selenium, Playwright reports support deck.gl visualizations
    # Enabling this feature flag requires installing "playwright" pip package
    "PLAYWRIGHT_REPORTS_AND_THUMBNAILS": False,
}

# ------------------------------
# SSH Tunnel
# ------------------------------
# Allow users to set the host used when connecting to the SSH Tunnel
# as localhost and any other alias (0.0.0.0)
# ----------------------------------------------------------------------
#                             |
# -------------+              |    +----------+
#     LOCAL    |              |    |  REMOTE  | :22 SSH
#     CLIENT   | <== SSH ========> |  SERVER  | :8080 web service
# -------------+              |    +----------+
#                             |
#                          FIREWALL (only port 22 is open)

# ----------------------------------------------------------------------
SSH_TUNNEL_MANAGER_CLASS = "superset.extensions.ssh.SSHManager"
SSH_TUNNEL_LOCAL_BIND_ADDRESS = "127.0.0.1"
#: Timeout (seconds) for tunnel connection (open_channel timeout)
SSH_TUNNEL_TIMEOUT_SEC = 10.0
#: Timeout (seconds) for transport socket (``socket.settimeout``)
SSH_TUNNEL_PACKET_TIMEOUT_SEC = 1.0


# Feature flags may also be set via 'SUPERSET_FEATURE_' prefixed environment vars.
DEFAULT_FEATURE_FLAGS.update(
    {
        k[len("SUPERSET_FEATURE_") :]: parse_boolean_string(v)
        for k, v in os.environ.items()
        if re.search(r"^SUPERSET_FEATURE_\w+", k)
    }
)

# This is merely a default.
FEATURE_FLAGS: dict[str, bool] = {}

# A function that receives a dict of all feature flags
# (DEFAULT_FEATURE_FLAGS merged with FEATURE_FLAGS)
# can alter it, and returns a similar dict. Note the dict of feature
# flags passed to the function is a deepcopy of the dict in the config,
# and can therefore be mutated without side-effect
#
# GET_FEATURE_FLAGS_FUNC can be used to implement progressive rollouts,
# role-based features, or a full on A/B testing framework.
#
# from flask import g, request
# def GET_FEATURE_FLAGS_FUNC(feature_flags_dict: Dict[str, bool]) -> Dict[str, bool]:
#     if hasattr(g, "user") and g.user.is_active:
#         feature_flags_dict['some_feature'] = g.user and g.user.get_id() == 5
#     return feature_flags_dict
GET_FEATURE_FLAGS_FUNC: Callable[[dict[str, bool]], dict[str, bool]] | None = None
# A function that receives a feature flag name and an optional default value.
# Has a similar utility to GET_FEATURE_FLAGS_FUNC but it's useful to not force the
# evaluation of all feature flags when just evaluating a single one.
#
# Note that the default `get_feature_flags` will evaluate each feature with this
# callable when the config key is set, so don't use both GET_FEATURE_FLAGS_FUNC
# and IS_FEATURE_ENABLED_FUNC in conjunction.
IS_FEATURE_ENABLED_FUNC: Callable[[str, bool | None], bool] | None = None
# A function that expands/overrides the frontend `bootstrap_data.common` object.
# Can be used to implement custom frontend functionality,
# or dynamically change certain configs.
#
# Values in `bootstrap_data.common` should have these characteristics:
# - They are not specific to a page the user is visiting
# - They do not contain secrets
#
# Takes as a parameter the common bootstrap payload before transformations.
# Returns a dict containing data that should be added or overridden to the payload.
COMMON_BOOTSTRAP_OVERRIDES_FUNC: Callable[
    [dict[str, Any]], dict[str, Any]
] = lambda data: {}  # default: empty dict

# EXTRA_CATEGORICAL_COLOR_SCHEMES is used for adding custom categorical color schemes
# example code for "My custom warm to hot" color scheme
# EXTRA_CATEGORICAL_COLOR_SCHEMES = [
#     {
#         "id": 'myVisualizationColors',
#         "description": '',
#         "label": 'My Visualization Colors',
#         "isDefault": True,
#         "colors":
#          ['#006699', '#009DD9', '#5AAA46', '#44AAAA', '#DDAA77', '#7799BB', '#88AA77',
#          '#552288', '#5AAA46', '#CC7788', '#EEDD55', '#9977BB', '#BBAA44', '#DDCCDD']
#     }]

# This is merely a default
EXTRA_CATEGORICAL_COLOR_SCHEMES: list[dict[str, Any]] = []

# THEME_OVERRIDES is used for adding custom theme to superset
# example code for "My theme" custom scheme
# THEME_OVERRIDES = {
#   "borderRadius": 4,
#   "colors": {
#     "primary": {
#       "base": 'red',
#     },
#     "secondary": {
#       "base": 'green',
#     },
#     "grayscale": {
#       "base": 'orange',
#     }
#   }
# }

THEME_OVERRIDES: dict[str, Any] = {}

# EXTRA_SEQUENTIAL_COLOR_SCHEMES is used for adding custom sequential color schemes
# EXTRA_SEQUENTIAL_COLOR_SCHEMES =  [
#     {
#         "id": 'warmToHot',
#         "description": '',
#         "isDiverging": True,
#         "label": 'My custom warm to hot',
#         "isDefault": True,
#         "colors":
#          ['#552288', '#5AAA46', '#CC7788', '#EEDD55', '#9977BB', '#BBAA44', '#DDCCDD',
#          '#006699', '#009DD9', '#5AAA46', '#44AAAA', '#DDAA77', '#7799BB', '#88AA77']
#     }]

# This is merely a default
EXTRA_SEQUENTIAL_COLOR_SCHEMES: list[dict[str, Any]] = []

# ---------------------------------------------------
# Thumbnail config (behind feature flag)
# ---------------------------------------------------
# By default, thumbnails are rendered per user, and will fall back to the Selenium
# user for anonymous users. Similar to Alerts & Reports, thumbnails
# can be configured to always be rendered as a fixed user. See
# `superset.tasks.types.ExecutorType` for a full list of executor options.
# To always use a fixed user account, use the following configuration:
# THUMBNAIL_EXECUTE_AS = [ExecutorType.SELENIUM]
THUMBNAIL_SELENIUM_USER: str | None = "admin"
THUMBNAIL_EXECUTE_AS = [ExecutorType.CURRENT_USER, ExecutorType.SELENIUM]

# By default, thumbnail digests are calculated based on various parameters in the
# chart/dashboard metadata, and in the case of user-specific thumbnails, the
# username. To specify a custom digest function, use the following config parameters
# to define callbacks that receive
# 1. the model (dashboard or chart)
# 2. the executor type (e.g. ExecutorType.SELENIUM)
# 3. the executor's username (note, this is the executor as defined by
# `THUMBNAIL_EXECUTE_AS`; the executor is only equal to the currently logged in
# user if the executor type is equal to `ExecutorType.CURRENT_USER`)
# and return the final digest string:
THUMBNAIL_DASHBOARD_DIGEST_FUNC: None | (
    Callable[[Dashboard, ExecutorType, str], str]
) = None
THUMBNAIL_CHART_DIGEST_FUNC: Callable[[Slice, ExecutorType, str], str] | None = None

THUMBNAIL_CACHE_CONFIG: CacheConfig = {
    "CACHE_TYPE": "NullCache",
    "CACHE_NO_NULL_WARNING": True,
}

# Time before selenium times out after trying to locate an element on the page and wait
# for that element to load for a screenshot.
SCREENSHOT_LOCATE_WAIT = int(timedelta(seconds=10).total_seconds())
# Time before selenium times out after waiting for all DOM class elements named
# "loading" are gone.
SCREENSHOT_LOAD_WAIT = int(timedelta(minutes=1).total_seconds())
# Selenium destroy retries
SCREENSHOT_SELENIUM_RETRIES = 5
# Give selenium an headstart, in seconds
SCREENSHOT_SELENIUM_HEADSTART = 3
# Wait for the chart animation, in seconds
SCREENSHOT_SELENIUM_ANIMATION_WAIT = 5
# Replace unexpected errors in screenshots with real error messages
SCREENSHOT_REPLACE_UNEXPECTED_ERRORS = False
# Max time to wait for error message modal to show up, in seconds
SCREENSHOT_WAIT_FOR_ERROR_MODAL_VISIBLE = 5
# Max time to wait for error message modal to close, in seconds
SCREENSHOT_WAIT_FOR_ERROR_MODAL_INVISIBLE = 5
# Event that Playwright waits for when loading a new page
# Possible values: "load", "commit", "domcontentloaded", "networkidle"
# Docs: https://playwright.dev/python/docs/api/class-page#page-goto-option-wait-until
SCREENSHOT_PLAYWRIGHT_WAIT_EVENT = "load"
# Default timeout for Playwright browser context for all operations
SCREENSHOT_PLAYWRIGHT_DEFAULT_TIMEOUT = int(
    timedelta(seconds=30).total_seconds() * 1000
)

# ---------------------------------------------------
# Image and file configuration
# ---------------------------------------------------
# The file upload folder, when using models with files
UPLOAD_FOLDER = BASE_DIR + "/app/static/uploads/"
UPLOAD_CHUNK_SIZE = 4096

# The image upload folder, when using models with images
IMG_UPLOAD_FOLDER = BASE_DIR + "/app/static/uploads/"

# The image upload url, when using models with images
IMG_UPLOAD_URL = "/static/uploads/"
# Setup image size default is (300, 200, True)
# IMG_SIZE = (300, 200, True)

# Default cache timeout, applies to all cache backends unless specifically overridden in
# each cache config.
CACHE_DEFAULT_TIMEOUT = int(timedelta(days=1).total_seconds())

# Default cache for Superset objects
CACHE_CONFIG: CacheConfig = {"CACHE_TYPE": "NullCache"}

# Cache for datasource metadata and query results
DATA_CACHE_CONFIG: CacheConfig = {"CACHE_TYPE": "NullCache"}

# Cache for dashboard filter state. `CACHE_TYPE` defaults to `SupersetMetastoreCache`
# that stores the values in the key-value table in the Superset metastore, as it's
# required for Superset to operate correctly, but can be replaced by any
# `Flask-Caching` backend.
FILTER_STATE_CACHE_CONFIG: CacheConfig = {
    "CACHE_TYPE": "SupersetMetastoreCache",
    "CACHE_DEFAULT_TIMEOUT": int(timedelta(days=90).total_seconds()),
    # Should the timeout be reset when retrieving a cached value?
    "REFRESH_TIMEOUT_ON_RETRIEVAL": True,
    # The following parameter only applies to `MetastoreCache`:
    # How should entries be serialized/deserialized?
    "CODEC": JsonKeyValueCodec(),
}

# Cache for explore form data state. `CACHE_TYPE` defaults to `SupersetMetastoreCache`
# that stores the values in the key-value table in the Superset metastore, as it's
# required for Superset to operate correctly, but can be replaced by any
# `Flask-Caching` backend.
EXPLORE_FORM_DATA_CACHE_CONFIG: CacheConfig = {
    "CACHE_TYPE": "SupersetMetastoreCache",
    "CACHE_DEFAULT_TIMEOUT": int(timedelta(days=7).total_seconds()),
    # Should the timeout be reset when retrieving a cached value?
    "REFRESH_TIMEOUT_ON_RETRIEVAL": True,
    # The following parameter only applies to `MetastoreCache`:
    # How should entries be serialized/deserialized?
    "CODEC": JsonKeyValueCodec(),
}

# store cache keys by datasource UID (via CacheKey) for custom processing/invalidation
STORE_CACHE_KEYS_IN_METADATA_DB = False

# CORS Options
ENABLE_CORS = False
CORS_OPTIONS: dict[Any, Any] = {}

# Sanitizes the HTML content used in markdowns to allow its rendering in a safe manner.
# Disabling this option is not recommended for security reasons. If you wish to allow
# valid safe elements that are not included in the default sanitization schema, use the
# HTML_SANITIZATION_SCHEMA_EXTENSIONS configuration.
HTML_SANITIZATION = True

# Use this configuration to extend the HTML sanitization schema.
# By default we use the GitHub schema defined in
# https://github.com/syntax-tree/hast-util-sanitize/blob/main/lib/schema.js
# For example, the following configuration would allow the rendering of the
# style attribute for div elements and the ftp protocol in hrefs:
# HTML_SANITIZATION_SCHEMA_EXTENSIONS = {
#   "attributes": {
#     "div": ["style"],
#   },
#   "protocols": {
#     "href": ["ftp"],
#   }
# }
# Be careful when extending the default schema to avoid XSS attacks.
HTML_SANITIZATION_SCHEMA_EXTENSIONS: dict[str, Any] = {}

# Chrome allows up to 6 open connections per domain at a time. When there are more
# than 6 slices in dashboard, a lot of time fetch requests are queued up and wait for
# next available socket. PR #5039 is trying to allow domain sharding for Superset,
# and this feature will be enabled by configuration only (by default Superset
# doesn't allow cross-domain request).
SUPERSET_WEBSERVER_DOMAINS = None

# Allowed format types for upload on Database view
EXCEL_EXTENSIONS = {"xlsx", "xls"}
CSV_EXTENSIONS = {"csv", "tsv", "txt"}
COLUMNAR_EXTENSIONS = {"parquet", "zip"}
ALLOWED_EXTENSIONS = {*EXCEL_EXTENSIONS, *CSV_EXTENSIONS, *COLUMNAR_EXTENSIONS}

# Optional maximum file size in bytes when uploading a CSV
CSV_UPLOAD_MAX_SIZE = None

# CSV Options: key/value pairs that will be passed as argument to DataFrame.to_csv
# method.
# note: index option should not be overridden
CSV_EXPORT = {"encoding": "utf-8"}

# Excel Options: key/value pairs that will be passed as argument to DataFrame.to_excel
# method.
# note: index option should not be overridden
EXCEL_EXPORT: dict[str, Any] = {}

# ---------------------------------------------------
# Time grain configurations
# ---------------------------------------------------
# List of time grains to disable in the application (see list of builtin
# time grains in superset/db_engine_specs/base.py).
# For example: to disable 1 second time grain:
# TIME_GRAIN_DENYLIST = ['PT1S']
TIME_GRAIN_DENYLIST: list[str] = []

# Additional time grains to be supported using similar definitions as in
# superset/db_engine_specs/base.py.
# For example: To add a new 2 second time grain:
# TIME_GRAIN_ADDONS = {'PT2S': '2 second'}
TIME_GRAIN_ADDONS: dict[str, str] = {}

# Implementation of additional time grains per engine.
# The column to be truncated is denoted `{col}` in the expression.
# For example: To implement 2 second time grain on clickhouse engine:
# TIME_GRAIN_ADDON_EXPRESSIONS = {
#     'clickhouse': {
#         'PT2S': 'toDateTime(intDiv(toUInt32(toDateTime({col})), 2)*2)'
#     }
# }
TIME_GRAIN_ADDON_EXPRESSIONS: dict[str, dict[str, str]] = {}

# Map of custom time grains and artificial join column producers used
# when generating the join key between results and time shifts.
# See superset/common/query_context_processor.get_aggregated_join_column
#
# Example of a join column producer that aggregates by fiscal year
# def join_producer(row: Series, column_index: int) -> str:
#    return row[index].strftime("%F")
#
# TIME_GRAIN_JOIN_COLUMN_PRODUCERS = {"P1F": join_producer}
TIME_GRAIN_JOIN_COLUMN_PRODUCERS: dict[str, Callable[[Series, int], str]] = {}

# ---------------------------------------------------
# List of viz_types not allowed in your environment
# For example: Disable pivot table and treemap:
#  VIZ_TYPE_DENYLIST = ['pivot_table', 'treemap']
# ---------------------------------------------------

VIZ_TYPE_DENYLIST: list[str] = []

# --------------------------------------------------
# Modules, datasources and middleware to be registered
# --------------------------------------------------
DEFAULT_MODULE_DS_MAP = OrderedDict(
    [
        ("superset.connectors.sqla.models", ["SqlaTable"]),
    ]
)
ADDITIONAL_MODULE_DS_MAP: dict[str, list[str]] = {}
ADDITIONAL_MIDDLEWARE: list[Callable[..., Any]] = []

# 1) https://docs.python-guide.org/writing/logging/
# 2) https://docs.python.org/2/library/logging.config.html

# Default configurator will consume the LOG_* settings below
LOGGING_CONFIGURATOR = DefaultLoggingConfigurator()

# Console Log Settings

LOG_FORMAT = "%(asctime)s:%(levelname)s:%(name)s:%(message)s"
LOG_LEVEL = "DEBUG"

# ---------------------------------------------------
# Enable Time Rotate Log Handler
# ---------------------------------------------------
# LOG_LEVEL = DEBUG, INFO, WARNING, ERROR, CRITICAL

ENABLE_TIME_ROTATE = False
TIME_ROTATE_LOG_LEVEL = "DEBUG"
FILENAME = os.path.join(DATA_DIR, "superset.log")
ROLLOVER = "midnight"
INTERVAL = 1
BACKUP_COUNT = 30

# Custom logger for auditing queries. This can be used to send ran queries to a
# structured immutable store for auditing purposes. The function is called for
# every query ran, in both SQL Lab and charts/dashboards.
# def QUERY_LOGGER(
#     database,
#     query,
#     schema=None,
#     client=None,
#     security_manager=None,
#     log_params=None,
# ):
#     pass
QUERY_LOGGER = None

# Set this API key to enable Mapbox visualizations
MAPBOX_API_KEY = os.environ.get("MAPBOX_API_KEY", "")

# Maximum number of rows returned for any analytical database query
SQL_MAX_ROW = 100000

# Maximum number of rows displayed in SQL Lab UI
# Is set to avoid out of memory/localstorage issues in browsers. Does not affect
# exported CSVs
DISPLAY_MAX_ROW = 10000

# Default row limit for SQL Lab queries. Is overridden by setting a new limit in
# the SQL Lab UI
DEFAULT_SQLLAB_LIMIT = 1000

# The limit for the Superset Meta DB when the feature flag ENABLE_SUPERSET_META_DB is on
SUPERSET_META_DB_LIMIT: int | None = 1000

# Adds a warning message on sqllab save query and schedule query modals.
SQLLAB_SAVE_WARNING_MESSAGE = None
SQLLAB_SCHEDULE_WARNING_MESSAGE = None

# Force refresh while auto-refresh in dashboard
DASHBOARD_AUTO_REFRESH_MODE: Literal["fetch", "force"] = "force"
# Dashboard auto refresh intervals
DASHBOARD_AUTO_REFRESH_INTERVALS = [
    [0, "Don't refresh"],
    [10, "10 seconds"],
    [30, "30 seconds"],
    [60, "1 minute"],
    [300, "5 minutes"],
    [1800, "30 minutes"],
    [3600, "1 hour"],
    [21600, "6 hours"],
    [43200, "12 hours"],
    [86400, "24 hours"],
]

# This is used as a workaround for the alerts & reports scheduler task to get the time
# celery beat triggered it, see https://github.com/celery/celery/issues/6974 for details
CELERY_BEAT_SCHEDULER_EXPIRES = timedelta(weeks=1)

# Default celery config is to use SQLA as a broker, in a production setting
# you'll want to use a proper broker as specified here:
# https://docs.celeryq.dev/en/stable/getting-started/backends-and-brokers/index.html


class CeleryConfig:  # pylint: disable=too-few-public-methods
    broker_url = "sqla+sqlite:///celerydb.sqlite"
    imports = ("superset.sql_lab",)
    result_backend = "db+sqlite:///celery_results.sqlite"
    worker_prefetch_multiplier = 1
    task_acks_late = False
    task_annotations = {
        "sql_lab.get_sql_results": {"rate_limit": "100/s"},
        "email_reports.send": {
            "rate_limit": "1/s",
            "time_limit": int(timedelta(seconds=120).total_seconds()),
            "soft_time_limit": int(timedelta(seconds=150).total_seconds()),
            "ignore_result": True,
        },
    }
    beat_schedule = {
        "email_reports.schedule_hourly": {
            "task": "email_reports.schedule_hourly",
            "schedule": crontab(minute=1, hour="*"),
        },
        "reports.scheduler": {
            "task": "reports.scheduler",
            "schedule": crontab(minute="*", hour="*"),
            "options": {"expires": int(CELERY_BEAT_SCHEDULER_EXPIRES.total_seconds())},
        },
        "reports.prune_log": {
            "task": "reports.prune_log",
            "schedule": crontab(minute=0, hour=0),
        },
    }


CELERY_CONFIG = CeleryConfig  # pylint: disable=invalid-name

# Set celery config to None to disable all the above configuration
# CELERY_CONFIG = None

# Additional static HTTP headers to be served by your Superset server. Note
# Flask-Talisman applies the relevant security HTTP headers.
#
# DEFAULT_HTTP_HEADERS: sets default values for HTTP headers. These may be overridden
# within the app
# OVERRIDE_HTTP_HEADERS: sets override values for HTTP headers. These values will
# override anything set within the app
DEFAULT_HTTP_HEADERS: dict[str, Any] = {}
OVERRIDE_HTTP_HEADERS: dict[str, Any] = {}
HTTP_HEADERS: dict[str, Any] = {}

# The db id here results in selecting this one as a default in SQL Lab
DEFAULT_DB_ID = None

# Timeout duration for SQL Lab synchronous queries
SQLLAB_TIMEOUT = int(timedelta(seconds=30).total_seconds())

# Timeout duration for SQL Lab query validation
SQLLAB_VALIDATION_TIMEOUT = int(timedelta(seconds=10).total_seconds())

# SQLLAB_DEFAULT_DBID
SQLLAB_DEFAULT_DBID = None

# The MAX duration a query can run for before being killed by celery.
SQLLAB_ASYNC_TIME_LIMIT_SEC = int(timedelta(hours=6).total_seconds())

# Some databases support running EXPLAIN queries that allow users to estimate
# query costs before they run. These EXPLAIN queries should have a small
# timeout.
SQLLAB_QUERY_COST_ESTIMATE_TIMEOUT = int(timedelta(seconds=10).total_seconds())

# The cost returned by the databases is a relative value; in order to map the cost to
# a tangible value you need to define a custom formatter that takes into consideration
# your specific infrastructure. For example, you could analyze queries a posteriori by
# running EXPLAIN on them, and compute a histogram of relative costs to present the
# cost as a percentile, this step is optional as every db engine spec has its own
# query cost formatter, but it you wanna customize it you can define it inside the config:

# def postgres_query_cost_formatter(
#     result: List[Dict[str, Any]]
# ) -> List[Dict[str, str]]:
#     # 25, 50, 75% percentiles
#     percentile_costs = [100.0, 1000.0, 10000.0]
#
#     out = []
#     for row in result:
#         relative_cost = row["Total cost"]
#         percentile = bisect.bisect_left(percentile_costs, relative_cost) + 1
#         out.append({
#             "Relative cost": relative_cost,
#             "Percentile": str(percentile * 25) + "%",
#         })
#
#     return out
#
# QUERY_COST_FORMATTERS_BY_ENGINE: {"postgresql": postgres_query_cost_formatter}
QUERY_COST_FORMATTERS_BY_ENGINE: dict[
    str, Callable[[list[dict[str, Any]]], list[dict[str, Any]]]
] = {}

# Flag that controls if limit should be enforced on the CTA (create table as queries).
SQLLAB_CTAS_NO_LIMIT = False

# This allows you to define custom logic around the "CREATE TABLE AS" or CTAS feature
# in SQL Lab that defines where the target schema should be for a given user.
# Database `CTAS Schema` has a precedence over this setting.
# Example below returns a username and CTA queries will write tables into the schema
# name `username`
# SQLLAB_CTAS_SCHEMA_NAME_FUNC = lambda database, user, schema, sql: user.username
# This is move involved example where depending on the database you can leverage data
# available to assign schema for the CTA query:
# def compute_schema_name(database: Database, user: User, schema: str, sql: str) -> str:
#     if database.name == 'mysql_payments_slave':
#         return 'tmp_superset_schema'
#     if database.name == 'presto_gold':
#         return user.username
#     if database.name == 'analytics':
#         if 'analytics' in [r.name for r in user.roles]:
#             return 'analytics_cta'
#         else:
#             return f'tmp_{schema}'
# Function accepts database object, user object, schema name and sql that will be run.
SQLLAB_CTAS_SCHEMA_NAME_FUNC: None | (
    Callable[[Database, models.User, str, str], str]
) = None

# If enabled, it can be used to store the results of long-running queries
# in SQL Lab by using the "Run Async" button/feature
RESULTS_BACKEND: BaseCache | None = None

# Use PyArrow and MessagePack for async query results serialization,
# rather than JSON. This feature requires additional testing from the
# community before it is fully adopted, so this config option is provided
# in order to disable should breaking issues be discovered.
RESULTS_BACKEND_USE_MSGPACK = True

# The S3 bucket where you want to store your external hive tables created
# from CSV files. For example, 'companyname-superset'
CSV_TO_HIVE_UPLOAD_S3_BUCKET = None

# The directory within the bucket specified above that will
# contain all the external tables
CSV_TO_HIVE_UPLOAD_DIRECTORY = "EXTERNAL_HIVE_TABLES/"


# Function that creates upload directory dynamically based on the
# database used, user and schema provided.
def CSV_TO_HIVE_UPLOAD_DIRECTORY_FUNC(  # pylint: disable=invalid-name
    database: Database,
    user: models.User,  # pylint: disable=unused-argument
    schema: str | None,
) -> str:
    # Note the final empty path enforces a trailing slash.
    return os.path.join(
        CSV_TO_HIVE_UPLOAD_DIRECTORY, str(database.id), schema or "", ""
    )


# The namespace within hive where the tables created from
# uploading CSVs will be stored.
UPLOADED_CSV_HIVE_NAMESPACE: str | None = None

# Function that computes the allowed schemas for the CSV uploads.
# Allowed schemas will be a union of schemas_allowed_for_file_upload
# db configuration and a result of this function.

# mypy doesn't catch that if case ensures list content being always str
ALLOWED_USER_CSV_SCHEMA_FUNC: Callable[[Database, models.User], list[str]] = (
    lambda database, user: [UPLOADED_CSV_HIVE_NAMESPACE]
    if UPLOADED_CSV_HIVE_NAMESPACE
    else []
)

# Values that should be treated as nulls for the csv uploads.
CSV_DEFAULT_NA_NAMES = list(STR_NA_VALUES)

# A dictionary of items that gets merged into the Jinja context for
# SQL Lab. The existing context gets updated with this dictionary,
# meaning values for existing keys get overwritten by the content of this
# dictionary. Exposing functionality through JINJA_CONTEXT_ADDONS has security
# implications as it opens a window for a user to execute untrusted code.
# It's important to make sure that the objects exposed (as well as objects attached
# to those objects) are harmless. We recommend only exposing simple/pure functions that
# return native types.
JINJA_CONTEXT_ADDONS: dict[str, Callable[..., Any]] = {}

# A dictionary of macro template processors (by engine) that gets merged into global
# template processors. The existing template processors get updated with this
# dictionary, which means the existing keys get overwritten by the content of this
# dictionary. The customized addons don't necessarily need to use Jinja templating
# language. This allows you to define custom logic to process templates on a per-engine
# basis. Example value = `{"presto": CustomPrestoTemplateProcessor}`
CUSTOM_TEMPLATE_PROCESSORS: dict[str, type[BaseTemplateProcessor]] = {}

# Roles that are controlled by the API / Superset and should not be changed
# by humans.
ROBOT_PERMISSION_ROLES = ["Public", "Gamma", "Alpha", "Admin", "sql_lab"]

CONFIG_PATH_ENV_VAR = "SUPERSET_CONFIG_PATH"

# If a callable is specified, it will be called at app startup while passing
# a reference to the Flask app. This can be used to alter the Flask app
# in whatever way.
# example: FLASK_APP_MUTATOR = lambda x: x.before_request = f
FLASK_APP_MUTATOR = None

# smtp server configuration
EMAIL_NOTIFICATIONS = False  # all the emails are sent using dryrun
SMTP_HOST = "localhost"
SMTP_STARTTLS = True
SMTP_SSL = False
SMTP_USER = "superset"
SMTP_PORT = 25
SMTP_PASSWORD = "superset"
SMTP_MAIL_FROM = "superset@superset.com"
# If True creates a default SSL context with ssl.Purpose.CLIENT_AUTH using the
# default system root CA certificates.
SMTP_SSL_SERVER_AUTH = False
ENABLE_CHUNK_ENCODING = False

# Whether to bump the logging level to ERROR on the flask_appbuilder package
# Set to False if/when debugging FAB related issues like
# permission management
SILENCE_FAB = True

FAB_ADD_SECURITY_VIEWS = True
FAB_ADD_SECURITY_PERMISSION_VIEW = False
FAB_ADD_SECURITY_VIEW_MENU_VIEW = False
FAB_ADD_SECURITY_PERMISSION_VIEWS_VIEW = False

# The link to a page containing common errors and their resolutions
# It will be appended at the bottom of sql_lab errors.
TROUBLESHOOTING_LINK = ""

# CSRF token timeout, set to None for a token that never expires
WTF_CSRF_TIME_LIMIT = int(timedelta(weeks=1).total_seconds())

# This link should lead to a page with instructions on how to gain access to a
# Datasource. It will be placed at the bottom of permissions errors.
PERMISSION_INSTRUCTIONS_LINK = ""

# Integrate external Blueprints to the app by passing them to your
# configuration. These blueprints will get integrated in the app
BLUEPRINTS: list[Blueprint] = []

# Provide a callable that receives a tracking_url and returns another
# URL. This is used to translate internal Hadoop job tracker URL
# into a proxied one


# Transform SQL query tracking url for Hive and Presto engines. You may also
# access information about the query itself by adding a second parameter
# to your transformer function, e.g.:
#   TRACKING_URL_TRANSFORMER = (
#       lambda url, query: url if is_fresh(query) else None
#   )
# pylint: disable-next=unnecessary-lambda-assignment
TRACKING_URL_TRANSFORMER = lambda url: url


# customize the polling time of each engine
DB_POLL_INTERVAL_SECONDS: dict[str, int] = {}

# Interval between consecutive polls when using Presto Engine
# See here: https://github.com/dropbox/PyHive/blob/8eb0aeab8ca300f3024655419b93dad926c1a351/pyhive/presto.py#L93  # pylint: disable=line-too-long,useless-suppression
PRESTO_POLL_INTERVAL = int(timedelta(seconds=1).total_seconds())

# Allow list of custom authentications for each DB engine.
# Example:
# from your.module import AuthClass
# from another.extra import auth_method
#
# ALLOWED_EXTRA_AUTHENTICATIONS: Dict[str, Dict[str, Callable[..., Any]]] = {
#     "trino": {
#         "custom_auth": AuthClass,
#         "another_auth_method": auth_method,
#     },
# }
ALLOWED_EXTRA_AUTHENTICATIONS: dict[str, dict[str, Callable[..., Any]]] = {}

# The id of a template dashboard that should be copied to every new user
DASHBOARD_TEMPLATE_ID = None

# A callable that allows altering the database connection URL and params
# on the fly, at runtime. This allows for things like impersonation or
# arbitrary logic. For instance you can wire different users to
# use different connection parameters, or pass their email address as the
# username. The function receives the connection uri object, connection
# params, the username, and returns the mutated uri and params objects.
# Example:
#   def DB_CONNECTION_MUTATOR(uri, params, username, security_manager, source):
#       user = security_manager.find_user(username=username)
#       if user and user.email:
#           uri.username = user.email
#       return uri, params
#
# Note that the returned uri and params are passed directly to sqlalchemy's
# as such `create_engine(url, **params)`
DB_CONNECTION_MUTATOR = None


# A function that intercepts the SQL to be executed and can alter it.
# The use case is can be around adding some sort of comment header
# with information such as the username and worker node information
#
#    def SQL_QUERY_MUTATOR(
#        sql,
#        security_manager=security_manager,
#        database=database,
#    ):
#        dttm = datetime.now().isoformat()
#        return f"-- [SQL LAB] {user_name} {dttm}\n{sql}"
# For backward compatibility, you can unpack any of the above arguments in your
# function definition, but keep the **kwargs as the last argument to allow new args
# to be added later without any errors.
def SQL_QUERY_MUTATOR(  # pylint: disable=invalid-name,unused-argument
    sql: str, **kwargs: Any
) -> str:
    return sql


# A variable that chooses whether to apply the SQL_QUERY_MUTATOR before or after splitting the input query
# It allows for using the SQL_QUERY_MUTATOR function for more than comments
# Usage: If you want to apply a change to every statement to a given query, set MUTATE_AFTER_SPLIT = True
# An example use case is if data has role based access controls, and you want to apply
# a SET ROLE statement alongside every user query. Changing this variable maintains
# functionality for both the SQL_Lab and Charts.
MUTATE_AFTER_SPLIT = False


# This allows for a user to add header data to any outgoing emails. For example,
# if you need to include metadata in the header or you want to change the specifications
# of the email title, header, or sender.
def EMAIL_HEADER_MUTATOR(  # pylint: disable=invalid-name,unused-argument
    msg: MIMEMultipart, **kwargs: Any
) -> MIMEMultipart:
    return msg


# Define a list of usernames to be excluded from all dropdown lists of users
# Owners, filters for created_by, etc.
# The users can also be excluded by overriding the get_exclude_users_from_lists method
# in security manager
EXCLUDE_USERS_FROM_LISTS: list[str] | None = None

# For database connections, this dictionary will remove engines from the available
# list/dropdown if you do not want these dbs to show as available.
# The available list is generated by driver installed, and some engines have multiple
# drivers.
# e.g., DBS_AVAILABLE_DENYLIST: Dict[str, Set[str]] = {"databricks": {"pyhive", "pyodbc"}}
DBS_AVAILABLE_DENYLIST: dict[str, set[str]] = {}

# This auth provider is used by background (offline) tasks that need to access
# protected resources. Can be overridden by end users in order to support
# custom auth mechanisms
MACHINE_AUTH_PROVIDER_CLASS = "superset.utils.machine_auth.MachineAuthProvider"

# ---------------------------------------------------
# Alerts & Reports
# ---------------------------------------------------
# Used for Alerts/Reports (Feature flask ALERT_REPORTS) to set the size for the
# sliding cron window size, should be synced with the celery beat config minus 1 second
ALERT_REPORTS_CRON_WINDOW_SIZE = 59
ALERT_REPORTS_WORKING_TIME_OUT_KILL = True
# Which user to attempt to execute Alerts/Reports as. By default,
# execute as the primary owner of the alert/report (giving priority to the last
# modifier and then the creator if either is contained within the list of owners,
# otherwise the first owner will be used).
#
# To first try to execute as the creator in the owners list (if present), then fall
# back to the creator, then the last modifier in the owners list (if present), then the
# last modifier, then an owner and finally `THUMBNAIL_SELENIUM_USER`, set as follows:
# ALERT_REPORTS_EXECUTE_AS = [
#     ExecutorType.CREATOR_OWNER,
#     ExecutorType.CREATOR,
#     ExecutorType.MODIFIER_OWNER,
#     ExecutorType.MODIFIER,
#     ExecutorType.OWNER,
#     ExecutorType.SELENIUM,
# ]
ALERT_REPORTS_EXECUTE_AS: list[ExecutorType] = [ExecutorType.OWNER]
# if ALERT_REPORTS_WORKING_TIME_OUT_KILL is True, set a celery hard timeout
# Equal to working timeout + ALERT_REPORTS_WORKING_TIME_OUT_LAG
ALERT_REPORTS_WORKING_TIME_OUT_LAG = int(timedelta(seconds=10).total_seconds())
# if ALERT_REPORTS_WORKING_TIME_OUT_KILL is True, set a celery hard timeout
# Equal to working timeout + ALERT_REPORTS_WORKING_SOFT_TIME_OUT_LAG
ALERT_REPORTS_WORKING_SOFT_TIME_OUT_LAG = int(timedelta(seconds=1).total_seconds())
# Default values that user using when creating alert
ALERT_REPORTS_DEFAULT_WORKING_TIMEOUT = 3600
ALERT_REPORTS_DEFAULT_RETENTION = 90
ALERT_REPORTS_DEFAULT_CRON_VALUE = "0 * * * *"  # every hour
# If set to true no notification is sent, the worker will just log a message.
# Useful for debugging
ALERT_REPORTS_NOTIFICATION_DRY_RUN = False
# Max tries to run queries to prevent false errors caused by transient errors
# being returned to users. Set to a value >1 to enable retries.
ALERT_REPORTS_QUERY_EXECUTION_MAX_TRIES = 1
# Custom width for screenshots
ALERT_REPORTS_MIN_CUSTOM_SCREENSHOT_WIDTH = 600
ALERT_REPORTS_MAX_CUSTOM_SCREENSHOT_WIDTH = 2400

# A custom prefix to use on all Alerts & Reports emails
EMAIL_REPORTS_SUBJECT_PREFIX = "[Report] "

# The text for call-to-action link in Alerts & Reports emails
EMAIL_REPORTS_CTA = "Explore in Superset"

# Slack API token for the superset reports, either string or callable
SLACK_API_TOKEN: Callable[[], str] | str | None = None
SLACK_PROXY = None

# The webdriver to use for generating reports. Use one of the following
# firefox
#   Requires: geckodriver and firefox installations
#   Limitations: can be buggy at times
# chrome:
#   Requires: headless chrome
#   Limitations: unable to generate screenshots of elements
WEBDRIVER_TYPE = "firefox"

# Window size - this will impact the rendering of the data
WEBDRIVER_WINDOW = {
    "dashboard": (1600, 2000),
    "slice": (3000, 1200),
    "pixel_density": 1,
}

# An optional override to the default auth hook used to provide auth to the offline
# webdriver (when using Selenium) or browser context (when using Playwright - see
# PLAYWRIGHT_REPORTS_AND_THUMBNAILS feature flag)
WEBDRIVER_AUTH_FUNC = None

# Any config options to be passed as-is to the webdriver
WEBDRIVER_CONFIGURATION: dict[Any, Any] = {"service_log_path": "/dev/null"}

# Additional args to be passed as arguments to the config object
# Note: If using Chrome, you'll want to add the "--marionette" arg.
WEBDRIVER_OPTION_ARGS = ["--headless"]

# The base URL to query for accessing the user interface
WEBDRIVER_BASEURL = "http://0.0.0.0:8080/"
# The base URL for the email report hyperlinks.
WEBDRIVER_BASEURL_USER_FRIENDLY = WEBDRIVER_BASEURL
# Time selenium will wait for the page to load and render for the email report.
EMAIL_PAGE_RENDER_WAIT = int(timedelta(seconds=30).total_seconds())

# Send user to a link where they can report bugs
BUG_REPORT_URL = None
BUG_REPORT_TEXT = "Report a bug"
BUG_REPORT_ICON = None  # Recommended size: 16x16

# Send user to a link where they can read more about Superset
DOCUMENTATION_URL = None
DOCUMENTATION_TEXT = "Documentation"
DOCUMENTATION_ICON = None  # Recommended size: 16x16

# What is the Last N days relative in the time selector to:
# 'today' means it is midnight (00:00:00) in the local timezone
# 'now' means it is relative to the query issue time
# If both start and end time is set to now, this will make the time
# filter a moving window. By only setting the end time to now,
# start time will be set to midnight, while end will be relative to
# the query issue time.
DEFAULT_RELATIVE_START_TIME = "today"
DEFAULT_RELATIVE_END_TIME = "today"

# Configure which SQL validator to use for each engine
SQL_VALIDATORS_BY_ENGINE = {
    "presto": "PrestoDBSQLValidator",
    "postgresql": "PostgreSQLValidator",
}

# A list of preferred databases, in order. These databases will be
# displayed prominently in the "Add Database" dialog. You should
# use the "engine_name" attribute of the corresponding DB engine spec
# in `superset/db_engine_specs/`.
PREFERRED_DATABASES: list[str] = [
    "PostgreSQL",
    "Presto",
    "MySQL",
    "SQLite",
    # etc.
]
# When adding a new database we try to connect to it. Depending on which parameters are
# incorrect this could take a couple minutes, until the SQLAlchemy driver pinging the
# database times out. Instead of relying on the driver timeout we can specify a shorter
# one here.
TEST_DATABASE_CONNECTION_TIMEOUT = timedelta(seconds=30)

# Enable/disable CSP warning
CONTENT_SECURITY_POLICY_WARNING = True

# Do you want Talisman enabled?
TALISMAN_ENABLED = utils.cast_to_boolean(os.environ.get("TALISMAN_ENABLED", True))

# If you want Talisman, how do you want it configured??
TALISMAN_CONFIG = {
    "content_security_policy": {
        "default-src": ["'self'"],
        "img-src": ["'self'", "blob:", "data:"],
        "worker-src": ["'self'", "blob:"],
        "connect-src": [
            "'self'",
            "https://api.mapbox.com",
            "https://events.mapbox.com",
        ],
        "object-src": "'none'",
        "style-src": [
            "'self'",
            "'unsafe-inline'",
        ],
        "script-src": ["'self'", "'strict-dynamic'"],
    },
    "content_security_policy_nonce_in": ["script-src"],
    "force_https": False,
}
# React requires `eval` to work correctly in dev mode
TALISMAN_DEV_CONFIG = {
    "content_security_policy": {
        "default-src": ["'self'"],
        "img-src": ["'self'", "blob:", "data:"],
        "worker-src": ["'self'", "blob:"],
        "connect-src": [
            "'self'",
            "https://api.mapbox.com",
            "https://events.mapbox.com",
        ],
        "object-src": "'none'",
        "style-src": [
            "'self'",
            "'unsafe-inline'",
        ],
        "script-src": ["'self'", "'unsafe-inline'", "'unsafe-eval'"],
    },
    "content_security_policy_nonce_in": ["script-src"],
    "force_https": False,
}

#
# Flask session cookie options
#
# See https://flask.palletsprojects.com/en/1.1.x/security/#set-cookie-options
# for details
#
SESSION_COOKIE_HTTPONLY = True  # Prevent cookie from being read by frontend JS?
SESSION_COOKIE_SECURE = False  # Prevent cookie from being transmitted over non-tls?
SESSION_COOKIE_SAMESITE: Literal["None", "Lax", "Strict"] | None = "Lax"

# Cache static resources.
SEND_FILE_MAX_AGE_DEFAULT = int(timedelta(days=365).total_seconds())

# URI to database storing the example data, points to
# SQLALCHEMY_DATABASE_URI by default if set to `None`
SQLALCHEMY_EXAMPLES_URI = "sqlite:///" + os.path.join(DATA_DIR, "examples.db")

# Optional prefix to be added to all static asset paths when rendering the UI.
# This is useful for hosting assets in an external CDN, for example
STATIC_ASSETS_PREFIX = ""

# Some sqlalchemy connection strings can open Superset to security risks.
# Typically these should not be allowed.
PREVENT_UNSAFE_DB_CONNECTIONS = True

# If true all default urls on datasets will be handled as relative URLs by the frontend
PREVENT_UNSAFE_DEFAULT_URLS_ON_DATASET = True

# Define a list of allowed URLs for dataset data imports (v1).
# Simple example to only allow URLs that belong to certain domains:
# ALLOWED_IMPORT_URL_DOMAINS = [
#     r"^https://.+\.domain1\.com\/?.*", r"^https://.+\.domain2\.com\/?.*"
# ]
DATASET_IMPORT_ALLOWED_DATA_URLS = [r".*"]

# Path used to store SSL certificates that are generated when using custom certs.
# Defaults to temporary directory.
# Example: SSL_CERT_PATH = "/certs"
SSL_CERT_PATH: str | None = None

# SQLA table mutator, every time we fetch the metadata for a certain table
# (superset.connectors.sqla.models.SqlaTable), we call this hook
# to allow mutating the object with this callback.
# This can be used to set any properties of the object based on naming
# conventions and such. You can find examples in the tests.

# pylint: disable-next=unnecessary-lambda-assignment
SQLA_TABLE_MUTATOR = lambda table: table


# Global async query config options.
# Requires GLOBAL_ASYNC_QUERIES feature flag to be enabled.
GLOBAL_ASYNC_QUERY_MANAGER_CLASS = (
    "superset.async_events.async_query_manager.AsyncQueryManager"
)
GLOBAL_ASYNC_QUERIES_REDIS_CONFIG = {
    "port": 6379,
    "host": "127.0.0.1",
    "password": "",
    "db": 0,
    "ssl": False,
}
GLOBAL_ASYNC_QUERIES_REDIS_STREAM_PREFIX = "async-events-"
GLOBAL_ASYNC_QUERIES_REDIS_STREAM_LIMIT = 1000
GLOBAL_ASYNC_QUERIES_REDIS_STREAM_LIMIT_FIREHOSE = 1000000
GLOBAL_ASYNC_QUERIES_REGISTER_REQUEST_HANDLERS = True
GLOBAL_ASYNC_QUERIES_JWT_COOKIE_NAME = "async-token"
GLOBAL_ASYNC_QUERIES_JWT_COOKIE_SECURE = False
GLOBAL_ASYNC_QUERIES_JWT_COOKIE_SAMESITE: None | (
    Literal["None", "Lax", "Strict"]
) = None
GLOBAL_ASYNC_QUERIES_JWT_COOKIE_DOMAIN = None
GLOBAL_ASYNC_QUERIES_JWT_SECRET = "test-secret-change-me"
GLOBAL_ASYNC_QUERIES_TRANSPORT = "polling"
GLOBAL_ASYNC_QUERIES_POLLING_DELAY = int(
    timedelta(milliseconds=500).total_seconds() * 1000
)
GLOBAL_ASYNC_QUERIES_WEBSOCKET_URL = "ws://127.0.0.1:8080/"

# Embedded config options
GUEST_ROLE_NAME = "Public"
GUEST_TOKEN_JWT_SECRET = "test-guest-secret-change-me"
GUEST_TOKEN_JWT_ALGO = "HS256"
GUEST_TOKEN_HEADER_NAME = "X-GuestToken"
GUEST_TOKEN_JWT_EXP_SECONDS = 300  # 5 minutes
# Guest token audience for the embedded superset, either string or callable
GUEST_TOKEN_JWT_AUDIENCE: Callable[[], str] | str | None = None

# A SQL dataset health check. Note if enabled it is strongly advised that the callable
# be memoized to aid with performance, i.e.,
#
#    @cache_manager.cache.memoize(timeout=0)
#    def DATASET_HEALTH_CHECK(datasource: SqlaTable) -> Optional[str]:
#        if (
#            datasource.sql and
#            len(sql_parse.ParsedQuery(datasource.sql, strip_comments=True).tables) == 1
#        ):
#            return (
#                "This virtual dataset queries only one table and therefore could be "
#                "replaced by querying the table directly."
#            )
#
#        return None
#
# Within the FLASK_APP_MUTATOR callable, i.e., once the application and thus cache have
# been initialized it is also necessary to add the following logic to blow the cache for
# all datasources if the callback function changed.
#
#    def FLASK_APP_MUTATOR(app: Flask) -> None:
#        name = "DATASET_HEALTH_CHECK"
#        func = app.config[name]
#        code = func.uncached.__code__.co_code
#
#        if cache_manager.cache.get(name) != code:
#            cache_manager.cache.delete_memoized(func)
#            cache_manager.cache.set(name, code, timeout=0)
#
DATASET_HEALTH_CHECK: Callable[[SqlaTable], str] | None = None

# the advanced data type key should correspond to that set in the column metadata
ADVANCED_DATA_TYPES: dict[str, AdvancedDataType] = {
    "internet_address": internet_address,
    "port": internet_port,
}

# By default, the Welcome page features all charts and dashboards the user has access
# to. This can be changed to show only examples, or a custom view
# by providing the title and a FAB filter:
# WELCOME_PAGE_LAST_TAB = (
#     "Xyz",
#     [{"col": 'created_by', "opr": 'rel_o_m', "value": 10}],
# )
WELCOME_PAGE_LAST_TAB: (
    Literal["examples", "all"] | tuple[str, list[dict[str, Any]]]
) = "all"

<<<<<<< HEAD
#
ZIPPED_FILE_MAX_SIZE = 100 * 1024 * 1024  # 100MB
=======
# Max allowed size for a zipped file
ZIPPED_FILE_MAX_SIZE = 100 * 1024 * 1024  # 100MB
# Max allowed compression ratio for a zipped file
>>>>>>> 5659c87e
ZIP_FILE_MAX_COMPRESS_RATIO = 200.0

# Configuration for environment tag shown on the navbar. Setting 'text' to '' will hide the tag.
# 'color' can either be a hex color code, or a dot-indexed theme color (e.g. error.base)
ENVIRONMENT_TAG_CONFIG = {
    "variable": "SUPERSET_ENV",
    "values": {
        "debug": {
            "color": "error.base",
            "text": "flask-debug",
        },
        "development": {
            "color": "error.base",
            "text": "Development",
        },
        "production": {
            "color": "",
            "text": "",
        },
    },
}


# Extra related query filters make it possible to limit which objects are shown
# in the UI. For examples, to only show "admin" or users starting with the letter "b" in
# the "Owners" dropdowns, you could add the following in your config:
# def user_filter(query: Query, *args, *kwargs):
#     from superset import security_manager
#
#     user_model = security_manager.user_model
#     filters = [
#         user_model.username == "admin",
#         user_model.username.ilike("b%"),
#     ]
#     return query.filter(or_(*filters))
#
#  EXTRA_RELATED_QUERY_FILTERS = {"user": user_filter}
#
# Similarly, to restrict the roles in the "Roles" dropdown you can provide a custom
# filter callback for the "role" key.
class ExtraRelatedQueryFilters(TypedDict, total=False):
    role: Callable[[Query], Query]
    user: Callable[[Query], Query]


EXTRA_RELATED_QUERY_FILTERS: ExtraRelatedQueryFilters = {}


# Extra dynamic query filters make it possible to limit which objects are shown
# in the UI before any other filtering is applied. Useful for example when
# considering to filter using Feature Flags along with regular role filters
# that get applied by default in our base_filters.
# For example, to only show a database starting with the letter "b"
# in the "Database Connections" list, you could add the following in your config:
# def initial_database_filter(query: Query, *args, *kwargs):
#     from superset.models.core import Database
#
#     filter = Database.database_name.startswith('b')
#     return query.filter(filter)
#
#  EXTRA_DYNAMIC_QUERY_FILTERS = {"database": initial_database_filter}
class ExtraDynamicQueryFilters(TypedDict, total=False):
    databases: Callable[[Query], Query]


EXTRA_DYNAMIC_QUERY_FILTERS: ExtraDynamicQueryFilters = {}


# -------------------------------------------------------------------
# *                WARNING:  STOP EDITING  HERE                    *
# -------------------------------------------------------------------
# Don't add config values below this line since local configs won't be
# able to override them.
if CONFIG_PATH_ENV_VAR in os.environ:
    # Explicitly import config module that is not necessarily in pythonpath; useful
    # for case where app is being executed via pex.
    cfg_path = os.environ[CONFIG_PATH_ENV_VAR]
    try:
        module = sys.modules[__name__]
        override_conf = imp.load_source("superset_config", cfg_path)
        for key in dir(override_conf):
            if key.isupper():
                setattr(module, key, getattr(override_conf, key))

        print(f"Loaded your LOCAL configuration at [{cfg_path}]")
    except Exception:
        logger.exception(
            "Failed to import config for %s=%s", CONFIG_PATH_ENV_VAR, cfg_path
        )
        raise
elif importlib.util.find_spec("superset_config") and not is_test():
    try:
        # pylint: disable=import-error,wildcard-import,unused-wildcard-import
        import superset_config
        from superset_config import *  # type: ignore

        print(f"Loaded your LOCAL configuration at [{superset_config.__file__}]")
    except Exception:
        logger.exception("Found but failed to import local superset_config")
        raise<|MERGE_RESOLUTION|>--- conflicted
+++ resolved
@@ -1609,14 +1609,9 @@
     Literal["examples", "all"] | tuple[str, list[dict[str, Any]]]
 ) = "all"
 
-<<<<<<< HEAD
-#
-ZIPPED_FILE_MAX_SIZE = 100 * 1024 * 1024  # 100MB
-=======
 # Max allowed size for a zipped file
 ZIPPED_FILE_MAX_SIZE = 100 * 1024 * 1024  # 100MB
 # Max allowed compression ratio for a zipped file
->>>>>>> 5659c87e
 ZIP_FILE_MAX_COMPRESS_RATIO = 200.0
 
 # Configuration for environment tag shown on the navbar. Setting 'text' to '' will hide the tag.
