--- conflicted
+++ resolved
@@ -279,13 +279,10 @@
     "ENABLE_EXPLORE_JSON_CSRF_PROTECTION": False,
     "KV_STORE": False,
     "PRESTO_EXPAND_DATA": False,
-<<<<<<< HEAD
     # Exposes API endpoint to compute thumbnails
     "THUMBNAILS": False,
-=======
     "SHARE_QUERIES_VIA_KV_STORE": False,
     "TAGGING_SYSTEM": False,
->>>>>>> 23fc9a7a
 }
 
 # This is merely a default.
