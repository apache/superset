# Licensed to the Apache Software Foundation (ASF) under one
# or more contributor license agreements.  See the NOTICE file
# distributed with this work for additional information
# regarding copyright ownership.  The ASF licenses this file
# to you under the Apache License, Version 2.0 (the
# "License"); you may not use this file except in compliance
# with the License.  You may obtain a copy of the License at
#
#   http://www.apache.org/licenses/LICENSE-2.0
#
# Unless required by applicable law or agreed to in writing,
# software distributed under the License is distributed on an
# "AS IS" BASIS, WITHOUT WARRANTIES OR CONDITIONS OF ANY
# KIND, either express or implied.  See the License for the
# specific language governing permissions and limitations
# under the License.
"""The main config file for Superset

All configuration in this file can be overridden by providing a superset_config
in your PYTHONPATH as there is a ``from superset_config import *``
at the end of this file.
"""

# mypy: ignore-errors
# pylint: disable=too-many-lines
from __future__ import annotations

import importlib.util
import json
import logging
import os
import re
import sys
from collections import OrderedDict
from contextlib import contextmanager
from datetime import timedelta
from email.mime.multipart import MIMEMultipart
from importlib.resources import files
from typing import Any, Callable, Iterator, Literal, TYPE_CHECKING, TypedDict

import click
from celery.schedules import crontab
from flask import Blueprint
from flask_appbuilder.security.manager import AUTH_DB
from flask_caching.backends.base import BaseCache
from pandas import Series
from pandas._libs.parsers import STR_NA_VALUES
from sqlalchemy.engine.url import URL
from sqlalchemy.orm.query import Query

from superset.advanced_data_type.plugins.internet_address import internet_address
from superset.advanced_data_type.plugins.internet_port import internet_port
from superset.advanced_data_type.types import AdvancedDataType
from superset.constants import CHANGE_ME_SECRET_KEY
from superset.jinja_context import BaseTemplateProcessor
from superset.key_value.types import JsonKeyValueCodec
from superset.stats_logger import DummyStatsLogger
from superset.superset_typing import CacheConfig
from superset.tasks.types import ExecutorType
from superset.themes.types import Theme
from superset.utils import core as utils
from superset.utils.core import NO_TIME_RANGE, parse_boolean_string, QuerySource
from superset.utils.encrypt import SQLAlchemyUtilsAdapter
from superset.utils.log import DBEventLogger
from superset.utils.logging_configurator import DefaultLoggingConfigurator

logger = logging.getLogger(__name__)

if TYPE_CHECKING:
    from flask_appbuilder.security.sqla import models
    from sqlglot import Dialect, Dialects  # pylint: disable=disallowed-sql-import

    from superset.connectors.sqla.models import SqlaTable
    from superset.models.core import Database
    from superset.models.dashboard import Dashboard
    from superset.models.slice import Slice

    DialectExtensions = dict[str, Dialects | type[Dialect]]

# Realtime stats logger, a StatsD implementation exists
STATS_LOGGER = DummyStatsLogger()

# By default will log events to the metadata database with `DBEventLogger`
# Note that you can use `StdOutEventLogger` for debugging
# Note that you can write your own event logger by extending `AbstractEventLogger`
# https://github.com/apache/superset/blob/master/superset/utils/log.py
EVENT_LOGGER = DBEventLogger()

SUPERSET_LOG_VIEW = True

# This config is used to enable/disable the folowing security menu items:
# List Users, List Roles, List Groups
SUPERSET_SECURITY_VIEW_MENU = True

BASE_DIR = str(files("superset"))
if "SUPERSET_HOME" in os.environ:
    DATA_DIR = os.environ["SUPERSET_HOME"]
else:
    DATA_DIR = os.path.expanduser("~/.superset")

# ---------------------------------------------------------
# Superset specific config
# ---------------------------------------------------------
VERSION_INFO_FILE = str(files("superset") / "static/version_info.json")
PACKAGE_JSON_FILE = str(files("superset") / "static/assets/package.json")


# Multiple favicons can be specified here. The "href" property
# is mandatory, but "sizes," "type," and "rel" are optional.
# For example:
# {
#     "href":path/to/image.png",
#     "sizes": "16x16",
#     "type": "image/png"
#     "rel": "icon"
# },
FAVICONS = [{"href": "/static/assets/images/favicon.png"}]


def _try_json_readversion(filepath: str) -> str | None:
    try:
        with open(filepath) as f:
            return json.load(f).get("version")
    except Exception:  # pylint: disable=broad-except
        return None


def _try_json_readsha(filepath: str, length: int) -> str | None:
    try:
        with open(filepath) as f:
            return json.load(f).get("GIT_SHA")[:length]
    except Exception:  # pylint: disable=broad-except
        return None


#
# If True, we will skip the call to load the logger config found in alembic.init
#
ALEMBIC_SKIP_LOG_CONFIG = False

# Depending on the context in which this config is loaded, the
# version_info.json file may or may not be available, as it is
# generated on install via setup.py. In the event that we're
# actually running Superset, we will have already installed,
# therefore it WILL exist. When unit tests are running, however,
# it WILL NOT exist, so we fall back on reading package.json
VERSION_STRING = _try_json_readversion(VERSION_INFO_FILE) or _try_json_readversion(
    PACKAGE_JSON_FILE
)

VERSION_SHA_LENGTH = 8
VERSION_SHA = _try_json_readsha(VERSION_INFO_FILE, VERSION_SHA_LENGTH)

# Build number is shown in the About section if available. This
# can be replaced at build time to expose build information.
BUILD_NUMBER = None

# default viz used in chart explorer & SQL Lab explore
DEFAULT_VIZ_TYPE = "table"

# default row limit when requesting chart data
ROW_LIMIT = 50000
# default row limit when requesting samples from datasource in explore view
SAMPLES_ROW_LIMIT = 1000
# default row limit for native filters
NATIVE_FILTER_DEFAULT_ROW_LIMIT = 1000
# max rows retrieved by filter select auto complete
FILTER_SELECT_ROW_LIMIT = 10000

# SupersetClient HTTP retry configuration
# Controls retry behavior for all HTTP requests made through SupersetClient
# This helps handle transient server errors (like 502 Bad Gateway) automatically
SUPERSET_CLIENT_RETRY_ATTEMPTS = 3  # Maximum number of retry attempts
SUPERSET_CLIENT_RETRY_DELAY = 1000  # Initial retry delay in milliseconds
SUPERSET_CLIENT_RETRY_BACKOFF_MULTIPLIER = 2  # Exponential backoff multiplier
SUPERSET_CLIENT_RETRY_MAX_DELAY = 10000  # Maximum retry delay cap in milliseconds
SUPERSET_CLIENT_RETRY_JITTER_MAX = 1000  # Maximum random jitter in milliseconds
# HTTP status codes that should trigger retries (502, 503, 504 gateway errors)
SUPERSET_CLIENT_RETRY_STATUS_CODES = [502, 503, 504]
# default time filter in explore
# values may be "Last day", "Last week", "<ISO date> : now", etc.
DEFAULT_TIME_FILTER = NO_TIME_RANGE

# This is an important setting, and should be lower than your
# [load balancer / proxy / envoy / kong / ...] timeout settings.
# You should also make sure to configure your WSGI server
# (gunicorn, nginx, apache, ...) timeout setting to be <= to this setting
SUPERSET_WEBSERVER_TIMEOUT = int(timedelta(minutes=1).total_seconds())

# this 2 settings are used by dashboard period force refresh feature
# When user choose auto force refresh frequency
# < SUPERSET_DASHBOARD_PERIODICAL_REFRESH_LIMIT
# they will see warning message in the Refresh Interval Modal.
# please check PR #9886
SUPERSET_DASHBOARD_PERIODICAL_REFRESH_LIMIT = 0
SUPERSET_DASHBOARD_PERIODICAL_REFRESH_WARNING_MESSAGE = None

SUPERSET_DASHBOARD_POSITION_DATA_LIMIT = 65535
CUSTOM_SECURITY_MANAGER = None
SQLALCHEMY_TRACK_MODIFICATIONS = False
# ---------------------------------------------------------

# Your App secret key. Make sure you override it on superset_config.py
# or use `SUPERSET_SECRET_KEY` environment variable.
# Use a strong complex alphanumeric string and use a tool to help you generate
# a sufficiently random sequence, ex: openssl rand -base64 42"
SECRET_KEY = os.environ.get("SUPERSET_SECRET_KEY") or CHANGE_ME_SECRET_KEY

# The SQLAlchemy connection string.
SQLALCHEMY_DATABASE_URI = (
    f"""sqlite:///{os.path.join(DATA_DIR, "superset.db")}?check_same_thread=false"""
)

# SQLALCHEMY_DATABASE_URI = 'mysql://myapp@localhost/myapp'
# SQLALCHEMY_DATABASE_URI = 'postgresql://root:password@localhost/myapp'

# This config is exposed through flask-sqlalchemy, and can be used to set your metadata
# database connection settings. You can use this to set arbitrary connection settings
# that may be specific to the database engine you are using.
# Note that you can use this to set the isolation level of your database, as in
# `SQLALCHEMY_ENGINE_OPTIONS = {"isolation_level": "READ COMMITTED"}`
# Also note that we recommend READ COMMITTED for regular operation.
# Find out more here https://flask-sqlalchemy.palletsprojects.com/en/3.1.x/config/
SQLALCHEMY_ENGINE_OPTIONS = {}

# In order to hook up a custom password store for all SQLALCHEMY connections
# implement a function that takes a single argument of type 'sqla.engine.url',
# returns a password and set SQLALCHEMY_CUSTOM_PASSWORD_STORE.
#
# example:
# def lookup_password(url):
#     return 'secret'
# SQLALCHEMY_CUSTOM_PASSWORD_STORE = lookup_password
SQLALCHEMY_CUSTOM_PASSWORD_STORE = None

#
# The EncryptedFieldTypeAdapter is used whenever we're building SqlAlchemy models
# which include sensitive fields that should be app-encrypted BEFORE sending
# to the DB.
#
# Note: the default impl leverages SqlAlchemyUtils' EncryptedType, which defaults
#  to AesEngine that uses AES-128 under the covers using the app's SECRET_KEY
#  as key material. Do note that AesEngine allows for queryability over the
#  encrypted fields.
#
#  To change the default engine you need to define your own adapter:
#
# e.g.:
#
# class AesGcmEncryptedAdapter(
#     AbstractEncryptedFieldAdapter
# ):
#     def create(
#         self,
#         app_config: Optional[Dict[str, Any]],
#         *args: List[Any],
#         **kwargs: Optional[Dict[str, Any]],
#     ) -> TypeDecorator:
#         if app_config:
#             return EncryptedType(
#                 *args, app_config["SECRET_KEY"], engine=AesGcmEngine, **kwargs
#             )
#         raise Exception("Missing app_config kwarg")
#
#
#  SQLALCHEMY_ENCRYPTED_FIELD_TYPE_ADAPTER = AesGcmEncryptedAdapter
SQLALCHEMY_ENCRYPTED_FIELD_TYPE_ADAPTER = (  # pylint: disable=invalid-name
    SQLAlchemyUtilsAdapter
)

# Extends the default SQLGlot dialects with additional dialects
SQLGLOT_DIALECTS_EXTENSIONS: DialectExtensions | Callable[[], DialectExtensions] = {}

# The limit of queries fetched for query search
QUERY_SEARCH_LIMIT = 1000

# Flask-WTF flag for CSRF
WTF_CSRF_ENABLED = True

# Add endpoints that need to be exempt from CSRF protection
WTF_CSRF_EXEMPT_LIST = [
    "superset.charts.data.api.data",
    "superset.dashboards.api.cache_dashboard_screenshot",
    "superset.views.core.explore_json",
    "superset.views.core.log",
    "superset.views.datasource.views.samples",
]

# Whether to run the web server in debug mode or not
DEBUG = parse_boolean_string(os.environ.get("FLASK_DEBUG"))
FLASK_USE_RELOAD = True

# Enable profiling of Python calls. Turn this on and append ``?_instrument=1``
# to the page to see the call stack.
PROFILING = False

# Superset allows server-side python stacktraces to be surfaced to the
# user when this feature is on. This may have security implications
# and it's more secure to turn it off in production settings.
SHOW_STACKTRACE = False

# Use all X-Forwarded headers when ENABLE_PROXY_FIX is True.
# When proxying to a different port, set "x_port" to 0 to avoid downstream issues.
ENABLE_PROXY_FIX = False
PROXY_FIX_CONFIG = {"x_for": 1, "x_proto": 1, "x_host": 1, "x_port": 1, "x_prefix": 1}

# Configuration for scheduling queries from SQL Lab.
SCHEDULED_QUERIES: dict[str, Any] = {}

# FAB Rate limiting: this is a security feature for preventing DDOS attacks. The
# feature is on by default to make Superset secure by default, but you should
# fine tune the limits to your needs. You can read more about the different
# parameters here: https://flask-limiter.readthedocs.io/en/stable/configuration.html
RATELIMIT_ENABLED = os.environ.get("SUPERSET_ENV") == "production"
RATELIMIT_APPLICATION = "50 per second"
AUTH_RATE_LIMITED = True
AUTH_RATE_LIMIT = "5 per second"
# A storage location conforming to the scheme in storage-scheme. See the limits
# library for allowed values: https://limits.readthedocs.io/en/stable/storage.html
# RATELIMIT_STORAGE_URI = "redis://host:port"
# A callable that returns the unique identity of the current request.
# RATELIMIT_REQUEST_IDENTIFIER = flask.Request.endpoint

# ------------------------------
# GLOBALS FOR APP Builder
# ------------------------------
# Uncomment to setup Your App name
APP_NAME = "Superset"

# Specify the App icon
APP_ICON = "/static/assets/images/superset-logo-horiz.png"

# Specify where clicking the logo would take the user'
# Default value of None will take you to '/superset/welcome'
# You can also specify a relative URL e.g. '/superset/welcome' or '/dashboards/list'
# or you can specify a full URL e.g. 'https://foo.bar'
LOGO_TARGET_PATH = None

# Specify tooltip that should appear when hovering over the App Icon/Logo
LOGO_TOOLTIP = ""

# Specify any text that should appear to the right of the logo
LOGO_RIGHT_TEXT: Callable[[], str] | str = ""

# Enables SWAGGER UI for superset openapi spec
# ex: http://localhost:8080/swagger/v1
FAB_API_SWAGGER_UI = True

# ----------------------------------------------------
# AUTHENTICATION CONFIG
# ----------------------------------------------------
# The authentication type
# AUTH_OID : Is for OpenID
# AUTH_DB : Is for database (username/password)
# AUTH_LDAP : Is for LDAP
# AUTH_REMOTE_USER : Is for using REMOTE_USER from web server
AUTH_TYPE = AUTH_DB

# Uncomment to setup Full admin role name
# AUTH_ROLE_ADMIN = 'Admin'

# Uncomment to setup Public role name, no authentication needed
# AUTH_ROLE_PUBLIC = 'Public'

# Will allow user self registration
# AUTH_USER_REGISTRATION = True

# The default user self registration role
# AUTH_USER_REGISTRATION_ROLE = "Public"

# When using LDAP Auth, setup the LDAP server
# AUTH_LDAP_SERVER = "ldap://ldapserver.new"

# Uncomment to setup OpenID providers example for OpenID authentication
# OPENID_PROVIDERS = [
#    { 'name': 'Yahoo', 'url': 'https://open.login.yahoo.com/' },
#    { 'name': 'Flickr', 'url': 'https://www.flickr.com/<username>' },
# ]
# ---------------------------------------------------
# Roles config
# ---------------------------------------------------
# Grant public role the same set of permissions as for a selected builtin role.
# This is useful if one wants to enable anonymous users to view
# dashboards. Explicit grant on specific datasets is still required.
PUBLIC_ROLE_LIKE: str | None = None

# ---------------------------------------------------
# Babel config for translations
# ---------------------------------------------------
# Setup default language
BABEL_DEFAULT_LOCALE = "en"
# Your application default translation path
BABEL_DEFAULT_FOLDER = "superset/translations"
# The allowed translation for your app
LANGUAGES = {
    "en": {"flag": "us", "name": "English"},
    "es": {"flag": "es", "name": "Spanish"},
    "it": {"flag": "it", "name": "Italian"},
    "fr": {"flag": "fr", "name": "French"},
    "zh": {"flag": "cn", "name": "Chinese"},
    "zh_TW": {"flag": "tw", "name": "Traditional Chinese"},
    "ja": {"flag": "jp", "name": "Japanese"},
    "de": {"flag": "de", "name": "German"},
    "pl": {"flag": "pl", "name": "Polish"},
    "pt": {"flag": "pt", "name": "Portuguese"},
    "pt_BR": {"flag": "br", "name": "Brazilian Portuguese"},
    "ru": {"flag": "ru", "name": "Russian"},
    "ko": {"flag": "kr", "name": "Korean"},
    "sk": {"flag": "sk", "name": "Slovak"},
    "sl": {"flag": "si", "name": "Slovenian"},
    "nl": {"flag": "nl", "name": "Dutch"},
    "uk": {"flag": "uk", "name": "Ukranian"},
}
# Turning off i18n by default as translation in most languages are
# incomplete and not well maintained.
LANGUAGES = {}


# Override the default d3 locale format
# Default values are equivalent to
# D3_FORMAT = {
#     "decimal": ".",           # - decimal place string (e.g., ".").
#     "thousands": ",",         # - group separator string (e.g., ",").
#     "grouping": [3],          # - array of group sizes (e.g., [3]), cycled as needed.
#     "currency": ["$", ""]     # - currency prefix/suffix strings (e.g., ["$", ""])
# }
# https://github.com/d3/d3-format/blob/main/README.md#formatLocale
class D3Format(TypedDict, total=False):
    decimal: str
    thousands: str
    grouping: list[int]
    currency: list[str]


D3_FORMAT: D3Format = {}

# Override the default mapbox tiles
# Default values are equivalent to
# DECKGL_BASE_MAP = [
#   ['https://tile.openstreetmap.org/{z}/{x}/{y}.png', 'Streets (OSM)'],
#   ['https://tile.osm.ch/osm-swiss-style/{z}/{x}/{y}.png', 'Topography (OSM)'],
#   ['mapbox://styles/mapbox/streets-v9', 'Streets'],
#   ['mapbox://styles/mapbox/dark-v9', 'Dark'],
#   ['mapbox://styles/mapbox/light-v9', 'Light'],
#   ['mapbox://styles/mapbox/satellite-streets-v9', 'Satellite Streets'],
#   ['mapbox://styles/mapbox/satellite-v9', 'Satellite'],
#   ['mapbox://styles/mapbox/outdoors-v9', 'Outdoors'],
# ]
# for adding your own map tiles, you can use the following format:
# - tile:// + your_personal_url or openstreetmap_url
#   example:
#   DECKGL_BASE_MAP = [
#       ['tile://https://c.tile.openstreetmap.org/{z}/{x}/{y}.png', 'OpenStreetMap']
#    ]
# Enable CORS and set map url in origins option.
# Add also map url in connect-src of TALISMAN_CONFIG variable
DECKGL_BASE_MAP: list[list[str, str]] = None


# Override the default d3 locale for time format
# Default values are equivalent to
# D3_TIME_FORMAT = {
#     "dateTime": "%x, %X",
#     "date": "%-m/%-d/%Y",
#     "time": "%-I:%M:%S %p",
#     "periods": ["AM", "PM"],
#     "days": ["Sunday", "Monday", "Tuesday", "Wednesday",
#              "Thursday", "Friday", "Saturday"],
#     "shortDays": ["Sun", "Mon", "Tue", "Wed", "Thu", "Fri", "Sat"],
#     "months": ["January", "February", "March", "April",
#                "May", "June", "July", "August",
#                "September", "October", "November", "December"],
#     "shortMonths": ["Jan", "Feb", "Mar", "Apr",
#                     "May", "Jun", "Jul", "Aug",
#                     "Sep", "Oct", "Nov", "Dec"]
# }
# https://github.com/d3/d3-time-format/tree/main#locales
class D3TimeFormat(TypedDict, total=False):
    date: str
    dateTime: str
    time: str
    periods: list[str]
    days: list[str]
    shortDays: list[str]
    months: list[str]
    shortMonths: list[str]


D3_TIME_FORMAT: D3TimeFormat = {}

CURRENCIES = ["USD", "EUR", "GBP", "INR", "MXN", "JPY", "CNY"]

# ---------------------------------------------------
# Feature flags
# ---------------------------------------------------
# Feature flags that are set by default go here. Their values can be
# overwritten by those specified under FEATURE_FLAGS in superset_config.py
# For example, DEFAULT_FEATURE_FLAGS = { 'FOO': True, 'BAR': False } here
# and FEATURE_FLAGS = { 'BAR': True, 'BAZ': True } in superset_config.py
# will result in combined feature flags of { 'FOO': True, 'BAR': True, 'BAZ': True }
DEFAULT_FEATURE_FLAGS: dict[str, bool] = {
    # When using a recent version of Druid that supports JOINs turn this on
    "DRUID_JOINS": False,
    "DYNAMIC_PLUGINS": False,
    "ENABLE_TEMPLATE_PROCESSING": False,
    # Allow for javascript controls components
    # this enables programmers to customize certain charts (like the
    # geospatial ones) by inputting javascript in controls. This exposes
    # an XSS security vulnerability
    "ENABLE_JAVASCRIPT_CONTROLS": False,  # deprecated
    # When this feature is enabled, nested types in Presto will be
    # expanded into extra columns and/or arrays. This is experimental,
    # and doesn't work with all nested types.
    "PRESTO_EXPAND_DATA": False,
    # Exposes API endpoint to compute thumbnails
    "THUMBNAILS": False,
    # Enables the endpoints to cache and retrieve dashboard screenshots via webdriver.
    # Requires configuring Celery and a cache using THUMBNAIL_CACHE_CONFIG.
    "ENABLE_DASHBOARD_SCREENSHOT_ENDPOINTS": False,
    # Generate screenshots (PDF or JPG) of dashboards using the web driver.
    # When disabled, screenshots are generated on the fly by the browser.
    # This feature flag is used by the download feature in the dashboard view.
    # It is dependent on ENABLE_DASHBOARD_SCREENSHOT_ENDPOINT being enabled.
    "ENABLE_DASHBOARD_DOWNLOAD_WEBDRIVER_SCREENSHOT": False,
    "TAGGING_SYSTEM": False,
    "SQLLAB_BACKEND_PERSISTENCE": True,
    "LISTVIEWS_DEFAULT_CARD_VIEW": False,
    # When True, this escapes HTML (rather than rendering it) in Markdown components
    "ESCAPE_MARKDOWN_HTML": False,
    "DASHBOARD_VIRTUALIZATION": True,
    # This feature flag is stil in beta and is not recommended for production use.
    "GLOBAL_ASYNC_QUERIES": False,
    "EMBEDDED_SUPERSET": False,
    # Enables Alerts and reports new implementation
    "ALERT_REPORTS": False,
    "ALERT_REPORT_TABS": False,
    "ALERT_REPORT_SLACK_V2": False,
    "DASHBOARD_RBAC": False,
    "ENABLE_ADVANCED_DATA_TYPES": False,
    # Enabling ALERTS_ATTACH_REPORTS, the system sends email and slack message
    # with screenshot and link
    # Disables ALERTS_ATTACH_REPORTS, the system DOES NOT generate screenshot
    # for report with type 'alert' and sends email and slack message with only link;
    # for report with type 'report' still send with email and slack message with
    # screenshot and link
    "ALERTS_ATTACH_REPORTS": True,
    # Allow users to export full CSV of table viz type.
    # This could cause the server to run out of memory or compute.
    "ALLOW_FULL_CSV_EXPORT": False,
    "ALLOW_ADHOC_SUBQUERY": False,
    "USE_ANALOGOUS_COLORS": False,
    # Apply RLS rules to SQL Lab queries. This requires parsing and manipulating the
    # query, and might break queries and/or allow users to bypass RLS. Use with care!
    "RLS_IN_SQLLAB": False,
    # Try to optimize SQL queries — for now only predicate pushdown is supported.
    "OPTIMIZE_SQL": False,
    # When impersonating a user, use the email prefix instead of the username
    "IMPERSONATE_WITH_EMAIL_PREFIX": False,
    # Enable caching per impersonation key (e.g username) in a datasource where user
    # impersonation is enabled
    "CACHE_IMPERSONATION": False,
    # Enable caching per user key for Superset cache (not database cache impersonation)
    "CACHE_QUERY_BY_USER": False,
    # Enable sharing charts with embedding
    "EMBEDDABLE_CHARTS": True,
    "DRILL_TO_DETAIL": True,  # deprecated
    "DRILL_BY": True,
    "DATAPANEL_CLOSED_BY_DEFAULT": False,
    # When you open the dashboard, the filter panel will be closed
    "FILTERBAR_CLOSED_BY_DEFAULT": False,
    # The feature is off by default, and currently only supported in Presto and Postgres,  # noqa: E501
    # and Bigquery.
    # It also needs to be enabled on a per-database basis, by adding the key/value pair
    # `cost_estimate_enabled: true` to the database `extra` attribute.
    "ESTIMATE_QUERY_COST": False,
    # Allow users to enable ssh tunneling when creating a DB.
    # Users must check whether the DB engine supports SSH Tunnels
    # otherwise enabling this flag won't have any effect on the DB.
    "SSH_TUNNELING": False,
    "AVOID_COLORS_COLLISION": True,
    # Do not show user info in the menu
    "MENU_HIDE_USER_INFO": False,
    # Allows users to add a ``superset://`` DB that can query across databases. This is
    # an experimental feature with potential security and performance risks, so use with
    # caution. If the feature is enabled you can also set a limit for how much data is
    # returned from each database in the ``SUPERSET_META_DB_LIMIT`` configuration value
    # in this file.
    "ENABLE_SUPERSET_META_DB": False,
    # Set to True to replace Selenium with Playwright to execute reports and thumbnails.
    # Unlike Selenium, Playwright reports support deck.gl visualizations
    # Enabling this feature flag requires installing "playwright" pip package
    "PLAYWRIGHT_REPORTS_AND_THUMBNAILS": False,
    # Set to True to enable experimental chart plugins
    "CHART_PLUGINS_EXPERIMENTAL": False,
    # Regardless of database configuration settings, force SQLLAB to run async
    # using Celery
    "SQLLAB_FORCE_RUN_ASYNC": False,
    # Set to True to to enable factory resent CLI command
    "ENABLE_FACTORY_RESET_COMMAND": False,
    # Whether Superset should use Slack avatars for users.
    # If on, you'll want to add "https://avatars.slack-edge.com" to the list of allowed
    # domains in your TALISMAN_CONFIG
    "SLACK_ENABLE_AVATARS": False,
    # Adds a theme editor as a modal dialog in the navbar. Allows people to type in JSON
    # Enables CSS Templates functionality in Settings menu and dashboard forms.
    # When disabled, users can still add custom CSS to dashboards but cannot use
    # pre-built CSS templates.
    "CSS_TEMPLATES": True,
    # Allow users to optionally specify date formats in email subjects, which will
    # be parsed if enabled
    "DATE_FORMAT_IN_EMAIL_SUBJECT": False,
    # Allow metrics and columns to be grouped into (potentially nested) folders in the
    # chart builder
    "DATASET_FOLDERS": False,
    # Enable Table V2 Viz plugin
    "AG_GRID_TABLE_ENABLED": False,
    # Enable Table v2 time comparison feature
    "TABLE_V2_TIME_COMPARISON_ENABLED": False,
<<<<<<< HEAD
    # Enable Superset extensions, which allow users to add custom functionality
    # to Superset without modifying the core codebase.
    "ENABLE_EXTENSIONS": False,
=======
    # Enable support for date range timeshifts (e.g., "2015-01-03 : 2015-01-04")
    # in addition to relative timeshifts (e.g., "1 day ago")
    "DATE_RANGE_TIMESHIFTS_ENABLED": False,
>>>>>>> 246181a5
}

# ------------------------------
# SSH Tunnel
# ------------------------------
# Allow users to set the host used when connecting to the SSH Tunnel
# as localhost and any other alias (0.0.0.0)
# ----------------------------------------------------------------------
#                             |
# -------------+              |    +----------+
#     LOCAL    |              |    |  REMOTE  | :22 SSH
#     CLIENT   | <== SSH ========> |  SERVER  | :8080 web service
# -------------+              |    +----------+
#                             |
#                          FIREWALL (only port 22 is open)

# ----------------------------------------------------------------------
SSH_TUNNEL_MANAGER_CLASS = "superset.extensions.ssh.SSHManager"
SSH_TUNNEL_LOCAL_BIND_ADDRESS = "127.0.0.1"
#: Timeout (seconds) for tunnel connection (open_channel timeout)
SSH_TUNNEL_TIMEOUT_SEC = 10.0
#: Timeout (seconds) for transport socket (``socket.settimeout``)
SSH_TUNNEL_PACKET_TIMEOUT_SEC = 1.0


# Feature flags may also be set via 'SUPERSET_FEATURE_' prefixed environment vars.
DEFAULT_FEATURE_FLAGS.update(
    {
        k[len("SUPERSET_FEATURE_") :]: parse_boolean_string(v)
        for k, v in os.environ.items()
        if re.search(r"^SUPERSET_FEATURE_\w+", k)
    }
)

# This function can be overridden to customize the name of the user agent
# triggering the query.
USER_AGENT_FUNC: Callable[[Database, QuerySource | None], str] | None = None

# This is merely a default.
FEATURE_FLAGS: dict[str, bool] = {}

# A function that receives a dict of all feature flags
# (DEFAULT_FEATURE_FLAGS merged with FEATURE_FLAGS)
# can alter it, and returns a similar dict. Note the dict of feature
# flags passed to the function is a deepcopy of the dict in the config,
# and can therefore be mutated without side-effect
#
# GET_FEATURE_FLAGS_FUNC can be used to implement progressive rollouts,
# role-based features, or a full on A/B testing framework.
#
# from flask import g, request
# def GET_FEATURE_FLAGS_FUNC(feature_flags_dict: Dict[str, bool]) -> Dict[str, bool]:
#     if hasattr(g, "user") and g.user.is_active:
#         feature_flags_dict['some_feature'] = g.user and g.user.get_id() == 5
#     return feature_flags_dict
GET_FEATURE_FLAGS_FUNC: Callable[[dict[str, bool]], dict[str, bool]] | None = None
# A function that receives a feature flag name and an optional default value.
# Has a similar utility to GET_FEATURE_FLAGS_FUNC but it's useful to not force the
# evaluation of all feature flags when just evaluating a single one.
#
# Note that the default `get_feature_flags` will evaluate each feature with this
# callable when the config key is set, so don't use both GET_FEATURE_FLAGS_FUNC
# and IS_FEATURE_ENABLED_FUNC in conjunction.
IS_FEATURE_ENABLED_FUNC: Callable[[str, bool | None], bool] | None = None
# A function that expands/overrides the frontend `bootstrap_data.common` object.
# Can be used to implement custom frontend functionality,
# or dynamically change certain configs.
#
# Values in `bootstrap_data.common` should have these characteristics:
# - They are not specific to a page the user is visiting
# - They do not contain secrets
#
# Takes as a parameter the common bootstrap payload before transformations.
# Returns a dict containing data that should be added or overridden to the payload.
COMMON_BOOTSTRAP_OVERRIDES_FUNC: Callable[  # noqa: E731
    [dict[str, Any]], dict[str, Any]
] = lambda data: {}

# EXTRA_CATEGORICAL_COLOR_SCHEMES is used for adding custom categorical color schemes
# example code for "My custom warm to hot" color scheme
# EXTRA_CATEGORICAL_COLOR_SCHEMES = [
#     {
#         "id": 'myVisualizationColors',
#         "description": '',
#         "label": 'My Visualization Colors',
#         "isDefault": True,
#         "colors":
#          ['#006699', '#009DD9', '#5AAA46', '#44AAAA', '#DDAA77', '#7799BB', '#88AA77',
#          '#552288', '#5AAA46', '#CC7788', '#EEDD55', '#9977BB', '#BBAA44', '#DDCCDD']
#     }]

# This is merely a default
EXTRA_CATEGORICAL_COLOR_SCHEMES: list[dict[str, Any]] = []

# ---------------------------------------------------
# Theme Configuration for Superset
# ---------------------------------------------------
# Superset supports custom theming through Ant Design's theme structure.
# This allows users to customize colors, fonts, and other UI elements.
#
# Theme Generation:
# - Use the Ant Design theme editor: https://ant.design/theme-editor
# - Export or copy the generated theme JSON and assign to the variables below
# - For detailed instructions: https://superset.apache.org/docs/configuration/theming/
#
# To expose a JSON theme editor modal that can be triggered from the navbar
# set the `ENABLE_THEME_EDITOR` feature flag to True.
#
# Theme Structure:
# Each theme should follow Ant Design's theme format.
# To create custom themes, use the Ant Design Theme Editor at https://ant.design/theme-editor
# and copy the generated JSON configuration.
#
# Example theme definition:
# THEME_DEFAULT = {
#       "token": {
#            "colorPrimary": "#2893B3",
#            "colorSuccess": "#5ac189",
#            "colorWarning": "#fcc700",
#            "colorError": "#e04355",
#            "fontFamily": "'Inter', Helvetica, Arial",
#            ... # other tokens
#       },
#       ... # other theme properties
# }


# Default theme configuration
# Leave empty to use Superset's default theme
THEME_DEFAULT: Theme = {"algorithm": "default"}

# Dark theme configuration
# Applied when user selects dark mode
THEME_DARK: Theme = {"algorithm": "dark"}

# Theme behavior and user preference settings
# Controls how themes are applied and what options users have
# - enforced: Forces the default theme always, overriding all other settings
# - allowSwitching: Allows users to manually switch between default and dark themes.
# - allowOSPreference: Allows the app to automatically use the system's preferred theme mode  # noqa: E501
#
# Example:
THEME_SETTINGS = {
    "enforced": False,  # If True, forces the default theme and ignores user preferences  # noqa: E501
    "allowSwitching": True,  # Allows user to switch between themes (default and dark)  # noqa: E501
    "allowOSPreference": True,  # Allows the app to Auto-detect and set system theme preference  # noqa: E501
}

# Custom font configuration
# Load external fonts at runtime without rebuilding the application
# Example:
# CUSTOM_FONT_URLS = [
#     "https://fonts.googleapis.com/css2?family=Inter:wght@400;500;600;700&display=swap",
#     "https://fonts.googleapis.com/css2?family=Roboto+Mono:wght@400;500&display=swap",
# ]
CUSTOM_FONT_URLS: list[str] = []

# ---------------------------------------------------
# EXTRA_SEQUENTIAL_COLOR_SCHEMES is used for adding custom sequential color schemes
# EXTRA_SEQUENTIAL_COLOR_SCHEMES =  [
#     {
#         "id": 'warmToHot',
#         "description": '',
#         "isDiverging": True,
#         "label": 'My custom warm to hot',
#         "isDefault": True,
#         "colors":
#          ['#552288', '#5AAA46', '#CC7788', '#EEDD55', '#9977BB', '#BBAA44', '#DDCCDD',
#          '#006699', '#009DD9', '#5AAA46', '#44AAAA', '#DDAA77', '#7799BB', '#88AA77']
#     }]

# This is merely a default
EXTRA_SEQUENTIAL_COLOR_SCHEMES: list[dict[str, Any]] = []

# User used to execute cache warmup tasks
# By default, the cache is warmed up using the primary owner. To fall back to using
# a fixed user (admin in this example), use the following configuration:
#
# from superset.tasks.types import ExecutorType, FixedExecutor
#
# CACHE_WARMUP_EXECUTORS = [ExecutorType.OWNER, FixedExecutor("admin")]
CACHE_WARMUP_EXECUTORS = [ExecutorType.OWNER]

# ---------------------------------------------------
# Thumbnail config (behind feature flag)
# ---------------------------------------------------
# By default, thumbnails are rendered per user, and will fall back to the Selenium
# user for anonymous users. Similar to Alerts & Reports, thumbnails
# can be configured to always be rendered as a fixed user. See
# `superset.tasks.types.ExecutorType` for a full list of executor options.
# To always use a fixed user account (admin in this example, use the following
# configuration:
#
# from superset.tasks.types import ExecutorType, FixedExecutor
#
# THUMBNAIL_EXECUTORS = [FixedExecutor("admin")]
THUMBNAIL_EXECUTORS = [ExecutorType.CURRENT_USER]

# By default, thumbnail digests are calculated based on various parameters in the
# chart/dashboard metadata, and in the case of user-specific thumbnails, the
# username. To specify a custom digest function, use the following config parameters
# to define callbacks that receive
# 1. the model (dashboard or chart)
# 2. the executor type (e.g. ExecutorType.FIXED_USER)
# 3. the executor's username (note, this is the executor as defined by
# `THUMBNAIL_EXECUTORS`; the executor is only equal to the currently logged in
# user if the executor type is equal to `ExecutorType.CURRENT_USER`)
# and return the final digest string:
THUMBNAIL_DASHBOARD_DIGEST_FUNC: (
    Callable[[Dashboard, ExecutorType, str], str | None] | None
) = None
THUMBNAIL_CHART_DIGEST_FUNC: Callable[[Slice, ExecutorType, str], str | None] | None = (
    None
)

THUMBNAIL_CACHE_CONFIG: CacheConfig = {
    "CACHE_TYPE": "NullCache",
    "CACHE_DEFAULT_TIMEOUT": int(timedelta(days=7).total_seconds()),
    "CACHE_NO_NULL_WARNING": True,
}
THUMBNAIL_ERROR_CACHE_TTL = int(timedelta(days=1).total_seconds())

# Time before selenium times out after trying to locate an element on the page and wait
# for that element to load for a screenshot.
SCREENSHOT_LOCATE_WAIT = int(timedelta(seconds=10).total_seconds())
# Time before selenium times out after waiting for all DOM class elements named
# "loading" are gone.
SCREENSHOT_LOAD_WAIT = int(timedelta(minutes=1).total_seconds())
# Selenium destroy retries
SCREENSHOT_SELENIUM_RETRIES = 5
# Give selenium an headstart, in seconds
SCREENSHOT_SELENIUM_HEADSTART = 3
# Wait for the chart animation, in seconds
SCREENSHOT_SELENIUM_ANIMATION_WAIT = 5
# Replace unexpected errors in screenshots with real error messages
SCREENSHOT_REPLACE_UNEXPECTED_ERRORS = False
# Max time to wait for error message modal to show up, in seconds
SCREENSHOT_WAIT_FOR_ERROR_MODAL_VISIBLE = 5
# Max time to wait for error message modal to close, in seconds
SCREENSHOT_WAIT_FOR_ERROR_MODAL_INVISIBLE = 5
# Event that Playwright waits for when loading a new page
# Possible values: "load", "commit", "domcontentloaded", "networkidle"
# Docs: https://playwright.dev/python/docs/api/class-page#page-goto-option-wait-until
SCREENSHOT_PLAYWRIGHT_WAIT_EVENT = "domcontentloaded"
# Default timeout for Playwright browser context for all operations
SCREENSHOT_PLAYWRIGHT_DEFAULT_TIMEOUT = int(
    timedelta(seconds=60).total_seconds() * 1000
)

# ---------------------------------------------------
# Image and file configuration
# ---------------------------------------------------
# The file upload folder, when using models with files
UPLOAD_FOLDER = BASE_DIR + "/static/uploads/"
UPLOAD_CHUNK_SIZE = 4096

# ---------------------------------------------------
# Cache configuration
# ---------------------------------------------------
# Default cache timeout, applies to all cache backends unless specifically overridden in
# each cache config.
CACHE_DEFAULT_TIMEOUT = int(timedelta(days=1).total_seconds())

# Default cache for Superset objects
CACHE_CONFIG: CacheConfig = {"CACHE_TYPE": "NullCache"}

# Cache for datasource metadata and query results
DATA_CACHE_CONFIG: CacheConfig = {"CACHE_TYPE": "NullCache"}

# Cache for dashboard filter state. `CACHE_TYPE` defaults to `SupersetMetastoreCache`
# that stores the values in the key-value table in the Superset metastore, as it's
# required for Superset to operate correctly, but can be replaced by any
# `Flask-Caching` backend.
FILTER_STATE_CACHE_CONFIG: CacheConfig = {
    "CACHE_TYPE": "SupersetMetastoreCache",
    "CACHE_DEFAULT_TIMEOUT": int(timedelta(days=90).total_seconds()),
    # Should the timeout be reset when retrieving a cached value?
    "REFRESH_TIMEOUT_ON_RETRIEVAL": True,
    # The following parameter only applies to `MetastoreCache`:
    # How should entries be serialized/deserialized?
    "CODEC": JsonKeyValueCodec(),
}

# Cache for explore form data state. `CACHE_TYPE` defaults to `SupersetMetastoreCache`
# that stores the values in the key-value table in the Superset metastore, as it's
# required for Superset to operate correctly, but can be replaced by any
# `Flask-Caching` backend.
EXPLORE_FORM_DATA_CACHE_CONFIG: CacheConfig = {
    "CACHE_TYPE": "SupersetMetastoreCache",
    "CACHE_DEFAULT_TIMEOUT": int(timedelta(days=7).total_seconds()),
    # Should the timeout be reset when retrieving a cached value?
    "REFRESH_TIMEOUT_ON_RETRIEVAL": True,
    # The following parameter only applies to `MetastoreCache`:
    # How should entries be serialized/deserialized?
    "CODEC": JsonKeyValueCodec(),
}

# store cache keys by datasource UID (via CacheKey) for custom processing/invalidation
STORE_CACHE_KEYS_IN_METADATA_DB = False

# CORS Options
# NOTE: enabling this requires installing the cors-related python dependencies
# `pip install .[cors]` or `pip install apache_superset[cors]`, depending
ENABLE_CORS = True
CORS_OPTIONS: dict[Any, Any] = {
    "origins": [
        "https://tile.openstreetmap.org",
        "https://tile.osm.ch",
    ]
}

# Sanitizes the HTML content used in markdowns to allow its rendering in a safe manner.
# Disabling this option is not recommended for security reasons. If you wish to allow
# valid safe elements that are not included in the default sanitization schema, use the
# HTML_SANITIZATION_SCHEMA_EXTENSIONS configuration.
HTML_SANITIZATION = True

# Use this configuration to extend the HTML sanitization schema.
# By default we use the GitHub schema defined in
# https://github.com/syntax-tree/hast-util-sanitize/blob/main/lib/schema.js
# For example, the following configuration would allow the rendering of the
# style attribute for div elements and the ftp protocol in hrefs:
# HTML_SANITIZATION_SCHEMA_EXTENSIONS = {
#   "attributes": {
#     "div": ["style"],
#   },
#   "protocols": {
#     "href": ["ftp"],
#   }
# }
# Be careful when extending the default schema to avoid XSS attacks.
HTML_SANITIZATION_SCHEMA_EXTENSIONS: dict[str, Any] = {}

# Chrome allows up to 6 open connections per domain at a time. When there are more
# than 6 slices in dashboard, a lot of time fetch requests are queued up and wait for
# next available socket. PR #5039 added domain sharding for Superset,
# and this feature can be enabled by configuration only (by default Superset
# doesn't allow cross-domain request). This feature is deprecated, annd will be removed
# in the next major version of Superset, as enabling HTTP2 will serve the same goals.
SUPERSET_WEBSERVER_DOMAINS = None  # deprecated

# Allowed format types for upload on Database view
EXCEL_EXTENSIONS = {"xlsx", "xls"}
CSV_EXTENSIONS = {"csv", "tsv", "txt"}
COLUMNAR_EXTENSIONS = {"parquet", "zip"}
ALLOWED_EXTENSIONS = {*EXCEL_EXTENSIONS, *CSV_EXTENSIONS, *COLUMNAR_EXTENSIONS}

# CSV Options: key/value pairs that will be passed as argument to DataFrame.to_csv
# method.
# note: index option should not be overridden
CSV_EXPORT = {"encoding": "utf-8-sig"}

# Excel Options: key/value pairs that will be passed as argument to DataFrame.to_excel
# method.
# note: index option should not be overridden
EXCEL_EXPORT: dict[str, Any] = {}

# ---------------------------------------------------
# Time grain configurations
# ---------------------------------------------------
# List of time grains to disable in the application (see list of builtin
# time grains in superset/db_engine_specs/base.py).
# For example: to disable 1 second time grain:
# TIME_GRAIN_DENYLIST = ['PT1S']
TIME_GRAIN_DENYLIST: list[str] = []

# Additional time grains to be supported using similar definitions as in
# superset/db_engine_specs/base.py.
# For example: To add a new 2 second time grain:
# TIME_GRAIN_ADDONS = {'PT2S': '2 second'}
TIME_GRAIN_ADDONS: dict[str, str] = {}

# Implementation of additional time grains per engine.
# The column to be truncated is denoted `{col}` in the expression.
# For example: To implement 2 second time grain on clickhouse engine:
# TIME_GRAIN_ADDON_EXPRESSIONS = {
#     'clickhouse': {
#         'PT2S': 'toDateTime(intDiv(toUInt32(toDateTime({col})), 2)*2)'
#     }
# }
TIME_GRAIN_ADDON_EXPRESSIONS: dict[str, dict[str, str]] = {}

# Map of custom time grains and artificial join column producers used
# when generating the join key between results and time shifts.
# See superset/common/query_context_processor.get_aggregated_join_column
#
# Example of a join column producer that aggregates by fiscal year
# def join_producer(row: Series, column_index: int) -> str:
#    return row[index].strftime("%F")
#
# TIME_GRAIN_JOIN_COLUMN_PRODUCERS = {"P1F": join_producer}
TIME_GRAIN_JOIN_COLUMN_PRODUCERS: dict[str, Callable[[Series, int], str]] = {}

# ---------------------------------------------------
# List of viz_types not allowed in your environment
# For example: Disable pivot table and treemap:
#  VIZ_TYPE_DENYLIST = ['pivot_table', 'treemap']
# ---------------------------------------------------

VIZ_TYPE_DENYLIST: list[str] = []

# --------------------------------------------------
# Modules, datasources and middleware to be registered
# --------------------------------------------------
DEFAULT_MODULE_DS_MAP = OrderedDict(
    [
        ("superset.connectors.sqla.models", ["SqlaTable"]),
    ]
)
ADDITIONAL_MODULE_DS_MAP: dict[str, list[str]] = {}
ADDITIONAL_MIDDLEWARE: list[Callable[..., Any]] = []

# 1) https://docs.python-guide.org/writing/logging/
# 2) https://docs.python.org/2/library/logging.config.html

# Default configurator will consume the LOG_* settings below
LOGGING_CONFIGURATOR = DefaultLoggingConfigurator()

# Console Log Settings

LOG_FORMAT = "%(asctime)s:%(levelname)s:%(name)s:%(message)s"
LOG_LEVEL = logging.DEBUG if DEBUG else logging.INFO

# ---------------------------------------------------
# Enable Time Rotate Log Handler
# ---------------------------------------------------
# LOG_LEVEL = DEBUG, INFO, WARNING, ERROR, CRITICAL

ENABLE_TIME_ROTATE = False
TIME_ROTATE_LOG_LEVEL = logging.DEBUG if DEBUG else logging.INFO
FILENAME = os.path.join(DATA_DIR, "superset.log")
ROLLOVER = "midnight"
INTERVAL = 1
BACKUP_COUNT = 30

# Custom logger for auditing queries. This can be used to send ran queries to a
# structured immutable store for auditing purposes. The function is called for
# every query ran, in both SQL Lab and charts/dashboards.
# def QUERY_LOGGER(
#     database,
#     query,
#     schema=None,
#     client=None,
#     security_manager=None,
#     log_params=None,
# ):
#     pass
QUERY_LOGGER = None

# Set this API key to enable Mapbox visualizations
MAPBOX_API_KEY = os.environ.get("MAPBOX_API_KEY", "")

# Maximum number of rows returned for any analytical database query
SQL_MAX_ROW = 100000

# Maximum number of rows for any query with Server Pagination in Table Viz type
TABLE_VIZ_MAX_ROW_SERVER = 500000


# Maximum number of rows displayed in SQL Lab UI
# Is set to avoid out of memory/localstorage issues in browsers. Does not affect
# exported CSVs
DISPLAY_MAX_ROW = 10000

# Default row limit for SQL Lab queries. Is overridden by setting a new limit in
# the SQL Lab UI
DEFAULT_SQLLAB_LIMIT = 1000

# The limit for the Superset Meta DB when the feature flag ENABLE_SUPERSET_META_DB is on
SUPERSET_META_DB_LIMIT: int | None = 1000

# Adds a warning message on sqllab save query and schedule query modals.
SQLLAB_SAVE_WARNING_MESSAGE = None
SQLLAB_SCHEDULE_WARNING_MESSAGE = None

# Max payload size (MB) for SQL Lab to prevent browser hangs with large results.
SQLLAB_PAYLOAD_MAX_MB = None

# Force refresh while auto-refresh in dashboard
DASHBOARD_AUTO_REFRESH_MODE: Literal["fetch", "force"] = "force"
# Dashboard auto refresh intervals
DASHBOARD_AUTO_REFRESH_INTERVALS = [
    [0, "Don't refresh"],
    [10, "10 seconds"],
    [30, "30 seconds"],
    [60, "1 minute"],
    [300, "5 minutes"],
    [1800, "30 minutes"],
    [3600, "1 hour"],
    [21600, "6 hours"],
    [43200, "12 hours"],
    [86400, "24 hours"],
]

# This is used as a workaround for the alerts & reports scheduler task to get the time
# celery beat triggered it, see https://github.com/celery/celery/issues/6974 for details
CELERY_BEAT_SCHEDULER_EXPIRES = timedelta(weeks=1)

# Default celery config is to use SQLA as a broker, in a production setting
# you'll want to use a proper broker as specified here:
# https://docs.celeryq.dev/en/stable/getting-started/backends-and-brokers/index.html


class CeleryConfig:  # pylint: disable=too-few-public-methods
    broker_url = "sqla+sqlite:///celerydb.sqlite"
    imports = (
        "superset.sql_lab",
        "superset.tasks.scheduler",
        "superset.tasks.thumbnails",
        "superset.tasks.cache",
        "superset.tasks.slack",
    )
    result_backend = "db+sqlite:///celery_results.sqlite"
    worker_prefetch_multiplier = 1
    task_acks_late = False
    task_annotations = {
        "sql_lab.get_sql_results": {
            "rate_limit": "100/s",
        },
    }
    beat_schedule = {
        "reports.scheduler": {
            "task": "reports.scheduler",
            "schedule": crontab(minute="*", hour="*"),
            "options": {"expires": int(CELERY_BEAT_SCHEDULER_EXPIRES.total_seconds())},
        },
        "reports.prune_log": {
            "task": "reports.prune_log",
            "schedule": crontab(minute=0, hour=0),
        },
        # Uncomment to enable pruning of the query table
        # "prune_query": {
        #     "task": "prune_query",
        #     "schedule": crontab(minute=0, hour=0, day_of_month=1),
        #     "kwargs": {"retention_period_days": 180},
        # },
        # Uncomment to enable pruning of the logs table
        # "prune_logs": {
        #     "task": "prune_logs",
        #     "schedule": crontab(minute="*", hour="*"),
        #     "kwargs": {"retention_period_days": 180},
        # },
        # Uncomment to enable Slack channel cache warm-up
        # "slack.cache_channels": {
        #     "task": "slack.cache_channels",
        #     "schedule": crontab(minute="0", hour="*"),
        # },
    }


CELERY_CONFIG: type[CeleryConfig] | None = CeleryConfig

# Set celery config to None to disable all the above configuration
# CELERY_CONFIG = None

# Additional static HTTP headers to be served by your Superset server. Note
# Flask-Talisman applies the relevant security HTTP headers.
#
# DEFAULT_HTTP_HEADERS: sets default values for HTTP headers. These may be overridden
# within the app
# OVERRIDE_HTTP_HEADERS: sets override values for HTTP headers. These values will
# override anything set within the app
DEFAULT_HTTP_HEADERS: dict[str, Any] = {}
OVERRIDE_HTTP_HEADERS: dict[str, Any] = {}
HTTP_HEADERS: dict[str, Any] = {}

# The db id here results in selecting this one as a default in SQL Lab
DEFAULT_DB_ID = None

# Timeout duration for SQL Lab synchronous queries
SQLLAB_TIMEOUT = int(timedelta(seconds=30).total_seconds())

# Timeout duration for SQL Lab query validation
SQLLAB_VALIDATION_TIMEOUT = int(timedelta(seconds=10).total_seconds())

# SQLLAB_DEFAULT_DBID
SQLLAB_DEFAULT_DBID = None

# The MAX duration a query can run for before being killed by celery.
SQLLAB_ASYNC_TIME_LIMIT_SEC = int(timedelta(hours=6).total_seconds())

# Some databases support running EXPLAIN queries that allow users to estimate
# query costs before they run. These EXPLAIN queries should have a small
# timeout.
SQLLAB_QUERY_COST_ESTIMATE_TIMEOUT = int(timedelta(seconds=10).total_seconds())

# Timeout duration for SQL Lab fetching query results by the resultsKey.
# 0 means no timeout.
SQLLAB_QUERY_RESULT_TIMEOUT = 0

# The cost returned by the databases is a relative value; in order to map the cost to
# a tangible value you need to define a custom formatter that takes into consideration
# your specific infrastructure. For example, you could analyze queries a posteriori by
# running EXPLAIN on them, and compute a histogram of relative costs to present the
# cost as a percentile, this step is optional as every db engine spec has its own
# query cost formatter, but it you wanna customize it you can define it inside the config:  # noqa: E501

# def postgres_query_cost_formatter(
#     result: List[Dict[str, Any]]
# ) -> List[Dict[str, str]]:
#     # 25, 50, 75% percentiles
#     percentile_costs = [100.0, 1000.0, 10000.0]
#
#     out = []
#     for row in result:
#         relative_cost = row["Total cost"]
#         percentile = bisect.bisect_left(percentile_costs, relative_cost) + 1
#         out.append({
#             "Relative cost": relative_cost,
#             "Percentile": str(percentile * 25) + "%",
#         })
#
#     return out
#
# QUERY_COST_FORMATTERS_BY_ENGINE: {"postgresql": postgres_query_cost_formatter}
QUERY_COST_FORMATTERS_BY_ENGINE: dict[
    str, Callable[[list[dict[str, Any]]], list[dict[str, Any]]]
] = {}

# Flag that controls if limit should be enforced on the CTA (create table as queries).
SQLLAB_CTAS_NO_LIMIT = False

# This allows you to define custom logic around the "CREATE TABLE AS" or CTAS feature
# in SQL Lab that defines where the target schema should be for a given user.
# Database `CTAS Schema` has a precedence over this setting.
# Example below returns a username and CTA queries will write tables into the schema
# name `username`
# SQLLAB_CTAS_SCHEMA_NAME_FUNC = lambda database, user, schema, sql: user.username
# This is move involved example where depending on the database you can leverage data
# available to assign schema for the CTA query:
# def compute_schema_name(database: Database, user: User, schema: str, sql: str) -> str:
#     if database.name == 'mysql_payments_slave':
#         return 'tmp_superset_schema'
#     if database.name == 'presto_gold':
#         return user.username
#     if database.name == 'analytics':
#         if 'analytics' in [r.name for r in user.roles]:
#             return 'analytics_cta'
#         else:
#             return f'tmp_{schema}'
# Function accepts database object, user object, schema name and sql that will be run.
SQLLAB_CTAS_SCHEMA_NAME_FUNC: (
    None | (Callable[[Database, models.User, str, str], str])
) = None

# If enabled, it can be used to store the results of long-running queries
# in SQL Lab by using the "Run Async" button/feature
RESULTS_BACKEND: BaseCache | None = None

# Use PyArrow and MessagePack for async query results serialization,
# rather than JSON. This feature requires additional testing from the
# community before it is fully adopted, so this config option is provided
# in order to disable should breaking issues be discovered.
RESULTS_BACKEND_USE_MSGPACK = True

# The S3 bucket where you want to store your external hive tables created
# from CSV files. For example, 'companyname-superset'
CSV_TO_HIVE_UPLOAD_S3_BUCKET = None

# The directory within the bucket specified above that will
# contain all the external tables
CSV_TO_HIVE_UPLOAD_DIRECTORY = "EXTERNAL_HIVE_TABLES/"


# Function that creates upload directory dynamically based on the
# database used, user and schema provided.
def CSV_TO_HIVE_UPLOAD_DIRECTORY_FUNC(  # pylint: disable=invalid-name  # noqa: N802
    database: Database,
    user: models.User,  # pylint: disable=unused-argument
    schema: str | None,
) -> str:
    # Note the final empty path enforces a trailing slash.
    return os.path.join(
        CSV_TO_HIVE_UPLOAD_DIRECTORY, str(database.id), schema or "", ""
    )


# The namespace within hive where the tables created from
# uploading CSVs will be stored.
UPLOADED_CSV_HIVE_NAMESPACE: str | None = None


# Function that computes the allowed schemas for the CSV uploads.
# Allowed schemas will be a union of schemas_allowed_for_file_upload
# db configuration and a result of this function.
def allowed_schemas_for_csv_upload(  # pylint: disable=unused-argument
    database: Database,
    user: models.User,
) -> list[str]:
    return [UPLOADED_CSV_HIVE_NAMESPACE] if UPLOADED_CSV_HIVE_NAMESPACE else []


ALLOWED_USER_CSV_SCHEMA_FUNC = allowed_schemas_for_csv_upload

# Values that should be treated as nulls for the csv uploads.
CSV_DEFAULT_NA_NAMES = list(STR_NA_VALUES)

# A dictionary of items that gets merged into the Jinja context for
# SQL Lab. The existing context gets updated with this dictionary,
# meaning values for existing keys get overwritten by the content of this
# dictionary. Exposing functionality through JINJA_CONTEXT_ADDONS has security
# implications as it opens a window for a user to execute untrusted code.
# It's important to make sure that the objects exposed (as well as objects attached
# to those objects) are harmless. We recommend only exposing simple/pure functions that
# return native types.
JINJA_CONTEXT_ADDONS: dict[str, Callable[..., Any]] = {}

# A dictionary of macro template processors (by engine) that gets merged into global
# template processors. The existing template processors get updated with this
# dictionary, which means the existing keys get overwritten by the content of this
# dictionary. The customized addons don't necessarily need to use Jinja templating
# language. This allows you to define custom logic to process templates on a per-engine
# basis. Example value = `{"presto": CustomPrestoTemplateProcessor}`
CUSTOM_TEMPLATE_PROCESSORS: dict[str, type[BaseTemplateProcessor]] = {}

# Roles that are controlled by the API / Superset and should not be changed
# by humans.
ROBOT_PERMISSION_ROLES = ["Public", "Gamma", "Alpha", "Admin", "sql_lab"]

CONFIG_PATH_ENV_VAR = "SUPERSET_CONFIG_PATH"

# If a callable is specified, it will be called at app startup while passing
# a reference to the Flask app. This can be used to alter the Flask app
# in whatever way.
# example: FLASK_APP_MUTATOR = lambda x: x.before_request = f
FLASK_APP_MUTATOR = None

# smtp server configuration
SMTP_HOST = "localhost"
SMTP_STARTTLS = True
SMTP_SSL = False
SMTP_USER = "superset"
SMTP_PORT = 25
SMTP_PASSWORD = "superset"  # noqa: S105
SMTP_MAIL_FROM = "superset@superset.com"
# If True creates a default SSL context with ssl.Purpose.CLIENT_AUTH using the
# default system root CA certificates.
SMTP_SSL_SERVER_AUTH = False
ENABLE_CHUNK_ENCODING = False

# Whether to bump the logging level to ERROR on the flask_appbuilder package
# Set to False if/when debugging FAB related issues like
# permission management
SILENCE_FAB = True

FAB_ADD_SECURITY_VIEWS = True
FAB_ADD_SECURITY_API = True
FAB_ADD_SECURITY_PERMISSION_VIEW = False
FAB_ADD_SECURITY_VIEW_MENU_VIEW = False
FAB_ADD_SECURITY_PERMISSION_VIEWS_VIEW = False

# The link to a page containing common errors and their resolutions
# It will be appended at the bottom of sql_lab errors.
TROUBLESHOOTING_LINK = ""

# CSRF token timeout, set to None for a token that never expires
WTF_CSRF_TIME_LIMIT = int(timedelta(weeks=1).total_seconds())

# This link should lead to a page with instructions on how to gain access to a
# Datasource. It will be placed at the bottom of permissions errors.
PERMISSION_INSTRUCTIONS_LINK = ""

# Integrate external Blueprints to the app by passing them to your
# configuration. These blueprints will get integrated in the app
BLUEPRINTS: list[Blueprint] = []

# Provide a callable that receives a tracking_url and returns another
# URL. This is used to translate internal Hadoop job tracker URL
# into a proxied one


# Transform SQL query tracking url for Hive and Presto engines. You may also
# access information about the query itself by adding a second parameter
# to your transformer function, e.g.:
#   TRACKING_URL_TRANSFORMER = (
#       lambda url, query: url if is_fresh(query) else None
#   )
# pylint: disable-next=unnecessary-lambda-assignment
TRACKING_URL_TRANSFORMER = lambda url: url  # noqa: E731


# customize the polling time of each engine
DB_POLL_INTERVAL_SECONDS: dict[str, int] = {}

# Interval between consecutive polls when using Presto Engine
# See here: https://github.com/dropbox/PyHive/blob/8eb0aeab8ca300f3024655419b93dad926c1a351/pyhive/presto.py#L93  # noqa: E501
PRESTO_POLL_INTERVAL = int(timedelta(seconds=1).total_seconds())

# Allow list of custom authentications for each DB engine.
# Example:
# from your.module import AuthClass
# from another.extra import auth_method
#
# ALLOWED_EXTRA_AUTHENTICATIONS: Dict[str, Dict[str, Callable[..., Any]]] = {
#     "trino": {
#         "custom_auth": AuthClass,
#         "another_auth_method": auth_method,
#     },
# }
ALLOWED_EXTRA_AUTHENTICATIONS: dict[str, dict[str, Callable[..., Any]]] = {}

# The id of a template dashboard that should be copied to every new user
DASHBOARD_TEMPLATE_ID = None


# A context manager that wraps the call to `create_engine`. This can be used for many
# things, such as chrooting to prevent 3rd party drivers to access the filesystem, or
# setting up custom configuration for database drivers.
@contextmanager
def engine_context_manager(  # pylint: disable=unused-argument
    database: Database,
    catalog: str | None,
    schema: str | None,
) -> Iterator[None]:
    yield None


ENGINE_CONTEXT_MANAGER = engine_context_manager

# A callable that allows altering the database connection URL and params
# on the fly, at runtime. This allows for things like impersonation or
# arbitrary logic. For instance you can wire different users to
# use different connection parameters, or pass their email address as the
# username. The function receives the connection uri object, connection
# params, the username, and returns the mutated uri and params objects.
# Example:
#   def DB_CONNECTION_MUTATOR(uri, params, username, security_manager, source):
#       user = security_manager.find_user(username=username)
#       if user and user.email:
#           uri.username = user.email
#       return uri, params
#
# Note that the returned uri and params are passed directly to sqlalchemy's
# as such `create_engine(url, **params)`
DB_CONNECTION_MUTATOR = None


# A callable that is invoked for every invocation of DB Engine Specs
# which allows for custom validation of the engine URI.
# See: superset.db_engine_specs.base.BaseEngineSpec.validate_database_uri
# Example:
#   def DB_ENGINE_URI_VALIDATOR(sqlalchemy_uri: URL):
#       if not <some condition>:
#           raise Exception("URI invalid")
#
DB_SQLA_URI_VALIDATOR: Callable[[URL], None] | None = None

# A set of disallowed SQL functions per engine. This is used to restrict the use of
# unsafe SQL functions in SQL Lab and Charts. The keys of the dictionary are the engine
# names, and the values are sets of disallowed functions.
DISALLOWED_SQL_FUNCTIONS: dict[str, set[str]] = {
    # PostgreSQL functions that could reveal sensitive information
    "postgresql": {
        # System information functions
        "current_database",
        "current_schema",
        "current_user",
        "session_user",
        "current_setting",
        "version",
        # Network/server information functions
        "inet_client_addr",
        "inet_client_port",
        "inet_server_addr",
        "inet_server_port",
        # File system functions
        "pg_read_file",
        "pg_ls_dir",
        "pg_read_binary_file",
        # XML functions that can execute SQL
        "database_to_xml",
        "database_to_xmlschema",
        "query_to_xml",
        "query_to_xmlschema",
        "table_to_xml",
        "table_to_xml_and_xmlschema",
        "query_to_xml_and_xmlschema",
        "table_to_xmlschema",
        # Other potentially dangerous functions
        "pg_sleep",
        "pg_terminate_backend",
    },
    # MySQL functions and variables that could reveal sensitive information
    "mysql": {
        # Functions
        "database",
        "schema",
        "current_user",
        "session_user",
        "system_user",
        "user",
        "version",
        "connection_id",
        "load_file",
        "sleep",
        "benchmark",
        "kill",
    },
    # SQLite functions that could reveal sensitive information
    "sqlite": {
        "sqlite_version",
        "sqlite_source_id",
        "sqlite_offset",
        "sqlite_compileoption_used",
        "sqlite_compileoption_get",
        "load_extension",
    },
    # Microsoft SQL Server functions
    "mssql": {
        "db_name",
        "suser_sname",
        "user_name",
        "host_name",
        "host_id",
        "suser_id",
        "system_user",
        "current_user",
        "original_login",
        "xp_cmdshell",
        "xp_regread",
        "xp_fileexist",
        "xp_dirtree",
        "serverproperty",
        "is_srvrolemember",
        "has_dbaccess",
        "fn_virtualfilestats",
        "fn_servershareddrives",
    },
    # Clickhouse functions
    "clickhouse": {
        "currentUser",
        "currentDatabase",
        "hostName",
        "currentRoles",
        "version",
        "buildID",
        "url",
        "filesystemPath",
        "getOSInformation",
        "getMacro",
        "getSetting",
    },
}


# A function that intercepts the SQL to be executed and can alter it.
# A common use case for this is around adding some sort of comment header to the SQL
# with information such as the username and worker node information
#
#    def SQL_QUERY_MUTATOR(
#        sql,
#        security_manager=security_manager,
#        database=database,
#    ):
#        dttm = datetime.now().isoformat()
#        return f"-- [SQL LAB] {user_name} {dttm}\n{sql}"
#
# NOTE: For backward compatibility, you can unpack any of the above arguments in your
# function definition, but keep the **kwargs as the last argument to allow new args
# to be added later without any errors.
# NOTE: whatever you in this function DOES NOT affect the cache key, so ideally this function  # noqa: E501
# is "functional", as in deterministic from its input.
def SQL_QUERY_MUTATOR(  # pylint: disable=invalid-name,unused-argument  # noqa: N802
    sql: str, **kwargs: Any
) -> str:
    return sql


# A variable that chooses whether to apply the SQL_QUERY_MUTATOR before or after splitting the input query  # noqa: E501
# It allows for using the SQL_QUERY_MUTATOR function for more than comments
# Usage: If you want to apply a change to every statement to a given query, set MUTATE_AFTER_SPLIT = True  # noqa: E501
# An example use case is if data has role based access controls, and you want to apply
# a SET ROLE statement alongside every user query. Changing this variable maintains
# functionality for both the SQL_Lab and Charts.
MUTATE_AFTER_SPLIT = False


# Boolean config that determines if alert SQL queries should also be mutated or not.
MUTATE_ALERT_QUERY = False


# This allows for a user to add header data to any outgoing emails. For example,
# if you need to include metadata in the header or you want to change the specifications
# of the email title, header, or sender.
def EMAIL_HEADER_MUTATOR(  # pylint: disable=invalid-name,unused-argument  # noqa: N802
    msg: MIMEMultipart, **kwargs: Any
) -> MIMEMultipart:
    return msg


# Define a list of usernames to be excluded from all dropdown lists of users
# Owners, filters for created_by, etc.
# The users can also be excluded by overriding the get_exclude_users_from_lists method
# in security manager
EXCLUDE_USERS_FROM_LISTS: list[str] | None = None

# For database connections, this dictionary will remove engines from the available
# list/dropdown if you do not want these dbs to show as available.
# The available list is generated by driver installed, and some engines have multiple
# drivers.
# e.g., DBS_AVAILABLE_DENYLIST: Dict[str, Set[str]] = {"databricks": {"pyhive", "pyodbc"}}  # noqa: E501
DBS_AVAILABLE_DENYLIST: dict[str, set[str]] = {}

# This auth provider is used by background (offline) tasks that need to access
# protected resources. Can be overridden by end users in order to support
# custom auth mechanisms
MACHINE_AUTH_PROVIDER_CLASS = "superset.utils.machine_auth.MachineAuthProvider"

# ---------------------------------------------------
# Alerts & Reports
# ---------------------------------------------------
# Used for Alerts/Reports (Feature flask ALERT_REPORTS) to set the size for the
# sliding cron window size, should be synced with the celery beat config minus 1 second
ALERT_REPORTS_CRON_WINDOW_SIZE = 59
ALERT_REPORTS_WORKING_TIME_OUT_KILL = True
# Which user to attempt to execute Alerts/Reports as. By default,
# execute as the primary owner of the alert/report (giving priority to the last
# modifier and then the creator if either is contained within the list of owners,
# otherwise the first owner will be used).
#
# To first try to execute as the creator in the owners list (if present), then fall
# back to the creator, then the last modifier in the owners list (if present), then the
# last modifier, then an owner and finally the "admin" user, set as follows:
#
# from superset.tasks.types import ExecutorType, FixedExecutor
#
# ALERT_REPORTS_EXECUTORS = [
#     ExecutorType.CREATOR_OWNER,
#     ExecutorType.CREATOR,
#     ExecutorType.MODIFIER_OWNER,
#     ExecutorType.MODIFIER,
#     ExecutorType.OWNER,
#     FixedExecutor("admin"),
# ]
ALERT_REPORTS_EXECUTORS: list[ExecutorType] = [ExecutorType.OWNER]
# if ALERT_REPORTS_WORKING_TIME_OUT_KILL is True, set a celery hard timeout
# Equal to working timeout + ALERT_REPORTS_WORKING_TIME_OUT_LAG
ALERT_REPORTS_WORKING_TIME_OUT_LAG = int(timedelta(seconds=10).total_seconds())
# if ALERT_REPORTS_WORKING_TIME_OUT_KILL is True, set a celery hard timeout
# Equal to working timeout + ALERT_REPORTS_WORKING_SOFT_TIME_OUT_LAG
ALERT_REPORTS_WORKING_SOFT_TIME_OUT_LAG = int(timedelta(seconds=1).total_seconds())
# Default values that user using when creating alert
ALERT_REPORTS_DEFAULT_WORKING_TIMEOUT = 3600
ALERT_REPORTS_DEFAULT_RETENTION = 90
ALERT_REPORTS_DEFAULT_CRON_VALUE = "0 0 * * *"  # every day
# If set to true no notification is sent, the worker will just log a message.
# Useful for debugging
ALERT_REPORTS_NOTIFICATION_DRY_RUN = False
# Max tries to run queries to prevent false errors caused by transient errors
# being returned to users. Set to a value >1 to enable retries.
ALERT_REPORTS_QUERY_EXECUTION_MAX_TRIES = 1
# Custom width for screenshots
ALERT_REPORTS_MIN_CUSTOM_SCREENSHOT_WIDTH = 600
ALERT_REPORTS_MAX_CUSTOM_SCREENSHOT_WIDTH = 2400
# Set a minimum interval threshold between executions (for each Alert/Report)
# Value should be an integer i.e. int(timedelta(minutes=5).total_seconds())
# You can also assign a function to the config that returns the expected integer
ALERT_MINIMUM_INTERVAL = int(timedelta(minutes=0).total_seconds())
REPORT_MINIMUM_INTERVAL = int(timedelta(minutes=0).total_seconds())

# A custom prefix to use on all Alerts & Reports emails
EMAIL_REPORTS_SUBJECT_PREFIX = "[Report] "

# The text for call-to-action link in Alerts & Reports emails
EMAIL_REPORTS_CTA = "Explore in Superset"

# Slack API token for the superset reports, either string or callable
SLACK_API_TOKEN: Callable[[], str] | str | None = None
SLACK_PROXY = None
SLACK_CACHE_TIMEOUT = int(timedelta(days=1).total_seconds())

# The webdriver to use for generating reports. Use one of the following
# firefox
#   Requires: geckodriver and firefox installations
#   Limitations: can be buggy at times
# chrome:
#   Requires: headless chrome
#   Limitations: unable to generate screenshots of elements
WEBDRIVER_TYPE = "firefox"

# Window size - this will impact the rendering of the data
WEBDRIVER_WINDOW = {
    "dashboard": (1600, 2000),
    "slice": (3000, 1200),
    "pixel_density": 1,
}

# An optional override to the default auth hook used to provide auth to the offline
# webdriver (when using Selenium) or browser context (when using Playwright - see
# PLAYWRIGHT_REPORTS_AND_THUMBNAILS feature flag)
WEBDRIVER_AUTH_FUNC = None

# Any config options to be passed as-is to the webdriver
WEBDRIVER_CONFIGURATION = {
    "options": {"capabilities": {}, "preferences": {}, "binary_location": ""},
    "service": {"log_output": "/dev/null", "service_args": [], "port": 0, "env": {}},
}

# Additional args to be passed as arguments to the config object
# Note: If using Chrome, you'll want to add the "--marionette" arg.
WEBDRIVER_OPTION_ARGS = ["--headless"]

# The base URL to query for accessing the user interface
WEBDRIVER_BASEURL = "http://0.0.0.0:8080/"
# The base URL for the email report hyperlinks.
WEBDRIVER_BASEURL_USER_FRIENDLY = WEBDRIVER_BASEURL
# Time selenium will wait for the page to load and render for the email report.
EMAIL_PAGE_RENDER_WAIT = int(timedelta(seconds=30).total_seconds())

# Send user to a link where they can report bugs
BUG_REPORT_URL = None
BUG_REPORT_TEXT = "Report a bug"
BUG_REPORT_ICON = None  # Recommended size: 16x16

# Send user to a link where they can read more about Superset
DOCUMENTATION_URL = None
DOCUMENTATION_TEXT = "Documentation"
DOCUMENTATION_ICON = None  # Recommended size: 16x16

# What is the Last N days relative in the time selector to:
# 'today' means it is midnight (00:00:00) in the local timezone
# 'now' means it is relative to the query issue time
# If both start and end time is set to now, this will make the time
# filter a moving window. By only setting the end time to now,
# start time will be set to midnight, while end will be relative to
# the query issue time.
DEFAULT_RELATIVE_START_TIME = "today"
DEFAULT_RELATIVE_END_TIME = "today"

# Configure which SQL validator to use for each engine
SQL_VALIDATORS_BY_ENGINE = {
    "presto": "PrestoDBSQLValidator",
    "postgresql": "PostgreSQLValidator",
}

# A list of preferred databases, in order. These databases will be
# displayed prominently in the "Add Database" dialog. You should
# use the "engine_name" attribute of the corresponding DB engine spec
# in `superset/db_engine_specs/`.
PREFERRED_DATABASES: list[str] = [
    "PostgreSQL",
    "Presto",
    "MySQL",
    "SQLite",
    # etc.
]
# When adding a new database we try to connect to it. Depending on which parameters are
# incorrect this could take a couple minutes, until the SQLAlchemy driver pinging the
# database times out. Instead of relying on the driver timeout we can specify a shorter
# one here.
TEST_DATABASE_CONNECTION_TIMEOUT = timedelta(seconds=30)

# Details needed for databases that allows user to authenticate using personal OAuth2
# tokens. See https://github.com/apache/superset/issues/20300 for more information. The
# scope and URIs are usually optional.
# NOTE that if you change the id, scope, or URIs in this file, you probably need to purge  # noqa: E501
# the existing tokens from the database. This needs to be done by running a query to
# delete the existing tokens.
DATABASE_OAUTH2_CLIENTS: dict[str, dict[str, Any]] = {
    # "Google Sheets": {
    #     "id": "XXX.apps.googleusercontent.com",
    #     "secret": "GOCSPX-YYY",
    #     "scope": " ".join(
    #         [
    #             "https://www.googleapis.com/auth/drive.readonly",
    #             "https://www.googleapis.com/auth/spreadsheets",
    #             "https://spreadsheets.google.com/feeds",
    #         ]
    #     ),
    #     "authorization_request_uri": "https://accounts.google.com/o/oauth2/v2/auth",
    #     "token_request_uri": "https://oauth2.googleapis.com/token",
    # },
}

# OAuth2 state is encoded in a JWT using the alogorithm below.
DATABASE_OAUTH2_JWT_ALGORITHM = "HS256"

# By default the redirect URI points to /api/v1/database/oauth2/ and doesn't have to be
# specified. If you're running multiple Superset instances you might want to have a
# proxy handling the redirects, since redirect URIs need to be registered in the OAuth2
# applications. In that case, the proxy can forward the request to the correct instance
# by looking at the `default_redirect_uri` attribute in the OAuth2 state object.
# DATABASE_OAUTH2_REDIRECT_URI = "http://localhost:8088/api/v1/database/oauth2/"

# Timeout when fetching access and refresh tokens.
DATABASE_OAUTH2_TIMEOUT = timedelta(seconds=30)

# Enable/disable CSP warning
CONTENT_SECURITY_POLICY_WARNING = True

# Do you want Talisman enabled?
TALISMAN_ENABLED = utils.cast_to_boolean(os.environ.get("TALISMAN_ENABLED", True))
TALISMAN_ENABLED = False

# If you want Talisman, how do you want it configured??
# For more information on setting up Talisman, please refer to
# https://superset.apache.org/docs/configuration/networking-settings/#changing-flask-talisman-csp

TALISMAN_CONFIG = {
    "content_security_policy": {
        "base-uri": ["'self'"],
        "default-src": ["'self'"],
        "img-src": [
            "'self'",
            "blob:",
            "data:",
            "https://apachesuperset.gateway.scarf.sh",
            "https://static.scarf.sh/",
            # "https://cdn.brandfolder.io", # Uncomment when SLACK_ENABLE_AVATARS is True  # noqa: E501
            "ows.terrestris.de",
            "https://cdn.document360.io",
        ],
        "worker-src": ["'self'", "blob:"],
        "connect-src": [
            "'self'",
            "https://api.mapbox.com",
            "https://events.mapbox.com",
            "https://tile.openstreetmap.org",
            "https://tile.osm.ch",
        ],
        "object-src": "'none'",
        "style-src": [
            "'self'",
            "'unsafe-inline'",
        ],
        "script-src": ["'self'", "'strict-dynamic'"],
    },
    "content_security_policy_nonce_in": ["script-src"],
    "force_https": False,
    "session_cookie_secure": False,
}
# React requires `eval` to work correctly in dev mode
TALISMAN_DEV_CONFIG = {
    "content_security_policy": {
        "base-uri": ["'self'"],
        "default-src": ["'self'"],
        "img-src": [
            "'self'",
            "blob:",
            "data:",
            "https://apachesuperset.gateway.scarf.sh",
            "https://static.scarf.sh/",
            "https://cdn.brandfolder.io",
            "ows.terrestris.de",
            "https://cdn.document360.io",
        ],
        "worker-src": ["'self'", "blob:"],
        "connect-src": [
            "'self'",
            "https://api.mapbox.com",
            "https://events.mapbox.com",
            "https://tile.openstreetmap.org",
            "https://tile.osm.ch",
        ],
        "object-src": "'none'",
        "style-src": [
            "'self'",
            "'unsafe-inline'",
        ],
        "script-src": ["'self'", "'unsafe-inline'", "'unsafe-eval'"],
    },
    "content_security_policy_nonce_in": ["script-src"],
    "force_https": False,
    "session_cookie_secure": False,
}

#
# Flask session cookie options
#
# See https://flask.palletsprojects.com/en/1.1.x/security/#set-cookie-options
# for details
#
SESSION_COOKIE_HTTPONLY = True  # Prevent cookie from being read by frontend JS?
SESSION_COOKIE_SECURE = False  # Prevent cookie from being transmitted over non-tls?
SESSION_COOKIE_SAMESITE: Literal["None", "Lax", "Strict"] | None = "Lax"
# Whether to use server side sessions from flask-session or Flask secure cookies
SESSION_SERVER_SIDE = False
# Example config using Redis as the backend for server side sessions
# from flask_session import RedisSessionInterface
#
# SESSION_SERVER_SIDE = True
# SESSION_TYPE = "redis"
# SESSION_REDIS = Redis(host="localhost", port=6379, db=0)
#
# Other possible config options and backends:
# # https://flask-session.readthedocs.io/en/latest/config.html

# Cache static resources.
SEND_FILE_MAX_AGE_DEFAULT = int(timedelta(days=365).total_seconds())

# URI to database storing the example data, points to
# SQLALCHEMY_DATABASE_URI by default if set to `None`
SQLALCHEMY_EXAMPLES_URI = (
    "sqlite:///" + os.path.join(DATA_DIR, "examples.db") + "?check_same_thread=false"
)

# Optional prefix to be added to all static asset paths when rendering the UI.
# This is useful for hosting assets in an external CDN, for example
STATIC_ASSETS_PREFIX = ""

# Some sqlalchemy connection strings can open Superset to security risks.
# Typically these should not be allowed.
PREVENT_UNSAFE_DB_CONNECTIONS = True

# If true all default urls on datasets will be handled as relative URLs by the frontend
PREVENT_UNSAFE_DEFAULT_URLS_ON_DATASET = True

# Define a list of allowed URLs for dataset data imports (v1).
# Simple example to only allow URLs that belong to certain domains:
# ALLOWED_IMPORT_URL_DOMAINS = [
#     r"^https://.+\.domain1\.com\/?.*", r"^https://.+\.domain2\.com\/?.*"
# ]
DATASET_IMPORT_ALLOWED_DATA_URLS = [r".*"]

# Path used to store SSL certificates that are generated when using custom certs.
# Defaults to temporary directory.
# Example: SSL_CERT_PATH = "/certs"
SSL_CERT_PATH: str | None = None

# SQLA table mutator, every time we fetch the metadata for a certain table
# (superset.connectors.sqla.models.SqlaTable), we call this hook
# to allow mutating the object with this callback.
# This can be used to set any properties of the object based on naming
# conventions and such. You can find examples in the tests.

# pylint: disable-next=unnecessary-lambda-assignment
SQLA_TABLE_MUTATOR = lambda table: table  # noqa: E731


# Global async query config options.
# Requires GLOBAL_ASYNC_QUERIES feature flag to be enabled.
GLOBAL_ASYNC_QUERY_MANAGER_CLASS = (
    "superset.async_events.async_query_manager.AsyncQueryManager"
)
GLOBAL_ASYNC_QUERIES_REDIS_STREAM_PREFIX = "async-events-"
GLOBAL_ASYNC_QUERIES_REDIS_STREAM_LIMIT = 1000
GLOBAL_ASYNC_QUERIES_REDIS_STREAM_LIMIT_FIREHOSE = 1000000
GLOBAL_ASYNC_QUERIES_REGISTER_REQUEST_HANDLERS = True
GLOBAL_ASYNC_QUERIES_JWT_COOKIE_NAME = "async-token"
GLOBAL_ASYNC_QUERIES_JWT_COOKIE_SECURE = False
GLOBAL_ASYNC_QUERIES_JWT_COOKIE_SAMESITE: None | (Literal["None", "Lax", "Strict"]) = (
    None
)
GLOBAL_ASYNC_QUERIES_JWT_COOKIE_DOMAIN = None
GLOBAL_ASYNC_QUERIES_JWT_SECRET = "test-secret-change-me"  # noqa: S105
GLOBAL_ASYNC_QUERIES_TRANSPORT: Literal["polling", "ws"] = "polling"
GLOBAL_ASYNC_QUERIES_POLLING_DELAY = int(
    timedelta(milliseconds=500).total_seconds() * 1000
)
GLOBAL_ASYNC_QUERIES_WEBSOCKET_URL = "ws://127.0.0.1:8080/"

# Global async queries cache backend configuration options:
# - Set 'CACHE_TYPE' to 'RedisCache' for RedisCacheBackend.
# - Set 'CACHE_TYPE' to 'RedisSentinelCache' for RedisSentinelCacheBackend.
GLOBAL_ASYNC_QUERIES_CACHE_BACKEND = {
    "CACHE_TYPE": "RedisCache",
    "CACHE_REDIS_HOST": "localhost",
    "CACHE_REDIS_PORT": 6379,
    "CACHE_REDIS_USER": "",
    "CACHE_REDIS_PASSWORD": "",
    "CACHE_REDIS_DB": 0,
    "CACHE_DEFAULT_TIMEOUT": 300,
    "CACHE_REDIS_SENTINELS": [("localhost", 26379)],
    "CACHE_REDIS_SENTINEL_MASTER": "mymaster",
    "CACHE_REDIS_SENTINEL_PASSWORD": None,
    "CACHE_REDIS_SSL": False,  # True or False
    "CACHE_REDIS_SSL_CERTFILE": None,
    "CACHE_REDIS_SSL_KEYFILE": None,
    "CACHE_REDIS_SSL_CERT_REQS": "required",
    "CACHE_REDIS_SSL_CA_CERTS": None,
}

# Embedded config options
GUEST_ROLE_NAME = "Public"
GUEST_TOKEN_JWT_SECRET = "test-guest-secret-change-me"  # noqa: S105
GUEST_TOKEN_JWT_ALGO = "HS256"  # noqa: S105
GUEST_TOKEN_HEADER_NAME = "X-GuestToken"  # noqa: S105
GUEST_TOKEN_JWT_EXP_SECONDS = 300  # 5 minutes
# Audience for the Superset guest token used in embedded mode.
# Can be a string or a callable. Defaults to WEBDRIVER_BASEURL.
# When generating the guest token, ensure the
# payload's `aud` matches GUEST_TOKEN_JWT_AUDIENCE.
GUEST_TOKEN_JWT_AUDIENCE: Callable[[], str] | str | None = None

# A callable that can be supplied to do extra validation of guest token configuration
# for example certain RLS parameters:
# lambda x: len(x['rls']) == 1 and "tenant_id=" in x['rls'][0]['clause']
#
# Takes the GuestTokenUser dict as an argument
# Return False from the callable to return a HTTP 400 to the user.

GUEST_TOKEN_VALIDATOR_HOOK = None

# A SQL dataset health check. Note if enabled it is strongly advised that the callable
# be memoized to aid with performance, i.e.,
#
#    @cache_manager.cache.memoize(timeout=0)
#    def DATASET_HEALTH_CHECK(datasource: SqlaTable) -> Optional[str]:
#        if (
#            datasource.sql and
#            len(SQLScript(datasource.sql).tables) == 1
#        ):
#            return (
#                "This virtual dataset queries only one table and therefore could be "
#                "replaced by querying the table directly."
#            )
#
#        return None
#
# Within the FLASK_APP_MUTATOR callable, i.e., once the application and thus cache have
# been initialized it is also necessary to add the following logic to blow the cache for
# all datasources if the callback function changed.
#
#    def FLASK_APP_MUTATOR(app: Flask) -> None:
#        name = "DATASET_HEALTH_CHECK"
#        func = app.config[name]
#        code = func.uncached.__code__.co_code
#
#        if cache_manager.cache.get(name) != code:
#            cache_manager.cache.delete_memoized(func)
#            cache_manager.cache.set(name, code, timeout=0)
#
DATASET_HEALTH_CHECK: Callable[[SqlaTable], str] | None = None

# the advanced data type key should correspond to that set in the column metadata
ADVANCED_DATA_TYPES: dict[str, AdvancedDataType] = {
    "internet_address": internet_address,
    "port": internet_port,
}

# By default, the Welcome page features all charts and dashboards the user has access
# to. This can be changed to show only examples, or a custom view
# by providing the title and a FAB filter:
# WELCOME_PAGE_LAST_TAB = (
#     "Xyz",
#     [{"col": 'created_by', "opr": 'rel_o_m', "value": 10}],
# )
WELCOME_PAGE_LAST_TAB: Literal["examples", "all"] | tuple[str, list[dict[str, Any]]] = (
    "all"
)

# Max allowed size for a zipped file
ZIPPED_FILE_MAX_SIZE = 100 * 1024 * 1024  # 100MB
# Max allowed compression ratio for a zipped file
ZIP_FILE_MAX_COMPRESS_RATIO = 200.0

# Configuration for environment tag shown on the navbar. Setting 'text' to '' will hide the tag.  # noqa: E501
# 'color' can either be a hex color code, or a dot-indexed theme color (e.g. error.base)
ENVIRONMENT_TAG_CONFIG = {
    "variable": "SUPERSET_ENV",
    "values": {
        "debug": {
            "color": "error.base",
            "text": "flask-debug",
        },
        "development": {
            "color": "error.base",
            "text": "Development",
        },
        "production": {
            "color": "",
            "text": "",
        },
    },
}


# Extra related query filters make it possible to limit which objects are shown
# in the UI. For examples, to only show "admin" or users starting with the letter "b" in
# the "Owners" dropdowns, you could add the following in your config:
# def user_filter(query: Query, *args, *kwargs):
#     from superset import security_manager
#
#     user_model = security_manager.user_model
#     filters = [
#         user_model.username == "admin",
#         user_model.username.ilike("b%"),
#     ]
#     return query.filter(or_(*filters))
#
#  EXTRA_RELATED_QUERY_FILTERS = {"user": user_filter}
#
# Similarly, to restrict the roles in the "Roles" dropdown you can provide a custom
# filter callback for the "role" key.
class ExtraRelatedQueryFilters(TypedDict, total=False):
    role: Callable[[Query], Query]
    user: Callable[[Query], Query]


EXTRA_RELATED_QUERY_FILTERS: ExtraRelatedQueryFilters = {}


# Extra dynamic query filters make it possible to limit which objects are shown
# in the UI before any other filtering is applied. Useful for example when
# considering to filter using Feature Flags along with regular role filters
# that get applied by default in our base_filters.
# For example, to only show a database starting with the letter "b"
# in the "Database Connections" list, you could add the following in your config:
# def initial_database_filter(query: Query, *args, *kwargs):
#     from superset.models.core import Database
#
#     filter = Database.database_name.startswith('b')
#     return query.filter(filter)
#
#  EXTRA_DYNAMIC_QUERY_FILTERS = {"database": initial_database_filter}
class ExtraDynamicQueryFilters(TypedDict, total=False):
    databases: Callable[[Query], Query]


EXTRA_DYNAMIC_QUERY_FILTERS: ExtraDynamicQueryFilters = {}


# The migrations that add catalog permissions might take a considerably long time
# to execute as it has to create permissions to all schemas and catalogs from all
# other catalogs accessible by the credentials. This flag allows to skip the
# creation of these secondary perms, and focus only on permissions for the default
# catalog. These secondary permissions can be created later by editing the DB
# connection via the UI (without downtime).
CATALOGS_SIMPLIFIED_MIGRATION: bool = False


# When updating a DB connection or manually triggering a perm sync, the command
# happens in sync mode. If you have a celery worker configured, it's recommended
# to change below config to ``True`` to run this process in async mode. A DB
# connection might have hundreds of catalogs with thousands of schemas each, which
# considerably increases the time to process it. Running it in async mode prevents
# keeping a web API call open for this long.
SYNC_DB_PERMISSIONS_IN_ASYNC_MODE: bool = False


LOCAL_EXTENSIONS: list[str] = []

# -------------------------------------------------------------------
# *                WARNING:  STOP EDITING  HERE                    *
# -------------------------------------------------------------------
# Don't add config values below this line since local configs won't be
# able to override them.
if CONFIG_PATH_ENV_VAR in os.environ:
    # Explicitly import config module that is not necessarily in pythonpath; useful
    # for case where app is being executed via pex.
    cfg_path = os.environ[CONFIG_PATH_ENV_VAR]
    try:
        module = sys.modules[__name__]
        spec = importlib.util.spec_from_file_location("superset_config", cfg_path)
        override_conf = importlib.util.module_from_spec(spec)
        spec.loader.exec_module(override_conf)
        for key in dir(override_conf):
            if key.isupper():
                setattr(module, key, getattr(override_conf, key))

        click.secho(f"Loaded your LOCAL configuration at [{cfg_path}]", fg="cyan")
    except Exception:
        logger.exception(
            "Failed to import config for %s=%s", CONFIG_PATH_ENV_VAR, cfg_path
        )
        raise
elif importlib.util.find_spec("superset_config"):
    try:
        # pylint: disable=import-error,wildcard-import,unused-wildcard-import
        import superset_config
        from superset_config import *  # noqa: F403, F401

        click.secho(
            f"Loaded your LOCAL configuration at [{superset_config.__file__}]",
            fg="cyan",
        )
    except Exception:
        logger.exception("Found but failed to import local superset_config")
        raise<|MERGE_RESOLUTION|>--- conflicted
+++ resolved
@@ -616,15 +616,12 @@
     "AG_GRID_TABLE_ENABLED": False,
     # Enable Table v2 time comparison feature
     "TABLE_V2_TIME_COMPARISON_ENABLED": False,
-<<<<<<< HEAD
     # Enable Superset extensions, which allow users to add custom functionality
     # to Superset without modifying the core codebase.
     "ENABLE_EXTENSIONS": False,
-=======
     # Enable support for date range timeshifts (e.g., "2015-01-03 : 2015-01-04")
     # in addition to relative timeshifts (e.g., "1 day ago")
     "DATE_RANGE_TIMESHIFTS_ENABLED": False,
->>>>>>> 246181a5
 }
 
 # ------------------------------
@@ -1266,8 +1263,8 @@
 #         else:
 #             return f'tmp_{schema}'
 # Function accepts database object, user object, schema name and sql that will be run.
-SQLLAB_CTAS_SCHEMA_NAME_FUNC: (
-    None | (Callable[[Database, models.User, str, str], str])
+SQLLAB_CTAS_SCHEMA_NAME_FUNC: None | (
+    Callable[[Database, models.User, str, str], str]
 ) = None
 
 # If enabled, it can be used to store the results of long-running queries
