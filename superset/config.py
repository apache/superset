# Licensed to the Apache Software Foundation (ASF) under one
# or more contributor license agreements.  See the NOTICE file
# distributed with this work for additional information
# regarding copyright ownership.  The ASF licenses this file
# to you under the Apache License, Version 2.0 (the
# "License"); you may not use this file except in compliance
# with the License.  You may obtain a copy of the License at
#
#   http://www.apache.org/licenses/LICENSE-2.0
#
# Unless required by applicable law or agreed to in writing,
# software distributed under the License is distributed on an
# "AS IS" BASIS, WITHOUT WARRANTIES OR CONDITIONS OF ANY
# KIND, either express or implied.  See the License for the
# specific language governing permissions and limitations
# under the License.
"""The main config file for Superset

All configuration in this file can be overridden by providing a superset_config
in your PYTHONPATH as there is a ``from superset_config import *``
at the end of this file.
"""
# pylint: disable=too-many-lines
import imp  # pylint: disable=deprecated-module
import importlib.util
import json
import logging
import os
import re
import sys
from collections import OrderedDict
from datetime import timedelta
from email.mime.multipart import MIMEMultipart
from typing import (
    Any,
    Callable,
    Dict,
    List,
    Literal,
    Optional,
    Type,
    TYPE_CHECKING,
    Union,
)

import pkg_resources
from cachelib.base import BaseCache
from celery.schedules import crontab
from dateutil import tz
from flask import Blueprint
from flask_appbuilder.security.manager import AUTH_DB
from pandas._libs.parsers import STR_NA_VALUES  # pylint: disable=no-name-in-module

from superset.advanced_data_type.plugins.internet_address import internet_address
from superset.advanced_data_type.plugins.internet_port import internet_port
from superset.advanced_data_type.types import AdvancedDataType
from superset.constants import CHANGE_ME_SECRET_KEY
from superset.jinja_context import BaseTemplateProcessor
from superset.stats_logger import DummyStatsLogger
from superset.superset_typing import CacheConfig
from superset.utils.core import add_metadata_to_queries, is_test, parse_boolean_string
from superset.utils.encrypt import SQLAlchemyUtilsAdapter
from superset.utils.log import DBEventLogger
from superset.utils.logging_configurator import DefaultLoggingConfigurator

logger = logging.getLogger(__name__)

if TYPE_CHECKING:
    from flask_appbuilder.security.sqla import models

    from superset.connectors.sqla.models import SqlaTable
    from superset.models.core import Database

# Realtime stats logger, a StatsD implementation exists
STATS_LOGGER = DummyStatsLogger()
EVENT_LOGGER = DBEventLogger()

SUPERSET_LOG_VIEW = True

BASE_DIR = pkg_resources.resource_filename("superset", "")
if "SUPERSET_HOME" in os.environ:
    DATA_DIR = os.environ["SUPERSET_HOME"]
else:
    DATA_DIR = os.path.expanduser("~/.superset")

# ---------------------------------------------------------
# Superset specific config
# ---------------------------------------------------------
VERSION_INFO_FILE = pkg_resources.resource_filename(
    "superset", "static/version_info.json"
)
PACKAGE_JSON_FILE = pkg_resources.resource_filename(
    "superset", "static/assets/package.json"
)

# Multiple favicons can be specified here. The "href" property
# is mandatory, but "sizes," "type," and "rel" are optional.
# For example:
# {
#     "href":path/to/image.png",
#     "sizes": "16x16",
#     "type": "image/png"
#     "rel": "icon"
# },
FAVICONS = [{"href": "/static/assets/images/insights v2 - 256.png"}]


def _try_json_readversion(filepath: str) -> Optional[str]:
    try:
        with open(filepath, "r") as f:
            return json.load(f).get("version")
    except Exception:  # pylint: disable=broad-except
        return None


def _try_json_readsha(filepath: str, length: int) -> Optional[str]:
    try:
        with open(filepath, "r") as f:
            return json.load(f).get("GIT_SHA")[:length]
    except Exception:  # pylint: disable=broad-except
        return None


#
# If True, we will skip the call to load the logger config found in alembic.init
#
ALEMBIC_SKIP_LOG_CONFIG = False

# Depending on the context in which this config is loaded, the
# version_info.json file may or may not be available, as it is
# generated on install via setup.py. In the event that we're
# actually running Superset, we will have already installed,
# therefore it WILL exist. When unit tests are running, however,
# it WILL NOT exist, so we fall back to reading package.json
VERSION_STRING = _try_json_readversion(VERSION_INFO_FILE) or _try_json_readversion(
    PACKAGE_JSON_FILE
)

VERSION_SHA_LENGTH = 8
VERSION_SHA = _try_json_readsha(VERSION_INFO_FILE, VERSION_SHA_LENGTH)

# Build number is shown in the About section if available. This
# can be replaced at build time to expose build information.
BUILD_NUMBER = None

# default viz used in chart explorer & SQL Lab explore
DEFAULT_VIZ_TYPE = "table"

# default row limit when requesting chart data
ROW_LIMIT = 50000
# default row limit when requesting samples from datasource in explore view
SAMPLES_ROW_LIMIT = 1000
# max rows retrieved by filter select auto complete
FILTER_SELECT_ROW_LIMIT = 10000

SUPERSET_WEBSERVER_PROTOCOL = "http"
SUPERSET_WEBSERVER_ADDRESS = "0.0.0.0"
SUPERSET_WEBSERVER_PORT = 8088

# This is an important setting, and should be lower than your
# [load balancer / proxy / envoy / kong / ...] timeout settings.
# You should also make sure to configure your WSGI server
# (gunicorn, nginx, apache, ...) timeout setting to be <= to this setting
SUPERSET_WEBSERVER_TIMEOUT = int(timedelta(minutes=1).total_seconds())

# this 2 settings are used by dashboard period force refresh feature
# When user choose auto force refresh frequency
# < SUPERSET_DASHBOARD_PERIODICAL_REFRESH_LIMIT
# they will see warning message in the Refresh Interval Modal.
# please check PR #9886
SUPERSET_DASHBOARD_PERIODICAL_REFRESH_LIMIT = 0
SUPERSET_DASHBOARD_PERIODICAL_REFRESH_WARNING_MESSAGE = None

SUPERSET_DASHBOARD_POSITION_DATA_LIMIT = 65535
CUSTOM_SECURITY_MANAGER = None
SQLALCHEMY_TRACK_MODIFICATIONS = False
# ---------------------------------------------------------

# Your App secret key. Make sure you override it on superset_config.py.
# Use a strong complex alphanumeric string and use a tool to help you generate
# a sufficiently random sequence, ex: openssl rand -base64 42"
SECRET_KEY = CHANGE_ME_SECRET_KEY

# The SQLAlchemy connection string.
SQLALCHEMY_DATABASE_URI = "sqlite:///" + os.path.join(DATA_DIR, "superset.db")
# SQLALCHEMY_DATABASE_URI = 'mysql://myapp@localhost/myapp'
# SQLALCHEMY_DATABASE_URI = 'postgresql://root:password@localhost/myapp'

# In order to hook up a custom password store for all SQLACHEMY connections
# implement a function that takes a single argument of type 'sqla.engine.url',
# returns a password and set SQLALCHEMY_CUSTOM_PASSWORD_STORE.
#
# e.g.:
# def lookup_password(url):
#     return 'secret'
# SQLALCHEMY_CUSTOM_PASSWORD_STORE = lookup_password
SQLALCHEMY_CUSTOM_PASSWORD_STORE = None

#
# The EncryptedFieldTypeAdapter is used whenever we're building SqlAlchemy models
# which include sensitive fields that should be app-encrypted BEFORE sending
# to the DB.
#
# Note: the default impl leverages SqlAlchemyUtils' EncryptedType, which defaults
#  to AesEngine that uses AES-128 under the covers using the app's SECRET_KEY
#  as key material. Do note that AesEngine allows for queryability over the
#  encrypted fields.
#
#  To change the default engine you need to define your own adapter:
#
# e.g.:
#
# class AesGcmEncryptedAdapter(
#     AbstractEncryptedFieldAdapter
# ):
#     def create(
#         self,
#         app_config: Optional[Dict[str, Any]],
#         *args: List[Any],
#         **kwargs: Optional[Dict[str, Any]],
#     ) -> TypeDecorator:
#         if app_config:
#             return EncryptedType(
#                 *args, app_config["SECRET_KEY"], engine=AesGcmEngine, **kwargs
#             )
#         raise Exception("Missing app_config kwarg")
#
#
#  SQLALCHEMY_ENCRYPTED_FIELD_TYPE_ADAPTER = AesGcmEncryptedAdapter
SQLALCHEMY_ENCRYPTED_FIELD_TYPE_ADAPTER = (  # pylint: disable=invalid-name
    SQLAlchemyUtilsAdapter
)
# The limit of queries fetched for query search
QUERY_SEARCH_LIMIT = 1000

# Flask-WTF flag for CSRF
WTF_CSRF_ENABLED = True

# Add endpoints that need to be exempt from CSRF protection
WTF_CSRF_EXEMPT_LIST = [
    "superset.views.core.log",
    "superset.views.core.explore_json",
    "superset.charts.data.api.data",
]

# Whether to run the web server in debug mode or not
DEBUG = os.environ.get("FLASK_ENV") == "development"
FLASK_USE_RELOAD = True

# Enable profiling of Python calls. Turn this on and append ``?_instrument=1``
# to the page to see the call stack.
PROFILING = False

# Superset allows server-side python stacktraces to be surfaced to the
# user when this feature is on. This may has security implications
# and it's more secure to turn it off in production settings.
SHOW_STACKTRACE = True

# Use all X-Forwarded headers when ENABLE_PROXY_FIX is True.
# When proxying to a different port, set "x_port" to 0 to avoid downstream issues.
ENABLE_PROXY_FIX = False
PROXY_FIX_CONFIG = {"x_for": 1, "x_proto": 1, "x_host": 1, "x_port": 1, "x_prefix": 1}
FLASH_URL = "https://flash-api.dev.careem-rh.com/"

# Configuration for scheduling queries from SQL Lab.
SCHEDULED_QUERIES: Dict[str, Any] = None

# Flash configurations
FLASH_CREATION = {
    # This information is collected when the user clicks "Schedule query",
    # and saved into the `extra` field of saved queries.
    # See: https://github.com/mozilla-services/react-jsonschema-form
    "JSONSCHEMA": {
        "type": "object",
        "properties": {
            "datastoreId": {
                "title": "Target DB Name",
                "type": "number",
            },
            "domainName": {
                "type": "string",
                "title": "Domain",
                "pattern": "^[a-zA-Z0-9]+(?:_[a-zA-Z0-9]+)*$",
            },
            "serviceName": {
                "type": "string",
                "title": "Service",
                "pattern": "^[a-zA-Z0-9]+(?:_[a-zA-Z0-9]+)*$",
            },
            "datasetName": {
                "type": "string",
                "title": "Dataset",
                "pattern": "^[a-zA-Z0-9]+(?:_[a-zA-Z0-9]+)*$",
            },
            "tableName": {
                "type": "string",
                "title": "Table Name",
                "readOnly": True,
            },
            "flashType": {
                "title": "Flash Type",
                "type": "string",
                "enum": ["", "One Time", "Short Term", "Long Term"],
                "enumNames": [
                    "Please Select",
                    "One Time (Valid upto 7 days)",
                    "Short Term (Valid upto 7 days)",
                    "Long Term (Valid upto 90 days)",
                ],
                "default": "Please Select",
            },
            "ttl": {
                "type": "string",
                "title": "TTL",
                "format": "date",
                "default": "7 days from now",
                "readOnly": True,
            },
        },
        "required": [
            "datastoreId",
            "domainName",
            "serviceName",
            "datasetName",
            "flashType",
            "ttl",
        ],
        "dependencies": {
            "flashType": {
                "oneOf": [
                    {
                        "properties": {
                            "flashType": {"enum": ["Long Term"]},
                            "teamSlackChannel": {
                                "type": "string",
                                "title": "Slack Channel",
                                "pattern": "^(#)[A-Za-z0-9_-]+$",
                            },
                            "teamSlackHandle": {
                                "type": "string",
                                "title": "Slack Handle",
                                "pattern": "^(@)[A-Za-z0-9_-\\s]+$",
                            },
                            "scheduleType": {
                                "title": "Schedule Type",
                                "type": "string",
                                "enum": ["", "Hourly", "Daily", "Weekly", "Monthly"],
                                "enumNames": [
                                    "Please Select",
                                    "Hourly",
                                    "Daily",
                                    "Weekly",
                                    "Monthly",
                                ],
                                "default": "Please Select",
                            },
                            "scheduleStartTime": {
                                "type": "string",
                                "title": "Schedule Start Time (In UTC)",
                                "format": "date-time",
                            },
                        },
                        "required": [
                            "teamSlackChannel",
                            "teamSlackHandle",
                            "scheduleType",
                            "scheduleStartTime",
                        ],
                    },
                    {
                        "properties": {
                            "flashType": {"enum": ["Short Term"]},
                            "scheduleType": {
                                "title": "Schedule Type",
                                "type": "string",
                                "enum": ["", "Hourly", "Daily", "Weekly", "Monthly"],
                                "enumNames": [
                                    "Please Select",
                                    "Hourly",
                                    "Daily",
                                    "Weekly",
                                    "Monthly",
                                ],
                                "default": "Please Select",
                            },
                            "scheduleStartTime": {
                                "type": "string",
                                "title": "Schedule Start Time (In UTC)",
                                "format": "date-time",
                            },
                        },
                        "required": ["scheduleType", "scheduleStartTime"],
                    },
                ]
            }
        },
    },
    "UISCHEMA": {
        "ui:order": [
            "datastoreId",
            "domainName",
            "serviceName",
            "datasetName",
            "tableName",
            "flashType",
            "*",
            "ttl",
            "scheduleType",
            "scheduleStartTime",
        ],
        "datastoreId": {"ui:help": "Database where the flash object is stored"},
        "domainName": {"ui:help": "Name of the owning team"},
        "serviceName": {"ui:help": "Careem Service for which the flash object is used"},
        "datasetName": {"ui:help": "Flash dataset name"},
        "tableName": {"ui:help": "Name of the flash object created"},
        "teamSlackChannel": {
            "ui:placeholder": "#slack_channel_name",
            "ui:help": "Slack channel for notification",
        },
        "teamSlackHandle": {
            "ui:placeholder": "@slack_handle_name",
            "ui:help": "Slack handle for notification",
        },
        "ttl": {"ui:help": "Flash object validity"},
        "scheduleType": {"ui:help": "Schedule type for the Flash object"},
        "scheduleStartTime": {
            "ui:help": "Start time from which the flash object is to be scheduled."
        },
    },
    "VALIDATION": [],
    # link to the scheduler; this example links to an Airflow pipeline
    # that uses the query id and the output table as its name
    "linkback": (
        "https://airflow.example.com/admin/airflow/tree?"
        "dag_id=query_${id}_${extra_json.schedule_info.output_table}"
    ),
}

FLASH_OWNERSHIP = {
    # This information is collected when the user clicks "Schedule query",
    # and saved into the `extra` field of saved queries.
    # See: https://github.com/mozilla-services/react-jsonschema-form
    "JSONSCHEMA": {
        "type": "object",
        "properties": {
            "flashType": {
                "title": "Flash Type",
                "type": "string",
                "enum": ["", "One Time", "Short Term", "Long Term"],
                "enumNames": [
                    "Please Select",
                    "One Time (Valid upto 7 days)",
                    "Short Term (Valid upto 7 days)",
                    "Long Term (Valid upto 90 days)",
                ],
                "default": "Please Select",
                "disabled": True,
            },
            "ownershipType": {
                "type": "boolean",
                "title": "Assign to me",
                "enum": [True, False],
                "default": False,
            },
            "owner": {
                "type": "string",
                "title": "Owner Email",
                "pattern": "^[a-z0-9._-]+@careem.com+$",
            },
        },
        "required": ["flashType"],
        "dependencies": {
            "flashType": {
                "oneOf": [
                    {
                        "properties": {
                            "flashType": {"enum": ["Long Term"]},
                            "teamSlackChannel": {
                                "type": "string",
                                "title": "Slack Channel",
                                "pattern": "^(#)[A-Za-z0-9_-]+$",
                            },
                            "teamSlackHandle": {
                                "type": "string",
                                "title": "Slack Handle",
                                "pattern": "^(@)[A-Za-z0-9_-\\s]+$",
                            },
                        },
                        "required": [
                            "teamSlackChannel",
                            "teamSlackHandle",
                        ],
                    },
                ]
            }
        },
    },
    "UISCHEMA": {
        "ui:order": [
            "flashType",
            "*",
            "ownershipType",
            "owner",
        ],
        "teamSlackChannel": {
            "ui:placeholder": "#slack_channel_name",
            "ui:help": "Slack channel for notification",
        },
        "teamSlackHandle": {
            "ui:placeholder": "@slack_handle_name",
            "ui:help": "Slack handle for notification",
        },
        "owner": {
            "ui:placeholder": "abc@abc.com",
            "ui:help": "The email to whom the ownership should be transferred",
        },
    },
    "VALIDATION": [],
}

FLASH_TTL = {
    # This information is collected when the user clicks "Schedule query",
    # and saved into the `extra` field of saved queries.
    # See: https://github.com/mozilla-services/react-jsonschema-form
    "JSONSCHEMA": {
        "type": "object",
        "properties": {
            "ttl": {
                "type": "string",
                "title": "TTL",
                "format": "date",
                "default": "7 days from now",
            },
        },
        "required": ["ttl"],
    },
    "UISCHEMA": {
        "ui:order": [
            "ttl",
        ],
        "ttl": {
            "ui:help": "Flash object validity (can extend TTL up to 7 days for SHORT TERM and 90 days for LONG TERM"
        },
    },
    "VALIDATION": [],
}

FLASH_TYPE = {
    # This information is collected when the user clicks "Schedule query",
    # and saved into the `extra` field of saved queries.
    # See: https://github.com/mozilla-services/react-jsonschema-form
    "JSONSCHEMA": {
        "type": "object",
        "properties": {
            "flashType": {
                "title": "Flash Type",
                "type": "string",
                "enum": ["", "One Time", "Short Term", "Long Term"],
                "enumNames": [
                    "Please Select",
                    "One Time (Valid upto 7 days)",
                    "Short Term (Valid upto 7 days)",
                    "Long Term (Valid upto 90 days)",
                ],
                "default": "Please Select",
            },
        },
        "required": [
            "flashType"
        ],
        "dependencies": {
            "flashType": {
                "oneOf": [
                    {
                        "properties": {
                            "flashType": {"enum": ["Long Term"]},
                            "teamSlackChannel": {
                                "type": "string",
                                "title": "Slack Channel",
                                "pattern": "^(#)[A-Za-z0-9_-]+$",
                            },
                            "teamSlackHandle": {
                                "type": "string",
                                "title": "Slack Handle",
                                "pattern": "^(@)[A-Za-z0-9_-\\s]+$",
                            },
                             "scheduleType": {
                                "title": "Schedule Type",
                                "type": "string",
                                "enum": ["", "Hourly", "Daily", "Weekly", "Monthly"],
                                "enumNames": [
                                    "Please Select",
                                    "Hourly",
                                    "Daily",
                                    "Weekly",
                                    "Monthly",
                                ],
                                "default": "Please Select",
                            },
                            "scheduleStartTime": {
                                "type": "string",
                                "title": "Schedule Start Time (In UTC)",
                                "format": "date-time",
                            },
                        },
                        "required": [
                            "teamSlackChannel",
                            "teamSlackHandle",
                            "scheduleType",
                            "scheduleStartTime"
                        ],
                    },
                    {
                        "properties": {
                            "flashType": {"enum": ["Short Term"]},
                            "scheduleType": {
                                "title": "Schedule Type",
                                "type": "string",
                                "enum": ["", "Hourly", "Daily", "Weekly", "Monthly"],
                                "enumNames": [
                                    "Please Select",
                                    "Hourly",
                                    "Daily",
                                    "Weekly",
                                    "Monthly",
                                ],
                                "default": "Please Select",
                            },
                            "scheduleStartTime": {
                                "type": "string",
                                "title": "Schedule Start Time (In UTC)",
                                "format": "date-time",
                            },
                        },
                        "required": ["scheduleType", "scheduleStartTime"],
                    },
                ]
            }
        },
    },
    "UISCHEMA": {
        "ui:order": [
            "flashType",
            "*"
        ],
        "teamSlackChannel": {
            "ui:placeholder": "#slack_channel_name",
            "ui:help": "Slack channel for notification",
        },
        "teamSlackHandle": {
            "ui:placeholder": "@slack_handle_name",
            "ui:help": "Slack handle for notification",
        },
<<<<<<< HEAD
        "scheduleType": {"ui:help": "Schedule type for the Flash object"},
        "scheduleStartTime": {
            "ui:help": "Start time from which the flash object is to be scheduled."
        },
=======
>>>>>>> b7bc9cea
    },
    "VALIDATION": [],

}

FLASH_SCHEDULE = {
    # This information is collected when the user clicks "Schedule query",
    # and saved into the `extra` field of saved queries.
    # See: https://github.com/mozilla-services/react-jsonschema-form
    "JSONSCHEMA": {
        "type": "object",
        "properties": {
            "scheduleType": {
                "title": "Schedule Type",
                "type": "string",
                "enum": ["", "Hourly", "Daily", "Weekly", "Monthly"],
                "enumNames": [
                    "Please Select",
                    "Hourly",
                    "Daily",
                    "Weekly",
                    "Monthly",
                ],
                "default": "Please Select",
            },
            "scheduleStartTime": {
                "type": "string",
                "title": "Schedule Start Time (In UTC)",
                "format": "date-time",
            },
        },
        "required": [
            "scheduleType",
            "scheduleStartTime",
        ],
    },
    "UISCHEMA": {
        "ui:order": [
            "scheduleType",
            "scheduleStartTime",
        ],
        "scheduleType": {"ui:help": "Schedule type for the Flash object"},
        "scheduleStartTime": {
            "ui:help": "Start time from which the flash object is to be scheduled"
        },
    },
    "VALIDATION": [],
}

# ------------------------------
# GLOBALS FOR APP Builder
# ------------------------------
# Uncomment to setup Your App name
APP_NAME = "Careem Insights"

# Specify the App icon
APP_ICON = "/static/assets/images/insights v2 -inline-a.png"

# Specify where clicking the logo would take the user
# e.g. setting it to '/' would take the user to '/superset/welcome/'
LOGO_TARGET_PATH = None

# Specify tooltip that should appear when hovering over the App Icon/Logo
LOGO_TOOLTIP = ""

# Specify any text that should appear to the right of the logo
LOGO_RIGHT_TEXT: Union[Callable[[], str], str] = ""

# Enables SWAGGER UI for superset openapi spec
# ex: http://localhost:8080/swagger/v1
FAB_API_SWAGGER_UI = True

# Druid query timezone
# tz.tzutc() : Using utc timezone
# tz.tzlocal() : Using local timezone
# tz.gettz('Asia/Shanghai') : Using the time zone with specific name
# [TimeZone List]
# See: https://en.wikipedia.org/wiki/List_of_tz_database_time_zones
# other tz can be overridden by providing a local_config
DRUID_TZ = tz.tzutc()
DRUID_ANALYSIS_TYPES = ["cardinality"]


# ----------------------------------------------------
# AUTHENTICATION CONFIG
# ----------------------------------------------------
# The authentication type
# AUTH_OID : Is for OpenID
# AUTH_DB : Is for database (username/password)
# AUTH_LDAP : Is for LDAP
# AUTH_REMOTE_USER : Is for using REMOTE_USER from web server
AUTH_TYPE = AUTH_DB

# Uncomment to setup Full admin role name
# AUTH_ROLE_ADMIN = 'Admin'

# Uncomment to setup Public role name, no authentication needed
# AUTH_ROLE_PUBLIC = 'Public'

# Will allow user self registration
# AUTH_USER_REGISTRATION = True

# The default user self registration role
# AUTH_USER_REGISTRATION_ROLE = "Public"

# When using LDAP Auth, setup the LDAP server
# AUTH_LDAP_SERVER = "ldap://ldapserver.new"

# Uncomment to setup OpenID providers example for OpenID authentication
# OPENID_PROVIDERS = [
#    { 'name': 'Yahoo', 'url': 'https://open.login.yahoo.com/' },
#    { 'name': 'Flickr', 'url': 'https://www.flickr.com/<username>' },

# ---------------------------------------------------
# Roles config
# ---------------------------------------------------
# Grant public role the same set of permissions as for a selected builtin role.
# This is useful if one wants to enable anonymous users to view
# dashboards. Explicit grant on specific datasets is still required.
PUBLIC_ROLE_LIKE: Optional[str] = None

# ---------------------------------------------------
# Babel config for translations
# ---------------------------------------------------
# Setup default language
BABEL_DEFAULT_LOCALE = "en"
# Your application default translation path
BABEL_DEFAULT_FOLDER = "superset/translations"
# The allowed translation for you app
LANGUAGES = {
    "en": {"flag": "us", "name": "English"},
    "es": {"flag": "es", "name": "Spanish"},
    "it": {"flag": "it", "name": "Italian"},
    "fr": {"flag": "fr", "name": "French"},
    "zh": {"flag": "cn", "name": "Chinese"},
    "ja": {"flag": "jp", "name": "Japanese"},
    "de": {"flag": "de", "name": "German"},
    "pt": {"flag": "pt", "name": "Portuguese"},
    "pt_BR": {"flag": "br", "name": "Brazilian Portuguese"},
    "ru": {"flag": "ru", "name": "Russian"},
    "ko": {"flag": "kr", "name": "Korean"},
    "sk": {"flag": "sk", "name": "Slovak"},
    "sl": {"flag": "si", "name": "Slovenian"},
    "nl": {"flag": "nl", "name": "Dutch"},
}
# Turning off i18n by default as translation in most languages are
# incomplete and not well maintained.
LANGUAGES = {}

# ---------------------------------------------------
# Feature flags
# ---------------------------------------------------
# Feature flags that are set by default go here. Their values can be
# overwritten by those specified under FEATURE_FLAGS in superset_config.py
# For example, DEFAULT_FEATURE_FLAGS = { 'FOO': True, 'BAR': False } here
# and FEATURE_FLAGS = { 'BAR': True, 'BAZ': True } in superset_config.py
# will result in combined feature flags of { 'FOO': True, 'BAR': True, 'BAZ': True }
DEFAULT_FEATURE_FLAGS: Dict[str, bool] = {
    # allow dashboard to use sub-domains to send chart request
    # you also need ENABLE_CORS and
    "TRINO_SPLIT_VIEWS_FROM_TABLES": False,
    # SUPERSET_WEBSERVER_DOMAINS for list of domains
    "ALLOW_DASHBOARD_DOMAIN_SHARDING": True,
    # Experimental feature introducing a client (browser) cache
    "CLIENT_CACHE": False,
    "DISABLE_DATASET_SOURCE_EDIT": False,
    # When using a recent version of Druid that supports JOINs turn this on
    "DRUID_JOINS": False,
    "DYNAMIC_PLUGINS": False,
    # With Superset 2.0, we are updating the default so that the legacy datasource
    # editor no longer shows. Currently this is set to false so that the editor
    # option does show, but we will be depreciating it.
    "DISABLE_LEGACY_DATASOURCE_EDITOR": True,
    # For some security concerns, you may need to enforce CSRF protection on
    # all query request to explore_json endpoint. In Superset, we use
    # `flask-csrf <https://sjl.bitbucket.io/flask-csrf/>`_ add csrf protection
    # for all POST requests, but this protection doesn't apply to GET method.
    # When ENABLE_EXPLORE_JSON_CSRF_PROTECTION is set to true, your users cannot
    # make GET request to explore_json. explore_json accepts both GET and POST request.
    # See `PR 7935 <https://github.com/apache/superset/pull/7935>`_ for more details.
    "ENABLE_EXPLORE_JSON_CSRF_PROTECTION": False,
    "ENABLE_TEMPLATE_PROCESSING": False,
    "ENABLE_TEMPLATE_REMOVE_FILTERS": False,
    # Allow for javascript controls components
    # this enables programmers to customize certain charts (like the
    # geospatial ones) by inputing javascript in controls. This exposes
    # an XSS security vulnerability
    "ENABLE_JAVASCRIPT_CONTROLS": False,
    "KV_STORE": False,
    # When this feature is enabled, nested types in Presto will be
    # expanded into extra columns and/or arrays. This is experimental,
    # and doesn't work with all nested types.
    "PRESTO_EXPAND_DATA": False,
    # Exposes API endpoint to compute thumbnails
    "THUMBNAILS": False,
    "DASHBOARD_CACHE": False,
    "REMOVE_SLICE_LEVEL_LABEL_COLORS": False,
    "SHARE_QUERIES_VIA_KV_STORE": False,
    "TAGGING_SYSTEM": False,
    "SQLLAB_BACKEND_PERSISTENCE": True,
    "LISTVIEWS_DEFAULT_CARD_VIEW": False,
    # When True, this flag allows display of HTML tags in Markdown components
    "DISPLAY_MARKDOWN_HTML": True,
    # When True, this escapes HTML (rather than rendering it) in Markdown components
    "ESCAPE_MARKDOWN_HTML": False,
    "DASHBOARD_NATIVE_FILTERS": True,
    "DASHBOARD_CROSS_FILTERS": False,
    # Feature is under active development and breaking changes are expected
    "DASHBOARD_NATIVE_FILTERS_SET": False,
    "DASHBOARD_FILTERS_EXPERIMENTAL": False,
    "GLOBAL_ASYNC_QUERIES": False,
    "VERSIONED_EXPORT": True,
    "EMBEDDED_SUPERSET": False,
    # Enables Alerts and reports new implementation
    "ALERT_REPORTS": True,
    "DASHBOARD_RBAC": False,
    "ENABLE_EXPLORE_DRAG_AND_DROP": True,
    "ENABLE_FILTER_BOX_MIGRATION": False,
    "ENABLE_ADVANCED_DATA_TYPES": True,
    "ENABLE_DND_WITH_CLICK_UX": True,
    # Enabling ALERTS_ATTACH_REPORTS, the system sends email and slack message
    # with screenshot and link
    # Disables ALERTS_ATTACH_REPORTS, the system DOES NOT generate screenshot
    # for report with type 'alert' and sends email and slack message with only link;
    # for report with type 'report' still send with email and slack message with
    # screenshot and link
    "ALERTS_ATTACH_REPORTS": True,
    # FORCE_DATABASE_CONNECTIONS_SSL is depreciated.
    "FORCE_DATABASE_CONNECTIONS_SSL": False,
    # Enabling ENFORCE_DB_ENCRYPTION_UI forces all database connections to be
    # encrypted before being saved into superset metastore.
    "ENFORCE_DB_ENCRYPTION_UI": False,
    # Allow users to export full CSV of table viz type.
    # This could cause the server to run out of memory or compute.
    "ALLOW_FULL_CSV_EXPORT": False,
    "UX_BETA": False,
    "GENERIC_CHART_AXES": True,
    "ALLOW_ADHOC_SUBQUERY": False,
    "USE_ANALAGOUS_COLORS": True,
    "DASHBOARD_EDIT_CHART_IN_NEW_TAB": False,
    # Apply RLS rules to SQL Lab queries. This requires parsing and manipulating the
    # query, and might break queries and/or allow users to bypass RLS. Use with care!
    "RLS_IN_SQLLAB": False,
    # Enable caching per impersonation key (e.g username) in a datasource where user
    # impersonation is enabled
    "CACHE_IMPERSONATION": True,
    # Enable sharing charts with embedding
    "EMBEDDABLE_CHARTS": True,
    "DRILL_TO_DETAIL": True,
}

# Feature flags may also be set via 'SUPERSET_FEATURE_' prefixed environment vars.
DEFAULT_FEATURE_FLAGS.update(
    {
        k[len("SUPERSET_FEATURE_") :]: parse_boolean_string(v)
        for k, v in os.environ.items()
        if re.search(r"^SUPERSET_FEATURE_\w+", k)
    }
)

# This is merely a default.
FEATURE_FLAGS: Dict[str, bool] = {}

# A function that receives a dict of all feature flags
# (DEFAULT_FEATURE_FLAGS merged with FEATURE_FLAGS)
# can alter it, and returns a similar dict. Note the dict of feature
# flags passed to the function is a deepcopy of the dict in the config,
# and can therefore be mutated without side-effect
#
# GET_FEATURE_FLAGS_FUNC can be used to implement progressive rollouts,
# role-based features, or a full on A/B testing framework.
#
# from flask import g, request
# def GET_FEATURE_FLAGS_FUNC(feature_flags_dict: Dict[str, bool]) -> Dict[str, bool]:
#     if hasattr(g, "user") and g.user.is_active:
#         feature_flags_dict['some_feature'] = g.user and g.user.get_id() == 5
#     return feature_flags_dict
GET_FEATURE_FLAGS_FUNC: Optional[Callable[[Dict[str, bool]], Dict[str, bool]]] = None
# A function that receives a feature flag name and an optional default value.
# Has a similar utility to GET_FEATURE_FLAGS_FUNC but it's useful to not force the
# evaluation of all feature flags when just evaluating a single one.
#
# Note that the default `get_feature_flags` will evaluate each feature with this
# callable when the config key is set, so don't use both GET_FEATURE_FLAGS_FUNC
# and IS_FEATURE_ENABLED_FUNC in conjunction.
IS_FEATURE_ENABLED_FUNC: Optional[Callable[[str, Optional[bool]], bool]] = None
# A function that expands/overrides the frontend `bootstrap_data.common` object.
# Can be used to implement custom frontend functionality,
# or dynamically change certain configs.
#
# Values in `bootstrap_data.common` should have these characteristics:
# - They are not specific to a page the user is visiting
# - They do not contain secrets
#
# Takes as a parameter the common bootstrap payload before transformations.
# Returns a dict containing data that should be added or overridden to the payload.
COMMON_BOOTSTRAP_OVERRIDES_FUNC: Callable[
    [Dict[str, Any]], Dict[str, Any]
] = lambda data: {}  # default: empty dict

# EXTRA_CATEGORICAL_COLOR_SCHEMES is used for adding custom categorical color schemes
# example code for "My custom warm to hot" color scheme
# EXTRA_CATEGORICAL_COLOR_SCHEMES = [
#     {
#         "id": 'myVisualizationColors',
#         "description": '',
#         "label": 'My Visualization Colors',
#         "isDefault": True,
#         "colors":
#          ['#006699', '#009DD9', '#5AAA46', '#44AAAA', '#DDAA77', '#7799BB', '#88AA77',
#          '#552288', '#5AAA46', '#CC7788', '#EEDD55', '#9977BB', '#BBAA44', '#DDCCDD']
#     }]

# This is merely a default
EXTRA_CATEGORICAL_COLOR_SCHEMES: List[Dict[str, Any]] = []

# THEME_OVERRIDES is used for adding custom theme to superset
# example code for "My theme" custom scheme
# THEME_OVERRIDES = {
#   "borderRadius": 4,
#   "colors": {
#     "primary": {
#       "base": 'red',
#     },
#     "secondary": {
#       "base": 'green',
#     },
#     "grayscale": {
#       "base": 'orange',
#     }
#   }
# }

THEME_OVERRIDES: Dict[str, Any] = {}

# EXTRA_SEQUENTIAL_COLOR_SCHEMES is used for adding custom sequential color schemes
# EXTRA_SEQUENTIAL_COLOR_SCHEMES =  [
#     {
#         "id": 'warmToHot',
#         "description": '',
#         "isDiverging": True,
#         "label": 'My custom warm to hot',
#         "isDefault": True,
#         "colors":
#          ['#552288', '#5AAA46', '#CC7788', '#EEDD55', '#9977BB', '#BBAA44', '#DDCCDD',
#          '#006699', '#009DD9', '#5AAA46', '#44AAAA', '#DDAA77', '#7799BB', '#88AA77']
#     }]

# This is merely a default
EXTRA_SEQUENTIAL_COLOR_SCHEMES: List[Dict[str, Any]] = []

# ---------------------------------------------------
# Thumbnail config (behind feature flag)
# Also used by Alerts & Reports
# ---------------------------------------------------
THUMBNAIL_SELENIUM_USER = "admin"
THUMBNAIL_CACHE_CONFIG: CacheConfig = {
    "CACHE_TYPE": "NullCache",
    "CACHE_NO_NULL_WARNING": True,
}

# Time before selenium times out after trying to locate an element on the page and wait
# for that element to load for a screenshot.
SCREENSHOT_LOCATE_WAIT = int(timedelta(seconds=10).total_seconds())
# Time before selenium times out after waiting for all DOM class elements named
# "loading" are gone.
SCREENSHOT_LOAD_WAIT = int(timedelta(minutes=1).total_seconds())
# Selenium destroy retries
SCREENSHOT_SELENIUM_RETRIES = 5
# Give selenium an headstart, in seconds
SCREENSHOT_SELENIUM_HEADSTART = 3
# Wait for the chart animation, in seconds
SCREENSHOT_SELENIUM_ANIMATION_WAIT = 5

# ---------------------------------------------------
# Image and file configuration
# ---------------------------------------------------
# The file upload folder, when using models with files
UPLOAD_FOLDER = BASE_DIR + "/app/static/uploads/"
UPLOAD_CHUNK_SIZE = 4096

# The image upload folder, when using models with images
IMG_UPLOAD_FOLDER = BASE_DIR + "/app/static/uploads/"

# The image upload url, when using models with images
IMG_UPLOAD_URL = "/static/uploads/"
# Setup image size default is (300, 200, True)
# IMG_SIZE = (300, 200, True)

# Default cache timeout, applies to all cache backends unless specifically overridden in
# each cache config.
CACHE_DEFAULT_TIMEOUT = int(timedelta(days=1).total_seconds())

# Default cache for Superset objects
CACHE_CONFIG: CacheConfig = {"CACHE_TYPE": "NullCache"}

# Cache for datasource metadata and query results
DATA_CACHE_CONFIG: CacheConfig = {"CACHE_TYPE": "NullCache"}

# Cache for dashboard filter state (`CACHE_TYPE` defaults to `SimpleCache` when
#  running in debug mode unless overridden)
FILTER_STATE_CACHE_CONFIG: CacheConfig = {
    "CACHE_DEFAULT_TIMEOUT": int(timedelta(days=90).total_seconds()),
    # should the timeout be reset when retrieving a cached value
    "REFRESH_TIMEOUT_ON_RETRIEVAL": True,
}

# Cache for explore form data state (`CACHE_TYPE` defaults to `SimpleCache` when
#  running in debug mode unless overridden)
EXPLORE_FORM_DATA_CACHE_CONFIG: CacheConfig = {
    "CACHE_DEFAULT_TIMEOUT": int(timedelta(days=7).total_seconds()),
    # should the timeout be reset when retrieving a cached value
    "REFRESH_TIMEOUT_ON_RETRIEVAL": True,
}

# store cache keys by datasource UID (via CacheKey) for custom processing/invalidation
STORE_CACHE_KEYS_IN_METADATA_DB = False

# CORS Options
ENABLE_CORS = True
CORS_OPTIONS: Dict[Any, Any] = {}

# Chrome allows up to 6 open connections per domain at a time. When there are more
# than 6 slices in dashboard, a lot of time fetch requests are queued up and wait for
# next available socket. PR #5039 is trying to allow domain sharding for Superset,
# and this feature will be enabled by configuration only (by default Superset
# doesn't allow cross-domain request).
SUPERSET_WEBSERVER_DOMAINS = None

# Allowed format types for upload on Database view
EXCEL_EXTENSIONS = {"xlsx", "xls"}
CSV_EXTENSIONS = {"csv", "tsv", "txt"}
COLUMNAR_EXTENSIONS = {"parquet", "zip"}
ALLOWED_EXTENSIONS = {*EXCEL_EXTENSIONS, *CSV_EXTENSIONS, *COLUMNAR_EXTENSIONS}
CSV_MAX_SIZES = 1 * 1024 * 1024
CSV_MAX_ROWS = 20000
CSV_MIN_ROWS = 1


# CSV Options: key/value pairs that will be passed as argument to DataFrame.to_csv
# method.
# note: index option should not be overridden
CSV_EXPORT = {"encoding": "utf-8"}
EXCEL_EXPORT = {"encoding": "utf-8"}


# ---------------------------------------------------
# Time grain configurations
# ---------------------------------------------------
# List of time grains to disable in the application (see list of builtin
# time grains in superset/db_engine_specs/base.py).
# For example: to disable 1 second time grain:
# TIME_GRAIN_DENYLIST = ['PT1S']
TIME_GRAIN_DENYLIST: List[str] = []

# Additional time grains to be supported using similar definitions as in
# superset/db_engine_specs/base.py.
# For example: To add a new 2 second time grain:
# TIME_GRAIN_ADDONS = {'PT2S': '2 second'}
TIME_GRAIN_ADDONS: Dict[str, str] = {}

# Implementation of additional time grains per engine.
# The column to be truncated is denoted `{col}` in the expression.
# For example: To implement 2 second time grain on clickhouse engine:
# TIME_GRAIN_ADDON_EXPRESSIONS = {
#     'clickhouse': {
#         'PT2S': 'toDateTime(intDiv(toUInt32(toDateTime({col})), 2)*2)'
#     }
# }
TIME_GRAIN_ADDON_EXPRESSIONS: Dict[str, Dict[str, str]] = {}

# ---------------------------------------------------
# List of viz_types not allowed in your environment
# For example: Disable pivot table and treemap:
#  VIZ_TYPE_DENYLIST = ['pivot_table', 'treemap']
# ---------------------------------------------------

VIZ_TYPE_DENYLIST: List[str] = []

# --------------------------------------------------
# Modules, datasources and middleware to be registered
# --------------------------------------------------
DEFAULT_MODULE_DS_MAP = OrderedDict(
    [
        ("superset.connectors.sqla.models", ["SqlaTable"]),
    ]
)
ADDITIONAL_MODULE_DS_MAP: Dict[str, List[str]] = {}
ADDITIONAL_MIDDLEWARE: List[Callable[..., Any]] = []

# 1) https://docs.python-guide.org/writing/logging/
# 2) https://docs.python.org/2/library/logging.config.html

# Default configurator will consume the LOG_* settings below
LOGGING_CONFIGURATOR = DefaultLoggingConfigurator()

# Console Log Settings

LOG_FORMAT = "%(asctime)s:%(levelname)s:%(name)s:%(message)s"
LOG_LEVEL = "DEBUG"

# ---------------------------------------------------
# Enable Time Rotate Log Handler
# ---------------------------------------------------
# LOG_LEVEL = DEBUG, INFO, WARNING, ERROR, CRITICAL

ENABLE_TIME_ROTATE = False
TIME_ROTATE_LOG_LEVEL = "DEBUG"
FILENAME = os.path.join(DATA_DIR, "superset.log")
ROLLOVER = "midnight"
INTERVAL = 1
BACKUP_COUNT = 30

# Custom logger for auditing queries. This can be used to send ran queries to a
# structured immutable store for auditing purposes. The function is called for
# every query ran, in both SQL Lab and charts/dashboards.
# def QUERY_LOGGER(
#     database,
#     query,
#     schema=None,
#     user=None,  # TODO(john-bodley): Deprecate in 3.0.
#     client=None,
#     security_manager=None,
#     log_params=None,
# ):
#     pass
QUERY_LOGGER = None

# Set this API key to enable Mapbox visualizations
MAPBOX_API_KEY = os.environ.get("MAPBOX_API_KEY", "")

# Maximum number of rows returned for any analytical database query
SQL_MAX_ROW = 100000

# Maximum number of rows displayed in SQL Lab UI
# Is set to avoid out of memory/localstorage issues in browsers. Does not affect
# exported CSVs
DISPLAY_MAX_ROW = 10000

# Default row limit for SQL Lab queries. Is overridden by setting a new limit in
# the SQL Lab UI
DEFAULT_SQLLAB_LIMIT = 1000

# Adds a warning message on sqllab save query and schedule query modals.
SQLLAB_SAVE_WARNING_MESSAGE = None
SQLLAB_SCHEDULE_WARNING_MESSAGE = None

# Force refresh while auto-refresh in dashboard
DASHBOARD_AUTO_REFRESH_MODE: Literal["fetch", "force"] = "force"


# Default celery config is to use SQLA as a broker, in a production setting
# you'll want to use a proper broker as specified here:
# http://docs.celeryproject.org/en/latest/getting-started/brokers/index.html


class CeleryConfig:  # pylint: disable=too-few-public-methods
    broker_url = "sqla+sqlite:///celerydb.sqlite"
    imports = ("superset.sql_lab",)
    result_backend = "db+sqlite:///celery_results.sqlite"
    worker_log_level = "DEBUG"
    worker_prefetch_multiplier = 1
    task_acks_late = False
    task_annotations = {
        "sql_lab.get_sql_results": {"rate_limit": "100/s"},
        "email_reports.send": {
            "rate_limit": "1/s",
            "time_limit": int(timedelta(seconds=120).total_seconds()),
            "soft_time_limit": int(timedelta(seconds=150).total_seconds()),
            "ignore_result": True,
        },
    }
    beat_schedule = {
        "email_reports.schedule_hourly": {
            "task": "email_reports.schedule_hourly",
            "schedule": crontab(minute=1, hour="*"),
        },
        "reports.scheduler": {
            "task": "reports.scheduler",
            "schedule": crontab(minute="*", hour="*"),
        },
        "reports.prune_log": {
            "task": "reports.prune_log",
            "schedule": crontab(minute=0, hour=0),
        },
    }


CELERY_CONFIG = CeleryConfig  # pylint: disable=invalid-name

# Set celery config to None to disable all the above configuration
# CELERY_CONFIG = None

# Additional static HTTP headers to be served by your Superset server. Note
# Flask-Talisman applies the relevant security HTTP headers.
#
# DEFAULT_HTTP_HEADERS: sets default values for HTTP headers. These may be overridden
# within the app
# OVERRIDE_HTTP_HEADERS: sets override values for HTTP headers. These values will
# override anything set within the app
DEFAULT_HTTP_HEADERS: Dict[str, Any] = {}
OVERRIDE_HTTP_HEADERS: Dict[str, Any] = {}
HTTP_HEADERS: Dict[str, Any] = {}

# The db id here results in selecting this one as a default in SQL Lab
DEFAULT_DB_ID = None

# Timeout duration for SQL Lab synchronous queries
SQLLAB_TIMEOUT = int(timedelta(seconds=30).total_seconds())

# Timeout duration for SQL Lab query validation
SQLLAB_VALIDATION_TIMEOUT = int(timedelta(seconds=10).total_seconds())

# SQLLAB_DEFAULT_DBID
SQLLAB_DEFAULT_DBID = None

# The MAX duration a query can run for before being killed by celery.
SQLLAB_ASYNC_TIME_LIMIT_SEC = int(timedelta(hours=6).total_seconds())

# Some databases support running EXPLAIN queries that allow users to estimate
# query costs before they run. These EXPLAIN queries should have a small
# timeout.
SQLLAB_QUERY_COST_ESTIMATE_TIMEOUT = int(timedelta(seconds=10).total_seconds())
# The feature is off by default, and currently only supported in Presto and Postgres.
# It also need to be enabled on a per-database basis, by adding the key/value pair
# `cost_estimate_enabled: true` to the database `extra` attribute.
ESTIMATE_QUERY_COST = False
# The cost returned by the databases is a relative value; in order to map the cost to
# a tangible value you need to define a custom formatter that takes into consideration
# your specific infrastructure. For example, you could analyze queries a posteriori by
# running EXPLAIN on them, and compute a histogram of relative costs to present the
# cost as a percentile:
#
# def postgres_query_cost_formatter(
#     result: List[Dict[str, Any]]
# ) -> List[Dict[str, str]]:
#     # 25, 50, 75% percentiles
#     percentile_costs = [100.0, 1000.0, 10000.0]
#
#     out = []
#     for row in result:
#         relative_cost = row["Total cost"]
#         percentile = bisect.bisect_left(percentile_costs, relative_cost) + 1
#         out.append({
#             "Relative cost": relative_cost,
#             "Percentile": str(percentile * 25) + "%",
#         })
#
#     return out
#
#  Then on define the formatter on the config:
#
# "QUERY_COST_FORMATTERS_BY_ENGINE": {"postgresql": postgres_query_cost_formatter},
QUERY_COST_FORMATTERS_BY_ENGINE: Dict[
    str, Callable[[List[Dict[str, Any]]], List[Dict[str, Any]]]
] = {}

# Flag that controls if limit should be enforced on the CTA (create table as queries).
SQLLAB_CTAS_NO_LIMIT = False

# This allows you to define custom logic around the "CREATE TABLE AS" or CTAS feature
# in SQL Lab that defines where the target schema should be for a given user.
# Database `CTAS Schema` has a precedence over this setting.
# Example below returns a username and CTA queries will write tables into the schema
# name `username`
# SQLLAB_CTAS_SCHEMA_NAME_FUNC = lambda database, user, schema, sql: user.username
# This is move involved example where depending on the database you can leverage data
# available to assign schema for the CTA query:
# def compute_schema_name(database: Database, user: User, schema: str, sql: str) -> str:
#     if database.name == 'mysql_payments_slave':
#         return 'tmp_superset_schema'
#     if database.name == 'presto_gold':
#         return user.username
#     if database.name == 'analytics':
#         if 'analytics' in [r.name for r in user.roles]:
#             return 'analytics_cta'
#         else:
#             return f'tmp_{schema}'
# Function accepts database object, user object, schema name and sql that will be run.
SQLLAB_CTAS_SCHEMA_NAME_FUNC: Optional[
    Callable[["Database", "models.User", str, str], str]
] = None

# If enabled, it can be used to store the results of long-running queries
# in SQL Lab by using the "Run Async" button/feature
RESULTS_BACKEND: Optional[BaseCache] = None

# Use PyArrow and MessagePack for async query results serialization,
# rather than JSON. This feature requires additional testing from the
# community before it is fully adopted, so this config option is provided
# in order to disable should breaking issues be discovered.
RESULTS_BACKEND_USE_MSGPACK = True

# The S3 bucket where you want to store your external hive tables created
# from CSV files. For example, 'companyname-superset'
CSV_TO_HIVE_UPLOAD_S3_BUCKET = None

# The directory within the bucket specified above that will
# contain all the external tables
CSV_TO_HIVE_UPLOAD_DIRECTORY = "EXTERNAL_HIVE_TABLES/"


# Function that creates upload directory dynamically based on the
# database used, user and schema provided.
def CSV_TO_HIVE_UPLOAD_DIRECTORY_FUNC(  # pylint: disable=invalid-name
    database: "Database",
    user: "models.User",  # pylint: disable=unused-argument
    schema: Optional[str],
) -> str:
    # Note the final empty path enforces a trailing slash.
    return os.path.join(
        CSV_TO_HIVE_UPLOAD_DIRECTORY, str(database.id), schema or "", ""
    )


# The namespace within hive where the tables created from
# uploading CSVs will be stored.
UPLOADED_CSV_HIVE_NAMESPACE: Optional[str] = None

# Function that computes the allowed schemas for the CSV uploads.
# Allowed schemas will be a union of schemas_allowed_for_file_upload
# db configuration and a result of this function.

# mypy doesn't catch that if case ensures list content being always str
ALLOWED_USER_CSV_SCHEMA_FUNC: Callable[["Database", "models.User"], List[str]] = (
    lambda database, user: [UPLOADED_CSV_HIVE_NAMESPACE]
    if UPLOADED_CSV_HIVE_NAMESPACE
    else []
)

# Values that should be treated as nulls for the csv uploads.
CSV_DEFAULT_NA_NAMES = list(STR_NA_VALUES)

# A dictionary of items that gets merged into the Jinja context for
# SQL Lab. The existing context gets updated with this dictionary,
# meaning values for existing keys get overwritten by the content of this
# dictionary. Exposing functionality through JINJA_CONTEXT_ADDONS has security
# implications as it opens a window for a user to execute untrusted code.
# It's important to make sure that the objects exposed (as well as objects attached
# to those objets) are harmless. We recommend only exposing simple/pure functions that
# return native types.
JINJA_CONTEXT_ADDONS: Dict[str, Callable[..., Any]] = {}

# A dictionary of macro template processors (by engine) that gets merged into global
# template processors. The existing template processors get updated with this
# dictionary, which means the existing keys get overwritten by the content of this
# dictionary. The customized addons don't necessarily need to use Jinja templating
# language. This allows you to define custom logic to process templates on a per-engine
# basis. Example value = `{"presto": CustomPrestoTemplateProcessor}`
CUSTOM_TEMPLATE_PROCESSORS: Dict[str, Type[BaseTemplateProcessor]] = {}

# Roles that are controlled by the API / Superset and should not be changes
# by humans.
ROBOT_PERMISSION_ROLES = ["Public", "Gamma", "Alpha", "Admin", "sql_lab"]

CONFIG_PATH_ENV_VAR = "SUPERSET_CONFIG_PATH"

# If a callable is specified, it will be called at app startup while passing
# a reference to the Flask app. This can be used to alter the Flask app
# in whatever way.
# example: FLASK_APP_MUTATOR = lambda x: x.before_request = f
FLASK_APP_MUTATOR = None

# Set this to false if you don't want users to be able to request/grant
# datasource access requests from/to other users.
ENABLE_ACCESS_REQUEST = False

# smtp server configuration
EMAIL_NOTIFICATIONS = True  # all the emails are sent using dryrun
SMTP_HOST = "localhost"
SMTP_STARTTLS = True
SMTP_SSL = False
SMTP_USER = "superset"
SMTP_PORT = 25
SMTP_PASSWORD = "superset"
SMTP_MAIL_FROM = "superset@superset.com"
# If True creates a default SSL context with ssl.Purpose.CLIENT_AUTH using the
# default system root CA certificates.
SMTP_SSL_SERVER_AUTH = False
ENABLE_CHUNK_ENCODING = False

# Whether to bump the logging level to ERROR on the flask_appbuilder package
# Set to False if/when debugging FAB related issues like
# permission management
SILENCE_FAB = True

FAB_ADD_SECURITY_VIEWS = True
FAB_ADD_SECURITY_PERMISSION_VIEW = False
FAB_ADD_SECURITY_VIEW_MENU_VIEW = False
FAB_ADD_SECURITY_PERMISSION_VIEWS_VIEW = False

# The link to a page containing common errors and their resolutions
# It will be appended at the bottom of sql_lab errors.
TROUBLESHOOTING_LINK = ""

# CSRF token timeout, set to None for a token that never expires
WTF_CSRF_TIME_LIMIT = int(timedelta(weeks=1).total_seconds())

# This link should lead to a page with instructions on how to gain access to a
# Datasource. It will be placed at the bottom of permissions errors.
PERMISSION_INSTRUCTIONS_LINK = ""

# Integrate external Blueprints to the app by passing them to your
# configuration. These blueprints will get integrated in the app
BLUEPRINTS: List[Blueprint] = []

# Provide a callable that receives a tracking_url and returns another
# URL. This is used to translate internal Hadoop job tracker URL
# into a proxied one


# Transform SQL query tracking url for Hive and Presto engines. You may also
# access information about the query itself by adding a second parameter
# to your transformer function, e.g.:
#   TRACKING_URL_TRANSFORMER = (
#       lambda url, query: url if is_fresh(query) else None
#   )
TRACKING_URL_TRANSFORMER = lambda url: url


# Interval between consecutive polls when using Hive Engine
HIVE_POLL_INTERVAL = int(timedelta(seconds=5).total_seconds())

# Interval between consecutive polls when using Presto Engine
# See here: https://github.com/dropbox/PyHive/blob/8eb0aeab8ca300f3024655419b93dad926c1a351/pyhive/presto.py#L93  # pylint: disable=line-too-long,useless-suppression
PRESTO_POLL_INTERVAL = int(timedelta(seconds=1).total_seconds())

# Allow list of custom authentications for each DB engine.
# Example:
# from your.module import AuthClass
# from another.extra import auth_method
#
# ALLOWED_EXTRA_AUTHENTICATIONS: Dict[str, Dict[str, Callable[..., Any]]] = {
#     "trino": {
#         "custom_auth": AuthClass,
#         "another_auth_method": auth_method,
#     },
# }
ALLOWED_EXTRA_AUTHENTICATIONS: Dict[str, Dict[str, Callable[..., Any]]] = {}

# The id of a template dashboard that should be copied to every new user
DASHBOARD_TEMPLATE_ID = None

# A callable that allows altering the database connection URL and params
# on the fly, at runtime. This allows for things like impersonation or
# arbitrary logic. For instance you can wire different users to
# use different connection parameters, or pass their email address as the
# username. The function receives the connection uri object, connection
# params, the username, and returns the mutated uri and params objects.
# Example:
#   def DB_CONNECTION_MUTATOR(uri, params, username, security_manager, source):
#       user = security_manager.find_user(username=username)
#       if user and user.email:
#           uri.username = user.email
#       return uri, params
#
# Note that the returned uri and params are passed directly to sqlalchemy's
# as such `create_engine(url, **params)`
DB_CONNECTION_MUTATOR = None


# A function that intercepts the SQL to be executed and can alter it.
# The use case is can be around adding some sort of comment header
# with information such as the username and worker node information
#
#    def SQL_QUERY_MUTATOR(
#        sql,
#        user_name=user_name,  # TODO(john-bodley): Deprecate in 3.0.
#        security_manager=security_manager,
#        database=database,
#    ):
#        dttm = datetime.now().isoformat()
#        return f"-- [SQL LAB] {user_name} {dttm}\n{sql}"
# For backward compatibility, you can unpack any of the above arguments in your
# function definition, but keep the **kwargs as the last argument to allow new args
# to be added later without any errors.
def SQL_QUERY_MUTATOR(  # pylint: disable=invalid-name,unused-argument
    sql: str, **kwargs: Any
) -> str:
    if kwargs["query_source"]:
        return add_metadata_to_queries(sql, **kwargs)
    return sql


# This allows for a user to add header data to any outgoing emails. For example,
# if you need to include metadata in the header or you want to change the specifications
# of the email title, header, or sender.
def EMAIL_HEADER_MUTATOR(  # pylint: disable=invalid-name,unused-argument
    msg: MIMEMultipart, **kwargs: Any
) -> MIMEMultipart:
    return msg


# Define a list of usernames to be excluded from all dropdown lists of users
# Owners, filters for created_by, etc.
# The users can also be excluded by overriding the get_exclude_users_from_lists method
# in security manager
EXCLUDE_USERS_FROM_LISTS: Optional[List[str]] = None


# This auth provider is used by background (offline) tasks that need to access
# protected resources. Can be overridden by end users in order to support
# custom auth mechanisms
MACHINE_AUTH_PROVIDER_CLASS = "superset.utils.machine_auth.MachineAuthProvider"

# ---------------------------------------------------
# Alerts & Reports
# ---------------------------------------------------
# Used for Alerts/Reports (Feature flask ALERT_REPORTS) to set the size for the
# sliding cron window size, should be synced with the celery beat config minus 1 second
ALERT_REPORTS_CRON_WINDOW_SIZE = 59
ALERT_REPORTS_WORKING_TIME_OUT_KILL = True
# if ALERT_REPORTS_WORKING_TIME_OUT_KILL is True, set a celery hard timeout
# Equal to working timeout + ALERT_REPORTS_WORKING_TIME_OUT_LAG
ALERT_REPORTS_WORKING_TIME_OUT_LAG = int(timedelta(seconds=10).total_seconds())
# if ALERT_REPORTS_WORKING_TIME_OUT_KILL is True, set a celery hard timeout
# Equal to working timeout + ALERT_REPORTS_WORKING_SOFT_TIME_OUT_LAG
ALERT_REPORTS_WORKING_SOFT_TIME_OUT_LAG = int(timedelta(seconds=1).total_seconds())
# If set to true no notification is sent, the worker will just log a message.
# Useful for debugging
ALERT_REPORTS_NOTIFICATION_DRY_RUN = False
# Max tries to run queries to prevent false errors caused by transient errors
# being returned to users. Set to a value >1 to enable retries.
ALERT_REPORTS_QUERY_EXECUTION_MAX_TRIES = 1

# A custom prefix to use on all Alerts & Reports emails
EMAIL_REPORTS_SUBJECT_PREFIX = "[Alert/Reports] "

# Slack API token for the superset reports, either string or callable
SLACK_API_TOKEN: Optional[
    Union[Callable[[], str], str]
] = ""
SLACK_PROXY = None

# victorops integration
VO_URL = ""
VO_VALIDATE_ROUTING_KEY = "https://api.victorops.com/api-public/v1/org/routing-keys"
X_VO_API_ID = ""
X_VO_API_KEY = ""

# The webdriver to use for generating reports. Use one of the following
# firefox
#   Requires: geckodriver and firefox installations
#   Limitations: can be buggy at times
# chrome:
#   Requires: headless chrome
#   Limitations: unable to generate screenshots of elements
WEBDRIVER_TYPE = "chrome"

# Window size - this will impact the rendering of the data
WEBDRIVER_WINDOW = {
    "dashboard": (1600, 2000),
    "slice": (3000, 1200),
    "pixel_density": 1,
}

# An optional override to the default auth hook used to provide auth to the
# offline webdriver
WEBDRIVER_AUTH_FUNC = None

# Any config options to be passed as-is to the webdriver
WEBDRIVER_CONFIGURATION: Dict[Any, Any] = {"service_log_path": "/dev/null"}

# Additional args to be passed as arguments to the config object
# Note: these options are Chrome-specific. For FF, these should
# only include the "--headless" arg
WEBDRIVER_OPTION_ARGS = ["--headless", "--marionette"]

# The base URL to query for accessing the user interface
WEBDRIVER_BASEURL = "http://0.0.0.0:8080/"
# The base URL for the email report hyperlinks.
WEBDRIVER_BASEURL_USER_FRIENDLY = WEBDRIVER_BASEURL
# Time selenium will wait for the page to load and render for the email report.
EMAIL_PAGE_RENDER_WAIT = int(timedelta(seconds=30).total_seconds())

# Send user to a link where they can report bugs
BUG_REPORT_URL = None

# Send user to a link where they can read more about Superset
DOCUMENTATION_URL = None
DOCUMENTATION_TEXT = "Documentation"
DOCUMENTATION_ICON = None  # Recommended size: 16x16

# What is the Last N days relative in the time selector to:
# 'today' means it is midnight (00:00:00) in the local timezone
# 'now' means it is relative to the query issue time
# If both start and end time is set to now, this will make the time
# filter a moving window. By only setting the end time to now,
# start time will be set to midnight, while end will be relative to
# the query issue time.
DEFAULT_RELATIVE_START_TIME = "today"
DEFAULT_RELATIVE_END_TIME = "today"

# Configure which SQL validator to use for each engine
SQL_VALIDATORS_BY_ENGINE = {
    "presto": "PrestoDBSQLValidator",
    "postgresql": "PostgreSQLValidator",
}

# A list of preferred databases, in order. These databases will be
# displayed prominently in the "Add Database" dialog. You should
# use the "engine_name" attribute of the corresponding DB engine spec
# in `superset/db_engine_specs/`.
PREFERRED_DATABASES: List[str] = [
    "PostgreSQL",
    "Presto",
    "MySQL",
    "SQLite",
    # etc.
]
# When adding a new database we try to connect to it. Depending on which parameters are
# incorrect this could take a couple minutes, until the SQLAlchemy driver pinging the
# database times out. Instead of relying on the driver timeout we can specify a shorter
# one here.
TEST_DATABASE_CONNECTION_TIMEOUT = timedelta(seconds=30)

# Do you want Talisman enabled?
TALISMAN_ENABLED = False
# If you want Talisman, how do you want it configured??
TALISMAN_CONFIG = {
    "content_security_policy": None,
    "force_https": True,
    "force_https_permanent": False,
}

# It is possible to customize which tables and roles are featured in the RLS
# dropdown. When set, this dict is assigned to `add_form_query_rel_fields` and
# `edit_form_query_rel_fields` on `RowLevelSecurityFiltersModelView`. Example:
#
# from flask_appbuilder.models.sqla import filters
# RLS_FORM_QUERY_REL_FIELDS = {
#     "roles": [["name", filters.FilterStartsWith, "RlsRole"]]
#     "tables": [["table_name", filters.FilterContains, "rls"]]
# }
RLS_FORM_QUERY_REL_FIELDS: Optional[Dict[str, List[List[Any]]]] = None

#
# Flask session cookie options
#
# See https://flask.palletsprojects.com/en/1.1.x/security/#set-cookie-options
# for details
#
SESSION_COOKIE_HTTPONLY = True  # Prevent cookie from being read by frontend JS?
SESSION_COOKIE_SECURE = False  # Prevent cookie from being transmitted over non-tls?
SESSION_COOKIE_SAMESITE = "Lax"  # One of [None, 'None', 'Lax', 'Strict']

# Cache static resources.
SEND_FILE_MAX_AGE_DEFAULT = int(timedelta(days=365).total_seconds())

# URI to database storing the example data, points to
# SQLALCHEMY_DATABASE_URI by default if set to `None`
SQLALCHEMY_EXAMPLES_URI = None

# Optional prefix to be added to all static asset paths when rendering the UI.
# This is useful for hosting assets in an external CDN, for example
STATIC_ASSETS_PREFIX = ""

# Some sqlalchemy connection strings can open Superset to security risks.
# Typically these should not be allowed.
PREVENT_UNSAFE_DB_CONNECTIONS = True

# Path used to store SSL certificates that are generated when using custom certs.
# Defaults to temporary directory.
# Example: SSL_CERT_PATH = "/certs"
SSL_CERT_PATH: Optional[str] = None

# SQLA table mutator, every time we fetch the metadata for a certain table
# (superset.connectors.sqla.models.SqlaTable), we call this hook
# to allow mutating the object with this callback.
# This can be used to set any properties of the object based on naming
# conventions and such. You can find examples in the tests.

SQLA_TABLE_MUTATOR = lambda table: table


# Global async query config options.
# Requires GLOBAL_ASYNC_QUERIES feature flag to be enabled.
GLOBAL_ASYNC_QUERIES_REDIS_CONFIG = {
    "port": 6379,
    "host": "127.0.0.1",
    "password": "",
    "db": 0,
    "ssl": False,
}
GLOBAL_ASYNC_QUERIES_REDIS_STREAM_PREFIX = "async-events-"
GLOBAL_ASYNC_QUERIES_REDIS_STREAM_LIMIT = 1000
GLOBAL_ASYNC_QUERIES_REDIS_STREAM_LIMIT_FIREHOSE = 1000000
GLOBAL_ASYNC_QUERIES_JWT_COOKIE_NAME = "async-token"
GLOBAL_ASYNC_QUERIES_JWT_COOKIE_SECURE = False
GLOBAL_ASYNC_QUERIES_JWT_COOKIE_DOMAIN = None
GLOBAL_ASYNC_QUERIES_JWT_SECRET = "test-secret-change-me"
GLOBAL_ASYNC_QUERIES_TRANSPORT = "polling"
GLOBAL_ASYNC_QUERIES_POLLING_DELAY = int(
    timedelta(milliseconds=500).total_seconds() * 1000
)
GLOBAL_ASYNC_QUERIES_WEBSOCKET_URL = "ws://127.0.0.1:8080/"

# Embedded config options
GUEST_ROLE_NAME = "Public"
GUEST_TOKEN_JWT_SECRET = "test-guest-secret-change-me"
GUEST_TOKEN_JWT_ALGO = "HS256"
GUEST_TOKEN_HEADER_NAME = "X-GuestToken"
GUEST_TOKEN_JWT_EXP_SECONDS = 300  # 5 minutes
# Guest token audience for the embedded superset, either string or callable
GUEST_TOKEN_JWT_AUDIENCE: Optional[Union[Callable[[], str], str]] = None

# A SQL dataset health check. Note if enabled it is strongly advised that the callable
# be memoized to aid with performance, i.e.,
#
#    @cache_manager.cache.memoize(timeout=0)
#    def DATASET_HEALTH_CHECK(datasource: SqlaTable) -> Optional[str]:
#        if (
#            datasource.sql and
#            len(sql_parse.ParsedQuery(datasource.sql, strip_comments=True).tables) == 1
#        ):
#            return (
#                "This virtual dataset queries only one table and therefore could be "
#                "replaced by querying the table directly."
#            )
#
#        return None
#
# Within the FLASK_APP_MUTATOR callable, i.e., once the application and thus cache have
# been initialized it is also necessary to add the following logic to blow the cache for
# all datasources if the callback function changed.
#
#    def FLASK_APP_MUTATOR(app: Flask) -> None:
#        name = "DATASET_HEALTH_CHECK"
#        func = app.config[name]
#        code = func.uncached.__code__.co_code
#
#        if cache_manager.cache.get(name) != code:
#            cache_manager.cache.delete_memoized(func)
#            cache_manager.cache.set(name, code, timeout=0)
#
DATASET_HEALTH_CHECK: Optional[Callable[["SqlaTable"], str]] = None

# Do not show user info or profile in the menu
MENU_HIDE_USER_INFO = False

# Set to False to only allow viewing own recent activity
# or to disallow users from viewing other users profile page
ENABLE_BROAD_ACTIVITY_ACCESS = True

# the advanced data type key should correspond to that set in the column metadata
ADVANCED_DATA_TYPES: Dict[str, AdvancedDataType] = {
    "internet_address": internet_address,
    "port": internet_port,
}

# Configuration for environment tag shown on the navbar. Setting 'text' to '' will hide the tag.
# 'color' can either be a hex color code, or a dot-indexed theme color (e.g. error.base)
ENVIRONMENT_TAG_CONFIG = {
    "variable": "FLASK_ENV",
    "values": {
        "development": {
            "color": "error.base",
            "text": "Development",
        },
        "production": {
            "color": "",
            "text": "",
        },
    },
}

# -------------------------------------------------------------------
# *                WARNING:  STOP EDITING  HERE                    *
# -------------------------------------------------------------------
# Don't add config values below this line since local configs won't be
# able to override them.
if CONFIG_PATH_ENV_VAR in os.environ:
    # Explicitly import config module that is not necessarily in pythonpath; useful
    # for case where app is being executed via pex.
    cfg_path = os.environ[CONFIG_PATH_ENV_VAR]
    try:
        module = sys.modules[__name__]
        override_conf = imp.load_source("superset_config", cfg_path)
        for key in dir(override_conf):
            if key.isupper():
                setattr(module, key, getattr(override_conf, key))

        print(f"Loaded your LOCAL configuration at [{cfg_path}]")
    except Exception:
        logger.exception(
            "Failed to import config for %s=%s", CONFIG_PATH_ENV_VAR, cfg_path
        )
        raise
elif importlib.util.find_spec("superset_config") and not is_test():
    try:
        # pylint: disable=import-error,wildcard-import,unused-wildcard-import
        import superset_config
        from superset_config import *  # type:ignore

        print(f"Loaded your LOCAL configuration at [{superset_config.__file__}]")
    except Exception:
        logger.exception("Found but failed to import local superset_config")
        raise<|MERGE_RESOLUTION|>--- conflicted
+++ resolved
@@ -651,13 +651,10 @@
             "ui:placeholder": "@slack_handle_name",
             "ui:help": "Slack handle for notification",
         },
-<<<<<<< HEAD
         "scheduleType": {"ui:help": "Schedule type for the Flash object"},
         "scheduleStartTime": {
             "ui:help": "Start time from which the flash object is to be scheduled."
         },
-=======
->>>>>>> b7bc9cea
     },
     "VALIDATION": [],
 
