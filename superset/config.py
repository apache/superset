# Licensed to the Apache Software Foundation (ASF) under one
# or more contributor license agreements.  See the NOTICE file
# distributed with this work for additional information
# regarding copyright ownership.  The ASF licenses this file
# to you under the Apache License, Version 2.0 (the
# "License"); you may not use this file except in compliance
# with the License.  You may obtain a copy of the License at
#
#   http://www.apache.org/licenses/LICENSE-2.0
#
# Unless required by applicable law or agreed to in writing,
# software distributed under the License is distributed on an
# "AS IS" BASIS, WITHOUT WARRANTIES OR CONDITIONS OF ANY
# KIND, either express or implied.  See the License for the
# specific language governing permissions and limitations
# under the License.
"""The main config file for Superset

All configuration in this file can be overridden by providing a superset_config
in your PYTHONPATH as there is a ``from superset_config import *``
at the end of this file.
"""
# pylint: disable=too-many-lines
import imp  # pylint: disable=deprecated-module
import importlib.util
import json
import logging
import os
import re
import sys
from collections import OrderedDict
from datetime import timedelta
from typing import (
    Any,
    Callable,
    Dict,
    List,
    Literal,
    Optional,
    Type,
    TYPE_CHECKING,
    Union,
)

import pkg_resources
from cachelib.base import BaseCache
from celery.schedules import crontab
from dateutil import tz
from flask import Blueprint
from flask_appbuilder.security.manager import AUTH_DB
from pandas._libs.parsers import STR_NA_VALUES  # pylint: disable=no-name-in-module

from superset.advanced_data_type.plugins.internet_address import internet_address
from superset.advanced_data_type.plugins.internet_port import internet_port
from superset.advanced_data_type.types import AdvancedDataType
from superset.constants import CHANGE_ME_SECRET_KEY
from superset.jinja_context import BaseTemplateProcessor
from superset.stats_logger import DummyStatsLogger
from superset.superset_typing import CacheConfig
from superset.utils.core import is_test, parse_boolean_string
from superset.utils.encrypt import SQLAlchemyUtilsAdapter
from superset.utils.log import DBEventLogger
from superset.utils.logging_configurator import DefaultLoggingConfigurator

logger = logging.getLogger(__name__)

if TYPE_CHECKING:
    from flask_appbuilder.security.sqla import models

    from superset.connectors.sqla.models import SqlaTable
    from superset.models.core import Database

# Realtime stats logger, a StatsD implementation exists
STATS_LOGGER = DummyStatsLogger()
EVENT_LOGGER = DBEventLogger()

SUPERSET_LOG_VIEW = True

BASE_DIR = pkg_resources.resource_filename("superset", "")
if "SUPERSET_HOME" in os.environ:
    DATA_DIR = os.environ["SUPERSET_HOME"]
else:
    DATA_DIR = os.path.expanduser("~/.superset")

# ---------------------------------------------------------
# Superset specific config
# ---------------------------------------------------------
VERSION_INFO_FILE = pkg_resources.resource_filename(
    "superset", "static/version_info.json"
)
PACKAGE_JSON_FILE = pkg_resources.resource_filename(
    "superset", "static/assets/package.json"
)

# Multiple favicons can be specified here. The "href" property
# is mandatory, but "sizes," "type," and "rel" are optional.
# For example:
# {
#     "href":path/to/image.png",
#     "sizes": "16x16",
#     "type": "image/png"
#     "rel": "icon"
# },
FAVICONS = [{"href": "/static/assets/images/favicon.png"}]


def _try_json_readversion(filepath: str) -> Optional[str]:
    try:
        with open(filepath, "r") as f:
            return json.load(f).get("version")
    except Exception:  # pylint: disable=broad-except
        return None


def _try_json_readsha(filepath: str, length: int) -> Optional[str]:
    try:
        with open(filepath, "r") as f:
            return json.load(f).get("GIT_SHA")[:length]
    except Exception:  # pylint: disable=broad-except
        return None


#
# If True, we will skip the call to load the logger config found in alembic.init
#
ALEMBIC_SKIP_LOG_CONFIG = False

# Depending on the context in which this config is loaded, the
# version_info.json file may or may not be available, as it is
# generated on install via setup.py. In the event that we're
# actually running Superset, we will have already installed,
# therefore it WILL exist. When unit tests are running, however,
# it WILL NOT exist, so we fall back to reading package.json
VERSION_STRING = _try_json_readversion(VERSION_INFO_FILE) or _try_json_readversion(
    PACKAGE_JSON_FILE
)

VERSION_SHA_LENGTH = 8
VERSION_SHA = _try_json_readsha(VERSION_INFO_FILE, VERSION_SHA_LENGTH)

# Build number is shown in the About section if available. This
# can be replaced at build time to expose build information.
BUILD_NUMBER = None

# default viz used in chart explorer
DEFAULT_VIZ_TYPE = "table"

# default row limit when requesting chart data
ROW_LIMIT = 50000
# default row limit when requesting samples from datasource in explore view
SAMPLES_ROW_LIMIT = 1000
# max rows retrieved by filter select auto complete
FILTER_SELECT_ROW_LIMIT = 10000

SUPERSET_WEBSERVER_PROTOCOL = "http"
SUPERSET_WEBSERVER_ADDRESS = "0.0.0.0"
SUPERSET_WEBSERVER_PORT = 8088

# This is an important setting, and should be lower than your
# [load balancer / proxy / envoy / kong / ...] timeout settings.
# You should also make sure to configure your WSGI server
# (gunicorn, nginx, apache, ...) timeout setting to be <= to this setting
SUPERSET_WEBSERVER_TIMEOUT = int(timedelta(minutes=1).total_seconds())

# this 2 settings are used by dashboard period force refresh feature
# When user choose auto force refresh frequency
# < SUPERSET_DASHBOARD_PERIODICAL_REFRESH_LIMIT
# they will see warning message in the Refresh Interval Modal.
# please check PR #9886
SUPERSET_DASHBOARD_PERIODICAL_REFRESH_LIMIT = 0
SUPERSET_DASHBOARD_PERIODICAL_REFRESH_WARNING_MESSAGE = None

SUPERSET_DASHBOARD_POSITION_DATA_LIMIT = 65535
CUSTOM_SECURITY_MANAGER = None
SQLALCHEMY_TRACK_MODIFICATIONS = False
# ---------------------------------------------------------

# Your App secret key. Make sure you override it on superset_config.py.
# Use a strong complex alphanumeric string and use a tool to help you generate
# a sufficiently random sequence, ex: openssl rand -base64 42"
SECRET_KEY = CHANGE_ME_SECRET_KEY

# The SQLAlchemy connection string.
SQLALCHEMY_DATABASE_URI = "sqlite:///" + os.path.join(DATA_DIR, "superset.db")
# SQLALCHEMY_DATABASE_URI = 'mysql://myapp@localhost/myapp'
# SQLALCHEMY_DATABASE_URI = 'postgresql://root:password@localhost/myapp'

# In order to hook up a custom password store for all SQLACHEMY connections
# implement a function that takes a single argument of type 'sqla.engine.url',
# returns a password and set SQLALCHEMY_CUSTOM_PASSWORD_STORE.
#
# e.g.:
# def lookup_password(url):
#     return 'secret'
# SQLALCHEMY_CUSTOM_PASSWORD_STORE = lookup_password
SQLALCHEMY_CUSTOM_PASSWORD_STORE = None

#
# The EncryptedFieldTypeAdapter is used whenever we're building SqlAlchemy models
# which include sensitive fields that should be app-encrypted BEFORE sending
# to the DB.
#
# Note: the default impl leverages SqlAlchemyUtils' EncryptedType, which defaults
#  to AES-128 under the covers using the app's SECRET_KEY as key material.
#
SQLALCHEMY_ENCRYPTED_FIELD_TYPE_ADAPTER = (  # pylint: disable=invalid-name
    SQLAlchemyUtilsAdapter
)
# The limit of queries fetched for query search
QUERY_SEARCH_LIMIT = 1000

# Flask-WTF flag for CSRF
WTF_CSRF_ENABLED = True

# Add endpoints that need to be exempt from CSRF protection
WTF_CSRF_EXEMPT_LIST = [
    "superset.views.core.log",
    "superset.views.core.explore_json",
    "superset.charts.data.api.data",
]

# Whether to run the web server in debug mode or not
DEBUG = os.environ.get("FLASK_ENV") == "development"
FLASK_USE_RELOAD = True

# Enable profiling of Python calls. Turn this on and append ``?_instrument=1``
# to the page to see the call stack.
PROFILING = False

# Superset allows server-side python stacktraces to be surfaced to the
# user when this feature is on. This may has security implications
# and it's more secure to turn it off in production settings.
SHOW_STACKTRACE = True

# Use all X-Forwarded headers when ENABLE_PROXY_FIX is True.
# When proxying to a different port, set "x_port" to 0 to avoid downstream issues.
ENABLE_PROXY_FIX = False
PROXY_FIX_CONFIG = {"x_for": 1, "x_proto": 1, "x_host": 1, "x_port": 1, "x_prefix": 1}

# ------------------------------
# GLOBALS FOR APP Builder
# ------------------------------
# Uncomment to setup Your App name
APP_NAME = "Superset"

# Specify the App icon
APP_ICON = "/static/assets/images/superset-logo-horiz.png"

# Specify where clicking the logo would take the user
# e.g. setting it to '/' would take the user to '/superset/welcome/'
LOGO_TARGET_PATH = None

# Specify tooltip that should appear when hovering over the App Icon/Logo
LOGO_TOOLTIP = ""

# Specify any text that should appear to the right of the logo
LOGO_RIGHT_TEXT: Union[Callable[[], str], str] = ""

# Enables SWAGGER UI for superset openapi spec
# ex: http://localhost:8080/swagger/v1
FAB_API_SWAGGER_UI = True

# Druid query timezone
# tz.tzutc() : Using utc timezone
# tz.tzlocal() : Using local timezone
# tz.gettz('Asia/Shanghai') : Using the time zone with specific name
# [TimeZone List]
# See: https://en.wikipedia.org/wiki/List_of_tz_database_time_zones
# other tz can be overridden by providing a local_config
DRUID_TZ = tz.tzutc()
DRUID_ANALYSIS_TYPES = ["cardinality"]


# ----------------------------------------------------
# AUTHENTICATION CONFIG
# ----------------------------------------------------
# The authentication type
# AUTH_OID : Is for OpenID
# AUTH_DB : Is for database (username/password)
# AUTH_LDAP : Is for LDAP
# AUTH_REMOTE_USER : Is for using REMOTE_USER from web server
AUTH_TYPE = AUTH_DB

# Uncomment to setup Full admin role name
# AUTH_ROLE_ADMIN = 'Admin'

# Uncomment to setup Public role name, no authentication needed
# AUTH_ROLE_PUBLIC = 'Public'

# Will allow user self registration
# AUTH_USER_REGISTRATION = True

# The default user self registration role
# AUTH_USER_REGISTRATION_ROLE = "Public"

# When using LDAP Auth, setup the LDAP server
# AUTH_LDAP_SERVER = "ldap://ldapserver.new"

# Uncomment to setup OpenID providers example for OpenID authentication
# OPENID_PROVIDERS = [
#    { 'name': 'Yahoo', 'url': 'https://open.login.yahoo.com/' },
#    { 'name': 'Flickr', 'url': 'https://www.flickr.com/<username>' },

# ---------------------------------------------------
# Roles config
# ---------------------------------------------------
# Grant public role the same set of permissions as for a selected builtin role.
# This is useful if one wants to enable anonymous users to view
# dashboards. Explicit grant on specific datasets is still required.
PUBLIC_ROLE_LIKE: Optional[str] = None

# ---------------------------------------------------
# Babel config for translations
# ---------------------------------------------------
# Setup default language
BABEL_DEFAULT_LOCALE = "en"
# Your application default translation path
BABEL_DEFAULT_FOLDER = "superset/translations"
# The allowed translation for you app
LANGUAGES = {
    "en": {"flag": "us", "name": "English"},
    "es": {"flag": "es", "name": "Spanish"},
    "it": {"flag": "it", "name": "Italian"},
    "fr": {"flag": "fr", "name": "French"},
    "zh": {"flag": "cn", "name": "Chinese"},
    "ja": {"flag": "jp", "name": "Japanese"},
    "de": {"flag": "de", "name": "German"},
    "pt": {"flag": "pt", "name": "Portuguese"},
    "pt_BR": {"flag": "br", "name": "Brazilian Portuguese"},
    "ru": {"flag": "ru", "name": "Russian"},
    "ko": {"flag": "kr", "name": "Korean"},
    "sk": {"flag": "sk", "name": "Slovak"},
    "sl": {"flag": "si", "name": "Slovenian"},
    "nl": {"flag": "nl", "name": "Dutch"},
}
# Turning off i18n by default as translation in most languages are
# incomplete and not well maintained.
LANGUAGES = {}

# ---------------------------------------------------
# Feature flags
# ---------------------------------------------------
# Feature flags that are set by default go here. Their values can be
# overwritten by those specified under FEATURE_FLAGS in superset_config.py
# For example, DEFAULT_FEATURE_FLAGS = { 'FOO': True, 'BAR': False } here
# and FEATURE_FLAGS = { 'BAR': True, 'BAZ': True } in superset_config.py
# will result in combined feature flags of { 'FOO': True, 'BAR': True, 'BAZ': True }
DEFAULT_FEATURE_FLAGS: Dict[str, bool] = {
    # allow dashboard to use sub-domains to send chart request
    # you also need ENABLE_CORS and
    # SUPERSET_WEBSERVER_DOMAINS for list of domains
    "ALLOW_DASHBOARD_DOMAIN_SHARDING": True,
    # Experimental feature introducing a client (browser) cache
    "CLIENT_CACHE": False,
    "DISABLE_DATASET_SOURCE_EDIT": False,
    # When using a recent version of Druid that supports JOINs turn this on
    "DRUID_JOINS": False,
    "DYNAMIC_PLUGINS": False,
    # With Superset 2.0, we are updating the default so that the legacy datasource
    # editor no longer shows. Currently this is set to false so that the editor
    # option does show, but we will be depreciating it.
    "DISABLE_LEGACY_DATASOURCE_EDITOR": True,
    # For some security concerns, you may need to enforce CSRF protection on
    # all query request to explore_json endpoint. In Superset, we use
    # `flask-csrf <https://sjl.bitbucket.io/flask-csrf/>`_ add csrf protection
    # for all POST requests, but this protection doesn't apply to GET method.
    # When ENABLE_EXPLORE_JSON_CSRF_PROTECTION is set to true, your users cannot
    # make GET request to explore_json. explore_json accepts both GET and POST request.
    # See `PR 7935 <https://github.com/apache/superset/pull/7935>`_ for more details.
    "ENABLE_EXPLORE_JSON_CSRF_PROTECTION": False,
    "ENABLE_TEMPLATE_PROCESSING": False,
    "ENABLE_TEMPLATE_REMOVE_FILTERS": False,
    # Allow for javascript controls components
    # this enables programmers to customize certain charts (like the
    # geospatial ones) by inputing javascript in controls. This exposes
    # an XSS security vulnerability
    "ENABLE_JAVASCRIPT_CONTROLS": False,
    "KV_STORE": False,
    # When this feature is enabled, nested types in Presto will be
    # expanded into extra columns and/or arrays. This is experimental,
    # and doesn't work with all nested types.
    "PRESTO_EXPAND_DATA": False,
    # Exposes API endpoint to compute thumbnails
    "THUMBNAILS": False,
    "DASHBOARD_CACHE": False,
    "REMOVE_SLICE_LEVEL_LABEL_COLORS": False,
    "SHARE_QUERIES_VIA_KV_STORE": False,
    "TAGGING_SYSTEM": False,
    "SQLLAB_BACKEND_PERSISTENCE": True,
    "LISTVIEWS_DEFAULT_CARD_VIEW": False,
    # When True, this flag allows display of HTML tags in Markdown components
    "DISPLAY_MARKDOWN_HTML": True,
    # When True, this escapes HTML (rather than rendering it) in Markdown components
    "ESCAPE_MARKDOWN_HTML": False,
    "DASHBOARD_NATIVE_FILTERS": True,
    "DASHBOARD_CROSS_FILTERS": False,
    # Feature is under active development and breaking changes are expected
    "DASHBOARD_NATIVE_FILTERS_SET": False,
    "DASHBOARD_FILTERS_EXPERIMENTAL": False,
    "GLOBAL_ASYNC_QUERIES": False,
    "VERSIONED_EXPORT": True,
    "EMBEDDED_SUPERSET": False,
    # Enables Alerts and reports new implementation
    "ALERT_REPORTS": False,
    "DASHBOARD_RBAC": False,
    "ENABLE_EXPLORE_DRAG_AND_DROP": True,
    "ENABLE_FILTER_BOX_MIGRATION": False,
    "ENABLE_ADVANCED_DATA_TYPES": False,
    "ENABLE_DND_WITH_CLICK_UX": True,
    # Enabling ALERTS_ATTACH_REPORTS, the system sends email and slack message
    # with screenshot and link
    # Disables ALERTS_ATTACH_REPORTS, the system DOES NOT generate screenshot
    # for report with type 'alert' and sends email and slack message with only link;
    # for report with type 'report' still send with email and slack message with
    # screenshot and link
    "ALERTS_ATTACH_REPORTS": True,
    # FORCE_DATABASE_CONNECTIONS_SSL is depreciated.
    "FORCE_DATABASE_CONNECTIONS_SSL": False,
    # Enabling ENFORCE_DB_ENCRYPTION_UI forces all database connections to be
    # encrypted before being saved into superset metastore.
    "ENFORCE_DB_ENCRYPTION_UI": False,
    # Allow users to export full CSV of table viz type.
    # This could cause the server to run out of memory or compute.
    "ALLOW_FULL_CSV_EXPORT": False,
    "UX_BETA": False,
    "GENERIC_CHART_AXES": False,
    "ALLOW_ADHOC_SUBQUERY": False,
    # Apply RLS rules to SQL Lab queries. This requires parsing and manipulating the
    # query, and might break queries and/or allow users to bypass RLS. Use with care!
    "RLS_IN_SQLLAB": False,
}

# Feature flags may also be set via 'SUPERSET_FEATURE_' prefixed environment vars.
DEFAULT_FEATURE_FLAGS.update(
    {
        k[len("SUPERSET_FEATURE_") :]: parse_boolean_string(v)
        for k, v in os.environ.items()
        if re.search(r"^SUPERSET_FEATURE_\w+", k)
    }
)

# This is merely a default.
FEATURE_FLAGS: Dict[str, bool] = {}

# A function that receives a dict of all feature flags
# (DEFAULT_FEATURE_FLAGS merged with FEATURE_FLAGS)
# can alter it, and returns a similar dict. Note the dict of feature
# flags passed to the function is a deepcopy of the dict in the config,
# and can therefore be mutated without side-effect
#
# GET_FEATURE_FLAGS_FUNC can be used to implement progressive rollouts,
# role-based features, or a full on A/B testing framework.
#
# from flask import g, request
# def GET_FEATURE_FLAGS_FUNC(feature_flags_dict: Dict[str, bool]) -> Dict[str, bool]:
#     if hasattr(g, "user") and g.user.is_active:
#         feature_flags_dict['some_feature'] = g.user and g.user.get_id() == 5
#     return feature_flags_dict
GET_FEATURE_FLAGS_FUNC: Optional[Callable[[Dict[str, bool]], Dict[str, bool]]] = None
# A function that receives a feature flag name and an optional default value.
# Has a similar utility to GET_FEATURE_FLAGS_FUNC but it's useful to not force the
# evaluation of all feature flags when just evaluating a single one.
#
# Note that the default `get_feature_flags` will evaluate each feature with this
# callable when the config key is set, so don't use both GET_FEATURE_FLAGS_FUNC
# and IS_FEATURE_ENABLED_FUNC in conjunction.
IS_FEATURE_ENABLED_FUNC: Optional[Callable[[str, Optional[bool]], bool]] = None
# A function that expands/overrides the frontend `bootstrap_data.common` object.
# Can be used to implement custom frontend functionality,
# or dynamically change certain configs.
#
# Values in `bootstrap_data.common` should have these characteristics:
# - They are not specific to a page the user is visiting
# - They do not contain secrets
#
# Takes as a parameter the common bootstrap payload before transformations.
# Returns a dict containing data that should be added or overridden to the payload.
COMMON_BOOTSTRAP_OVERRIDES_FUNC: Callable[
    [Dict[str, Any]], Dict[str, Any]
] = lambda data: {}  # default: empty dict

# EXTRA_CATEGORICAL_COLOR_SCHEMES is used for adding custom categorical color schemes
# example code for "My custom warm to hot" color scheme
# EXTRA_CATEGORICAL_COLOR_SCHEMES = [
#     {
#         "id": 'myVisualizationColors',
#         "description": '',
#         "label": 'My Visualization Colors',
#         "isDefault": True,
#         "colors":
#          ['#006699', '#009DD9', '#5AAA46', '#44AAAA', '#DDAA77', '#7799BB', '#88AA77',
#          '#552288', '#5AAA46', '#CC7788', '#EEDD55', '#9977BB', '#BBAA44', '#DDCCDD']
#     }]

# This is merely a default
EXTRA_CATEGORICAL_COLOR_SCHEMES: List[Dict[str, Any]] = []

# THEME_OVERRIDES is used for adding custom theme to superset
# example code for "My theme" custom scheme
# THEME_OVERRIDES = {
#   "borderRadius": 4,
#   "colors": {
#     "primary": {
#       "base": 'red',
#     },
#     "secondary": {
#       "base": 'green',
#     },
#     "grayscale": {
#       "base": 'orange',
#     }
#   }
# }

THEME_OVERRIDES: Dict[str, Any] = {}

# EXTRA_SEQUENTIAL_COLOR_SCHEMES is used for adding custom sequential color schemes
# EXTRA_SEQUENTIAL_COLOR_SCHEMES =  [
#     {
#         "id": 'warmToHot',
#         "description": '',
#         "isDiverging": True,
#         "label": 'My custom warm to hot',
#         "isDefault": True,
#         "colors":
#          ['#552288', '#5AAA46', '#CC7788', '#EEDD55', '#9977BB', '#BBAA44', '#DDCCDD',
#          '#006699', '#009DD9', '#5AAA46', '#44AAAA', '#DDAA77', '#7799BB', '#88AA77']
#     }]

# This is merely a default
EXTRA_SEQUENTIAL_COLOR_SCHEMES: List[Dict[str, Any]] = []

# ---------------------------------------------------
# Thumbnail config (behind feature flag)
# Also used by Alerts & Reports
# ---------------------------------------------------
THUMBNAIL_SELENIUM_USER = "admin"
THUMBNAIL_CACHE_CONFIG: CacheConfig = {
    "CACHE_TYPE": "NullCache",
    "CACHE_NO_NULL_WARNING": True,
}

# Time before selenium times out after trying to locate an element on the page and wait
# for that element to load for a screenshot.
SCREENSHOT_LOCATE_WAIT = int(timedelta(seconds=10).total_seconds())
# Time before selenium times out after waiting for all DOM class elements named
# "loading" are gone.
SCREENSHOT_LOAD_WAIT = int(timedelta(minutes=1).total_seconds())
# Selenium destroy retries
SCREENSHOT_SELENIUM_RETRIES = 5
# Give selenium an headstart, in seconds
SCREENSHOT_SELENIUM_HEADSTART = 3
# Wait for the chart animation, in seconds
SCREENSHOT_SELENIUM_ANIMATION_WAIT = 5

# ---------------------------------------------------
# Image and file configuration
# ---------------------------------------------------
# The file upload folder, when using models with files
UPLOAD_FOLDER = BASE_DIR + "/app/static/uploads/"
UPLOAD_CHUNK_SIZE = 4096

# The image upload folder, when using models with images
IMG_UPLOAD_FOLDER = BASE_DIR + "/app/static/uploads/"

# The image upload url, when using models with images
IMG_UPLOAD_URL = "/static/uploads/"
# Setup image size default is (300, 200, True)
# IMG_SIZE = (300, 200, True)

# Default cache timeout, applies to all cache backends unless specifically overridden in
# each cache config.
CACHE_DEFAULT_TIMEOUT = int(timedelta(days=1).total_seconds())

# Default cache for Superset objects
CACHE_CONFIG: CacheConfig = {"CACHE_TYPE": "NullCache"}

# Cache for datasource metadata and query results
DATA_CACHE_CONFIG: CacheConfig = {"CACHE_TYPE": "NullCache"}

# Cache for dashboard filter state (`CACHE_TYPE` defaults to `SimpleCache` when
#  running in debug mode unless overridden)
FILTER_STATE_CACHE_CONFIG: CacheConfig = {
    "CACHE_DEFAULT_TIMEOUT": int(timedelta(days=90).total_seconds()),
    # should the timeout be reset when retrieving a cached value
    "REFRESH_TIMEOUT_ON_RETRIEVAL": True,
}

# Cache for explore form data state (`CACHE_TYPE` defaults to `SimpleCache` when
#  running in debug mode unless overridden)
EXPLORE_FORM_DATA_CACHE_CONFIG: CacheConfig = {
    "CACHE_DEFAULT_TIMEOUT": int(timedelta(days=7).total_seconds()),
    # should the timeout be reset when retrieving a cached value
    "REFRESH_TIMEOUT_ON_RETRIEVAL": True,
}

# store cache keys by datasource UID (via CacheKey) for custom processing/invalidation
STORE_CACHE_KEYS_IN_METADATA_DB = False

# CORS Options
ENABLE_CORS = False
CORS_OPTIONS: Dict[Any, Any] = {}

# Chrome allows up to 6 open connections per domain at a time. When there are more
# than 6 slices in dashboard, a lot of time fetch requests are queued up and wait for
# next available socket. PR #5039 is trying to allow domain sharding for Superset,
# and this feature will be enabled by configuration only (by default Superset
# doesn't allow cross-domain request).
SUPERSET_WEBSERVER_DOMAINS = None

# Allowed format types for upload on Database view
EXCEL_EXTENSIONS = {"xlsx", "xls"}
CSV_EXTENSIONS = {"csv", "tsv", "txt"}
COLUMNAR_EXTENSIONS = {"parquet", "zip"}
ALLOWED_EXTENSIONS = {*EXCEL_EXTENSIONS, *CSV_EXTENSIONS, *COLUMNAR_EXTENSIONS}

# CSV Options: key/value pairs that will be passed as argument to DataFrame.to_csv
# method.
# note: index option should not be overridden
CSV_EXPORT = {"encoding": "utf-8"}

# ---------------------------------------------------
# Time grain configurations
# ---------------------------------------------------
# List of time grains to disable in the application (see list of builtin
# time grains in superset/db_engine_specs.builtin_time_grains).
# For example: to disable 1 second time grain:
# TIME_GRAIN_DENYLIST = ['PT1S']
TIME_GRAIN_DENYLIST: List[str] = []

# Additional time grains to be supported using similar definitions as in
# superset/db_engine_specs.builtin_time_grains.
# For example: To add a new 2 second time grain:
# TIME_GRAIN_ADDONS = {'PT2S': '2 second'}
TIME_GRAIN_ADDONS: Dict[str, str] = {}

# Implementation of additional time grains per engine.
# The column to be truncated is denoted `{col}` in the expression.
# For example: To implement 2 second time grain on clickhouse engine:
# TIME_GRAIN_ADDON_EXPRESSIONS = {
#     'clickhouse': {
#         'PT2S': 'toDateTime(intDiv(toUInt32(toDateTime({col})), 2)*2)'
#     }
# }
TIME_GRAIN_ADDON_EXPRESSIONS: Dict[str, Dict[str, str]] = {}

# ---------------------------------------------------
# List of viz_types not allowed in your environment
# For example: Disable pivot table and treemap:
#  VIZ_TYPE_DENYLIST = ['pivot_table', 'treemap']
# ---------------------------------------------------

VIZ_TYPE_DENYLIST: List[str] = []

# --------------------------------------------------
# Modules, datasources and middleware to be registered
# --------------------------------------------------
DEFAULT_MODULE_DS_MAP = OrderedDict(
    [
        ("superset.connectors.sqla.models", ["SqlaTable"]),
<<<<<<< HEAD
        ("superset.connectors.druid.models", ["DruidDatasource"]),
        ("superset.models.sql_lab", ["Query"]),
=======
>>>>>>> 4126c365
    ]
)
ADDITIONAL_MODULE_DS_MAP: Dict[str, List[str]] = {}
ADDITIONAL_MIDDLEWARE: List[Callable[..., Any]] = []

# 1) https://docs.python-guide.org/writing/logging/
# 2) https://docs.python.org/2/library/logging.config.html

# Default configurator will consume the LOG_* settings below
LOGGING_CONFIGURATOR = DefaultLoggingConfigurator()

# Console Log Settings

LOG_FORMAT = "%(asctime)s:%(levelname)s:%(name)s:%(message)s"
LOG_LEVEL = "DEBUG"

# ---------------------------------------------------
# Enable Time Rotate Log Handler
# ---------------------------------------------------
# LOG_LEVEL = DEBUG, INFO, WARNING, ERROR, CRITICAL

ENABLE_TIME_ROTATE = False
TIME_ROTATE_LOG_LEVEL = "DEBUG"
FILENAME = os.path.join(DATA_DIR, "superset.log")
ROLLOVER = "midnight"
INTERVAL = 1
BACKUP_COUNT = 30

# Custom logger for auditing queries. This can be used to send ran queries to a
# structured immutable store for auditing purposes. The function is called for
# every query ran, in both SQL Lab and charts/dashboards.
# def QUERY_LOGGER(
#     database,
#     query,
#     schema=None,
#     user=None,  # TODO(john-bodley): Deprecate in 3.0.
#     client=None,
#     security_manager=None,
#     log_params=None,
# ):
#     pass
QUERY_LOGGER = None

# Set this API key to enable Mapbox visualizations
MAPBOX_API_KEY = os.environ.get("MAPBOX_API_KEY", "")

# Maximum number of rows returned for any analytical database query
SQL_MAX_ROW = 100000

# Maximum number of rows displayed in SQL Lab UI
# Is set to avoid out of memory/localstorage issues in browsers. Does not affect
# exported CSVs
DISPLAY_MAX_ROW = 10000

# Default row limit for SQL Lab queries. Is overridden by setting a new limit in
# the SQL Lab UI
DEFAULT_SQLLAB_LIMIT = 1000

# Maximum number of tables/views displayed in the dropdown window in SQL Lab.
MAX_TABLE_NAMES = 3000

# Adds a warning message on sqllab save query and schedule query modals.
SQLLAB_SAVE_WARNING_MESSAGE = None
SQLLAB_SCHEDULE_WARNING_MESSAGE = None

# Force refresh while auto-refresh in dashboard
DASHBOARD_AUTO_REFRESH_MODE: Literal["fetch", "force"] = "force"


# Default celery config is to use SQLA as a broker, in a production setting
# you'll want to use a proper broker as specified here:
# http://docs.celeryproject.org/en/latest/getting-started/brokers/index.html


class CeleryConfig:  # pylint: disable=too-few-public-methods
    broker_url = "sqla+sqlite:///celerydb.sqlite"
    imports = ("superset.sql_lab",)
    result_backend = "db+sqlite:///celery_results.sqlite"
    worker_log_level = "DEBUG"
    worker_prefetch_multiplier = 1
    task_acks_late = False
    task_annotations = {
        "sql_lab.get_sql_results": {"rate_limit": "100/s"},
        "email_reports.send": {
            "rate_limit": "1/s",
            "time_limit": int(timedelta(seconds=120).total_seconds()),
            "soft_time_limit": int(timedelta(seconds=150).total_seconds()),
            "ignore_result": True,
        },
    }
    beat_schedule = {
        "email_reports.schedule_hourly": {
            "task": "email_reports.schedule_hourly",
            "schedule": crontab(minute=1, hour="*"),
        },
        "reports.scheduler": {
            "task": "reports.scheduler",
            "schedule": crontab(minute="*", hour="*"),
        },
        "reports.prune_log": {
            "task": "reports.prune_log",
            "schedule": crontab(minute=0, hour=0),
        },
    }


CELERY_CONFIG = CeleryConfig  # pylint: disable=invalid-name

# Set celery config to None to disable all the above configuration
# CELERY_CONFIG = None

# Additional static HTTP headers to be served by your Superset server. Note
# Flask-Talisman applies the relevant security HTTP headers.
#
# DEFAULT_HTTP_HEADERS: sets default values for HTTP headers. These may be overridden
# within the app
# OVERRIDE_HTTP_HEADERS: sets override values for HTTP headers. These values will
# override anything set within the app
DEFAULT_HTTP_HEADERS: Dict[str, Any] = {}
OVERRIDE_HTTP_HEADERS: Dict[str, Any] = {}
HTTP_HEADERS: Dict[str, Any] = {}

# The db id here results in selecting this one as a default in SQL Lab
DEFAULT_DB_ID = None

# Timeout duration for SQL Lab synchronous queries
SQLLAB_TIMEOUT = int(timedelta(seconds=30).total_seconds())

# Timeout duration for SQL Lab query validation
SQLLAB_VALIDATION_TIMEOUT = int(timedelta(seconds=10).total_seconds())

# SQLLAB_DEFAULT_DBID
SQLLAB_DEFAULT_DBID = None

# The MAX duration a query can run for before being killed by celery.
SQLLAB_ASYNC_TIME_LIMIT_SEC = int(timedelta(hours=6).total_seconds())

# Some databases support running EXPLAIN queries that allow users to estimate
# query costs before they run. These EXPLAIN queries should have a small
# timeout.
SQLLAB_QUERY_COST_ESTIMATE_TIMEOUT = int(timedelta(seconds=10).total_seconds())
# The feature is off by default, and currently only supported in Presto and Postgres.
# It also need to be enabled on a per-database basis, by adding the key/value pair
# `cost_estimate_enabled: true` to the database `extra` attribute.
ESTIMATE_QUERY_COST = False
# The cost returned by the databases is a relative value; in order to map the cost to
# a tangible value you need to define a custom formatter that takes into consideration
# your specific infrastructure. For example, you could analyze queries a posteriori by
# running EXPLAIN on them, and compute a histogram of relative costs to present the
# cost as a percentile:
#
# def postgres_query_cost_formatter(
#     result: List[Dict[str, Any]]
# ) -> List[Dict[str, str]]:
#     # 25, 50, 75% percentiles
#     percentile_costs = [100.0, 1000.0, 10000.0]
#
#     out = []
#     for row in result:
#         relative_cost = row["Total cost"]
#         percentile = bisect.bisect_left(percentile_costs, relative_cost) + 1
#         out.append({
#             "Relative cost": relative_cost,
#             "Percentile": str(percentile * 25) + "%",
#         })
#
#     return out
#
#  Then on define the formatter on the config:
#
# "QUERY_COST_FORMATTERS_BY_ENGINE": {"postgresql": postgres_query_cost_formatter},
QUERY_COST_FORMATTERS_BY_ENGINE: Dict[
    str, Callable[[List[Dict[str, Any]]], List[Dict[str, Any]]]
] = {}

# Flag that controls if limit should be enforced on the CTA (create table as queries).
SQLLAB_CTAS_NO_LIMIT = False

# This allows you to define custom logic around the "CREATE TABLE AS" or CTAS feature
# in SQL Lab that defines where the target schema should be for a given user.
# Database `CTAS Schema` has a precedence over this setting.
# Example below returns a username and CTA queries will write tables into the schema
# name `username`
# SQLLAB_CTAS_SCHEMA_NAME_FUNC = lambda database, user, schema, sql: user.username
# This is move involved example where depending on the database you can leverage data
# available to assign schema for the CTA query:
# def compute_schema_name(database: Database, user: User, schema: str, sql: str) -> str:
#     if database.name == 'mysql_payments_slave':
#         return 'tmp_superset_schema'
#     if database.name == 'presto_gold':
#         return user.username
#     if database.name == 'analytics':
#         if 'analytics' in [r.name for r in user.roles]:
#             return 'analytics_cta'
#         else:
#             return f'tmp_{schema}'
# Function accepts database object, user object, schema name and sql that will be run.
SQLLAB_CTAS_SCHEMA_NAME_FUNC: Optional[
    Callable[["Database", "models.User", str, str], str]
] = None

# If enabled, it can be used to store the results of long-running queries
# in SQL Lab by using the "Run Async" button/feature
RESULTS_BACKEND: Optional[BaseCache] = None

# Use PyArrow and MessagePack for async query results serialization,
# rather than JSON. This feature requires additional testing from the
# community before it is fully adopted, so this config option is provided
# in order to disable should breaking issues be discovered.
RESULTS_BACKEND_USE_MSGPACK = True

# The S3 bucket where you want to store your external hive tables created
# from CSV files. For example, 'companyname-superset'
CSV_TO_HIVE_UPLOAD_S3_BUCKET = None

# The directory within the bucket specified above that will
# contain all the external tables
CSV_TO_HIVE_UPLOAD_DIRECTORY = "EXTERNAL_HIVE_TABLES/"


# Function that creates upload directory dynamically based on the
# database used, user and schema provided.
def CSV_TO_HIVE_UPLOAD_DIRECTORY_FUNC(  # pylint: disable=invalid-name
    database: "Database",
    user: "models.User",  # pylint: disable=unused-argument
    schema: Optional[str],
) -> str:
    # Note the final empty path enforces a trailing slash.
    return os.path.join(
        CSV_TO_HIVE_UPLOAD_DIRECTORY, str(database.id), schema or "", ""
    )


# The namespace within hive where the tables created from
# uploading CSVs will be stored.
UPLOADED_CSV_HIVE_NAMESPACE: Optional[str] = None

# Function that computes the allowed schemas for the CSV uploads.
# Allowed schemas will be a union of schemas_allowed_for_file_upload
# db configuration and a result of this function.

# mypy doesn't catch that if case ensures list content being always str
ALLOWED_USER_CSV_SCHEMA_FUNC: Callable[["Database", "models.User"], List[str]] = (
    lambda database, user: [UPLOADED_CSV_HIVE_NAMESPACE]
    if UPLOADED_CSV_HIVE_NAMESPACE
    else []
)

# Values that should be treated as nulls for the csv uploads.
CSV_DEFAULT_NA_NAMES = list(STR_NA_VALUES)

# A dictionary of items that gets merged into the Jinja context for
# SQL Lab. The existing context gets updated with this dictionary,
# meaning values for existing keys get overwritten by the content of this
# dictionary. Exposing functionality through JINJA_CONTEXT_ADDONS has security
# implications as it opens a window for a user to execute untrusted code.
# It's important to make sure that the objects exposed (as well as objects attached
# to those objets) are harmless. We recommend only exposing simple/pure functions that
# return native types.
JINJA_CONTEXT_ADDONS: Dict[str, Callable[..., Any]] = {}

# A dictionary of macro template processors (by engine) that gets merged into global
# template processors. The existing template processors get updated with this
# dictionary, which means the existing keys get overwritten by the content of this
# dictionary. The customized addons don't necessarily need to use Jinja templating
# language. This allows you to define custom logic to process templates on a per-engine
# basis. Example value = `{"presto": CustomPrestoTemplateProcessor}`
CUSTOM_TEMPLATE_PROCESSORS: Dict[str, Type[BaseTemplateProcessor]] = {}

# Roles that are controlled by the API / Superset and should not be changes
# by humans.
ROBOT_PERMISSION_ROLES = ["Public", "Gamma", "Alpha", "Admin", "sql_lab"]

CONFIG_PATH_ENV_VAR = "SUPERSET_CONFIG_PATH"

# If a callable is specified, it will be called at app startup while passing
# a reference to the Flask app. This can be used to alter the Flask app
# in whatever way.
# example: FLASK_APP_MUTATOR = lambda x: x.before_request = f
FLASK_APP_MUTATOR = None

# Set this to false if you don't want users to be able to request/grant
# datasource access requests from/to other users.
ENABLE_ACCESS_REQUEST = False

# smtp server configuration
EMAIL_NOTIFICATIONS = False  # all the emails are sent using dryrun
SMTP_HOST = "localhost"
SMTP_STARTTLS = True
SMTP_SSL = False
SMTP_USER = "superset"
SMTP_PORT = 25
SMTP_PASSWORD = "superset"
SMTP_MAIL_FROM = "superset@superset.com"

ENABLE_CHUNK_ENCODING = False

# Whether to bump the logging level to ERROR on the flask_appbuilder package
# Set to False if/when debugging FAB related issues like
# permission management
SILENCE_FAB = True

FAB_ADD_SECURITY_VIEWS = True
FAB_ADD_SECURITY_PERMISSION_VIEW = False
FAB_ADD_SECURITY_VIEW_MENU_VIEW = False
FAB_ADD_SECURITY_PERMISSION_VIEWS_VIEW = False

# The link to a page containing common errors and their resolutions
# It will be appended at the bottom of sql_lab errors.
TROUBLESHOOTING_LINK = ""

# CSRF token timeout, set to None for a token that never expires
WTF_CSRF_TIME_LIMIT = int(timedelta(weeks=1).total_seconds())

# This link should lead to a page with instructions on how to gain access to a
# Datasource. It will be placed at the bottom of permissions errors.
PERMISSION_INSTRUCTIONS_LINK = ""

# Integrate external Blueprints to the app by passing them to your
# configuration. These blueprints will get integrated in the app
BLUEPRINTS: List[Blueprint] = []

# Provide a callable that receives a tracking_url and returns another
# URL. This is used to translate internal Hadoop job tracker URL
# into a proxied one


<<<<<<< HEAD
def TRACKING_URL_TRANSFORMER(x):
    return x

=======
TRACKING_URL_TRANSFORMER = lambda x: x
>>>>>>> 4126c365


# Interval between consecutive polls when using Hive Engine
HIVE_POLL_INTERVAL = int(timedelta(seconds=5).total_seconds())

# Interval between consecutive polls when using Presto Engine
# See here: https://github.com/dropbox/PyHive/blob/8eb0aeab8ca300f3024655419b93dad926c1a351/pyhive/presto.py#L93  # pylint: disable=line-too-long,useless-suppression
PRESTO_POLL_INTERVAL = int(timedelta(seconds=1).total_seconds())

# Allow list of custom authentications for each DB engine.
# Example:
# from your.module import AuthClass
# from another.extra import auth_method
#
# ALLOWED_EXTRA_AUTHENTICATIONS: Dict[str, Dict[str, Callable[..., Any]]] = {
#     "trino": {
#         "custom_auth": AuthClass,
#         "another_auth_method": auth_method,
#     },
# }
ALLOWED_EXTRA_AUTHENTICATIONS: Dict[str, Dict[str, Callable[..., Any]]] = {}

# The id of a template dashboard that should be copied to every new user
DASHBOARD_TEMPLATE_ID = None

# A callable that allows altering the database connection URL and params
# on the fly, at runtime. This allows for things like impersonation or
# arbitrary logic. For instance you can wire different users to
# use different connection parameters, or pass their email address as the
# username. The function receives the connection uri object, connection
# params, the username, and returns the mutated uri and params objects.
# Example:
#   def DB_CONNECTION_MUTATOR(uri, params, username, security_manager, source):
#       user = security_manager.find_user(username=username)
#       if user and user.email:
#           uri.username = user.email
#       return uri, params
#
# Note that the returned uri and params are passed directly to sqlalchemy's
# as such `create_engine(url, **params)`
DB_CONNECTION_MUTATOR = None


# A function that intercepts the SQL to be executed and can alter it.
# The use case is can be around adding some sort of comment header
# with information such as the username and worker node information
#
#    def SQL_QUERY_MUTATOR(
#        sql,
#        user_name=user_name,  # TODO(john-bodley): Deprecate in 3.0.
#        security_manager=security_manager,
#        database=database,
#    ):
#        dttm = datetime.now().isoformat()
#        return f"-- [SQL LAB] {user_name} {dttm}\n{sql}"
# For backward compatibility, you can unpack any of the above arguments in your
# function definition, but keep the **kwargs as the last argument to allow new args
# to be added later without any errors.
def SQL_QUERY_MUTATOR(  # pylint: disable=invalid-name,unused-argument
    sql: str, **kwargs: Any
) -> str:
    return sql


# This auth provider is used by background (offline) tasks that need to access
# protected resources. Can be overridden by end users in order to support
# custom auth mechanisms
MACHINE_AUTH_PROVIDER_CLASS = "superset.utils.machine_auth.MachineAuthProvider"

# ---------------------------------------------------
# Alerts & Reports
# ---------------------------------------------------
# Used for Alerts/Reports (Feature flask ALERT_REPORTS) to set the size for the
# sliding cron window size, should be synced with the celery beat config minus 1 second
ALERT_REPORTS_CRON_WINDOW_SIZE = 59
ALERT_REPORTS_WORKING_TIME_OUT_KILL = True
# if ALERT_REPORTS_WORKING_TIME_OUT_KILL is True, set a celery hard timeout
# Equal to working timeout + ALERT_REPORTS_WORKING_TIME_OUT_LAG
ALERT_REPORTS_WORKING_TIME_OUT_LAG = int(timedelta(seconds=10).total_seconds())
# if ALERT_REPORTS_WORKING_TIME_OUT_KILL is True, set a celery hard timeout
# Equal to working timeout + ALERT_REPORTS_WORKING_SOFT_TIME_OUT_LAG
ALERT_REPORTS_WORKING_SOFT_TIME_OUT_LAG = int(timedelta(seconds=1).total_seconds())
# If set to true no notification is sent, the worker will just log a message.
# Useful for debugging
ALERT_REPORTS_NOTIFICATION_DRY_RUN = False

# A custom prefix to use on all Alerts & Reports emails
EMAIL_REPORTS_SUBJECT_PREFIX = "[Report] "

# Slack API token for the superset reports, either string or callable
SLACK_API_TOKEN: Optional[Union[Callable[[], str], str]] = None
SLACK_PROXY = None

# The webdriver to use for generating reports. Use one of the following
# firefox
#   Requires: geckodriver and firefox installations
#   Limitations: can be buggy at times
# chrome:
#   Requires: headless chrome
#   Limitations: unable to generate screenshots of elements
WEBDRIVER_TYPE = "firefox"

# Window size - this will impact the rendering of the data
WEBDRIVER_WINDOW = {
    "dashboard": (1600, 2000),
    "slice": (3000, 1200),
    "pixel_density": 1,
}

# An optional override to the default auth hook used to provide auth to the
# offline webdriver
WEBDRIVER_AUTH_FUNC = None

# Any config options to be passed as-is to the webdriver
WEBDRIVER_CONFIGURATION: Dict[Any, Any] = {"service_log_path": "/dev/null"}

# Additional args to be passed as arguments to the config object
# Note: these options are Chrome-specific. For FF, these should
# only include the "--headless" arg
WEBDRIVER_OPTION_ARGS = ["--headless", "--marionette"]

# The base URL to query for accessing the user interface
WEBDRIVER_BASEURL = "http://0.0.0.0:8080/"
# The base URL for the email report hyperlinks.
WEBDRIVER_BASEURL_USER_FRIENDLY = WEBDRIVER_BASEURL
# Time selenium will wait for the page to load and render for the email report.
EMAIL_PAGE_RENDER_WAIT = int(timedelta(seconds=30).total_seconds())

# Send user to a link where they can report bugs
BUG_REPORT_URL = None

# Send user to a link where they can read more about Superset
DOCUMENTATION_URL = None
DOCUMENTATION_TEXT = "Documentation"
DOCUMENTATION_ICON = None  # Recommended size: 16x16

# What is the Last N days relative in the time selector to:
# 'today' means it is midnight (00:00:00) in the local timezone
# 'now' means it is relative to the query issue time
# If both start and end time is set to now, this will make the time
# filter a moving window. By only setting the end time to now,
# start time will be set to midnight, while end will be relative to
# the query issue time.
DEFAULT_RELATIVE_START_TIME = "today"
DEFAULT_RELATIVE_END_TIME = "today"

# Configure which SQL validator to use for each engine
SQL_VALIDATORS_BY_ENGINE = {
    "presto": "PrestoDBSQLValidator",
    "postgresql": "PostgreSQLValidator",
}

# A list of preferred databases, in order. These databases will be
# displayed prominently in the "Add Database" dialog. You should
# use the "engine_name" attribute of the corresponding DB engine spec
# in `superset/db_engine_specs/`.
PREFERRED_DATABASES: List[str] = [
    "PostgreSQL",
    "Presto",
    "MySQL",
    "SQLite",
    # etc.
]
# When adding a new database we try to connect to it. Depending on which parameters are
# incorrect this could take a couple minutes, until the SQLAlchemy driver pinging the
# database times out. Instead of relying on the driver timeout we can specify a shorter
# one here.
TEST_DATABASE_CONNECTION_TIMEOUT = timedelta(seconds=30)

# Do you want Talisman enabled?
TALISMAN_ENABLED = False
# If you want Talisman, how do you want it configured??
TALISMAN_CONFIG = {
    "content_security_policy": None,
    "force_https": True,
    "force_https_permanent": False,
}

# It is possible to customize which tables and roles are featured in the RLS
# dropdown. When set, this dict is assigned to `add_form_query_rel_fields` and
# `edit_form_query_rel_fields` on `RowLevelSecurityFiltersModelView`. Example:
#
# from flask_appbuilder.models.sqla import filters
# RLS_FORM_QUERY_REL_FIELDS = {
#     "roles": [["name", filters.FilterStartsWith, "RlsRole"]]
#     "tables": [["table_name", filters.FilterContains, "rls"]]
# }
RLS_FORM_QUERY_REL_FIELDS: Optional[Dict[str, List[List[Any]]]] = None

#
# Flask session cookie options
#
# See https://flask.palletsprojects.com/en/1.1.x/security/#set-cookie-options
# for details
#
SESSION_COOKIE_HTTPONLY = True  # Prevent cookie from being read by frontend JS?
SESSION_COOKIE_SECURE = False  # Prevent cookie from being transmitted over non-tls?
SESSION_COOKIE_SAMESITE = "Lax"  # One of [None, 'None', 'Lax', 'Strict']

# Cache static resources.
SEND_FILE_MAX_AGE_DEFAULT = int(timedelta(days=365).total_seconds())

# URI to database storing the example data, points to
# SQLALCHEMY_DATABASE_URI by default if set to `None`
SQLALCHEMY_EXAMPLES_URI = None

# Optional prefix to be added to all static asset paths when rendering the UI.
# This is useful for hosting assets in an external CDN, for example
STATIC_ASSETS_PREFIX = ""

# Some sqlalchemy connection strings can open Superset to security risks.
# Typically these should not be allowed.
PREVENT_UNSAFE_DB_CONNECTIONS = True

# Path used to store SSL certificates that are generated when using custom certs.
# Defaults to temporary directory.
# Example: SSL_CERT_PATH = "/certs"
SSL_CERT_PATH: Optional[str] = None

# SQLA table mutator, every time we fetch the metadata for a certain table
# (superset.connectors.sqla.models.SqlaTable), we call this hook
# to allow mutating the object with this callback.
# This can be used to set any properties of the object based on naming
# conventions and such. You can find examples in the tests.

<<<<<<< HEAD

def SQLA_TABLE_MUTATOR(table):
    return table

=======
SQLA_TABLE_MUTATOR = lambda table: table
>>>>>>> 4126c365


# Global async query config options.
# Requires GLOBAL_ASYNC_QUERIES feature flag to be enabled.
GLOBAL_ASYNC_QUERIES_REDIS_CONFIG = {
    "port": 6379,
    "host": "127.0.0.1",
    "password": "",
    "db": 0,
    "ssl": False,
}
GLOBAL_ASYNC_QUERIES_REDIS_STREAM_PREFIX = "async-events-"
GLOBAL_ASYNC_QUERIES_REDIS_STREAM_LIMIT = 1000
GLOBAL_ASYNC_QUERIES_REDIS_STREAM_LIMIT_FIREHOSE = 1000000
GLOBAL_ASYNC_QUERIES_JWT_COOKIE_NAME = "async-token"
GLOBAL_ASYNC_QUERIES_JWT_COOKIE_SECURE = False
GLOBAL_ASYNC_QUERIES_JWT_COOKIE_DOMAIN = None
GLOBAL_ASYNC_QUERIES_JWT_SECRET = "test-secret-change-me"
GLOBAL_ASYNC_QUERIES_TRANSPORT = "polling"
GLOBAL_ASYNC_QUERIES_POLLING_DELAY = int(
    timedelta(milliseconds=500).total_seconds() * 1000
)
GLOBAL_ASYNC_QUERIES_WEBSOCKET_URL = "ws://127.0.0.1:8080/"

# Embedded config options
GUEST_ROLE_NAME = "Public"
GUEST_TOKEN_JWT_SECRET = "test-guest-secret-change-me"
GUEST_TOKEN_JWT_ALGO = "HS256"
GUEST_TOKEN_HEADER_NAME = "X-GuestToken"
GUEST_TOKEN_JWT_EXP_SECONDS = 300  # 5 minutes
# Guest token audience for the embedded superset, either string or callable
GUEST_TOKEN_JWT_AUDIENCE: Optional[Union[Callable[[], str], str]] = None

# A SQL dataset health check. Note if enabled it is strongly advised that the callable
# be memoized to aid with performance, i.e.,
#
#    @cache_manager.cache.memoize(timeout=0)
#    def DATASET_HEALTH_CHECK(datasource: SqlaTable) -> Optional[str]:
#        if (
#            datasource.sql and
#            len(sql_parse.ParsedQuery(datasource.sql, strip_comments=True).tables) == 1
#        ):
#            return (
#                "This virtual dataset queries only one table and therefore could be "
#                "replaced by querying the table directly."
#            )
#
#        return None
#
# Within the FLASK_APP_MUTATOR callable, i.e., once the application and thus cache have
# been initialized it is also necessary to add the following logic to blow the cache for
# all datasources if the callback function changed.
#
#    def FLASK_APP_MUTATOR(app: Flask) -> None:
#        name = "DATASET_HEALTH_CHECK"
#        func = app.config[name]
#        code = func.uncached.__code__.co_code
#
#        if cache_manager.cache.get(name) != code:
#            cache_manager.cache.delete_memoized(func)
#            cache_manager.cache.set(name, code, timeout=0)
#
DATASET_HEALTH_CHECK: Optional[Callable[["SqlaTable"], str]] = None

# Do not show user info or profile in the menu
MENU_HIDE_USER_INFO = False

# Set to False to only allow viewing own recent activity
ENABLE_BROAD_ACTIVITY_ACCESS = True

# the advanced data type key should correspond to that set in the column metadata
ADVANCED_DATA_TYPES: Dict[str, AdvancedDataType] = {
    "internet_address": internet_address,
    "port": internet_port,
}


# -------------------------------------------------------------------
# *                WARNING:  STOP EDITING  HERE                    *
# -------------------------------------------------------------------
# Don't add config values below this line since local configs won't be
# able to override them.
if CONFIG_PATH_ENV_VAR in os.environ:
    # Explicitly import config module that is not necessarily in pythonpath; useful
    # for case where app is being executed via pex.
    cfg_path = os.environ[CONFIG_PATH_ENV_VAR]
    try:
        module = sys.modules[__name__]
        override_conf = imp.load_source("superset_config", cfg_path)
        for key in dir(override_conf):
            if key.isupper():
                setattr(module, key, getattr(override_conf, key))

        print(f"Loaded your LOCAL configuration at [{cfg_path}]")
    except Exception:
        logger.exception(
            "Failed to import config for %s=%s", CONFIG_PATH_ENV_VAR, cfg_path
        )
        raise
elif importlib.util.find_spec("superset_config") and not is_test():
    try:
        # pylint: disable=import-error,wildcard-import,unused-wildcard-import
        import superset_config
        from superset_config import *  # type:ignore

        print(f"Loaded your LOCAL configuration at [{superset_config.__file__}]")
    except Exception:
        logger.exception("Found but failed to import local superset_config")
        raise<|MERGE_RESOLUTION|>--- conflicted
+++ resolved
@@ -658,11 +658,6 @@
 DEFAULT_MODULE_DS_MAP = OrderedDict(
     [
         ("superset.connectors.sqla.models", ["SqlaTable"]),
-<<<<<<< HEAD
-        ("superset.connectors.druid.models", ["DruidDatasource"]),
-        ("superset.models.sql_lab", ["Query"]),
-=======
->>>>>>> 4126c365
     ]
 )
 ADDITIONAL_MODULE_DS_MAP: Dict[str, List[str]] = {}
@@ -990,13 +985,7 @@
 # into a proxied one
 
 
-<<<<<<< HEAD
-def TRACKING_URL_TRANSFORMER(x):
-    return x
-
-=======
 TRACKING_URL_TRANSFORMER = lambda x: x
->>>>>>> 4126c365
 
 
 # Interval between consecutive polls when using Hive Engine
@@ -1222,14 +1211,7 @@
 # This can be used to set any properties of the object based on naming
 # conventions and such. You can find examples in the tests.
 
-<<<<<<< HEAD
-
-def SQLA_TABLE_MUTATOR(table):
-    return table
-
-=======
 SQLA_TABLE_MUTATOR = lambda table: table
->>>>>>> 4126c365
 
 
 # Global async query config options.
