# Licensed to the Apache Software Foundation (ASF) under one
# or more contributor license agreements.  See the NOTICE file
# distributed with this work for additional information
# regarding copyright ownership.  The ASF licenses this file
# to you under the Apache License, Version 2.0 (the
# "License"); you may not use this file except in compliance
# with the License.  You may obtain a copy of the License at
#
#   http://www.apache.org/licenses/LICENSE-2.0
#
# Unless required by applicable law or agreed to in writing,
# software distributed under the License is distributed on an
# "AS IS" BASIS, WITHOUT WARRANTIES OR CONDITIONS OF ANY
# KIND, either express or implied.  See the License for the
# specific language governing permissions and limitations
# under the License.
"""The main config file for Superset

All configuration in this file can be overridden by providing a superset_config
in your PYTHONPATH as there is a ``from superset_config import *``
at the end of this file.
"""
# pylint: disable=too-many-lines
from __future__ import annotations

import imp  # pylint: disable=deprecated-module
import importlib.util
import json
import logging
import os
import re
import sys
from collections import OrderedDict
from datetime import timedelta
from email.mime.multipart import MIMEMultipart
from importlib.resources import files
from typing import Any, Callable, Literal, TYPE_CHECKING, TypedDict

import pkg_resources
from celery.schedules import crontab
from flask import Blueprint
from flask_appbuilder.security.manager import AUTH_DB
from flask_caching.backends.base import BaseCache
from pandas import Series
from pandas._libs.parsers import STR_NA_VALUES  # pylint: disable=no-name-in-module
from sqlalchemy.orm.query import Query

from superset.advanced_data_type.plugins.internet_address import internet_address
from superset.advanced_data_type.plugins.internet_port import internet_port
from superset.advanced_data_type.types import AdvancedDataType
from superset.constants import CHANGE_ME_SECRET_KEY
from superset.jinja_context import BaseTemplateProcessor
from superset.key_value.types import JsonKeyValueCodec
from superset.stats_logger import DummyStatsLogger
from superset.superset_typing import CacheConfig
from superset.tasks.types import ExecutorType
from superset.utils import core as utils
from superset.utils.core import is_test, NO_TIME_RANGE, parse_boolean_string
from superset.utils.encrypt import SQLAlchemyUtilsAdapter
from superset.utils.log import DBEventLogger
from superset.utils.logging_configurator import DefaultLoggingConfigurator

logger = logging.getLogger(__name__)

if TYPE_CHECKING:
    from flask_appbuilder.security.sqla import models

    from superset.connectors.sqla.models import SqlaTable
    from superset.models.core import Database
    from superset.models.dashboard import Dashboard
    from superset.models.slice import Slice

# Realtime stats logger, a StatsD implementation exists
STATS_LOGGER = DummyStatsLogger()
EVENT_LOGGER = DBEventLogger()

SUPERSET_LOG_VIEW = True

BASE_DIR = pkg_resources.resource_filename("superset", "")
if "SUPERSET_HOME" in os.environ:
    DATA_DIR = os.environ["SUPERSET_HOME"]
else:
    DATA_DIR = os.path.expanduser("~/.superset")

# ---------------------------------------------------------
# Superset specific config
# ---------------------------------------------------------
VERSION_INFO_FILE = str(files("superset") / "static/version_info.json")
PACKAGE_JSON_FILE = str(files("superset") / "static/assets/package.json")


# Multiple favicons can be specified here. The "href" property
# is mandatory, but "sizes," "type," and "rel" are optional.
# For example:
# {
#     "href":path/to/image.png",
#     "sizes": "16x16",
#     "type": "image/png"
#     "rel": "icon"
# },
FAVICONS = [{"href": "/static/assets/images/favicon.png"}]


def _try_json_readversion(filepath: str) -> str | None:
    try:
        with open(filepath) as f:
            return json.load(f).get("version")
    except Exception:  # pylint: disable=broad-except
        return None


def _try_json_readsha(filepath: str, length: int) -> str | None:
    try:
        with open(filepath) as f:
            return json.load(f).get("GIT_SHA")[:length]
    except Exception:  # pylint: disable=broad-except
        return None


#
# If True, we will skip the call to load the logger config found in alembic.init
#
ALEMBIC_SKIP_LOG_CONFIG = False

# Depending on the context in which this config is loaded, the
# version_info.json file may or may not be available, as it is
# generated on install via setup.py. In the event that we're
# actually running Superset, we will have already installed,
# therefore it WILL exist. When unit tests are running, however,
# it WILL NOT exist, so we fall back to reading package.json
VERSION_STRING = _try_json_readversion(VERSION_INFO_FILE) or _try_json_readversion(
    PACKAGE_JSON_FILE
)

VERSION_SHA_LENGTH = 8
VERSION_SHA = _try_json_readsha(VERSION_INFO_FILE, VERSION_SHA_LENGTH)

# Build number is shown in the About section if available. This
# can be replaced at build time to expose build information.
BUILD_NUMBER = None

# default viz used in chart explorer & SQL Lab explore
DEFAULT_VIZ_TYPE = "table"

# default row limit when requesting chart data
ROW_LIMIT = 50000
# default row limit when requesting samples from datasource in explore view
SAMPLES_ROW_LIMIT = 1000
# default row limit for native filters
NATIVE_FILTER_DEFAULT_ROW_LIMIT = 1000
# max rows retrieved by filter select auto complete
FILTER_SELECT_ROW_LIMIT = 10000
# default time filter in explore
# values may be "Last day", "Last week", "<ISO date> : now", etc.
DEFAULT_TIME_FILTER = NO_TIME_RANGE

SUPERSET_WEBSERVER_PROTOCOL = "http"
SUPERSET_WEBSERVER_ADDRESS = "0.0.0.0"
SUPERSET_WEBSERVER_PORT = 8088

# This is an important setting, and should be lower than your
# [load balancer / proxy / envoy / kong / ...] timeout settings.
# You should also make sure to configure your WSGI server
# (gunicorn, nginx, apache, ...) timeout setting to be <= to this setting
SUPERSET_WEBSERVER_TIMEOUT = int(timedelta(minutes=1).total_seconds())

# this 2 settings are used by dashboard period force refresh feature
# When user choose auto force refresh frequency
# < SUPERSET_DASHBOARD_PERIODICAL_REFRESH_LIMIT
# they will see warning message in the Refresh Interval Modal.
# please check PR #9886
SUPERSET_DASHBOARD_PERIODICAL_REFRESH_LIMIT = 0
SUPERSET_DASHBOARD_PERIODICAL_REFRESH_WARNING_MESSAGE = None

SUPERSET_DASHBOARD_POSITION_DATA_LIMIT = 65535
CUSTOM_SECURITY_MANAGER = None
SQLALCHEMY_TRACK_MODIFICATIONS = False
# ---------------------------------------------------------

# Your App secret key. Make sure you override it on superset_config.py
# or use `SUPERSET_SECRET_KEY` environment variable.
# Use a strong complex alphanumeric string and use a tool to help you generate
# a sufficiently random sequence, ex: openssl rand -base64 42"
SECRET_KEY = os.environ.get("SUPERSET_SECRET_KEY") or CHANGE_ME_SECRET_KEY

# The SQLAlchemy connection string.
SQLALCHEMY_DATABASE_URI = (
    f"""sqlite:///{os.path.join(DATA_DIR, "superset.db")}?check_same_thread=false"""
)

# SQLALCHEMY_DATABASE_URI = 'mysql://myapp@localhost/myapp'
# SQLALCHEMY_DATABASE_URI = 'postgresql://root:password@localhost/myapp'

# In order to hook up a custom password store for all SQLALCHEMY connections
# implement a function that takes a single argument of type 'sqla.engine.url',
# returns a password and set SQLALCHEMY_CUSTOM_PASSWORD_STORE.
#
# e.g.:
# def lookup_password(url):
#     return 'secret'
# SQLALCHEMY_CUSTOM_PASSWORD_STORE = lookup_password
SQLALCHEMY_CUSTOM_PASSWORD_STORE = None

#
# The EncryptedFieldTypeAdapter is used whenever we're building SqlAlchemy models
# which include sensitive fields that should be app-encrypted BEFORE sending
# to the DB.
#
# Note: the default impl leverages SqlAlchemyUtils' EncryptedType, which defaults
#  to AesEngine that uses AES-128 under the covers using the app's SECRET_KEY
#  as key material. Do note that AesEngine allows for queryability over the
#  encrypted fields.
#
#  To change the default engine you need to define your own adapter:
#
# e.g.:
#
# class AesGcmEncryptedAdapter(
#     AbstractEncryptedFieldAdapter
# ):
#     def create(
#         self,
#         app_config: Optional[Dict[str, Any]],
#         *args: List[Any],
#         **kwargs: Optional[Dict[str, Any]],
#     ) -> TypeDecorator:
#         if app_config:
#             return EncryptedType(
#                 *args, app_config["SECRET_KEY"], engine=AesGcmEngine, **kwargs
#             )
#         raise Exception("Missing app_config kwarg")
#
#
#  SQLALCHEMY_ENCRYPTED_FIELD_TYPE_ADAPTER = AesGcmEncryptedAdapter
SQLALCHEMY_ENCRYPTED_FIELD_TYPE_ADAPTER = (  # pylint: disable=invalid-name
    SQLAlchemyUtilsAdapter
)
# The limit of queries fetched for query search
QUERY_SEARCH_LIMIT = 1000

# Flask-WTF flag for CSRF
WTF_CSRF_ENABLED = True

# Add endpoints that need to be exempt from CSRF protection
WTF_CSRF_EXEMPT_LIST = [
    "superset.views.core.log",
    "superset.views.core.explore_json",
    "superset.charts.data.api.data",
]

# Whether to run the web server in debug mode or not
DEBUG = os.environ.get("FLASK_DEBUG")
FLASK_USE_RELOAD = True

# Enable profiling of Python calls. Turn this on and append ``?_instrument=1``
# to the page to see the call stack.
PROFILING = False

# Superset allows server-side python stacktraces to be surfaced to the
# user when this feature is on. This may have security implications
# and it's more secure to turn it off in production settings.
SHOW_STACKTRACE = False

# Use all X-Forwarded headers when ENABLE_PROXY_FIX is True.
# When proxying to a different port, set "x_port" to 0 to avoid downstream issues.
ENABLE_PROXY_FIX = False
PROXY_FIX_CONFIG = {"x_for": 1, "x_proto": 1, "x_host": 1, "x_port": 1, "x_prefix": 1}

# Configuration for scheduling queries from SQL Lab.
SCHEDULED_QUERIES: dict[str, Any] = {}

# FAB Rate limiting: this is a security feature for preventing DDOS attacks. The
# feature is on by default to make Superset secure by default, but you should
# fine tune the limits to your needs. You can read more about the different
# parameters here: https://flask-limiter.readthedocs.io/en/stable/configuration.html
RATELIMIT_ENABLED = True
RATELIMIT_APPLICATION = "50 per second"
AUTH_RATE_LIMITED = True
AUTH_RATE_LIMIT = "5 per second"
# A storage location conforming to the scheme in storage-scheme. See the limits
# library for allowed values: https://limits.readthedocs.io/en/stable/storage.html
# RATELIMIT_STORAGE_URI = "redis://host:port"
# A callable that returns the unique identity of the current request.
# RATELIMIT_REQUEST_IDENTIFIER = flask.Request.endpoint

# ------------------------------
# GLOBALS FOR APP Builder
# ------------------------------
# Uncomment to setup Your App name
APP_NAME = "Ortege"

# Specify the App icon
APP_ICON = "/static/assets/images/ortege-logo-horiz.png"

# Specify where clicking the logo would take the user
# e.g. setting it to '/' would take the user to '/superset/welcome/'
LOGO_TARGET_PATH = None

# Specify tooltip that should appear when hovering over the App Icon/Logo
LOGO_TOOLTIP = ""

# Specify any text that should appear to the right of the logo
LOGO_RIGHT_TEXT: Callable[[], str] | str = ""

# Enables SWAGGER UI for superset openapi spec
# ex: http://localhost:8080/swagger/v1
FAB_API_SWAGGER_UI = True

# ----------------------------------------------------
# AUTHENTICATION CONFIG
# ----------------------------------------------------
# The authentication type
# AUTH_OID : Is for OpenID
# AUTH_DB : Is for database (username/password)
# AUTH_LDAP : Is for LDAP
# AUTH_REMOTE_USER : Is for using REMOTE_USER from web server
AUTH_TYPE = AUTH_DB

# Uncomment to setup Full admin role name
# AUTH_ROLE_ADMIN = 'Admin'

# Uncomment to setup Public role name, no authentication needed
# AUTH_ROLE_PUBLIC = 'Public'

# Will allow user self registration
# AUTH_USER_REGISTRATION = True

# The default user self registration role
# AUTH_USER_REGISTRATION_ROLE = "Public"

# When using LDAP Auth, setup the LDAP server
# AUTH_LDAP_SERVER = "ldap://ldapserver.new"

# Uncomment to setup OpenID providers example for OpenID authentication
# OPENID_PROVIDERS = [
#    { 'name': 'Yahoo', 'url': 'https://open.login.yahoo.com/' },
#    { 'name': 'Flickr', 'url': 'https://www.flickr.com/<username>' },

# ---------------------------------------------------
# Roles config
# ---------------------------------------------------
# Grant public role the same set of permissions as for a selected builtin role.
# This is useful if one wants to enable anonymous users to view
# dashboards. Explicit grant on specific datasets is still required.
PUBLIC_ROLE_LIKE: str | None = None

# ---------------------------------------------------
# Babel config for translations
# ---------------------------------------------------
# Setup default language
BABEL_DEFAULT_LOCALE = "en"
# Your application default translation path
BABEL_DEFAULT_FOLDER = "superset/translations"
# The allowed translation for your app
LANGUAGES = {
    "en": {"flag": "us", "name": "English"},
    "es": {"flag": "es", "name": "Spanish"},
    "it": {"flag": "it", "name": "Italian"},
    "fr": {"flag": "fr", "name": "French"},
    "zh": {"flag": "cn", "name": "Chinese"},
    "ja": {"flag": "jp", "name": "Japanese"},
    "de": {"flag": "de", "name": "German"},
    "pt": {"flag": "pt", "name": "Portuguese"},
    "pt_BR": {"flag": "br", "name": "Brazilian Portuguese"},
    "ru": {"flag": "ru", "name": "Russian"},
    "ko": {"flag": "kr", "name": "Korean"},
    "sk": {"flag": "sk", "name": "Slovak"},
    "sl": {"flag": "si", "name": "Slovenian"},
    "nl": {"flag": "nl", "name": "Dutch"},
}
# Turning off i18n by default as translation in most languages are
# incomplete and not well maintained.
LANGUAGES = {}


# Override the default d3 locale format
# Default values are equivalent to
# D3_FORMAT = {
#     "decimal": ".",           # - decimal place string (e.g., ".").
#     "thousands": ",",         # - group separator string (e.g., ",").
#     "grouping": [3],          # - array of group sizes (e.g., [3]), cycled as needed.
#     "currency": ["$", ""]     # - currency prefix/suffix strings (e.g., ["$", ""])
# }
# https://github.com/d3/d3-format/blob/main/README.md#formatLocale
class D3Format(TypedDict, total=False):
    decimal: str
    thousands: str
    grouping: list[int]
    currency: list[str]


D3_FORMAT: D3Format = {}

CURRENCIES = ["USD", "EUR", "GBP", "INR", "MXN", "JPY", "CNY"]

# ---------------------------------------------------
# Feature flags
# ---------------------------------------------------
# Feature flags that are set by default go here. Their values can be
# overwritten by those specified under FEATURE_FLAGS in superset_config.py
# For example, DEFAULT_FEATURE_FLAGS = { 'FOO': True, 'BAR': False } here
# and FEATURE_FLAGS = { 'BAR': True, 'BAZ': True } in superset_config.py
# will result in combined feature flags of { 'FOO': True, 'BAR': True, 'BAZ': True }
DEFAULT_FEATURE_FLAGS: dict[str, bool] = {
    # Experimental feature introducing a client (browser) cache
    "CLIENT_CACHE": False,  # deprecated
    "DISABLE_DATASET_SOURCE_EDIT": False,  # deprecated
    # When using a recent version of Druid that supports JOINs turn this on
    "DRUID_JOINS": False,
    "DYNAMIC_PLUGINS": False,
    # With Superset 2.0, we are updating the default so that the legacy datasource
    # editor no longer shows. Currently this is set to false so that the editor
    # option does show, but we will be depreciating it.
    "DISABLE_LEGACY_DATASOURCE_EDITOR": True,
    # For some security concerns, you may need to enforce CSRF protection on
    # all query request to explore_json endpoint. In Superset, we use
    # `flask-csrf <https://sjl.bitbucket.io/flask-csrf/>`_ add csrf protection
    # for all POST requests, but this protection doesn't apply to GET method.
    # When ENABLE_EXPLORE_JSON_CSRF_PROTECTION is set to true, your users cannot
    # make GET request to explore_json. explore_json accepts both GET and POST request.
    # See `PR 7935 <https://github.com/apache/superset/pull/7935>`_ for more details.
    "ENABLE_EXPLORE_JSON_CSRF_PROTECTION": False,  # deprecated
    "ENABLE_TEMPLATE_PROCESSING": False,
    "ENABLE_TEMPLATE_REMOVE_FILTERS": True,  # deprecated
    # Allow for javascript controls components
    # this enables programmers to customize certain charts (like the
    # geospatial ones) by inputting javascript in controls. This exposes
    # an XSS security vulnerability
    "ENABLE_JAVASCRIPT_CONTROLS": False,
    "KV_STORE": False,
    # When this feature is enabled, nested types in Presto will be
    # expanded into extra columns and/or arrays. This is experimental,
    # and doesn't work with all nested types.
    "PRESTO_EXPAND_DATA": False,
    # Exposes API endpoint to compute thumbnails
    "THUMBNAILS": False,
    "DASHBOARD_CACHE": False,  # deprecated
    "REMOVE_SLICE_LEVEL_LABEL_COLORS": False,  # deprecated
    "SHARE_QUERIES_VIA_KV_STORE": False,
    "TAGGING_SYSTEM": False,
    "SQLLAB_BACKEND_PERSISTENCE": True,
    "LISTVIEWS_DEFAULT_CARD_VIEW": False,
    # When True, this escapes HTML (rather than rendering it) in Markdown components
    "ESCAPE_MARKDOWN_HTML": False,
    "DASHBOARD_NATIVE_FILTERS": True,  # deprecated
    "DASHBOARD_CROSS_FILTERS": True,
    # Feature is under active development and breaking changes are expected
    "DASHBOARD_NATIVE_FILTERS_SET": False,  # deprecated
    "DASHBOARD_FILTERS_EXPERIMENTAL": False,  # deprecated
    "DASHBOARD_VIRTUALIZATION": False,
    "GLOBAL_ASYNC_QUERIES": False,
    "VERSIONED_EXPORT": True,  # deprecated
    "EMBEDDED_SUPERSET": False,
    # Enables Alerts and reports new implementation
    "ALERT_REPORTS": False,
    "DASHBOARD_RBAC": False,
    "ENABLE_EXPLORE_DRAG_AND_DROP": True,  # deprecated
    "ENABLE_ADVANCED_DATA_TYPES": False,
    # Enabling ALERTS_ATTACH_REPORTS, the system sends email and slack message
    # with screenshot and link
    # Disables ALERTS_ATTACH_REPORTS, the system DOES NOT generate screenshot
    # for report with type 'alert' and sends email and slack message with only link;
    # for report with type 'report' still send with email and slack message with
    # screenshot and link
    "ALERTS_ATTACH_REPORTS": True,
    # Allow users to export full CSV of table viz type.
    # This could cause the server to run out of memory or compute.
    "ALLOW_FULL_CSV_EXPORT": False,
    "GENERIC_CHART_AXES": True,  # deprecated
    "ALLOW_ADHOC_SUBQUERY": False,
    "USE_ANALAGOUS_COLORS": False,
    # Apply RLS rules to SQL Lab queries. This requires parsing and manipulating the
    # query, and might break queries and/or allow users to bypass RLS. Use with care!
    "RLS_IN_SQLLAB": False,
    # Enable caching per impersonation key (e.g username) in a datasource where user
    # impersonation is enabled
    "CACHE_IMPERSONATION": False,
    # Enable caching per user key for Superset cache (not database cache impersonation)
    "CACHE_QUERY_BY_USER": False,
    # Enable sharing charts with embedding
    "EMBEDDABLE_CHARTS": True,
    "DRILL_TO_DETAIL": True,
    "DRILL_BY": False,
    "DATAPANEL_CLOSED_BY_DEFAULT": False,
    "HORIZONTAL_FILTER_BAR": False,
    # The feature is off by default, and currently only supported in Presto and Postgres,
    # and Bigquery.
    # It also needs to be enabled on a per-database basis, by adding the key/value pair
    # `cost_estimate_enabled: true` to the database `extra` attribute.
    "ESTIMATE_QUERY_COST": False,
    # Allow users to enable ssh tunneling when creating a DB.
    # Users must check whether the DB engine supports SSH Tunnels
    # otherwise enabling this flag won't have any effect on the DB.
    "SSH_TUNNELING": False,
    "AVOID_COLORS_COLLISION": True,
    # Set to False to only allow viewing own recent activity
    # or to disallow users from viewing other users profile page
    # Do not show user info or profile in the menu
    "MENU_HIDE_USER_INFO": False,
    # Allows users to add a ``superset://`` DB that can query across databases. This is
    # an experimental feature with potential security and performance risks, so use with
    # caution. If the feature is enabled you can also set a limit for how much data is
    # returned from each database in the ``SUPERSET_META_DB_LIMIT`` configuration value
    # in this file.
    "ENABLE_SUPERSET_META_DB": False,
    # Set to True to replace Selenium with Playwright to execute reports and thumbnails.
    # Unlike Selenium, Playwright reports support deck.gl visualizations
    # Enabling this feature flag requires installing "playwright" pip package
    "PLAYWRIGHT_REPORTS_AND_THUMBNAILS": False,
}

# ------------------------------
# SSH Tunnel
# ------------------------------
# Allow users to set the host used when connecting to the SSH Tunnel
# as localhost and any other alias (0.0.0.0)
# ----------------------------------------------------------------------
#                             |
# -------------+              |    +----------+
#     LOCAL    |              |    |  REMOTE  | :22 SSH
#     CLIENT   | <== SSH ========> |  SERVER  | :8080 web service
# -------------+              |    +----------+
#                             |
#                          FIREWALL (only port 22 is open)

# ----------------------------------------------------------------------
SSH_TUNNEL_MANAGER_CLASS = "superset.extensions.ssh.SSHManager"
SSH_TUNNEL_LOCAL_BIND_ADDRESS = "127.0.0.1"
#: Timeout (seconds) for tunnel connection (open_channel timeout)
SSH_TUNNEL_TIMEOUT_SEC = 10.0
#: Timeout (seconds) for transport socket (``socket.settimeout``)
SSH_TUNNEL_PACKET_TIMEOUT_SEC = 1.0


# Feature flags may also be set via 'SUPERSET_FEATURE_' prefixed environment vars.
DEFAULT_FEATURE_FLAGS.update(
    {
        k[len("SUPERSET_FEATURE_") :]: parse_boolean_string(v)
        for k, v in os.environ.items()
        if re.search(r"^SUPERSET_FEATURE_\w+", k)
    }
)

# This is merely a default.
FEATURE_FLAGS: dict[str, bool] = {}

# A function that receives a dict of all feature flags
# (DEFAULT_FEATURE_FLAGS merged with FEATURE_FLAGS)
# can alter it, and returns a similar dict. Note the dict of feature
# flags passed to the function is a deepcopy of the dict in the config,
# and can therefore be mutated without side-effect
#
# GET_FEATURE_FLAGS_FUNC can be used to implement progressive rollouts,
# role-based features, or a full on A/B testing framework.
#
# from flask import g, request
# def GET_FEATURE_FLAGS_FUNC(feature_flags_dict: Dict[str, bool]) -> Dict[str, bool]:
#     if hasattr(g, "user") and g.user.is_active:
#         feature_flags_dict['some_feature'] = g.user and g.user.get_id() == 5
#     return feature_flags_dict
GET_FEATURE_FLAGS_FUNC: Callable[[dict[str, bool]], dict[str, bool]] | None = None
# A function that receives a feature flag name and an optional default value.
# Has a similar utility to GET_FEATURE_FLAGS_FUNC but it's useful to not force the
# evaluation of all feature flags when just evaluating a single one.
#
# Note that the default `get_feature_flags` will evaluate each feature with this
# callable when the config key is set, so don't use both GET_FEATURE_FLAGS_FUNC
# and IS_FEATURE_ENABLED_FUNC in conjunction.
IS_FEATURE_ENABLED_FUNC: Callable[[str, bool | None], bool] | None = None
# A function that expands/overrides the frontend `bootstrap_data.common` object.
# Can be used to implement custom frontend functionality,
# or dynamically change certain configs.
#
# Values in `bootstrap_data.common` should have these characteristics:
# - They are not specific to a page the user is visiting
# - They do not contain secrets
#
# Takes as a parameter the common bootstrap payload before transformations.
# Returns a dict containing data that should be added or overridden to the payload.
COMMON_BOOTSTRAP_OVERRIDES_FUNC: Callable[
    [dict[str, Any]], dict[str, Any]
] = lambda data: {}  # default: empty dict

# EXTRA_CATEGORICAL_COLOR_SCHEMES is used for adding custom categorical color schemes
# example code for "My custom warm to hot" color scheme
# EXTRA_CATEGORICAL_COLOR_SCHEMES = [
#     {
#         "id": 'myVisualizationColors',
#         "description": '',
#         "label": 'My Visualization Colors',
#         "isDefault": True,
#         "colors":
#          ['#006699', '#009DD9', '#5AAA46', '#44AAAA', '#DDAA77', '#7799BB', '#88AA77',
#          '#552288', '#5AAA46', '#CC7788', '#EEDD55', '#9977BB', '#BBAA44', '#DDCCDD']
#     }]

# This is merely a default
EXTRA_CATEGORICAL_COLOR_SCHEMES: list[dict[str, Any]] = []

# THEME_OVERRIDES is used for adding custom theme to superset
# example code for "My theme" custom scheme
# THEME_OVERRIDES = {
#   "borderRadius": 4,
#   "colors": {
#     "primary": {
#       "base": 'red',
#     },
#     "secondary": {
#       "base": 'green',
#     },
#     "grayscale": {
#       "base": 'orange',
#     }
#   }
# }

THEME_OVERRIDES: dict[str, Any] = {}

# EXTRA_SEQUENTIAL_COLOR_SCHEMES is used for adding custom sequential color schemes
# EXTRA_SEQUENTIAL_COLOR_SCHEMES =  [
#     {
#         "id": 'warmToHot',
#         "description": '',
#         "isDiverging": True,
#         "label": 'My custom warm to hot',
#         "isDefault": True,
#         "colors":
#          ['#552288', '#5AAA46', '#CC7788', '#EEDD55', '#9977BB', '#BBAA44', '#DDCCDD',
#          '#006699', '#009DD9', '#5AAA46', '#44AAAA', '#DDAA77', '#7799BB', '#88AA77']
#     }]

# This is merely a default
EXTRA_SEQUENTIAL_COLOR_SCHEMES: list[dict[str, Any]] = []

# ---------------------------------------------------
# Thumbnail config (behind feature flag)
# ---------------------------------------------------
# By default, thumbnails are rendered per user, and will fall back to the Selenium
# user for anonymous users. Similar to Alerts & Reports, thumbnails
# can be configured to always be rendered as a fixed user. See
# `superset.tasks.types.ExecutorType` for a full list of executor options.
# To always use a fixed user account, use the following configuration:
# THUMBNAIL_EXECUTE_AS = [ExecutorType.SELENIUM]
THUMBNAIL_SELENIUM_USER: str | None = "admin"
THUMBNAIL_EXECUTE_AS = [ExecutorType.CURRENT_USER, ExecutorType.SELENIUM]

# By default, thumbnail digests are calculated based on various parameters in the
# chart/dashboard metadata, and in the case of user-specific thumbnails, the
# username. To specify a custom digest function, use the following config parameters
# to define callbacks that receive
# 1. the model (dashboard or chart)
# 2. the executor type (e.g. ExecutorType.SELENIUM)
# 3. the executor's username (note, this is the executor as defined by
# `THUMBNAIL_EXECUTE_AS`; the executor is only equal to the currently logged in
# user if the executor type is equal to `ExecutorType.CURRENT_USER`)
# and return the final digest string:
THUMBNAIL_DASHBOARD_DIGEST_FUNC: None | (
    Callable[[Dashboard, ExecutorType, str], str]
) = None
THUMBNAIL_CHART_DIGEST_FUNC: Callable[[Slice, ExecutorType, str], str] | None = None

THUMBNAIL_CACHE_CONFIG: CacheConfig = {
    "CACHE_TYPE": "NullCache",
    "CACHE_NO_NULL_WARNING": True,
}

# Time before selenium times out after trying to locate an element on the page and wait
# for that element to load for a screenshot.
SCREENSHOT_LOCATE_WAIT = int(timedelta(seconds=10).total_seconds())
# Time before selenium times out after waiting for all DOM class elements named
# "loading" are gone.
SCREENSHOT_LOAD_WAIT = int(timedelta(minutes=1).total_seconds())
# Selenium destroy retries
SCREENSHOT_SELENIUM_RETRIES = 5
# Give selenium an headstart, in seconds
SCREENSHOT_SELENIUM_HEADSTART = 3
# Wait for the chart animation, in seconds
SCREENSHOT_SELENIUM_ANIMATION_WAIT = 5
# Replace unexpected errors in screenshots with real error messages
SCREENSHOT_REPLACE_UNEXPECTED_ERRORS = False
# Max time to wait for error message modal to show up, in seconds
SCREENSHOT_WAIT_FOR_ERROR_MODAL_VISIBLE = 5
# Max time to wait for error message modal to close, in seconds
SCREENSHOT_WAIT_FOR_ERROR_MODAL_INVISIBLE = 5
# Event that Playwright waits for when loading a new page
# Possible values: "load", "commit", "domcontentloaded", "networkidle"
# Docs: https://playwright.dev/python/docs/api/class-page#page-goto-option-wait-until
SCREENSHOT_PLAYWRIGHT_WAIT_EVENT = "load"
# Default timeout for Playwright browser context for all operations
SCREENSHOT_PLAYWRIGHT_DEFAULT_TIMEOUT = int(
    timedelta(seconds=30).total_seconds() * 1000
)

# ---------------------------------------------------
# Image and file configuration
# ---------------------------------------------------
# The file upload folder, when using models with files
UPLOAD_FOLDER = BASE_DIR + "/app/static/uploads/"
UPLOAD_CHUNK_SIZE = 4096

# The image upload folder, when using models with images
IMG_UPLOAD_FOLDER = BASE_DIR + "/app/static/uploads/"

# The image upload url, when using models with images
IMG_UPLOAD_URL = "/static/uploads/"
# Setup image size default is (300, 200, True)
# IMG_SIZE = (300, 200, True)

# Default cache timeout, applies to all cache backends unless specifically overridden in
# each cache config.
CACHE_DEFAULT_TIMEOUT = int(timedelta(days=1).total_seconds())

# Default cache for Superset objects
CACHE_CONFIG: CacheConfig = {"CACHE_TYPE": "NullCache"}

# Cache for datasource metadata and query results
DATA_CACHE_CONFIG: CacheConfig = {"CACHE_TYPE": "NullCache"}

# Cache for dashboard filter state. `CACHE_TYPE` defaults to `SupersetMetastoreCache`
# that stores the values in the key-value table in the Superset metastore, as it's
# required for Superset to operate correctly, but can be replaced by any
# `Flask-Caching` backend.
FILTER_STATE_CACHE_CONFIG: CacheConfig = {
    "CACHE_TYPE": "SupersetMetastoreCache",
    "CACHE_DEFAULT_TIMEOUT": int(timedelta(days=90).total_seconds()),
    # Should the timeout be reset when retrieving a cached value?
    "REFRESH_TIMEOUT_ON_RETRIEVAL": True,
    # The following parameter only applies to `MetastoreCache`:
    # How should entries be serialized/deserialized?
    "CODEC": JsonKeyValueCodec(),
}

# Cache for explore form data state. `CACHE_TYPE` defaults to `SupersetMetastoreCache`
# that stores the values in the key-value table in the Superset metastore, as it's
# required for Superset to operate correctly, but can be replaced by any
# `Flask-Caching` backend.
EXPLORE_FORM_DATA_CACHE_CONFIG: CacheConfig = {
    "CACHE_TYPE": "SupersetMetastoreCache",
    "CACHE_DEFAULT_TIMEOUT": int(timedelta(days=7).total_seconds()),
    # Should the timeout be reset when retrieving a cached value?
    "REFRESH_TIMEOUT_ON_RETRIEVAL": True,
    # The following parameter only applies to `MetastoreCache`:
    # How should entries be serialized/deserialized?
    "CODEC": JsonKeyValueCodec(),
}

# store cache keys by datasource UID (via CacheKey) for custom processing/invalidation
STORE_CACHE_KEYS_IN_METADATA_DB = False

# CORS Options
ENABLE_CORS = False
CORS_OPTIONS: dict[Any, Any] = {}

# Sanitizes the HTML content used in markdowns to allow its rendering in a safe manner.
# Disabling this option is not recommended for security reasons. If you wish to allow
# valid safe elements that are not included in the default sanitization schema, use the
# HTML_SANITIZATION_SCHEMA_EXTENSIONS configuration.
HTML_SANITIZATION = True

# Use this configuration to extend the HTML sanitization schema.
# By default we use the GitHub schema defined in
# https://github.com/syntax-tree/hast-util-sanitize/blob/main/lib/schema.js
# For example, the following configuration would allow the rendering of the
# style attribute for div elements and the ftp protocol in hrefs:
# HTML_SANITIZATION_SCHEMA_EXTENSIONS = {
#   "attributes": {
#     "div": ["style"],
#   },
#   "protocols": {
#     "href": ["ftp"],
#   }
# }
# Be careful when extending the default schema to avoid XSS attacks.
HTML_SANITIZATION_SCHEMA_EXTENSIONS: dict[str, Any] = {}

# Chrome allows up to 6 open connections per domain at a time. When there are more
# than 6 slices in dashboard, a lot of time fetch requests are queued up and wait for
# next available socket. PR #5039 is trying to allow domain sharding for Superset,
# and this feature will be enabled by configuration only (by default Superset
# doesn't allow cross-domain request).
SUPERSET_WEBSERVER_DOMAINS = None

# Allowed format types for upload on Database view
EXCEL_EXTENSIONS = {"xlsx", "xls"}
CSV_EXTENSIONS = {"csv", "tsv", "txt"}
COLUMNAR_EXTENSIONS = {"parquet", "zip"}
ALLOWED_EXTENSIONS = {*EXCEL_EXTENSIONS, *CSV_EXTENSIONS, *COLUMNAR_EXTENSIONS}

# Optional maximum file size in bytes when uploading a CSV
CSV_UPLOAD_MAX_SIZE = None

# CSV Options: key/value pairs that will be passed as argument to DataFrame.to_csv
# method.
# note: index option should not be overridden
CSV_EXPORT = {"encoding": "utf-8"}

# Excel Options: key/value pairs that will be passed as argument to DataFrame.to_excel
# method.
# note: index option should not be overridden
EXCEL_EXPORT: dict[str, Any] = {}

# ---------------------------------------------------
# Time grain configurations
# ---------------------------------------------------
# List of time grains to disable in the application (see list of builtin
# time grains in superset/db_engine_specs/base.py).
# For example: to disable 1 second time grain:
# TIME_GRAIN_DENYLIST = ['PT1S']
TIME_GRAIN_DENYLIST: list[str] = []

# Additional time grains to be supported using similar definitions as in
# superset/db_engine_specs/base.py.
# For example: To add a new 2 second time grain:
# TIME_GRAIN_ADDONS = {'PT2S': '2 second'}
TIME_GRAIN_ADDONS: dict[str, str] = {}

# Implementation of additional time grains per engine.
# The column to be truncated is denoted `{col}` in the expression.
# For example: To implement 2 second time grain on clickhouse engine:
# TIME_GRAIN_ADDON_EXPRESSIONS = {
#     'clickhouse': {
#         'PT2S': 'toDateTime(intDiv(toUInt32(toDateTime({col})), 2)*2)'
#     }
# }
TIME_GRAIN_ADDON_EXPRESSIONS: dict[str, dict[str, str]] = {}

# Map of custom time grains and artificial join column producers used
# when generating the join key between results and time shifts.
# See superset/common/query_context_processor.get_aggregated_join_column
#
# Example of a join column producer that aggregates by fiscal year
# def join_producer(row: Series, column_index: int) -> str:
#    return row[index].strftime("%F")
#
# TIME_GRAIN_JOIN_COLUMN_PRODUCERS = {"P1F": join_producer}
TIME_GRAIN_JOIN_COLUMN_PRODUCERS: dict[str, Callable[[Series, int], str]] = {}

# ---------------------------------------------------
# List of viz_types not allowed in your environment
# For example: Disable pivot table and treemap:
#  VIZ_TYPE_DENYLIST = ['pivot_table', 'treemap']
# ---------------------------------------------------

VIZ_TYPE_DENYLIST: list[str] = []

# --------------------------------------------------
# Modules, datasources and middleware to be registered
# --------------------------------------------------
DEFAULT_MODULE_DS_MAP = OrderedDict(
    [
        ("superset.connectors.sqla.models", ["SqlaTable"]),
    ]
)
ADDITIONAL_MODULE_DS_MAP: dict[str, list[str]] = {}
ADDITIONAL_MIDDLEWARE: list[Callable[..., Any]] = []

# 1) https://docs.python-guide.org/writing/logging/
# 2) https://docs.python.org/2/library/logging.config.html

# Default configurator will consume the LOG_* settings below
LOGGING_CONFIGURATOR = DefaultLoggingConfigurator()

# Console Log Settings

LOG_FORMAT = "%(asctime)s:%(levelname)s:%(name)s:%(message)s"
LOG_LEVEL = "DEBUG"

# ---------------------------------------------------
# Enable Time Rotate Log Handler
# ---------------------------------------------------
# LOG_LEVEL = DEBUG, INFO, WARNING, ERROR, CRITICAL

ENABLE_TIME_ROTATE = False
TIME_ROTATE_LOG_LEVEL = "DEBUG"
FILENAME = os.path.join(DATA_DIR, "superset.log")
ROLLOVER = "midnight"
INTERVAL = 1
BACKUP_COUNT = 30

# Custom logger for auditing queries. This can be used to send ran queries to a
# structured immutable store for auditing purposes. The function is called for
# every query ran, in both SQL Lab and charts/dashboards.
# def QUERY_LOGGER(
#     database,
#     query,
#     schema=None,
#     client=None,
#     security_manager=None,
#     log_params=None,
# ):
#     pass
QUERY_LOGGER = None

# Set this API key to enable Mapbox visualizations
MAPBOX_API_KEY = os.environ.get("MAPBOX_API_KEY", "")

# Maximum number of rows returned for any analytical database query
SQL_MAX_ROW = 100000

# Maximum number of rows displayed in SQL Lab UI
# Is set to avoid out of memory/localstorage issues in browsers. Does not affect
# exported CSVs
DISPLAY_MAX_ROW = 10000

# Default row limit for SQL Lab queries. Is overridden by setting a new limit in
# the SQL Lab UI
DEFAULT_SQLLAB_LIMIT = 1000

# The limit for the Superset Meta DB when the feature flag ENABLE_SUPERSET_META_DB is on
SUPERSET_META_DB_LIMIT: int | None = 1000

# Adds a warning message on sqllab save query and schedule query modals.
SQLLAB_SAVE_WARNING_MESSAGE = None
SQLLAB_SCHEDULE_WARNING_MESSAGE = None

# Force refresh while auto-refresh in dashboard
DASHBOARD_AUTO_REFRESH_MODE: Literal["fetch", "force"] = "force"
# Dashboard auto refresh intervals
DASHBOARD_AUTO_REFRESH_INTERVALS = [
    [0, "Don't refresh"],
    [10, "10 seconds"],
    [30, "30 seconds"],
    [60, "1 minute"],
    [300, "5 minutes"],
    [1800, "30 minutes"],
    [3600, "1 hour"],
    [21600, "6 hours"],
    [43200, "12 hours"],
    [86400, "24 hours"],
]

# This is used as a workaround for the alerts & reports scheduler task to get the time
# celery beat triggered it, see https://github.com/celery/celery/issues/6974 for details
CELERY_BEAT_SCHEDULER_EXPIRES = timedelta(weeks=1)

# Default celery config is to use SQLA as a broker, in a production setting
# you'll want to use a proper broker as specified here:
# https://docs.celeryq.dev/en/stable/getting-started/backends-and-brokers/index.html


class CeleryConfig:  # pylint: disable=too-few-public-methods
    broker_url = "sqla+sqlite:///celerydb.sqlite"
    imports = ("superset.sql_lab", "superset.tasks.scheduler")
    result_backend = "db+sqlite:///celery_results.sqlite"
    worker_prefetch_multiplier = 1
    task_acks_late = False
    task_annotations = {
        "sql_lab.get_sql_results": {
            "rate_limit": "100/s",
        },
    }
    beat_schedule = {
        "reports.scheduler": {
            "task": "reports.scheduler",
            "schedule": crontab(minute="*", hour="*"),
            "options": {"expires": int(CELERY_BEAT_SCHEDULER_EXPIRES.total_seconds())},
        },
        "reports.prune_log": {
            "task": "reports.prune_log",
            "schedule": crontab(minute=0, hour=0),
        },
    }


CELERY_CONFIG = CeleryConfig  # pylint: disable=invalid-name

# Set celery config to None to disable all the above configuration
# CELERY_CONFIG = None

# Additional static HTTP headers to be served by your Superset server. Note
# Flask-Talisman applies the relevant security HTTP headers.
#
# DEFAULT_HTTP_HEADERS: sets default values for HTTP headers. These may be overridden
# within the app
# OVERRIDE_HTTP_HEADERS: sets override values for HTTP headers. These values will
# override anything set within the app
DEFAULT_HTTP_HEADERS: dict[str, Any] = {}
OVERRIDE_HTTP_HEADERS: dict[str, Any] = {}
HTTP_HEADERS: dict[str, Any] = {}

# The db id here results in selecting this one as a default in SQL Lab
DEFAULT_DB_ID = None

# Timeout duration for SQL Lab synchronous queries
SQLLAB_TIMEOUT = int(timedelta(seconds=30).total_seconds())

# Timeout duration for SQL Lab query validation
SQLLAB_VALIDATION_TIMEOUT = int(timedelta(seconds=10).total_seconds())

# SQLLAB_DEFAULT_DBID
SQLLAB_DEFAULT_DBID = None

# The MAX duration a query can run for before being killed by celery.
SQLLAB_ASYNC_TIME_LIMIT_SEC = int(timedelta(hours=6).total_seconds())

# Some databases support running EXPLAIN queries that allow users to estimate
# query costs before they run. These EXPLAIN queries should have a small
# timeout.
SQLLAB_QUERY_COST_ESTIMATE_TIMEOUT = int(timedelta(seconds=10).total_seconds())

# The cost returned by the databases is a relative value; in order to map the cost to
# a tangible value you need to define a custom formatter that takes into consideration
# your specific infrastructure. For example, you could analyze queries a posteriori by
# running EXPLAIN on them, and compute a histogram of relative costs to present the
# cost as a percentile, this step is optional as every db engine spec has its own
# query cost formatter, but it you wanna customize it you can define it inside the config:

# def postgres_query_cost_formatter(
#     result: List[Dict[str, Any]]
# ) -> List[Dict[str, str]]:
#     # 25, 50, 75% percentiles
#     percentile_costs = [100.0, 1000.0, 10000.0]
#
#     out = []
#     for row in result:
#         relative_cost = row["Total cost"]
#         percentile = bisect.bisect_left(percentile_costs, relative_cost) + 1
#         out.append({
#             "Relative cost": relative_cost,
#             "Percentile": str(percentile * 25) + "%",
#         })
#
#     return out
#
# QUERY_COST_FORMATTERS_BY_ENGINE: {"postgresql": postgres_query_cost_formatter}
QUERY_COST_FORMATTERS_BY_ENGINE: dict[
    str, Callable[[list[dict[str, Any]]], list[dict[str, Any]]]
] = {}

# Flag that controls if limit should be enforced on the CTA (create table as queries).
SQLLAB_CTAS_NO_LIMIT = False

# This allows you to define custom logic around the "CREATE TABLE AS" or CTAS feature
# in SQL Lab that defines where the target schema should be for a given user.
# Database `CTAS Schema` has a precedence over this setting.
# Example below returns a username and CTA queries will write tables into the schema
# name `username`
# SQLLAB_CTAS_SCHEMA_NAME_FUNC = lambda database, user, schema, sql: user.username
# This is move involved example where depending on the database you can leverage data
# available to assign schema for the CTA query:
# def compute_schema_name(database: Database, user: User, schema: str, sql: str) -> str:
#     if database.name == 'mysql_payments_slave':
#         return 'tmp_superset_schema'
#     if database.name == 'presto_gold':
#         return user.username
#     if database.name == 'analytics':
#         if 'analytics' in [r.name for r in user.roles]:
#             return 'analytics_cta'
#         else:
#             return f'tmp_{schema}'
# Function accepts database object, user object, schema name and sql that will be run.
SQLLAB_CTAS_SCHEMA_NAME_FUNC: None | (
    Callable[[Database, models.User, str, str], str]
) = None

# If enabled, it can be used to store the results of long-running queries
# in SQL Lab by using the "Run Async" button/feature
RESULTS_BACKEND: BaseCache | None = None

# Use PyArrow and MessagePack for async query results serialization,
# rather than JSON. This feature requires additional testing from the
# community before it is fully adopted, so this config option is provided
# in order to disable should breaking issues be discovered.
RESULTS_BACKEND_USE_MSGPACK = True

# The S3 bucket where you want to store your external hive tables created
# from CSV files. For example, 'companyname-superset'
CSV_TO_HIVE_UPLOAD_S3_BUCKET = None

# The directory within the bucket specified above that will
# contain all the external tables
CSV_TO_HIVE_UPLOAD_DIRECTORY = "EXTERNAL_HIVE_TABLES/"


# Function that creates upload directory dynamically based on the
# database used, user and schema provided.
def CSV_TO_HIVE_UPLOAD_DIRECTORY_FUNC(  # pylint: disable=invalid-name
    database: Database,
    user: models.User,  # pylint: disable=unused-argument
    schema: str | None,
) -> str:
    # Note the final empty path enforces a trailing slash.
    return os.path.join(
        CSV_TO_HIVE_UPLOAD_DIRECTORY, str(database.id), schema or "", ""
    )


# The namespace within hive where the tables created from
# uploading CSVs will be stored.
UPLOADED_CSV_HIVE_NAMESPACE: str | None = None

# Function that computes the allowed schemas for the CSV uploads.
# Allowed schemas will be a union of schemas_allowed_for_file_upload
# db configuration and a result of this function.

# mypy doesn't catch that if case ensures list content being always str
ALLOWED_USER_CSV_SCHEMA_FUNC: Callable[[Database, models.User], list[str]] = (
    lambda database, user: [UPLOADED_CSV_HIVE_NAMESPACE]
    if UPLOADED_CSV_HIVE_NAMESPACE
    else []
)

# Values that should be treated as nulls for the csv uploads.
CSV_DEFAULT_NA_NAMES = list(STR_NA_VALUES)

# A dictionary of items that gets merged into the Jinja context for
# SQL Lab. The existing context gets updated with this dictionary,
# meaning values for existing keys get overwritten by the content of this
# dictionary. Exposing functionality through JINJA_CONTEXT_ADDONS has security
# implications as it opens a window for a user to execute untrusted code.
# It's important to make sure that the objects exposed (as well as objects attached
# to those objects) are harmless. We recommend only exposing simple/pure functions that
# return native types.
JINJA_CONTEXT_ADDONS: dict[str, Callable[..., Any]] = {}

# A dictionary of macro template processors (by engine) that gets merged into global
# template processors. The existing template processors get updated with this
# dictionary, which means the existing keys get overwritten by the content of this
# dictionary. The customized addons don't necessarily need to use Jinja templating
# language. This allows you to define custom logic to process templates on a per-engine
# basis. Example value = `{"presto": CustomPrestoTemplateProcessor}`
CUSTOM_TEMPLATE_PROCESSORS: dict[str, type[BaseTemplateProcessor]] = {}

# Roles that are controlled by the API / Superset and should not be changed
# by humans.
ROBOT_PERMISSION_ROLES = ["Public", "Gamma", "Alpha", "Admin", "sql_lab"]

CONFIG_PATH_ENV_VAR = "SUPERSET_CONFIG_PATH"

# If a callable is specified, it will be called at app startup while passing
# a reference to the Flask app. This can be used to alter the Flask app
# in whatever way.
# example: FLASK_APP_MUTATOR = lambda x: x.before_request = f
FLASK_APP_MUTATOR = None

# smtp server configuration
EMAIL_NOTIFICATIONS = False  # all the emails are sent using dryrun
SMTP_HOST = "localhost"
SMTP_STARTTLS = True
SMTP_SSL = False
SMTP_USER = "superset"
SMTP_PORT = 25
SMTP_PASSWORD = "superset"
SMTP_MAIL_FROM = "superset@superset.com"
# If True creates a default SSL context with ssl.Purpose.CLIENT_AUTH using the
# default system root CA certificates.
SMTP_SSL_SERVER_AUTH = False
ENABLE_CHUNK_ENCODING = False

# Whether to bump the logging level to ERROR on the flask_appbuilder package
# Set to False if/when debugging FAB related issues like
# permission management
SILENCE_FAB = True

FAB_ADD_SECURITY_VIEWS = True
FAB_ADD_SECURITY_PERMISSION_VIEW = False
FAB_ADD_SECURITY_VIEW_MENU_VIEW = False
FAB_ADD_SECURITY_PERMISSION_VIEWS_VIEW = False

# The link to a page containing common errors and their resolutions
# It will be appended at the bottom of sql_lab errors.
TROUBLESHOOTING_LINK = ""

# CSRF token timeout, set to None for a token that never expires
WTF_CSRF_TIME_LIMIT = int(timedelta(weeks=1).total_seconds())

# This link should lead to a page with instructions on how to gain access to a
# Datasource. It will be placed at the bottom of permissions errors.
PERMISSION_INSTRUCTIONS_LINK = ""

# Integrate external Blueprints to the app by passing them to your
# configuration. These blueprints will get integrated in the app
BLUEPRINTS: list[Blueprint] = []

# Provide a callable that receives a tracking_url and returns another
# URL. This is used to translate internal Hadoop job tracker URL
# into a proxied one


# Transform SQL query tracking url for Hive and Presto engines. You may also
# access information about the query itself by adding a second parameter
# to your transformer function, e.g.:
#   TRACKING_URL_TRANSFORMER = (
#       lambda url, query: url if is_fresh(query) else None
#   )
# pylint: disable-next=unnecessary-lambda-assignment
TRACKING_URL_TRANSFORMER = lambda url: url


# customize the polling time of each engine
DB_POLL_INTERVAL_SECONDS: dict[str, int] = {}

# Interval between consecutive polls when using Presto Engine
# See here: https://github.com/dropbox/PyHive/blob/8eb0aeab8ca300f3024655419b93dad926c1a351/pyhive/presto.py#L93  # pylint: disable=line-too-long,useless-suppression
PRESTO_POLL_INTERVAL = int(timedelta(seconds=1).total_seconds())

# Allow list of custom authentications for each DB engine.
# Example:
# from your.module import AuthClass
# from another.extra import auth_method
#
# ALLOWED_EXTRA_AUTHENTICATIONS: Dict[str, Dict[str, Callable[..., Any]]] = {
#     "trino": {
#         "custom_auth": AuthClass,
#         "another_auth_method": auth_method,
#     },
# }
ALLOWED_EXTRA_AUTHENTICATIONS: dict[str, dict[str, Callable[..., Any]]] = {}

# The id of a template dashboard that should be copied to every new user
DASHBOARD_TEMPLATE_ID = None

# A callable that allows altering the database connection URL and params
# on the fly, at runtime. This allows for things like impersonation or
# arbitrary logic. For instance you can wire different users to
# use different connection parameters, or pass their email address as the
# username. The function receives the connection uri object, connection
# params, the username, and returns the mutated uri and params objects.
# Example:
#   def DB_CONNECTION_MUTATOR(uri, params, username, security_manager, source):
#       user = security_manager.find_user(username=username)
#       if user and user.email:
#           uri.username = user.email
#       return uri, params
#
# Note that the returned uri and params are passed directly to sqlalchemy's
# as such `create_engine(url, **params)`
DB_CONNECTION_MUTATOR = None


# A function that intercepts the SQL to be executed and can alter it.
# The use case is can be around adding some sort of comment header
# with information such as the username and worker node information
#
#    def SQL_QUERY_MUTATOR(
#        sql,
#        security_manager=security_manager,
#        database=database,
#    ):
#        dttm = datetime.now().isoformat()
#        return f"-- [SQL LAB] {user_name} {dttm}\n{sql}"
# For backward compatibility, you can unpack any of the above arguments in your
# function definition, but keep the **kwargs as the last argument to allow new args
# to be added later without any errors.
def SQL_QUERY_MUTATOR(  # pylint: disable=invalid-name,unused-argument
    sql: str, **kwargs: Any
) -> str:
    return sql


# A variable that chooses whether to apply the SQL_QUERY_MUTATOR before or after splitting the input query
# It allows for using the SQL_QUERY_MUTATOR function for more than comments
# Usage: If you want to apply a change to every statement to a given query, set MUTATE_AFTER_SPLIT = True
# An example use case is if data has role based access controls, and you want to apply
# a SET ROLE statement alongside every user query. Changing this variable maintains
# functionality for both the SQL_Lab and Charts.
MUTATE_AFTER_SPLIT = False


# This allows for a user to add header data to any outgoing emails. For example,
# if you need to include metadata in the header or you want to change the specifications
# of the email title, header, or sender.
def EMAIL_HEADER_MUTATOR(  # pylint: disable=invalid-name,unused-argument
    msg: MIMEMultipart, **kwargs: Any
) -> MIMEMultipart:
    return msg


# Define a list of usernames to be excluded from all dropdown lists of users
# Owners, filters for created_by, etc.
# The users can also be excluded by overriding the get_exclude_users_from_lists method
# in security manager
EXCLUDE_USERS_FROM_LISTS: list[str] | None = None

# For database connections, this dictionary will remove engines from the available
# list/dropdown if you do not want these dbs to show as available.
# The available list is generated by driver installed, and some engines have multiple
# drivers.
# e.g., DBS_AVAILABLE_DENYLIST: Dict[str, Set[str]] = {"databricks": {"pyhive", "pyodbc"}}
DBS_AVAILABLE_DENYLIST: dict[str, set[str]] = {}

# This auth provider is used by background (offline) tasks that need to access
# protected resources. Can be overridden by end users in order to support
# custom auth mechanisms
MACHINE_AUTH_PROVIDER_CLASS = "superset.utils.machine_auth.MachineAuthProvider"

# ---------------------------------------------------
# Alerts & Reports
# ---------------------------------------------------
# Used for Alerts/Reports (Feature flask ALERT_REPORTS) to set the size for the
# sliding cron window size, should be synced with the celery beat config minus 1 second
ALERT_REPORTS_CRON_WINDOW_SIZE = 59
ALERT_REPORTS_WORKING_TIME_OUT_KILL = True
# Which user to attempt to execute Alerts/Reports as. By default,
# execute as the primary owner of the alert/report (giving priority to the last
# modifier and then the creator if either is contained within the list of owners,
# otherwise the first owner will be used).
#
# To first try to execute as the creator in the owners list (if present), then fall
# back to the creator, then the last modifier in the owners list (if present), then the
# last modifier, then an owner and finally `THUMBNAIL_SELENIUM_USER`, set as follows:
# ALERT_REPORTS_EXECUTE_AS = [
#     ExecutorType.CREATOR_OWNER,
#     ExecutorType.CREATOR,
#     ExecutorType.MODIFIER_OWNER,
#     ExecutorType.MODIFIER,
#     ExecutorType.OWNER,
#     ExecutorType.SELENIUM,
# ]
ALERT_REPORTS_EXECUTE_AS: list[ExecutorType] = [ExecutorType.OWNER]
# if ALERT_REPORTS_WORKING_TIME_OUT_KILL is True, set a celery hard timeout
# Equal to working timeout + ALERT_REPORTS_WORKING_TIME_OUT_LAG
ALERT_REPORTS_WORKING_TIME_OUT_LAG = int(timedelta(seconds=10).total_seconds())
# if ALERT_REPORTS_WORKING_TIME_OUT_KILL is True, set a celery hard timeout
# Equal to working timeout + ALERT_REPORTS_WORKING_SOFT_TIME_OUT_LAG
ALERT_REPORTS_WORKING_SOFT_TIME_OUT_LAG = int(timedelta(seconds=1).total_seconds())
# Default values that user using when creating alert
ALERT_REPORTS_DEFAULT_WORKING_TIMEOUT = 3600
ALERT_REPORTS_DEFAULT_RETENTION = 90
ALERT_REPORTS_DEFAULT_CRON_VALUE = "0 * * * *"  # every hour
# If set to true no notification is sent, the worker will just log a message.
# Useful for debugging
ALERT_REPORTS_NOTIFICATION_DRY_RUN = False
# Max tries to run queries to prevent false errors caused by transient errors
# being returned to users. Set to a value >1 to enable retries.
ALERT_REPORTS_QUERY_EXECUTION_MAX_TRIES = 1
# Custom width for screenshots
ALERT_REPORTS_MIN_CUSTOM_SCREENSHOT_WIDTH = 600
ALERT_REPORTS_MAX_CUSTOM_SCREENSHOT_WIDTH = 2400

# A custom prefix to use on all Alerts & Reports emails
EMAIL_REPORTS_SUBJECT_PREFIX = "[Report] "

# The text for call-to-action link in Alerts & Reports emails
EMAIL_REPORTS_CTA = "Explore in Superset"

# Slack API token for the superset reports, either string or callable
SLACK_API_TOKEN: Callable[[], str] | str | None = None
SLACK_PROXY = None

# The webdriver to use for generating reports. Use one of the following
# firefox
#   Requires: geckodriver and firefox installations
#   Limitations: can be buggy at times
# chrome:
#   Requires: headless chrome
#   Limitations: unable to generate screenshots of elements
WEBDRIVER_TYPE = "firefox"

# Window size - this will impact the rendering of the data
WEBDRIVER_WINDOW = {
    "dashboard": (1600, 2000),
    "slice": (3000, 1200),
    "pixel_density": 1,
}

# An optional override to the default auth hook used to provide auth to the offline
# webdriver (when using Selenium) or browser context (when using Playwright - see
# PLAYWRIGHT_REPORTS_AND_THUMBNAILS feature flag)
WEBDRIVER_AUTH_FUNC = None

# Any config options to be passed as-is to the webdriver
WEBDRIVER_CONFIGURATION: dict[Any, Any] = {"service_log_path": "/dev/null"}

# Additional args to be passed as arguments to the config object
# Note: If using Chrome, you'll want to add the "--marionette" arg.
WEBDRIVER_OPTION_ARGS = ["--headless"]

# The base URL to query for accessing the user interface
WEBDRIVER_BASEURL = "http://0.0.0.0:8080/"
# The base URL for the email report hyperlinks.
WEBDRIVER_BASEURL_USER_FRIENDLY = WEBDRIVER_BASEURL
# Time selenium will wait for the page to load and render for the email report.
EMAIL_PAGE_RENDER_WAIT = int(timedelta(seconds=30).total_seconds())

# Send user to a link where they can report bugs
BUG_REPORT_URL = None
BUG_REPORT_TEXT = "Report a bug"
BUG_REPORT_ICON = None  # Recommended size: 16x16

# Send user to a link where they can read more about Superset
DOCUMENTATION_URL = None
DOCUMENTATION_TEXT = "Documentation"
DOCUMENTATION_ICON = None  # Recommended size: 16x16

# What is the Last N days relative in the time selector to:
# 'today' means it is midnight (00:00:00) in the local timezone
# 'now' means it is relative to the query issue time
# If both start and end time is set to now, this will make the time
# filter a moving window. By only setting the end time to now,
# start time will be set to midnight, while end will be relative to
# the query issue time.
DEFAULT_RELATIVE_START_TIME = "today"
DEFAULT_RELATIVE_END_TIME = "today"

# Configure which SQL validator to use for each engine
SQL_VALIDATORS_BY_ENGINE = {
    "presto": "PrestoDBSQLValidator",
    "postgresql": "PostgreSQLValidator",
}

# A list of preferred databases, in order. These databases will be
# displayed prominently in the "Add Database" dialog. You should
# use the "engine_name" attribute of the corresponding DB engine spec
# in `superset/db_engine_specs/`.
PREFERRED_DATABASES: list[str] = [
    "PostgreSQL",
    "Presto",
    "MySQL",
    "SQLite",
    # etc.
]
# When adding a new database we try to connect to it. Depending on which parameters are
# incorrect this could take a couple minutes, until the SQLAlchemy driver pinging the
# database times out. Instead of relying on the driver timeout we can specify a shorter
# one here.
TEST_DATABASE_CONNECTION_TIMEOUT = timedelta(seconds=30)

# Enable/disable CSP warning
CONTENT_SECURITY_POLICY_WARNING = True

# Do you want Talisman enabled?
TALISMAN_ENABLED = utils.cast_to_boolean(os.environ.get("TALISMAN_ENABLED", True))

# If you want Talisman, how do you want it configured??
TALISMAN_CONFIG = {
    "content_security_policy": {
<<<<<<< HEAD
        "base-uri": ["'self'"],
        "default-src": ["'self'"],
        "img-src": ["'self'", "blob:", "data:"],
=======
        "default-src": [
            "'self'", 
            "https://*.clarity.ms", 
            "https://c.bing.com",
            "'unsafe-inline'",
        ],
        "img-src": [
            "'self'",
            "blob:",
            "data:",
            "https://*.clarity.ms",
            "https://c.bing.com",
        ],
>>>>>>> 0e0962ab
        "worker-src": ["'self'", "blob:"],
        "connect-src": [
            "'self'",
            "https://api.mapbox.com",
            "https://events.mapbox.com",
            "https://*.clarity.ms",
            "https://c.bing.com",
        ],
        "object-src": "'none'",
        "style-src": [
            "'self'",
            "'unsafe-inline'",
        ],
        "script-src": [
            "'self'", 
            "'strict-dynamic'", 
            "https://*.clarity.ms", 
            "https://c.bing.com", 
            "'unsafe-inline'",
        ],
    },
    "content_security_policy_nonce_in": ["script-src"],
    "force_https": False,
    "session_cookie_secure": False,
}
# React requires `eval` to work correctly in dev mode
TALISMAN_DEV_CONFIG = {
    "content_security_policy": {
<<<<<<< HEAD
        "base-uri": ["'self'"],
        "default-src": ["'self'"],
        "img-src": ["'self'", "blob:", "data:"],
=======
        "default-src": [
            "'self'", 
            "https://*.clarity.ms", 
            "https://c.bing.com",
            "'unsafe-inline'",
        ],
        "img-src": [
            "'self'",
            "blob:",
            "data:",
            "https://*.clarity.ms",
            "https://c.bing.com",
        ],
>>>>>>> 0e0962ab
        "worker-src": ["'self'", "blob:"],
        "connect-src": [
            "'self'",
            "https://api.mapbox.com",
            "https://events.mapbox.com",
            "https://*.clarity.ms",
            "https://c.bing.com",
        ],
        "object-src": "'none'",
        "style-src": [
            "'self'",
            "'unsafe-inline'",
        ],
        "script-src": [
            "'self'", 
            "'strict-dynamic'", 
            "https://*.clarity.ms", 
            "'unsafe-inline'",
            "'unsafe-eval'"
        ],
    },
    "content_security_policy_nonce_in": ["script-src"],
    "force_https": False,
    "session_cookie_secure": False,
}

#
# Flask session cookie options
#
# See https://flask.palletsprojects.com/en/1.1.x/security/#set-cookie-options
# for details
#
SESSION_COOKIE_HTTPONLY = True  # Prevent cookie from being read by frontend JS?
SESSION_COOKIE_SECURE = False  # Prevent cookie from being transmitted over non-tls?
SESSION_COOKIE_SAMESITE: Literal["None", "Lax", "Strict"] | None = "Lax"
# Whether to use server side sessions from flask-session or Flask secure cookies
SESSION_SERVER_SIDE = False
# Example config using Redis as the backend for server side sessions
# from flask_session import RedisSessionInterface
#
# SESSION_SERVER_SIDE = True
# SESSION_USE_SIGNER = True
# SESSION_TYPE = "redis"
# SESSION_REDIS = Redis(host="localhost", port=6379, db=0)
#
# Other possible config options and backends:
# # https://flask-session.readthedocs.io/en/latest/config.html

# Cache static resources.
SEND_FILE_MAX_AGE_DEFAULT = int(timedelta(days=365).total_seconds())

# URI to database storing the example data, points to
# SQLALCHEMY_DATABASE_URI by default if set to `None`
SQLALCHEMY_EXAMPLES_URI = "sqlite:///" + os.path.join(DATA_DIR, "examples.db")

# Optional prefix to be added to all static asset paths when rendering the UI.
# This is useful for hosting assets in an external CDN, for example
STATIC_ASSETS_PREFIX = ""

# Some sqlalchemy connection strings can open Superset to security risks.
# Typically these should not be allowed.
PREVENT_UNSAFE_DB_CONNECTIONS = True

# If true all default urls on datasets will be handled as relative URLs by the frontend
PREVENT_UNSAFE_DEFAULT_URLS_ON_DATASET = True

# Define a list of allowed URLs for dataset data imports (v1).
# Simple example to only allow URLs that belong to certain domains:
# ALLOWED_IMPORT_URL_DOMAINS = [
#     r"^https://.+\.domain1\.com\/?.*", r"^https://.+\.domain2\.com\/?.*"
# ]
DATASET_IMPORT_ALLOWED_DATA_URLS = [r".*"]

# Path used to store SSL certificates that are generated when using custom certs.
# Defaults to temporary directory.
# Example: SSL_CERT_PATH = "/certs"
SSL_CERT_PATH: str | None = None

# SQLA table mutator, every time we fetch the metadata for a certain table
# (superset.connectors.sqla.models.SqlaTable), we call this hook
# to allow mutating the object with this callback.
# This can be used to set any properties of the object based on naming
# conventions and such. You can find examples in the tests.

# pylint: disable-next=unnecessary-lambda-assignment
SQLA_TABLE_MUTATOR = lambda table: table


# Global async query config options.
# Requires GLOBAL_ASYNC_QUERIES feature flag to be enabled.
GLOBAL_ASYNC_QUERY_MANAGER_CLASS = (
    "superset.async_events.async_query_manager.AsyncQueryManager"
)
GLOBAL_ASYNC_QUERIES_REDIS_CONFIG = {
    "port": 6379,
    "host": "127.0.0.1",
    "password": "",
    "db": 0,
    "ssl": False,
}
GLOBAL_ASYNC_QUERIES_REDIS_STREAM_PREFIX = "async-events-"
GLOBAL_ASYNC_QUERIES_REDIS_STREAM_LIMIT = 1000
GLOBAL_ASYNC_QUERIES_REDIS_STREAM_LIMIT_FIREHOSE = 1000000
GLOBAL_ASYNC_QUERIES_REGISTER_REQUEST_HANDLERS = True
GLOBAL_ASYNC_QUERIES_JWT_COOKIE_NAME = "async-token"
GLOBAL_ASYNC_QUERIES_JWT_COOKIE_SECURE = False
GLOBAL_ASYNC_QUERIES_JWT_COOKIE_SAMESITE: None | (
    Literal["None", "Lax", "Strict"]
) = None
GLOBAL_ASYNC_QUERIES_JWT_COOKIE_DOMAIN = None
GLOBAL_ASYNC_QUERIES_JWT_SECRET = "test-secret-change-me"
GLOBAL_ASYNC_QUERIES_TRANSPORT: Literal["polling", "ws"] = "polling"
GLOBAL_ASYNC_QUERIES_POLLING_DELAY = int(
    timedelta(milliseconds=500).total_seconds() * 1000
)
GLOBAL_ASYNC_QUERIES_WEBSOCKET_URL = "ws://127.0.0.1:8080/"

# Embedded config options
GUEST_ROLE_NAME = "Public"
GUEST_TOKEN_JWT_SECRET = "test-guest-secret-change-me"
GUEST_TOKEN_JWT_ALGO = "HS256"
GUEST_TOKEN_HEADER_NAME = "X-GuestToken"
GUEST_TOKEN_JWT_EXP_SECONDS = 300  # 5 minutes
# Guest token audience for the embedded superset, either string or callable
GUEST_TOKEN_JWT_AUDIENCE: Callable[[], str] | str | None = None

# A SQL dataset health check. Note if enabled it is strongly advised that the callable
# be memoized to aid with performance, i.e.,
#
#    @cache_manager.cache.memoize(timeout=0)
#    def DATASET_HEALTH_CHECK(datasource: SqlaTable) -> Optional[str]:
#        if (
#            datasource.sql and
#            len(sql_parse.ParsedQuery(datasource.sql, strip_comments=True).tables) == 1
#        ):
#            return (
#                "This virtual dataset queries only one table and therefore could be "
#                "replaced by querying the table directly."
#            )
#
#        return None
#
# Within the FLASK_APP_MUTATOR callable, i.e., once the application and thus cache have
# been initialized it is also necessary to add the following logic to blow the cache for
# all datasources if the callback function changed.
#
#    def FLASK_APP_MUTATOR(app: Flask) -> None:
#        name = "DATASET_HEALTH_CHECK"
#        func = app.config[name]
#        code = func.uncached.__code__.co_code
#
#        if cache_manager.cache.get(name) != code:
#            cache_manager.cache.delete_memoized(func)
#            cache_manager.cache.set(name, code, timeout=0)
#
DATASET_HEALTH_CHECK: Callable[[SqlaTable], str] | None = None

# the advanced data type key should correspond to that set in the column metadata
ADVANCED_DATA_TYPES: dict[str, AdvancedDataType] = {
    "internet_address": internet_address,
    "port": internet_port,
}

# By default, the Welcome page features all charts and dashboards the user has access
# to. This can be changed to show only examples, or a custom view
# by providing the title and a FAB filter:
# WELCOME_PAGE_LAST_TAB = (
#     "Xyz",
#     [{"col": 'created_by', "opr": 'rel_o_m', "value": 10}],
# )
WELCOME_PAGE_LAST_TAB: (
    Literal["examples", "all"] | tuple[str, list[dict[str, Any]]]
) = "all"

# Max allowed size for a zipped file
ZIPPED_FILE_MAX_SIZE = 100 * 1024 * 1024  # 100MB
# Max allowed compression ratio for a zipped file
ZIP_FILE_MAX_COMPRESS_RATIO = 200.0

# Configuration for environment tag shown on the navbar. Setting 'text' to '' will hide the tag.
# 'color' can either be a hex color code, or a dot-indexed theme color (e.g. error.base)
ENVIRONMENT_TAG_CONFIG = {
    "variable": "SUPERSET_ENV",
    "values": {
        "debug": {
            "color": "error.base",
            "text": "flask-debug",
        },
        "development": {
            "color": "error.base",
            "text": "Development",
        },
        "production": {
            "color": "",
            "text": "",
        },
    },
}


# Extra related query filters make it possible to limit which objects are shown
# in the UI. For examples, to only show "admin" or users starting with the letter "b" in
# the "Owners" dropdowns, you could add the following in your config:
# def user_filter(query: Query, *args, *kwargs):
#     from superset import security_manager
#
#     user_model = security_manager.user_model
#     filters = [
#         user_model.username == "admin",
#         user_model.username.ilike("b%"),
#     ]
#     return query.filter(or_(*filters))
#
#  EXTRA_RELATED_QUERY_FILTERS = {"user": user_filter}
#
# Similarly, to restrict the roles in the "Roles" dropdown you can provide a custom
# filter callback for the "role" key.
class ExtraRelatedQueryFilters(TypedDict, total=False):
    role: Callable[[Query], Query]
    user: Callable[[Query], Query]


EXTRA_RELATED_QUERY_FILTERS: ExtraRelatedQueryFilters = {}


# Extra dynamic query filters make it possible to limit which objects are shown
# in the UI before any other filtering is applied. Useful for example when
# considering to filter using Feature Flags along with regular role filters
# that get applied by default in our base_filters.
# For example, to only show a database starting with the letter "b"
# in the "Database Connections" list, you could add the following in your config:
# def initial_database_filter(query: Query, *args, *kwargs):
#     from superset.models.core import Database
#
#     filter = Database.database_name.startswith('b')
#     return query.filter(filter)
#
#  EXTRA_DYNAMIC_QUERY_FILTERS = {"database": initial_database_filter}
class ExtraDynamicQueryFilters(TypedDict, total=False):
    databases: Callable[[Query], Query]


EXTRA_DYNAMIC_QUERY_FILTERS: ExtraDynamicQueryFilters = {}


# -------------------------------------------------------------------
# *                WARNING:  STOP EDITING  HERE                    *
# -------------------------------------------------------------------
# Don't add config values below this line since local configs won't be
# able to override them.
if CONFIG_PATH_ENV_VAR in os.environ:
    # Explicitly import config module that is not necessarily in pythonpath; useful
    # for case where app is being executed via pex.
    cfg_path = os.environ[CONFIG_PATH_ENV_VAR]
    try:
        module = sys.modules[__name__]
        override_conf = imp.load_source("superset_config", cfg_path)
        for key in dir(override_conf):
            if key.isupper():
                setattr(module, key, getattr(override_conf, key))

        print(f"Loaded your LOCAL configuration at [{cfg_path}]")
    except Exception:
        logger.exception(
            "Failed to import config for %s=%s", CONFIG_PATH_ENV_VAR, cfg_path
        )
        raise
elif importlib.util.find_spec("superset_config") and not is_test():
    try:
        # pylint: disable=import-error,wildcard-import,unused-wildcard-import
        import superset_config
        from superset_config import *  # type: ignore

        print(f"Loaded your LOCAL configuration at [{superset_config.__file__}]")
    except Exception:
        logger.exception("Found but failed to import local superset_config")
        raise<|MERGE_RESOLUTION|>--- conflicted
+++ resolved
@@ -1425,11 +1425,7 @@
 # If you want Talisman, how do you want it configured??
 TALISMAN_CONFIG = {
     "content_security_policy": {
-<<<<<<< HEAD
         "base-uri": ["'self'"],
-        "default-src": ["'self'"],
-        "img-src": ["'self'", "blob:", "data:"],
-=======
         "default-src": [
             "'self'", 
             "https://*.clarity.ms", 
@@ -1443,7 +1439,6 @@
             "https://*.clarity.ms",
             "https://c.bing.com",
         ],
->>>>>>> 0e0962ab
         "worker-src": ["'self'", "blob:"],
         "connect-src": [
             "'self'",
@@ -1472,11 +1467,7 @@
 # React requires `eval` to work correctly in dev mode
 TALISMAN_DEV_CONFIG = {
     "content_security_policy": {
-<<<<<<< HEAD
         "base-uri": ["'self'"],
-        "default-src": ["'self'"],
-        "img-src": ["'self'", "blob:", "data:"],
-=======
         "default-src": [
             "'self'", 
             "https://*.clarity.ms", 
@@ -1490,7 +1481,6 @@
             "https://*.clarity.ms",
             "https://c.bing.com",
         ],
->>>>>>> 0e0962ab
         "worker-src": ["'self'", "blob:"],
         "connect-src": [
             "'self'",
