--- conflicted
+++ resolved
@@ -322,11 +322,7 @@
     "DISPLAY_MARKDOWN_HTML": True,
     # When True, this escapes HTML (rather than rendering it) in Markdown components
     "ESCAPE_MARKDOWN_HTML": False,
-<<<<<<< HEAD
-    "SIP_34_ANNOTATIONS_UI": False,
     "DASHBOARD_NATIVE_FILTERS": False,
-=======
->>>>>>> 676e0bb2
     "VERSIONED_EXPORT": False,
     # Note that: RowLevelSecurityFilter is only given by default to the Admin role
     # and the Admin Role does have the all_datasources security permission.
