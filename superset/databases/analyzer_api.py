# Licensed to the Apache Software Foundation (ASF) under one
# or more contributor license agreements.  See the NOTICE file
# distributed with this work for additional information
# regarding copyright ownership.  The ASF licenses this file
# to you under the Apache License, Version 2.0 (the
# "License"); you may not use this file except in compliance
# with the License.  You may obtain a copy of the License at
#
#   http://www.apache.org/licenses/LICENSE-2.0
#
# Unless required by applicable law or agreed to in writing,
# software distributed under the License is distributed on an
# "AS IS" BASIS, WITHOUT WARRANTIES OR CONDITIONS OF ANY
# KIND, either express or implied.  See the License for the
# specific language governing permissions and limitations
# under the License.
from __future__ import annotations

import logging
from typing import Any

from flask import jsonify, request, Response
from flask_appbuilder.api import expose, protect, safe
from marshmallow import fields, Schema, ValidationError

# Custom permission map that includes our custom method names
# All methods map to "read" or "write" which Admin role has access to
ANALYZER_PERMISSION_MAP = {
    "post": "write",
    "get": "read",
    "check_status": "read",
    "get_report": "read",
}
from superset.extensions import db, event_logger
from superset.models.database_analyzer import (
    AnalyzedColumn,
    AnalyzedTable,
    DatabaseSchemaReport,
)
from superset.tasks.database_analyzer import (
    check_analysis_status,
    kickstart_analysis,
)
from superset.views.base_api import BaseSupersetApi, requires_json, statsd_metrics

logger = logging.getLogger(__name__)


class DatasourceAnalyzerPostSchema(Schema):
    """Schema for datasource analyzer request"""

    database_id = fields.Integer(
        required=True, metadata={"description": "The ID of the database connection"}
    )
    schema_name = fields.String(
        required=True,
        validate=lambda x: len(x) > 0,
        metadata={"description": "The name of the schema to analyze"},
    )
    catalog_name = fields.String(
        required=False,
        allow_none=True,
        metadata={"description": "The name of the catalog (optional)"},
    )
    force_reanalyze = fields.Boolean(
        required=False,
        load_default=False,
        metadata={
            "description": "Force re-analysis even if a completed report exists"
        },
    )


class DatasourceAnalyzerResponseSchema(Schema):
    """Schema for datasource analyzer response"""

    run_id = fields.String(
        required=True,
        metadata={"description": "The unique identifier for this analysis run"},
    )


class CheckStatusResponseSchema(Schema):
    """Schema for check status response"""

    run_id = fields.String(required=True)
    database_report_id = fields.Integer(allow_none=True)
    status = fields.String(required=True)
    database_id = fields.Integer(allow_none=True)
    schema_name = fields.String(allow_none=True)
    started_at = fields.DateTime(allow_none=True)
    completed_at = fields.DateTime(allow_none=True)
    failed_at = fields.DateTime(allow_none=True)
    error_message = fields.String(allow_none=True)
    tables_count = fields.Integer(allow_none=True)
    joins_count = fields.Integer(allow_none=True)


class TableDescriptionPutSchema(Schema):
    """Schema for updating table description"""

    description = fields.String(
        required=True,
        allow_none=True,
        metadata={"description": "The AI-generated description for the table"},
    )


class ColumnDescriptionPutSchema(Schema):
    """Schema for updating column description"""

    description = fields.String(
        required=True,
        allow_none=True,
        metadata={"description": "The AI-generated description for the column"},
    )


class GenerateDashboardPostSchema(Schema):
    """Schema for triggering dashboard generation"""

    report_id = fields.Integer(
        required=True,
        metadata={"description": "The database schema report ID"},
    )
    dashboard_id = fields.Integer(
        required=True,
        metadata={"description": "The dashboard template ID to use for generation"},
    )


class GenerateDashboardResponseSchema(Schema):
    """Schema for dashboard generation response"""

    run_id = fields.String(
        required=True,
        metadata={"description": "The unique identifier for this generation run"},
    )


class DatasourceAnalyzerRestApi(BaseSupersetApi):
    """API endpoints for database schema analyzer"""

    route_base = "/api/v1/datasource/analysis"
    resource_name = "datasource_analysis"
    allow_browser_login = True
    # Use existing "Database" permission - Admin users can access database features
    class_permission_name = "Database"
    # Map custom methods to standard "read"/"write" permissions
    method_permission_name = ANALYZER_PERMISSION_MAP

    openapi_spec_tag = "Datasource Analyzer"
    openapi_spec_component_schemas = (
        DatasourceAnalyzerPostSchema,
        DatasourceAnalyzerResponseSchema,
    )

    def response(self, status_code: int, **kwargs: Any) -> Response:
        """Helper method to create JSON responses."""
        resp = jsonify(kwargs)
        resp.status_code = status_code
        return resp

    def response_400(self, message: str = "Bad request") -> Response:
        """Helper method to create 400 responses."""
        return self.response(400, message=message)

    def response_404(self, message: str = "Not found") -> Response:
        """Helper method to create 404 responses."""
        return self.response(404, message=message)

    def response_500(self, message: str = "Internal server error") -> Response:
        """Helper method to create 500 responses."""
        return self.response(500, message=message)

    @expose("/", methods=("POST",))
    @protect()
    @safe
    @statsd_metrics
    @requires_json
    @event_logger.log_this_with_context(
        action=lambda self, *args, **kwargs: f"{self.__class__.__name__}.post",
        log_to_statsd=True,
    )
    def post(self) -> Response:
        """Initiate a datasource analysis job.
        ---
        post:
          summary: Initiate datasource analysis
          description: >-
            Initiates a background job to analyze a database schema.
            Returns a run_id that can be used to track the job status.
          requestBody:
            required: true
            content:
              application/json:
                schema:
                  $ref: '#/components/schemas/DatasourceAnalyzerPostSchema'
          responses:
            200:
              description: Analysis job initiated successfully
              content:
                application/json:
                  schema:
                    type: object
                    properties:
                      result:
                        $ref: '#/components/schemas/DatasourceAnalyzerResponseSchema'
            400:
              $ref: '#/components/responses/400'
            401:
              $ref: '#/components/responses/401'
            403:
              $ref: '#/components/responses/403'
            404:
              $ref: '#/components/responses/404'
            422:
              $ref: '#/components/responses/422'
            500:
              $ref: '#/components/responses/500'
        """
        try:
            # Parse request body
            schema = DatasourceAnalyzerPostSchema()
            data = schema.load(request.json)

            # Start the analysis (catalog_name ignored for compatibility)
            result = kickstart_analysis(
                database_id=data["database_id"],
                schema_name=data["schema_name"],
            )

            return self.response(200, result=result)

        except ValidationError as error:
            return self.response_400(message=error.messages)
        except Exception as e:
            logger.exception("Error starting database analysis")
            return self.response_500(message=str(e))

    @expose("/status/<string:run_id>", methods=("GET",))
    @protect()
    @safe
    def check_status(self, run_id: str) -> Response:
        """
        Check the status of a running analysis.
        ---
        get:
          description: >-
            Poll the status of a database schema analysis job
          parameters:
          - in: path
            name: run_id
            required: true
            schema:
              type: string
            description: The run ID returned from analyze endpoint
          responses:
            200:
              description: Status retrieved
              content:
                application/json:
                  schema:
                    $ref: '#/components/schemas/CheckStatusResponseSchema'
            404:
              description: Analysis not found
            500:
              description: Internal server error
        """
        try:
            result = check_analysis_status(run_id)

            if result["status"] == "not_found":
                return self.response_404(
                    message=result.get("message", "Analysis not found")
                )

            # Wrap in 'result' to match usePolling expectations
            return self.response(200, result=result)

        except Exception as e:
            logger.exception("Error checking analysis status")
            return self.response_500(message=str(e))

    @expose("/report/<int:report_id>", methods=("GET",))
    @protect()
    @safe
    def get_report(self, report_id: int) -> Response:
        """
        Get the full analysis report.
        ---
        get:
          description: >-
            Retrieve the complete analysis report with tables, columns, and joins
          parameters:
          - in: path
            name: report_id
            required: true
            schema:
              type: integer
            description: The database_report_id
          responses:
            200:
              description: Report retrieved
            404:
              description: Report not found
            500:
              description: Internal server error
        """
        try:
            report = db.session.query(DatabaseSchemaReport).get(report_id)

            if not report:
                return self.response_404(message="Report not found")

            # Build the response
            result = {
                "id": report.id,
                "database_id": report.database_id,
                "schema_name": report.schema_name,
                "status": report.status,
                "created_at": report.created_on.isoformat()
                if report.created_on
                else None,
                "tables": [],
                "joins": [],
            }

            # Add tables and columns
            for table in report.tables:
                table_data = {
                    "id": table.id,
                    "name": table.table_name,
                    "type": table.table_type,
                    "description": table.ai_description or table.db_comment,
                    "columns": [],
                }

                for column in table.columns:
                    table_data["columns"].append(
                        {
                            "id": column.id,
                            "name": column.column_name,
                            "type": column.data_type,
                            "position": column.ordinal_position,
                            "description": column.ai_description or column.db_comment,
                            "is_primary_key": column.is_primary_key,
                            "is_foreign_key": column.is_foreign_key,
                        }
                    )

                result["tables"].append(table_data)

            # Add joins
            for join in report.joins:
                result["joins"].append(
                    {
                        "id": join.id,
                        "source_table": join.source_table.table_name,
                        "source_columns": join.source_columns,
                        "target_table": join.target_table.table_name,
                        "target_columns": join.target_columns,
                        "join_type": join.join_type,
                        "cardinality": join.cardinality,
                        "semantic_context": join.semantic_context,
                    }
                )

            return self.response(200, **result)

        except Exception as e:
            logger.exception("Error retrieving report")
            return self.response_500(message=str(e))

<<<<<<< HEAD
    @expose("/table/<int:table_id>", methods=("PUT",))
    @protect()
    @safe
    @statsd_metrics
    @requires_json
    @event_logger.log_this_with_context(
        action=lambda self, *args, **kwargs: f"{self.__class__.__name__}.update_table",
        log_to_statsd=True,
    )
    def update_table(self, table_id: int) -> Response:
        """
        Update table description.
        ---
        put:
          summary: Update table AI description
          description: >-
            Updates the AI-generated description for an analyzed table
          parameters:
          - in: path
            name: table_id
            required: true
            schema:
              type: integer
            description: The table ID
          requestBody:
            required: true
            content:
              application/json:
                schema:
                  $ref: '#/components/schemas/TableDescriptionPutSchema'
          responses:
            200:
              description: Table description updated successfully
            400:
              $ref: '#/components/responses/400'
            404:
              description: Table not found
            500:
              description: Internal server error
        """
        try:
            schema = TableDescriptionPutSchema()
            data = schema.load(request.json)

            table = db.session.query(AnalyzedTable).get(table_id)
            if not table:
                return self.response_404(message="Table not found")

            table.ai_description = data["description"]
            db.session.commit()  # pylint: disable=consider-using-transaction

            return self.response(
                200,
                id=table.id,
                name=table.table_name,
                description=table.ai_description,
            )

        except ValidationError as error:
            return self.response_400(message=str(error.messages))
        except Exception as e:
            db.session.rollback()  # pylint: disable=consider-using-transaction
            logger.exception("Error updating table description")
            return self.response_500(message=str(e))

    @expose("/column/<int:column_id>", methods=("PUT",))
    @protect()
    @safe
    @statsd_metrics
    @requires_json
    @event_logger.log_this_with_context(
        action=lambda self, *args, **kwargs: f"{self.__class__.__name__}.update_column",
        log_to_statsd=True,
    )
    def update_column(self, column_id: int) -> Response:
        """
        Update column description.
        ---
        put:
          summary: Update column AI description
          description: >-
            Updates the AI-generated description for an analyzed column
          parameters:
          - in: path
            name: column_id
            required: true
            schema:
              type: integer
            description: The column ID
          requestBody:
            required: true
            content:
              application/json:
                schema:
                  $ref: '#/components/schemas/ColumnDescriptionPutSchema'
          responses:
            200:
              description: Column description updated successfully
            400:
              $ref: '#/components/responses/400'
            404:
              description: Column not found
            500:
              description: Internal server error
        """
        try:
            schema = ColumnDescriptionPutSchema()
            data = schema.load(request.json)

            column = db.session.query(AnalyzedColumn).get(column_id)
            if not column:
                return self.response_404(message="Column not found")

            column.ai_description = data["description"]
            db.session.commit()  # pylint: disable=consider-using-transaction

            return self.response(
                200,
                id=column.id,
                name=column.column_name,
                description=column.ai_description,
            )

        except ValidationError as error:
            return self.response_400(message=str(error.messages))
        except Exception as e:
            db.session.rollback()  # pylint: disable=consider-using-transaction
            logger.exception("Error updating column description")
            return self.response_500(message=str(e))

    @expose("/generate", methods=("POST",))
    @protect()
    @safe
    @statsd_metrics
    @requires_json
    @event_logger.log_this_with_context(
        action=lambda self, *args, **kwargs: f"{self.__class__.__name__}.generate",
        log_to_statsd=True,
    )
    def generate_dashboard(self) -> Response:
        """
        Trigger dashboard generation from schema report.
        ---
        post:
          summary: Generate dashboard from analyzed schema
          description: >-
            Triggers the dashboard generation Celery job using the analyzed
            schema report and a dashboard template. Returns a run_id for
            tracking the generation progress.
          requestBody:
            required: true
            content:
              application/json:
                schema:
                  $ref: '#/components/schemas/GenerateDashboardPostSchema'
          responses:
            200:
              description: Dashboard generation initiated successfully
=======
    @expose("/", methods=("GET",))
    @protect()
    @safe
    def get(self) -> Response:
        """
        Check if a completed report exists for a database/schema combination.
        ---
        get:
          description: >-
            Check if a completed database schema analysis report already exists
            for the given database and schema. This allows the frontend to skip
            the analysis step if a report is already available.
          parameters:
          - in: query
            name: database_id
            required: true
            schema:
              type: integer
            description: The database ID
          - in: query
            name: schema_name
            required: true
            schema:
              type: string
            description: The schema name
          responses:
            200:
              description: Check completed
>>>>>>> aabd7527
              content:
                application/json:
                  schema:
                    type: object
                    properties:
<<<<<<< HEAD
                      result:
                        $ref: '#/components/schemas/GenerateDashboardResponseSchema'
            400:
              $ref: '#/components/responses/400'
            404:
              description: Report or dashboard not found
=======
                      exists:
                        type: boolean
                        description: Whether a completed report exists
                      report_id:
                        type: integer
                        description: The report ID if exists
                      created_at:
                        type: string
                        description: When the report was created
                      tables_count:
                        type: integer
                        description: Number of tables in the report
            400:
              description: Missing required parameters
>>>>>>> aabd7527
            500:
              description: Internal server error
        """
        try:
<<<<<<< HEAD
            schema = GenerateDashboardPostSchema()
            data = schema.load(request.json)

            report_id = data["report_id"]
            dashboard_id = data["dashboard_id"]

            # Verify report exists
            report = db.session.query(DatabaseSchemaReport).get(report_id)
            if not report:
                return self.response_404(message="Report not found")

            # TODO: Integrate with Dashboard Generation Celery Job
            # For now, return a placeholder run_id
            # The actual implementation will call the Celery task and return
            # its task ID
            import uuid

            placeholder_run_id = str(uuid.uuid4())

            logger.info(
                "Dashboard generation requested for report_id=%s, dashboard_id=%s",
                report_id,
                dashboard_id,
            )

            return self.response(200, result={"run_id": placeholder_run_id})

        except ValidationError as error:
            return self.response_400(message=str(error.messages))
        except Exception as e:
            logger.exception("Error initiating dashboard generation")
=======
            database_id = request.args.get("database_id", type=int)
            schema_name = request.args.get("schema_name", type=str)

            if not database_id or not schema_name:
                return self.response_400(
                    message="Both database_id and schema_name are required"
                )

            # Check for existing completed report
            from superset.models.database_analyzer import AnalysisStatus

            report = (
                db.session.query(DatabaseSchemaReport)
                .filter(
                    DatabaseSchemaReport.database_id == database_id,
                    DatabaseSchemaReport.schema_name == schema_name,
                    DatabaseSchemaReport.status == AnalysisStatus.COMPLETED,
                )
                .first()
            )

            if report:
                return self.response(
                    200,
                    exists=True,
                    report_id=report.id,
                    created_at=report.created_on.isoformat()
                    if report.created_on
                    else None,
                    tables_count=len(report.tables) if report.tables else 0,
                )

            return self.response(200, exists=False, report_id=None)

        except Exception as e:
            logger.exception("Error checking for existing report")
>>>>>>> aabd7527
            return self.response_500(message=str(e))<|MERGE_RESOLUTION|>--- conflicted
+++ resolved
@@ -372,166 +372,6 @@
             logger.exception("Error retrieving report")
             return self.response_500(message=str(e))
 
-<<<<<<< HEAD
-    @expose("/table/<int:table_id>", methods=("PUT",))
-    @protect()
-    @safe
-    @statsd_metrics
-    @requires_json
-    @event_logger.log_this_with_context(
-        action=lambda self, *args, **kwargs: f"{self.__class__.__name__}.update_table",
-        log_to_statsd=True,
-    )
-    def update_table(self, table_id: int) -> Response:
-        """
-        Update table description.
-        ---
-        put:
-          summary: Update table AI description
-          description: >-
-            Updates the AI-generated description for an analyzed table
-          parameters:
-          - in: path
-            name: table_id
-            required: true
-            schema:
-              type: integer
-            description: The table ID
-          requestBody:
-            required: true
-            content:
-              application/json:
-                schema:
-                  $ref: '#/components/schemas/TableDescriptionPutSchema'
-          responses:
-            200:
-              description: Table description updated successfully
-            400:
-              $ref: '#/components/responses/400'
-            404:
-              description: Table not found
-            500:
-              description: Internal server error
-        """
-        try:
-            schema = TableDescriptionPutSchema()
-            data = schema.load(request.json)
-
-            table = db.session.query(AnalyzedTable).get(table_id)
-            if not table:
-                return self.response_404(message="Table not found")
-
-            table.ai_description = data["description"]
-            db.session.commit()  # pylint: disable=consider-using-transaction
-
-            return self.response(
-                200,
-                id=table.id,
-                name=table.table_name,
-                description=table.ai_description,
-            )
-
-        except ValidationError as error:
-            return self.response_400(message=str(error.messages))
-        except Exception as e:
-            db.session.rollback()  # pylint: disable=consider-using-transaction
-            logger.exception("Error updating table description")
-            return self.response_500(message=str(e))
-
-    @expose("/column/<int:column_id>", methods=("PUT",))
-    @protect()
-    @safe
-    @statsd_metrics
-    @requires_json
-    @event_logger.log_this_with_context(
-        action=lambda self, *args, **kwargs: f"{self.__class__.__name__}.update_column",
-        log_to_statsd=True,
-    )
-    def update_column(self, column_id: int) -> Response:
-        """
-        Update column description.
-        ---
-        put:
-          summary: Update column AI description
-          description: >-
-            Updates the AI-generated description for an analyzed column
-          parameters:
-          - in: path
-            name: column_id
-            required: true
-            schema:
-              type: integer
-            description: The column ID
-          requestBody:
-            required: true
-            content:
-              application/json:
-                schema:
-                  $ref: '#/components/schemas/ColumnDescriptionPutSchema'
-          responses:
-            200:
-              description: Column description updated successfully
-            400:
-              $ref: '#/components/responses/400'
-            404:
-              description: Column not found
-            500:
-              description: Internal server error
-        """
-        try:
-            schema = ColumnDescriptionPutSchema()
-            data = schema.load(request.json)
-
-            column = db.session.query(AnalyzedColumn).get(column_id)
-            if not column:
-                return self.response_404(message="Column not found")
-
-            column.ai_description = data["description"]
-            db.session.commit()  # pylint: disable=consider-using-transaction
-
-            return self.response(
-                200,
-                id=column.id,
-                name=column.column_name,
-                description=column.ai_description,
-            )
-
-        except ValidationError as error:
-            return self.response_400(message=str(error.messages))
-        except Exception as e:
-            db.session.rollback()  # pylint: disable=consider-using-transaction
-            logger.exception("Error updating column description")
-            return self.response_500(message=str(e))
-
-    @expose("/generate", methods=("POST",))
-    @protect()
-    @safe
-    @statsd_metrics
-    @requires_json
-    @event_logger.log_this_with_context(
-        action=lambda self, *args, **kwargs: f"{self.__class__.__name__}.generate",
-        log_to_statsd=True,
-    )
-    def generate_dashboard(self) -> Response:
-        """
-        Trigger dashboard generation from schema report.
-        ---
-        post:
-          summary: Generate dashboard from analyzed schema
-          description: >-
-            Triggers the dashboard generation Celery job using the analyzed
-            schema report and a dashboard template. Returns a run_id for
-            tracking the generation progress.
-          requestBody:
-            required: true
-            content:
-              application/json:
-                schema:
-                  $ref: '#/components/schemas/GenerateDashboardPostSchema'
-          responses:
-            200:
-              description: Dashboard generation initiated successfully
-=======
     @expose("/", methods=("GET",))
     @protect()
     @safe
@@ -560,20 +400,11 @@
           responses:
             200:
               description: Check completed
->>>>>>> aabd7527
               content:
                 application/json:
                   schema:
                     type: object
                     properties:
-<<<<<<< HEAD
-                      result:
-                        $ref: '#/components/schemas/GenerateDashboardResponseSchema'
-            400:
-              $ref: '#/components/responses/400'
-            404:
-              description: Report or dashboard not found
-=======
                       exists:
                         type: boolean
                         description: Whether a completed report exists
@@ -588,44 +419,10 @@
                         description: Number of tables in the report
             400:
               description: Missing required parameters
->>>>>>> aabd7527
             500:
               description: Internal server error
         """
         try:
-<<<<<<< HEAD
-            schema = GenerateDashboardPostSchema()
-            data = schema.load(request.json)
-
-            report_id = data["report_id"]
-            dashboard_id = data["dashboard_id"]
-
-            # Verify report exists
-            report = db.session.query(DatabaseSchemaReport).get(report_id)
-            if not report:
-                return self.response_404(message="Report not found")
-
-            # TODO: Integrate with Dashboard Generation Celery Job
-            # For now, return a placeholder run_id
-            # The actual implementation will call the Celery task and return
-            # its task ID
-            import uuid
-
-            placeholder_run_id = str(uuid.uuid4())
-
-            logger.info(
-                "Dashboard generation requested for report_id=%s, dashboard_id=%s",
-                report_id,
-                dashboard_id,
-            )
-
-            return self.response(200, result={"run_id": placeholder_run_id})
-
-        except ValidationError as error:
-            return self.response_400(message=str(error.messages))
-        except Exception as e:
-            logger.exception("Error initiating dashboard generation")
-=======
             database_id = request.args.get("database_id", type=int)
             schema_name = request.args.get("schema_name", type=str)
 
@@ -662,5 +459,210 @@
 
         except Exception as e:
             logger.exception("Error checking for existing report")
->>>>>>> aabd7527
+            return self.response_500(message=str(e))
+
+    @expose("/table/<int:table_id>", methods=("PUT",))
+    @protect()
+    @safe
+    @statsd_metrics
+    @requires_json
+    @event_logger.log_this_with_context(
+        action=lambda self, *args, **kwargs: f"{self.__class__.__name__}.update_table",
+        log_to_statsd=True,
+    )
+    def update_table(self, table_id: int) -> Response:
+        """
+        Update table description.
+        ---
+        put:
+          summary: Update table AI description
+          description: >-
+            Updates the AI-generated description for an analyzed table
+          parameters:
+          - in: path
+            name: table_id
+            required: true
+            schema:
+              type: integer
+            description: The table ID
+          requestBody:
+            required: true
+            content:
+              application/json:
+                schema:
+                  $ref: '#/components/schemas/TableDescriptionPutSchema'
+          responses:
+            200:
+              description: Table description updated successfully
+            400:
+              $ref: '#/components/responses/400'
+            404:
+              description: Table not found
+            500:
+              description: Internal server error
+        """
+        try:
+            schema = TableDescriptionPutSchema()
+            data = schema.load(request.json)
+
+            table = db.session.query(AnalyzedTable).get(table_id)
+            if not table:
+                return self.response_404(message="Table not found")
+
+            table.ai_description = data["description"]
+            db.session.commit()  # pylint: disable=consider-using-transaction
+
+            return self.response(
+                200,
+                id=table.id,
+                name=table.table_name,
+                description=table.ai_description,
+            )
+
+        except ValidationError as error:
+            return self.response_400(message=str(error.messages))
+        except Exception as e:
+            db.session.rollback()  # pylint: disable=consider-using-transaction
+            logger.exception("Error updating table description")
+            return self.response_500(message=str(e))
+
+    @expose("/column/<int:column_id>", methods=("PUT",))
+    @protect()
+    @safe
+    @statsd_metrics
+    @requires_json
+    @event_logger.log_this_with_context(
+        action=lambda self, *args, **kwargs: f"{self.__class__.__name__}.update_column",
+        log_to_statsd=True,
+    )
+    def update_column(self, column_id: int) -> Response:
+        """
+        Update column description.
+        ---
+        put:
+          summary: Update column AI description
+          description: >-
+            Updates the AI-generated description for an analyzed column
+          parameters:
+          - in: path
+            name: column_id
+            required: true
+            schema:
+              type: integer
+            description: The column ID
+          requestBody:
+            required: true
+            content:
+              application/json:
+                schema:
+                  $ref: '#/components/schemas/ColumnDescriptionPutSchema'
+          responses:
+            200:
+              description: Column description updated successfully
+            400:
+              $ref: '#/components/responses/400'
+            404:
+              description: Column not found
+            500:
+              description: Internal server error
+        """
+        try:
+            schema = ColumnDescriptionPutSchema()
+            data = schema.load(request.json)
+
+            column = db.session.query(AnalyzedColumn).get(column_id)
+            if not column:
+                return self.response_404(message="Column not found")
+
+            column.ai_description = data["description"]
+            db.session.commit()  # pylint: disable=consider-using-transaction
+
+            return self.response(
+                200,
+                id=column.id,
+                name=column.column_name,
+                description=column.ai_description,
+            )
+
+        except ValidationError as error:
+            return self.response_400(message=str(error.messages))
+        except Exception as e:
+            db.session.rollback()  # pylint: disable=consider-using-transaction
+            logger.exception("Error updating column description")
+            return self.response_500(message=str(e))
+
+    @expose("/generate", methods=("POST",))
+    @protect()
+    @safe
+    @statsd_metrics
+    @requires_json
+    @event_logger.log_this_with_context(
+        action=lambda self, *args, **kwargs: f"{self.__class__.__name__}.generate",
+        log_to_statsd=True,
+    )
+    def generate_dashboard(self) -> Response:
+        """
+        Trigger dashboard generation from schema report.
+        ---
+        post:
+          summary: Generate dashboard from analyzed schema
+          description: >-
+            Triggers the dashboard generation Celery job using the analyzed
+            schema report and a dashboard template. Returns a run_id for
+            tracking the generation progress.
+          requestBody:
+            required: true
+            content:
+              application/json:
+                schema:
+                  $ref: '#/components/schemas/GenerateDashboardPostSchema'
+          responses:
+            200:
+              description: Dashboard generation initiated successfully
+              content:
+                application/json:
+                  schema:
+                    type: object
+                    properties:
+                      result:
+                        $ref: '#/components/schemas/GenerateDashboardResponseSchema'
+            400:
+              $ref: '#/components/responses/400'
+            404:
+              description: Report or dashboard not found
+            500:
+              description: Internal server error
+        """
+        try:
+            schema = GenerateDashboardPostSchema()
+            data = schema.load(request.json)
+
+            report_id = data["report_id"]
+            dashboard_id = data["dashboard_id"]
+
+            # Verify report exists
+            report = db.session.query(DatabaseSchemaReport).get(report_id)
+            if not report:
+                return self.response_404(message="Report not found")
+
+            # TODO: Integrate with Dashboard Generation Celery Job
+            # For now, return a placeholder run_id
+            # The actual implementation will call the Celery task and return
+            # its task ID
+            import uuid
+
+            placeholder_run_id = str(uuid.uuid4())
+
+            logger.info(
+                "Dashboard generation requested for report_id=%s, dashboard_id=%s",
+                report_id,
+                dashboard_id,
+            )
+
+            return self.response(200, result={"run_id": placeholder_run_id})
+
+        except ValidationError as error:
+            return self.response_400(message=str(error.messages))
+        except Exception as e:
+            logger.exception("Error initiating dashboard generation")
             return self.response_500(message=str(e))