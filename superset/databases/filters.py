--- conflicted
+++ resolved
@@ -37,19 +37,8 @@
     }
 
 
-<<<<<<< HEAD
-    def can_access_databases(  # noqa pylint: disable=no-self-use
-        self,
-        view_menu_name: str,
-    ) -> Set[str]:
-        return {
-            security_manager.unpack_database_and_schema(vm).database
-            for vm in security_manager.user_view_menu_names(view_menu_name)
-        }
-=======
 class DatabaseFilter(BaseFilter):  # pylint: disable=too-few-public-methods
     # TODO(bogdan): consider caching.
->>>>>>> 16654034
 
     def apply(self, query: Query, value: Any) -> Query:
         if security_manager.can_access_all_databases():
