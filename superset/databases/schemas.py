--- conflicted
+++ resolved
@@ -255,18 +255,13 @@
         the constructed SQLAlchemy URI to be passed.
         """
         parameters = data.pop("parameters", {})
-<<<<<<< HEAD
-
-        # TODO (betodealmeida): remove second expression after making sure
-        # frontend is not passing engine inside parameters
+
+        # TODO(AAfghahi) standardize engine.
         engine = (
             data.pop("engine", None)
             or parameters.pop("engine", None)
             or data.pop("backend", None)
         )
-=======
-        engine = data.pop("engine", None)
->>>>>>> 75018bf9
 
         configuration_method = data.get("configuration_method")
         if configuration_method == ConfigurationMethod.DYNAMIC_FORM:
