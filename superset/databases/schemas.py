--- conflicted
+++ resolved
@@ -1231,23 +1231,6 @@
                 ) from ex
         return data
 
-<<<<<<< HEAD
-    @validates_schema
-    def validate_file_size(self, data: dict[str, Any], **kwargs: Any) -> None:
-        if data["type"] != UploadFileType.CSV.value:
-            return
-        data["file"].flush()
-        size = os.fstat(data["file"].fileno()).st_size
-        if (
-            current_app.config["CSV_UPLOAD_MAX_SIZE"] is not None
-            and size > current_app.config["CSV_UPLOAD_MAX_SIZE"]
-        ):
-            raise ValidationError(
-                [_("File size exceeds the maximum allowed size.")], "file"
-            )
-
-=======
->>>>>>> 09c1987d
 
 class UploadFileMetadataPostSchema(BaseUploadFilePostSchemaMixin):
     """
