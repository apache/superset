# Licensed to the Apache Software Foundation (ASF) under one
# or more contributor license agreements.  See the NOTICE file
# distributed with this work for additional information
# regarding copyright ownership.  The ASF licenses this file
# to you under the Apache License, Version 2.0 (the
# "License"); you may not use this file except in compliance
# with the License.  You may obtain a copy of the License at
#
#   http://www.apache.org/licenses/LICENSE-2.0
#
# Unless required by applicable law or agreed to in writing,
# software distributed under the License is distributed on an
# "AS IS" BASIS, WITHOUT WARRANTIES OR CONDITIONS OF ANY
# KIND, either express or implied.  See the License for the
# specific language governing permissions and limitations
# under the License.
import inspect
import json
from typing import Any, Dict

from flask import current_app
from flask_babel import lazy_gettext as _
from marshmallow import EXCLUDE, fields, pre_load, Schema, validates_schema
from marshmallow.validate import Length, ValidationError
from marshmallow_enum import EnumField
from sqlalchemy import MetaData
from sqlalchemy.engine.url import make_url
from sqlalchemy.exc import ArgumentError

from superset.db_engine_specs import get_engine_specs
from superset.exceptions import CertificateException, SupersetSecurityException
from superset.models.core import ConfigurationMethod, PASSWORD_MASK
from superset.security.analytics_db_safety import check_sqlalchemy_uri
from superset.utils.core import markdown, parse_ssl_cert

database_schemas_query_schema = {
    "type": "object",
    "properties": {"force": {"type": "boolean"}},
}

database_name_description = "A database name to identify this connection."
port_description = "Port number for the database connection."
cache_timeout_description = (
    "Duration (in seconds) of the caching timeout for charts of this database. "
    "A timeout of 0 indicates that the cache never expires. "
    "Note this defaults to the global timeout if undefined."
)
expose_in_sqllab_description = "Expose this database to SQLLab"
allow_run_async_description = (
    "Operate the database in asynchronous mode, meaning  "
    "that the queries are executed on remote workers as opposed "
    "to on the web server itself. "
    "This assumes that you have a Celery worker setup as well "
    "as a results backend. Refer to the installation docs "
    "for more information."
)
allow_csv_upload_description = (
    "Allow to upload CSV file data into this database"
    "If selected, please set the schemas allowed for csv upload in Extra."
)
allow_ctas_description = "Allow CREATE TABLE AS option in SQL Lab"
allow_cvas_description = "Allow CREATE VIEW AS option in SQL Lab"
allow_dml_description = (
    "Allow users to run non-SELECT statements "
    "(UPDATE, DELETE, CREATE, ...) "
    "in SQL Lab"
)
allow_multi_schema_metadata_fetch_description = (
    "Allow SQL Lab to fetch a list of all tables and all views across "
    "all database schemas. For large data warehouse with thousands of "
    "tables, this can be expensive and put strain on the system."
)  # pylint: disable=invalid-name
configuration_method_description = (
    "Configuration_method is used on the frontend to "
    "inform the backend whether to explode parameters "
    "or to provide only a sqlalchemy_uri."
)
impersonate_user_description = (
    "If Presto, all the queries in SQL Lab are going to be executed as the "
    "currently logged on user who must have permission to run them.<br/>"
    "If Hive and hive.server2.enable.doAs is enabled, will run the queries as "
    "service account, but impersonate the currently logged on user "
    "via hive.server2.proxy.user property."
)
force_ctas_schema_description = (
    "When allowing CREATE TABLE AS option in SQL Lab, "
    "this option forces the table to be created in this schema"
)
encrypted_extra_description = markdown(
    "JSON string containing additional connection configuration.<br/>"
    "This is used to provide connection information for systems like "
    "Hive, Presto, and BigQuery, which do not conform to the username:password "
    "syntax normally used by SQLAlchemy.",
    True,
)
extra_description = markdown(
    "JSON string containing extra configuration elements.<br/>"
    "1. The ``engine_params`` object gets unpacked into the "
    "[sqlalchemy.create_engine]"
    "(https://docs.sqlalchemy.org/en/latest/core/engines.html#"
    "sqlalchemy.create_engine) call, while the ``metadata_params`` "
    "gets unpacked into the [sqlalchemy.MetaData]"
    "(https://docs.sqlalchemy.org/en/rel_1_0/core/metadata.html"
    "#sqlalchemy.schema.MetaData) call.<br/>"
    "2. The ``metadata_cache_timeout`` is a cache timeout setting "
    "in seconds for metadata fetch of this database. Specify it as "
    '**"metadata_cache_timeout": {"schema_cache_timeout": 600, '
    '"table_cache_timeout": 600}**. '
    "If unset, cache will not be enabled for the functionality. "
    "A timeout of 0 indicates that the cache never expires.<br/>"
    "3. The ``schemas_allowed_for_csv_upload`` is a comma separated list "
    "of schemas that CSVs are allowed to upload to. "
    'Specify it as **"schemas_allowed_for_csv_upload": '
    '["public", "csv_upload"]**. '
    "If database flavor does not support schema or any schema is allowed "
    "to be accessed, just leave the list empty<br/>"
    "4. the ``version`` field is a string specifying the this db's version. "
    "This should be used with Presto DBs so that the syntax is correct<br/>"
    "5. The ``allows_virtual_table_explore`` field is a boolean specifying "
    "whether or not the Explore button in SQL Lab results is shown.",
    True,
)
get_export_ids_schema = {"type": "array", "items": {"type": "integer"}}
sqlalchemy_uri_description = markdown(
    "Refer to the "
    "[SqlAlchemy docs]"
    "(https://docs.sqlalchemy.org/en/rel_1_2/core/engines.html#"
    "database-urls) "
    "for more information on how to structure your URI.",
    True,
)
server_cert_description = markdown(
    "Optional CA_BUNDLE contents to validate HTTPS requests. Only available "
    "on certain database engines.",
    True,
)


def sqlalchemy_uri_validator(value: str) -> str:
    """
    Validate if it's a valid SQLAlchemy URI and refuse SQLLite by default
    """
    try:
        uri = make_url(value.strip())
    except (ArgumentError, AttributeError, ValueError):
        raise ValidationError(
            [
                _(
                    "Invalid connection string, a valid string usually follows: "
                    "driver://user:password@database-host/database-name"
                )
            ]
        )
    if current_app.config.get("PREVENT_UNSAFE_DB_CONNECTIONS", True):
        try:
            check_sqlalchemy_uri(uri)
        except SupersetSecurityException as ex:
            raise ValidationError([str(ex)])
    return value


def server_cert_validator(value: str) -> str:
    """
    Validate the server certificate
    """
    if value:
        try:
            parse_ssl_cert(value)
        except CertificateException:
            raise ValidationError([_("Invalid certificate")])
    return value


def encrypted_extra_validator(value: str) -> str:
    """
    Validate that encrypted extra is a valid JSON string
    """
    if value:
        try:
            json.loads(value)
        except json.JSONDecodeError as ex:
            raise ValidationError(
                [_("Field cannot be decoded by JSON. %(msg)s", msg=str(ex))]
            )
    return value


def extra_validator(value: str) -> str:
    """
    Validate that extra is a valid JSON string, and that metadata_params
    keys are on the call signature for SQLAlchemy Metadata
    """
    if value:
        try:
            extra_ = json.loads(value)
        except json.JSONDecodeError as ex:
            raise ValidationError(
                [_("Field cannot be decoded by JSON. %(msg)s", msg=str(ex))]
            )
        else:
            metadata_signature = inspect.signature(MetaData)
            for key in extra_.get("metadata_params", {}):
                if key not in metadata_signature.parameters:
                    raise ValidationError(
                        [
                            _(
                                "The metadata_params in Extra field "
                                "is not configured correctly. The key "
                                "%(key)s is invalid.",
                                key=key,
                            )
                        ]
                    )
    return value


class DatabaseParametersSchemaMixin:
    """
    Allow SQLAlchemy URI to be passed as separate parameters.

    This mixin is a first step in allowing the users to test, create and
    edit databases without having to know how to write a SQLAlchemy URI.
    Instead, each database defines the parameters that it takes (eg,
    username, password, host, etc.) and the SQLAlchemy URI is built from
    these parameters.

    When using this mixin make sure that `sqlalchemy_uri` is not required.
    """

    parameters = fields.Dict(
        keys=fields.String(),
        values=fields.Raw(),
        description="DB-specific parameters for configuration",
    )

    # pylint: disable=no-self-use, unused-argument
    @pre_load
    def build_sqlalchemy_uri(
        self, data: Dict[str, Any], **kwargs: Any
    ) -> Dict[str, Any]:
        """
        Build SQLAlchemy URI from separate parameters.

        This is used for databases that support being configured by individual
        parameters (eg, username, password, host, etc.), instead of requiring
        the constructed SQLAlchemy URI to be passed.
        """
        parameters = data.pop("parameters", None)
        serialized_encrypted_extra = data.get("encrypted_extra", "{}")
        try:
            encrypted_extra = json.loads(serialized_encrypted_extra)
        except json.decoder.JSONDecodeError:
            encrypted_extra = {}

        if parameters:
            if "engine" not in parameters:
                raise ValidationError(
                    [
                        _(
                            "An engine must be specified when passing "
                            "individual parameters to a database."
                        )
                    ]
                )
            engine = parameters["engine"]

            engine_specs = get_engine_specs()
            if engine not in engine_specs:
                raise ValidationError(
                    [_('Engine "%(engine)s" is not a valid engine.', engine=engine,)]
                )
            engine_spec = engine_specs[engine]
            if hasattr(engine_spec, "build_sqlalchemy_uri"):
                data[
                    "sqlalchemy_uri"
                ] = engine_spec.build_sqlalchemy_uri(  # type: ignore
                    parameters
                )
<<<<<<< HEAD

        if hasattr(engine_spec, "build_sqlalchemy_uri"):
            data["sqlalchemy_uri"] = engine_spec.build_sqlalchemy_uri(  # type: ignore
                parameters, encrypted_extra
            )

=======
>>>>>>> d71b8b38
        return data


class DatabaseValidateParametersSchema(Schema):
    engine = fields.String(required=True, description="SQLAlchemy engine to use")
    parameters = fields.Dict(
        keys=fields.String(),
        values=fields.Raw(allow_none=True),
        description="DB-specific parameters for configuration",
    )
    database_name = fields.String(
        description=database_name_description, allow_none=True, validate=Length(1, 250),
    )
    impersonate_user = fields.Boolean(description=impersonate_user_description)
    extra = fields.String(description=extra_description, validate=extra_validator)
    encrypted_extra = fields.String(
        description=encrypted_extra_description,
        validate=encrypted_extra_validator,
        allow_none=True,
    )
    server_cert = fields.String(
        description=server_cert_description,
        allow_none=True,
        validate=server_cert_validator,
    )


class DatabasePostSchema(Schema, DatabaseParametersSchemaMixin):
    class Meta:  # pylint: disable=too-few-public-methods
        unknown = EXCLUDE

    database_name = fields.String(
        description=database_name_description, required=True, validate=Length(1, 250),
    )
    cache_timeout = fields.Integer(
        description=cache_timeout_description, allow_none=True
    )
    expose_in_sqllab = fields.Boolean(description=expose_in_sqllab_description)
    allow_run_async = fields.Boolean(description=allow_run_async_description)
    allow_csv_upload = fields.Boolean(description=allow_csv_upload_description)
    allow_ctas = fields.Boolean(description=allow_ctas_description)
    allow_cvas = fields.Boolean(description=allow_cvas_description)
    allow_dml = fields.Boolean(description=allow_dml_description)
    configuration_method = EnumField(
        ConfigurationMethod,
        by_value=True,
        description=configuration_method_description,
    )
    force_ctas_schema = fields.String(
        description=force_ctas_schema_description,
        allow_none=True,
        validate=Length(0, 250),
    )
    allow_multi_schema_metadata_fetch = fields.Boolean(
        description=allow_multi_schema_metadata_fetch_description,
    )
    impersonate_user = fields.Boolean(description=impersonate_user_description)
    encrypted_extra = fields.String(
        description=encrypted_extra_description,
        validate=encrypted_extra_validator,
        allow_none=True,
    )
    extra = fields.String(description=extra_description, validate=extra_validator)
    server_cert = fields.String(
        description=server_cert_description,
        allow_none=True,
        validate=server_cert_validator,
    )
    sqlalchemy_uri = fields.String(
        description=sqlalchemy_uri_description,
        validate=[Length(1, 1024), sqlalchemy_uri_validator],
    )


class DatabasePutSchema(Schema, DatabaseParametersSchemaMixin):
    class Meta:  # pylint: disable=too-few-public-methods
        unknown = EXCLUDE

    database_name = fields.String(
        description=database_name_description, allow_none=True, validate=Length(1, 250),
    )
    cache_timeout = fields.Integer(
        description=cache_timeout_description, allow_none=True
    )
    expose_in_sqllab = fields.Boolean(description=expose_in_sqllab_description)
    configuration_method = EnumField(
        ConfigurationMethod,
        by_value=True,
        allow_none=True,
        description=configuration_method_description,
    )
    allow_run_async = fields.Boolean(description=allow_run_async_description)
    allow_csv_upload = fields.Boolean(description=allow_csv_upload_description)
    allow_ctas = fields.Boolean(description=allow_ctas_description)
    allow_cvas = fields.Boolean(description=allow_cvas_description)
    allow_dml = fields.Boolean(description=allow_dml_description)
    force_ctas_schema = fields.String(
        description=force_ctas_schema_description,
        allow_none=True,
        validate=Length(0, 250),
    )
    allow_multi_schema_metadata_fetch = fields.Boolean(
        description=allow_multi_schema_metadata_fetch_description
    )
    impersonate_user = fields.Boolean(description=impersonate_user_description)
    encrypted_extra = fields.String(
        description=encrypted_extra_description,
        allow_none=True,
        validate=encrypted_extra_validator,
    )
    extra = fields.String(description=extra_description, validate=extra_validator)
    server_cert = fields.String(
        description=server_cert_description,
        allow_none=True,
        validate=server_cert_validator,
    )
    sqlalchemy_uri = fields.String(
        description=sqlalchemy_uri_description,
        validate=[Length(0, 1024), sqlalchemy_uri_validator],
    )


class DatabaseTestConnectionSchema(Schema, DatabaseParametersSchemaMixin):
    database_name = fields.String(
        description=database_name_description, allow_none=True, validate=Length(1, 250),
    )
    impersonate_user = fields.Boolean(description=impersonate_user_description)
    extra = fields.String(description=extra_description, validate=extra_validator)
    encrypted_extra = fields.String(
        description=encrypted_extra_description,
        validate=encrypted_extra_validator,
        allow_none=True,
    )
    server_cert = fields.String(
        description=server_cert_description,
        allow_none=True,
        validate=server_cert_validator,
    )
    sqlalchemy_uri = fields.String(
        description=sqlalchemy_uri_description,
        validate=[Length(1, 1024), sqlalchemy_uri_validator],
    )


class TableMetadataOptionsResponseSchema(Schema):
    deferrable = fields.Bool()
    initially = fields.Bool()
    match = fields.Bool()
    ondelete = fields.Bool()
    onupdate = fields.Bool()


class TableMetadataColumnsResponseSchema(Schema):
    keys = fields.List(fields.String(), description="")
    longType = fields.String(description="The actual backend long type for the column")
    name = fields.String(description="The column name")
    type = fields.String(description="The column type")
    duplicates_constraint = fields.String(required=False)


class TableMetadataForeignKeysIndexesResponseSchema(Schema):
    column_names = fields.List(
        fields.String(
            description="A list of column names that compose the foreign key or index"
        )
    )
    name = fields.String(description="The name of the foreign key or index")
    options = fields.Nested(TableMetadataOptionsResponseSchema)
    referred_columns = fields.List(fields.String())
    referred_schema = fields.String()
    referred_table = fields.String()
    type = fields.String()


class TableMetadataPrimaryKeyResponseSchema(Schema):
    column_names = fields.List(
        fields.String(description="A list of column names that compose the primary key")
    )
    name = fields.String(description="The primary key index name")
    type = fields.String()


class TableMetadataResponseSchema(Schema):
    name = fields.String(description="The name of the table")
    columns = fields.List(
        fields.Nested(TableMetadataColumnsResponseSchema),
        description="A list of columns and their metadata",
    )
    foreignKeys = fields.List(
        fields.Nested(TableMetadataForeignKeysIndexesResponseSchema),
        description="A list of foreign keys and their metadata",
    )
    indexes = fields.List(
        fields.Nested(TableMetadataForeignKeysIndexesResponseSchema),
        description="A list of indexes and their metadata",
    )
    primaryKey = fields.Nested(
        TableMetadataPrimaryKeyResponseSchema, description="Primary keys metadata"
    )
    selectStar = fields.String(description="SQL select star")


class SelectStarResponseSchema(Schema):
    result = fields.String(description="SQL select star")


class SchemasResponseSchema(Schema):
    result = fields.List(fields.String(description="A database schema name"))


class DatabaseRelatedChart(Schema):
    id = fields.Integer()
    slice_name = fields.String()
    viz_type = fields.String()


class DatabaseRelatedDashboard(Schema):
    id = fields.Integer()
    json_metadata = fields.Dict()
    slug = fields.String()
    title = fields.String()


class DatabaseRelatedCharts(Schema):
    count = fields.Integer(description="Chart count")
    result = fields.List(
        fields.Nested(DatabaseRelatedChart), description="A list of dashboards"
    )


class DatabaseRelatedDashboards(Schema):
    count = fields.Integer(description="Dashboard count")
    result = fields.List(
        fields.Nested(DatabaseRelatedDashboard), description="A list of dashboards"
    )


class DatabaseRelatedObjectsResponse(Schema):
    charts = fields.Nested(DatabaseRelatedCharts)
    dashboards = fields.Nested(DatabaseRelatedDashboards)


class DatabaseFunctionNamesResponse(Schema):
    function_names = fields.List(fields.String())


class ImportV1DatabaseExtraSchema(Schema):
    metadata_params = fields.Dict(keys=fields.Str(), values=fields.Raw())
    engine_params = fields.Dict(keys=fields.Str(), values=fields.Raw())
    metadata_cache_timeout = fields.Dict(keys=fields.Str(), values=fields.Integer())
    schemas_allowed_for_csv_upload = fields.List(fields.String())
    cost_estimate_enabled = fields.Boolean()


class ImportV1DatabaseSchema(Schema):
    database_name = fields.String(required=True)
    sqlalchemy_uri = fields.String(required=True)
    password = fields.String(allow_none=True)
    cache_timeout = fields.Integer(allow_none=True)
    expose_in_sqllab = fields.Boolean()
    allow_run_async = fields.Boolean()
    allow_ctas = fields.Boolean()
    allow_cvas = fields.Boolean()
    allow_csv_upload = fields.Boolean()
    extra = fields.Nested(ImportV1DatabaseExtraSchema)
    uuid = fields.UUID(required=True)
    version = fields.String(required=True)

    # pylint: disable=no-self-use, unused-argument
    @validates_schema
    def validate_password(self, data: Dict[str, Any], **kwargs: Any) -> None:
        """If sqlalchemy_uri has a masked password, password is required"""
        uri = data["sqlalchemy_uri"]
        password = make_url(uri).password
        if password == PASSWORD_MASK and data.get("password") is None:
            raise ValidationError("Must provide a password for the database")


class EncryptedField(fields.String):
    pass


def encrypted_field_properties(self, field: Any, **_) -> Dict[str, Any]:  # type: ignore
    ret = {}
    if isinstance(field, EncryptedField):
        if self.openapi_version.major > 2:
            ret["x-encrypted-extra"] = True
    return ret<|MERGE_RESOLUTION|>--- conflicted
+++ resolved
@@ -276,15 +276,12 @@
                 ] = engine_spec.build_sqlalchemy_uri(  # type: ignore
                     parameters
                 )
-<<<<<<< HEAD
 
         if hasattr(engine_spec, "build_sqlalchemy_uri"):
             data["sqlalchemy_uri"] = engine_spec.build_sqlalchemy_uri(  # type: ignore
                 parameters, encrypted_extra
             )
 
-=======
->>>>>>> d71b8b38
         return data
 
 
