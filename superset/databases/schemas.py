--- conflicted
+++ resolved
@@ -981,7 +981,6 @@
     )
 
 
-<<<<<<< HEAD
 class DelimitedListField(fields.List):
     def _deserialize(
         self, value: str, attr: Any, data: Any, **kwargs: Any
@@ -1106,7 +1105,8 @@
         required=True,
         metadata={"description": "The name of the table to be created/appended"},
     )
-=======
+
+    
 class OAuth2ProviderResponseSchema(Schema):
     """
     Schema for the payload sent on OAuth2 redirect.
@@ -1139,5 +1139,4 @@
 
     class Meta:  # pylint: disable=too-few-public-methods
         # Ignore unknown fields that might be sent by the OAuth2 provider
-        unknown = EXCLUDE
->>>>>>> 1b9e2581
+        unknown = EXCLUDE