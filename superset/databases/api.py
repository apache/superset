--- conflicted
+++ resolved
@@ -130,11 +130,8 @@
     requires_json,
     statsd_metrics,
 )
-<<<<<<< HEAD
+from superset.views.error_handling import json_error_response
 from superset.views.filters import BaseFilterRelatedUsers, FilterRelatedOwners
-=======
-from superset.views.error_handling import json_error_response
->>>>>>> fb15278f
 
 logger = logging.getLogger(__name__)
 
