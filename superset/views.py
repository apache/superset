from __future__ import absolute_import
from __future__ import division
from __future__ import print_function
from __future__ import unicode_literals

from datetime import datetime, timedelta
import json
import logging
import pickle
import re
import os
import sys
import time
import traceback
import zlib
import pandas

import functools
import sqlalchemy as sqla

from flask import (
    g, request, redirect, flash, Response, render_template, Markup, url_for, send_from_directory, session)
from flask_appbuilder import ModelView, CompactCRUDMixin, BaseView, expose, SimpleFormView
from flask_appbuilder.actions import action
from flask_appbuilder.models.sqla.interface import SQLAInterface
from flask_appbuilder.security.decorators import has_access, has_access_api
from flask_appbuilder.widgets import ListWidget
from flask_appbuilder.models.sqla.filters import BaseFilter
from flask_appbuilder.security.sqla import models as ab_models
from flask_appbuilder.fieldwidgets import BS3TextFieldWidget
from flask_appbuilder.forms import DynamicForm

from flask_babel import gettext as __
from flask_babel import lazy_gettext as _

from flask_wtf.file import FileField, FileAllowed, FileRequired
from wtforms import Form, StringField, IntegerField, FieldList, BooleanField, SelectField
from wtforms.validators import ValidationError, DataRequired, InputRequired, Optional

from sqlalchemy import create_engine
from werkzeug.routing import BaseConverter
from werkzeug.utils import secure_filename

import superset
from superset import (
    appbuilder, cache, db, models, viz, utils, app,
<<<<<<< HEAD
    sm, sql_lab, results_backend, security, dataframe
=======
    sm, sql_lab, sql_parse, results_backend, security,
>>>>>>> ff37bd77
)
from superset.source_registry import SourceRegistry
from superset.models import DatasourceAccessRequest as DAR
from superset.widgets import CsvListWidget

config = app.config
log_this = models.Log.log_this
can_access = utils.can_access
QueryStatus = models.QueryStatus


class BaseSupersetView(BaseView):
    def can_access(self, permission_name, view_name):
        return utils.can_access(appbuilder.sm, permission_name, view_name)

    def all_datasource_access(self):
        return self.can_access(
            "all_datasource_access", "all_datasource_access")

    def database_access(self, database):
        return (
            self.can_access("all_database_access", "all_database_access") or
            self.can_access("database_access", database.perm)
        )

    def schema_access(self, datasource):
        return (
            self.database_access(datasource.database) or
            self.all_datasource_access() or
            self.can_access("schema_access", datasource.schema_perm)
        )

    def datasource_access(self, datasource):
        return (
            self.schema_access(datasource) or
            self.can_access("datasource_access", datasource.perm)
        )

    def datasource_access_by_name(
            self, database, datasource_name, schema=None):
        if (self.database_access(database) or
                self.all_datasource_access()):
            return True

        schema_perm = utils.get_schema_perm(database, schema)
        if schema and utils.can_access(sm, 'schema_access', schema_perm):
            return True

        datasources = SourceRegistry.query_datasources_by_name(
            db.session, database, datasource_name, schema=schema)
        for datasource in datasources:
            if self.can_access("datasource_access", datasource.perm):
                return True
        return False


class ListWidgetWithCheckboxes(ListWidget):
    """An alternative to list view that renders Boolean fields as checkboxes

    Works in conjunction with the `checkbox` view."""
    template = 'superset/fab_overrides/list_with_checkboxes.html'


ALL_DATASOURCE_ACCESS_ERR = __(
    "This endpoint requires the `all_datasource_access` permission")
DATASOURCE_MISSING_ERR = __("The datasource seems to have been deleted")
ACCESS_REQUEST_MISSING_ERR = __(
    "The access requests seem to have been deleted")
USER_MISSING_ERR = __("The user seems to have been deleted")
DATASOURCE_ACCESS_ERR = __("You don't have access to this datasource")


def get_database_access_error_msg(database_name):
    return __("This view requires the database %(name)s or "
              "`all_datasource_access` permission", name=database_name)


def get_datasource_access_error_msg(datasource_name):
    return __("This endpoint requires the datasource %(name)s, database or "
              "`all_datasource_access` permission", name=datasource_name)


def get_datasource_exist_error_mgs(full_name):
    return __("Datasource %(name)s already exists", name=full_name)


def get_error_msg():
    if config.get("SHOW_STACKTRACE"):
        error_msg = traceback.format_exc()
    else:
        error_msg = "FATAL ERROR \n"
        error_msg += (
            "Stacktrace is hidden. Change the SHOW_STACKTRACE "
            "configuration setting to enable it")
    return error_msg


def json_error_response(msg, status=None):
    data = {'error': msg}
    status = status if status else 500
    return Response(
        json.dumps(data), status=status, mimetype="application/json")


def api(f):
    """
    A decorator to label an endpoint as an API. Catches uncaught exceptions and
    return the response in the JSON format
    """
    def wraps(self, *args, **kwargs):
        try:
            return f(self, *args, **kwargs)
        except Exception as e:
            logging.exception(e)
            resp = Response(
                json.dumps({
                    'message': get_error_msg()
                }),
                status=500,
                mimetype="application/json")
            return resp

    return functools.update_wrapper(wraps, f)


def check_ownership(obj, raise_if_false=True):
    """Meant to be used in `pre_update` hooks on models to enforce ownership

    Admin have all access, and other users need to be referenced on either
    the created_by field that comes with the ``AuditMixin``, or in a field
    named ``owners`` which is expected to be a one-to-many with the User
    model. It is meant to be used in the ModelView's pre_update hook in
    which raising will abort the update.
    """
    if not obj:
        return False

    security_exception = utils.SupersetSecurityException(
              "You don't have the rights to alter [{}]".format(obj))

    if g.user.is_anonymous():
        if raise_if_false:
            raise security_exception
        return False
    roles = (r.name for r in get_user_roles())
    if 'Admin' in roles:
        return True
    session = db.create_scoped_session()
    orig_obj = session.query(obj.__class__).filter_by(id=obj.id).first()
    owner_names = (user.username for user in orig_obj.owners)
    if (
            hasattr(orig_obj, 'created_by') and
            orig_obj.created_by and
            orig_obj.created_by.username == g.user.username):
        return True
    if (
            hasattr(orig_obj, 'owners') and
            g.user and
            hasattr(g.user, 'username') and
            g.user.username in owner_names):
        return True
    if raise_if_false:
        raise security_exception
    else:
        return False


def get_user_roles():
    if g.user.is_anonymous():
        return [appbuilder.sm.find_role('Public')]
    return g.user.roles


class SupersetFilter(BaseFilter):

    """Add utility function to make BaseFilter easy and fast

    These utility function exist in the SecurityManager, but would do
    a database round trip at every check. Here we cache the role objects
    to be able to make multiple checks but query the db only once
    """

    def get_user_roles(self):
        return get_user_roles()

    def get_all_permissions(self):
        """Returns a set of tuples with the perm name and view menu name"""
        perms = set()
        for role in get_user_roles():
            for perm_view in role.permissions:
                t = (perm_view.permission.name, perm_view.view_menu.name)
                perms.add(t)
        return perms

    def has_role(self, role_name_or_list):
        """Whether the user has this role name"""
        if not isinstance(role_name_or_list, list):
            role_name_or_list = [role_name_or_list]
        return any(
            [r.name in role_name_or_list for r in self.get_user_roles()])

    def has_perm(self, permission_name, view_menu_name):
        """Whether the user has this perm"""
        return (permission_name, view_menu_name) in self.get_all_permissions()

    def get_view_menus(self, permission_name):
        """Returns the details of view_menus for a perm name"""
        vm = set()
        for perm_name, vm_name in self.get_all_permissions():
            if perm_name == permission_name:
                vm.add(vm_name)
        return vm

    def has_all_datasource_access(self):
        return (
            self.has_role(['Admin', 'Alpha']) or
            self.has_perm('all_datasource_access', 'all_datasource_access'))


class DatasourceFilter(SupersetFilter):
    def apply(self, query, func):  # noqa
        if self.has_all_datasource_access():
            return query
        perms = self.get_view_menus('datasource_access')
        # TODO(bogdan): add `schema_access` support here
        return query.filter(self.model.perm.in_(perms))


class SliceFilter(SupersetFilter):
    def apply(self, query, func):  # noqa
        if self.has_all_datasource_access():
            return query
        perms = self.get_view_menus('datasource_access')
        # TODO(bogdan): add `schema_access` support here
        return query.filter(self.model.perm.in_(perms))


class DashboardFilter(SupersetFilter):

    """List dashboards for which users have access to at least one slice"""

    def apply(self, query, func):  # noqa
        if self.has_all_datasource_access():
            return query
        Slice = models.Slice  # noqa
        Dash = models.Dashboard  # noqa
        # TODO(bogdan): add `schema_access` support here
        datasource_perms = self.get_view_menus('datasource_access')
        slice_ids_qry = (
            db.session
            .query(Slice.id)
            .filter(Slice.perm.in_(datasource_perms))
        )
        query = query.filter(
            Dash.id.in_(
                db.session.query(Dash.id)
                .distinct()
                .join(Dash.slices)
                .filter(Slice.id.in_(slice_ids_qry))
            )
        )
        return query


def validate_json(form, field):  # noqa
    try:
        json.loads(field.data)
    except Exception as e:
        logging.exception(e)
        raise ValidationError("json isn't valid")


def generate_download_headers(extension):
    filename = datetime.now().strftime("%Y%m%d_%H%M%S")
    content_disp = "attachment; filename={}.{}".format(filename, extension)
    headers = {
        "Content-Disposition": content_disp,
    }
    return headers


class DeleteMixin(object):
    @action(
        "muldelete", "Delete", "Delete all Really?", "fa-trash", single=False)
    def muldelete(self, items):
        self.datamodel.delete_all(items)
        self.update_redirect()
        return redirect(self.get_redirect())


class SupersetModelView(ModelView):
    page_size = 500


class TableColumnInlineView(CompactCRUDMixin, SupersetModelView):  # noqa
    datamodel = SQLAInterface(models.TableColumn)
    can_delete = False
    list_widget = ListWidgetWithCheckboxes
    edit_columns = [
        'column_name', 'verbose_name', 'description', 'groupby', 'filterable',
        'table', 'count_distinct', 'sum', 'min', 'max', 'expression',
        'is_dttm', 'python_date_format', 'database_expression']
    add_columns = edit_columns
    list_columns = [
        'column_name', 'type', 'groupby', 'filterable', 'count_distinct',
        'sum', 'min', 'max', 'is_dttm']
    page_size = 500
    description_columns = {
        'is_dttm': (_(
            "Whether to make this column available as a "
            "[Time Granularity] option, column has to be DATETIME or "
            "DATETIME-like")),
        'expression': utils.markdown(
            "a valid SQL expression as supported by the underlying backend. "
            "Example: `substr(name, 1, 1)`", True),
        'python_date_format': utils.markdown(Markup(
            "The pattern of timestamp format, use "
            "<a href='https://docs.python.org/2/library/"
            "datetime.html#strftime-strptime-behavior'>"
            "python datetime string pattern</a> "
            "expression. If time is stored in epoch "
            "format, put `epoch_s` or `epoch_ms`. Leave `Database Expression` "
            "below empty if timestamp is stored in "
            "String or Integer(epoch) type"), True),
        'database_expression': utils.markdown(
            "The database expression to cast internal datetime "
            "constants to database date/timestamp type according to the DBAPI. "
            "The expression should follow the pattern of "
            "%Y-%m-%d %H:%M:%S, based on different DBAPI. "
            "The string should be a python string formatter \n"
            "`Ex: TO_DATE('{}', 'YYYY-MM-DD HH24:MI:SS')` for Oracle"
            "Superset uses default expression based on DB URI if this "
            "field is blank.", True),
    }
    label_columns = {
        'column_name': _("Column"),
        'verbose_name': _("Verbose Name"),
        'description': _("Description"),
        'groupby': _("Groupable"),
        'filterable': _("Filterable"),
        'table': _("Table"),
        'count_distinct': _("Count Distinct"),
        'sum': _("Sum"),
        'min': _("Min"),
        'max': _("Max"),
        'expression': _("Expression"),
        'is_dttm': _("Is temporal"),
        'python_date_format': _("Datetime Format"),
        'database_expression': _("Database Expression")
    }
appbuilder.add_view_no_menu(TableColumnInlineView)


class DruidColumnInlineView(CompactCRUDMixin, SupersetModelView):  # noqa
    datamodel = SQLAInterface(models.DruidColumn)
    edit_columns = [
        'column_name', 'description', 'dimension_spec_json', 'datasource',
        'groupby', 'count_distinct', 'sum', 'min', 'max']
    add_columns = edit_columns
    list_columns = [
        'column_name', 'type', 'groupby', 'filterable', 'count_distinct',
        'sum', 'min', 'max']
    can_delete = False
    page_size = 500
    label_columns = {
        'column_name': _("Column"),
        'type': _("Type"),
        'datasource': _("Datasource"),
        'groupby': _("Groupable"),
        'filterable': _("Filterable"),
        'count_distinct': _("Count Distinct"),
        'sum': _("Sum"),
        'min': _("Min"),
        'max': _("Max"),
    }
    description_columns = {
        'dimension_spec_json': utils.markdown(
            "this field can be used to specify  "
            "a `dimensionSpec` as documented [here]"
            "(http://druid.io/docs/latest/querying/dimensionspecs.html). "
            "Make sure to input valid JSON and that the "
            "`outputName` matches the `column_name` defined "
            "above.",
            True),
    }

    def post_update(self, col):
        col.generate_metrics()
        utils.validate_json(col.dimension_spec_json)

    def post_add(self, col):
        self.post_update(col)

appbuilder.add_view_no_menu(DruidColumnInlineView)


class SqlMetricInlineView(CompactCRUDMixin, SupersetModelView):  # noqa
    datamodel = SQLAInterface(models.SqlMetric)
    list_columns = ['metric_name', 'verbose_name', 'metric_type']
    edit_columns = [
        'metric_name', 'description', 'verbose_name', 'metric_type',
        'expression', 'table', 'd3format', 'is_restricted']
    description_columns = {
        'expression': utils.markdown(
            "a valid SQL expression as supported by the underlying backend. "
            "Example: `count(DISTINCT userid)`", True),
        'is_restricted': _("Whether the access to this metric is restricted "
                           "to certain roles. Only roles with the permission "
                           "'metric access on XXX (the name of this metric)' "
                           "are allowed to access this metric"),
        'd3format': utils.markdown(
            "d3 formatting string as defined [here]"
            "(https://github.com/d3/d3-format/blob/master/README.md#format). "
            "For instance, this default formatting applies in the Table "
            "visualization and allow for different metric to use different "
            "formats", True
        ),
    }
    add_columns = edit_columns
    page_size = 500
    label_columns = {
        'metric_name': _("Metric"),
        'description': _("Description"),
        'verbose_name': _("Verbose Name"),
        'metric_type': _("Type"),
        'expression': _("SQL Expression"),
        'table': _("Table"),
    }

    def post_add(self, metric):
        utils.init_metrics_perm(superset, [metric])

    def post_update(self, metric):
        utils.init_metrics_perm(superset, [metric])

appbuilder.add_view_no_menu(SqlMetricInlineView)


class DruidMetricInlineView(CompactCRUDMixin, SupersetModelView):  # noqa
    datamodel = SQLAInterface(models.DruidMetric)
    list_columns = ['metric_name', 'verbose_name', 'metric_type']
    edit_columns = [
        'metric_name', 'description', 'verbose_name', 'metric_type', 'json',
        'datasource', 'd3format', 'is_restricted']
    add_columns = edit_columns
    page_size = 500
    validators_columns = {
        'json': [validate_json],
    }
    description_columns = {
        'metric_type': utils.markdown(
            "use `postagg` as the metric type if you are defining a "
            "[Druid Post Aggregation]"
            "(http://druid.io/docs/latest/querying/post-aggregations.html)",
            True),
        'is_restricted': _("Whether the access to this metric is restricted "
                           "to certain roles. Only roles with the permission "
                           "'metric access on XXX (the name of this metric)' "
                           "are allowed to access this metric"),
    }
    label_columns = {
        'metric_name': _("Metric"),
        'description': _("Description"),
        'verbose_name': _("Verbose Name"),
        'metric_type': _("Type"),
        'json': _("JSON"),
        'datasource': _("Druid Datasource"),
    }

    def post_add(self, metric):
        utils.init_metrics_perm(superset, [metric])

    def post_update(self, metric):
        utils.init_metrics_perm(superset, [metric])


appbuilder.add_view_no_menu(DruidMetricInlineView)


class DatabaseView(SupersetModelView, DeleteMixin):  # noqa
    datamodel = SQLAInterface(models.Database)
    list_columns = ['database_name', 'creator', 'changed_on_']
    add_columns = [
        'database_name', 'sqlalchemy_uri', 'cache_timeout', 'extra',
        'expose_in_sqllab', 'allow_run_sync', 'allow_run_async',
        'allow_ctas', 'allow_dml', 'force_ctas_schema']
    search_exclude_columns = ('password',)
    edit_columns = add_columns
    show_columns = [
        'tables',
        'cache_timeout',
        'extra',
        'database_name',
        'sqlalchemy_uri',
        'perm',
        'created_by',
        'created_on',
        'changed_by',
        'changed_on',
    ]
    list_widget = CsvListWidget
    add_template = "superset/models/database/add.html"
    edit_template = "superset/models/database/edit.html"
    base_order = ('changed_on', 'desc')
    description_columns = {
        'sqlalchemy_uri': utils.markdown(
            "Refer to the "
            "[SqlAlchemy docs]"
            "(http://docs.sqlalchemy.org/en/rel_1_0/core/engines.html#"
            "database-urls) "
            "for more information on how to structure your URI.", True),
        'expose_in_sqllab': _("Expose this DB in SQL Lab"),
        'allow_run_sync': _(
            "Allow users to run synchronous queries, this is the default "
            "and should work well for queries that can be executed "
            "within a web request scope (<~1 minute)"),
        'allow_run_async': _(
            "Allow users to run queries, against an async backend. "
            "This assumes that you have a Celery worker setup as well "
            "as a results backend."),
        'allow_ctas': _("Allow CREATE TABLE AS option in SQL Lab"),
        'allow_dml': _(
            "Allow users to run non-SELECT statements "
            "(UPDATE, DELETE, CREATE, ...) "
            "in SQL Lab"),
        'force_ctas_schema': _(
            "When allowing CREATE TABLE AS option in SQL Lab, "
            "this option forces the table to be created in this schema"),
        'extra': utils.markdown(
            "JSON string containing extra configuration elements. "
            "The ``engine_params`` object gets unpacked into the "
            "[sqlalchemy.create_engine]"
            "(http://docs.sqlalchemy.org/en/latest/core/engines.html#"
            "sqlalchemy.create_engine) call, while the ``metadata_params`` "
            "gets unpacked into the [sqlalchemy.MetaData]"
            "(http://docs.sqlalchemy.org/en/rel_1_0/core/metadata.html"
            "#sqlalchemy.schema.MetaData) call. ", True),
    }
    label_columns = {
        'expose_in_sqllab': _("Expose in SQL Lab"),
        'allow_ctas': _("Allow CREATE TABLE AS"),
        'allow_dml': _("Allow DML"),
        'force_ctas_schema': _("CTAS Schema"),
        'database_name': _("Database"),
        'creator': _("Creator"),
        'changed_on_': _("Last Changed"),
        'sqlalchemy_uri': _("SQLAlchemy URI"),
        'cache_timeout': _("Cache Timeout"),
        'extra': _("Extra"),
    }

    def pre_add(self, db):
        db.set_sqlalchemy_uri(db.sqlalchemy_uri)
        security.merge_perm(sm, 'database_access', db.perm)
        for schema in db.all_schema_names():
            security.merge_perm(
                sm, 'schema_access', utils.get_schema_perm(db, schema))

    def pre_update(self, db):
        self.pre_add(db)

appbuilder.add_link(
    'Import Dashboards',
    label=__("Import Dashboards"),
    href='/superset/import_dashboards',
    icon="fa-cloud-upload",
    category='Manage',
    category_label=__("Manage"),
    category_icon='fa-wrench',)


appbuilder.add_view(
    DatabaseView,
    "Databases",
    label=__("Databases"),
    icon="fa-database",
    category="Sources",
    category_label=__("Sources"),
    category_icon='fa-database',)


class DatabaseAsync(DatabaseView):
    list_columns = [
        'id', 'database_name',
        'expose_in_sqllab', 'allow_ctas', 'force_ctas_schema',
        'allow_run_async', 'allow_run_sync', 'allow_dml',
    ]

appbuilder.add_view_no_menu(DatabaseAsync)


class DatabaseTablesAsync(DatabaseView):
    list_columns = ['id', 'all_table_names', 'all_schema_names']

appbuilder.add_view_no_menu(DatabaseTablesAsync)


@app.route('/uploads/<filename>')
def uploaded_file(filename):
    return send_from_directory(config['UPLOAD_FOLDER'],
                               filename)


class CsvToDatabaseForm(DynamicForm):
    # These are the fields exposed by Pandas read_csv()
    csv_file = FileField('CSV File', description='Select a CSV file to be uploaded to a database.',
                             validators=[FileRequired(), FileAllowed(['csv'], 'CSV Files Only!')])
    sep = StringField('Delimiter', description='Delimiter used by CSV file (for whitespace use \s+).',
                      validators=[DataRequired()], widget=BS3TextFieldWidget())
    header = IntegerField('Header Row', description='Row containing the headers to use as column names '
                                                    '(0 is first line of data). Leave empty if there is no header row.',
                          validators=[Optional()], widget=BS3TextFieldWidget(), filters=[lambda x: x or None])
    names = StringField('Column Names', description='List of comma-separated column names to use if header '
                                                    'row not specified above. Leave empty if header field populated.',
                        validators=[Optional()], widget=BS3TextFieldWidget(), filters=[lambda x: x or None])
    index_col = IntegerField('Index Column', description='Column to use as the row labels of the dataframe. Leave '
                                                         'empty if no index column.',
                             validators=[Optional()], widget=BS3TextFieldWidget(), filters=[lambda x: x or None])
    squeeze = BooleanField('Squeeze', description='Parse the data as a series (specify this option if the data '
                                                  'contains only one column.')
    prefix = StringField('Prefix', description='Prefix to add to column numbers when no header '
                                               '(e.g. "X" for "X0, X1").',
                         validators=[Optional()], widget=BS3TextFieldWidget(), filters=[lambda x: x or None])
    mangle_dupe_cols = BooleanField('Mangle Duplicate Columns', description='Specify duplicate columns as "X.0, X.1".')
    skipinitialspace = BooleanField('Skip Initial Space', description='Skip spaces after delimiter.')
    skiprows = IntegerField('Skip Rows', description='Number of rows to skip at start of file.',
                            validators=[Optional()], widget=BS3TextFieldWidget(), filters=[lambda x: x or None])
    nrows = IntegerField('Rows to Read', description='Number of rows of file to read.',
                         validators=[Optional()], widget=BS3TextFieldWidget(), filters=[lambda x: x or None])
    skip_blank_lines = BooleanField('Skip Blank Lines', description='Skip blank lines rather than interpreting them '
                                                                    'as NaN values.')
    parse_dates = BooleanField('Parse Dates', description='Parse date values.')
    infer_datetime_format = BooleanField('Infer Datetime Format', description='Use Pandas to interpret the '
                                                                              'datetime format.')
    dayfirst = BooleanField('Day First', description='Use DD/MM (European/International) date format.')
    thousands = StringField('Thousands Separator', description='Separator for values in thousands.',
                            validators=[Optional()], widget=BS3TextFieldWidget(), filters=[lambda x: x or None])
    decimal = StringField('Decimal Character', description='Character to interpret as decimal point.',
                          validators=[Optional()], widget=BS3TextFieldWidget(), filters=[lambda x: x or '.'])
    quotechar = StringField('Quote Character', description='Character used to denote the start and end of a '
                                                           'quoted item.',
                            validators=[Optional()], widget=BS3TextFieldWidget(), filters=[lambda x: x or "'"])
    escapechar = StringField('Escape Character', description='Character used to escape a quoted item.',
                             validators=[Optional()], widget=BS3TextFieldWidget(), filters=[lambda x: x or None])
    comment = StringField('Comment Character', description='Character used to denote the start of a comment.',
                          validators=[Optional()], widget=BS3TextFieldWidget(), filters=[lambda x: x or None])
    encoding = StringField('Encoding', description='Encoding to use for UTF when reading/writing (e.g. "utf-8").',
                           validators=[Optional()], widget=BS3TextFieldWidget(), filters=[lambda x: x or None])
    error_bad_lines = BooleanField('Error On Bad Lines', description='Error on bad lines (e.g. a line with too many '
                                                                     'commas). If false these bad lines will instead '
                                                                     'be dropped from the resulting dataframe.')

    # TODO: There are more fields in the Pandas API, but these are the most obviously used
    # TODO: Check all the validators

    # TODO: Check all the fields use correct format - i.e. multiple choice???

    # These are the fields exposed by Pandas .to_sql()
    name = StringField('Table Name', description='Name of table to be created from csv data.',
                       validators=[DataRequired()], widget=BS3TextFieldWidget())
    con = StringField('Database URI', description='URI of database in which to add above table.',
                      validators=[DataRequired()], widget=BS3TextFieldWidget())
    schema = StringField('Schema', description='Specify a schema (if database flavour supports this).',
                         validators=[Optional()], widget=BS3TextFieldWidget(), filters=[lambda x: x or None])
    if_exists = SelectField('Table Exists', description='If table exists do one of the following: Fail (do nothing), '
                                                        'Replace (drop and recreate table) or Append (insert data).',
                            choices=[('fail', 'Fail'), ('replace', 'Replace'), ('append', 'Append')],
                            validators=[DataRequired()])
    index = BooleanField('Dataframe Index', description='Write dataframe index as a column.')
    index_label = StringField('Column Label(s)', description='Column label for index column(s). If None is given and '
                                                             'Dataframe Index is True, Index Names are used.',
                              validators=[Optional()], widget=BS3TextFieldWidget(), filters=[lambda x: x or None])
    chunksize = IntegerField('Chunksize', description='If not None, then rows will be written in batches of this size '
                                                      'at a time. If None, all rows will be written at once.',
                             validators=[Optional()], widget=BS3TextFieldWidget(), filters=[lambda x: x or None])
    # dtype


class CsvToDatabaseView(SimpleFormView):
    form = CsvToDatabaseForm
    form_title = 'CSV to Database configuration'

    def form_get(self, form):
        # pre process form
        # default values
        form.csv_file.data = None
        form.sep.data = ','
        form.header.data = None
        form.names.data = None
        form.index_col.data = None
        form.squeeze.data = False
        form.prefix.data = None
        form.mangle_dupe_cols.data = False
        form.skipinitialspace.data = False
        form.skiprows.data = None
        form.nrows.data = None
        form.skip_blank_lines.data = True
        form.parse_dates.data = False
        form.infer_datetime_format.data = False
        form.dayfirst.data = False
        form.thousands.data = None
        form.decimal.data = '.'
        form.quotechar.data = None
        form.escapechar.data = None
        form.comment.data = None
        form.encoding.data = None
        form.error_bad_lines.data = False
        form.name.data = None
        form.con.data = config['SQLALCHEMY_DATABASE_URI']
        form.schema.data = None
        form.if_exists.data = 'replace'
        form.index.data = None
        form.index_label.data = None
        form.chunksize.data = None

    def form_post(self, form):
        # post process form

        # Turn into list of strings
        if form.names.data is not None:
            form.names.data = form.names.data.split(",")

        # Attempt to upload csv file
        filename = self.upload_file(form)

        # Use Pandas to convert csv to dataframe
        df = self.csv_to_df(filepath_or_buffer=filename,
                            sep=form.sep.data,
                            header=form.header.data,
                            names=form.names.data,
                            index_col=form.index_col.data,
                            squeeze=form.squeeze.data,
                            prefix=form.prefix.data,
                            mangle_dupe_cols=form.mangle_dupe_cols.data,
                            skipinitialspace=form.skipinitialspace.data,
                            skiprows=form.skiprows.data,
                            nrows=form.nrows.data,
                            skip_blank_lines=form.skip_blank_lines.data,
                            parse_dates=form.parse_dates.data,
                            infer_datetime_format=form.infer_datetime_format.data,
                            dayfirst=form.dayfirst.data,
                            thousands=form.thousands.data,
                            decimal=form.decimal.data,
                            quotechar=form.quotechar.data,
                            escapechar=form.escapechar.data,
                            comment=form.comment.data,
                            encoding=form.encoding.data,
                            error_bad_lines=form.error_bad_lines.data)

        # Use Pandas to convert superset dataframe to database
        self.df_to_db(df=df,
                      name=form.name.data,
                      con=form.con.data,
                      schema=form.schema.data,
                      if_exists=form.if_exists.data,
                      index=form.index.data,
                      index_label=form.index_label.data,
                      chunksize=form.chunksize.data)

        # Go back to welcome page / splash screen
        message = 'CSV file "{0}" uploaded to table "{1}" in database "{2}"'.format(filename,
                                                                                    form.name.data, form.con.data)
        flash(message, 'info')
        redirect('/databaseview/list')

    @staticmethod
    def csv_to_df(filepath_or_buffer, sep, header, names, index_col, squeeze, prefix, mangle_dupe_cols,
                  skipinitialspace, skiprows, nrows, skip_blank_lines, parse_dates, infer_datetime_format,
                  dayfirst, thousands, decimal, quotechar, escapechar, comment, encoding, error_bad_lines):
        # Use Pandas to parse csv file to a dataframe
        upload_path = 'http://' + config['SUPERSET_WEBSERVER_ADDRESS'] + ':' + str(config['SUPERSET_WEBSERVER_PORT']) \
                      + url_for('uploaded_file', filename=filepath_or_buffer)
        # Expose this to api so can specify each field
        df = pandas.read_csv(filepath_or_buffer=upload_path,
                             sep=sep,
                             header=header,
                             names=names,
                             index_col=index_col,
                             squeeze=squeeze,
                             prefix=prefix,
                             mangle_dupe_cols=mangle_dupe_cols,
                             skipinitialspace=skipinitialspace,
                             skiprows=skiprows,
                             nrows=nrows,
                             skip_blank_lines=skip_blank_lines,
                             parse_dates=parse_dates,
                             infer_datetime_format=infer_datetime_format,
                             dayfirst=dayfirst,
                             thousands=thousands,
                             decimal=decimal,
                             quotechar=quotechar,
                             escapechar=escapechar,
                             comment=comment,
                             encoding=encoding,
                             error_bad_lines=error_bad_lines,
                             )
        # Convert to superset dataframe?
        # sdf = dataframe.SupersetDataFrame(df)
        return df

    @staticmethod
    def df_to_db(df, name, con, schema, if_exists, index, index_label, chunksize):

        # SQLALCHEMY_DATABASE_URI = 'sqlite:///' + os.path.join(DATA_DIR, 'superset.db')
        # DATA_DIR = os.path.join(os.path.expanduser('~'), '.superset')

        engine = create_engine(con, echo=False)  # Can only add to existing database - make dropdown?

        # Use Pandas to parse dataframe to database
        df.to_sql(name=name, con=engine, schema=schema, if_exists=if_exists, index=index,
                  index_label=index_label, chunksize=chunksize)

    @staticmethod
    def allowed_file(filename):
        # Only allow specific file extensions as specified in the config
        return '.' in filename and \
               filename.rsplit('.', 1)[1] in config['ALLOWED_EXTENSIONS']

    def upload_file(self, form):
        if form.csv_file.data and self.allowed_file(form.csv_file.data.filename):
            filename = secure_filename(form.csv_file.data.filename)
            form.csv_file.data.save(os.path.join(config['UPLOAD_FOLDER'], filename))
            return filename

appbuilder.add_view_no_menu(CsvToDatabaseView)


class TableModelView(SupersetModelView, DeleteMixin):  # noqa
    datamodel = SQLAInterface(models.SqlaTable)
    list_columns = [
        'link', 'database', 'is_featured',
        'changed_by_', 'changed_on_']
    order_columns = [
        'link', 'database', 'is_featured', 'changed_on_']
    add_columns = ['table_name', 'database', 'schema']
    edit_columns = [
        'table_name', 'sql', 'is_featured', 'database', 'schema',
        'description', 'owner',
        'main_dttm_col', 'default_endpoint', 'offset', 'cache_timeout']
    show_columns = edit_columns + ['perm']
    related_views = [TableColumnInlineView, SqlMetricInlineView]
    base_order = ('changed_on', 'desc')
    description_columns = {
        'offset': _("Timezone offset (in hours) for this datasource"),
        'table_name': _(
            "Name of the table that exists in the source database"),
        'schema': _(
            "Schema, as used only in some databases like Postgres, Redshift "
            "and DB2"),
        'description': Markup(
            "Supports <a href='https://daringfireball.net/projects/markdown/'>"
            "markdown</a>"),
        'sql': _(
            "This fields acts a Superset view, meaning that Superset will "
            "run a query against this string as a subquery."
        ),
    }
    base_filters = [['id', DatasourceFilter, lambda: []]]
    label_columns = {
        'link': _("Table"),
        'changed_by_': _("Changed By"),
        'database': _("Database"),
        'changed_on_': _("Last Changed"),
        'is_featured': _("Is Featured"),
        'schema': _("Schema"),
        'default_endpoint': _("Default Endpoint"),
        'offset': _("Offset"),
        'cache_timeout': _("Cache Timeout"),
    }

    def pre_add(self, table):
        number_of_existing_tables = db.session.query(
            sqla.func.count('*')).filter(
            models.SqlaTable.table_name == table.table_name,
            models.SqlaTable.schema == table.schema,
            models.SqlaTable.database_id == table.database.id
        ).scalar()
        # table object is already added to the session
        if number_of_existing_tables > 1:
            raise Exception(get_datasource_exist_error_mgs(table.full_name))

        # Fail before adding if the table can't be found
        try:
            table.get_sqla_table_object()
        except Exception as e:
            logging.exception(e)
            raise Exception(
                "Table [{}] could not be found, "
                "please double check your "
                "database connection, schema, and "
                "table name".format(table.name))

    def post_add(self, table):
        table.fetch_metadata()
        security.merge_perm(sm, 'datasource_access', table.perm)
        if table.schema:
            security.merge_perm(sm, 'schema_access', table.schema_perm)

        flash(_(
            "The table was created. As part of this two phase configuration "
            "process, you should now click the edit button by "
            "the new table to configure it."),
            "info")

    def post_update(self, table):
        self.post_add(table)

appbuilder.add_view(
    TableModelView,
    "Tables",
    label=__("Tables"),
    category="Sources",
    category_label=__("Sources"),
    icon='fa-table',)

appbuilder.add_separator("Sources")


class AccessRequestsModelView(SupersetModelView, DeleteMixin):
    datamodel = SQLAInterface(DAR)
    list_columns = [
        'username', 'user_roles', 'datasource_link',
        'roles_with_datasource', 'created_on']
    order_columns = ['username', 'datasource_link']
    base_order = ('changed_on', 'desc')
    label_columns = {
        'username': _("User"),
        'user_roles': _("User Roles"),
        'database': _("Database URL"),
        'datasource_link': _("Datasource"),
        'roles_with_datasource': _("Roles to grant"),
        'created_on': _("Created On"),
    }

appbuilder.add_view(
    AccessRequestsModelView,
    "Access requests",
    label=__("Access requests"),
    category="Security",
    category_label=__("Security"),
    icon='fa-table',)


class DruidClusterModelView(SupersetModelView, DeleteMixin):  # noqa
    datamodel = SQLAInterface(models.DruidCluster)
    add_columns = [
        'cluster_name',
        'coordinator_host', 'coordinator_port', 'coordinator_endpoint',
        'broker_host', 'broker_port', 'broker_endpoint', 'cache_timeout',
    ]
    edit_columns = add_columns
    list_columns = ['cluster_name', 'metadata_last_refreshed']
    label_columns = {
        'cluster_name': _("Cluster"),
        'coordinator_host': _("Coordinator Host"),
        'coordinator_port': _("Coordinator Port"),
        'coordinator_endpoint': _("Coordinator Endpoint"),
        'broker_host': _("Broker Host"),
        'broker_port': _("Broker Port"),
        'broker_endpoint': _("Broker Endpoint"),
    }

    def pre_add(self, cluster):
        security.merge_perm(sm, 'database_access', cluster.perm)

    def pre_update(self, cluster):
        self.pre_add(cluster)


if config['DRUID_IS_ACTIVE']:
    appbuilder.add_view(
        DruidClusterModelView,
        name="Druid Clusters",
        label=__("Druid Clusters"),
        icon="fa-cubes",
        category="Sources",
        category_label=__("Sources"),
        category_icon='fa-database',)


class SliceModelView(SupersetModelView, DeleteMixin):  # noqa
    datamodel = SQLAInterface(models.Slice)
    can_add = False
    label_columns = {
        'datasource_link': 'Datasource',
    }
    list_columns = [
        'slice_link', 'viz_type', 'datasource_link', 'creator', 'modified']
    edit_columns = [
        'slice_name', 'description', 'viz_type', 'owners', 'dashboards',
        'params', 'cache_timeout']
    base_order = ('changed_on', 'desc')
    description_columns = {
        'description': Markup(
            "The content here can be displayed as widget headers in the "
            "dashboard view. Supports "
            "<a href='https://daringfireball.net/projects/markdown/'>"
            "markdown</a>"),
        'params': _(
            "These parameters are generated dynamically when clicking "
            "the save or overwrite button in the explore view. This JSON "
            "object is exposed here for reference and for power users who may "
            "want to alter specific parameters."),
        'cache_timeout': _(
            "Duration (in seconds) of the caching timeout for this slice."
        ),
    }
    base_filters = [['id', SliceFilter, lambda: []]]
    label_columns = {
        'cache_timeout': _("Cache Timeout"),
        'creator': _("Creator"),
        'dashboards': _("Dashboards"),
        'datasource_link': _("Datasource"),
        'description': _("Description"),
        'modified': _("Last Modified"),
        'owners': _("Owners"),
        'params': _("Parameters"),
        'slice_link': _("Slice"),
        'slice_name': _("Name"),
        'table': _("Table"),
        'viz_type': _("Visualization Type"),
    }

    def pre_update(self, obj):
        check_ownership(obj)

    def pre_delete(self, obj):
        check_ownership(obj)

    @expose('/add', methods=['GET', 'POST'])
    @has_access
    def add(self):
        widget = self._add()
        if not widget:
            return redirect(self.get_redirect())

        sources = SourceRegistry.sources
        for source in sources:
            ds = db.session.query(SourceRegistry.sources[source]).first()
            if ds is not None:
                url = "/{}/list/".format(ds.baselink)
                msg = _("Click on a {} link to create a Slice".format(source))
                break

        redirect_url = "/r/msg/?url={}&msg={}".format(url, msg)
        return redirect(redirect_url)

appbuilder.add_view(
    SliceModelView,
    "Slices",
    label=__("Slices"),
    icon="fa-bar-chart",
    category="",
    category_icon='',)


class SliceAsync(SliceModelView):  # noqa
    list_columns = [
        'slice_link', 'viz_type',
        'creator', 'modified', 'icons']
    label_columns = {
        'icons': ' ',
        'slice_link': _('Slice'),
    }

appbuilder.add_view_no_menu(SliceAsync)


class SliceAddView(SliceModelView):  # noqa
    list_columns = [
        'id', 'slice_name', 'slice_link', 'viz_type',
        'owners', 'modified', 'changed_on']

appbuilder.add_view_no_menu(SliceAddView)


class DashboardModelView(SupersetModelView, DeleteMixin):  # noqa
    datamodel = SQLAInterface(models.Dashboard)
    list_columns = ['dashboard_link', 'creator', 'modified']
    edit_columns = [
        'dashboard_title', 'slug', 'slices', 'owners', 'position_json', 'css',
        'json_metadata']
    show_columns = edit_columns + ['table_names']
    add_columns = edit_columns
    base_order = ('changed_on', 'desc')
    description_columns = {
        'position_json': _(
            "This json object describes the positioning of the widgets in "
            "the dashboard. It is dynamically generated when adjusting "
            "the widgets size and positions by using drag & drop in "
            "the dashboard view"),
        'css': _(
            "The css for individual dashboards can be altered here, or "
            "in the dashboard view where changes are immediately "
            "visible"),
        'slug': _("To get a readable URL for your dashboard"),
        'json_metadata': _(
            "This JSON object is generated dynamically when clicking "
            "the save or overwrite button in the dashboard view. It "
            "is exposed here for reference and for power users who may "
            "want to alter specific parameters."),
        'owners': _("Owners is a list of users who can alter the dashboard."),
    }
    base_filters = [['slice', DashboardFilter, lambda: []]]
    add_form_query_rel_fields = {
        'slices': [['slices', SliceFilter, None]],
    }
    edit_form_query_rel_fields = add_form_query_rel_fields
    label_columns = {
        'dashboard_link': _("Dashboard"),
        'dashboard_title': _("Title"),
        'slug': _("Slug"),
        'slices': _("Slices"),
        'owners': _("Owners"),
        'creator': _("Creator"),
        'modified': _("Modified"),
        'position_json': _("Position JSON"),
        'css': _("CSS"),
        'json_metadata': _("JSON Metadata"),
        'table_names': _("Underlying Tables"),
    }

    def pre_add(self, obj):
        obj.slug = obj.slug.strip() or None
        if obj.slug:
            obj.slug = obj.slug.replace(" ", "-")
            obj.slug = re.sub(r'\W+', '', obj.slug)
        if g.user not in obj.owners:
            obj.owners.append(g.user)
        utils.validate_json(obj.json_metadata)
        utils.validate_json(obj.position_json)

    def pre_update(self, obj):
        check_ownership(obj)
        self.pre_add(obj)

    def pre_delete(self, obj):
        check_ownership(obj)

    @action("mulexport", "Export", "Export dashboards?", "fa-database")
    def mulexport(self, items):
        ids = ''.join('&id={}'.format(d.id) for d in items)
        return redirect(
            '/dashboardmodelview/export_dashboards_form?{}'.format(ids[1:]))

    @expose("/export_dashboards_form")
    def download_dashboards(self):
        if request.args.get('action') == 'go':
            ids = request.args.getlist('id')
            return Response(
                models.Dashboard.export_dashboards(ids),
                headers=generate_download_headers("pickle"),
                mimetype="application/text")
        return self.render_template(
            'superset/export_dashboards.html',
            dashboards_url='/dashboardmodelview/list'
        )


appbuilder.add_view(
    DashboardModelView,
    "Dashboards",
    label=__("Dashboards"),
    icon="fa-dashboard",
    category='',
    category_icon='',)


class DashboardModelViewAsync(DashboardModelView):  # noqa
    list_columns = ['dashboard_link', 'creator', 'modified', 'dashboard_title']
    label_columns = {
        'dashboard_link': 'Dashboard',
    }

appbuilder.add_view_no_menu(DashboardModelViewAsync)


class LogModelView(SupersetModelView):
    datamodel = SQLAInterface(models.Log)
    list_columns = ('user', 'action', 'dttm')
    edit_columns = ('user', 'action', 'dttm', 'json')
    base_order = ('dttm', 'desc')
    label_columns = {
        'user': _("User"),
        'action': _("Action"),
        'dttm': _("dttm"),
        'json': _("JSON"),
    }

appbuilder.add_view(
    LogModelView,
    "Action Log",
    label=__("Action Log"),
    category="Security",
    category_label=__("Security"),
    icon="fa-list-ol")


class QueryView(SupersetModelView):
    datamodel = SQLAInterface(models.Query)
    list_columns = ['user', 'database', 'status', 'start_time', 'end_time']

appbuilder.add_view(
    QueryView,
    "Queries",
    label=__("Queries"),
    category="Manage",
    category_label=__("Manage"),
    icon="fa-search")


class DruidDatasourceModelView(SupersetModelView, DeleteMixin):  # noqa
    datamodel = SQLAInterface(models.DruidDatasource)
    list_widget = ListWidgetWithCheckboxes
    list_columns = [
        'datasource_link', 'cluster', 'changed_by_', 'changed_on_', 'offset']
    order_columns = [
        'datasource_link', 'changed_on_', 'offset']
    related_views = [DruidColumnInlineView, DruidMetricInlineView]
    edit_columns = [
        'datasource_name', 'cluster', 'description', 'owner',
        'is_featured', 'is_hidden', 'default_endpoint', 'offset',
        'cache_timeout']
    add_columns = edit_columns
    show_columns = add_columns + ['perm']
    page_size = 500
    base_order = ('datasource_name', 'asc')
    description_columns = {
        'offset': _("Timezone offset (in hours) for this datasource"),
        'description': Markup(
            "Supports <a href='"
            "https://daringfireball.net/projects/markdown/'>markdown</a>"),
    }
    base_filters = [['id', DatasourceFilter, lambda: []]]
    label_columns = {
        'datasource_link': _("Data Source"),
        'cluster': _("Cluster"),
        'description': _("Description"),
        'owner': _("Owner"),
        'is_featured': _("Is Featured"),
        'is_hidden': _("Is Hidden"),
        'default_endpoint': _("Default Endpoint"),
        'offset': _("Time Offset"),
        'cache_timeout': _("Cache Timeout"),
    }

    def pre_add(self, datasource):
        number_of_existing_datasources = db.session.query(
            sqla.func.count('*')).filter(
            models.DruidDatasource.datasource_name ==
                datasource.datasource_name,
            models.DruidDatasource.cluster_name == datasource.cluster.id
        ).scalar()

        # table object is already added to the session
        if number_of_existing_datasources > 1:
            raise Exception(get_datasource_exist_error_mgs(
                datasource.full_name))

    def post_add(self, datasource):
        datasource.generate_metrics()
        security.merge_perm(sm, 'datasource_access', datasource.perm)
        if datasource.schema:
            security.merge_perm(sm, 'schema_access', datasource.schema_perm)

    def post_update(self, datasource):
        self.post_add(datasource)

if config['DRUID_IS_ACTIVE']:
    appbuilder.add_view(
        DruidDatasourceModelView,
        "Druid Datasources",
        label=__("Druid Datasources"),
        category="Sources",
        category_label=__("Sources"),
        icon="fa-cube")


@app.route('/health')
def health():
    return "OK"


@app.route('/ping')
def ping():
    return "OK"


class R(BaseSupersetView):

    """used for short urls"""

    @log_this
    @expose("/<url_id>")
    def index(self, url_id):
        url = db.session.query(models.Url).filter_by(id=url_id).first()
        if url:
            return redirect('/' + url.url)
        else:
            flash("URL to nowhere...", "danger")
            return redirect('/')

    @log_this
    @expose("/shortner/", methods=['POST', 'GET'])
    def shortner(self):
        url = request.form.get('data')
        obj = models.Url(url=url)
        db.session.add(obj)
        db.session.commit()
        return("http://{request.headers[Host]}/r/{obj.id}".format(
            request=request, obj=obj))

    @expose("/msg/")
    def msg(self):
        """Redirects to specified url while flash a message"""
        flash(Markup(request.args.get("msg")), "info")
        return redirect(request.args.get("url"))

appbuilder.add_view_no_menu(R)


class Superset(BaseSupersetView):
    """The base views for Superset!"""
    @api
    @has_access_api
    @expose("/update_role/", methods=['POST'])
    def update_role(self):
        """Assigns a list of found users to the given role."""
        data = request.get_json(force=True)
        gamma_role = sm.find_role('Gamma')

        username_set = set()
        user_data_dict = {}
        for user_data in data['users']:
            username = user_data['username']
            if not username:
                continue
            user_data_dict[username] = user_data
            username_set.add(username)

        existing_users = db.session.query(sm.user_model).filter(
            sm.user_model.username.in_(username_set)).all()
        missing_users = username_set.difference(
            set([u.username for u in existing_users]))
        logging.info('Missing users: {}'.format(missing_users))

        created_users = []
        for username in missing_users:
            user_data = user_data_dict[username]
            user = sm.find_user(email=user_data['email'])
            if not user:
                logging.info("Adding user: {}.".format(user_data))
                sm.add_user(
                    username=user_data['username'],
                    first_name=user_data['first_name'],
                    last_name=user_data['last_name'],
                    email=user_data['email'],
                    role=gamma_role,
                )
                sm.get_session.commit()
                user = sm.find_user(username=user_data['username'])
            existing_users.append(user)
            created_users.append(user.username)

        role_name = data['role_name']
        role = sm.find_role(role_name)
        role.user = existing_users
        sm.get_session.commit()
        return Response(json.dumps({
            'role': role_name,
            '# missing users': len(missing_users),
            '# granted': len(existing_users),
            'created_users': created_users,
        }), status=201)

    @has_access_api
    @expose("/override_role_permissions/", methods=['POST'])
    def override_role_permissions(self):
        """Updates the role with the give datasource permissions.

          Permissions not in the request will be revoked. This endpoint should
          be available to admins only. Expects JSON in the format:
           {
            'role_name': '{role_name}',
            'database': [{
                'datasource_type': '{table|druid}',
                'name': '{database_name}',
                'schema': [{
                    'name': '{schema_name}',
                    'datasources': ['{datasource name}, {datasource name}']
                }]
            }]
        }
        """
        data = request.get_json(force=True)
        role_name = data['role_name']
        databases = data['database']

        db_ds_names = set()
        for dbs in databases:
            for schema in dbs['schema']:
                for ds_name in schema['datasources']:
                    fullname = utils.get_datasource_full_name(
                        dbs['name'], ds_name, schema=schema['name'])
                    db_ds_names.add(fullname)

        existing_datasources = SourceRegistry.get_all_datasources(db.session)
        datasources = [
            d for d in existing_datasources if d.full_name in db_ds_names]
        role = sm.find_role(role_name)
        # remove all permissions
        role.permissions = []
        # grant permissions to the list of datasources
        granted_perms = []
        for datasource in datasources:
            view_menu_perm = sm.find_permission_view_menu(
                    view_menu_name=datasource.perm,
                    permission_name='datasource_access')
            # prevent creating empty permissions
            if view_menu_perm and view_menu_perm.view_menu:
                role.permissions.append(view_menu_perm)
                granted_perms.append(view_menu_perm.view_menu.name)
        db.session.commit()
        return Response(json.dumps({
            'granted': granted_perms,
            'requested': list(db_ds_names)
        }), status=201)

    @log_this
    @has_access
    @expose("/request_access/")
    def request_access(self):
        datasources = set()
        dashboard_id = request.args.get('dashboard_id')
        if dashboard_id:
            dash = (
                db.session.query(models.Dashboard)
                .filter_by(id=int(dashboard_id))
                .one()
            )
            datasources |= dash.datasources
        datasource_id = request.args.get('datasource_id')
        datasource_type = request.args.get('datasource_type')
        if datasource_id:
            ds_class = SourceRegistry.sources.get(datasource_type)
            datasource = (
                db.session.query(ds_class)
                .filter_by(id=int(datasource_id))
                .one()
            )
            datasources.add(datasource)
        if request.args.get('action') == 'go':
            for datasource in datasources:
                access_request = DAR(
                    datasource_id=datasource.id,
                    datasource_type=datasource.type)
                db.session.add(access_request)
                db.session.commit()
            flash(__("Access was requested"), "info")
            return redirect('/')

        return self.render_template(
            'superset/request_access.html',
            datasources=datasources,
            datasource_names=", ".join([o.name for o in datasources]),
        )

    @log_this
    @has_access
    @expose("/approve")
    def approve(self):
        datasource_type = request.args.get('datasource_type')
        datasource_id = request.args.get('datasource_id')
        created_by_username = request.args.get('created_by')
        role_to_grant = request.args.get('role_to_grant')
        role_to_extend = request.args.get('role_to_extend')

        session = db.session
        datasource = SourceRegistry.get_datasource(
            datasource_type, datasource_id, session)

        if not datasource:
            flash(DATASOURCE_MISSING_ERR, "alert")
            return json_error_response(DATASOURCE_MISSING_ERR)

        requested_by = sm.find_user(username=created_by_username)
        if not requested_by:
            flash(USER_MISSING_ERR, "alert")
            return json_error_response(USER_MISSING_ERR)

        requests = (
            session.query(DAR)
            .filter(
                DAR.datasource_id == datasource_id,
                DAR.datasource_type == datasource_type,
                DAR.created_by_fk == requested_by.id)
            .all()
        )

        if not requests:
            flash(ACCESS_REQUEST_MISSING_ERR, "alert")
            return json_error_response(ACCESS_REQUEST_MISSING_ERR)

        # check if you can approve
        if self.all_datasource_access() or g.user.id == datasource.owner_id:
            # can by done by admin only
            if role_to_grant:
                role = sm.find_role(role_to_grant)
                requested_by.roles.append(role)
                flash(__(
                    "%(user)s was granted the role %(role)s that gives access "
                    "to the %(datasource)s",
                    user=requested_by.username,
                    role=role_to_grant,
                    datasource=datasource.full_name), "info")

            if role_to_extend:
                perm_view = sm.find_permission_view_menu(
                    'datasource_access', datasource.perm)
                sm.add_permission_role(sm.find_role(role_to_extend), perm_view)
                flash(__("Role %(r)s was extended to provide the access to"
                         " the datasource %(ds)s",
                         r=role_to_extend, ds=datasource.full_name), "info")

        else:
            flash(__("You have no permission to approve this request"),
                  "danger")
            return redirect('/accessrequestsmodelview/list/')
        for r in requests:
            session.delete(r)
        session.commit()
        return redirect('/accessrequestsmodelview/list/')

    def get_viz(
            self,
            slice_id=None,
            args=None,
            datasource_type=None,
            datasource_id=None):
        if slice_id:
            slc = db.session.query(models.Slice).filter_by(id=slice_id).one()
            return slc.get_viz()
        else:
            viz_type = args.get('viz_type', 'table')
            datasource = SourceRegistry.get_datasource(
                datasource_type, datasource_id, db.session)
            viz_obj = viz.viz_types[viz_type](
                datasource, request.args if request.args else args)
            return viz_obj

    @has_access
    @expose("/slice/<slice_id>/")
    def slice(self, slice_id):
        viz_obj = self.get_viz(slice_id)
        return redirect(viz_obj.get_url(**request.args))

    @log_this
    @has_access_api
    @expose(
        "/update_explore/<datasource_type>/<datasource_id>/", methods=['POST'])
    def update_explore(self, datasource_type, datasource_id):
        """Send back new viz on POST request for updating update explore view"""
        form_data = json.loads(request.form.get('data'))
        try:
            viz_obj = self.get_viz(
                datasource_type=datasource_type,
                datasource_id=datasource_id,
                args=form_data)
        except Exception as e:
            logging.exception(e)
            return json_error_response('{}'.format(e))
        try:
            viz_json = viz_obj.get_json()
        except Exception as e:
            logging.exception(e)
            return json_error_response(utils.error_msg_from_exception(e))
        return viz_json

    @has_access_api
    @expose("/explore_json/<datasource_type>/<datasource_id>/")
    def explore_json(self, datasource_type, datasource_id):
        try:
            viz_obj = self.get_viz(
                datasource_type=datasource_type,
                datasource_id=datasource_id,
                args=request.args)
        except Exception as e:
            logging.exception(e)
            return json_error_response(utils.error_msg_from_exception(e))

        if not self.datasource_access(viz_obj.datasource):
            return Response(
                json.dumps(
                    {'error': DATASOURCE_ACCESS_ERR}),
                status=404,
                mimetype="application/json")

        payload = ""
        try:
            payload = viz_obj.get_json()
        except Exception as e:
            logging.exception(e)
            return json_error_response(utils.error_msg_from_exception(e))

        return Response(
            payload,
            status=200,
            mimetype="application/json")

    @expose("/import_dashboards", methods=['GET', 'POST'])
    @log_this
    def import_dashboards(self):
        """Overrides the dashboards using pickled instances from the file."""
        f = request.files.get('file')
        if request.method == 'POST' and f:
            current_tt = int(time.time())
            data = pickle.load(f)
            for table in data['datasources']:
                models.SqlaTable.import_obj(table, import_time=current_tt)
            for dashboard in data['dashboards']:
                models.Dashboard.import_obj(
                    dashboard, import_time=current_tt)
            db.session.commit()
            return redirect('/dashboardmodelview/list/')
        return self.render_template('superset/import_dashboards.html')

    @log_this
    @has_access
    @expose("/explore/<datasource_type>/<datasource_id>/")
    def explore(self, datasource_type, datasource_id):
        viz_type = request.args.get("viz_type")
        slice_id = request.args.get('slice_id')
        slc = None
        if slice_id:
            slc = db.session.query(models.Slice).filter_by(id=slice_id).first()

        error_redirect = '/slicemodelview/list/'
        datasource_class = SourceRegistry.sources[datasource_type]
        datasources = db.session.query(datasource_class).all()
        datasources = sorted(datasources, key=lambda ds: ds.full_name)

        try:
            viz_obj = self.get_viz(
                datasource_type=datasource_type,
                datasource_id=datasource_id,
                args=request.args)
        except Exception as e:
            flash('{}'.format(e), "alert")
            return redirect(error_redirect)

        if not viz_obj.datasource:
            flash(DATASOURCE_MISSING_ERR, "alert")
            return redirect(error_redirect)

        if not self.datasource_access(viz_obj.datasource):
            flash(
                __(get_datasource_access_error_msg(viz_obj.datasource.name)),
                "danger")
            return redirect(
                'superset/request_access/?'
                'datasource_type={datasource_type}&'
                'datasource_id={datasource_id}&'
                ''.format(**locals()))

        if not viz_type and viz_obj.datasource.default_endpoint:
            return redirect(viz_obj.datasource.default_endpoint)

        # slc perms
        slice_add_perm = self.can_access('can_add', 'SliceModelView')
        slice_edit_perm = check_ownership(slc, raise_if_false=False)
        slice_download_perm = self.can_access('can_download', 'SliceModelView')

        # handle save or overwrite
        action = request.args.get('action')
        if action in ('saveas', 'overwrite'):
            return self.save_or_overwrite_slice(
                request.args, slc, slice_add_perm, slice_edit_perm)

        # handle different endpoints
        if request.args.get("csv") == "true":
            payload = viz_obj.get_csv()
            return Response(
                payload,
                status=200,
                headers=generate_download_headers("csv"),
                mimetype="application/csv")
        elif request.args.get("standalone") == "true":
            return self.render_template("superset/standalone.html", viz=viz_obj, standalone_mode=True)
        elif request.args.get("V2") == "true":
            # bootstrap data for explore V2
            bootstrap_data = {
                "can_add": slice_add_perm,
                "can_download": slice_download_perm,
                "can_edit": slice_edit_perm,
                # TODO: separate endpoint for fetching datasources
                "datasources": [(d.id, d.full_name) for d in datasources],
                "datasource_id": datasource_id,
                "datasource_name": viz_obj.datasource.name,
                "datasource_type": datasource_type,
                "user_id": g.user.get_id() if g.user else None,
                "viz": json.loads(viz_obj.get_json())
            }
            table_name = viz_obj.datasource.table_name \
                if datasource_type == 'table' \
                else viz_obj.datasource.datasource_name
            return self.render_template(
                "superset/explorev2.html",
                bootstrap_data=json.dumps(bootstrap_data),
                slice=slc,
                table_name=table_name)
        else:
            return self.render_template(
                "superset/explore.html",
                viz=viz_obj, slice=slc, datasources=datasources,
                can_add=slice_add_perm, can_edit=slice_edit_perm,
                can_download=slice_download_perm,
                userid=g.user.get_id() if g.user else ''
            )

    def save_or_overwrite_slice(
            self, args, slc, slice_add_perm, slice_edit_perm):
        """Save or overwrite a slice"""
        slice_name = args.get('slice_name')
        action = args.get('action')

        # TODO use form processing form wtforms
        d = args.to_dict(flat=False)
        del d['action']
        if 'previous_viz_type' in d:
            del d['previous_viz_type']

        as_list = ('metrics', 'groupby', 'columns', 'all_columns',
                   'mapbox_label', 'order_by_cols')
        for k in d:
            v = d.get(k)
            if k in as_list and not isinstance(v, list):
                d[k] = [v] if v else []
            if k not in as_list and isinstance(v, list):
                d[k] = v[0]

        datasource_type = args.get('datasource_type')
        datasource_id = args.get('datasource_id')

        if action in ('saveas'):
            d.pop('slice_id')  # don't save old slice_id
            slc = models.Slice(owners=[g.user] if g.user else [])

        slc.params = json.dumps(d, indent=4, sort_keys=True)
        slc.datasource_name = args.get('datasource_name')
        slc.viz_type = args.get('viz_type')
        slc.datasource_type = datasource_type
        slc.datasource_id = datasource_id
        slc.slice_name = slice_name

        if action in ('saveas') and slice_add_perm:
            self.save_slice(slc)
        elif action == 'overwrite' and slice_edit_perm:
            self.overwrite_slice(slc)

        # Adding slice to a dashboard if requested
        dash = None
        if request.args.get('add_to_dash') == 'existing':
            dash = (
                db.session.query(models.Dashboard)
                .filter_by(id=int(request.args.get('save_to_dashboard_id')))
                .one()
            )
            flash(
                "Slice [{}] was added to dashboard [{}]".format(
                    slc.slice_name,
                    dash.dashboard_title),
                "info")
        elif request.args.get('add_to_dash') == 'new':
            dash = models.Dashboard(
                dashboard_title=request.args.get('new_dashboard_name'),
                owners=[g.user] if g.user else [])
            flash(
                "Dashboard [{}] just got created and slice [{}] was added "
                "to it".format(
                    dash.dashboard_title,
                    slc.slice_name),
                "info")

        if dash and slc not in dash.slices:
            dash.slices.append(slc)
            db.session.commit()

        if request.args.get('goto_dash') == 'true':
            if request.args.get('V2') == 'true':
                return dash.url
            return redirect(dash.url)
        else:
            if request.args.get('V2') == 'true':
                return slc.slice_url
            return redirect(slc.slice_url)

    def save_slice(self, slc):
        session = db.session()
        msg = "Slice [{}] has been saved".format(slc.slice_name)
        session.add(slc)
        session.commit()
        flash(msg, "info")

    def overwrite_slice(self, slc):
        can_update = check_ownership(slc, raise_if_false=False)
        if not can_update:
            flash("You cannot overwrite [{}]".format(slc), "danger")
        else:
            session = db.session()
            session.merge(slc)
            session.commit()
            msg = "Slice [{}] has been overwritten".format(slc.slice_name)
            flash(msg, "info")

    @api
    @has_access_api
    @expose("/checkbox/<model_view>/<id_>/<attr>/<value>", methods=['GET'])
    def checkbox(self, model_view, id_, attr, value):
        """endpoint for checking/unchecking any boolean in a sqla model"""
        views = sys.modules[__name__]
        model_view_cls = getattr(views, model_view)
        model = model_view_cls.datamodel.obj

        obj = db.session.query(model).filter_by(id=id_).first()
        if obj:
            setattr(obj, attr, value == 'true')
            db.session.commit()
        return Response("OK", mimetype="application/json")

    @api
    @has_access_api
    @expose("/activity_per_day")
    def activity_per_day(self):
        """endpoint to power the calendar heatmap on the welcome page"""
        Log = models.Log  # noqa
        qry = (
            db.session
            .query(
                Log.dt,
                sqla.func.count())
            .group_by(Log.dt)
            .all()
        )
        payload = {str(time.mktime(dt.timetuple())):
                   ccount for dt, ccount in qry if dt}
        return Response(json.dumps(payload), mimetype="application/json")

    @api
    @has_access_api
    @expose("/all_tables/<db_id>")
    def all_tables(self, db_id):
        """Endpoint that returns all tables and views from the database"""
        database = (
            db.session
            .query(models.Database)
            .filter_by(id=db_id)
            .one()
        )
        all_tables = []
        all_views = []
        schemas = database.all_schema_names()
        for schema in schemas:
            all_tables.extend(database.all_table_names(schema=schema))
            all_views.extend(database.all_view_names(schema=schema))
        if not schemas:
            all_tables.extend(database.all_table_names())
            all_views.extend(database.all_view_names())

        return Response(
            json.dumps({"tables": all_tables, "views": all_views}),
            mimetype="application/json")

    @api
    @has_access_api
    @expose("/tables/<db_id>/<schema>")
    def tables(self, db_id, schema):
        """endpoint to power the calendar heatmap on the welcome page"""
        schema = None if schema in ('null', 'undefined') else schema
        database = (
            db.session
            .query(models.Database)
            .filter_by(id=db_id)
            .one()
        )
        tables = [t for t in database.all_table_names(schema) if
                  self.datasource_access_by_name(database, t, schema=schema)]
        views = [v for v in database.all_table_names(schema) if
                 self.datasource_access_by_name(database, v, schema=schema)]
        payload = {'tables': tables, 'views': views}
        return Response(
            json.dumps(payload), mimetype="application/json")

    @api
    @has_access_api
    @expose("/copy_dash/<dashboard_id>/", methods=['GET', 'POST'])
    def copy_dash(self, dashboard_id):
        """Copy dashboard"""
        session = db.session()
        data = json.loads(request.form.get('data'))
        dash = models.Dashboard()
        original_dash = (session
                         .query(models.Dashboard)
                         .filter_by(id=dashboard_id).first())

        dash.owners = [g.user] if g.user else []
        dash.dashboard_title = data['dashboard_title']
        dash.slices = original_dash.slices
        dash.params = original_dash.params

        self._set_dash_metadata(dash, data)
        session.add(dash)
        session.commit()
        dash_json = dash.json_data
        session.close()
        return Response(
            dash_json, mimetype="application/json")

    @api
    @has_access_api
    @expose("/save_dash/<dashboard_id>/", methods=['GET', 'POST'])
    def save_dash(self, dashboard_id):
        """Save a dashboard's metadata"""
        session = db.session()
        dash = (session
                .query(models.Dashboard)
                .filter_by(id=dashboard_id).first())
        check_ownership(dash, raise_if_false=True)
        data = json.loads(request.form.get('data'))
        self._set_dash_metadata(dash, data)
        session.merge(dash)
        session.commit()
        session.close()
        return "SUCCESS"

    @staticmethod
    def _set_dash_metadata(dashboard, data):
        positions = data['positions']
        slice_ids = [int(d['slice_id']) for d in positions]
        dashboard.slices = [o for o in dashboard.slices if o.id in slice_ids]
        positions = sorted(data['positions'], key=lambda x: int(x['slice_id']))
        dashboard.position_json = json.dumps(positions, indent=4, sort_keys=True)
        md = dashboard.params_dict
        dashboard.css = data['css']

        if 'filter_immune_slices' not in md:
            md['filter_immune_slices'] = []
        if 'filter_immune_slice_fields' not in md:
            md['filter_immune_slice_fields'] = {}
        md['expanded_slices'] = data['expanded_slices']
        dashboard.json_metadata = json.dumps(md, indent=4)

    @api
    @has_access_api
    @expose("/add_slices/<dashboard_id>/", methods=['POST'])
    def add_slices(self, dashboard_id):
        """Add and save slices to a dashboard"""
        data = json.loads(request.form.get('data'))
        session = db.session()
        Slice = models.Slice  # noqa
        dash = (
            session.query(models.Dashboard).filter_by(id=dashboard_id).first())
        check_ownership(dash, raise_if_false=True)
        new_slices = session.query(Slice).filter(
            Slice.id.in_(data['slice_ids']))
        dash.slices += new_slices
        session.merge(dash)
        session.commit()
        session.close()
        return "SLICES ADDED"

    @api
    @has_access_api
    @expose("/testconn", methods=["POST", "GET"])
    def testconn(self):
        """Tests a sqla connection"""
        try:
            uri = request.json.get('uri')
            db_name = request.json.get('name')
            if db_name:
                database = (
                    db.session
                    .query(models.Database)
                    .filter_by(database_name=db_name)
                    .first()
                )
                if database and uri == database.safe_sqlalchemy_uri():
                    # the password-masked uri was passed
                    # use the URI associated with this database
                    uri = database.sqlalchemy_uri_decrypted
            connect_args = (
                request.json
                .get('extras', {})
                .get('engine_params', {})
                .get('connect_args', {}))
            engine = create_engine(uri, connect_args=connect_args)
            engine.connect()
            return json.dumps(engine.table_names(), indent=4)
        except Exception as e:
            return Response((
                "Connection failed!\n\n"
                "The error message returned was:\n{}").format(e),
                status=500,
                mimetype="application/json")

    @api
    @has_access_api
    @expose("/recent_activity/<user_id>/", methods=['GET'])
    def recent_activity(self, user_id):
        """Recent activity (actions) for a given user"""
        M = models  # noqa
        qry = (
            db.session.query(M.Log, M.Dashboard, M.Slice)
            .outerjoin(
                M.Dashboard,
                M.Dashboard.id == M.Log.dashboard_id
            )
            .outerjoin(
                M.Slice,
                M.Slice.id == M.Log.slice_id
            )
            .filter(
                sqla.and_(
                    ~M.Log.action.in_(('queries', 'shortner', 'sql_json')),
                    M.Log.user_id == user_id,
                )
            )
            .order_by(M.Log.dttm.desc())
            .limit(1000)
        )
        payload = []
        for log in qry.all():
            item_url = None
            item_title = None
            if log.Dashboard:
                item_url = log.Dashboard.url
                item_title = log.Dashboard.dashboard_title
            elif log.Slice:
                item_url = log.Slice.slice_url
                item_title = log.Slice.slice_name

            payload.append({
                'action': log.Log.action,
                'item_url': item_url,
                'item_title': item_title,
                'time': log.Log.dttm,
            })
        return Response(
            json.dumps(payload, default=utils.json_int_dttm_ser),
            mimetype="application/json")

    @api
    @has_access_api
    @expose("/fave_dashboards/<user_id>/", methods=['GET'])
    def fave_dashboards(self, user_id):
        qry = (
            db.session.query(
                models.Dashboard,
                models.FavStar.dttm,
            )
            .join(
                models.FavStar,
                sqla.and_(
                    models.FavStar.user_id == int(user_id),
                    models.FavStar.class_name == 'Dashboard',
                    models.Dashboard.id == models.FavStar.obj_id,
                )
            )
            .order_by(
                models.FavStar.dttm.desc()
            )
        )
        payload = []
        for o in qry.all():
            d = {
                'id': o.Dashboard.id,
                'dashboard': o.Dashboard.dashboard_link(),
                'title': o.Dashboard.dashboard_title,
                'url': o.Dashboard.url,
                'dttm': o.dttm,
            }
            if o.Dashboard.created_by:
                user = o.Dashboard.created_by
                d['creator'] = str(user)
                d['creator_url'] = '/superset/profile/{}/'.format(
                    user.username)
            payload.append(d)
        return Response(
            json.dumps(payload, default=utils.json_int_dttm_ser),
            mimetype="application/json")

    @api
    @has_access_api
    @expose("/created_dashboards/<user_id>/", methods=['GET'])
    def created_dashboards(self, user_id):
        Dash = models.Dashboard  # noqa
        qry = (
            db.session.query(
                Dash,
            )
            .filter(
                sqla.or_(
                    Dash.created_by_fk == user_id,
                    Dash.changed_by_fk == user_id,
                )
            )
            .order_by(
                Dash.changed_on.desc()
            )
        )
        payload = [{
            'id': o.id,
            'dashboard': o.dashboard_link(),
            'title': o.dashboard_title,
            'url': o.url,
            'dttm': o.changed_on,
        } for o in qry.all()]
        return Response(
            json.dumps(payload, default=utils.json_int_dttm_ser),
            mimetype="application/json")

    @api
    @has_access_api
    @expose("/created_slices/<user_id>/", methods=['GET'])
    def created_slices(self, user_id):
        """List of slices created by this user"""
        Slice = models.Slice  # noqa
        qry = (
            db.session.query(Slice)
            .filter(
                sqla.or_(
                    Slice.created_by_fk == user_id,
                    Slice.changed_by_fk == user_id,
                )
            )
            .order_by(Slice.changed_on.desc())
        )
        payload = [{
            'id': o.id,
            'title': o.slice_name,
            'url': o.slice_url,
            'dttm': o.changed_on,
        } for o in qry.all()]
        return Response(
            json.dumps(payload, default=utils.json_int_dttm_ser),
            mimetype="application/json")

    @api
    @has_access_api
    @expose("/fave_slices/<user_id>/", methods=['GET'])
    def fave_slices(self, user_id):
        """Favorite slices for a user"""
        qry = (
            db.session.query(
                models.Slice,
                models.FavStar.dttm,
            )
            .join(
                models.FavStar,
                sqla.and_(
                    models.FavStar.user_id == int(user_id),
                    models.FavStar.class_name == 'slice',
                    models.Slice.id == models.FavStar.obj_id,
                )
            )
            .order_by(
                models.FavStar.dttm.desc()
            )
        )
        payload = []
        for o in qry.all():
            d = {
                'id': o.Slice.id,
                'title': o.Slice.slice_name,
                'url': o.Slice.slice_url,
                'dttm': o.dttm,
            }
            if o.Slice.created_by:
                user = o.Slice.created_by
                d['creator'] = str(user)
                d['creator_url'] = '/superset/profile/{}/'.format(
                    user.username)
            payload.append(d)
        return Response(
            json.dumps(payload, default=utils.json_int_dttm_ser),
            mimetype="application/json")

    @api
    @has_access_api
    @expose("/warm_up_cache/", methods=['GET'])
    def warm_up_cache(self):
        """Warms up the cache for the slice or table."""
        slices = None
        session = db.session()
        slice_id = request.args.get('slice_id')
        table_name = request.args.get('table_name')
        db_name = request.args.get('db_name')

        if not slice_id and not (table_name and db_name):
            return json_error_response(__(
                "Malformed request. slice_id or table_name and db_name "
                "arguments are expected"), status=400)
        if slice_id:
            slices = session.query(models.Slice).filter_by(id=slice_id).all()
            if not slices:
                return json_error_response(__(
                    "Slice %(id)s not found", id=slice_id), status=404)
        elif table_name and db_name:
            table = (
                session.query(models.SqlaTable)
                .join(models.Database)
                .filter(
                    models.Database.database_name == db_name or
                    models.SqlaTable.table_name == table_name)
            ).first()
            if not table:
                json_error_response(__(
                    "Table %(t)s wasn't found in the database %(d)s",
                    t=table_name, s=db_name), status=404)
            slices = session.query(models.Slice).filter_by(
                datasource_id=table.id,
                datasource_type=table.type).all()

        for slice in slices:
            try:
                obj = slice.get_viz()
                obj.get_json(force=True)
            except Exception as e:
                return json_error_response(utils.error_msg_from_exception(e))
        return Response(
            json.dumps(
                [{"slice_id": session.id, "slice_name": session.slice_name}
                 for session in slices]),
            status=200,
            mimetype="application/json")

    @expose("/favstar/<class_name>/<obj_id>/<action>/")
    def favstar(self, class_name, obj_id, action):
        """Toggle favorite stars on Slices and Dashboard"""
        session = db.session()
        FavStar = models.FavStar  # noqa
        count = 0
        favs = session.query(FavStar).filter_by(
            class_name=class_name, obj_id=obj_id,
            user_id=g.user.get_id()).all()
        if action == 'select':
            if not favs:
                session.add(
                    FavStar(
                        class_name=class_name,
                        obj_id=obj_id,
                        user_id=g.user.get_id(),
                        dttm=datetime.now()
                    )
                )
            count = 1
        elif action == 'unselect':
            for fav in favs:
                session.delete(fav)
        else:
            count = len(favs)
        session.commit()
        return Response(
            json.dumps({'count': count}),
            mimetype="application/json")

    @has_access
    @expose("/dashboard/<dashboard_id>/")
    def dashboard(self, dashboard_id):
        """Server side rendering for a dashboard"""
        session = db.session()
        qry = session.query(models.Dashboard)
        if dashboard_id.isdigit():
            qry = qry.filter_by(id=int(dashboard_id))
        else:
            qry = qry.filter_by(slug=dashboard_id)

        dash = qry.one()
        datasources = {slc.datasource for slc in dash.slices}
        for datasource in datasources:
            if not self.datasource_access(datasource):
                flash(
                    __(get_datasource_access_error_msg(datasource.name)),
                    "danger")
                return redirect(
                    'superset/request_access/?'
                    'dashboard_id={dash.id}&'
                    ''.format(**locals()))

        # Hack to log the dashboard_id properly, even when getting a slug
        @log_this
        def dashboard(**kwargs):  # noqa
            pass
        dashboard(dashboard_id=dash.id)
        dash_edit_perm = check_ownership(dash, raise_if_false=False)
        dash_save_perm = \
            dash_edit_perm and self.can_access('can_save_dash', 'Superset')
        standalone = request.args.get("standalone") == "true"
        context = dict(
            user_id=g.user.get_id(),
            dash_save_perm=dash_save_perm,
            dash_edit_perm=dash_edit_perm,
            standalone_mode=standalone,
        )
        return self.render_template(
            "superset/dashboard.html",
            dashboard=dash,
            context=json.dumps(context),
            standalone_mode=standalone,
        )

    @has_access
    @expose("/sync_druid/", methods=['POST'])
    @log_this
    def sync_druid_source(self):
        """Syncs the druid datasource in main db with the provided config.

        The endpoint takes 3 arguments:
            user - user name to perform the operation as
            cluster - name of the druid cluster
            config - configuration stored in json that contains:
                name: druid datasource name
                dimensions: list of the dimensions, they become druid columns
                    with the type STRING
                metrics_spec: list of metrics (dictionary). Metric consists of
                    2 attributes: type and name. Type can be count,
                    etc. `count` type is stored internally as longSum
            other fields will be ignored.

            Example: {
                "name": "test_click",
                "metrics_spec": [{"type": "count", "name": "count"}],
                "dimensions": ["affiliate_id", "campaign", "first_seen"]
            }
        """
        payload = request.get_json(force=True)
        druid_config = payload['config']
        user_name = payload['user']
        cluster_name = payload['cluster']

        user = sm.find_user(username=user_name)
        if not user:
            err_msg = __("Can't find User '%(name)s', please ask your admin "
                         "to create one.", name=user_name)
            logging.error(err_msg)
            return json_error_response(err_msg)
        cluster = db.session.query(models.DruidCluster).filter_by(
            cluster_name=cluster_name).first()
        if not cluster:
            err_msg = __("Can't find DruidCluster with cluster_name = "
                         "'%(name)s'", name=cluster_name)
            logging.error(err_msg)
            return json_error_response(err_msg)
        try:
            models.DruidDatasource.sync_to_db_from_config(
                druid_config, user, cluster)
        except Exception as e:
            logging.exception(utils.error_msg_from_exception(e))
            return json_error_response(utils.error_msg_from_exception(e))
        return Response(status=201)

    @has_access
    @expose("/sqllab_viz/")
    @log_this
    def sqllab_viz(self):
        data = json.loads(request.args.get('data'))
        table_name = data.get('datasourceName')
        viz_type = data.get('chartType')
        table = (
            db.session.query(models.SqlaTable)
            .filter_by(table_name=table_name)
            .first()
        )
        if not table:
            table = models.SqlaTable(table_name=table_name)
        table.database_id = data.get('dbId')
        table.sql = data.get('sql')
        db.session.add(table)
        cols = []
        dims = []
        metrics = []
        for column_name, config in data.get('columns').items():
            is_dim = config.get('is_dim', False)
            col = models.TableColumn(
                column_name=column_name,
                filterable=is_dim,
                groupby=is_dim,
                is_dttm=config.get('is_date', False),
            )
            cols.append(col)
            if is_dim:
                dims.append(col)
            agg = config.get('agg')
            if agg:
                metrics.append(models.SqlMetric(
                    metric_name="{agg}__{column_name}".format(**locals()),
                    expression="{agg}({column_name})".format(**locals()),
                ))
        if not metrics:
            metrics.append(models.SqlMetric(
                metric_name="count".format(**locals()),
                expression="count(*)".format(**locals()),
            ))
        table.columns = cols
        table.metrics = metrics
        db.session.commit()
        params = {
            'viz_type': viz_type,
            'groupby': dims[0].column_name if dims else '',
            'metrics': metrics[0].metric_name if metrics else '',
            'metric': metrics[0].metric_name if metrics else '',
            'since': '100 years ago',
            'limit': '0',
        }
        params = "&".join([k + '=' + v for k, v in params.items()])
        url = '/superset/explore/table/{table.id}/?{params}'.format(**locals())
        return redirect(url)

    @has_access
    @expose("/table/<database_id>/<table_name>/<schema>/")
    @log_this
    def table(self, database_id, table_name, schema):
        schema = None if schema in ('null', 'undefined') else schema
        mydb = db.session.query(models.Database).filter_by(id=database_id).one()
        cols = []
        indexes = []
        t = mydb.get_columns(table_name, schema)
        try:
            t = mydb.get_columns(table_name, schema)
            indexes = mydb.get_indexes(table_name, schema)
            primary_key = mydb.get_pk_constraint(table_name, schema)
            foreign_keys = mydb.get_foreign_keys(table_name, schema)
        except Exception as e:
            return Response(
                json.dumps({'error': utils.error_msg_from_exception(e)}),
                mimetype="application/json")
        keys = []
        if primary_key and primary_key.get('constrained_columns'):
            primary_key['column_names'] = primary_key.pop('constrained_columns')
            primary_key['type'] = 'pk'
            keys += [primary_key]
        for fk in foreign_keys:
            fk['column_names'] = fk.pop('constrained_columns')
            fk['type'] = 'fk'
        keys += foreign_keys
        for idx in indexes:
            idx['type'] = 'index'
        keys += indexes

        for col in t:
            dtype = ""
            try:
                dtype = '{}'.format(col['type'])
            except:
                pass
            cols.append({
                'name': col['name'],
                'type': dtype.split('(')[0] if '(' in dtype else dtype,
                'longType': dtype,
                'keys': [
                    k for k in keys
                    if col['name'] in k.get('column_names')
                ],
            })
        tbl = {
            'name': table_name,
            'columns': cols,
            'selectStar': mydb.select_star(
                table_name, schema=schema, show_cols=True, indent=True),
            'primaryKey': primary_key,
            'foreignKeys': foreign_keys,
            'indexes': keys,
        }
        return Response(json.dumps(tbl), mimetype="application/json")

    @has_access
    @expose("/extra_table_metadata/<database_id>/<table_name>/<schema>/")
    @log_this
    def extra_table_metadata(self, database_id, table_name, schema):
        schema = None if schema in ('null', 'undefined') else schema
        mydb = db.session.query(models.Database).filter_by(id=database_id).one()
        payload = mydb.db_engine_spec.extra_table_metadata(
            mydb, table_name, schema)
        return Response(json.dumps(payload), mimetype="application/json")

    @has_access
    @expose("/select_star/<database_id>/<table_name>/")
    @log_this
    def select_star(self, database_id, table_name):
        mydb = db.session.query(
            models.Database).filter_by(id=database_id).first()
        quote = mydb.get_quoter()
        t = mydb.get_table(table_name)

        # Prevent exposing column fields to users that cannot access DB.
        if not self.datasource_access(t.perm):
            flash(get_datasource_access_error_msg(t.name), 'danger')
            return redirect("/tablemodelview/list/")

        fields = ", ".join(
            [quote(c.name) for c in t.columns] or "*")
        s = "SELECT\n{}\nFROM {}".format(fields, table_name)
        return self.render_template(
            "superset/ajah.html",
            content=s
        )

    @expose("/theme/")
    def theme(self):
        return self.render_template('superset/theme.html')

    @has_access_api
    @expose("/cached_key/<key>/")
    @log_this
    def cached_key(self, key):
        """Returns a key from the cache"""
        resp = cache.get(key)
        if resp:
            return resp
        return "nope"

    @has_access_api
    @expose("/results/<key>/")
    @log_this
    def results(self, key):
        """Serves a key off of the results backend"""
        blob = results_backend.get(key)
        if blob:
            json_payload = zlib.decompress(blob)
            obj = json.loads(json_payload)
            db_id = obj['query']['dbId']
            session = db.session()
            mydb = session.query(models.Database).filter_by(id=db_id).one()

            if not self.database_access(mydb):
                json_error_response(
                    get_database_access_error_msg(mydb.database_name))

            return Response(
                json_payload,
                status=200,
                mimetype="application/json")
        else:
            return Response(
                json.dumps({
                    'error': (
                        "Data could not be retrived. You may want to "
                        "re-run the query."
                    )
                }),
                status=410,
                mimetype="application/json")

    @has_access_api
    @expose("/sql_json/", methods=['POST', 'GET'])
    @log_this
    def sql_json(self):
        """Runs arbitrary sql and returns and json"""
        def table_accessible(database, full_table_name, schema_name=None):
            table_name_pieces = full_table_name.split(".")
            if len(table_name_pieces) == 2:
                table_schema = table_name_pieces[0]
                table_name = table_name_pieces[1]
            else:
                table_schema = schema_name
                table_name = table_name_pieces[0]
            return self.datasource_access_by_name(
                database, table_name, schema=table_schema)

        async = request.form.get('runAsync') == 'true'
        sql = request.form.get('sql')
        database_id = request.form.get('database_id')

        session = db.session()
        mydb = session.query(models.Database).filter_by(id=database_id).one()

        if not mydb:
            json_error_response(
                'Database with id {} is missing.'.format(database_id))

        superset_query = sql_parse.SupersetQuery(sql)
        schema = request.form.get('schema')
        schema = schema if schema else None

        rejected_tables = [
            t for t in superset_query.tables if not
            table_accessible(mydb, t, schema_name=schema)]
        if rejected_tables:
            return json_error_response(
                get_datasource_access_error_msg('{}'.format(rejected_tables)))
        session.commit()

        query = models.Query(
            database_id=int(database_id),
            limit=int(app.config.get('SQL_MAX_ROW', None)),
            sql=sql,
            schema=schema,
            select_as_cta=request.form.get('select_as_cta') == 'true',
            start_time=utils.now_as_float(),
            tab_name=request.form.get('tab'),
            status=QueryStatus.PENDING if async else QueryStatus.RUNNING,
            sql_editor_id=request.form.get('sql_editor_id'),
            tmp_table_name=request.form.get('tmp_table_name'),
            user_id=int(g.user.get_id()),
            client_id=request.form.get('client_id'),
        )
        session.add(query)
        session.commit()
        query_id = query.id

        # Async request.
        if async:
            # Ignore the celery future object and the request may time out.
            sql_lab.get_sql_results.delay(
                query_id, return_results=False,
                store_results=not query.select_as_cta)
            return Response(
                json.dumps({'query': query.to_dict()},
                           default=utils.json_int_dttm_ser,
                           allow_nan=False),
                status=202,  # Accepted
                mimetype="application/json")

        # Sync request.
        try:
            SQLLAB_TIMEOUT = config.get("SQLLAB_TIMEOUT")
            with utils.timeout(
                    seconds=SQLLAB_TIMEOUT,
                    error_message=(
                        "The query exceeded the {SQLLAB_TIMEOUT} seconds "
                        "timeout. You may want to run your query as a "
                        "`CREATE TABLE AS` to prevent timeouts."
                    ).format(**locals())):
                data = sql_lab.get_sql_results(query_id, return_results=True)
        except Exception as e:
            logging.exception(e)
            return Response(
                json.dumps({'error': "{}".format(e)}),
                status=500,
                mimetype="application/json")
        return Response(
            data,
            status=200,
            mimetype="application/json")

    @has_access
    @expose("/csv/<client_id>")
    @log_this
    def csv(self, client_id):
        """Download the query results as csv."""
        query = (
            db.session.query(models.Query)
            .filter_by(client_id=client_id)
            .one()
        )

        if not self.database_access(query.database):
            flash(get_database_access_error_msg(query.database.database_name))
            return redirect('/')

        sql = query.select_sql or query.sql
        df = query.database.get_df(sql, query.schema)
        # TODO(bkyryliuk): add compression=gzip for big files.
        csv = df.to_csv(index=False, encoding='utf-8')
        response = Response(csv, mimetype='text/csv')
        response.headers['Content-Disposition'] = (
            'attachment; filename={}.csv'.format(query.name))
        return response

    @has_access
    @expose("/fetch_datasource_metadata")
    @log_this
    def fetch_datasource_metadata(self):
        session = db.session
        datasource_type = request.args.get('datasource_type')
        datasource_class = SourceRegistry.sources[datasource_type]
        datasource = (
            session.query(datasource_class)
            .filter_by(id=request.args.get('datasource_id'))
            .first()
        )

        datasources = db.session.query(datasource_class).all()
        datasources = sorted(datasources, key=lambda ds: ds.full_name)

        # Check if datasource exists
        if not datasource:
            return json_error_response(DATASOURCE_MISSING_ERR)
        # Check permission for datasource
        if not self.datasource_access(datasource):
            return json_error_response(DATASOURCE_ACCESS_ERR)

        gb_cols = [(col, col) for col in datasource.groupby_column_names]
        all_cols = [(c, c) for c in datasource.column_names]
        order_by_choices = []
        for s in sorted(datasource.column_names):
            order_by_choices.append((json.dumps([s, True]), s + ' [asc]'))
            order_by_choices.append((json.dumps([s, False]), s + ' [desc]'))

        field_options = {
            'datasource': [(d.id, d.full_name) for d in datasources],
            'metrics': datasource.metrics_combo,
            'order_by_cols': order_by_choices,
            'metric':  datasource.metrics_combo,
            'secondary_metric': datasource.metrics_combo,
            'groupby': gb_cols,
            'columns': gb_cols,
            'all_columns': all_cols,
            'all_columns_x': all_cols,
            'all_columns_y': all_cols,
            'timeseries_limit_metric': [('', '')] + datasource.metrics_combo,
            'series': gb_cols,
            'entity': gb_cols,
            'x': datasource.metrics_combo,
            'y': datasource.metrics_combo,
            'size': datasource.metrics_combo,
            'mapbox_label': all_cols,
            'point_radius': [(c, c) for c in (["Auto"] + datasource.column_names)],
            'filterable_cols': datasource.filterable_column_names,
        }

        if (datasource_type == 'table'):
            grains = datasource.database.grains()
            grain_choices = []
            if grains:
                grain_choices = [(grain.name, grain.name) for grain in grains]
            field_options['granularity_sqla'] = \
                [(c, c) for c in datasource.dttm_cols]
            field_options['time_grain_sqla'] = grain_choices

        return Response(
            json.dumps({'field_options': field_options}),
            mimetype="application/json"
        )

    @has_access
    @expose("/queries/<last_updated_ms>")
    def queries(self, last_updated_ms):
        """Get the updated queries."""
        if not g.user.get_id():
            return Response(
                json.dumps({'error': "Please login to access the queries."}),
                status=403,
                mimetype="application/json")

        # Unix time, milliseconds.
        last_updated_ms_int = int(float(last_updated_ms)) if last_updated_ms else 0

        # UTC date time, same that is stored in the DB.
        last_updated_dt = utils.EPOCH + timedelta(seconds=last_updated_ms_int / 1000)

        sql_queries = (
            db.session.query(models.Query)
            .filter(
                models.Query.user_id == g.user.get_id(),
                models.Query.changed_on >= last_updated_dt,
            )
            .all()
        )
        dict_queries = {q.client_id: q.to_dict() for q in sql_queries}
        return Response(
            json.dumps(dict_queries, default=utils.json_int_dttm_ser),
            status=200,
            mimetype="application/json")

    @has_access
    @expose("/search_queries")
    @log_this
    def search_queries(self):
        """Search for queries."""
        query = db.session.query(models.Query)
        search_user_id = request.args.get('user_id')
        database_id = request.args.get('database_id')
        search_text = request.args.get('search_text')
        status = request.args.get('status')
        # From and To time stamp should be Epoch timestamp in seconds
        from_time = request.args.get('from')
        to_time = request.args.get('to')

        if search_user_id:
            # Filter on db Id
            query = query.filter(models.Query.user_id == search_user_id)

        if database_id:
            # Filter on db Id
            query = query.filter(models.Query.database_id == database_id)

        if status:
            # Filter on status
            query = query.filter(models.Query.status == status)

        if search_text:
            # Filter on search text
            query = query \
                .filter(models.Query.sql.like('%{}%'.format(search_text)))

        if from_time:
            query = query.filter(models.Query.start_time > int(from_time))

        if to_time:
            query = query.filter(models.Query.start_time < int(to_time))

        query_limit = config.get('QUERY_SEARCH_LIMIT', 5000)
        sql_queries = query.limit(query_limit).all()
        dict_queries = {q.client_id: q.to_dict() for q in sql_queries}

        return Response(
            json.dumps(dict_queries, default=utils.json_int_dttm_ser),
            status=200,
            mimetype="application/json")

    @has_access
    @expose("/refresh_datasources/")
    def refresh_datasources(self):
        """endpoint that refreshes druid datasources metadata"""
        session = db.session()
        for cluster in session.query(models.DruidCluster).all():
            cluster_name = cluster.cluster_name
            try:
                cluster.refresh_datasources()
            except Exception as e:
                flash(
                    "Error while processing cluster '{}'\n{}".format(
                        cluster_name, utils.error_msg_from_exception(e)),
                    "danger")
                logging.exception(e)
                return redirect('/druidclustermodelview/list/')
            cluster.metadata_last_refreshed = datetime.now()
            flash(
                "Refreshed metadata from cluster "
                "[" + cluster.cluster_name + "]",
                'info')
        session.commit()
        return redirect("/druiddatasourcemodelview/list/")

    @app.errorhandler(500)
    def show_traceback(self):
        return render_template(
            'superset/traceback.html',
            error_msg=get_error_msg(),
        ), 500

    @expose("/welcome")
    def welcome(self):
        """Personalized welcome page"""
        if not g.user or not g.user.get_id():
            return redirect(appbuilder.get_url_for_login)
        return self.render_template('superset/welcome.html', utils=utils)

    @has_access
    @expose("/profile/<username>/")
    def profile(self, username):
        """User profile page"""
        user = (
            db.session.query(ab_models.User)
            .filter_by(username=username)
            .one()
        )
        roles = {}
        from collections import defaultdict
        permissions = defaultdict(set)
        for role in user.roles:
            perms = set()
            for perm in role.permissions:
                perms.add(
                    (perm.permission.name, perm.view_menu.name)
                )
                if perm.permission.name in ('datasource_access', 'database_access'):
                    permissions[perm.permission.name].add(perm.view_menu.name)
            roles[role.name] = [
                [perm.permission.name, perm.view_menu.name]
                for perm in role.permissions
            ]
        payload = {
            'user': {
                'username': user.username,
                'firstName': user.first_name,
                'lastName': user.last_name,
                'userId': user.id,
                'isActive': user.is_active(),
                'createdOn': user.created_on.isoformat(),
                'email': user.email,
                'roles': roles,
                'permissions': permissions,
            }
        }
        return self.render_template(
            'superset/profile.html',
            title=user.username + "'s profile",
            navbar_container=True,
            bootstrap_data=json.dumps(payload, default=utils.json_iso_dttm_ser)
        )

    @has_access
    @expose("/sqllab")
    def sqllab(self):
        """SQL Editor"""
        return self.render_template('superset/sqllab.html')

appbuilder.add_view_no_menu(Superset)

if config['DRUID_IS_ACTIVE']:
    appbuilder.add_link(
        "Refresh Druid Metadata",
        label=__("Refresh Druid Metadata"),
        href='/superset/refresh_datasources/',
        category='Sources',
        category_label=__("Sources"),
        category_icon='fa-database',
        icon="fa-cog")


class CssTemplateModelView(SupersetModelView, DeleteMixin):
    datamodel = SQLAInterface(models.CssTemplate)
    list_columns = ['template_name']
    edit_columns = ['template_name', 'css']
    add_columns = edit_columns


class CssTemplateAsyncModelView(CssTemplateModelView):
    list_columns = ['template_name', 'css']

appbuilder.add_separator("Sources")
appbuilder.add_view(
    CssTemplateModelView,
    "CSS Templates",
    label=__("CSS Templates"),
    icon="fa-css3",
    category="Manage",
    category_label=__("Manage"),
    category_icon='')

appbuilder.add_view_no_menu(CssTemplateAsyncModelView)

appbuilder.add_link(
    'SQL Editor',
    href='/superset/sqllab',
    category_icon="fa-flask",
    icon="fa-flask",
    category='SQL Lab')
appbuilder.add_link(
    'Query Search',
    href='/superset/sqllab#search',
    icon="fa-search",
    category_icon="fa-flask",
    category='SQL Lab')


@app.after_request
def apply_caching(response):
    """Applies the configuration's http headers to all responses"""
    for k, v in config.get('HTTP_HEADERS').items():
        response.headers[k] = v
    return response


# ---------------------------------------------------------------------
# Redirecting URL from previous names
class RegexConverter(BaseConverter):
    def __init__(self, url_map, *items):
        super(RegexConverter, self).__init__(url_map)
        self.regex = items[0]
app.url_map.converters['regex'] = RegexConverter


@app.route('/<regex("panoramix\/.*"):url>')
def panoramix(url):  # noqa
    return redirect(request.full_path.replace('panoramix', 'superset'))


@app.route('/<regex("caravel\/.*"):url>')
def caravel(url):  # noqa
    return redirect(request.full_path.replace('caravel', 'superset'))


# ---------------------------------------------------------------------<|MERGE_RESOLUTION|>--- conflicted
+++ resolved
@@ -44,11 +44,7 @@
 import superset
 from superset import (
     appbuilder, cache, db, models, viz, utils, app,
-<<<<<<< HEAD
     sm, sql_lab, results_backend, security, dataframe
-=======
-    sm, sql_lab, sql_parse, results_backend, security,
->>>>>>> ff37bd77
 )
 from superset.source_registry import SourceRegistry
 from superset.models import DatasourceAccessRequest as DAR
@@ -74,35 +70,12 @@
             self.can_access("database_access", database.perm)
         )
 
-    def schema_access(self, datasource):
+    def datasource_access(self, datasource):
         return (
             self.database_access(datasource.database) or
             self.all_datasource_access() or
-            self.can_access("schema_access", datasource.schema_perm)
-        )
-
-    def datasource_access(self, datasource):
-        return (
-            self.schema_access(datasource) or
             self.can_access("datasource_access", datasource.perm)
         )
-
-    def datasource_access_by_name(
-            self, database, datasource_name, schema=None):
-        if (self.database_access(database) or
-                self.all_datasource_access()):
-            return True
-
-        schema_perm = utils.get_schema_perm(database, schema)
-        if schema and utils.can_access(sm, 'schema_access', schema_perm):
-            return True
-
-        datasources = SourceRegistry.query_datasources_by_name(
-            db.session, database, datasource_name, schema=schema)
-        for datasource in datasources:
-            if self.can_access("datasource_access", datasource.perm):
-                return True
-        return False
 
 
 class ListWidgetWithCheckboxes(ListWidget):
@@ -232,7 +205,10 @@
     """
 
     def get_user_roles(self):
-        return get_user_roles()
+        attr = '__get_user_roles'
+        if not hasattr(self, attr):
+            setattr(self, attr, get_user_roles())
+        return getattr(self, attr)
 
     def get_all_permissions(self):
         """Returns a set of tuples with the perm name and view menu name"""
@@ -268,12 +244,21 @@
             self.has_perm('all_datasource_access', 'all_datasource_access'))
 
 
+class DatabaseFilter(SupersetFilter):
+    def apply(self, query, func):  # noqa
+        if (
+                self.has_role('Admin') or
+                self.has_perm('all_database_access', 'all_database_access')):
+            return query
+        perms = self.get_view_menus('database_access')
+        return query.filter(self.model.perm.in_(perms))
+
+
 class DatasourceFilter(SupersetFilter):
     def apply(self, query, func):  # noqa
         if self.has_all_datasource_access():
             return query
         perms = self.get_view_menus('datasource_access')
-        # TODO(bogdan): add `schema_access` support here
         return query.filter(self.model.perm.in_(perms))
 
 
@@ -282,7 +267,6 @@
         if self.has_all_datasource_access():
             return query
         perms = self.get_view_menus('datasource_access')
-        # TODO(bogdan): add `schema_access` support here
         return query.filter(self.model.perm.in_(perms))
 
 
@@ -295,7 +279,6 @@
             return query
         Slice = models.Slice  # noqa
         Dash = models.Dashboard  # noqa
-        # TODO(bogdan): add `schema_access` support here
         datasource_perms = self.get_view_menus('datasource_access')
         slice_ids_qry = (
             db.session
@@ -311,7 +294,6 @@
             )
         )
         return query
-
 
 def validate_json(form, field):  # noqa
     try:
@@ -603,9 +585,6 @@
     def pre_add(self, db):
         db.set_sqlalchemy_uri(db.sqlalchemy_uri)
         security.merge_perm(sm, 'database_access', db.perm)
-        for schema in db.all_schema_names():
-            security.merge_perm(
-                sm, 'schema_access', utils.get_schema_perm(db, schema))
 
     def pre_update(self, db):
         self.pre_add(db)
@@ -631,6 +610,7 @@
 
 
 class DatabaseAsync(DatabaseView):
+    base_filters = [['id', DatabaseFilter, lambda: []]]
     list_columns = [
         'id', 'database_name',
         'expose_in_sqllab', 'allow_ctas', 'force_ctas_schema',
@@ -655,7 +635,7 @@
 class CsvToDatabaseForm(DynamicForm):
     # These are the fields exposed by Pandas read_csv()
     csv_file = FileField('CSV File', description='Select a CSV file to be uploaded to a database.',
-                             validators=[FileRequired(), FileAllowed(['csv'], 'CSV Files Only!')])
+                         validators=[FileRequired(), FileAllowed(['csv'], 'CSV Files Only!')])
     sep = StringField('Delimiter', description='Delimiter used by CSV file (for whitespace use \s+).',
                       validators=[DataRequired()], widget=BS3TextFieldWidget())
     header = IntegerField('Header Row', description='Row containing the headers to use as column names '
@@ -701,11 +681,6 @@
                                                                      'commas). If false these bad lines will instead '
                                                                      'be dropped from the resulting dataframe.')
 
-    # TODO: There are more fields in the Pandas API, but these are the most obviously used
-    # TODO: Check all the validators
-
-    # TODO: Check all the fields use correct format - i.e. multiple choice???
-
     # These are the fields exposed by Pandas .to_sql()
     name = StringField('Table Name', description='Name of table to be created from csv data.',
                        validators=[DataRequired()], widget=BS3TextFieldWidget())
@@ -724,7 +699,6 @@
     chunksize = IntegerField('Chunksize', description='If not None, then rows will be written in batches of this size '
                                                       'at a time. If None, all rows will be written at once.',
                              validators=[Optional()], widget=BS3TextFieldWidget(), filters=[lambda x: x or None])
-    # dtype
 
 
 class CsvToDatabaseView(SimpleFormView):
@@ -770,6 +744,9 @@
         # Turn into list of strings
         if form.names.data is not None:
             form.names.data = form.names.data.split(",")
+        else:
+            if form.header.data is None:
+                form.header.data = 0
 
         # Attempt to upload csv file
         filename = self.upload_file(form)
@@ -939,14 +916,11 @@
                 "Table [{}] could not be found, "
                 "please double check your "
                 "database connection, schema, and "
-                "table name".format(table.name))
+                "table name".format(table.table_name))
 
     def post_add(self, table):
         table.fetch_metadata()
         security.merge_perm(sm, 'datasource_access', table.perm)
-        if table.schema:
-            security.merge_perm(sm, 'schema_access', table.schema_perm)
-
         flash(_(
             "The table was created. As part of this two phase configuration "
             "process, you should now click the edit button by "
@@ -1311,8 +1285,6 @@
     def post_add(self, datasource):
         datasource.generate_metrics()
         security.merge_perm(sm, 'datasource_access', datasource.perm)
-        if datasource.schema:
-            security.merge_perm(sm, 'schema_access', datasource.schema_perm)
 
     def post_update(self, datasource):
         self.post_add(datasource)
@@ -1358,7 +1330,7 @@
         obj = models.Url(url=url)
         db.session.add(obj)
         db.session.commit()
-        return("http://{request.headers[Host]}/r/{obj.id}".format(
+        return("{request.headers[Host]}/r/{obj.id}".format(
             request=request, obj=obj))
 
     @expose("/msg/")
@@ -1372,57 +1344,21 @@
 
 class Superset(BaseSupersetView):
     """The base views for Superset!"""
-    @api
     @has_access_api
     @expose("/update_role/", methods=['POST'])
     def update_role(self):
         """Assigns a list of found users to the given role."""
         data = request.get_json(force=True)
-        gamma_role = sm.find_role('Gamma')
-
-        username_set = set()
-        user_data_dict = {}
-        for user_data in data['users']:
-            username = user_data['username']
-            if not username:
-                continue
-            user_data_dict[username] = user_data
-            username_set.add(username)
-
-        existing_users = db.session.query(sm.user_model).filter(
-            sm.user_model.username.in_(username_set)).all()
-        missing_users = username_set.difference(
-            set([u.username for u in existing_users]))
-        logging.info('Missing users: {}'.format(missing_users))
-
-        created_users = []
-        for username in missing_users:
-            user_data = user_data_dict[username]
-            user = sm.find_user(email=user_data['email'])
-            if not user:
-                logging.info("Adding user: {}.".format(user_data))
-                sm.add_user(
-                    username=user_data['username'],
-                    first_name=user_data['first_name'],
-                    last_name=user_data['last_name'],
-                    email=user_data['email'],
-                    role=gamma_role,
-                )
-                sm.get_session.commit()
-                user = sm.find_user(username=user_data['username'])
-            existing_users.append(user)
-            created_users.append(user.username)
-
+        user_emails = data['user_emails']
         role_name = data['role_name']
         role = sm.find_role(role_name)
-        role.user = existing_users
-        sm.get_session.commit()
-        return Response(json.dumps({
-            'role': role_name,
-            '# missing users': len(missing_users),
-            '# granted': len(existing_users),
-            'created_users': created_users,
-        }), status=201)
+        role.user = []
+        for user_email in user_emails:
+            user = sm.find_user(email=user_email)
+            if user:
+                role.user.append(user)
+        db.session.commit()
+        return Response(status=201)
 
     @has_access_api
     @expose("/override_role_permissions/", methods=['POST'])
@@ -1751,14 +1687,11 @@
                 "user_id": g.user.get_id() if g.user else None,
                 "viz": json.loads(viz_obj.get_json())
             }
-            table_name = viz_obj.datasource.table_name \
-                if datasource_type == 'table' \
-                else viz_obj.datasource.datasource_name
             return self.render_template(
                 "superset/explorev2.html",
                 bootstrap_data=json.dumps(bootstrap_data),
                 slice=slc,
-                table_name=table_name)
+                table_name=viz_obj.datasource.table_name)
         else:
             return self.render_template(
                 "superset/explore.html",
@@ -1933,11 +1866,10 @@
             .filter_by(id=db_id)
             .one()
         )
-        tables = [t for t in database.all_table_names(schema) if
-                  self.datasource_access_by_name(database, t, schema=schema)]
-        views = [v for v in database.all_table_names(schema) if
-                 self.datasource_access_by_name(database, v, schema=schema)]
-        payload = {'tables': tables, 'views': views}
+        payload = {
+            'tables': database.all_table_names(schema),
+            'views': database.all_view_names(schema),
+        }
         return Response(
             json.dumps(payload), mimetype="application/json")
 
@@ -2071,7 +2003,7 @@
             )
             .filter(
                 sqla.and_(
-                    ~M.Log.action.in_(('queries', 'shortner', 'sql_json')),
+                    M.Log.action != 'queries',
                     M.Log.user_id == user_id,
                 )
             )
@@ -2120,21 +2052,13 @@
                 models.FavStar.dttm.desc()
             )
         )
-        payload = []
-        for o in qry.all():
-            d = {
-                'id': o.Dashboard.id,
-                'dashboard': o.Dashboard.dashboard_link(),
-                'title': o.Dashboard.dashboard_title,
-                'url': o.Dashboard.url,
-                'dttm': o.dttm,
-            }
-            if o.Dashboard.created_by:
-                user = o.Dashboard.created_by
-                d['creator'] = str(user)
-                d['creator_url'] = '/superset/profile/{}/'.format(
-                    user.username)
-            payload.append(d)
+        payload = [{
+            'id': o.Dashboard.id,
+            'dashboard': o.Dashboard.dashboard_link(),
+            'title': o.Dashboard.dashboard_title,
+            'url': o.Dashboard.url,
+            'dttm': o.dttm,
+        } for o in qry.all()]
         return Response(
             json.dumps(payload, default=utils.json_int_dttm_ser),
             mimetype="application/json")
@@ -2217,20 +2141,12 @@
                 models.FavStar.dttm.desc()
             )
         )
-        payload = []
-        for o in qry.all():
-            d = {
-                'id': o.Slice.id,
-                'title': o.Slice.slice_name,
-                'url': o.Slice.slice_url,
-                'dttm': o.dttm,
-            }
-            if o.Slice.created_by:
-                user = o.Slice.created_by
-                d['creator'] = str(user)
-                d['creator_url'] = '/superset/profile/{}/'.format(
-                    user.username)
-            payload.append(d)
+        payload = [{
+            'id': o.Slice.id,
+            'title': o.Slice.slice_name,
+            'url': o.Slice.slice_url,
+            'dttm': o.dttm,
+        } for o in qry.all()]
         return Response(
             json.dumps(payload, default=utils.json_int_dttm_ser),
             mimetype="application/json")
@@ -2606,45 +2522,27 @@
     @log_this
     def sql_json(self):
         """Runs arbitrary sql and returns and json"""
-        def table_accessible(database, full_table_name, schema_name=None):
-            table_name_pieces = full_table_name.split(".")
-            if len(table_name_pieces) == 2:
-                table_schema = table_name_pieces[0]
-                table_name = table_name_pieces[1]
-            else:
-                table_schema = schema_name
-                table_name = table_name_pieces[0]
-            return self.datasource_access_by_name(
-                database, table_name, schema=table_schema)
-
         async = request.form.get('runAsync') == 'true'
         sql = request.form.get('sql')
         database_id = request.form.get('database_id')
 
         session = db.session()
-        mydb = session.query(models.Database).filter_by(id=database_id).one()
+        mydb = session.query(models.Database).filter_by(id=database_id).first()
 
         if not mydb:
             json_error_response(
                 'Database with id {} is missing.'.format(database_id))
 
-        superset_query = sql_parse.SupersetQuery(sql)
-        schema = request.form.get('schema')
-        schema = schema if schema else None
-
-        rejected_tables = [
-            t for t in superset_query.tables if not
-            table_accessible(mydb, t, schema_name=schema)]
-        if rejected_tables:
-            return json_error_response(
-                get_datasource_access_error_msg('{}'.format(rejected_tables)))
+        if not self.database_access(mydb):
+            json_error_response(
+                get_database_access_error_msg(mydb.database_name))
         session.commit()
 
         query = models.Query(
             database_id=int(database_id),
             limit=int(app.config.get('SQL_MAX_ROW', None)),
             sql=sql,
-            schema=schema,
+            schema=request.form.get('schema'),
             select_as_cta=request.form.get('select_as_cta') == 'true',
             start_time=utils.now_as_float(),
             tab_name=request.form.get('tab'),
@@ -2662,8 +2560,7 @@
         if async:
             # Ignore the celery future object and the request may time out.
             sql_lab.get_sql_results.delay(
-                query_id, return_results=False,
-                store_results=not query.select_as_cta)
+                query_id, return_results=False, store_results=not query.select_as_cta)
             return Response(
                 json.dumps({'query': query.to_dict()},
                            default=utils.json_int_dttm_ser,
@@ -2746,7 +2643,10 @@
         for s in sorted(datasource.column_names):
             order_by_choices.append((json.dumps([s, True]), s + ' [asc]'))
             order_by_choices.append((json.dumps([s, False]), s + ' [desc]'))
-
+        grains = datasource.database.grains()
+        grain_choices = []
+        if grains:
+            grain_choices = [(grain.name, grain.name) for grain in grains]
         field_options = {
             'datasource': [(d.id, d.full_name) for d in datasources],
             'metrics': datasource.metrics_combo,
@@ -2758,6 +2658,8 @@
             'all_columns': all_cols,
             'all_columns_x': all_cols,
             'all_columns_y': all_cols,
+            'granularity_sqla': [(c, c) for c in datasource.dttm_cols],
+            'time_grain_sqla': grain_choices,
             'timeseries_limit_metric': [('', '')] + datasource.metrics_combo,
             'series': gb_cols,
             'entity': gb_cols,
@@ -2768,15 +2670,6 @@
             'point_radius': [(c, c) for c in (["Auto"] + datasource.column_names)],
             'filterable_cols': datasource.filterable_column_names,
         }
-
-        if (datasource_type == 'table'):
-            grains = datasource.database.grains()
-            grain_choices = []
-            if grains:
-                grain_choices = [(grain.name, grain.name) for grain in grains]
-            field_options['granularity_sqla'] = \
-                [(c, c) for c in datasource.dttm_cols]
-            field_options['time_grain_sqla'] = grain_choices
 
         return Response(
             json.dumps({'field_options': field_options}),
@@ -2893,8 +2786,6 @@
     @expose("/welcome")
     def welcome(self):
         """Personalized welcome page"""
-        if not g.user or not g.user.get_id():
-            return redirect(appbuilder.get_url_for_login)
         return self.render_template('superset/welcome.html', utils=utils)
 
     @has_access
@@ -2908,15 +2799,15 @@
         )
         roles = {}
         from collections import defaultdict
-        permissions = defaultdict(set)
+        permissions = defaultdict(list)
         for role in user.roles:
-            perms = set()
+            perms = []
             for perm in role.permissions:
-                perms.add(
+                perms.append(
                     (perm.permission.name, perm.view_menu.name)
                 )
                 if perm.permission.name in ('datasource_access', 'database_access'):
-                    permissions[perm.permission.name].add(perm.view_menu.name)
+                    permissions[perm.permission.name].append(perm.view_menu.name)
             roles[role.name] = [
                 [perm.permission.name, perm.view_menu.name]
                 for perm in role.permissions
@@ -2938,8 +2829,7 @@
             'superset/profile.html',
             title=user.username + "'s profile",
             navbar_container=True,
-            bootstrap_data=json.dumps(payload, default=utils.json_iso_dttm_ser)
-        )
+            bootstrap_data=json.dumps(payload))
 
     @has_access
     @expose("/sqllab")
