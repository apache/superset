from __future__ import absolute_import
from __future__ import division
from __future__ import print_function
from __future__ import unicode_literals

from datetime import datetime, timedelta
import json
import logging
import pickle
import re
import sys
import time
import traceback
import zlib

import functools
import sqlalchemy as sqla

from flask import (
    g, request, redirect, flash, Response, render_template, Markup)
from flask_appbuilder import ModelView, CompactCRUDMixin, BaseView, expose
from flask_appbuilder.actions import action
from flask_appbuilder.models.sqla.interface import SQLAInterface
from flask_appbuilder.security.decorators import has_access, has_access_api
from flask_appbuilder.widgets import ListWidget
from flask_appbuilder.models.sqla.filters import BaseFilter
from flask_appbuilder.security.sqla import models as ab_models

from flask_babel import gettext as __
from flask_babel import lazy_gettext as _

from sqlalchemy import create_engine
from werkzeug.routing import BaseConverter
from wtforms.validators import ValidationError

import superset
from superset import (
    appbuilder, cache, db, models, viz, utils, app,
    sm, sql_lab, sql_parse, results_backend, security,
)
from superset.source_registry import SourceRegistry
from superset.models import DatasourceAccessRequest as DAR
from werkzeug.datastructures import ImmutableMultiDict

config = app.config
log_this = models.Log.log_this
can_access = utils.can_access
QueryStatus = models.QueryStatus


class BaseSupersetView(BaseView):
    def can_access(self, permission_name, view_name):
        return utils.can_access(appbuilder.sm, permission_name, view_name)

    def all_datasource_access(self):
        return self.can_access(
            "all_datasource_access", "all_datasource_access")

    def database_access(self, database):
        return (
            self.can_access("all_database_access", "all_database_access") or
            self.can_access("database_access", database.perm)
        )

    def schema_access(self, datasource):
        return (
            self.database_access(datasource.database) or
            self.all_datasource_access() or
            self.can_access("schema_access", datasource.schema_perm)
        )

    def datasource_access(self, datasource):
        return (
            self.schema_access(datasource) or
            self.can_access("datasource_access", datasource.perm)
        )

    def datasource_access_by_name(
            self, database, datasource_name, schema=None):
        if (self.database_access(database) or
                self.all_datasource_access()):
            return True

        schema_perm = utils.get_schema_perm(database, schema)
        if schema and utils.can_access(sm, 'schema_access', schema_perm):
            return True

        datasources = SourceRegistry.query_datasources_by_name(
            db.session, database, datasource_name, schema=schema)
        for datasource in datasources:
            if self.can_access("datasource_access", datasource.perm):
                return True
        return False


class ListWidgetWithCheckboxes(ListWidget):
    """An alternative to list view that renders Boolean fields as checkboxes

    Works in conjunction with the `checkbox` view."""
    template = 'superset/fab_overrides/list_with_checkboxes.html'


ALL_DATASOURCE_ACCESS_ERR = __(
    "This endpoint requires the `all_datasource_access` permission")
DATASOURCE_MISSING_ERR = __("The datasource seems to have been deleted")
ACCESS_REQUEST_MISSING_ERR = __(
    "The access requests seem to have been deleted")
USER_MISSING_ERR = __("The user seems to have been deleted")
DATASOURCE_ACCESS_ERR = __("You don't have access to this datasource")


def get_database_access_error_msg(database_name):
    return __("This view requires the database %(name)s or "
              "`all_datasource_access` permission", name=database_name)


def get_datasource_access_error_msg(datasource_name):
    return __("This endpoint requires the datasource %(name)s, database or "
              "`all_datasource_access` permission", name=datasource_name)


def get_datasource_exist_error_mgs(full_name):
    return __("Datasource %(name)s already exists", name=full_name)


def get_error_msg():
    if config.get("SHOW_STACKTRACE"):
        error_msg = traceback.format_exc()
    else:
        error_msg = "FATAL ERROR \n"
        error_msg += (
            "Stacktrace is hidden. Change the SHOW_STACKTRACE "
            "configuration setting to enable it")
    return error_msg


def json_error_response(msg, status=None):
    data = {'error': msg}
    status = status if status else 500
    return Response(
        json.dumps(data), status=status, mimetype="application/json")


def api(f):
    """
    A decorator to label an endpoint as an API. Catches uncaught exceptions and
    return the response in the JSON format
    """
    def wraps(self, *args, **kwargs):
        try:
            return f(self, *args, **kwargs)
        except Exception as e:
            logging.exception(e)
            resp = Response(
                json.dumps({
                    'message': get_error_msg()
                }),
                status=500,
                mimetype="application/json")
            return resp

    return functools.update_wrapper(wraps, f)


def check_ownership(obj, raise_if_false=True):
    """Meant to be used in `pre_update` hooks on models to enforce ownership

    Admin have all access, and other users need to be referenced on either
    the created_by field that comes with the ``AuditMixin``, or in a field
    named ``owners`` which is expected to be a one-to-many with the User
    model. It is meant to be used in the ModelView's pre_update hook in
    which raising will abort the update.
    """
    if not obj:
        return False

    security_exception = utils.SupersetSecurityException(
              "You don't have the rights to alter [{}]".format(obj))

    if g.user.is_anonymous():
        if raise_if_false:
            raise security_exception
        return False
    roles = (r.name for r in get_user_roles())
    if 'Admin' in roles:
        return True
    session = db.create_scoped_session()
    orig_obj = session.query(obj.__class__).filter_by(id=obj.id).first()
    owner_names = (user.username for user in orig_obj.owners)
    if (
            hasattr(orig_obj, 'created_by') and
            orig_obj.created_by and
            orig_obj.created_by.username == g.user.username):
        return True
    if (
            hasattr(orig_obj, 'owners') and
            g.user and
            hasattr(g.user, 'username') and
            g.user.username in owner_names):
        return True
    if raise_if_false:
        raise security_exception
    else:
        return False


def get_user_roles():
    if g.user.is_anonymous():
        return [appbuilder.sm.find_role('Public')]
    return g.user.roles


class SupersetFilter(BaseFilter):

    """Add utility function to make BaseFilter easy and fast

    These utility function exist in the SecurityManager, but would do
    a database round trip at every check. Here we cache the role objects
    to be able to make multiple checks but query the db only once
    """

    def get_user_roles(self):
        return get_user_roles()

    def get_all_permissions(self):
        """Returns a set of tuples with the perm name and view menu name"""
        perms = set()
        for role in get_user_roles():
            for perm_view in role.permissions:
                t = (perm_view.permission.name, perm_view.view_menu.name)
                perms.add(t)
        return perms

    def has_role(self, role_name_or_list):
        """Whether the user has this role name"""
        if not isinstance(role_name_or_list, list):
            role_name_or_list = [role_name_or_list]
        return any(
            [r.name in role_name_or_list for r in self.get_user_roles()])

    def has_perm(self, permission_name, view_menu_name):
        """Whether the user has this perm"""
        return (permission_name, view_menu_name) in self.get_all_permissions()

    def get_view_menus(self, permission_name):
        """Returns the details of view_menus for a perm name"""
        vm = set()
        for perm_name, vm_name in self.get_all_permissions():
            if perm_name == permission_name:
                vm.add(vm_name)
        return vm

    def has_all_datasource_access(self):
        return (
            self.has_role(['Admin', 'Alpha']) or
            self.has_perm('all_datasource_access', 'all_datasource_access'))


class DatasourceFilter(SupersetFilter):
    def apply(self, query, func):  # noqa
        if self.has_all_datasource_access():
            return query
        perms = self.get_view_menus('datasource_access')
        # TODO(bogdan): add `schema_access` support here
        return query.filter(self.model.perm.in_(perms))


class SliceFilter(SupersetFilter):
    def apply(self, query, func):  # noqa
        if self.has_all_datasource_access():
            return query
        perms = self.get_view_menus('datasource_access')
        # TODO(bogdan): add `schema_access` support here
        return query.filter(self.model.perm.in_(perms))


class DashboardFilter(SupersetFilter):

    """List dashboards for which users have access to at least one slice"""

    def apply(self, query, func):  # noqa
        if self.has_all_datasource_access():
            return query
        Slice = models.Slice  # noqa
        Dash = models.Dashboard  # noqa
        # TODO(bogdan): add `schema_access` support here
        datasource_perms = self.get_view_menus('datasource_access')

        slice_ids_qry = (
            db.session
            .query(Slice.id)
            .filter(Slice.perm.in_(datasource_perms))
        )

        dashboard_perms = self.get_view_menus('dashboard_access')
        query = query.filter(
            Dash.id.in_(
                db.session.query(Dash.id)
                .distinct()
                .join(Dash.slices)
                .filter(Slice.id.in_(slice_ids_qry))
                .filter(Dash.dashboard_title.in_(dashboard_perms))
            )
        )
        return query


def validate_json(form, field):  # noqa
    try:
        json.loads(field.data)
    except Exception as e:
        logging.exception(e)
        raise ValidationError("json isn't valid")


def generate_download_headers(extension):
    filename = datetime.now().strftime("%Y%m%d_%H%M%S")
    content_disp = "attachment; filename={}.{}".format(filename, extension)
    headers = {
        "Content-Disposition": content_disp,
    }
    return headers


class DeleteMixin(object):
    @action(
        "muldelete", "Delete", "Delete all Really?", "fa-trash", single=False)
    def muldelete(self, items):
        self.datamodel.delete_all(items)
        self.update_redirect()
        return redirect(self.get_redirect())


class SupersetModelView(ModelView):
    page_size = 500


class TableColumnInlineView(CompactCRUDMixin, SupersetModelView):  # noqa
    datamodel = SQLAInterface(models.TableColumn)
    can_delete = False
    list_widget = ListWidgetWithCheckboxes
    edit_columns = [
        'column_name', 'verbose_name', 'description', 'groupby', 'filterable',
        'table', 'count_distinct', 'sum', 'min', 'max', 'expression',
        'is_dttm', 'python_date_format', 'database_expression']
    add_columns = edit_columns
    list_columns = [
        'column_name', 'type', 'groupby', 'filterable', 'count_distinct',
        'sum', 'min', 'max', 'is_dttm']
    page_size = 500
    description_columns = {
        'is_dttm': (_(
            "Whether to make this column available as a "
            "[Time Granularity] option, column has to be DATETIME or "
            "DATETIME-like")),
        'expression': utils.markdown(
            "a valid SQL expression as supported by the underlying backend. "
            "Example: `substr(name, 1, 1)`", True),
        'python_date_format': utils.markdown(Markup(
            "The pattern of timestamp format, use "
            "<a href='https://docs.python.org/2/library/"
            "datetime.html#strftime-strptime-behavior'>"
            "python datetime string pattern</a> "
            "expression. If time is stored in epoch "
            "format, put `epoch_s` or `epoch_ms`. Leave `Database Expression` "
            "below empty if timestamp is stored in "
            "String or Integer(epoch) type"), True),
        'database_expression': utils.markdown(
            "The database expression to cast internal datetime "
            "constants to database date/timestamp type according to the DBAPI. "
            "The expression should follow the pattern of "
            "%Y-%m-%d %H:%M:%S, based on different DBAPI. "
            "The string should be a python string formatter \n"
            "`Ex: TO_DATE('{}', 'YYYY-MM-DD HH24:MI:SS')` for Oracle"
            "Superset uses default expression based on DB URI if this "
            "field is blank.", True),
    }
    label_columns = {
        'column_name': _("Column"),
        'verbose_name': _("Verbose Name"),
        'description': _("Description"),
        'groupby': _("Groupable"),
        'filterable': _("Filterable"),
        'table': _("Table"),
        'count_distinct': _("Count Distinct"),
        'sum': _("Sum"),
        'min': _("Min"),
        'max': _("Max"),
        'expression': _("Expression"),
        'is_dttm': _("Is temporal"),
        'python_date_format': _("Datetime Format"),
        'database_expression': _("Database Expression")
    }
appbuilder.add_view_no_menu(TableColumnInlineView)


class DruidColumnInlineView(CompactCRUDMixin, SupersetModelView):  # noqa
    datamodel = SQLAInterface(models.DruidColumn)
    edit_columns = [
        'column_name', 'description', 'dimension_spec_json', 'datasource',
        'groupby', 'count_distinct', 'sum', 'min', 'max']
    add_columns = edit_columns
    list_columns = [
        'column_name', 'type', 'groupby', 'filterable', 'count_distinct',
        'sum', 'min', 'max']
    can_delete = False
    page_size = 500
    label_columns = {
        'column_name': _("Column"),
        'type': _("Type"),
        'datasource': _("Datasource"),
        'groupby': _("Groupable"),
        'filterable': _("Filterable"),
        'count_distinct': _("Count Distinct"),
        'sum': _("Sum"),
        'min': _("Min"),
        'max': _("Max"),
    }
    description_columns = {
        'dimension_spec_json': utils.markdown(
            "this field can be used to specify  "
            "a `dimensionSpec` as documented [here]"
            "(http://druid.io/docs/latest/querying/dimensionspecs.html). "
            "Make sure to input valid JSON and that the "
            "`outputName` matches the `column_name` defined "
            "above.",
            True),
    }

    def post_update(self, col):
        col.generate_metrics()
        utils.validate_json(col.dimension_spec_json)

    def post_add(self, col):
        self.post_update(col)

appbuilder.add_view_no_menu(DruidColumnInlineView)


class SqlMetricInlineView(CompactCRUDMixin, SupersetModelView):  # noqa
    datamodel = SQLAInterface(models.SqlMetric)
    list_columns = ['metric_name', 'verbose_name', 'metric_type']
    edit_columns = [
        'metric_name', 'description', 'verbose_name', 'metric_type',
        'expression', 'table', 'd3format', 'is_restricted']
    description_columns = {
        'expression': utils.markdown(
            "a valid SQL expression as supported by the underlying backend. "
            "Example: `count(DISTINCT userid)`", True),
        'is_restricted': _("Whether the access to this metric is restricted "
                           "to certain roles. Only roles with the permission "
                           "'metric access on XXX (the name of this metric)' "
                           "are allowed to access this metric"),
        'd3format': utils.markdown(
            "d3 formatting string as defined [here]"
            "(https://github.com/d3/d3-format/blob/master/README.md#format). "
            "For instance, this default formatting applies in the Table "
            "visualization and allow for different metric to use different "
            "formats", True
        ),
    }
    add_columns = edit_columns
    page_size = 500
    label_columns = {
        'metric_name': _("Metric"),
        'description': _("Description"),
        'verbose_name': _("Verbose Name"),
        'metric_type': _("Type"),
        'expression': _("SQL Expression"),
        'table': _("Table"),
    }

    def post_add(self, metric):
        utils.init_metrics_perm(superset, [metric])

    def post_update(self, metric):
        utils.init_metrics_perm(superset, [metric])

appbuilder.add_view_no_menu(SqlMetricInlineView)


class DruidMetricInlineView(CompactCRUDMixin, SupersetModelView):  # noqa
    datamodel = SQLAInterface(models.DruidMetric)
    list_columns = ['metric_name', 'verbose_name', 'metric_type']
    edit_columns = [
        'metric_name', 'description', 'verbose_name', 'metric_type', 'json',
        'datasource', 'd3format', 'is_restricted']
    add_columns = edit_columns
    page_size = 500
    validators_columns = {
        'json': [validate_json],
    }
    description_columns = {
        'metric_type': utils.markdown(
            "use `postagg` as the metric type if you are defining a "
            "[Druid Post Aggregation]"
            "(http://druid.io/docs/latest/querying/post-aggregations.html)",
            True),
        'is_restricted': _("Whether the access to this metric is restricted "
                           "to certain roles. Only roles with the permission "
                           "'metric access on XXX (the name of this metric)' "
                           "are allowed to access this metric"),
    }
    label_columns = {
        'metric_name': _("Metric"),
        'description': _("Description"),
        'verbose_name': _("Verbose Name"),
        'metric_type': _("Type"),
        'json': _("JSON"),
        'datasource': _("Druid Datasource"),
    }

    def post_add(self, metric):
        utils.init_metrics_perm(superset, [metric])

    def post_update(self, metric):
        utils.init_metrics_perm(superset, [metric])


appbuilder.add_view_no_menu(DruidMetricInlineView)


class DatabaseView(SupersetModelView, DeleteMixin):  # noqa
    datamodel = SQLAInterface(models.Database)
    list_columns = [
        'database_name', 'backend', 'allow_run_sync', 'allow_run_async',
        'allow_dml', 'creator', 'changed_on_']
    add_columns = [
        'database_name', 'sqlalchemy_uri', 'cache_timeout', 'extra',
        'expose_in_sqllab', 'allow_run_sync', 'allow_run_async',
        'allow_ctas', 'allow_dml', 'force_ctas_schema']
    search_exclude_columns = ('password',)
    edit_columns = add_columns
    show_columns = [
        'tables',
        'cache_timeout',
        'extra',
        'database_name',
        'sqlalchemy_uri',
        'perm',
        'created_by',
        'created_on',
        'changed_by',
        'changed_on',
    ]
    add_template = "superset/models/database/add.html"
    edit_template = "superset/models/database/edit.html"
    base_order = ('changed_on', 'desc')
    description_columns = {
        'sqlalchemy_uri': utils.markdown(
            "Refer to the "
            "[SqlAlchemy docs]"
            "(http://docs.sqlalchemy.org/en/rel_1_0/core/engines.html#"
            "database-urls) "
            "for more information on how to structure your URI.", True),
        'expose_in_sqllab': _("Expose this DB in SQL Lab"),
        'allow_run_sync': _(
            "Allow users to run synchronous queries, this is the default "
            "and should work well for queries that can be executed "
            "within a web request scope (<~1 minute)"),
        'allow_run_async': _(
            "Allow users to run queries, against an async backend. "
            "This assumes that you have a Celery worker setup as well "
            "as a results backend."),
        'allow_ctas': _("Allow CREATE TABLE AS option in SQL Lab"),
        'allow_dml': _(
            "Allow users to run non-SELECT statements "
            "(UPDATE, DELETE, CREATE, ...) "
            "in SQL Lab"),
        'force_ctas_schema': _(
            "When allowing CREATE TABLE AS option in SQL Lab, "
            "this option forces the table to be created in this schema"),
        'extra': utils.markdown(
            "JSON string containing extra configuration elements. "
            "The ``engine_params`` object gets unpacked into the "
            "[sqlalchemy.create_engine]"
            "(http://docs.sqlalchemy.org/en/latest/core/engines.html#"
            "sqlalchemy.create_engine) call, while the ``metadata_params`` "
            "gets unpacked into the [sqlalchemy.MetaData]"
            "(http://docs.sqlalchemy.org/en/rel_1_0/core/metadata.html"
            "#sqlalchemy.schema.MetaData) call. ", True),
    }
    label_columns = {
        'expose_in_sqllab': _("Expose in SQL Lab"),
        'allow_ctas': _("Allow CREATE TABLE AS"),
        'allow_dml': _("Allow DML"),
        'force_ctas_schema': _("CTAS Schema"),
        'database_name': _("Database"),
        'creator': _("Creator"),
        'changed_on_': _("Last Changed"),
        'sqlalchemy_uri': _("SQLAlchemy URI"),
        'cache_timeout': _("Cache Timeout"),
        'extra': _("Extra"),
    }

    def pre_add(self, db):
        db.set_sqlalchemy_uri(db.sqlalchemy_uri)
        security.merge_perm(sm, 'database_access', db.perm)
        for schema in db.all_schema_names():
            security.merge_perm(
                sm, 'schema_access', utils.get_schema_perm(db, schema))

    def pre_update(self, db):
        self.pre_add(db)


appbuilder.add_link(
    'Import Dashboards',
    label=__("Import Dashboards"),
    href='/superset/import_dashboards',
    icon="fa-cloud-upload",
    category='Manage',
    category_label=__("Manage"),
    category_icon='fa-wrench',)


appbuilder.add_view(
    DatabaseView,
    "Databases",
    label=__("Databases"),
    icon="fa-database",
    category="Sources",
    category_label=__("Sources"),
    category_icon='fa-database',)


class DatabaseAsync(DatabaseView):
    list_columns = [
        'id', 'database_name',
        'expose_in_sqllab', 'allow_ctas', 'force_ctas_schema',
        'allow_run_async', 'allow_run_sync', 'allow_dml',
    ]

appbuilder.add_view_no_menu(DatabaseAsync)


class DatabaseTablesAsync(DatabaseView):
    list_columns = ['id', 'all_table_names', 'all_schema_names']

appbuilder.add_view_no_menu(DatabaseTablesAsync)


class TableModelView(SupersetModelView, DeleteMixin):  # noqa
    datamodel = SQLAInterface(models.SqlaTable)
    list_columns = [
        'link', 'database', 'is_featured',
        'changed_by_', 'changed_on_']
    order_columns = [
        'link', 'database', 'is_featured', 'changed_on_']
    add_columns = ['table_name', 'database', 'schema']
    edit_columns = [
        'table_name', 'sql', 'is_featured', 'database', 'schema',
        'description', 'owner',
        'main_dttm_col', 'default_endpoint', 'offset', 'cache_timeout']
    show_columns = edit_columns + ['perm']
    related_views = [TableColumnInlineView, SqlMetricInlineView]
    base_order = ('changed_on', 'desc')
    description_columns = {
        'offset': _("Timezone offset (in hours) for this datasource"),
        'table_name': _(
            "Name of the table that exists in the source database"),
        'schema': _(
            "Schema, as used only in some databases like Postgres, Redshift "
            "and DB2"),
        'description': Markup(
            "Supports <a href='https://daringfireball.net/projects/markdown/'>"
            "markdown</a>"),
        'sql': _(
            "This fields acts a Superset view, meaning that Superset will "
            "run a query against this string as a subquery."
        ),
    }
    base_filters = [['id', DatasourceFilter, lambda: []]]
    label_columns = {
        'link': _("Table"),
        'changed_by_': _("Changed By"),
        'database': _("Database"),
        'changed_on_': _("Last Changed"),
        'is_featured': _("Is Featured"),
        'schema': _("Schema"),
        'default_endpoint': _("Default Endpoint"),
        'offset': _("Offset"),
        'cache_timeout': _("Cache Timeout"),
    }

    def pre_add(self, table):
        number_of_existing_tables = db.session.query(
            sqla.func.count('*')).filter(
            models.SqlaTable.table_name == table.table_name,
            models.SqlaTable.schema == table.schema,
            models.SqlaTable.database_id == table.database.id
        ).scalar()
        # table object is already added to the session
        if number_of_existing_tables > 1:
            raise Exception(get_datasource_exist_error_mgs(table.full_name))

        # Fail before adding if the table can't be found
        try:
            table.get_sqla_table_object()
        except Exception as e:
            logging.exception(e)
            raise Exception(
                "Table [{}] could not be found, "
                "please double check your "
                "database connection, schema, and "
                "table name".format(table.name))

    def post_add(self, table):
        table.fetch_metadata()
        security.merge_perm(sm, 'datasource_access', table.perm)
        if table.schema:
            security.merge_perm(sm, 'schema_access', table.schema_perm)

        flash(_(
            "The table was created. As part of this two phase configuration "
            "process, you should now click the edit button by "
            "the new table to configure it."),
            "info")

    def post_update(self, table):
        self.post_add(table)

appbuilder.add_view(
    TableModelView,
    "Tables",
    label=__("Tables"),
    category="Sources",
    category_label=__("Sources"),
    icon='fa-table',)

appbuilder.add_separator("Sources")


class AccessRequestsModelView(SupersetModelView, DeleteMixin):
    datamodel = SQLAInterface(DAR)
    list_columns = [
        'username', 'user_roles', 'datasource_link',
        'roles_with_datasource', 'created_on']
    order_columns = ['username', 'datasource_link']
    base_order = ('changed_on', 'desc')
    label_columns = {
        'username': _("User"),
        'user_roles': _("User Roles"),
        'database': _("Database URL"),
        'datasource_link': _("Datasource"),
        'roles_with_datasource': _("Roles to grant"),
        'created_on': _("Created On"),
    }

appbuilder.add_view(
    AccessRequestsModelView,
    "Access requests",
    label=__("Access requests"),
    category="Security",
    category_label=__("Security"),
    icon='fa-table',)


class DruidClusterModelView(SupersetModelView, DeleteMixin):  # noqa
    datamodel = SQLAInterface(models.DruidCluster)
    add_columns = [
        'cluster_name',
        'coordinator_host', 'coordinator_port', 'coordinator_endpoint',
        'broker_host', 'broker_port', 'broker_endpoint', 'cache_timeout',
    ]
    edit_columns = add_columns
    list_columns = ['cluster_name', 'metadata_last_refreshed']
    label_columns = {
        'cluster_name': _("Cluster"),
        'coordinator_host': _("Coordinator Host"),
        'coordinator_port': _("Coordinator Port"),
        'coordinator_endpoint': _("Coordinator Endpoint"),
        'broker_host': _("Broker Host"),
        'broker_port': _("Broker Port"),
        'broker_endpoint': _("Broker Endpoint"),
    }

    def pre_add(self, cluster):
        security.merge_perm(sm, 'database_access', cluster.perm)

    def pre_update(self, cluster):
        self.pre_add(cluster)


if config['DRUID_IS_ACTIVE']:
    appbuilder.add_view(
        DruidClusterModelView,
        name="Druid Clusters",
        label=__("Druid Clusters"),
        icon="fa-cubes",
        category="Sources",
        category_label=__("Sources"),
        category_icon='fa-database',)


class SliceModelView(SupersetModelView, DeleteMixin):  # noqa
    datamodel = SQLAInterface(models.Slice)
    can_add = False
    label_columns = {
        'datasource_link': 'Datasource',
    }
    list_columns = [
        'slice_link', 'viz_type', 'datasource_link', 'creator', 'modified']
    edit_columns = [
        'slice_name', 'description', 'viz_type', 'owners', 'dashboards',
        'params', 'cache_timeout']
    base_order = ('changed_on', 'desc')
    description_columns = {
        'description': Markup(
            "The content here can be displayed as widget headers in the "
            "dashboard view. Supports "
            "<a href='https://daringfireball.net/projects/markdown/'>"
            "markdown</a>"),
        'params': _(
            "These parameters are generated dynamically when clicking "
            "the save or overwrite button in the explore view. This JSON "
            "object is exposed here for reference and for power users who may "
            "want to alter specific parameters."),
        'cache_timeout': _(
            "Duration (in seconds) of the caching timeout for this slice."
        ),
    }
    base_filters = [['id', SliceFilter, lambda: []]]
    label_columns = {
        'cache_timeout': _("Cache Timeout"),
        'creator': _("Creator"),
        'dashboards': _("Dashboards"),
        'datasource_link': _("Datasource"),
        'description': _("Description"),
        'modified': _("Last Modified"),
        'owners': _("Owners"),
        'params': _("Parameters"),
        'slice_link': _("Slice"),
        'slice_name': _("Name"),
        'table': _("Table"),
        'viz_type': _("Visualization Type"),
    }

    def pre_update(self, obj):
        check_ownership(obj)

    def pre_delete(self, obj):
        check_ownership(obj)

    @expose('/add', methods=['GET', 'POST'])
    @has_access
    def add(self):
        widget = self._add()
        if not widget:
            return redirect(self.get_redirect())

        sources = SourceRegistry.sources
        for source in sources:
            ds = db.session.query(SourceRegistry.sources[source]).first()
            if ds is not None:
                url = "/{}/list/".format(ds.baselink)
                msg = _("Click on a {} link to create a Slice".format(source))
                break

        redirect_url = "/r/msg/?url={}&msg={}".format(url, msg)
        return redirect(redirect_url)

appbuilder.add_view(
    SliceModelView,
    "Slices",
    label=__("Slices"),
    icon="fa-bar-chart",
    category="",
    category_icon='',)


class SliceAsync(SliceModelView):  # noqa
    list_columns = [
        'slice_link', 'viz_type',
        'creator', 'modified', 'icons']
    label_columns = {
        'icons': ' ',
        'slice_link': _('Slice'),
    }

appbuilder.add_view_no_menu(SliceAsync)


class SliceAddView(SliceModelView):  # noqa
    list_columns = [
        'id', 'slice_name', 'slice_link', 'viz_type',
        'owners', 'modified', 'changed_on']

appbuilder.add_view_no_menu(SliceAddView)


class DashboardModelView(SupersetModelView, DeleteMixin):  # noqa
    datamodel = SQLAInterface(models.Dashboard)
    list_columns = ['dashboard_link', 'creator', 'modified']
    edit_columns = [
        'dashboard_title', 'slug', 'slices', 'owners', 'position_json', 'css',
        'json_metadata']
    show_columns = edit_columns + ['table_names']
    add_columns = edit_columns
    base_order = ('changed_on', 'desc')
    description_columns = {
        'position_json': _(
            "This json object describes the positioning of the widgets in "
            "the dashboard. It is dynamically generated when adjusting "
            "the widgets size and positions by using drag & drop in "
            "the dashboard view"),
        'css': _(
            "The css for individual dashboards can be altered here, or "
            "in the dashboard view where changes are immediately "
            "visible"),
        'slug': _("To get a readable URL for your dashboard"),
        'json_metadata': _(
            "This JSON object is generated dynamically when clicking "
            "the save or overwrite button in the dashboard view. It "
            "is exposed here for reference and for power users who may "
            "want to alter specific parameters."),
        'owners': _("Owners is a list of users who can alter the dashboard."),
    }
    base_filters = [['slice', DashboardFilter, lambda: []]]
    add_form_query_rel_fields = {
        'slices': [['slices', SliceFilter, None]],
    }
    edit_form_query_rel_fields = add_form_query_rel_fields
    label_columns = {
        'dashboard_link': _("Dashboard"),
        'dashboard_title': _("Title"),
        'slug': _("Slug"),
        'slices': _("Slices"),
        'owners': _("Owners"),
        'creator': _("Creator"),
        'modified': _("Modified"),
        'position_json': _("Position JSON"),
        'css': _("CSS"),
        'json_metadata': _("JSON Metadata"),
        'table_names': _("Underlying Tables"),
    }

    def pre_add(self, obj):
        obj.slug = obj.slug.strip() or None
        if obj.slug:
            obj.slug = obj.slug.replace(" ", "-")
            obj.slug = re.sub(r'\W+', '', obj.slug)
        if g.user not in obj.owners:
            obj.owners.append(g.user)
        utils.validate_json(obj.json_metadata)
        utils.validate_json(obj.position_json)
        security.merge_perm(sm, 'dashboard_access', obj.dashboard_title)

    def pre_update(self, obj):
        check_ownership(obj)
        self.pre_add(obj)

    def pre_delete(self, obj):
        check_ownership(obj)

    @action("mulexport", "Export", "Export dashboards?", "fa-database")
    def mulexport(self, items):
        ids = ''.join('&id={}'.format(d.id) for d in items)
        return redirect(
            '/dashboardmodelview/export_dashboards_form?{}'.format(ids[1:]))

    @expose("/export_dashboards_form")
    def download_dashboards(self):
        if request.args.get('action') == 'go':
            ids = request.args.getlist('id')
            return Response(
                models.Dashboard.export_dashboards(ids),
                headers=generate_download_headers("pickle"),
                mimetype="application/text")
        return self.render_template(
            'superset/export_dashboards.html',
            dashboards_url='/dashboardmodelview/list'
        )


appbuilder.add_view(
    DashboardModelView,
    "Dashboards",
    label=__("Dashboards"),
    icon="fa-dashboard",
    category='',
    category_icon='',)


class DashboardModelViewAsync(DashboardModelView):  # noqa
    list_columns = ['dashboard_link', 'creator', 'modified', 'dashboard_title']
    label_columns = {
        'dashboard_link': 'Dashboard',
    }

appbuilder.add_view_no_menu(DashboardModelViewAsync)


class LogModelView(SupersetModelView):
    datamodel = SQLAInterface(models.Log)
    list_columns = ('user', 'action', 'dttm')
    edit_columns = ('user', 'action', 'dttm', 'json')
    base_order = ('dttm', 'desc')
    label_columns = {
        'user': _("User"),
        'action': _("Action"),
        'dttm': _("dttm"),
        'json': _("JSON"),
    }

appbuilder.add_view(
    LogModelView,
    "Action Log",
    label=__("Action Log"),
    category="Security",
    category_label=__("Security"),
    icon="fa-list-ol")


class QueryView(SupersetModelView):
    datamodel = SQLAInterface(models.Query)
    list_columns = ['user', 'database', 'status', 'start_time', 'end_time']

appbuilder.add_view(
    QueryView,
    "Queries",
    label=__("Queries"),
    category="Manage",
    category_label=__("Manage"),
    icon="fa-search")


class DruidDatasourceModelView(SupersetModelView, DeleteMixin):  # noqa
    datamodel = SQLAInterface(models.DruidDatasource)
    list_widget = ListWidgetWithCheckboxes
    list_columns = [
        'datasource_link', 'cluster', 'changed_by_', 'changed_on_', 'offset']
    order_columns = [
        'datasource_link', 'changed_on_', 'offset']
    related_views = [DruidColumnInlineView, DruidMetricInlineView]
    edit_columns = [
        'datasource_name', 'cluster', 'description', 'owner',
        'is_featured', 'is_hidden', 'default_endpoint', 'offset',
        'cache_timeout']
    add_columns = edit_columns
    show_columns = add_columns + ['perm']
    page_size = 500
    base_order = ('datasource_name', 'asc')
    description_columns = {
        'offset': _("Timezone offset (in hours) for this datasource"),
        'description': Markup(
            "Supports <a href='"
            "https://daringfireball.net/projects/markdown/'>markdown</a>"),
    }
    base_filters = [['id', DatasourceFilter, lambda: []]]
    label_columns = {
        'datasource_link': _("Data Source"),
        'cluster': _("Cluster"),
        'description': _("Description"),
        'owner': _("Owner"),
        'is_featured': _("Is Featured"),
        'is_hidden': _("Is Hidden"),
        'default_endpoint': _("Default Endpoint"),
        'offset': _("Time Offset"),
        'cache_timeout': _("Cache Timeout"),
    }

    def pre_add(self, datasource):
        number_of_existing_datasources = db.session.query(
            sqla.func.count('*')).filter(
            models.DruidDatasource.datasource_name ==
                datasource.datasource_name,
            models.DruidDatasource.cluster_name == datasource.cluster.id
        ).scalar()

        # table object is already added to the session
        if number_of_existing_datasources > 1:
            raise Exception(get_datasource_exist_error_mgs(
                datasource.full_name))

    def post_add(self, datasource):
        datasource.generate_metrics()
        security.merge_perm(sm, 'datasource_access', datasource.perm)
        if datasource.schema:
            security.merge_perm(sm, 'schema_access', datasource.schema_perm)

    def post_update(self, datasource):
        self.post_add(datasource)

if config['DRUID_IS_ACTIVE']:
    appbuilder.add_view(
        DruidDatasourceModelView,
        "Druid Datasources",
        label=__("Druid Datasources"),
        category="Sources",
        category_label=__("Sources"),
        icon="fa-cube")


@app.route('/health')
def health():
    return "OK"


@app.route('/ping')
def ping():
    return "OK"


class R(BaseSupersetView):

    """used for short urls"""

    @log_this
    @expose("/<url_id>")
    def index(self, url_id):
        url = db.session.query(models.Url).filter_by(id=url_id).first()
        if url:
            return redirect('/' + url.url)
        else:
            flash("URL to nowhere...", "danger")
            return redirect('/')

    @log_this
    @expose("/shortner/", methods=['POST', 'GET'])
    def shortner(self):
        url = request.form.get('data')
        obj = models.Url(url=url)
        db.session.add(obj)
        db.session.commit()
        return("http://{request.headers[Host]}/r/{obj.id}".format(
            request=request, obj=obj))

    @expose("/msg/")
    def msg(self):
        """Redirects to specified url while flash a message"""
        flash(Markup(request.args.get("msg")), "info")
        return redirect(request.args.get("url"))

appbuilder.add_view_no_menu(R)


class Superset(BaseSupersetView):
    """The base views for Superset!"""
    @api
    @has_access_api
    @expose("/update_role/", methods=['POST'])
    def update_role(self):
        """Assigns a list of found users to the given role."""
        data = request.get_json(force=True)
        gamma_role = sm.find_role('Gamma')

        username_set = set()
        user_data_dict = {}
        for user_data in data['users']:
            username = user_data['username']
            if not username:
                continue
            user_data_dict[username] = user_data
            username_set.add(username)

        existing_users = db.session.query(sm.user_model).filter(
            sm.user_model.username.in_(username_set)).all()
        missing_users = username_set.difference(
            set([u.username for u in existing_users]))
        logging.info('Missing users: {}'.format(missing_users))

        created_users = []
        for username in missing_users:
            user_data = user_data_dict[username]
            user = sm.find_user(email=user_data['email'])
            if not user:
                logging.info("Adding user: {}.".format(user_data))
                sm.add_user(
                    username=user_data['username'],
                    first_name=user_data['first_name'],
                    last_name=user_data['last_name'],
                    email=user_data['email'],
                    role=gamma_role,
                )
                sm.get_session.commit()
                user = sm.find_user(username=user_data['username'])
            existing_users.append(user)
            created_users.append(user.username)

        role_name = data['role_name']
        role = sm.find_role(role_name)
        role.user = existing_users
        sm.get_session.commit()
        return Response(json.dumps({
            'role': role_name,
            '# missing users': len(missing_users),
            '# granted': len(existing_users),
            'created_users': created_users,
        }), status=201)

    @has_access_api
    @expose("/override_role_permissions/", methods=['POST'])
    def override_role_permissions(self):
        """Updates the role with the give datasource permissions.

          Permissions not in the request will be revoked. This endpoint should
          be available to admins only. Expects JSON in the format:
           {
            'role_name': '{role_name}',
            'database': [{
                'datasource_type': '{table|druid}',
                'name': '{database_name}',
                'schema': [{
                    'name': '{schema_name}',
                    'datasources': ['{datasource name}, {datasource name}']
                }]
            }]
        }
        """
        data = request.get_json(force=True)
        role_name = data['role_name']
        databases = data['database']

        db_ds_names = set()
        for dbs in databases:
            for schema in dbs['schema']:
                for ds_name in schema['datasources']:
                    fullname = utils.get_datasource_full_name(
                        dbs['name'], ds_name, schema=schema['name'])
                    db_ds_names.add(fullname)

        existing_datasources = SourceRegistry.get_all_datasources(db.session)
        datasources = [
            d for d in existing_datasources if d.full_name in db_ds_names]
        role = sm.find_role(role_name)
        # remove all permissions
        role.permissions = []
        # grant permissions to the list of datasources
        granted_perms = []
        for datasource in datasources:
            view_menu_perm = sm.find_permission_view_menu(
                    view_menu_name=datasource.perm,
                    permission_name='datasource_access')
            # prevent creating empty permissions
            if view_menu_perm and view_menu_perm.view_menu:
                role.permissions.append(view_menu_perm)
                granted_perms.append(view_menu_perm.view_menu.name)
        db.session.commit()
        return Response(json.dumps({
            'granted': granted_perms,
            'requested': list(db_ds_names)
        }), status=201)

    @log_this
    @has_access
    @expose("/request_access/")
    def request_access(self):
        datasources = set()
        dashboard_id = request.args.get('dashboard_id')
        if dashboard_id:
            dash = (
                db.session.query(models.Dashboard)
                .filter_by(id=int(dashboard_id))
                .one()
            )
            datasources |= dash.datasources
        datasource_id = request.args.get('datasource_id')
        datasource_type = request.args.get('datasource_type')
        if datasource_id:
            ds_class = SourceRegistry.sources.get(datasource_type)
            datasource = (
                db.session.query(ds_class)
                .filter_by(id=int(datasource_id))
                .one()
            )
            datasources.add(datasource)
        if request.args.get('action') == 'go':
            for datasource in datasources:
                access_request = DAR(
                    datasource_id=datasource.id,
                    datasource_type=datasource.type)
                db.session.add(access_request)
                db.session.commit()
            flash(__("Access was requested"), "info")
            return redirect('/')

        return self.render_template(
            'superset/request_access.html',
            datasources=datasources,
            datasource_names=", ".join([o.name for o in datasources]),
        )

    @log_this
    @has_access
    @expose("/approve")
    def approve(self):
        datasource_type = request.args.get('datasource_type')
        datasource_id = request.args.get('datasource_id')
        created_by_username = request.args.get('created_by')
        role_to_grant = request.args.get('role_to_grant')
        role_to_extend = request.args.get('role_to_extend')

        session = db.session
        datasource = SourceRegistry.get_datasource(
            datasource_type, datasource_id, session)

        if not datasource:
            flash(DATASOURCE_MISSING_ERR, "alert")
            return json_error_response(DATASOURCE_MISSING_ERR)

        requested_by = sm.find_user(username=created_by_username)
        if not requested_by:
            flash(USER_MISSING_ERR, "alert")
            return json_error_response(USER_MISSING_ERR)

        requests = (
            session.query(DAR)
            .filter(
                DAR.datasource_id == datasource_id,
                DAR.datasource_type == datasource_type,
                DAR.created_by_fk == requested_by.id)
            .all()
        )

        if not requests:
            flash(ACCESS_REQUEST_MISSING_ERR, "alert")
            return json_error_response(ACCESS_REQUEST_MISSING_ERR)

        # check if you can approve
        if self.all_datasource_access() or g.user.id == datasource.owner_id:
            # can by done by admin only
            if role_to_grant:
                role = sm.find_role(role_to_grant)
                requested_by.roles.append(role)
                flash(__(
                    "%(user)s was granted the role %(role)s that gives access "
                    "to the %(datasource)s",
                    user=requested_by.username,
                    role=role_to_grant,
                    datasource=datasource.full_name), "info")

            if role_to_extend:
                perm_view = sm.find_permission_view_menu(
                    'datasource_access', datasource.perm)
                sm.add_permission_role(sm.find_role(role_to_extend), perm_view)
                flash(__("Role %(r)s was extended to provide the access to"
                         " the datasource %(ds)s",
                         r=role_to_extend, ds=datasource.full_name), "info")

        else:
            flash(__("You have no permission to approve this request"),
                  "danger")
            return redirect('/accessrequestsmodelview/list/')
        for r in requests:
            session.delete(r)
        session.commit()
        return redirect('/accessrequestsmodelview/list/')

    def get_viz(
            self,
            slice_id=None,
            args=None,
            datasource_type=None,
            datasource_id=None):
        if slice_id:
            slc = db.session.query(models.Slice).filter_by(id=slice_id).one()
            return slc.get_viz()
        else:
            viz_type = args.get('viz_type', 'table')
            datasource = SourceRegistry.get_datasource(
                datasource_type, datasource_id, db.session)
            viz_obj = viz.viz_types[viz_type](
                datasource, request.args if request.args else args)
            return viz_obj

    @has_access
    @expose("/slice/<slice_id>/")
    def slice(self, slice_id):
        viz_obj = self.get_viz(slice_id)
        return redirect(viz_obj.get_url(**request.args))

    @log_this
    @has_access_api
    @expose(
        "/update_explore/<datasource_type>/<datasource_id>/", methods=['POST'])
    def update_explore(self, datasource_type, datasource_id):
        """Send back new viz on POST request for updating update explore view"""
        form_data = json.loads(request.form.get('data'))
        try:
            viz_obj = self.get_viz(
                datasource_type=datasource_type,
                datasource_id=datasource_id,
                args=form_data)
        except Exception as e:
            logging.exception(e)
            return json_error_response('{}'.format(e))
        try:
            viz_json = viz_obj.get_json()
        except Exception as e:
            logging.exception(e)
            return json_error_response(utils.error_msg_from_exception(e))
        return viz_json

    @has_access_api
    @expose("/explore_json/<datasource_type>/<datasource_id>/")
    def explore_json(self, datasource_type, datasource_id):
        try:
            viz_obj = self.get_viz(
                datasource_type=datasource_type,
                datasource_id=datasource_id,
                args=request.args)
        except Exception as e:
            logging.exception(e)
            return json_error_response(utils.error_msg_from_exception(e))

        if not self.datasource_access(viz_obj.datasource):
            return Response(
                json.dumps(
                    {'error': DATASOURCE_ACCESS_ERR}),
                status=404,
                mimetype="application/json")

        payload = ""
        try:
            payload = viz_obj.get_json()
        except Exception as e:
            logging.exception(e)
            return json_error_response(utils.error_msg_from_exception(e))

        return Response(
            payload,
            status=200,
            mimetype="application/json")

    @expose("/import_dashboards", methods=['GET', 'POST'])
    @log_this
    def import_dashboards(self):
        """Overrides the dashboards using pickled instances from the file."""
        f = request.files.get('file')
        if request.method == 'POST' and f:
            current_tt = int(time.time())
            data = pickle.load(f)
            for table in data['datasources']:
                models.SqlaTable.import_obj(table, import_time=current_tt)
            for dashboard in data['dashboards']:
                models.Dashboard.import_obj(
                    dashboard, import_time=current_tt)
            db.session.commit()
            return redirect('/dashboardmodelview/list/')
        return self.render_template('superset/import_dashboards.html')

    @log_this
    @has_access
    @expose("/explore/<datasource_type>/<datasource_id>/")
    def explore(self, datasource_type, datasource_id):
        viz_type = request.args.get("viz_type")
        slice_id = request.args.get('slice_id')
        slc = None
        if slice_id:
            slc = db.session.query(models.Slice).filter_by(id=slice_id).first()

        error_redirect = '/slicemodelview/list/'
        datasource_class = SourceRegistry.sources[datasource_type]
        datasources = db.session.query(datasource_class).all()
        datasources = sorted(datasources, key=lambda ds: ds.full_name)

        try:
            viz_obj = self.get_viz(
                datasource_type=datasource_type,
                datasource_id=datasource_id,
                args=request.args)
        except Exception as e:
            flash('{}'.format(e), "alert")
            return redirect(error_redirect)

        if not viz_obj.datasource:
            flash(DATASOURCE_MISSING_ERR, "alert")
            return redirect(error_redirect)

        if not self.datasource_access(viz_obj.datasource):
            flash(
                __(get_datasource_access_error_msg(viz_obj.datasource.name)),
                "danger")
            return redirect(
                'superset/request_access/?'
                'datasource_type={datasource_type}&'
                'datasource_id={datasource_id}&'
                ''.format(**locals()))

        if not viz_type and viz_obj.datasource.default_endpoint:
            return redirect(viz_obj.datasource.default_endpoint)

        # slc perms
        slice_add_perm = self.can_access('can_add', 'SliceModelView')
        slice_edit_perm = check_ownership(slc, raise_if_false=False)
        slice_download_perm = self.can_access('can_download', 'SliceModelView')

        # handle save or overwrite
        action = request.args.get('action')
        if action in ('saveas', 'overwrite'):
            return self.save_or_overwrite_slice(
                request.args, slc, slice_add_perm, slice_edit_perm)

        # handle different endpoints
        if request.args.get("csv") == "true":
            payload = viz_obj.get_csv()
            return Response(
                payload,
                status=200,
                headers=generate_download_headers("csv"),
                mimetype="application/csv")
        elif request.args.get("standalone") == "true":
            return self.render_template("superset/standalone.html", viz=viz_obj, standalone_mode=True)
        elif request.args.get("V2") == "true":
            # bootstrap data for explore V2
            bootstrap_data = {
                "can_add": slice_add_perm,
                "can_download": slice_download_perm,
                "can_edit": slice_edit_perm,
                # TODO: separate endpoint for fetching datasources
                "datasources": [(d.id, d.full_name) for d in datasources],
                "datasource_id": datasource_id,
                "datasource_name": viz_obj.datasource.name,
                "datasource_type": datasource_type,
                "user_id": g.user.get_id() if g.user else None,
                "viz": json.loads(viz_obj.get_json())
            }
            table_name = viz_obj.datasource.table_name \
                if datasource_type == 'table' \
                else viz_obj.datasource.datasource_name
            return self.render_template(
                "superset/explorev2.html",
                bootstrap_data=json.dumps(bootstrap_data),
                slice=slc,
                table_name=table_name)
        else:
            return self.render_template(
                "superset/explore.html",
                viz=viz_obj, slice=slc, datasources=datasources,
                can_add=slice_add_perm, can_edit=slice_edit_perm,
                can_download=slice_download_perm,
                userid=g.user.get_id() if g.user else ''
            )

    def save_or_overwrite_slice(
            self, args, slc, slice_add_perm, slice_edit_perm):
        """Save or overwrite a slice"""
        slice_name = args.get('slice_name')
        action = args.get('action')

        # TODO use form processing form wtforms
        d = args.to_dict(flat=False)
        del d['action']
        if 'previous_viz_type' in d:
            del d['previous_viz_type']

        as_list = ('metrics', 'groupby', 'columns', 'all_columns',
                   'mapbox_label', 'order_by_cols')
        for k in d:
            v = d.get(k)
            if k in as_list and not isinstance(v, list):
                d[k] = [v] if v else []
            if k not in as_list and isinstance(v, list):
                d[k] = v[0]

        datasource_type = args.get('datasource_type')
        datasource_id = args.get('datasource_id')

        if action in ('saveas'):
            d.pop('slice_id')  # don't save old slice_id
            slc = models.Slice(owners=[g.user] if g.user else [])

        slc.params = json.dumps(d, indent=4, sort_keys=True)
        slc.datasource_name = args.get('datasource_name')
        slc.viz_type = args.get('viz_type')
        slc.datasource_type = datasource_type
        slc.datasource_id = datasource_id
        slc.slice_name = slice_name

        if action in ('saveas') and slice_add_perm:
            self.save_slice(slc)
        elif action == 'overwrite' and slice_edit_perm:
            self.overwrite_slice(slc)

        # Adding slice to a dashboard if requested
        dash = None
        if request.args.get('add_to_dash') == 'existing':
            dash = (
                db.session.query(models.Dashboard)
                .filter_by(id=int(request.args.get('save_to_dashboard_id')))
                .one()
            )
            flash(
                "Slice [{}] was added to dashboard [{}]".format(
                    slc.slice_name,
                    dash.dashboard_title),
                "info")
        elif request.args.get('add_to_dash') == 'new':
            dash = models.Dashboard(
                dashboard_title=request.args.get('new_dashboard_name'),
                owners=[g.user] if g.user else [])
            security.merge_perm(sm, 'dashboard_access', dash.dashboard_title)
            flash(
                "Dashboard [{}] just got created and slice [{}] was added "
                "to it".format(
                    dash.dashboard_title,
                    slc.slice_name),
                "info")

        if dash and slc not in dash.slices:
            dash.slices.append(slc)
            db.session.commit()

        if request.args.get('goto_dash') == 'true':
            if request.args.get('V2') == 'true':
                return dash.url
            return redirect(dash.url)
        else:
            if request.args.get('V2') == 'true':
                return slc.slice_url
            return redirect(slc.slice_url)

    def save_slice(self, slc):
        session = db.session()
        msg = "Slice [{}] has been saved".format(slc.slice_name)
        session.add(slc)
        session.commit()
        flash(msg, "info")

    def overwrite_slice(self, slc):
        can_update = check_ownership(slc, raise_if_false=False)
        if not can_update:
            flash("You cannot overwrite [{}]".format(slc), "danger")
        else:
            session = db.session()
            session.merge(slc)
            session.commit()
            msg = "Slice [{}] has been overwritten".format(slc.slice_name)
            flash(msg, "info")

    @api
    @has_access_api
    @expose("/checkbox/<model_view>/<id_>/<attr>/<value>", methods=['GET'])
    def checkbox(self, model_view, id_, attr, value):
        """endpoint for checking/unchecking any boolean in a sqla model"""
        views = sys.modules[__name__]
        model_view_cls = getattr(views, model_view)
        model = model_view_cls.datamodel.obj

        obj = db.session.query(model).filter_by(id=id_).first()
        if obj:
            setattr(obj, attr, value == 'true')
            db.session.commit()
        return Response("OK", mimetype="application/json")

    @api
    @has_access_api
    @expose("/activity_per_day")
    def activity_per_day(self):
        """endpoint to power the calendar heatmap on the welcome page"""
        Log = models.Log  # noqa
        qry = (
            db.session
            .query(
                Log.dt,
                sqla.func.count())
            .group_by(Log.dt)
            .all()
        )
        payload = {str(time.mktime(dt.timetuple())):
                   ccount for dt, ccount in qry if dt}
        return Response(json.dumps(payload), mimetype="application/json")

    @api
    @has_access_api
    @expose("/all_tables/<db_id>")
    def all_tables(self, db_id):
        """Endpoint that returns all tables and views from the database"""
        database = (
            db.session
            .query(models.Database)
            .filter_by(id=db_id)
            .one()
        )
        all_tables = []
        all_views = []
        schemas = database.all_schema_names()
        for schema in schemas:
            all_tables.extend(database.all_table_names(schema=schema))
            all_views.extend(database.all_view_names(schema=schema))
        if not schemas:
            all_tables.extend(database.all_table_names())
            all_views.extend(database.all_view_names())

        return Response(
            json.dumps({"tables": all_tables, "views": all_views}),
            mimetype="application/json")

    @api
    @has_access_api
    @expose("/tables/<db_id>/<schema>")
    def tables(self, db_id, schema):
        """endpoint to power the calendar heatmap on the welcome page"""
        schema = None if schema in ('null', 'undefined') else schema
        database = (
            db.session
            .query(models.Database)
            .filter_by(id=db_id)
            .one()
        )
        tables = [t for t in database.all_table_names(schema) if
                  self.datasource_access_by_name(database, t, schema=schema)]
        views = [v for v in database.all_table_names(schema) if
                 self.datasource_access_by_name(database, v, schema=schema)]
        payload = {'tables': tables, 'views': views}
        return Response(
            json.dumps(payload), mimetype="application/json")

    @api
    @has_access_api
    @expose("/copy_dash/<dashboard_id>/", methods=['GET', 'POST'])
    def copy_dash(self, dashboard_id):
        """Copy dashboard"""
        session = db.session()
        data = json.loads(request.form.get('data'))
        dash = models.Dashboard()
        original_dash = (session
                         .query(models.Dashboard)
                         .filter_by(id=dashboard_id).first())

        dash.owners = [g.user] if g.user else []
        dash.dashboard_title = data['dashboard_title']
        dash.slices = original_dash.slices
        dash.params = original_dash.params

        self._set_dash_metadata(dash, data)
        session.add(dash)
        session.commit()
        dash_json = dash.json_data
        session.close()
        return Response(
            dash_json, mimetype="application/json")

    @api
    @has_access_api
    @expose("/save_dash/<dashboard_id>/", methods=['GET', 'POST'])
    def save_dash(self, dashboard_id):
        """Save a dashboard's metadata"""
        session = db.session()
        dash = (session
                .query(models.Dashboard)
                .filter_by(id=dashboard_id).first())
        check_ownership(dash, raise_if_false=True)
        data = json.loads(request.form.get('data'))
        self._set_dash_metadata(dash, data)
        session.merge(dash)
        session.commit()
        session.close()
        return "SUCCESS"

    @staticmethod
    def _set_dash_metadata(dashboard, data):
        positions = data['positions']
        slice_ids = [int(d['slice_id']) for d in positions]
        dashboard.slices = [o for o in dashboard.slices if o.id in slice_ids]
        positions = sorted(data['positions'], key=lambda x: int(x['slice_id']))
        dashboard.position_json = json.dumps(positions, indent=4, sort_keys=True)
        md = dashboard.params_dict
        dashboard.css = data['css']

        if 'filter_immune_slices' not in md:
            md['filter_immune_slices'] = []
        if 'filter_immune_slice_fields' not in md:
            md['filter_immune_slice_fields'] = {}
        md['expanded_slices'] = data['expanded_slices']
        dashboard.json_metadata = json.dumps(md, indent=4)

    @api
    @has_access_api
    @expose("/add_slices/<dashboard_id>/", methods=['POST'])
    def add_slices(self, dashboard_id):
        """Add and save slices to a dashboard"""
        data = json.loads(request.form.get('data'))
        session = db.session()
        Slice = models.Slice  # noqa
        dash = (
            session.query(models.Dashboard).filter_by(id=dashboard_id).first())
        check_ownership(dash, raise_if_false=True)
        new_slices = session.query(Slice).filter(
            Slice.id.in_(data['slice_ids']))
        dash.slices += new_slices
        session.merge(dash)
        session.commit()
        session.close()
        return "SLICES ADDED"

    @api
    @has_access_api
    @expose("/testconn", methods=["POST", "GET"])
    def testconn(self):
        """Tests a sqla connection"""
        try:
            uri = request.json.get('uri')
            db_name = request.json.get('name')
            if db_name:
                database = (
                    db.session
                    .query(models.Database)
                    .filter_by(database_name=db_name)
                    .first()
                )
                if database and uri == database.safe_sqlalchemy_uri():
                    # the password-masked uri was passed
                    # use the URI associated with this database
                    uri = database.sqlalchemy_uri_decrypted
            connect_args = (
                request.json
                .get('extras', {})
                .get('engine_params', {})
                .get('connect_args', {}))
            engine = create_engine(uri, connect_args=connect_args)
            engine.connect()
            return json.dumps(engine.table_names(), indent=4)
        except Exception as e:
            return Response((
                "Connection failed!\n\n"
                "The error message returned was:\n{}").format(e),
                status=500,
                mimetype="application/json")

    @api
    @has_access_api
    @expose("/recent_activity/<user_id>/", methods=['GET'])
    def recent_activity(self, user_id):
        """Recent activity (actions) for a given user"""
        M = models  # noqa
        qry = (
            db.session.query(M.Log, M.Dashboard, M.Slice)
            .outerjoin(
                M.Dashboard,
                M.Dashboard.id == M.Log.dashboard_id
            )
            .outerjoin(
                M.Slice,
                M.Slice.id == M.Log.slice_id
            )
            .filter(
                sqla.and_(
                    ~M.Log.action.in_(('queries', 'shortner', 'sql_json')),
                    M.Log.user_id == user_id,
                )
            )
            .order_by(M.Log.dttm.desc())
            .limit(1000)
        )
        payload = []
        for log in qry.all():
            item_url = None
            item_title = None
            if log.Dashboard:
                item_url = log.Dashboard.url
                item_title = log.Dashboard.dashboard_title
            elif log.Slice:
                item_url = log.Slice.slice_url
                item_title = log.Slice.slice_name

            payload.append({
                'action': log.Log.action,
                'item_url': item_url,
                'item_title': item_title,
                'time': log.Log.dttm,
            })
        return Response(
            json.dumps(payload, default=utils.json_int_dttm_ser),
            mimetype="application/json")

    @api
    @has_access_api
    @expose("/fave_dashboards/<user_id>/", methods=['GET'])
    def fave_dashboards(self, user_id):
        qry = (
            db.session.query(
                models.Dashboard,
                models.FavStar.dttm,
            )
            .join(
                models.FavStar,
                sqla.and_(
                    models.FavStar.user_id == int(user_id),
                    models.FavStar.class_name == 'Dashboard',
                    models.Dashboard.id == models.FavStar.obj_id,
                )
            )
            .order_by(
                models.FavStar.dttm.desc()
            )
        )
        payload = []
        for o in qry.all():
            d = {
                'id': o.Dashboard.id,
                'dashboard': o.Dashboard.dashboard_link(),
                'title': o.Dashboard.dashboard_title,
                'url': o.Dashboard.url,
                'dttm': o.dttm,
            }
            if o.Dashboard.created_by:
                user = o.Dashboard.created_by
                d['creator'] = str(user)
                d['creator_url'] = '/superset/profile/{}/'.format(
                    user.username)
            payload.append(d)
        return Response(
            json.dumps(payload, default=utils.json_int_dttm_ser),
            mimetype="application/json")

    @api
    @has_access_api
    @expose("/created_dashboards/<user_id>/", methods=['GET'])
    def created_dashboards(self, user_id):
        Dash = models.Dashboard  # noqa
        qry = (
            db.session.query(
                Dash,
            )
            .filter(
                sqla.or_(
                    Dash.created_by_fk == user_id,
                    Dash.changed_by_fk == user_id,
                )
            )
            .order_by(
                Dash.changed_on.desc()
            )
        )
        payload = [{
            'id': o.id,
            'dashboard': o.dashboard_link(),
            'title': o.dashboard_title,
            'url': o.url,
            'dttm': o.changed_on,
        } for o in qry.all()]
        return Response(
            json.dumps(payload, default=utils.json_int_dttm_ser),
            mimetype="application/json")

    @api
    @has_access_api
    @expose("/created_slices/<user_id>/", methods=['GET'])
    def created_slices(self, user_id):
        """List of slices created by this user"""
        Slice = models.Slice  # noqa
        qry = (
            db.session.query(Slice)
            .filter(
                sqla.or_(
                    Slice.created_by_fk == user_id,
                    Slice.changed_by_fk == user_id,
                )
            )
            .order_by(Slice.changed_on.desc())
        )
        payload = [{
            'id': o.id,
            'title': o.slice_name,
            'url': o.slice_url,
            'dttm': o.changed_on,
        } for o in qry.all()]
        return Response(
            json.dumps(payload, default=utils.json_int_dttm_ser),
            mimetype="application/json")

    @api
    @has_access_api
    @expose("/fave_slices/<user_id>/", methods=['GET'])
    def fave_slices(self, user_id):
        """Favorite slices for a user"""
        qry = (
            db.session.query(
                models.Slice,
                models.FavStar.dttm,
            )
            .join(
                models.FavStar,
                sqla.and_(
                    models.FavStar.user_id == int(user_id),
                    models.FavStar.class_name == 'slice',
                    models.Slice.id == models.FavStar.obj_id,
                )
            )
            .order_by(
                models.FavStar.dttm.desc()
            )
        )
        payload = []
        for o in qry.all():
            d = {
                'id': o.Slice.id,
                'title': o.Slice.slice_name,
                'url': o.Slice.slice_url,
                'dttm': o.dttm,
            }
            if o.Slice.created_by:
                user = o.Slice.created_by
                d['creator'] = str(user)
                d['creator_url'] = '/superset/profile/{}/'.format(
                    user.username)
            payload.append(d)
        return Response(
            json.dumps(payload, default=utils.json_int_dttm_ser),
            mimetype="application/json")

    @api
    @has_access_api
    @expose("/warm_up_cache/", methods=['GET'])
    def warm_up_cache(self):
        """Warms up the cache for the slice or table."""
        slices = None
        session = db.session()
        slice_id = request.args.get('slice_id')
        table_name = request.args.get('table_name')
        db_name = request.args.get('db_name')

        if not slice_id and not (table_name and db_name):
            return json_error_response(__(
                "Malformed request. slice_id or table_name and db_name "
                "arguments are expected"), status=400)
        if slice_id:
            slices = session.query(models.Slice).filter_by(id=slice_id).all()
            if not slices:
                return json_error_response(__(
                    "Slice %(id)s not found", id=slice_id), status=404)
        elif table_name and db_name:
            table = (
                session.query(models.SqlaTable)
                .join(models.Database)
                .filter(
                    models.Database.database_name == db_name or
                    models.SqlaTable.table_name == table_name)
            ).first()
            if not table:
                json_error_response(__(
                    "Table %(t)s wasn't found in the database %(d)s",
                    t=table_name, s=db_name), status=404)
            slices = session.query(models.Slice).filter_by(
                datasource_id=table.id,
                datasource_type=table.type).all()

        for slice in slices:
            try:
                obj = slice.get_viz()
                obj.get_json(force=True)
            except Exception as e:
                return json_error_response(utils.error_msg_from_exception(e))
        return Response(
            json.dumps(
                [{"slice_id": session.id, "slice_name": session.slice_name}
                 for session in slices]),
            status=200,
            mimetype="application/json")

    @expose("/favstar/<class_name>/<obj_id>/<action>/")
    def favstar(self, class_name, obj_id, action):
        """Toggle favorite stars on Slices and Dashboard"""
        session = db.session()
        FavStar = models.FavStar  # noqa
        count = 0
        favs = session.query(FavStar).filter_by(
            class_name=class_name, obj_id=obj_id,
            user_id=g.user.get_id()).all()
        if action == 'select':
            if not favs:
                session.add(
                    FavStar(
                        class_name=class_name,
                        obj_id=obj_id,
                        user_id=g.user.get_id(),
                        dttm=datetime.now()
                    )
                )
            count = 1
        elif action == 'unselect':
            for fav in favs:
                session.delete(fav)
        else:
            count = len(favs)
        session.commit()
        return Response(
            json.dumps({'count': count}),
            mimetype="application/json")

    @has_access
    @expose("/dashboard/<dashboard_id>/")
    def dashboard(self, dashboard_id):
        """Server side rendering for a dashboard"""
        session = db.session()
        qry = session.query(models.Dashboard)
        if dashboard_id.isdigit():
            qry = qry.filter_by(id=int(dashboard_id))
        else:
            qry = qry.filter_by(slug=dashboard_id)

        dash = qry.one()
        datasources = {slc.datasource for slc in dash.slices}
        for datasource in datasources:
            if not self.datasource_access(datasource):
                flash(
                    __(get_datasource_access_error_msg(datasource.name)),
                    "danger")
                return redirect(
                    'superset/request_access/?'
                    'dashboard_id={dash.id}&'
                    ''.format(**locals()))

        # Hack to log the dashboard_id properly, even when getting a slug
        @log_this
        def dashboard(**kwargs):  # noqa
            pass
        dashboard(dashboard_id=dash.id)
        dash_edit_perm = check_ownership(dash, raise_if_false=False)
        dash_save_perm = \
            dash_edit_perm and self.can_access('can_save_dash', 'Superset')
        standalone = request.args.get("standalone") == "true"
        context = dict(
            user_id=g.user.get_id(),
            dash_save_perm=dash_save_perm,
            dash_edit_perm=dash_edit_perm,
            standalone_mode=standalone,
        )
        return self.render_template(
            "superset/dashboard.html",
            dashboard=dash,
            context=json.dumps(context),
            standalone_mode=standalone,
        )

    @has_access
    @expose("/sync_druid/", methods=['POST'])
    @log_this
    def sync_druid_source(self):
        """Syncs the druid datasource in main db with the provided config.

        The endpoint takes 3 arguments:
            user - user name to perform the operation as
            cluster - name of the druid cluster
            config - configuration stored in json that contains:
                name: druid datasource name
                dimensions: list of the dimensions, they become druid columns
                    with the type STRING
                metrics_spec: list of metrics (dictionary). Metric consists of
                    2 attributes: type and name. Type can be count,
                    etc. `count` type is stored internally as longSum
            other fields will be ignored.

            Example: {
                "name": "test_click",
                "metrics_spec": [{"type": "count", "name": "count"}],
                "dimensions": ["affiliate_id", "campaign", "first_seen"]
            }
        """
        payload = request.get_json(force=True)
        druid_config = payload['config']
        user_name = payload['user']
        cluster_name = payload['cluster']

        user = sm.find_user(username=user_name)
        if not user:
            err_msg = __("Can't find User '%(name)s', please ask your admin "
                         "to create one.", name=user_name)
            logging.error(err_msg)
            return json_error_response(err_msg)
        cluster = db.session.query(models.DruidCluster).filter_by(
            cluster_name=cluster_name).first()
        if not cluster:
            err_msg = __("Can't find DruidCluster with cluster_name = "
                         "'%(name)s'", name=cluster_name)
            logging.error(err_msg)
            return json_error_response(err_msg)
        try:
            models.DruidDatasource.sync_to_db_from_config(
                druid_config, user, cluster)
        except Exception as e:
            logging.exception(utils.error_msg_from_exception(e))
            return json_error_response(utils.error_msg_from_exception(e))
        return Response(status=201)

    @has_access
    @expose("/sqllab_viz/")
    @log_this
    def sqllab_viz(self):
        data = json.loads(request.args.get('data'))
        table_name = data.get('datasourceName')
        viz_type = data.get('chartType')
        table = (
            db.session.query(models.SqlaTable)
            .filter_by(table_name=table_name)
            .first()
        )
        if not table:
            table = models.SqlaTable(table_name=table_name)
        table.database_id = data.get('dbId')
        table.sql = data.get('sql')
        db.session.add(table)
        cols = []
        dims = []
        metrics = []
        for column_name, config in data.get('columns').items():
            is_dim = config.get('is_dim', False)
            col = models.TableColumn(
                column_name=column_name,
                filterable=is_dim,
                groupby=is_dim,
                is_dttm=config.get('is_date', False),
            )
            cols.append(col)
            if is_dim:
                dims.append(col)
            agg = config.get('agg')
            if agg:
                metrics.append(models.SqlMetric(
                    metric_name="{agg}__{column_name}".format(**locals()),
                    expression="{agg}({column_name})".format(**locals()),
                ))
        if not metrics:
            metrics.append(models.SqlMetric(
                metric_name="count".format(**locals()),
                expression="count(*)".format(**locals()),
            ))
        table.columns = cols
        table.metrics = metrics
        db.session.commit()
        params = {
            'viz_type': viz_type,
            'groupby': dims[0].column_name if dims else '',
            'metrics': metrics[0].metric_name if metrics else '',
            'metric': metrics[0].metric_name if metrics else '',
            'since': '100 years ago',
            'limit': '0',
        }
        params = "&".join([k + '=' + v for k, v in params.items()])
        url = '/superset/explore/table/{table.id}/?{params}'.format(**locals())
        return redirect(url)

    @has_access
    @expose("/table/<database_id>/<table_name>/<schema>/")
    @log_this
    def table(self, database_id, table_name, schema):
        schema = None if schema in ('null', 'undefined') else schema
        mydb = db.session.query(models.Database).filter_by(id=database_id).one()
        cols = []
        indexes = []
        t = mydb.get_columns(table_name, schema)
        try:
            t = mydb.get_columns(table_name, schema)
            indexes = mydb.get_indexes(table_name, schema)
            primary_key = mydb.get_pk_constraint(table_name, schema)
            foreign_keys = mydb.get_foreign_keys(table_name, schema)
        except Exception as e:
            return Response(
                json.dumps({'error': utils.error_msg_from_exception(e)}),
                mimetype="application/json")
        keys = []
        if primary_key and primary_key.get('constrained_columns'):
            primary_key['column_names'] = primary_key.pop('constrained_columns')
            primary_key['type'] = 'pk'
            keys += [primary_key]
        for fk in foreign_keys:
            fk['column_names'] = fk.pop('constrained_columns')
            fk['type'] = 'fk'
        keys += foreign_keys
        for idx in indexes:
            idx['type'] = 'index'
        keys += indexes

        for col in t:
            dtype = ""
            try:
                dtype = '{}'.format(col['type'])
            except:
                pass
            cols.append({
                'name': col['name'],
                'type': dtype.split('(')[0] if '(' in dtype else dtype,
                'longType': dtype,
                'keys': [
                    k for k in keys
                    if col['name'] in k.get('column_names')
                ],
            })
        tbl = {
            'name': table_name,
            'columns': cols,
            'selectStar': mydb.select_star(
                table_name, schema=schema, show_cols=True, indent=True),
            'primaryKey': primary_key,
            'foreignKeys': foreign_keys,
            'indexes': keys,
        }
        return Response(json.dumps(tbl), mimetype="application/json")

    @has_access
    @expose("/extra_table_metadata/<database_id>/<table_name>/<schema>/")
    @log_this
    def extra_table_metadata(self, database_id, table_name, schema):
        schema = None if schema in ('null', 'undefined') else schema
        mydb = db.session.query(models.Database).filter_by(id=database_id).one()
        payload = mydb.db_engine_spec.extra_table_metadata(
            mydb, table_name, schema)
        return Response(json.dumps(payload), mimetype="application/json")

    @has_access
    @expose("/select_star/<database_id>/<table_name>/")
    @log_this
    def select_star(self, database_id, table_name):
        mydb = db.session.query(
            models.Database).filter_by(id=database_id).first()
        quote = mydb.get_quoter()
        t = mydb.get_table(table_name)

        # Prevent exposing column fields to users that cannot access DB.
        if not self.datasource_access(t.perm):
            flash(get_datasource_access_error_msg(t.name), 'danger')
            return redirect("/tablemodelview/list/")

        fields = ", ".join(
            [quote(c.name) for c in t.columns] or "*")
        s = "SELECT\n{}\nFROM {}".format(fields, table_name)
        return self.render_template(
            "superset/ajah.html",
            content=s
        )

    @expose("/theme/")
    def theme(self):
        return self.render_template('superset/theme.html')

    @has_access_api
    @expose("/cached_key/<key>/")
    @log_this
    def cached_key(self, key):
        """Returns a key from the cache"""
        resp = cache.get(key)
        if resp:
            return resp
        return "nope"

    @has_access_api
    @expose("/results/<key>/")
    @log_this
    def results(self, key):
        """Serves a key off of the results backend"""
        blob = results_backend.get(key)
        if blob:
            json_payload = zlib.decompress(blob)
            obj = json.loads(json_payload)
            db_id = obj['query']['dbId']
            session = db.session()
            mydb = session.query(models.Database).filter_by(id=db_id).one()

            if not self.database_access(mydb):
                json_error_response(
                    get_database_access_error_msg(mydb.database_name))

            return Response(
                json_payload,
                status=200,
                mimetype="application/json")
        else:
            return Response(
                json.dumps({
                    'error': (
                        "Data could not be retrived. You may want to "
                        "re-run the query."
                    )
                }),
                status=410,
                mimetype="application/json")

    @has_access_api
    @expose("/sql_json/", methods=['POST', 'GET'])
    @log_this
    def sql_json(self):
        """Runs arbitrary sql and returns and json"""
        def table_accessible(database, full_table_name, schema_name=None):
            table_name_pieces = full_table_name.split(".")
            if len(table_name_pieces) == 2:
                table_schema = table_name_pieces[0]
                table_name = table_name_pieces[1]
            else:
                table_schema = schema_name
                table_name = table_name_pieces[0]
            return self.datasource_access_by_name(
                database, table_name, schema=table_schema)

        async = request.form.get('runAsync') == 'true'
        sql = request.form.get('sql')
        database_id = request.form.get('database_id')

        session = db.session()
        mydb = session.query(models.Database).filter_by(id=database_id).one()

        if not mydb:
            json_error_response(
                'Database with id {} is missing.'.format(database_id))

        superset_query = sql_parse.SupersetQuery(sql)
        schema = request.form.get('schema')
        schema = schema if schema else None

        rejected_tables = [
            t for t in superset_query.tables if not
            table_accessible(mydb, t, schema_name=schema)]
        if rejected_tables:
            return json_error_response(
                get_datasource_access_error_msg('{}'.format(rejected_tables)))
        session.commit()

        query = models.Query(
            database_id=int(database_id),
            limit=int(app.config.get('SQL_MAX_ROW', None)),
            sql=sql,
            schema=schema,
            select_as_cta=request.form.get('select_as_cta') == 'true',
            start_time=utils.now_as_float(),
            tab_name=request.form.get('tab'),
            status=QueryStatus.PENDING if async else QueryStatus.RUNNING,
            sql_editor_id=request.form.get('sql_editor_id'),
            tmp_table_name=request.form.get('tmp_table_name'),
            user_id=int(g.user.get_id()),
            client_id=request.form.get('client_id'),
        )
        session.add(query)
        session.commit()
        query_id = query.id

        # Async request.
        if async:
            # Ignore the celery future object and the request may time out.
            sql_lab.get_sql_results.delay(
                query_id, return_results=False,
                store_results=not query.select_as_cta)
            return Response(
                json.dumps({'query': query.to_dict()},
                           default=utils.json_int_dttm_ser,
                           allow_nan=False),
                status=202,  # Accepted
                mimetype="application/json")

        # Sync request.
        try:
            SQLLAB_TIMEOUT = config.get("SQLLAB_TIMEOUT")
            with utils.timeout(
                    seconds=SQLLAB_TIMEOUT,
                    error_message=(
                        "The query exceeded the {SQLLAB_TIMEOUT} seconds "
                        "timeout. You may want to run your query as a "
                        "`CREATE TABLE AS` to prevent timeouts."
                    ).format(**locals())):
                data = sql_lab.get_sql_results(query_id, return_results=True)
        except Exception as e:
            logging.exception(e)
            return Response(
                json.dumps({'error': "{}".format(e)}),
                status=500,
                mimetype="application/json")
        return Response(
            data,
            status=200,
            mimetype="application/json")

    @has_access
    @expose("/csv/<client_id>")
    @log_this
    def csv(self, client_id):
        """Download the query results as csv."""
        query = (
            db.session.query(models.Query)
            .filter_by(client_id=client_id)
            .one()
        )

        if not self.database_access(query.database):
            flash(get_database_access_error_msg(query.database.database_name))
            return redirect('/')

        sql = query.select_sql or query.sql
        df = query.database.get_df(sql, query.schema)
        # TODO(bkyryliuk): add compression=gzip for big files.
        csv = df.to_csv(index=False, encoding='utf-8')
        response = Response(csv, mimetype='text/csv')
        response.headers['Content-Disposition'] = (
            'attachment; filename={}.csv'.format(query.name))
        return response

    @has_access
    @expose("/fetch_datasource_metadata")
    @log_this
    def fetch_datasource_metadata(self):
        session = db.session
        datasource_type = request.args.get('datasource_type')
        datasource_class = SourceRegistry.sources[datasource_type]
        datasource = (
            session.query(datasource_class)
            .filter_by(id=request.args.get('datasource_id'))
            .first()
        )

        datasources = db.session.query(datasource_class).all()
        datasources = sorted(datasources, key=lambda ds: ds.full_name)

        # Check if datasource exists
        if not datasource:
            return json_error_response(DATASOURCE_MISSING_ERR)
        # Check permission for datasource
        if not self.datasource_access(datasource):
            return json_error_response(DATASOURCE_ACCESS_ERR)

        gb_cols = [(col, col) for col in datasource.groupby_column_names]
        all_cols = [(c, c) for c in datasource.column_names]
        order_by_choices = []
        for s in sorted(datasource.column_names):
            order_by_choices.append((json.dumps([s, True]), s + ' [asc]'))
            order_by_choices.append((json.dumps([s, False]), s + ' [desc]'))

        field_options = {
            'datasource': [(d.id, d.full_name) for d in datasources],
            'metrics': datasource.metrics_combo,
            'order_by_cols': order_by_choices,
            'metric':  datasource.metrics_combo,
            'secondary_metric': datasource.metrics_combo,
            'groupby': gb_cols,
            'columns': gb_cols,
            'all_columns': all_cols,
            'all_columns_x': all_cols,
            'all_columns_y': all_cols,
            'timeseries_limit_metric': [('', '')] + datasource.metrics_combo,
            'series': gb_cols,
            'entity': gb_cols,
            'x': datasource.metrics_combo,
            'y': datasource.metrics_combo,
            'size': datasource.metrics_combo,
            'mapbox_label': all_cols,
            'point_radius': [(c, c) for c in (["Auto"] + datasource.column_names)],
            'filterable_cols': datasource.filterable_column_names,
        }

        if (datasource_type == 'table'):
            grains = datasource.database.grains()
            grain_choices = []
            if grains:
                grain_choices = [(grain.name, grain.name) for grain in grains]
            field_options['granularity_sqla'] = \
                [(c, c) for c in datasource.dttm_cols]
            field_options['time_grain_sqla'] = grain_choices

        return Response(
            json.dumps({'field_options': field_options}),
            mimetype="application/json"
        )

    @has_access
    @expose("/queries/<last_updated_ms>")
    def queries(self, last_updated_ms):
        """Get the updated queries."""
        if not g.user.get_id():
            return Response(
                json.dumps({'error': "Please login to access the queries."}),
                status=403,
                mimetype="application/json")

        # Unix time, milliseconds.
        last_updated_ms_int = int(float(last_updated_ms)) if last_updated_ms else 0

        # UTC date time, same that is stored in the DB.
        last_updated_dt = utils.EPOCH + timedelta(seconds=last_updated_ms_int / 1000)

        sql_queries = (
            db.session.query(models.Query)
            .filter(
                models.Query.user_id == g.user.get_id(),
                models.Query.changed_on >= last_updated_dt,
            )
            .all()
        )
        dict_queries = {q.client_id: q.to_dict() for q in sql_queries}
        return Response(
            json.dumps(dict_queries, default=utils.json_int_dttm_ser),
            status=200,
            mimetype="application/json")

    @has_access
    @expose("/search_queries")
    @log_this
    def search_queries(self):
        """Search for queries."""
        query = db.session.query(models.Query)
        search_user_id = request.args.get('user_id')
        database_id = request.args.get('database_id')
        search_text = request.args.get('search_text')
        status = request.args.get('status')
        # From and To time stamp should be Epoch timestamp in seconds
        from_time = request.args.get('from')
        to_time = request.args.get('to')

        if search_user_id:
            # Filter on db Id
            query = query.filter(models.Query.user_id == search_user_id)

        if database_id:
            # Filter on db Id
            query = query.filter(models.Query.database_id == database_id)

        if status:
            # Filter on status
            query = query.filter(models.Query.status == status)

        if search_text:
            # Filter on search text
            query = query \
                .filter(models.Query.sql.like('%{}%'.format(search_text)))

        if from_time:
            query = query.filter(models.Query.start_time > int(from_time))

        if to_time:
            query = query.filter(models.Query.start_time < int(to_time))

        query_limit = config.get('QUERY_SEARCH_LIMIT', 5000)
        sql_queries = query.limit(query_limit).all()
        dict_queries = {q.client_id: q.to_dict() for q in sql_queries}

        return Response(
            json.dumps(dict_queries, default=utils.json_int_dttm_ser),
            status=200,
            mimetype="application/json")

    @has_access
    @expose("/refresh_datasources/")
    def refresh_datasources(self):
        """endpoint that refreshes druid datasources metadata"""
        session = db.session()
        for cluster in session.query(models.DruidCluster).all():
            cluster_name = cluster.cluster_name
            try:
                cluster.refresh_datasources()
            except Exception as e:
                flash(
                    "Error while processing cluster '{}'\n{}".format(
                        cluster_name, utils.error_msg_from_exception(e)),
                    "danger")
                logging.exception(e)
                return redirect('/druidclustermodelview/list/')
            cluster.metadata_last_refreshed = datetime.now()
            flash(
                "Refreshed metadata from cluster "
                "[" + cluster.cluster_name + "]",
                'info')
        session.commit()
        return redirect("/druiddatasourcemodelview/list/")

    @app.errorhandler(500)
    def show_traceback(self):
        return render_template(
            'superset/traceback.html',
            error_msg=get_error_msg(),
        ), 500

    @expose("/welcome")
    def welcome(self):
        """Personalized welcome page"""
        if not g.user or not g.user.get_id():
            return redirect(appbuilder.get_url_for_login)
        return self.render_template('superset/welcome.html', utils=utils)

    @has_access
    @expose("/profile/<username>/")
    def profile(self, username):
        """User profile page"""
        user = (
            db.session.query(ab_models.User)
            .filter_by(username=username)
            .one()
        )
        roles = {}
        from collections import defaultdict
        permissions = defaultdict(set)
        for role in user.roles:
            perms = set()
            for perm in role.permissions:
                perms.add(
                    (perm.permission.name, perm.view_menu.name)
                )
                if perm.permission.name in ('datasource_access', 'database_access'):
                    permissions[perm.permission.name].add(perm.view_menu.name)
            roles[role.name] = [
                [perm.permission.name, perm.view_menu.name]
                for perm in role.permissions
            ]
        payload = {
            'user': {
                'username': user.username,
                'firstName': user.first_name,
                'lastName': user.last_name,
                'userId': user.id,
                'isActive': user.is_active(),
                'createdOn': user.created_on.isoformat(),
                'email': user.email,
                'roles': roles,
                'permissions': permissions,
            }
        }
        return self.render_template(
            'superset/profile.html',
            title=user.username + "'s profile",
            navbar_container=True,
            bootstrap_data=json.dumps(payload, default=utils.json_iso_dttm_ser)
        )

    @has_access
    @expose("/sqllab")
    def sqllab(self):
        """SQL Editor"""
<<<<<<< HEAD
        d = {
            'defaultDbId': config.get('SQLLAB_DEFAULT_DBID'),
        }
        return self.render_template(
            'superset/sqllab.html',
            bootstrap_data=json.dumps(d, default=utils.json_iso_dttm_ser)
        )
=======
        return self.render_template('superset/sqllab.html')

    @expose("/rest/api")
    def restIndex(self):
        return render_template('rest.html')

    @expose("/rest/api/query", methods=['GET', 'POST'])
    def query(self):
        try:
            username = request.form['username']
            password = request.form['password']
        except Exception as e:
            return "the user or password is invalid"
        user = self.appbuilder.sm.auth_user_db(username, password)
        if not user:
            return "the user or password is invalid"
        else:
            from flask_login import login_user, logout_user
            login_user(user, remember=False)

            try:
                table = db.session.query(models.SqlaTable)\
                    .filter_by(table_name=request.form['tableName']).one()
                param = {}
                for key in request.form:
                    if key == 'username' or key == 'password' \
                            or key == 'tableName':
                        continue
                    elif key == 'metrics':
                        param['metrics'] = request.form[key].split(',')
                    elif key == 'since' or key == 'until':
                        param[key] = request.form[key].replace('+', ' ')
                    else:
                        param[key] = request.form[key]
                dict = ImmutableMultiDict(param)
                print(dict)
                try:
                    viz_obj = self.get_viz(datasource_type='table',
                                           datasource_id=table.id,
                                           args=dict)
                except Exception as e:
                    return utils.error_msg_from_exception(e)

                if not self.datasource_access(viz_obj.datasource):
                    return DATASOURCE_ACCESS_ERR

                payload = ""
                try:
                    payload = viz_obj.get_json()
                except Exception as e:
                    return utils.error_msg_from_exception(e)
                return json.dumps(json.loads(payload)['data']['records'])
            except Exception as e:
                return utils.error_msg_from_exception(e)

    @expose("/rest/api/querySql", methods=['GET', 'POST'])
    def querysql(self):
        try:
            username = request.form['username']
            password = request.form['password']
        except Exception as e:
            return 'the user or password is invalid'
        user = self.appbuilder.sm.auth_user_db(username, password)
        if not user:
            return 'the user or password is invalid'
        else:
            from flask_login import login_user, logout_user
            login_user(user, remember=False)

            try:
                sql = request.form.get('sql')
                database_name = request.form.get('database_name')

                session = db.session()
                mydb = session.query(models.Database)\
                    .filter_by(database_name=database_name).first()

                if not mydb:
                    return 'Database with id {} is missing.'\
                        .format(database_name)

                if not self.database_access(mydb):
                    return get_database_access_error_msg(database_name)
                session.commit()

                client_id = str(time.time()).replace('.', '')[2:13]
                query = models.Query(
                    database_id=int(mydb.id),
                    limit=int(app.config.get('SQL_MAX_ROW', None)),
                    sql=sql,
                    user_id=int(g.user.get_id()),
                    client_id=client_id,
                )
                session.add(query)
                session.commit()
                query_id = query.id

                try:
                    result = sql_lab.get_sql_results(query_id,
                                                     return_results=True)
                except Exception as e:
                    logging.exception(e)
                    return json.dumps({'error': "{}".format(e)})
                return json.dumps(json.loads(result)['data'])
            except Exception as e:
                return utils.error_msg_from_exception(e)

>>>>>>> 96efdf26
appbuilder.add_view_no_menu(Superset)

if config['DRUID_IS_ACTIVE']:
    appbuilder.add_link(
        "Refresh Druid Metadata",
        label=__("Refresh Druid Metadata"),
        href='/superset/refresh_datasources/',
        category='Sources',
        category_label=__("Sources"),
        category_icon='fa-database',
        icon="fa-cog")


class CssTemplateModelView(SupersetModelView, DeleteMixin):
    datamodel = SQLAInterface(models.CssTemplate)
    list_columns = ['template_name']
    edit_columns = ['template_name', 'css']
    add_columns = edit_columns


class CssTemplateAsyncModelView(CssTemplateModelView):
    list_columns = ['template_name', 'css']

appbuilder.add_separator("Sources")
appbuilder.add_view(
    CssTemplateModelView,
    "CSS Templates",
    label=__("CSS Templates"),
    icon="fa-css3",
    category="Manage",
    category_label=__("Manage"),
    category_icon='')

appbuilder.add_view_no_menu(CssTemplateAsyncModelView)

appbuilder.add_link(
    'SQL Editor',
    href='/superset/sqllab',
    category_icon="fa-flask",
    icon="fa-flask",
    category='SQL Lab')
appbuilder.add_link(
    'Query Search',
    href='/superset/sqllab#search',
    icon="fa-search",
    category_icon="fa-flask",
    category='SQL Lab')


@app.after_request
def apply_caching(response):
    """Applies the configuration's http headers to all responses"""
    for k, v in config.get('HTTP_HEADERS').items():
        response.headers[k] = v
    return response


# ---------------------------------------------------------------------
# Redirecting URL from previous names
class RegexConverter(BaseConverter):
    def __init__(self, url_map, *items):
        super(RegexConverter, self).__init__(url_map)
        self.regex = items[0]
app.url_map.converters['regex'] = RegexConverter


@app.route('/<regex("panoramix\/.*"):url>')
def panoramix(url):  # noqa
    return redirect(request.full_path.replace('panoramix', 'superset'))


@app.route('/<regex("caravel\/.*"):url>')
def caravel(url):  # noqa
    return redirect(request.full_path.replace('caravel', 'superset'))


# ---------------------------------------------------------------------<|MERGE_RESOLUTION|>--- conflicted
+++ resolved
@@ -2711,15 +2711,6 @@
     @expose("/sqllab")
     def sqllab(self):
         """SQL Editor"""
-<<<<<<< HEAD
-        d = {
-            'defaultDbId': config.get('SQLLAB_DEFAULT_DBID'),
-        }
-        return self.render_template(
-            'superset/sqllab.html',
-            bootstrap_data=json.dumps(d, default=utils.json_iso_dttm_ser)
-        )
-=======
         return self.render_template('superset/sqllab.html')
 
     @expose("/rest/api")
@@ -2827,7 +2818,6 @@
             except Exception as e:
                 return utils.error_msg_from_exception(e)
 
->>>>>>> 96efdf26
 appbuilder.add_view_no_menu(Superset)
 
 if config['DRUID_IS_ACTIVE']:
