--- conflicted
+++ resolved
@@ -299,12 +299,6 @@
     chart.height(height);
     slice.container.css('height', height + 'px');
 
-<<<<<<< HEAD
-    if ((['line', 'area', 'line_ttest'].indexOf(vizType) >= 0) && fd.rich_tooltip) {
-      chart.useInteractiveGuideline(true);
-    }
-=======
->>>>>>> 163f4e35
     if (chart.forceY &&
         fd.y_axis_bounds &&
         (fd.y_axis_bounds[0] !== null || fd.y_axis_bounds[1] !== null)) {
@@ -346,9 +340,9 @@
     if (vizType !== 'bullet') {
       chart.color(d => category21(d[colorKey]));
     }
-    if ((vizType === 'line' || vizType === 'area') && fd.rich_tooltip) {
+    if ((['line', 'area', 'line_ttest'].indexOf(vizType) >= 0) && fd.rich_tooltip) {
       chart.useInteractiveGuideline(true);
-      if (vizType === 'line') {
+      if (vizType === 'line' || vizType === 'line_ttest') {
         // Custom sorted tooltip
         chart.interactiveLayer.tooltip.contentGenerator((d) => {
           let tooltip = '';
