--- conflicted
+++ resolved
@@ -14,15 +14,10 @@
 import { queries } from './fixtures';
 import { sqlLabReducer } from '../../../javascripts/SqlLab/reducers';
 import * as actions from '../../../javascripts/SqlLab/actions';
-<<<<<<< HEAD
+import { VISUALIZE_VALIDATION_ERRORS } from '../../../javascripts/SqlLab/constants';
 import VisualizeModal from '../../../javascripts/SqlLab/components/VisualizeModal';
 import * as exploreUtils from '../../../javascripts/explore/exploreUtils';
 import { visTypes } from '../../../javascripts/explore/stores/visTypes';
-=======
-import { VISUALIZE_VALIDATION_ERRORS } from '../../../javascripts/SqlLab/constants';
-import VisualizeModal from '../../../javascripts/SqlLab/components/VisualizeModal';
-import * as exploreUtils from '../../../javascripts/explore/exploreUtils';
->>>>>>> 1e7773eb
 
 global.notify = {
   info: () => {},
@@ -59,19 +54,6 @@
       value: 'mock event value',
     },
   };
-<<<<<<< HEAD
-=======
-  const mockChartTypeTB = {
-    label: 'Time Series - Bar Chart',
-    requiresTime: true,
-    value: 'bar',
-  };
-  const mockEvent = {
-    target: {
-      value: 'mock event value',
-    },
-  };
->>>>>>> 1e7773eb
   const getVisualizeModalWrapper = () => (
     shallow(<VisualizeModal {...mockedProps} />, {
       context: { store },
@@ -170,7 +152,6 @@
         '&': 1,
       });
       wrapper.instance().validate();
-<<<<<<< HEAD
       expect(wrapper.state().hints).to.have.length.above(1);
       wrapper.instance().mergedColumns.restore();
     });
@@ -179,6 +160,8 @@
       wrapper.setState({ chartType: null });
       wrapper.instance().validate();
       expect(wrapper.state().hints).to.have.length(1);
+      expect(wrapper.state().hints[0])
+        .to.have.string(VISUALIZE_VALIDATION_ERRORS.REQUIRE_CHART_TYPE);
     });
     it('should check time series', () => {
       columnsStub.returns(mockColumns);
@@ -204,6 +187,7 @@
       wrapper.setState({ chartType: mockChartTypeTB });
       wrapper.instance().validate();
       expect(wrapper.state().hints).to.have.length(1);
+      expect(wrapper.state().hints[0]).to.have.string(VISUALIZE_VALIDATION_ERRORS.REQUIRE_TIME);
     });
     it('should check dimension', () => {
       // no is_dim
@@ -224,6 +208,8 @@
       wrapper.setState({ chartType: mockChartTypeBarChart });
       wrapper.instance().validate();
       expect(wrapper.state().hints).to.have.length(1);
+      expect(wrapper.state().hints[0])
+        .to.have.string(VISUALIZE_VALIDATION_ERRORS.REQUIRE_DIMENSION);
     });
     it('should validate after change checkbox', () => {
       const spy = sinon.spy(wrapper.instance(), 'validate');
@@ -262,82 +248,6 @@
     expect(wrapper.state().datasourceName).to.equal(mockEvent.target.value);
   });
 
-=======
-      expect(wrapper.state().hints).to.have.length(1);
-      wrapper.instance().mergedColumns.restore();
-    });
-    it('should hint empty chartType', () => {
-      columnsStub.returns(mockColumns);
-      wrapper.setState({ chartType: null });
-      wrapper.instance().validate();
-      expect(wrapper.state().hints).to.have.length(1);
-      expect(wrapper.state().hints[0])
-        .to.have.string(VISUALIZE_VALIDATION_ERRORS.REQUIRE_CHART_TYPE);
-    });
-    it('should check time series', () => {
-      columnsStub.returns(mockColumns);
-      wrapper.setState({ chartType: mockChartTypeTB });
-      wrapper.instance().validate();
-      expect(wrapper.state().hints).to.have.length(0);
-
-      // no is_date columns
-      columnsStub.returns({
-        ds: {
-          is_date: false,
-          is_dim: false,
-          name: 'ds',
-          type: 'STRING',
-        },
-        gender: {
-          is_date: false,
-          is_dim: true,
-          name: 'gender',
-          type: 'STRING',
-        },
-      });
-      wrapper.setState({ chartType: mockChartTypeTB });
-      wrapper.instance().validate();
-      expect(wrapper.state().hints).to.have.length(1);
-      expect(wrapper.state().hints[0]).to.have.string(VISUALIZE_VALIDATION_ERRORS.REQUIRE_TIME);
-    });
-    it('should validate after change checkbox', () => {
-      const spy = sinon.spy(wrapper.instance(), 'validate');
-      columnsStub.returns(mockColumns);
-
-      wrapper.instance().changeCheckbox('is_dim', 'gender', mockEvent);
-      expect(spy.callCount).to.equal(1);
-      spy.restore();
-    });
-    it('should validate after change Agg function', () => {
-      const spy = sinon.spy(wrapper.instance(), 'validate');
-      columnsStub.returns(mockColumns);
-
-      wrapper.instance().changeAggFunction('num', { label: 'MIN(x)', value: 'min' });
-      expect(spy.callCount).to.equal(1);
-      spy.restore();
-    });
-  });
-
-  it('should validate after change chart type', () => {
-    const wrapper = getVisualizeModalWrapper();
-    wrapper.setState({ chartType: mockChartTypeTB });
-    const spy = sinon.spy(wrapper.instance(), 'validate');
-
-    wrapper.instance().changeChartType(mockChartTypeBarChart);
-    expect(spy.callCount).to.equal(1);
-    expect(wrapper.state().chartType).to.equal(mockChartTypeBarChart);
-  });
-
-  it('should validate after change datasource name', () => {
-    const wrapper = getVisualizeModalWrapper();
-    const spy = sinon.spy(wrapper.instance(), 'validate');
-
-    wrapper.instance().changeDatasourceName(mockEvent);
-    expect(spy.callCount).to.equal(1);
-    expect(wrapper.state().datasourceName).to.equal(mockEvent.target.value);
-  });
-
->>>>>>> 1e7773eb
   it('should build viz options', () => {
     const wrapper = getVisualizeModalWrapper();
     wrapper.setState({ chartType: mockChartTypeTB });
@@ -362,20 +272,14 @@
     });
 
     let ajaxSpy;
-<<<<<<< HEAD
-=======
     let datasourceSpy;
->>>>>>> 1e7773eb
     beforeEach(() => {
       ajaxSpy = sinon.spy($, 'ajax');
       sinon.stub(JSON, 'parse').callsFake(() => ({ table_id: 107 }));
       sinon.stub(exploreUtils, 'getExploreUrl').callsFake(() => ('mockURL'));
       sinon.stub(wrapper.instance(), 'buildVizOptions').callsFake(() => (mockOptions));
       sinon.spy(window, 'open');
-<<<<<<< HEAD
-=======
       datasourceSpy = sinon.stub(actions, 'createDatasource');
->>>>>>> 1e7773eb
     });
     afterEach(() => {
       ajaxSpy.restore();
@@ -383,10 +287,7 @@
       exploreUtils.getExploreUrl.restore();
       wrapper.instance().buildVizOptions.restore();
       window.open.restore();
-<<<<<<< HEAD
-=======
       datasourceSpy.restore();
->>>>>>> 1e7773eb
     });
 
     it('should build request', () => {
@@ -399,11 +300,7 @@
       expect(spyCall.args[0].data.data).to.equal(JSON.stringify(mockOptions));
     });
     it('should open new window', () => {
-<<<<<<< HEAD
-      const datasourceSpy = sinon.stub(actions, 'createDatasource').callsFake(() => {
-=======
       datasourceSpy.callsFake(() => {
->>>>>>> 1e7773eb
         const d = $.Deferred();
         d.resolve('done');
         return d.promise();
@@ -412,16 +309,9 @@
 
       wrapper.instance().visualize();
       expect(window.open.callCount).to.equal(1);
-<<<<<<< HEAD
-      datasourceSpy.restore();
-    });
-    it('should notify error', () => {
-      const datasourceSpy = sinon.stub(actions, 'createDatasource').callsFake(() => {
-=======
     });
     it('should notify error', () => {
       datasourceSpy.callsFake(() => {
->>>>>>> 1e7773eb
         const d = $.Deferred();
         d.reject('error message');
         return d.promise();
@@ -432,8 +322,6 @@
       wrapper.instance().visualize();
       expect(window.open.callCount).to.equal(0);
       expect(notify.error.callCount).to.equal(1);
-<<<<<<< HEAD
-      datasourceSpy.restore();
     });
   });
 
@@ -451,8 +339,6 @@
       const selectorOptionsValues =
         Object.keys(selectorOptions).map(key => selectorOptions[key].value);
       expect(selectorOptionsValues).to.have.same.members(['bar', 'line', 'pie', 'dist_bar']);
-=======
->>>>>>> 1e7773eb
     });
   });
 });