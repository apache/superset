--- conflicted
+++ resolved
@@ -8,11 +8,7 @@
 const utils = require('./utils');
 
 /* eslint wrap-iife: 0 */
-<<<<<<< HEAD
-const px = function () {
-=======
 const px = function (state) {
->>>>>>> 0a444aac
   let slice;
   const timeout = state.common.conf.SUPERSET_WEBSERVER_TIMEOUT;
   function getParam(name) {
