/* eslint-disable react/no-danger */
import React from 'react';
import PropTypes from 'prop-types';

<<<<<<< HEAD
import { t } from '../../locales';
=======
import { getExploreUrl } from '../../explore/exploreUtils';
>>>>>>> 9c6248f3

const propTypes = {
  slice: PropTypes.object.isRequired,
  removeSlice: PropTypes.func.isRequired,
  expandedSlices: PropTypes.object,
};

function SliceCell({ expandedSlices, removeSlice, slice }) {
  return (
    <div className="slice-cell" id={`${slice.slice_id}-cell`}>
      <div className="chart-header">
        <div className="row">
          <div className="col-md-12 header">
            <span>{slice.slice_name}</span>
          </div>
          <div className="col-md-12 chart-controls">
            <div className="pull-right">
              <a title={t('Move chart')} data-toggle="tooltip">
                <i className="fa fa-arrows drag" />
              </a>
              <a className="refresh" title={t('Force refresh data')} data-toggle="tooltip">
                <i className="fa fa-repeat" />
              </a>
              {slice.description &&
                <a title={t('Toggle chart description')}>
                  <i
                    className="fa fa-info-circle slice_info"
                    title={slice.description}
                    data-toggle="tooltip"
                  />
                </a>
              }
              <a
                href={slice.edit_url}
                title={t('Edit chart')}
                data-toggle="tooltip"
              >
                <i className="fa fa-pencil" />
              </a>
<<<<<<< HEAD
              <a href={slice.slice_url} title={t('Explore chart')} data-toggle="tooltip">
=======
              <a href={getExploreUrl(slice.form_data, 'csv')} title="Export CSV" data-toggle="tooltip">
                <i className="fa fa-table" />
              </a>
              <a href={getExploreUrl(slice.form_data)} title="Explore chart" data-toggle="tooltip">
>>>>>>> 9c6248f3
                <i className="fa fa-share" />
              </a>
              <a
                className="remove-chart"
                title={t('Remove chart from dashboard')}
                data-toggle="tooltip"
              >
                <i
                  className="fa fa-close"
                  onClick={() => { removeSlice(slice.slice_id); }}
                />
              </a>
            </div>
          </div>
        </div>
      </div>
      <div
        className="slice_description bs-callout bs-callout-default"
        style={
          expandedSlices &&
          expandedSlices[String(slice.slice_id)] ? {} : { display: 'none' }
        }
        dangerouslySetInnerHTML={{ __html: slice.description_markeddown }}
      />
      <div className="row chart-container">
        <input type="hidden" value="false" />
        <div id={'token_' + slice.slice_id} className="token col-md-12">
          <img
            src="/static/assets/images/loading.gif"
            className="loading"
            alt="loading"
          />
          <div
            id={'con_' + slice.slice_id}
            className={`slice_container ${slice.form_data.viz_type}`}
          />
        </div>
      </div>
    </div>
  );
}

SliceCell.propTypes = propTypes;

export default SliceCell;<|MERGE_RESOLUTION|>--- conflicted
+++ resolved
@@ -2,11 +2,8 @@
 import React from 'react';
 import PropTypes from 'prop-types';
 
-<<<<<<< HEAD
 import { t } from '../../locales';
-=======
 import { getExploreUrl } from '../../explore/exploreUtils';
->>>>>>> 9c6248f3
 
 const propTypes = {
   slice: PropTypes.object.isRequired,
@@ -46,14 +43,10 @@
               >
                 <i className="fa fa-pencil" />
               </a>
-<<<<<<< HEAD
-              <a href={slice.slice_url} title={t('Explore chart')} data-toggle="tooltip">
-=======
-              <a href={getExploreUrl(slice.form_data, 'csv')} title="Export CSV" data-toggle="tooltip">
+              <a href={getExploreUrl(slice.form_data, 'csv')} title={t('Export CSV')} data-toggle="tooltip">
                 <i className="fa fa-table" />
               </a>
-              <a href={getExploreUrl(slice.form_data)} title="Explore chart" data-toggle="tooltip">
->>>>>>> 9c6248f3
+              <a href={getExploreUrl(slice.form_data)} title={t('Explore chart')} data-toggle="tooltip">
                 <i className="fa fa-share" />
               </a>
               <a
