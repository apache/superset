--- conflicted
+++ resolved
@@ -231,8 +231,6 @@
         </Button>
       );
     }
-<<<<<<< HEAD
-=======
     let progressBar;
     let trackingUrl;
     if (query.progress > 0 && query.state === 'running') {
@@ -253,7 +251,6 @@
         </Button>
       );
     }
->>>>>>> 62fcdf2a
     return (
       <div>
         <img className="loading" alt="Loading..." src="/static/assets/images/loading.gif" />
