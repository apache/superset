--- conflicted
+++ resolved
@@ -13,16 +13,7 @@
 import * as actions from '../actions';
 import { VISUALIZE_VALIDATION_ERRORS } from '../constants';
 import { QUERY_TIMEOUT_THRESHOLD } from '../../constants';
-<<<<<<< HEAD
 import { t } from '../../locales';
-
-const CHART_TYPES = [
-  { value: 'dist_bar', label: t('Distribution - Bar Chart'), requiresTime: false },
-  { value: 'pie', label: t('Pie Chart'), requiresTime: false },
-  { value: 'line', label: t('Time Series - Line Chart'), requiresTime: true },
-  { value: 'bar', label: t('Time Series - Bar Chart'), requiresTime: true },
-];
-=======
 import visTypes from '../../explore/stores/visTypes';
 
 const CHART_TYPES = Object.keys(visTypes)
@@ -35,7 +26,6 @@
       requiresTime: !!vis.requiresTime,
     };
   });
->>>>>>> 08b7e891
 
 const propTypes = {
   actions: PropTypes.object.isRequired,
