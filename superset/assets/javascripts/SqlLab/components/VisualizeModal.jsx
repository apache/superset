--- conflicted
+++ resolved
@@ -9,10 +9,7 @@
 import { Table } from 'reactable';
 import shortid from 'shortid';
 import { getExploreUrl } from '../../explore/exploreUtils';
-<<<<<<< HEAD
 import { visTypes } from '../../explore/stores/visTypes';
-=======
->>>>>>> 1e7773eb
 import * as actions from '../actions';
 import { VISUALIZE_VALIDATION_ERRORS } from '../constants';
 
@@ -89,8 +86,7 @@
       }
     });
     if (this.state.chartType === null) {
-<<<<<<< HEAD
-      hints.push('Pick a chart type!');
+      hints.push(VISUALIZE_VALIDATION_ERRORS.REQUIRE_CHART_TYPE);
     } else {
       if (this.state.chartType.requiresTime) {
         let hasTime = false;
@@ -101,37 +97,20 @@
           }
         }
         if (!hasTime) {
-          hints.push(
-            'To use this chart type you need at least one column ' +
-            'flagged as a date');
+          hints.push(VISUALIZE_VALIDATION_ERRORS.REQUIRE_TIME);
         }
       }
       if (this.state.chartType.requiresDimension) {
         const hasMatrix = Object.keys(cols).filter(key => (cols[key].is_dim)).length > 0;
         if (!hasMatrix) {
-          hints.push(
-            'To use this chart type you need at least one dimension');
+          hints.push(VISUALIZE_VALIDATION_ERRORS.REQUIRE_DIMENSION);
         }
       }
       if (this.state.chartType.requiresAggregationFn) {
         const hasMatrix = Object.keys(cols).filter(key => (cols[key].agg)).length > 0;
         if (!hasMatrix) {
-          hints.push(
-            'To use this chart type you need at least one aggregation function');
-        }
-=======
-      hints.push(VISUALIZE_VALIDATION_ERRORS.REQUIRE_CHART_TYPE);
-    } else if (this.state.chartType.requiresTime) {
-      let hasTime = false;
-      for (const colName in cols) {
-        const col = cols[colName];
-        if (col.hasOwnProperty('is_date') && col.is_date) {
-          hasTime = true;
-        }
-      }
-      if (!hasTime) {
-        hints.push(VISUALIZE_VALIDATION_ERRORS.REQUIRE_TIME);
->>>>>>> 1e7773eb
+          hints.push(VISUALIZE_VALIDATION_ERRORS.REQUIRE_AGGREGATION_FUNCTION);
+        }
       }
     }
     this.setState({ hints });
