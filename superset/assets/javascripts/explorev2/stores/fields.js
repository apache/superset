--- conflicted
+++ resolved
@@ -1148,7 +1148,6 @@
       datasource: state.datasource,
     }),
   },
-<<<<<<< HEAD
 
   having_filters: {
     type: 'FilterField',
@@ -1160,13 +1159,12 @@
         .concat(state.datasource.filterable_cols) : [],
       datasource: state.datasource,
     }),
-=======
+    
   slice_id: {
     type: 'HiddenField',
     label: 'Slice ID',
     hidden: true,
     description: 'The id of the active slice',
->>>>>>> 3f88a8e3
   },
 };
 export default fields;