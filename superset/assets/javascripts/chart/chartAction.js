import { getExploreUrlAndPayload, getAnnotationJsonUrl } from '../explore/exploreUtils';
import { requiresQuery, ANNOTATION_SOURCE_TYPES } from '../modules/AnnotationTypes';
import { Logger, LOG_ACTIONS_LOAD_EVENT } from '../logger';

const $ = window.$ = require('jquery');

export const CHART_UPDATE_STARTED = 'CHART_UPDATE_STARTED';
export function chartUpdateStarted(queryRequest, latestQueryFormData, key) {
  return { type: CHART_UPDATE_STARTED, queryRequest, latestQueryFormData, key };
}

export const CHART_UPDATE_SUCCEEDED = 'CHART_UPDATE_SUCCEEDED';
export function chartUpdateSucceeded(queryResponse, key) {
  return { type: CHART_UPDATE_SUCCEEDED, queryResponse, key };
}

export const CHART_UPDATE_STOPPED = 'CHART_UPDATE_STOPPED';
export function chartUpdateStopped(key) {
  return { type: CHART_UPDATE_STOPPED, key };
}

export const CHART_UPDATE_TIMEOUT = 'CHART_UPDATE_TIMEOUT';
export function chartUpdateTimeout(statusText, timeout, key) {
  return { type: CHART_UPDATE_TIMEOUT, statusText, timeout, key };
}

export const CHART_UPDATE_FAILED = 'CHART_UPDATE_FAILED';
export function chartUpdateFailed(queryResponse, key) {
  return { type: CHART_UPDATE_FAILED, queryResponse, key };
}

export const CHART_RENDERING_FAILED = 'CHART_RENDERING_FAILED';
export function chartRenderingFailed(error, key) {
  return { type: CHART_RENDERING_FAILED, error, key };
}

export const CHART_RENDERING_SUCCEEDED = 'CHART_RENDERING_SUCCEEDED';
export function chartRenderingSucceeded(key) {
  return { type: CHART_RENDERING_SUCCEEDED, key };
}

export const REMOVE_CHART = 'REMOVE_CHART';
export function removeChart(key) {
  return { type: REMOVE_CHART, key };
}

export const ANNOTATION_QUERY_SUCCESS = 'ANNOTATION_QUERY_SUCCESS';
export function annotationQuerySuccess(annotation, queryResponse, key) {
  return { type: ANNOTATION_QUERY_SUCCESS, annotation, queryResponse, key };
}

export const ANNOTATION_QUERY_STARTED = 'ANNOTATION_QUERY_STARTED';
export function annotationQueryStarted(annotation, queryRequest, key) {
  return { type: ANNOTATION_QUERY_STARTED, annotation, queryRequest, key };
}

export const ANNOTATION_QUERY_FAILED = 'ANNOTATION_QUERY_FAILED';
export function annotationQueryFailed(annotation, queryResponse, key) {
  return { type: ANNOTATION_QUERY_FAILED, annotation, queryResponse, key };
}

export function runAnnotationQuery(annotation, timeout = 60, formData = null, key) {
  return function (dispatch, getState) {
    const sliceKey = key || Object.keys(getState().charts)[0];
    const fd = formData || getState().charts[sliceKey].latestQueryFormData;

    if (!requiresQuery(annotation.sourceType)) {
      return Promise.resolve();
    }

    const sliceFormData = Object.keys(annotation.overrides)
      .reduce((d, k) => ({
        ...d,
        [k]: annotation.overrides[k] || fd[k],
      }), {});
    const isNative = annotation.sourceType === ANNOTATION_SOURCE_TYPES.NATIVE;
    const url = getAnnotationJsonUrl(annotation.value, sliceFormData, isNative);
    const queryRequest = $.ajax({
      url,
      dataType: 'json',
      timeout: timeout * 1000,
    });
    dispatch(annotationQueryStarted(annotation, queryRequest, sliceKey));
    return queryRequest
      .then(queryResponse => dispatch(annotationQuerySuccess(annotation, queryResponse, sliceKey)))
      .catch((err) => {
        if (err.statusText === 'timeout') {
          dispatch(annotationQueryFailed(annotation, { error: 'Query Timeout' }, sliceKey));
        } else if ((err.responseJSON.error || '').toLowerCase().startsWith('no data')) {
          dispatch(annotationQuerySuccess(annotation, err, sliceKey));
        } else if (err.statusText !== 'abort') {
          dispatch(annotationQueryFailed(annotation, err.responseJSON, sliceKey));
        }
      });
  };
}

export const TRIGGER_QUERY = 'TRIGGER_QUERY';
export function triggerQuery(value = true, key) {
  return { type: TRIGGER_QUERY, value, key };
}

// this action is used for forced re-render without fetch data
export const RENDER_TRIGGERED = 'RENDER_TRIGGERED';
export function renderTriggered(value, key) {
  return { type: RENDER_TRIGGERED, value, key };
}

export const RUN_QUERY = 'RUN_QUERY';
export function runQuery(formData, force = false, timeout = 60, key) {
  return (dispatch) => {
<<<<<<< HEAD
    const { url, payload } = getExploreUrlAndPayload({
      formData,
      endpointType: 'json',
      force,
    });
=======
    const url = getExploreUrl(formData, 'json', force);
    let logStart;
>>>>>>> db24cef0
    const queryRequest = $.ajax({
      type: 'POST',
      url,
      data: {
        form_data: JSON.stringify(payload),
      },
      timeout: timeout * 1000,
      beforeSend: () => {
        logStart = Logger.getTimestamp();
      },
    });
    dispatch(chartUpdateStarted(queryRequest, payload, key));
    dispatch(triggerQuery(false, key));
    const queryPromise = Promise.resolve(dispatch(chartUpdateStarted(queryRequest, key)))
      .then(() => queryRequest)
      .then((queryResponse) => {
        Logger.append(LOG_ACTIONS_LOAD_EVENT, {
          label: key,
          is_cached: queryResponse.is_cached,
          row_count: queryResponse.rowcount,
          datasource: formData.datasource,
          start_offset: logStart,
          duration: Logger.getTimestamp() - logStart,
        });
        return dispatch(chartUpdateSucceeded(queryResponse, key));
      })
      .catch((err) => {
        Logger.append(LOG_ACTIONS_LOAD_EVENT, {
          label: key,
          has_err: true,
          datasource: formData.datasource,
          start_offset: logStart,
          duration: Logger.getTimestamp() - logStart,
        });
        if (err.statusText === 'timeout') {
          dispatch(chartUpdateTimeout(err.statusText, timeout, key));
        } else if (err.statusText === 'abort') {
          dispatch(chartUpdateStopped(key));
        } else {
          let errObject;
          if (err.responseJSON) {
            errObject = err.responseJSON;
          } else if (err.stack) {
            errObject = {
              error: 'Unexpected error: ' + err.description,
              stacktrace: err.stack,
            };
          } else {
            errObject = {
              error: 'Unexpected error.',
            };
          }
          dispatch(chartUpdateFailed(errObject, key));
        }
      });
    const annotationLayers = formData.annotation_layers || [];
    return Promise.all([
      queryPromise,
      dispatch(triggerQuery(false, key)),
      ...annotationLayers.map(x => dispatch(runAnnotationQuery(x, timeout, formData, key))),
    ]);
  };
}<|MERGE_RESOLUTION|>--- conflicted
+++ resolved
@@ -109,30 +109,22 @@
 export const RUN_QUERY = 'RUN_QUERY';
 export function runQuery(formData, force = false, timeout = 60, key) {
   return (dispatch) => {
-<<<<<<< HEAD
     const { url, payload } = getExploreUrlAndPayload({
       formData,
       endpointType: 'json',
       force,
     });
-=======
-    const url = getExploreUrl(formData, 'json', force);
-    let logStart;
->>>>>>> db24cef0
+    const logStart = Logger.getTimestamp();
     const queryRequest = $.ajax({
       type: 'POST',
       url,
+      dataType: 'json',
       data: {
         form_data: JSON.stringify(payload),
       },
       timeout: timeout * 1000,
-      beforeSend: () => {
-        logStart = Logger.getTimestamp();
-      },
     });
-    dispatch(chartUpdateStarted(queryRequest, payload, key));
-    dispatch(triggerQuery(false, key));
-    const queryPromise = Promise.resolve(dispatch(chartUpdateStarted(queryRequest, key)))
+    const queryPromise = Promise.resolve(dispatch(chartUpdateStarted(queryRequest, payload, key)))
       .then(() => queryRequest)
       .then((queryResponse) => {
         Logger.append(LOG_ACTIONS_LOAD_EVENT, {
