import React from 'react';
import { formatSelectOptionsForRange, formatSelectOptions } from '../../modules/utils';
import * as v from '../validators';
import { ALL_COLOR_SCHEMES, spectrums } from '../../modules/colors';
import MetricOption from '../../components/MetricOption';
import ColumnOption from '../../components/ColumnOption';
import { t } from '../../locales';

const D3_FORMAT_DOCS = 'D3 format syntax: https://github.com/d3/d3-format';

// input choices & options
const D3_FORMAT_OPTIONS = [
  ['.3s', '.3s | 12.3k'],
  ['.3%', '.3% | 1234543.210%'],
  ['.4r', '.4r | 12350'],
  ['.3f', '.3f | 12345.432'],
  ['+,', '+, | +12,345.4321'],
  ['$,.2f', '$,.2f | $12,345.43'],
];

const ROW_LIMIT_OPTIONS = [10, 50, 100, 250, 500, 1000, 5000, 10000, 50000];

const SERIES_LIMITS = [0, 5, 10, 25, 50, 100, 500];

export const D3_TIME_FORMAT_OPTIONS = [
  ['smart_date', 'Adaptative formating'],
  ['%m/%d/%Y', '%m/%d/%Y | 01/14/2019'],
  ['%Y-%m-%d', '%Y-%m-%d | 2019-01-14'],
  ['%Y-%m-%d %H:%M:%S', '%Y-%m-%d %H:%M:%S | 2019-01-14 01:32:10'],
  ['%H:%M:%S', '%H:%M:%S | 01:32:10'],
];

const timeColumnOption = {
  verbose_name: 'Time',
  column_name: '__timestamp',
  description: (
  'A reference to the [Time] configuration, taking granularity into ' +
  'account'),
};

const groupByControl = {
  type: 'SelectControl',
  multi: true,
  label: t('Group by'),
  default: [],
  includeTime: false,
  description: t('One or many controls to group by'),
  optionRenderer: c => <ColumnOption column={c} />,
  valueRenderer: c => <ColumnOption column={c} />,
  valueKey: 'column_name',
  mapStateToProps: (state, control) => {
    const newState = {};
    if (state.datasource) {
      newState.options = state.datasource.columns.filter(c => c.groupby);
      if (control && control.includeTime) {
        newState.options.push(timeColumnOption);
      }
    }
    return newState;
  },
};

export const controls = {
  datasource: {
    type: 'DatasourceControl',
    label: t('Datasource'),
    default: null,
    description: null,
    mapStateToProps: state => ({
      datasource: state.datasource,
    }),
  },

  viz_type: {
    type: 'VizTypeControl',
    label: t('Visualization Type'),
    default: 'table',
    description: t('The type of visualization to display'),
  },

  metrics: {
    type: 'SelectControl',
    multi: true,
    label: t('Metrics'),
    validators: [v.nonEmpty],
    valueKey: 'metric_name',
    optionRenderer: m => <MetricOption metric={m} />,
    valueRenderer: m => <MetricOption metric={m} />,
    default: c => c.options && c.options.length > 0 ? [c.options[0].metric_name] : null,
    mapStateToProps: state => ({
      options: (state.datasource) ? state.datasource.metrics : [],
    }),
    description: t('One or many metrics to display'),
  },
  y_axis_bounds: {
    type: 'BoundsControl',
    label: t('Y Axis Bounds'),
    renderTrigger: true,
    default: [null, null],
    description: (
      'Bounds for the Y axis. When left empty, the bounds are ' +
      'dynamically defined based on the min/max of the data. Note that ' +
      "this feature will only expand the axis range. It won't " +
      "narrow the data's extent."
    ),
  },
  order_by_cols: {
    type: 'SelectControl',
    multi: true,
    label: t('Ordering'),
    default: [],
    description: t('One or many metrics to display'),
    mapStateToProps: state => ({
      choices: (state.datasource) ? state.datasource.order_by_choices : [],
    }),
  },

  metric: {
    type: 'SelectControl',
    label: t('Metric'),
    clearable: false,
    description: t('Choose the metric'),
    validators: [v.nonEmpty],
    optionRenderer: m => <MetricOption metric={m} />,
    valueRenderer: m => <MetricOption metric={m} />,
    default: c => c.options && c.options.length > 0 ? c.options[0].metric_name : null,
    valueKey: 'metric_name',
    mapStateToProps: state => ({
      options: (state.datasource) ? state.datasource.metrics : [],
    }),
  },

  metric_2: {
    type: 'SelectControl',
    label: t('Right Axis Metric'),
    default: null,
    validators: [v.nonEmpty],
    clearable: true,
    description: t('Choose a metric for right axis'),
    valueKey: 'metric_name',
    optionRenderer: m => <MetricOption metric={m} />,
    valueRenderer: m => <MetricOption metric={m} />,
    mapStateToProps: state => ({
      options: (state.datasource) ? state.datasource.metrics : [],
    }),
  },

  stacked_style: {
    type: 'SelectControl',
    label: t('Stacked Style'),
    choices: [
      ['stack', 'stack'],
      ['stream', 'stream'],
      ['expand', 'expand'],
    ],
    default: 'stack',
    description: '',
  },

  linear_color_scheme: {
    type: 'ColorSchemeControl',
    label: t('Linear Color Scheme'),
    choices: [
      ['fire', 'fire'],
      ['blue_white_yellow', 'blue/white/yellow'],
      ['white_black', 'white/black'],
      ['black_white', 'black/white'],
    ],
    default: 'blue_white_yellow',
    clearable: false,
    description: '',
    renderTrigger: true,
    schemes: spectrums,
    isLinear: true,
  },

  normalize_across: {
    type: 'SelectControl',
    label: t('Normalize Across'),
    choices: [
      ['heatmap', 'heatmap'],
      ['x', 'x'],
      ['y', 'y'],
    ],
    default: 'heatmap',
    description: t('Color will be rendered based on a ratio ') +
    'of the cell against the sum of across this ' +
    'criteria',
  },

  horizon_color_scale: {
    type: 'SelectControl',
    label: t('Horizon Color Scale'),
    choices: [
      ['series', 'series'],
      ['overall', 'overall'],
      ['change', 'change'],
    ],
    default: 'series',
    description: t('Defines how the color are attributed.'),
  },

  canvas_image_rendering: {
    type: 'SelectControl',
    label: t('Rendering'),
    choices: [
      ['pixelated', 'pixelated (Sharp)'],
      ['auto', 'auto (Smooth)'],
    ],
    default: 'pixelated',
    description: t('image-rendering CSS attribute of the canvas object that ') +
    'defines how the browser scales up the image',
  },

  xscale_interval: {
    type: 'SelectControl',
    label: t('XScale Interval'),
    choices: formatSelectOptionsForRange(1, 50),
    default: '1',
    description: t('Number of steps to take between ticks when ' +
    'displaying the X scale'),
  },

  yscale_interval: {
    type: 'SelectControl',
    label: t('YScale Interval'),
    choices: formatSelectOptionsForRange(1, 50),
    default: null,
    description: t('Number of steps to take between ticks when ' +
    'displaying the Y scale'),
  },

  include_time: {
    type: 'CheckboxControl',
    label: t('Include Time'),
    description: t('Whether to include the time granularity as defined in the time section'),
    default: false,
  },

  bar_stacked: {
    type: 'CheckboxControl',
    label: t('Stacked Bars'),
    renderTrigger: true,
    default: false,
    description: null,
  },

  pivot_margins: {
    type: 'CheckboxControl',
    label: t('Show totals'),
    renderTrigger: false,
    default: true,
    description: t('Display total row/column'),
  },

  show_markers: {
    type: 'CheckboxControl',
    label: t('Show Markers'),
    renderTrigger: true,
    default: false,
    description: t('Show data points as circle markers on the lines'),
  },

  show_bar_value: {
    type: 'CheckboxControl',
    label: t('Bar Values'),
    default: false,
    renderTrigger: true,
    description: t('Show the value on top of the bar'),
  },

  order_bars: {
    type: 'CheckboxControl',
    label: t('Sort Bars'),
    default: false,
    description: t('Sort bars by x labels.'),
  },

  combine_metric: {
    type: 'CheckboxControl',
    label: t('Combine Metrics'),
    default: false,
    description: t('Display metrics side by side within each column, as ' +
    'opposed to each column being displayed side by side for each metric.'),
  },

  show_controls: {
    type: 'CheckboxControl',
    label: t('Extra Controls'),
    renderTrigger: true,
    default: false,
    description: t('Whether to show extra controls or not. Extra controls ' +
    'include things like making mulitBar charts stacked ' +
    'or side by side.'),
  },

  reduce_x_ticks: {
    type: 'CheckboxControl',
    label: t('Reduce X ticks'),
    renderTrigger: true,
    default: false,
    description: t('Reduces the number of X axis ticks to be rendered. ' +
    'If true, the x axis wont overflow and labels may be ' +
    'missing. If false, a minimum width will be applied ' +
    'to columns and the width may overflow into an ' +
    'horizontal scroll.'),
  },

  include_series: {
    type: 'CheckboxControl',
    label: t('Include Series'),
    renderTrigger: true,
    default: false,
    description: t('Include series name as an axis'),
  },

  secondary_metric: {
    type: 'SelectControl',
    label: t('Color Metric'),
    default: null,
    description: t('A metric to use for color'),
    mapStateToProps: state => ({
      choices: (state.datasource) ? state.datasource.metrics_combo : [],
    }),
  },
  select_country: {
    type: 'SelectControl',
    label: t('Country Name'),
    default: 'France',
    choices: [
      'Belgium',
      'Brazil',
      'China',
      'Egypt',
      'France',
      'Germany',
      'Italy',
      'Morocco',
      'Netherlands',
      'Russia',
      'Singapore',
      'Spain',
      'Uk',
      'Ukraine',
      'Usa',
    ].map(s => [s, s]),
    description: t('The name of country that Superset should display'),
  },
  country_fieldtype: {
    type: 'SelectControl',
    label: t('Country Field Type'),
    default: 'cca2',
    choices: [
      ['name', 'Full name'],
      ['cioc', 'code International Olympic Committee (cioc)'],
      ['cca2', 'code ISO 3166-1 alpha-2 (cca2)'],
      ['cca3', 'code ISO 3166-1 alpha-3 (cca3)'],
    ],
    description: t('The country code standard that Superset should expect ' +
    'to find in the [country] column'),
  },

  groupby: groupByControl,

  columns: Object.assign({}, groupByControl, {
    label: t('Columns'),
    description: t('One or many controls to pivot as columns'),
  }),

  all_columns: {
    type: 'SelectControl',
    multi: true,
    label: t('Columns'),
    default: [],
    description: t('Columns to display'),
    mapStateToProps: state => ({
      choices: (state.datasource) ? state.datasource.all_cols : [],
    }),
  },

  all_columns_x: {
    type: 'SelectControl',
    label: 'X',
    default: null,
    description: t('Columns to display'),
    mapStateToProps: state => ({
      choices: (state.datasource) ? state.datasource.all_cols : [],
    }),
  },

  all_columns_y: {
    type: 'SelectControl',
    label: 'Y',
    default: null,
    description: t('Columns to display'),
    mapStateToProps: state => ({
      choices: (state.datasource) ? state.datasource.all_cols : [],
    }),
  },

  druid_time_origin: {
    type: 'SelectControl',
    freeForm: true,
    label: t('Origin'),
    choices: [
      ['', 'default'],
      ['now', 'now'],
    ],
    default: null,
    description: t('Defines the origin where time buckets start, ' +
    'accepts natural dates as in `now`, `sunday` or `1970-01-01`'),
  },

  bottom_margin: {
    type: 'SelectControl',
    freeForm: true,
    label: t('Bottom Margin'),
    choices: formatSelectOptions(['auto', 50, 75, 100, 125, 150, 200]),
    default: 'auto',
    renderTrigger: true,
    description: t('Bottom margin, in pixels, allowing for more room for axis labels'),
  },

  left_margin: {
    type: 'SelectControl',
    freeForm: true,
    label: t('Left Margin'),
    choices: formatSelectOptions(['auto', 50, 75, 100, 125, 150, 200]),
    default: 'auto',
    renderTrigger: true,
    description: t('Left margin, in pixels, allowing for more room for axis labels'),
  },

  granularity: {
    type: 'SelectControl',
    freeForm: true,
    label: t('Time Granularity'),
    default: 'one day',
    choices: formatSelectOptions([
      'all',
      '5 seconds',
      '30 seconds',
      '1 minute',
      '5 minutes',
      '1 hour',
      '6 hour',
      '1 day',
      '7 days',
      'week',
      'week_starting_sunday',
      'week_ending_saturday',
      'month',
    ]),
    description: t('The time granularity for the visualization. Note that you ' +
    'can type and use simple natural language as in `10 seconds`, ' +
    '`1 day` or `56 weeks`'),
  },

  domain_granularity: {
    type: 'SelectControl',
    label: t('Domain'),
    default: 'month',
    choices: formatSelectOptions(['hour', 'day', 'week', 'month', 'year']),
    description: t('The time unit used for the grouping of blocks'),
  },

  subdomain_granularity: {
    type: 'SelectControl',
    label: t('Subdomain'),
    default: 'day',
    choices: formatSelectOptions(['min', 'hour', 'day', 'week', 'month']),
    description: t('The time unit for each block. Should be a smaller unit than ' +
    'domain_granularity. Should be larger or equal to Time Grain'),
  },

  link_length: {
    type: 'SelectControl',
    freeForm: true,
    label: t('Link Length'),
    default: '200',
    choices: formatSelectOptions(['10', '25', '50', '75', '100', '150', '200', '250']),
    description: t('Link length in the force layout'),
  },

  charge: {
    type: 'SelectControl',
    freeForm: true,
    label: t('Charge'),
    default: '-500',
    choices: formatSelectOptions([
      '-50',
      '-75',
      '-100',
      '-150',
      '-200',
      '-250',
      '-500',
      '-1000',
      '-2500',
      '-5000',
    ]),
    description: t('Charge in the force layout'),
  },

  granularity_sqla: {
    type: 'SelectControl',
    label: t('Time Column'),
    default: control =>
      control.choices && control.choices.length > 0 ? control.choices[0][0] : null,
    description: t('The time column for the visualization. Note that you ' +
    'can define arbitrary expression that return a DATETIME ' +
    'column in the table or. Also note that the ' +
    'filter below is applied against this column or ' +
    'expression'),
    mapStateToProps: state => ({
      choices: (state.datasource) ? state.datasource.granularity_sqla : [],
    }),
  },

  time_grain_sqla: {
    type: 'SelectControl',
    label: t('Time Grain'),
    default: control => control.choices && control.choices.length ? control.choices[0][0] : null,
    description: t('The time granularity for the visualization. This ' +
    'applies a date transformation to alter ' +
    'your time column and defines a new time granularity. ' +
    'The options here are defined on a per database ' +
    'engine basis in the Superset source code.'),
    mapStateToProps: state => ({
      choices: (state.datasource) ? state.datasource.time_grain_sqla : null,
    }),
  },

  resample_rule: {
    type: 'SelectControl',
    freeForm: true,
    label: t('Resample Rule'),
    default: null,
    choices: formatSelectOptions(['', '1T', '1H', '1D', '7D', '1M', '1AS']),
    description: t('Pandas resample rule'),
  },

  resample_how: {
    type: 'SelectControl',
    freeForm: true,
    label: t('Resample How'),
    default: null,
    choices: formatSelectOptions(['', 'mean', 'sum', 'median']),
    description: t('Pandas resample how'),
  },

  resample_fillmethod: {
    type: 'SelectControl',
    freeForm: true,
    label: t('Resample Fill Method'),
    default: null,
    choices: formatSelectOptions(['', 'ffill', 'bfill']),
    description: t('Pandas resample fill method'),
  },

  since: {
    type: 'DateFilterControl',
    freeForm: true,
<<<<<<< HEAD
    label: t('Since'),
=======
    label: 'Since',
>>>>>>> 3c0e85e2
    default: '7 days ago',
  },

  until: {
    type: 'DateFilterControl',
    freeForm: true,
    label: t('Until'),
    default: 'now',
  },

  max_bubble_size: {
    type: 'SelectControl',
    freeForm: true,
    label: t('Max Bubble Size'),
    default: '25',
    choices: formatSelectOptions(['5', '10', '15', '25', '50', '75', '100']),
  },

  whisker_options: {
    type: 'SelectControl',
    freeForm: true,
    label: t('Whisker/outlier options'),
    default: 'Tukey',
    description: t('Determines how whiskers and outliers are calculated.'),
    choices: formatSelectOptions([
      'Tukey',
      'Min/max (no outliers)',
      '2/98 percentiles',
      '9/91 percentiles',
    ]),
  },

  treemap_ratio: {
    type: 'TextControl',
    label: t('Ratio'),
    isFloat: true,
    default: 0.5 * (1 + Math.sqrt(5)),  // d3 default, golden ratio
    description: t('Target aspect ratio for treemap tiles.'),
  },

  number_format: {
    type: 'SelectControl',
    freeForm: true,
    label: t('Number format'),
    renderTrigger: true,
    default: '.3s',
    choices: D3_FORMAT_OPTIONS,
    description: D3_FORMAT_DOCS,
  },

  row_limit: {
    type: 'SelectControl',
    freeForm: true,
    label: t('Row limit'),
    default: null,
    choices: formatSelectOptions(ROW_LIMIT_OPTIONS),
  },

  limit: {
    type: 'SelectControl',
    freeForm: true,
    label: t('Series limit'),
    choices: formatSelectOptions(SERIES_LIMITS),
    default: 50,
    description: t('Limits the number of time series that get displayed'),
  },

  timeseries_limit_metric: {
    type: 'SelectControl',
    label: t('Sort By'),
    default: null,
    description: t('Metric used to define the top series'),
    mapStateToProps: state => ({
      choices: (state.datasource) ? state.datasource.metrics_combo : [],
    }),
  },

  rolling_type: {
    type: 'SelectControl',
    label: t('Rolling'),
    default: 'None',
    choices: formatSelectOptions(['None', 'mean', 'sum', 'std', 'cumsum']),
    description: t('Defines a rolling window function to apply, works along ' +
    'with the [Periods] text box'),
  },

  rolling_periods: {
    type: 'TextControl',
    label: t('Periods'),
    isInt: true,
    description: t('Defines the size of the rolling window function, ' +
    'relative to the time granularity selected'),
  },

  min_periods: {
    type: 'TextControl',
    label: t('Min Periods'),
    isInt: true,
    description: t(
      'The minimum number of rolling periods required to show ' +
      'a value. For instance if you do a cumulative sum on 7 days ' +
      'you may want your "Min Period" to be 7, so that all data points ' +
      'shown are the total of 7 periods. This will hide the "ramp up" ' +
      'taking place over the first 7 periods'),
  },

  min_periods: {
    type: 'TextControl',
    label: 'Min Periods',
    isInt: true,
    description: (
      'The minimum number of rolling periods required to show ' +
      'a value. For instance if you do a cumulative sum on 7 days ' +
      'you may want your "Min Period" to be 7, so that all data points ' +
      'shown are the total of 7 periods. This will hide the "ramp up" ' +
      'taking place over the first 7 periods'
    ),
  },

  series: {
    type: 'SelectControl',
    label: t('Series'),
    default: null,
    description: t('Defines the grouping of entities. ' +
    'Each series is shown as a specific color on the chart and ' +
    'has a legend toggle'),
    mapStateToProps: state => ({
      choices: (state.datasource) ? state.datasource.gb_cols : [],
    }),
  },

  entity: {
    type: 'SelectControl',
    label: t('Entity'),
    default: null,
    validators: [v.nonEmpty],
    description: t('This defines the element to be plotted on the chart'),
    mapStateToProps: state => ({
      choices: (state.datasource) ? state.datasource.gb_cols : [],
    }),
  },

  x: {
    type: 'SelectControl',
    label: t('X Axis'),
    description: t('Metric assigned to the [X] axis'),
    default: null,
    validators: [v.nonEmpty],
    optionRenderer: m => <MetricOption metric={m} />,
    valueRenderer: m => <MetricOption metric={m} />,
    valueKey: 'metric_name',
    mapStateToProps: state => ({
      options: (state.datasource) ? state.datasource.metrics : [],
    }),
  },

  y: {
    type: 'SelectControl',
    label: t('Y Axis'),
    default: null,
    validators: [v.nonEmpty],
    description: t('Metric assigned to the [Y] axis'),
    optionRenderer: m => <MetricOption metric={m} />,
    valueRenderer: m => <MetricOption metric={m} />,
    valueKey: 'metric_name',
    mapStateToProps: state => ({
      options: (state.datasource) ? state.datasource.metrics : [],
    }),
  },

  size: {
    type: 'SelectControl',
    label: t('Bubble Size'),
    default: null,
    validators: [v.nonEmpty],
    optionRenderer: m => <MetricOption metric={m} />,
    valueRenderer: m => <MetricOption metric={m} />,
    valueKey: 'metric_name',
    mapStateToProps: state => ({
      options: (state.datasource) ? state.datasource.metrics : [],
    }),
  },

  url: {
    type: 'TextControl',
    label: t('URL'),
    description: t('The URL, this control is templated, so you can integrate ' +
    '{{ width }} and/or {{ height }} in your URL string.'),
    default: 'https://www.youtube.com/embed/AdSZJzb-aX8',
  },

  x_axis_label: {
    type: 'TextControl',
    label: t('X Axis Label'),
    renderTrigger: true,
    default: '',
  },

  y_axis_label: {
    type: 'TextControl',
    label: t('Y Axis Label'),
    renderTrigger: true,
    default: '',
  },

  where: {
    type: 'TextControl',
    label: t('Custom WHERE clause'),
    default: '',
    description: t('The text in this box gets included in your query\'s WHERE ' +
    'clause, as an AND to other criteria. You can include ' +
    'complex expression, parenthesis and anything else ' +
    'supported by the backend it is directed towards.'),
  },

  having: {
    type: 'TextControl',
    label: t('Custom HAVING clause'),
    default: '',
    description: t('The text in this box gets included in your query\'s HAVING ' +
    'clause, as an AND to other criteria. You can include ' +
    'complex expression, parenthesis and anything else ' +
    'supported by the backend it is directed towards.'),
  },

  compare_lag: {
    type: 'TextControl',
    label: t('Comparison Period Lag'),
    isInt: true,
    description: t('Based on granularity, number of time periods to compare against'),
  },

  compare_suffix: {
    type: 'TextControl',
    label: t('Comparison suffix'),
    description: t('Suffix to apply after the percentage display'),
  },

  table_timestamp_format: {
    type: 'SelectControl',
    freeForm: true,
    label: t('Table Timestamp Format'),
    default: '%Y-%m-%d %H:%M:%S',
    validators: [v.nonEmpty],
    clearable: false,
    choices: D3_TIME_FORMAT_OPTIONS,
    description: t('Timestamp Format'),
  },

  series_height: {
    type: 'SelectControl',
    freeForm: true,
    label: t('Series Height'),
    default: '25',
    choices: formatSelectOptions(['10', '25', '40', '50', '75', '100', '150', '200']),
    description: t('Pixel height of each series'),
  },

  page_length: {
    type: 'SelectControl',
    freeForm: true,
    label: t('Page Length'),
    default: 0,
    choices: formatSelectOptions([0, 10, 25, 40, 50, 75, 100, 150, 200]),
    description: t('Rows per page, 0 means no pagination'),
  },

  x_axis_format: {
    type: 'SelectControl',
    freeForm: true,
    label: t('X Axis Format'),
    renderTrigger: true,
    default: '.3s',
    choices: D3_FORMAT_OPTIONS,
    description: D3_FORMAT_DOCS,
  },

  x_axis_time_format: {
    type: 'SelectControl',
    freeForm: true,
    label: t('X Axis Format'),
    renderTrigger: true,
    default: 'smart_date',
    choices: D3_TIME_FORMAT_OPTIONS,
    description: D3_FORMAT_DOCS,
  },

  y_axis_format: {
    type: 'SelectControl',
    freeForm: true,
    label: t('Y Axis Format'),
    renderTrigger: true,
    default: '.3s',
    choices: D3_FORMAT_OPTIONS,
    description: D3_FORMAT_DOCS,
  },

  y_axis_2_format: {
    type: 'SelectControl',
    freeForm: true,
    label: t('Right Axis Format'),
    default: '.3s',
    choices: D3_FORMAT_OPTIONS,
    description: D3_FORMAT_DOCS,
  },

  markup_type: {
    type: 'SelectControl',
    label: t('Markup Type'),
    clearable: false,
    choices: formatSelectOptions(['markdown', 'html']),
    default: 'markdown',
    validators: [v.nonEmpty],
    description: t('Pick your favorite markup language'),
  },

  rotation: {
    type: 'SelectControl',
    label: t('Rotation'),
    choices: formatSelectOptions(['random', 'flat', 'square']),
    default: 'random',
    description: t('Rotation to apply to words in the cloud'),
  },

  line_interpolation: {
    type: 'SelectControl',
    label: t('Line Style'),
    renderTrigger: true,
    choices: formatSelectOptions(['linear', 'basis', 'cardinal',
      'monotone', 'step-before', 'step-after']),
    default: 'linear',
    description: t('Line interpolation as defined by d3.js'),
  },

  pie_label_type: {
    type: 'SelectControl',
    label: t('Label Type'),
    default: 'key',
    choices: [
      ['key', 'Category Name'],
      ['value', 'Value'],
      ['percent', 'Percentage'],
    ],
    description: t('What should be shown on the label?'),
  },

  code: {
    type: 'TextAreaControl',
    label: t('Code'),
    description: t('Put your code here'),
    mapStateToProps: state => ({
      language: state.controls && state.controls.markup_type ? state.controls.markup_type.value : 'markdown',
    }),
    default: '',
  },

  pandas_aggfunc: {
    type: 'SelectControl',
    label: t('Aggregation function'),
    clearable: false,
    choices: formatSelectOptions([
      'sum',
      'mean',
      'min',
      'max',
      'median',
      'stdev',
      'var',
    ]),
    default: 'sum',
    description: t('Aggregate function to apply when pivoting and ' +
    'computing the total rows and columns'),
  },

  size_from: {
    type: 'TextControl',
    isInt: true,
    label: t('Font Size From'),
    default: '20',
    description: t('Font size for the smallest value in the list'),
  },

  size_to: {
    type: 'TextControl',
    isInt: true,
    label: t('Font Size To'),
    default: '150',
    description: t('Font size for the biggest value in the list'),
  },

  instant_filtering: {
    type: 'CheckboxControl',
    label: t('Instant Filtering'),
    renderTrigger: true,
    default: true,
    description: (
      'Whether to apply filters as they change, or wait for' +
      'users to hit an [Apply] button'
    ),
  },

  show_brush: {
    type: 'CheckboxControl',
    label: t('Range Filter'),
    renderTrigger: true,
    default: false,
    description: t('Whether to display the time range interactive selector'),
  },

  date_filter: {
    type: 'CheckboxControl',
    label: t('Date Filter'),
    default: false,
    description: t('Whether to include a time filter'),
  },

  show_datatable: {
    type: 'CheckboxControl',
    label: t('Data Table'),
    default: false,
    description: t('Whether to display the interactive data table'),
  },

  include_search: {
    type: 'CheckboxControl',
    label: t('Search Box'),
    renderTrigger: true,
    default: false,
    description: t('Whether to include a client side search box'),
  },

  table_filter: {
    type: 'CheckboxControl',
    label: t('Table Filter'),
    default: false,
    description: t('Whether to apply filter when table cell is clicked'),
  },

  show_bubbles: {
    type: 'CheckboxControl',
    label: t('Show Bubbles'),
    default: false,
    renderTrigger: true,
    description: t('Whether to display bubbles on top of countries'),
  },

  show_legend: {
    type: 'CheckboxControl',
    label: t('Legend'),
    renderTrigger: true,
    default: true,
    description: t('Whether to display the legend (toggles)'),
  },

  x_axis_showminmax: {
    type: 'CheckboxControl',
    label: t('X bounds'),
    renderTrigger: true,
    default: true,
    description: t('Whether to display the min and max values of the X axis'),
  },

  y_axis_showminmax: {
    type: 'CheckboxControl',
    label: t('Y bounds'),
    renderTrigger: true,
    default: true,
    description: t('Whether to display the min and max values of the Y axis'),
  },

  rich_tooltip: {
    type: 'CheckboxControl',
    label: t('Rich Tooltip'),
    renderTrigger: true,
    default: true,
    description: t('The rich tooltip shows a list of all series for that ' +
    'point in time'),
  },

  y_log_scale: {
    type: 'CheckboxControl',
    label: t('Y Log Scale'),
    default: false,
    renderTrigger: true,
    description: t('Use a log scale for the Y axis'),
  },

  x_log_scale: {
    type: 'CheckboxControl',
    label: t('X Log Scale'),
    default: false,
    renderTrigger: true,
    description: t('Use a log scale for the X axis'),
  },

  donut: {
    type: 'CheckboxControl',
    label: t('Donut'),
    default: false,
    renderTrigger: true,
    description: t('Do you want a donut or a pie?'),
  },

  labels_outside: {
    type: 'CheckboxControl',
    label: t('Put labels outside'),
    default: true,
    renderTrigger: true,
    description: t('Put the labels outside the pie?'),
  },

  contribution: {
    type: 'CheckboxControl',
    label: t('Contribution'),
    default: false,
    description: t('Compute the contribution to the total'),
  },

  num_period_compare: {
    type: 'TextControl',
    label: t('Period Ratio'),
    default: '',
    isInt: true,
    description: t('[integer] Number of period to compare against, ' +
    'this is relative to the granularity selected'),
  },

  period_ratio_type: {
    type: 'SelectControl',
    label: t('Period Ratio Type'),
    default: 'growth',
    choices: formatSelectOptions(['factor', 'growth', 'value']),
    description: t('`factor` means (new/previous), `growth` is ' +
    '((new/previous) - 1), `value` is (new-previous)'),
  },

  time_compare: {
    type: 'TextControl',
    label: t('Time Shift'),
    default: null,
    description: t('Overlay a timeseries from a ' +
    'relative time period. Expects relative time delta ' +
    'in natural language (example:  24 hours, 7 days, ' +
    '56 weeks, 365 days)'),
  },

  subheader: {
    type: 'TextControl',
    label: t('Subheader'),
    description: t('Description text that shows up below your Big Number'),
  },

  mapbox_label: {
    type: 'SelectControl',
    multi: true,
    label: t('label'),
    default: [],
    description: t('`count` is COUNT(*) if a group by is used. ' +
    'Numerical columns will be aggregated with the aggregator. ' +
    'Non-numerical columns will be used to label points. ' +
    'Leave empty to get a count of points in each cluster.'),
    mapStateToProps: state => ({
      choices: (state.datasource) ? state.datasource.all_cols : [],
    }),
  },

  mapbox_style: {
    type: 'SelectControl',
    label: t('Map Style'),
    choices: [
      ['mapbox://styles/mapbox/streets-v9', 'Streets'],
      ['mapbox://styles/mapbox/dark-v9', 'Dark'],
      ['mapbox://styles/mapbox/light-v9', 'Light'],
      ['mapbox://styles/mapbox/satellite-streets-v9', 'Satellite Streets'],
      ['mapbox://styles/mapbox/satellite-v9', 'Satellite'],
      ['mapbox://styles/mapbox/outdoors-v9', 'Outdoors'],
    ],
    default: 'mapbox://styles/mapbox/streets-v9',
    description: t('Base layer map style'),
  },

  clustering_radius: {
    type: 'SelectControl',
    freeForm: true,
    label: t('Clustering Radius'),
    default: '60',
    choices: formatSelectOptions([
      '0',
      '20',
      '40',
      '60',
      '80',
      '100',
      '200',
      '500',
      '1000',
    ]),
    description: t('The radius (in pixels) the algorithm uses to define a cluster. ' +
    'Choose 0 to turn off clustering, but beware that a large ' +
    'number of points (>1000) will cause lag.'),
  },

  point_radius: {
    type: 'SelectControl',
    label: t('Point Radius'),
    default: 'Auto',
    description: t('The radius of individual points (ones that are not in a cluster). ' +
    'Either a numerical column or `Auto`, which scales the point based ' +
    'on the largest cluster'),
    mapStateToProps: state => ({
      choices: [].concat([['Auto', 'Auto']], state.datasource.all_cols),
    }),
  },

  point_radius_unit: {
    type: 'SelectControl',
    label: t('Point Radius Unit'),
    default: 'Pixels',
    choices: formatSelectOptions(['Pixels', 'Miles', 'Kilometers']),
    description: t('The unit of measure for the specified point radius'),
  },

  global_opacity: {
    type: 'TextControl',
    label: t('Opacity'),
    default: 1,
    isFloat: true,
    description: t('Opacity of all clusters, points, and labels. ' +
    'Between 0 and 1.'),
  },

  viewport_zoom: {
    type: 'TextControl',
    label: t('Zoom'),
    isFloat: true,
    default: 11,
    description: t('Zoom level of the map'),
    places: 8,
  },

  viewport_latitude: {
    type: 'TextControl',
    label: t('Default latitude'),
    default: 37.772123,
    isFloat: true,
    description: t('Latitude of default viewport'),
    places: 8,
  },

  viewport_longitude: {
    type: 'TextControl',
    label: t('Default longitude'),
    default: -122.405293,
    isFloat: true,
    description: t('Longitude of default viewport'),
    places: 8,
  },

  render_while_dragging: {
    type: 'CheckboxControl',
    label: t('Live render'),
    default: true,
    description: t('Points and clusters will update as viewport is being changed'),
  },

  mapbox_color: {
    type: 'SelectControl',
    freeForm: true,
    label: t('RGB Color'),
    default: 'rgb(0, 122, 135)',
    choices: [
      ['rgb(0, 139, 139)', 'Dark Cyan'],
      ['rgb(128, 0, 128)', 'Purple'],
      ['rgb(255, 215, 0)', 'Gold'],
      ['rgb(69, 69, 69)', 'Dim Gray'],
      ['rgb(220, 20, 60)', 'Crimson'],
      ['rgb(34, 139, 34)', 'Forest Green'],
    ],
    description: t('The color for points and clusters in RGB'),
  },

  ranges: {
    type: 'TextControl',
    label: t('Ranges'),
    default: '',
    description: t('Ranges to highlight with shading'),
  },

  range_labels: {
    type: 'TextControl',
    label: t('Range labels'),
    default: '',
    description: t('Labels for the ranges'),
  },

  markers: {
    type: 'TextControl',
    label: t('Markers'),
    default: '',
    description: t('List of values to mark with triangles'),
  },

  marker_labels: {
    type: 'TextControl',
    label: t('Marker labels'),
    default: '',
    description: t('Labels for the markers'),
  },

  marker_lines: {
    type: 'TextControl',
    label: t('Marker lines'),
    default: '',
    description: t('List of values to mark with lines'),
  },

  marker_line_labels: {
    type: 'TextControl',
    label: t('Marker line labels'),
    default: '',
    description: t('Labels for the marker lines'),
  },

  filters: {
    type: 'FilterControl',
    label: '',
    default: [],
    description: '',
    mapStateToProps: state => ({
      datasource: state.datasource,
    }),
  },

  having_filters: {
    type: 'FilterControl',
    label: '',
    default: [],
    description: '',
    mapStateToProps: state => ({
      choices: (state.datasource) ? state.datasource.metrics_combo
        .concat(state.datasource.filterable_cols) : [],
      datasource: state.datasource,
    }),
  },

  slice_id: {
    type: 'HiddenControl',
    label: t('Slice ID'),
    hidden: true,
    description: t('The id of the active slice'),
  },

  cache_timeout: {
    type: 'HiddenControl',
    label: t('Cache Timeout (seconds)'),
    hidden: true,
    description: t('The number of seconds before expiring the cache'),
  },

  order_by_entity: {
    type: 'CheckboxControl',
    label: t('Order by entity id'),
    description: t('Important! Select this if the table is not already sorted by entity id, ' +
    'else there is no guarantee that all events for each entity are returned.'),
    default: true,
  },

  min_leaf_node_event_count: {
    type: 'SelectControl',
    freeForm: false,
    label: t('Minimum leaf node event count'),
    default: 1,
    choices: formatSelectOptionsForRange(1, 10),
    description: t('Leaf nodes that represent fewer than this number of events will be initially ' +
    'hidden in the visualization'),
  },

  color_scheme: {
    type: 'ColorSchemeControl',
    label: t('Color Scheme'),
    default: 'bnbColors',
    renderTrigger: true,
    choices: Object.keys(ALL_COLOR_SCHEMES).map(s => ([s, s])),
    description: t('The color scheme for rendering chart'),
    schemes: ALL_COLOR_SCHEMES,
  },
};
export default controls;<|MERGE_RESOLUTION|>--- conflicted
+++ resolved
@@ -561,12 +561,8 @@
   since: {
     type: 'DateFilterControl',
     freeForm: true,
-<<<<<<< HEAD
     label: t('Since'),
-=======
-    label: 'Since',
->>>>>>> 3c0e85e2
-    default: '7 days ago',
+    default: t('7 days ago'),
   },
 
   until: {
