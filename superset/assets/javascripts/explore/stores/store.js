--- conflicted
+++ resolved
@@ -81,16 +81,15 @@
     control.value = formData[k] !== undefined ? formData[k] : control.default;
     controlsState[k] = control;
   });
-<<<<<<< HEAD
 
   // With VisType change alter until to always hit default
   controlsState.until.value = controlsState.until.default;
 
-=======
+
   if (viz.onInit) {
     return viz.onInit(controlsState);
   }
->>>>>>> 6e0ece76
+
   return controlsState;
 }
 
