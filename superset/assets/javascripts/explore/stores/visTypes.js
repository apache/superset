import { D3_TIME_FORMAT_OPTIONS } from './controls';
import * as v from '../validators';
import { t } from '../../locales';

export const sections = {
  druidTimeSeries: {
<<<<<<< HEAD
    label: t('Time'),
    description: t('Time related form attributes'),
=======
    label: 'Time',
    expanded: true,
    description: 'Time related form attributes',
>>>>>>> 0c368273
    controlSetRows: [
      ['granularity', 'druid_time_origin'],
      ['since', 'until'],
    ],
  },
  datasourceAndVizType: {
<<<<<<< HEAD
    label: t('Datasource & Chart Type'),
=======
    label: 'Datasource & Chart Type',
    expanded: true,
>>>>>>> 0c368273
    controlSetRows: [
      ['datasource'],
      ['viz_type'],
      ['slice_id', 'cache_timeout'],
    ],
  },
  colorScheme: {
    label: t('Color Scheme'),
    controlSetRows: [
      ['color_scheme'],
    ],
  },
  sqlaTimeSeries: {
<<<<<<< HEAD
    label: t('Time'),
    description: t('Time related form attributes'),
=======
    label: 'Time',
    description: 'Time related form attributes',
    expanded: true,
>>>>>>> 0c368273
    controlSetRows: [
      ['granularity_sqla', 'time_grain_sqla'],
      ['since', 'until'],
    ],
  },
  sqlClause: {
    label: t('SQL'),
    controlSetRows: [
      ['where'],
      ['having'],
    ],
    description: t('This section exposes ways to include snippets of SQL in your query'),
  },
  NVD3TimeSeries: [
    {
      label: 'Query',
      expanded: true,
      controlSetRows: [
        ['metrics'],
        ['groupby'],
        ['limit', 'timeseries_limit_metric'],
      ],
    },
    {
      label: t('Advanced Analytics'),
      description: t('This section contains options ' +
      'that allow for advanced analytical post processing ' +
      'of query results'),
      controlSetRows: [
        ['rolling_type', 'rolling_periods'],
        ['time_compare'],
        ['num_period_compare', 'period_ratio_type'],
        ['resample_how', 'resample_rule'],
        ['resample_fillmethod'],
      ],
    },
  ],
  filters: [
    {
<<<<<<< HEAD
      label: t('Filters'),
      description: t('Filters are defined using comma delimited strings as in <US,FR,Other>' +
      'Leave the value control empty to filter empty strings or nulls' +
      'For filters with comma in values, wrap them in single quotes' +
      "as in <NY, 'Tahoe, CA', DC>"),
      controlSetRows: [['filters']],
    },
    {
      label: t('Result Filters'),
      description: t('The filters to apply after post-aggregation.' +
      'Leave the value control empty to filter empty strings or nulls'),
=======
      label: 'Filters',
      expanded: true,
      controlSetRows: [['filters']],
    },
    {
      label: 'Result Filters',
      expanded: true,
      description: 'The filters to apply after post-aggregation.' +
      'Leave the value control empty to filter empty strings or nulls',
>>>>>>> 0c368273
      controlSetRows: [['having_filters']],
    },
  ],
};

export const visTypes = {
  dist_bar: {
    label: t('Distribution - Bar Chart'),
    showOnExplore: true,
    controlPanelSections: [
      {
<<<<<<< HEAD
        label: t('Chart Options'),
=======
        label: 'Query',
>>>>>>> 0c368273
        controlSetRows: [
          ['metrics'],
          ['groupby'],
          ['columns'],
          ['row_limit'],
        ],
      },
      {
        label: 'Chart Options',
        controlSetRows: [
          ['color_scheme'],
          ['show_legend', 'show_bar_value'],
          ['bar_stacked', 'order_bars'],
          ['y_axis_format', 'bottom_margin'],
          ['x_axis_label', 'y_axis_label'],
          ['reduce_x_ticks', 'contribution'],
          ['show_controls'],
        ],
      },
    ],
    controlOverrides: {
      groupby: {
        label: t('Series'),
      },
      columns: {
        label: t('Breakdowns'),
        description: t('Defines how each series is broken down'),
      },
    },
  },

  pie: {
    label: t('Pie Chart'),
    showOnExplore: true,
    controlPanelSections: [
      {
        label: 'Query',
        expanded: true,
        controlSetRows: [
          ['metrics', 'groupby'],
          ['limit'],
        ],
      },
      {
        label: 'Chart Options',
        controlSetRows: [
          ['pie_label_type'],
          ['donut', 'show_legend'],
          ['labels_outside'],
          ['color_scheme'],
        ],
      },
    ],
  },

  line: {
    label: t('Time Series - Line Chart'),
    showOnExplore: true,
    requiresTime: true,
    controlPanelSections: [
      sections.NVD3TimeSeries[0],
      {
        label: t('Chart Options'),
        controlSetRows: [
          ['color_scheme'],
          ['show_brush', 'show_legend'],
          ['rich_tooltip', 'show_markers'],
          ['line_interpolation', 'contribution'],
        ],
      },
      {
        label: t('X Axis'),
        controlSetRows: [
          ['x_axis_label', 'bottom_margin'],
          ['x_axis_showminmax', 'x_axis_format'],
        ],
      },
      {
        label: 'Y Axis',
        controlSetRows: [
          ['y_axis_label', 'left_margin'],
          ['y_axis_showminmax', 'y_log_scale'],
          ['y_axis_format', 'y_axis_bounds'],
        ],
      },
      sections.NVD3TimeSeries[1],
    ],
    controlOverrides: {
      x_axis_format: {
        choices: D3_TIME_FORMAT_OPTIONS,
        default: 'smart_date',
      },
    },
  },

  dual_line: {
    label: t('Dual Axis Line Chart'),
    requiresTime: true,
    controlPanelSections: [
      {
        label: t('Chart Options'),
        controlSetRows: [
          ['color_scheme'],
          ['x_axis_format'],
        ],
      },
      {
        label: t('Y Axis 1'),
        controlSetRows: [
          ['metric', 'y_axis_format'],
        ],
      },
      {
        label: t('Y Axis 2'),
        controlSetRows: [
          ['metric_2', 'y_axis_2_format'],
        ],
      },
    ],
    controlOverrides: {
      metric: {
        label: t('Left Axis Metric'),
        description: t('Choose a metric for left axis'),
      },
      y_axis_format: {
        label: t('Left Axis Format'),
      },
      x_axis_format: {
        choices: D3_TIME_FORMAT_OPTIONS,
        default: 'smart_date',
      },
    },
  },

  bar: {
    label: t('Time Series - Bar Chart'),
    showOnExplore: true,
    requiresTime: true,
    controlPanelSections: [
      sections.NVD3TimeSeries[0],
      {
        label: t('Chart Options'),
        controlSetRows: [
          ['color_scheme'],
          ['show_brush', 'show_legend', 'show_bar_value'],
          ['rich_tooltip', 'contribution'],
          ['line_interpolation', 'bar_stacked'],
          ['bottom_margin', 'show_controls'],
        ],
      },
      {
        label: t('Axes'),
        controlSetRows: [
          ['x_axis_format', 'y_axis_format'],
          ['x_axis_showminmax', 'reduce_x_ticks'],
          ['x_axis_label', 'y_axis_label'],
          ['y_axis_bounds', 'y_log_scale'],
        ],
      },
      sections.NVD3TimeSeries[1],
    ],
    controlOverrides: {
      x_axis_format: {
        choices: D3_TIME_FORMAT_OPTIONS,
        default: 'smart_date',
      },
    },
  },

  compare: {
    label: t('Time Series - Percent Change'),
    requiresTime: true,
    controlPanelSections: [
      sections.NVD3TimeSeries[0],
      {
        label: t('Chart Options'),
        controlSetRows: [
          ['color_scheme'],
          ['x_axis_format', 'y_axis_format'],
        ],
      },
      sections.NVD3TimeSeries[1],
    ],
    controlOverrides: {
      x_axis_format: {
        choices: D3_TIME_FORMAT_OPTIONS,
        default: 'smart_date',
      },
    },
  },

  area: {
    label: t('Time Series - Stacked'),
    requiresTime: true,
    controlPanelSections: [
      sections.NVD3TimeSeries[0],
      {
        label: t('Chart Options'),
        controlSetRows: [
          ['show_brush', 'show_legend'],
          ['line_interpolation', 'stacked_style'],
          ['color_scheme'],
          ['rich_tooltip', 'contribution'],
          ['show_controls', null],
        ],
      },
      {
        label: t('Axes'),
        controlSetRows: [
          ['x_axis_format', 'x_axis_showminmax'],
          ['y_axis_format', 'y_axis_bounds'],
          ['y_log_scale', null],
        ],
      },
      sections.NVD3TimeSeries[1],
    ],
    controlOverrides: {
      x_axis_format: {
        default: 'smart_date',
        choices: D3_TIME_FORMAT_OPTIONS,
      },
      color_scheme: {
        renderTrigger: false,
      },
    },
  },

  table: {
    label: t('Table View'),
    controlPanelSections: [
      {
        label: t('GROUP BY'),
        description: t('Use this section if you want a query that aggregates'),
        controlSetRows: [
          ['groupby', 'metrics'],
          ['include_time'],
        ],
      },
      {
        label: t('NOT GROUPED BY'),
        description: t('Use this section if you want to query atomic rows'),
        controlSetRows: [
          ['all_columns'],
          ['order_by_cols'],
        ],
      },
      {
        label: t('Options'),
        controlSetRows: [
          ['table_timestamp_format'],
          ['row_limit', 'page_length'],
          ['include_search', 'table_filter'],
        ],
      },
    ],
    controlOverrides: {
      metrics: {
        validators: [],
      },
      time_grain_sqla: {
        default: null,
      },
    },
  },

  markup: {
    label: t('Markup'),
    controlPanelSections: [
      {
        label: 'Code',
        controlSetRows: [
          ['markup_type'],
          ['code'],
        ],
      },
    ],
  },

  pivot_table: {
    label: t('Pivot Table'),
    controlPanelSections: [
      {
        label: 'Query',
        expanded: true,
        controlSetRows: [
          ['groupby', 'columns'],
          ['metrics'],
        ],
      },
      {
        label: 'Pivot Options',
        controlSetRows: [
          ['pandas_aggfunc', 'pivot_margins'],
          ['number_format', 'combine_metric'],
        ],
      },
    ],
    controlOverrides: {
      groupby: { includeTime: true },
      columns: { includeTime: true },
    },
  },

  separator: {
    label: t('Separator'),
    controlPanelSections: [
      {
        label: 'Code',
        controlSetRows: [
          ['markup_type'],
          ['code'],
        ],
      },
    ],
    controlOverrides: {
      code: {
        default: '####Section Title\n' +
        'A paragraph describing the section' +
        'of the dashboard, right before the separator line ' +
        '\n\n' +
        '---------------',
      },
    },
  },

  word_cloud: {
    label: t('Word Cloud'),
    controlPanelSections: [
      {
        label: 'Query',
        expanded: true,
        controlSetRows: [
          ['series', 'metric', 'limit'],
        ],
      },
      {
        label: 'Options',
        controlSetRows: [
          ['size_from', 'size_to'],
          ['rotation'],
          ['color_scheme'],
        ],
      },
    ],
  },

  treemap: {
    label: t('Treemap'),
    controlPanelSections: [
      {
        label: 'Query',
        expanded: true,
        controlSetRows: [
          ['metrics'],
          ['groupby'],
        ],
      },
      {
        label: t('Chart Options'),
        controlSetRows: [
          ['color_scheme'],
          ['treemap_ratio'],
          ['number_format'],
        ],
      },
    ],
    controlOverrides: {
      color_scheme: {
        renderTrigger: false,
      },
    },
  },

  cal_heatmap: {
    label: t('Calendar Heatmap'),
    requiresTime: true,
    controlPanelSections: [
      {
        label: 'Query',
        expanded: true,
        controlSetRows: [
          ['metric'],
        ],
      },
      {
        label: 'Options',
        controlSetRows: [
          ['domain_granularity'],
          ['subdomain_granularity'],
        ],
      },
    ],
  },

  box_plot: {
    label: t('Box Plot'),
    controlPanelSections: [
      {
        label: 'Query',
        expanded: true,
        controlSetRows: [
          ['metrics'],
          ['groupby', 'limit'],
        ],
      },
      {
        label: t('Chart Options'),
        controlSetRows: [
          ['color_scheme'],
          ['whisker_options'],
        ],
      },
    ],
  },

  bubble: {
    label: t('Bubble Chart'),
    controlPanelSections: [
      {
        label: 'Query',
        expanded: true,
        controlSetRows: [
          ['series', 'entity'],
          ['size', 'limit'],
        ],
      },
      {
        label: t('Chart Options'),
        controlSetRows: [
          ['color_scheme'],
          ['show_legend', null],
        ],
      },
      {
        label: t('Bubbles'),
        controlSetRows: [
          ['size', 'max_bubble_size'],
        ],
      },
      {
        label: t('X Axis'),
        controlSetRows: [
          ['x_axis_label', 'left_margin'],
          ['x', 'x_axis_format'],
          ['x_log_scale', 'x_axis_showminmax'],
        ],
      },
      {
        label: t('Y Axis'),
        controlSetRows: [
          ['y_axis_label', 'bottom_margin'],
          ['y', 'y_axis_format'],
          ['y_log_scale', 'y_axis_showminmax'],
        ],
      },
    ],
    controlOverrides: {
      x_axis_format: {
        default: '.3s',
      },
      color_scheme: {
        renderTrigger: false,
      },
    },
  },

  bullet: {
    label: t('Bullet Chart'),
    requiresTime: false,
    controlPanelSections: [
      {
        label: 'Query',
        expanded: true,
        controlSetRows: [
          ['metric'],
        ],
      },
      {
        label: 'Chart Options',
        controlSetRows: [
          ['metric'],
          ['ranges', 'range_labels'],
          ['markers', 'marker_labels'],
          ['marker_lines', 'marker_line_labels'],
        ],
      },
    ],
  },

  big_number: {
    label: t('Big Number with Trendline'),
    controlPanelSections: [
      {
        label: 'Query',
        expanded: true,
        controlSetRows: [
          ['metric'],
        ],
      },
      {
        label: 'Chart Options',
        controlSetRows: [
          ['compare_lag', 'compare_suffix'],
          ['y_axis_format', null],
        ],
      },
    ],
    controlOverrides: {
      y_axis_format: {
        label: t('Number format'),
      },
    },
  },

  big_number_total: {
    label: t('Big Number'),
    controlPanelSections: [
      {
        label: 'Query',
        expanded: true,
        controlSetRows: [
          ['metric'],
        ],
      },
      {
        label: 'Chart Options',
        controlSetRows: [
          ['subheader'],
          ['y_axis_format'],
        ],
      },
    ],
    controlOverrides: {
      y_axis_format: {
        label: t('Number format'),
      },
    },
  },

  histogram: {
    label: t('Histogram'),
    controlPanelSections: [
      {
        label: 'Query',
        expanded: true,
        controlSetRows: [
          ['all_columns_x'],
          ['row_limit'],
        ],
      },
      {
<<<<<<< HEAD
        label: t('Histogram Options'),
=======
        label: 'Chart Options',
>>>>>>> 0c368273
        controlSetRows: [
          ['color_scheme'],
          ['link_length'],
        ],
      },
    ],
    controlOverrides: {
      all_columns_x: {
        label: t('Numeric Column'),
        description: t('Select the numeric column to draw the histogram'),
      },
      link_length: {
        label: t('No of Bins'),
        description: t('Select number of bins for the histogram'),
        default: 5,
      },
    },
  },

  sunburst: {
    label: t('Sunburst'),
    controlPanelSections: [
      {
        label: 'Query',
        expanded: true,
        controlSetRows: [
          ['groupby'],
          ['metric', 'secondary_metric'],
          ['row_limit'],
        ],
      },
      {
        label: 'Chart Options',
        controlSetRows: [
          ['color_scheme'],
        ],
      },
    ],
    controlOverrides: {
      metric: {
        label: t('Primary Metric'),
        description: t('The primary metric is used to define the arc segment sizes'),
      },
      secondary_metric: {
        label: t('Secondary Metric'),
        description: t('This secondary metric is used to ' +
        'define the color as a ratio against the primary metric. ' +
        'If the two metrics match, color is mapped level groups'),
      },
      groupby: {
        label: t('Hierarchy'),
        description: t('This defines the level of the hierarchy'),
      },
    },
  },

  sankey: {
    label: t('Sankey'),
    controlPanelSections: [
      {
        label: 'Query',
        expanded: true,
        controlSetRows: [
          ['groupby'],
          ['metric'],
          ['row_limit'],
        ],
      },
      {
        label: 'Chart Options',
        controlSetRows: [
          ['color_scheme'],
        ],
      },
    ],
    controlOverrides: {
      groupby: {
        label: t('Source / Target'),
        description: t('Choose a source and a target'),
      },
    },
  },

  directed_force: {
    label: t('Directed Force Layout'),
    controlPanelSections: [
      {
        label: 'Query',
        expanded: true,
        controlSetRows: [
          ['groupby'],
          ['metric'],
          ['row_limit'],
        ],
      },
      {
<<<<<<< HEAD
        label: t('Force Layout'),
=======
        label: 'Options',
>>>>>>> 0c368273
        controlSetRows: [
          ['link_length'],
          ['charge'],
        ],
      },
    ],
    controlOverrides: {
      groupby: {
        label: t('Source / Target'),
        description: t('Choose a source and a target'),
      },
    },
  },
  chord: {
    label: t('Chord Diagram'),
    controlPanelSections: [
      {
        label: 'Query',
        expanded: true,
        controlSetRows: [
          ['groupby', 'columns'],
          ['metric', 'row_limit'],
        ],
      },
      {
        label: 'Chart Options',
        controlSetRows: [
          ['y_axis_format', null],
          ['color_scheme'],
        ],
      },
    ],
    controlOverrides: {
      y_axis_format: {
        label: t('Number format'),
        description: t('Choose a number format'),
      },
      groupby: {
        label: t('Source'),
        multi: false,
        validators: [v.nonEmpty],
        description: t('Choose a source'),
      },
      columns: {
        label: t('Target'),
        multi: false,
        validators: [v.nonEmpty],
        description: t('Choose a target'),
      },
    },
  },
  country_map: {
    label: t('Country Map'),
    controlPanelSections: [
      {
        label: 'Query',
        expanded: true,
        controlSetRows: [
          ['entity'],
          ['metric'],
        ],
      },
      {
        label: 'Options',
        controlSetRows: [
          ['select_country'],
          ['linear_color_scheme'],
        ],
      },
    ],
    controlOverrides: {
      entity: {
        label: t('ISO 3166-1 codes of region/province/department'),
        description: t('It\'s ISO 3166-1 of your region/province/department in your table. (see documentation for list of ISO 3166-1)'),
      },
      metric: {
        label: t('Metric'),
        description: t('Metric to display bottom title'),
      },
      linear_color_scheme: {
        renderTrigger: false,
      },
    },
  },
  world_map: {
    label: t('World Map'),
    controlPanelSections: [
      {
        label: 'Query',
        expanded: true,
        controlSetRows: [
          ['entity'],
          ['country_fieldtype'],
          ['metric'],
        ],
      },
      {
        label: t('Bubbles'),
        controlSetRows: [
          ['show_bubbles'],
          ['secondary_metric'],
          ['max_bubble_size'],
        ],
      },
    ],
    controlOverrides: {
      entity: {
        label: t('Country Control'),
        description: t('3 letter code of the country'),
      },
      metric: {
        label: t('Metric for color'),
        description: t('Metric that defines the color of the country'),
      },
      secondary_metric: {
        label: t('Bubble size'),
        description: t('Metric that defines the size of the bubble'),
      },
    },
  },

  filter_box: {
    label: t('Filter Box'),
    controlPanelSections: [
      {
        label: 'Query',
        expanded: true,
        controlSetRows: [
          ['groupby'],
          ['metric'],
        ],
      },
      {
        label: 'Options',
        controlSetRows: [
          ['date_filter', 'instant_filtering'],
        ],
      },
    ],
    controlOverrides: {
      groupby: {
        label: t('Filter controls'),
        description: (
          t('The controls you want to filter on. Note that only columns ' +
          'checked as "filterable" will show up on this list.')
        ),
        mapStateToProps: state => ({
          options: (state.datasource) ? state.datasource.columns.filter(c => c.filterable) : [],
        }),
      },
    },
  },

  iframe: {
    label: t('iFrame'),
    controlPanelSections: [
      {
        label: 'Options',
        controlSetRows: [
          ['url'],
        ],
      },
    ],
  },

  para: {
    label: t('Parallel Coordinates'),
    controlPanelSections: [
      {
        label: 'Query',
        expanded: true,
        controlSetRows: [
          ['series'],
          ['metrics'],
          ['secondary_metric'],
          ['limit'],
        ],
      },
      {
        label: 'Options',
        controlSetRows: [
          ['show_datatable', 'include_series'],
        ],
      },
    ],
  },

  heatmap: {
    label: t('Heatmap'),
    controlPanelSections: [
      {
        label: t('Axis & Metrics'),
        controlSetRows: [
          ['all_columns_x'],
          ['all_columns_y'],
          ['metric'],
        ],
      },
      {
        label: t('Heatmap Options'),
        controlSetRows: [
          ['linear_color_scheme'],
          ['xscale_interval', 'yscale_interval'],
          ['canvas_image_rendering'],
          ['normalize_across'],
        ],
      },
    ],
    controlOverrides: {
      all_columns_x: {
        validators: [v.nonEmpty],
      },
      all_columns_y: {
        validators: [v.nonEmpty],
      },
    },
  },

  horizon: {
    label: t('Horizon'),
    controlPanelSections: [
      sections.NVD3TimeSeries[0],
      {
        label: t('Chart Options'),
        controlSetRows: [
          ['series_height', 'horizon_color_scale'],
        ],
      },
    ],
  },

  mapbox: {
    label: t('Mapbox'),
    controlPanelSections: [
      {
        label: 'Query',
        expanded: true,
        controlSetRows: [
          ['all_columns_x', 'all_columns_y'],
          ['clustering_radius'],
          ['row_limit'],
          ['groupby'],
        ],
      },
      {
        label: t('Points'),
        controlSetRows: [
          ['point_radius'],
          ['point_radius_unit'],
        ],
      },
      {
        label: t('Labelling'),
        controlSetRows: [
          ['mapbox_label'],
          ['pandas_aggfunc'],
        ],
      },
      {
        label: t('Visual Tweaks'),
        controlSetRows: [
          ['render_while_dragging'],
          ['mapbox_style'],
          ['global_opacity'],
          ['mapbox_color'],
        ],
      },
      {
        label: t('Viewport'),
        controlSetRows: [
          ['viewport_longitude'],
          ['viewport_latitude'],
          ['viewport_zoom'],
        ],
      },
    ],
    controlOverrides: {
      all_columns_x: {
        label: t('Longitude'),
        description: t('Column containing longitude data'),
      },
      all_columns_y: {
        label: t('Latitude'),
        description: t('Column containing latitude data'),
      },
      pandas_aggfunc: {
        label: t('Cluster label aggregator'),
        description: t('Aggregate function applied to the list of points ' +
        'in each cluster to produce the cluster label.'),
      },
      rich_tooltip: {
        label: t('Tooltip'),
        description: t('Show a tooltip when hovering over points and clusters ' +
        'describing the label'),
      },
      groupby: {
        description: t('One or many controls to group by. If grouping, latitude ' +
        'and longitude columns must be present.'),
      },
    },
  },

  event_flow: {
    label: t('Event flow'),
    requiresTime: true,
    controlPanelSections: [
      {
        label: t('Event definition'),
        controlSetRows: [
          ['entity'],
          ['all_columns_x'],
          ['row_limit'],
          ['order_by_entity'],
          ['min_leaf_node_event_count'],
        ],
      },
      {
        label: t('Additional meta data'),
        controlSetRows: [
          ['all_columns'],
        ],
      },
    ],
    controlOverrides: {
      entity: {
        label: t('Column containing entity ids'),
        description: t('e.g., a "user id" column'),
      },
      all_columns_x: {
        label: t('Column containing event names'),
        validators: [v.nonEmpty],
        default: control => (
          control.choices && control.choices.length > 0 ?
            control.choices[0][0] : null
        ),
      },
      row_limit: {
        label: t('Event count limit'),
        description: t('The maximum number of events to return, equivalent to number of rows'),
      },
      all_columns: {
        label: t('Meta data'),
        description: t('Select any columns for meta data inspection'),
      },
    },
  },
};

export default visTypes;

export function sectionsToRender(vizType, datasourceType) {
  const viz = visTypes[vizType];
  return [].concat(
    sections.datasourceAndVizType,
    datasourceType === 'table' ? sections.sqlaTimeSeries : sections.druidTimeSeries,
    viz.controlPanelSections,
    datasourceType === 'table' ? sections.sqlClause : [],
    datasourceType === 'table' ? sections.filters[0] : sections.filters,
  );
}<|MERGE_RESOLUTION|>--- conflicted
+++ resolved
@@ -4,26 +4,17 @@
 
 export const sections = {
   druidTimeSeries: {
-<<<<<<< HEAD
     label: t('Time'),
+    expanded: true,
     description: t('Time related form attributes'),
-=======
-    label: 'Time',
-    expanded: true,
-    description: 'Time related form attributes',
->>>>>>> 0c368273
     controlSetRows: [
       ['granularity', 'druid_time_origin'],
       ['since', 'until'],
     ],
   },
   datasourceAndVizType: {
-<<<<<<< HEAD
     label: t('Datasource & Chart Type'),
-=======
-    label: 'Datasource & Chart Type',
     expanded: true,
->>>>>>> 0c368273
     controlSetRows: [
       ['datasource'],
       ['viz_type'],
@@ -37,14 +28,9 @@
     ],
   },
   sqlaTimeSeries: {
-<<<<<<< HEAD
     label: t('Time'),
     description: t('Time related form attributes'),
-=======
-    label: 'Time',
-    description: 'Time related form attributes',
     expanded: true,
->>>>>>> 0c368273
     controlSetRows: [
       ['granularity_sqla', 'time_grain_sqla'],
       ['since', 'until'],
@@ -84,29 +70,15 @@
   ],
   filters: [
     {
-<<<<<<< HEAD
       label: t('Filters'),
-      description: t('Filters are defined using comma delimited strings as in <US,FR,Other>' +
-      'Leave the value control empty to filter empty strings or nulls' +
-      'For filters with comma in values, wrap them in single quotes' +
-      "as in <NY, 'Tahoe, CA', DC>"),
+      expanded: true,
       controlSetRows: [['filters']],
     },
     {
       label: t('Result Filters'),
+      expanded: true,
       description: t('The filters to apply after post-aggregation.' +
       'Leave the value control empty to filter empty strings or nulls'),
-=======
-      label: 'Filters',
-      expanded: true,
-      controlSetRows: [['filters']],
-    },
-    {
-      label: 'Result Filters',
-      expanded: true,
-      description: 'The filters to apply after post-aggregation.' +
-      'Leave the value control empty to filter empty strings or nulls',
->>>>>>> 0c368273
       controlSetRows: [['having_filters']],
     },
   ],
@@ -118,11 +90,7 @@
     showOnExplore: true,
     controlPanelSections: [
       {
-<<<<<<< HEAD
-        label: t('Chart Options'),
-=======
-        label: 'Query',
->>>>>>> 0c368273
+        label: t('Query'),
         controlSetRows: [
           ['metrics'],
           ['groupby'],
@@ -674,11 +642,7 @@
         ],
       },
       {
-<<<<<<< HEAD
-        label: t('Histogram Options'),
-=======
-        label: 'Chart Options',
->>>>>>> 0c368273
+        label: t('Chart Options'),
         controlSetRows: [
           ['color_scheme'],
           ['link_length'],
@@ -775,11 +739,7 @@
         ],
       },
       {
-<<<<<<< HEAD
-        label: t('Force Layout'),
-=======
-        label: 'Options',
->>>>>>> 0c368273
+        label: t('Options'),
         controlSetRows: [
           ['link_length'],
           ['charge'],
