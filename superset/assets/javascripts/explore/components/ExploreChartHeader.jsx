--- conflicted
+++ resolved
@@ -68,23 +68,13 @@
 
   render() {
     const formData = this.props.form_data;
-<<<<<<< HEAD
     const {
       chartStatus,
       chartUpdateEndTime,
       chartUpdateStartTime,
       latestQueryFormData,
       queryResponse } = this.props.chart;
-
-=======
-    const queryResponse = this.props.chart.queryResponse;
-    const data = {
-      csv_endpoint: getExploreUrl(formData, 'csv'),
-      json_endpoint: getExploreUrl(formData, 'json'),
-      standalone_endpoint: getExploreUrl(formData, 'standalone'),
-    };
     const chartSucceeded = ['success', 'rendered'].indexOf(this.props.chart.chartStatus) > 0;
->>>>>>> db24cef0
     return (
       <div
         id="slice-header"
@@ -125,22 +115,6 @@
           />
         }
         <div className="pull-right">
-<<<<<<< HEAD
-          {chartStatus === 'success' && queryResponse &&
-            <RowCountLabel
-              rowcount={queryResponse.rowcount}
-              limit={formData.row_limit}
-            />
-          }
-          {chartStatus === 'success' &&
-          queryResponse &&
-          queryResponse.is_cached &&
-          <CachedLabel
-            onClick={this.runQuery.bind(this)}
-            cachedTimestamp={queryResponse.cached_dttm}
-          />
-          }
-=======
           {chartSucceeded && queryResponse &&
             <RowCountLabel
               rowcount={queryResponse.rowcount}
@@ -151,7 +125,6 @@
               onClick={this.runQuery.bind(this)}
               cachedTimestamp={queryResponse.cached_dttm}
             />}
->>>>>>> db24cef0
           <Timer
             startTime={chartUpdateStartTime}
             endTime={chartUpdateEndTime}
