--- conflicted
+++ resolved
@@ -108,15 +108,11 @@
     this.props.actions.saveSlice(saveUrl)
       .then((data) => {
         // Go to new slice url or dashboard url
-<<<<<<< HEAD
-        window.location = data.slice.slice_url;
-=======
         if (gotodash) {
           window.location = data.dashboard;
         } else {
           window.location = data.slice.slice_url;
         }
->>>>>>> 18e459e1
       });
     this.props.onHide();
   }
