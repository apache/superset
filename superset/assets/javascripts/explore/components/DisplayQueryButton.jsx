import React from 'react';
import PropTypes from 'prop-types';
import SyntaxHighlighter, { registerLanguage } from 'react-syntax-highlighter/dist/light';
import html from 'react-syntax-highlighter/dist/languages/htmlbars';
import markdown from 'react-syntax-highlighter/dist/languages/markdown';
import github from 'react-syntax-highlighter/dist/styles/github';

import ModalTrigger from './../../components/ModalTrigger';
import { t } from '../../locales';

registerLanguage('markdown', markdown);
registerLanguage('html', html);

const $ = window.$ = require('jquery');

const propTypes = {
  animation: PropTypes.bool,
  queryResponse: PropTypes.object,
  chartStatus: PropTypes.string,
  queryEndpoint: PropTypes.string.isRequired,
};
const defaultProps = {
  animation: true,
};

export default class DisplayQueryButton extends React.PureComponent {
  constructor(props) {
    super(props);
    this.state = {
      language: null,
      query: null,
      isLoading: false,
      error: null,
    };
    this.beforeOpen = this.beforeOpen.bind(this);
    this.fetchQuery = this.fetchQuery.bind(this);
  }
  setStateFromQueryResponse() {
    const qr = this.props.queryResponse;
    this.setState({
      language: qr.language,
      query: qr.query,
      isLoading: false,
    });
  }
  fetchQuery() {
    this.setState({ isLoading: true });
    $.ajax({
      type: 'GET',
      url: this.props.queryEndpoint,
      success: (data) => {
        this.setState({
          language: data.language,
          query: data.query,
          isLoading: false,
          error: null,
        });
      },
      error: (data) => {
        this.setState({
          error: data.responseJSON ? data.responseJSON.error : t('Error...'),
          isLoading: false,
        });
      },
    });
  }
  beforeOpen() {
    if (['loading', null].indexOf(this.props.chartStatus) >= 0 || !this.props.queryResponse) {
      this.fetchQuery();
    } else {
      this.setStateFromQueryResponse();
    }
  }
  renderModalBody() {
    if (this.state.isLoading) {
      return (<img
        className="loading"
        alt="Loading..."
        src="/static/assets/images/loading.gif"
      />);
    } else if (this.state.error) {
      return <pre>{this.state.error}</pre>;
    } else if (this.state.query) {
      return (
        <SyntaxHighlighter language={this.state.language} style={github}>
          {this.state.query}
        </SyntaxHighlighter>);
    }
    return null;
  }
  render() {
    return (
      <ModalTrigger
        animation={this.props.animation}
        isButton
<<<<<<< HEAD
        triggerNode={<span>Query</span>}
=======
        triggerNode={<span>View Query</span>}
>>>>>>> 18e459e1
        modalTitle={t('Query')}
        bsSize="large"
        beforeOpen={this.beforeOpen}
        modalBody={this.renderModalBody()}
      />
    );
  }
}

DisplayQueryButton.propTypes = propTypes;
DisplayQueryButton.defaultProps = defaultProps;<|MERGE_RESOLUTION|>--- conflicted
+++ resolved
@@ -93,11 +93,7 @@
       <ModalTrigger
         animation={this.props.animation}
         isButton
-<<<<<<< HEAD
-        triggerNode={<span>Query</span>}
-=======
         triggerNode={<span>View Query</span>}
->>>>>>> 18e459e1
         modalTitle={t('Query')}
         bsSize="large"
         beforeOpen={this.beforeOpen}
