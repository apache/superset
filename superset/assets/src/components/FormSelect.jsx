--- conflicted
+++ resolved
@@ -22,12 +22,8 @@
 import FormHelpText from './FormHelpText';
 
 const propTypes = {
-<<<<<<< HEAD
   id: PropTypes.string,
-  value: PropTypes.obj,
-=======
   value: PropTypes.object,
->>>>>>> 7231a6e0
   options: PropTypes.array,
   onChange: PropTypes.func,
   required: PropTypes.bool,
