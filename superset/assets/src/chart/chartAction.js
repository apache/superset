--- conflicted
+++ resolved
@@ -1,8 +1,5 @@
 import URI from 'urijs';
-<<<<<<< HEAD
-=======
-
->>>>>>> fdd44ace
+
 import { getExploreUrlAndPayload, getAnnotationJsonUrl } from '../explore/exploreUtils';
 import { requiresQuery, ANNOTATION_SOURCE_TYPES } from '../modules/AnnotationTypes';
 import { Logger, LOG_ACTIONS_LOAD_CHART } from '../logger';
@@ -212,11 +209,7 @@
 }
 
 export function redirectSQLLab(formData) {
-<<<<<<< HEAD
-  return function () {
-=======
   return function (dispatch) {
->>>>>>> fdd44ace
     const { url, payload } = getExploreUrlAndPayload({ formData, endpointType: 'query' });
     $.ajax({
       type: 'POST',
