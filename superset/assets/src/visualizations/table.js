import d3 from 'd3';
import PropTypes from 'prop-types';
import $ from 'jquery';
import dt from 'datatables.net-bs';
import 'datatables.net-bs/css/dataTables.bootstrap.css';
import dompurify from 'dompurify';
import { fixDataTableBodyHeight, d3TimeFormatPreset } from '../modules/utils';
import './table.css';

dt(window, $);

const propTypes = {
  data: PropTypes.shape({
    records: PropTypes.arrayOf(PropTypes.object),
    columns: PropTypes.arrayOf(PropTypes.string),
  }),
  height: PropTypes.number,
  alignPn: PropTypes.bool,
  colorPn: PropTypes.bool,
  columnFormats: PropTypes.object,
  filters: PropTypes.object,
  includeSearch: PropTypes.bool,
  metrics: PropTypes.arrayOf(PropTypes.string),
  onAddFilter: PropTypes.func,
  onRemoveFilter: PropTypes.func,
  orderDesc: PropTypes.bool,
  pageLength: PropTypes.oneOfType([
    PropTypes.number,
    PropTypes.string,
  ]),
  percentMetrics: PropTypes.array,
  tableFilter: PropTypes.bool,
  tableTimestampFormat: PropTypes.string,
  timeseriesLimitMetric: PropTypes.oneOfType([
    PropTypes.string,
    PropTypes.object,
  ]),
  verboseMap: PropTypes.object,
};

const fC = d3.format('0,000');
function NOOP() {}

function TableVis(element, props) {
  PropTypes.checkPropTypes(propTypes, props, 'prop', 'TableVis');

  const {
    data,
    height,
    alignPn,
    colorPn,
    columnFormats,
    filters,
    includeSearch,
    metrics: rawMetrics,
    onAddFilter = NOOP,
    onRemoveFilter = NOOP,
    orderDesc,
    pageLength,
    percentMetrics,
    tableFilter,
    tableTimestampFormat,
    timeseriesLimitMetric,
    verboseMap,
  } = props;

  const { columns, records } = data;

  const $container = $(element);

  const metrics = (rawMetrics || []).map(m => m.label || m)
    // Add percent metrics
    .concat((percentMetrics || []).map(m => '%' + m))
    // Removing metrics (aggregates) that are strings
    .filter(m => !Number.isNaN(records[0][m]));

  function col(c) {
    const arr = [];
    for (let i = 0; i < records.length; i += 1) {
      arr.push(records[i][c]);
    }
    return arr;
  }
  const maxes = {};
  const mins = {};
  for (let i = 0; i < metrics.length; i += 1) {
    if (alignPn) {
      maxes[metrics[i]] = d3.max(col(metrics[i]).map(Math.abs));
    } else {
      maxes[metrics[i]] = d3.max(col(metrics[i]));
      mins[metrics[i]] = d3.min(col(metrics[i]));
    }
  }

  const tsFormatter = d3TimeFormatPreset(tableTimestampFormat);

  const div = d3.select(element);
  div.html('');
  const table = div.append('table')
    .classed(
      'dataframe dataframe table table-striped ' +
      'table-condensed table-hover dataTable no-footer', true)
    .attr('width', '100%');

  const cols = columns.map((c) => {
    if (verboseMap[c]) {
      return verboseMap[c];
    }
    // Handle verbose names for percents
    if (c[0] === '%') {
      const cName = c.substring(1);
      return '% ' + (verboseMap[cName] || cName);
    }
    return c;
  });

  table.append('thead').append('tr')
    .selectAll('th')
    .data(cols)
    .enter()
    .append('th')
    .text(d => d);

  table.append('tbody')
    .selectAll('tr')
    .data(records)
    .enter()
    .append('tr')
    .selectAll('td')
    .data(row => columns.map((c) => {
      const val = row[c];
      let html;
      const isMetric = metrics.indexOf(c) >= 0;
      if (c === '__timestamp') {
        html = tsFormatter(val);
      }
      if (typeof (val) === 'string') {
        html = `<span class="like-pre">${dompurify.sanitize(val)}</span>`;
      }
      if (isMetric) {
        const format = (columnFormats && columnFormats[c]) || '0.3s';
        html = d3.format(format)(val);
      } else if (c[0] === '%') {
        html = d3.format('.3p')(val);
      }
      return {
        col: c,
        val,
        html,
        isMetric,
      };
    }))
    .enter()
    .append('td')
    .style('background-image', function (d) {
      if (d.isMetric) {
        const r = (colorPn && d.val < 0) ? 150 : 0;
        if (alignPn) {
          const perc = Math.abs(Math.round((d.val / maxes[d.col]) * 100));
          // The 0.01 to 0.001 is a workaround for what appears to be a
          // CSS rendering bug on flat, transparent colors
          return (
            `linear-gradient(to right, rgba(${r},0,0,0.2), rgba(${r},0,0,0.2) ${perc}%, ` +
            `rgba(0,0,0,0.01) ${perc}%, rgba(0,0,0,0.001) 100%)`
          );
        }
        const posExtent = Math.abs(Math.max(maxes[d.col], 0));
        const negExtent = Math.abs(Math.min(mins[d.col], 0));
        const tot = posExtent + negExtent;
        const perc1 = Math.round((Math.min(negExtent + d.val, negExtent) / tot) * 100);
        const perc2 = Math.round((Math.abs(d.val) / tot) * 100);
        // The 0.01 to 0.001 is a workaround for what appears to be a
        // CSS rendering bug on flat, transparent colors
        return (
          `linear-gradient(to right, rgba(0,0,0,0.01), rgba(0,0,0,0.001) ${perc1}%, ` +
          `rgba(${r},0,0,0.2) ${perc1}%, rgba(${r},0,0,0.2) ${perc1 + perc2}%, ` +
          `rgba(0,0,0,0.01) ${perc1 + perc2}%, rgba(0,0,0,0.001) 100%)`
        );
      }
      return null;
    })
    .classed('text-right', d => d.isMetric)
    .attr('title', (d) => {
      if (!Number.isNaN(d.val)) {
        return fC(d.val);
      }
      return null;
    })
    .attr('data-sort', function (d) {
      return (d.isMetric) ? d.val : null;
    })
    // Check if the dashboard currently has a filter for each row
    .classed('filtered', d =>
      filters &&
      filters[d.col] &&
      filters[d.col].indexOf(d.val) >= 0,
    )
    .on('click', function (d) {
      if (!d.isMetric && tableFilter) {
        const td = d3.select(this);
        if (td.classed('filtered')) {
          onRemoveFilter(d.col, [d.val]);
          d3.select(this).classed('filtered', false);
        } else {
          d3.select(this).classed('filtered', true);
          onAddFilter(d.col, [d.val]);
        }
      }
    })
    .style('cursor', function (d) {
      return (!d.isMetric) ? 'pointer' : '';
    })
    .html(d => d.html ? d.html : d.val);

  const paging = pageLength && pageLength > 0;

  const datatable = $container.find('.dataTable').DataTable({
    paging,
    pageLength: paging ? parseInt(pageLength, 10) : undefined,
    aaSorting: [],
    searching: includeSearch,
    bInfo: false,
    scrollY: height + 'px',
    scrollCollapse: true,
    scrollX: true,
  });

  fixDataTableBodyHeight($container.find('.dataTables_wrapper'), height);
  // Sorting table by main column
  let sortBy;
<<<<<<< HEAD
  if (timeseriesLimitMetric) {
    // Sort by as specified
    sortBy = timeseriesLimitMetric.label || timeseriesLimitMetric;
=======
  const limitMetric = Array.isArray(fd.timeseries_limit_metric)
    ? fd.timeseries_limit_metric[0]
    : fd.timeseries_limit_metric;
  if (limitMetric) {
    // Sort by as specified
    sortBy = limitMetric.label || limitMetric;
>>>>>>> 5437efa5
  } else if (metrics.length > 0) {
    // If not specified, use the first metric from the list
    sortBy = metrics[0];
  }
  if (sortBy) {
    datatable.column(columns.indexOf(sortBy)).order(orderDesc ? 'desc' : 'asc');
  }
  if (sortBy && metrics.indexOf(sortBy) < 0) {
    // Hiding the sortBy column if not in the metrics list
    datatable.column(columns.indexOf(sortBy)).visible(false);
  }
  datatable.draw();
  $container.parents('.widget').find('.tooltip').remove();
}

TableVis.propTypes = propTypes;

function adaptor(slice, payload) {
  const { selector, formData, datasource } = slice;
  const {
    align_pn: alignPn,
    color_pn: colorPn,
    include_search: includeSearch,
    metrics,
    order_desc: orderDesc,
    page_length: pageLength,
    percent_metrics: percentMetrics,
    table_filter: tableFilter,
    table_timestamp_format: tableTimestampFormat,
    timeseries_limit_metric: timeseriesLimitMetric,
  } = formData;
  const {
    verbose_map: verboseMap,
    column_formats: columnFormats,
  } = datasource;
  const element = document.querySelector(selector);

  return TableVis(element, {
    data: payload.data,
    height: slice.height(),
    alignPn,
    colorPn,
    columnFormats,
    filters: slice.getFilters(),
    includeSearch,
    metrics,
    onAddFilter(...args) { slice.addFilter(...args); },
    orderDesc,
    pageLength,
    percentMetrics,
    // Aug 22, 2018
    // Perhaps this `tableFilter` field can be removed as there is
    // no code left in repo to set tableFilter to true.
    // which make `onAddFilter` will never be called as well.
    tableFilter,
    tableTimestampFormat,
    timeseriesLimitMetric,
    verboseMap,
  });
}

export default adaptor;<|MERGE_RESOLUTION|>--- conflicted
+++ resolved
@@ -228,18 +228,12 @@
   fixDataTableBodyHeight($container.find('.dataTables_wrapper'), height);
   // Sorting table by main column
   let sortBy;
-<<<<<<< HEAD
-  if (timeseriesLimitMetric) {
-    // Sort by as specified
-    sortBy = timeseriesLimitMetric.label || timeseriesLimitMetric;
-=======
-  const limitMetric = Array.isArray(fd.timeseries_limit_metric)
-    ? fd.timeseries_limit_metric[0]
-    : fd.timeseries_limit_metric;
+  const limitMetric = Array.isArray(timeseriesLimitMetric)
+    ? timeseriesLimitMetric[0]
+    : timeseriesLimitMetric;
   if (limitMetric) {
     // Sort by as specified
     sortBy = limitMetric.label || limitMetric;
->>>>>>> 5437efa5
   } else if (metrics.length > 0) {
     // If not specified, use the first metric from the list
     sortBy = metrics[0];
