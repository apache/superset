--- conflicted
+++ resolved
@@ -59,13 +59,8 @@
     .sort((a, b) => a - b);
   const numGrains = times.length;
   const numGroups = datum[times[0]].length;
-<<<<<<< HEAD
-  const format = d3.format(numberFormat);
-  const timeFormat = d3TimeFormatPreset(dateTimeFormat);
-=======
   const format = getNumberFormatter(numberFormat);
   const timeFormat = getTimeFormatter(dateTimeFormat);
->>>>>>> 2b35ccef
   const colorFn = CategoricalColorNamespace.getScale(colorScheme);
 
   d3.select('.nvtooltip').remove();
