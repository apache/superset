--- conflicted
+++ resolved
@@ -53,13 +53,8 @@
     data,
     getSourceColor: d => d.sourceColor || d.color || [sc.r, sc.g, sc.b, 255 * sc.a],
     getTargetColor: d => d.targetColor || d.color || [tc.r, tc.g, tc.b, 255 * tc.a],
-<<<<<<< HEAD
-    strokeWidth: (fd.strokeWidth) ? fd.strokeWidth : 3,
+    strokeWidth: (fd.stroke_width) ? fd.stroke_width : 3,
     ...commonLayerProps(fd, setTooltip, setTooltipContent(fd)),
-=======
-    strokeWidth: (fd.stroke_width) ? fd.stroke_width : 3,
-    ...commonLayerProps(fd, setTooltip),
->>>>>>> 8e14807b
   });
 }
 
