/**
 * Licensed to the Apache Software Foundation (ASF) under one
 * or more contributor license agreements.  See the NOTICE file
 * distributed with this work for additional information
 * regarding copyright ownership.  The ASF licenses this file
 * to you under the Apache License, Version 2.0 (the
 * "License"); you may not use this file except in compliance
 * with the License.  You may obtain a copy of the License at
 *
 *   http://www.apache.org/licenses/LICENSE-2.0
 *
 * Unless required by applicable law or agreed to in writing,
 * software distributed under the License is distributed on an
 * "AS IS" BASIS, WITHOUT WARRANTIES OR CONDITIONS OF ANY
 * KIND, either express or implied.  See the License for the
 * specific language governing permissions and limitations
 * under the License.
 */
import { fitBounds } from 'viewport-mercator-project';
import * as d3array from 'd3-array';
import sandboxedEval from '../../../modules/sandbox';

export function getBounds(points) {
  const latExt = d3array.extent(points, d => d[1]);
  const lngExt = d3array.extent(points, d => d[0]);
  return [
    [lngExt[0], latExt[0]],
    [lngExt[1], latExt[1]],
  ];
}

export function fitViewport(viewport, points, padding = 10) {
  try {
    const bounds = getBounds(points);
    return {
      ...viewport,
      ...fitBounds({
        height: viewport.height,
        width: viewport.width,
        padding,
        bounds,
      }),
    };
  } catch (e) {
    /* eslint no-console: 0 */
    console.error('Could not auto zoom', e);
    return viewport;
  }
}

export function commonLayerProps(formData, setTooltip, setTooltipContent, onSelect) {
  const fd = formData;
  let onHover;
<<<<<<< HEAD
  let tooltipContentGenerator = setTooltipContent;
  if (fd.jsTooltip) {
    tooltipContentGenerator = sandboxedEval(fd.jsTooltip);
=======
  let tooltipContentGenerator;
  if (fd.js_tooltip) {
    tooltipContentGenerator = sandboxedEval(fd.js_tooltip);
  } else if (fd.line_column && fd.metric && ['geohash', 'zipcode'].indexOf(fd.line_type) >= 0) {
    const metricLabel = fd.metric.label || fd.metric;
    tooltipContentGenerator = o => (
      <div>
        <div>{fd.line_column}: <strong>{o.object[fd.line_column]}</strong></div>
        {fd.metric &&
          <div>{metricLabel}: <strong>{o.object[metricLabel]}</strong></div>}
      </div>);
>>>>>>> 8e14807b
  }
  if (tooltipContentGenerator) {
    onHover = (o) => {
      if (o.picked) {
        setTooltip({
          content: tooltipContentGenerator(o),
          x: o.x,
          y: o.y + 30,
        });
      } else {
        setTooltip(null);
      }
    };
  }
  let onClick;
  if (fd.js_onclick_href) {
    onClick = (o) => {
      const href = sandboxedEval(fd.js_onclick_href)(o);
      window.open(href);
    };
  } else if (fd.table_filter && onSelect !== undefined) {
    onClick = o => onSelect(o.object[fd.line_column]);
  }
  return {
    onClick,
    onHover,
    pickable: Boolean(onHover),
  };
}

const percentiles = {
  p1: 0.01,
  p5: 0.05,
  p95: 0.95,
  p99: 0.99,
};

/* Get an a stat function that operates on arrays, aligns with control=js_agg_function  */
export function getAggFunc(type = 'sum', accessor = null) {
  if (type === 'count') {
    return arr => arr.length;
  }
  let d3func;
  if (type in percentiles) {
    d3func = (arr, acc) => {
      let sortedArr;
      if (accessor) {
        sortedArr = arr.sort((o1, o2) => d3array.ascending(accessor(o1), accessor(o2)));
      } else {
        sortedArr = arr.sort(d3array.ascending);
      }
      return d3array.quantile(sortedArr, percentiles[type], acc);
    };
  } else {
    d3func = d3array[type];
  }
  if (!accessor) {
    return arr => d3func(arr);
  }
  return arr => d3func(arr.map(accessor));
}<|MERGE_RESOLUTION|>--- conflicted
+++ resolved
@@ -51,23 +51,9 @@
 export function commonLayerProps(formData, setTooltip, setTooltipContent, onSelect) {
   const fd = formData;
   let onHover;
-<<<<<<< HEAD
   let tooltipContentGenerator = setTooltipContent;
-  if (fd.jsTooltip) {
-    tooltipContentGenerator = sandboxedEval(fd.jsTooltip);
-=======
-  let tooltipContentGenerator;
   if (fd.js_tooltip) {
     tooltipContentGenerator = sandboxedEval(fd.js_tooltip);
-  } else if (fd.line_column && fd.metric && ['geohash', 'zipcode'].indexOf(fd.line_type) >= 0) {
-    const metricLabel = fd.metric.label || fd.metric;
-    tooltipContentGenerator = o => (
-      <div>
-        <div>{fd.line_column}: <strong>{o.object[fd.line_column]}</strong></div>
-        {fd.metric &&
-          <div>{metricLabel}: <strong>{o.object[metricLabel]}</strong></div>}
-      </div>);
->>>>>>> 8e14807b
   }
   if (tooltipContentGenerator) {
     onHover = (o) => {
