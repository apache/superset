--- conflicted
+++ resolved
@@ -119,13 +119,8 @@
     data: features,
     stroked: fd.stroked,
     extruded: fd.extruded,
-<<<<<<< HEAD
-    pointRadiusScale: fd.pointRadiusScale,
+    pointRadiusScale: fd.point_radius_scale,
     ...commonLayerProps(fd, setTooltip, setTooltipContent),
-=======
-    pointRadiusScale: fd.point_radius_scale,
-    ...commonLayerProps(fd, setTooltip),
->>>>>>> 8e14807b
   });
 }
 
