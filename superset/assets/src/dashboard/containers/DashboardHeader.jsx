import { bindActionCreators } from 'redux';
import { connect } from 'react-redux';

import DashboardHeader from '../components/Header';
import isDashboardLoading from '../util/isDashboardLoading';

import {
  setEditMode,
  toggleBuilderPane,
  fetchFaveStar,
  saveFaveStar,
  fetchPublished,
  savePublished,
  fetchCharts,
  startPeriodicRender,
  updateCss,
  onChange,
  saveDashboardRequest,
  setMaxUndoHistoryExceeded,
  maxUndoHistoryToast,
} from '../actions/dashboardState';

import {
  undoLayoutAction,
  redoLayoutAction,
  updateDashboardTitle,
} from '../actions/dashboardLayout';

import {
  addSuccessToast,
  addDangerToast,
  addWarningToast,
} from '../../messageToasts/actions';

import { DASHBOARD_HEADER_ID } from '../util/constants';

function mapStateToProps({
  dashboardLayout: undoableLayout,
  dashboardState,
  dashboardInfo,
  charts,
}) {
  return {
    dashboardInfo,
    undoLength: undoableLayout.past.length,
    redoLength: undoableLayout.future.length,
    layout: undoableLayout.present,
    filters: dashboardState.filters,
    dashboardTitle: (
      (undoableLayout.present[DASHBOARD_HEADER_ID] || {}).meta || {}
    ).text,
    expandedSlices: dashboardState.expandedSlices,
    css: dashboardState.css,
    charts,
    userId: dashboardInfo.userId,
    isStarred: !!dashboardState.isStarred,
<<<<<<< HEAD
    isPublished: !!dashboardState.isPublished,
=======
    isLoading: isDashboardLoading(charts),
>>>>>>> e2854994
    hasUnsavedChanges: !!dashboardState.hasUnsavedChanges,
    maxUndoHistoryExceeded: !!dashboardState.maxUndoHistoryExceeded,
    editMode: !!dashboardState.editMode,
    showBuilderPane: !!dashboardState.showBuilderPane,
  };
}

function mapDispatchToProps(dispatch) {
  return bindActionCreators(
    {
      addSuccessToast,
      addDangerToast,
      addWarningToast,
      onUndo: undoLayoutAction,
      onRedo: redoLayoutAction,
      setEditMode,
      toggleBuilderPane,
      fetchFaveStar,
      saveFaveStar,
      fetchPublished,
      savePublished,
      fetchCharts,
      startPeriodicRender,
      updateDashboardTitle,
      updateCss,
      onChange,
      onSave: saveDashboardRequest,
      setMaxUndoHistoryExceeded,
      maxUndoHistoryToast,
    },
    dispatch,
  );
}

export default connect(
  mapStateToProps,
  mapDispatchToProps,
)(DashboardHeader);<|MERGE_RESOLUTION|>--- conflicted
+++ resolved
@@ -54,11 +54,8 @@
     charts,
     userId: dashboardInfo.userId,
     isStarred: !!dashboardState.isStarred,
-<<<<<<< HEAD
     isPublished: !!dashboardState.isPublished,
-=======
     isLoading: isDashboardLoading(charts),
->>>>>>> e2854994
     hasUnsavedChanges: !!dashboardState.hasUnsavedChanges,
     maxUndoHistoryExceeded: !!dashboardState.maxUndoHistoryExceeded,
     editMode: !!dashboardState.editMode,
