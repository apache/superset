--- conflicted
+++ resolved
@@ -9,16 +9,11 @@
 import findFirstParentContainerId from '../util/findFirstParentContainer';
 import getEmptyLayout from '../util/getEmptyLayout';
 import newComponentFactory from '../util/newComponentFactory';
-<<<<<<< HEAD
 import {
-  DASHBOARD_VERSION_KEY,
   DASHBOARD_HEADER_ID,
   GRID_DEFAULT_CHART_WIDTH,
   GRID_COLUMN_COUNT,
 } from '../util/constants';
-=======
-import { DASHBOARD_HEADER_ID } from '../util/constants';
->>>>>>> d3731784
 import {
   DASHBOARD_HEADER_TYPE,
   CHART_TYPE,
