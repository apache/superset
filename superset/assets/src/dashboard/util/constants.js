--- conflicted
+++ resolved
@@ -41,13 +41,12 @@
 export const SAVE_TYPE_OVERWRITE = 'overwrite';
 export const SAVE_TYPE_NEWDASHBOARD = 'newDashboard';
 
-<<<<<<< HEAD
+// tagging system
 export const STANDARD_TAGS = [
   ['owner:{{ current_user_id() }}', 'Owned by me'],
   ['favorited_by:{{ current_user_id() }}', 'Favorited by me'],
 ];
-=======
+
 // default dashboard layout data size limit
 // could be overwritten by server-side config
-export const DASHBOARD_POSITION_DATA_LIMIT = 65535;
->>>>>>> 2e2c9806
+export const DASHBOARD_POSITION_DATA_LIMIT = 65535;