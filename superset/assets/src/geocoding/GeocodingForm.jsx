--- conflicted
+++ resolved
@@ -54,17 +54,13 @@
       countryColumn: undefined,
       longitudeColumnName: 'lon',
       latitudeColumnName: 'lat',
-<<<<<<< HEAD
       geocoder: { label: 'Maptiler', value: 'maptiler' },
-      overwriteIfExists: false,
-=======
       overwriteIfExists: { label: 'Fail', value: 'fail' },
       ifExistsValues: [
         { label: 'Fail', value: 'fail' },
         { label: 'Replace', value: 'replace' },
         { label: 'Append', value: 'append' },
       ],
->>>>>>> 9a6d2617
       saveOnErrorOrInterrupt: true,
       validation,
       isLoading: false,
