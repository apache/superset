/**
 * Licensed to the Apache Software Foundation (ASF) under one
 * or more contributor license agreements.  See the NOTICE file
 * distributed with this work for additional information
 * regarding copyright ownership.  The ASF licenses this file
 * to you under the Apache License, Version 2.0 (the
 * "License"); you may not use this file except in compliance
 * with the License.  You may obtain a copy of the License at
 *
 *   http://www.apache.org/licenses/LICENSE-2.0
 *
 * Unless required by applicable law or agreed to in writing,
 * software distributed under the License is distributed on an
 * "AS IS" BASIS, WITHOUT WARRANTIES OR CONDITIONS OF ANY
 * KIND, either express or implied.  See the License for the
 * specific language governing permissions and limitations
 * under the License.
 */
@import '../../stylesheets/less/variables.less';

@import '~react-select/less/select.less';
@select-primary-color: @darkest;
@select-input-height: 30px;

// imports
@import '~react-select/less/control.less';
@import '~react-select/less/menu.less';
@import '~react-select/less/mixins.less';
@import '~react-select/less/multi.less';
@import '~react-select/less/spinner.less';

.Select--multi {
  .Select-multi-value-wrapper {
    display: flex;
    flex-wrap: wrap;
  }

  .Select-value {
    margin: 2px;
  }

  .Select-input > input {
    width: 100px;
  }
}

.VirtualizedSelectOption {
  display: flex;
<<<<<<< HEAD
  align-items: center;
  padding: 0 .5rem;
=======
  -webkit-box-align: center;
  -ms-flex-align: center;
  align-items: center;
  padding: 0 0.5rem;
>>>>>>> 614f1337
}
.VirtualizedSelectFocusedOption {
  background-color: fade(@darkest, @opacity-light);
  cursor: pointer;
}
.VirtualizedSelectDisabledOption {
  opacity: 0.5;
}
.VirtualizedSelectSelectedOption {
  font-weight: @font-weight-bold;
}<|MERGE_RESOLUTION|>--- conflicted
+++ resolved
@@ -46,15 +46,8 @@
 
 .VirtualizedSelectOption {
   display: flex;
-<<<<<<< HEAD
-  align-items: center;
-  padding: 0 .5rem;
-=======
-  -webkit-box-align: center;
-  -ms-flex-align: center;
   align-items: center;
   padding: 0 0.5rem;
->>>>>>> 614f1337
 }
 .VirtualizedSelectFocusedOption {
   background-color: fade(@darkest, @opacity-light);
