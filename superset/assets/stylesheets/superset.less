--- conflicted
+++ resolved
@@ -120,16 +120,9 @@
 }
 
 .nvtooltip {
-<<<<<<< HEAD
   table td {
     font-size: @font-size-s !important;
   }
-=======
-  z-index: 888;
-}
-.nvtooltip table td {
-  font-size: @font-size-s !important;
->>>>>>> d0bc04fc
 }
 
 div.navbar {
