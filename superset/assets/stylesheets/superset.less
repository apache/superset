/**
 * Licensed to the Apache Software Foundation (ASF) under one
 * or more contributor license agreements.  See the NOTICE file
 * distributed with this work for additional information
 * regarding copyright ownership.  The ASF licenses this file
 * to you under the Apache License, Version 2.0 (the
 * "License"); you may not use this file except in compliance
 * with the License.  You may obtain a copy of the License at
 *
 *   http://www.apache.org/licenses/LICENSE-2.0
 *
 * Unless required by applicable law or agreed to in writing,
 * software distributed under the License is distributed on an
 * "AS IS" BASIS, WITHOUT WARRANTIES OR CONDITIONS OF ANY
 * KIND, either express or implied.  See the License for the
 * specific language governing permissions and limitations
 * under the License.
 */
@import './less/index.less';
@import './less/variables.less';
@import './less/index.less';

@datasource-sql-expression-width: 450px;

.alert.alert-danger > .debugger {
  color: @danger;
}

<<<<<<< HEAD
=======
.modal-dialog {
  z-index: 1100;
}
>>>>>>> 614f1337
.label {
  font-size: 100%;
}

.no-wrap {
  white-space: nowrap;
}

input.form-control {
  background-color: @lightest;
}

.chart-header a.danger {
  color: @danger;
}

.disabledButton {
  pointer-events: none;
}

.col-left-fixed {
  width: 350px;
  position: absolute;
  float: left;
}
.col-offset {
  margin-left: 365px;
}

.slice_description {
  padding: 8px;
  margin: 5px 0;
  border: 1px solid @gray-light;
  background-color: @gray-bg;
  border-radius: 5px;
  font-size: @font-size-s;
}

.slice_info {
  cursor: pointer;
}

.padded {
  padding: 10px;
}

.intable-longtext {
  max-height: 200px;
  overflow: auto;
}

.container-fluid {
  text-align: left;
}
input[type='checkbox'] {
  display: inline-block;
  width: 16px;
  height: 16px;
}

.widget-is-cached {
  display: none;
}

.header span.label {
  margin-left: 5px;
  margin-right: 5px;
}

#timer {
  width: 80px;
  text-align: right;
}

.notbtn {
  cursor: default;
  box-shadow: none;
  border: 1px solid @gray;
}

hr {
  margin-top: 15px;
  margin-bottom: 15px;
}

span.title-block {
  background-color: @gray-bg;
  border-radius: 4px;
  padding: 6px 12px;
  margin: 0px 10px;
  font-size: @font-size-xl;
}

.nvtooltip {
<<<<<<< HEAD
    table td {
      font-size: @font-size-s !important;
    }
=======
  z-index: 888;
  transition: opacity 0ms linear;
  -moz-transition: opacity 0ms linear;
  -webkit-transition: opacity 0ms linear;
  transition-delay: 0ms;
  -moz-transition-delay: 0ms;
  -webkit-transition-delay: 0ms;
}
.nvtooltip table td {
  font-size: @font-size-s !important;
>>>>>>> 614f1337
}

div.navbar {
  .dropdown-menu .fineprint {
    line-height: 1.5rem;
    padding: 10px 20px 5px 20px;
    color: @gray-light;
    font-size: @font-size-m;
    div {
      white-space: nowrap;
    }
  }
}
.datasource form div.form-control {
  margin-bottom: 5px !important;
}
.datasource form input.form-control {
  margin-bottom: 5px !important;
}
.datasource .tooltip-inner {
  max-width: 350px;
}
img.loading {
  width: 40px;
  position: relative;
  z-index: 1;
  margin: 10px;
}
img.viz-thumb-option {
  width: 100px;
  border: 1px solid @gray;
  margin-right: 5px;
  border-radius: 5px;
}
.select2-drop.bigdrop .select2-results {
  max-height: 700px;
}

<<<<<<< HEAD
=======
li.widget:hover {
  z-index: 1000;
}

>>>>>>> 614f1337
.chart-header .header-text {
  font-size: @font-size-xl;
  line-height: 22px;
  padding-bottom: 8px;
  border-bottom: 1px solid @gray;
  margin-top: 10px;
  margin-left: 10px;
  margin-right: 10px;
}

#is_cached {
  display: none;
}

.slice_container.faded {
  opacity: 0.2;
}

.navbar .alert {
  padding: 5px 10px;
  margin-top: 8px;
  margin-bottom: 0;
}

.table-condensed {
  font-size: @font-size-s;
}

.table-condensed input[type='checkbox'] {
  float: left;
}

table.table-no-hover tr:hover {
  background-color: initial;
}

.editable-title input {
  outline: none;
  background: transparent;
  border: none;
  box-shadow: none;
  padding: 0;
  cursor: initial;
}

.editable-title textarea {
  outline: none;
  background: transparent;
  box-shadow: none;
  cursor: initial;
  border: 1px solid @gray;
  border-radius: 2px;
}

.editable-title input[type='text'] {
  border: 1px solid @gray;
  border-radius: 2px;
  padding: 2px;
}

.editable-title.datasource-sql-expression {
  font-family: @font-family-monospace;
  display: inline-block;
  min-width: @datasource-sql-expression-width;
}

.editable-title.datasource-sql-expression input {
  width: 95%;
  padding-bottom: 5px;
}

.editable-title.datasource-sql-expression textarea {
  width: 95%;
}

.editable-title input[type='button'] {
  border-color: transparent;
  background: transparent;
  font-size: inherit;
  white-space: normal;
  text-align: left;
  cursor: initial;
}

.editable-title.editable-title--editable input[type='button'] {
  cursor: pointer;
}

.editable-title.editable-title--editing input[type='button'] {
  cursor: text;
}

.anchor-link-container {
  position: absolute;
  z-index: 5;

  .btn.btn-sm,
  .btn.btn-sm:active {
    border: none;
    padding-top: 0;
    padding-bottom: 0;
    background: none;
    box-shadow: none;
  }

  .fa.fa-link {
    position: relative;
    top: 2px;
    right: 0;
    visibility: hidden;
    font-size: @font-size-s;
    text-align: center;
    vertical-align: middle;
  }
}

.nav.nav-tabs li .anchor-link-container {
  top: 0;
  right: -32px;
}

.dashboard-component.dashboard-component-header .anchor-link-container {
  .fa.fa-link {
    font-size: @font-size-l;
  }
}

.nav.nav-tabs li:hover,
.dashboard-component.dashboard-component-header:hover {
  .anchor-link-container {
    cursor: pointer;

    .fa.fa-link {
      visibility: visible;
    }
  }
}

.m-r-5 {
  margin-right: 5px;
}
.m-r-3 {
  margin-right: 3px;
}
.m-t-4 {
  margin-top: 4px;
}
.m-t-5 {
  margin-top: 5px;
}
.m-t-10 {
  margin-top: 10px;
}
.m-b-10 {
  margin-bottom: 10px;
}
.m-l-5 {
  margin-left: 5px;
}
.m-l-10 {
  margin-left: 10px;
}
.m-l-25 {
  margin-left: 25px;
}
.p-l-0 {
  padding-left: 0;
}
.p-t-8 {
  padding-top: 8;
}
.p-r-2 {
  padding-right: 2;
}

.Select-menu-outer {
<<<<<<< HEAD
    z-index: @z-dropdown !important;
=======
  z-index: @z-index-dropdown !important;
>>>>>>> 614f1337
}

/** not found record **/
.panel b {
  display: inline-block;
  width: 98%;
  padding: 2rem;
  margin: 0 1% 20px 1%;
  background: @gray-bg;
}

/** table on both sides of the gap **/
.panel .table-responsive {
  padding: 0 1%;
}
@media screen and (max-width: 767px) {
  .panel .table-responsive {
    width: 98%;
  }
}

.list-container {
  position: relative;
}

.list-search-container {
  position: relative;
}

.list-search-container .dropdown-toggle {
  position: absolute;
  top: -43px;
  right: 25px;
  border: 0;
  padding: 0 18px;
}

.list-search-container .fa-filter {
  position: relative;
  left: -8px;
}

.list-search-container .dropdown-menu {
  top: -19px;
  right: 0;
  left: auto;
  float: none;
}

.list-container .pagination-container {
  display: flex;
  flex-direction: row;
  flex-wrap: wrap;
  justify-content: center;
  align-items: center;
  padding-bottom: 20px;
}
.list-container .pagination-container .pagination {
  margin: 0 15px;
}
.list-container .pagination-container strong {
  margin-right: 5px;
}

.list-container .list-add-action {
  position: absolute;
  top: -30px;
  right: 15px;
}

.list-container .form-actions-container {
  padding: 0 0 20px 10px;
  display: inline;
}

.form-actions-container button {
  display: flex;
  .caret {
    margin: 0 8px;
  }
}

.list-container .filter-action {
  margin: 10px 10px 0 10px;
  padding-bottom: 15px;
}

// .list-container .filters-container table tr:first-child td {
//     border-top: none;
// }
// .list-container .filters-container table tr:last-child td {
//     border-bottom: 1px solid @gray-light;
// }

.list-add-action .btn.btn-sm {
  padding: 5px 6px;
  font-size: @font-size-xs;
  line-height: 2px;
  border-radius: 50%;
  box-shadow: 2px 2px 4px -1px fade(@darkest, @opacity-light);
}

iframe {
  border: none;
  width: 100%;
}
.text-transparent {
  color: transparent;
}

.dimmed {
  opacity: 0.5;
}
.pointer {
  cursor: pointer;
}
.PopoverSection {
  padding-bottom: 10px;
}
.popover {
  max-width: 500px;
}
.float-left {
  float: left;
}
.float-right {
  float: right;
}

g.annotation-container {
  line {
    stroke: @brand-primary;
  }

  rect.annotation {
    stroke: @brand-primary;
    fill-opacity: 0.1;
    stroke-width: 1;
  }
}
.stroke-primary {
  stroke: @brand-primary;
}
.reactable-header-sortable {
  position: relative;
  padding-right: 40px;
}
.reactable-header-sortable::after {
  font: normal normal normal 14px/1 FontAwesome;
  content: '\f0dc';
  margin-left: 10px;
  color: @brand-primary;
}
.reactable-header-sort-asc::after {
  content: '\f0de';
  color: @brand-primary;
}
.reactable-header-sort-desc::after {
  content: '\f0dd';
  color: @brand-primary;
}
tr.reactable-column-header th.reactable-header-sortable {
  padding-right: 17px;
}

.explore-chart-overlay {
  position: absolute;
  z-index: 100;
  display: flex;
  align-items: center;
  justify-content: center;
  text-align: center;
}

.refresh-overlay-btn {
  font-weight: @font-weight-bold;
  margin-right: 10px;
}

.dismiss-overlay-btn {
  font-weight: @font-weight-bold;
  background: @lightest;
  color: @brand-primary;
  border-color: @brand-primary;
}

.fave-unfave-icon {
  .fa-star-o,
  .fa-star {
    &,
    &:hover,
    &:active {
      color: @almost-black;
    }
  }
}

.metric-edit-popover-label-input {
  border-radius: 4px;
  height: 30px;
  padding-left: 10px;
}
.align-right {
  text-align: right;
}
td.filtered {
  background-color: lighten(desaturate(@brand-primary, 50%), 50%);
}
.table-name {
  font-size: @font-size-l;
}<|MERGE_RESOLUTION|>--- conflicted
+++ resolved
@@ -26,12 +26,6 @@
   color: @danger;
 }
 
-<<<<<<< HEAD
-=======
-.modal-dialog {
-  z-index: 1100;
-}
->>>>>>> 614f1337
 .label {
   font-size: 100%;
 }
@@ -126,22 +120,9 @@
 }
 
 .nvtooltip {
-<<<<<<< HEAD
     table td {
       font-size: @font-size-s !important;
     }
-=======
-  z-index: 888;
-  transition: opacity 0ms linear;
-  -moz-transition: opacity 0ms linear;
-  -webkit-transition: opacity 0ms linear;
-  transition-delay: 0ms;
-  -moz-transition-delay: 0ms;
-  -webkit-transition-delay: 0ms;
-}
-.nvtooltip table td {
-  font-size: @font-size-s !important;
->>>>>>> 614f1337
 }
 
 div.navbar {
@@ -180,13 +161,6 @@
   max-height: 700px;
 }
 
-<<<<<<< HEAD
-=======
-li.widget:hover {
-  z-index: 1000;
-}
-
->>>>>>> 614f1337
 .chart-header .header-text {
   font-size: @font-size-xl;
   line-height: 22px;
@@ -363,11 +337,7 @@
 }
 
 .Select-menu-outer {
-<<<<<<< HEAD
     z-index: @z-dropdown !important;
-=======
-  z-index: @z-index-dropdown !important;
->>>>>>> 614f1337
 }
 
 /** not found record **/
