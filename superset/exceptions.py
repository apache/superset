# Licensed to the Apache Software Foundation (ASF) under one
# or more contributor license agreements.  See the NOTICE file
# distributed with this work for additional information
# regarding copyright ownership.  The ASF licenses this file
# to you under the Apache License, Version 2.0 (the
# "License"); you may not use this file except in compliance
# with the License.  You may obtain a copy of the License at
#
#   http://www.apache.org/licenses/LICENSE-2.0
#
# Unless required by applicable law or agreed to in writing,
# software distributed under the License is distributed on an
# "AS IS" BASIS, WITHOUT WARRANTIES OR CONDITIONS OF ANY
# KIND, either express or implied.  See the License for the
# specific language governing permissions and limitations
# under the License.
from collections import defaultdict
from typing import Any, Dict, List, Optional

from flask_babel import gettext as _
from marshmallow import ValidationError

from superset.errors import ErrorLevel, SupersetError, SupersetErrorType


class SupersetException(Exception):
    status = 500
    message = ""

    def __init__(
        self,
        message: str = "",
        exception: Optional[Exception] = None,
        error_type: Optional[SupersetErrorType] = None,
    ) -> None:
        if message:
            self.message = message
        self._exception = exception
        self._error_type = error_type
        super().__init__(self.message)

    @property
    def exception(self) -> Optional[Exception]:
        return self._exception

    @property
    def error_type(self) -> Optional[SupersetErrorType]:
        return self._error_type

    def to_dict(self) -> Dict[str, Any]:
        rv = {}
        if hasattr(self, "message"):
            rv["message"] = self.message
        if self.error_type:
            rv["error_type"] = self.error_type
        if self.exception is not None and hasattr(self.exception, "to_dict"):
            rv = {**rv, **self.exception.to_dict()}  # type: ignore
        return rv


class SupersetErrorException(SupersetException):
    """Exceptions with a single SupersetErrorType associated with them"""

    def __init__(self, error: SupersetError, status: Optional[int] = None) -> None:
        super().__init__(error.message)
        self.error = error
        if status is not None:
            self.status = status

    def to_dict(self) -> Dict[str, Any]:
        return self.error.to_dict()


class SupersetGenericErrorException(SupersetErrorException):
    """Exceptions that are too generic to have their own type"""

    def __init__(self, message: str, status: Optional[int] = None) -> None:
        super().__init__(
            SupersetError(
                message=message,
                error_type=SupersetErrorType.GENERIC_BACKEND_ERROR,
                level=ErrorLevel.ERROR,
            )
        )
        if status is not None:
            self.status = status


class SupersetErrorFromParamsException(SupersetErrorException):
    """Exceptions that pass in parameters to construct a SupersetError"""

    def __init__(
        self,
        error_type: SupersetErrorType,
        message: str,
        level: ErrorLevel,
        extra: Optional[Dict[str, Any]] = None,
    ) -> None:
        super().__init__(
            SupersetError(
                error_type=error_type, message=message, level=level, extra=extra or {}
            )
        )


class SupersetErrorsException(SupersetException):
    """Exceptions with multiple SupersetErrorType associated with them"""

    def __init__(
        self, errors: List[SupersetError], status: Optional[int] = None
    ) -> None:
        super().__init__(str(errors))
        self.errors = errors
        if status is not None:
            self.status = status


class SupersetSyntaxErrorException(SupersetErrorsException):
    status = 422
    error_type = SupersetErrorType.SYNTAX_ERROR

    def __init__(self, errors: List[SupersetError]) -> None:
        super().__init__(errors)


class SupersetTimeoutException(SupersetErrorFromParamsException):
    status = 408


class SupersetGenericDBErrorException(SupersetErrorFromParamsException):
    status = 400

    def __init__(
        self,
        message: str,
        level: ErrorLevel = ErrorLevel.ERROR,
        extra: Optional[Dict[str, Any]] = None,
    ) -> None:
        super().__init__(
            SupersetErrorType.GENERIC_DB_ENGINE_ERROR,
            message,
            level,
            extra,
        )


class SupersetTemplateParamsErrorException(SupersetErrorFromParamsException):
    status = 400

    def __init__(
        self,
        message: str,
        error: SupersetErrorType,
        level: ErrorLevel = ErrorLevel.ERROR,
        extra: Optional[Dict[str, Any]] = None,
    ) -> None:
        super().__init__(
            error,
            message,
            level,
            extra,
        )


class SupersetSecurityException(SupersetErrorException):
    status = 403

    def __init__(
        self, error: SupersetError, payload: Optional[Dict[str, Any]] = None
    ) -> None:
        super().__init__(error)
        self.payload = payload


class SupersetVizException(SupersetErrorsException):
    status = 400


class NoDataException(SupersetException):
    status = 400


class NullValueException(SupersetException):
    status = 400


class SupersetTemplateException(SupersetException):
    pass


class SpatialException(SupersetException):
    pass


class CertificateException(SupersetException):
    message = _("Invalid certificate")


class DatabaseNotFound(SupersetException):
    status = 400


class QueryObjectValidationError(SupersetException):
    status = 400


class AdvancedDataTypeResponseError(SupersetException):
    status = 400


class InvalidPostProcessingError(SupersetException):
    status = 400


class CacheLoadError(SupersetException):
    status = 404


class QueryClauseValidationException(SupersetException):
    status = 400


class DashboardImportException(SupersetException):
    pass


class DatasetInvalidPermissionEvaluationException(SupersetException):
    """
    When a dataset can't compute its permission name
    """


class SerializationError(SupersetException):
    pass


class InvalidPayloadFormatError(SupersetErrorException):
    status = 400

    def __init__(self, message: str = "Request payload has incorrect format"):
        error = SupersetError(
            message=message,
            error_type=SupersetErrorType.INVALID_PAYLOAD_FORMAT_ERROR,
            level=ErrorLevel.ERROR,
        )
        super().__init__(error)


class InvalidPayloadSchemaError(SupersetErrorException):
    status = 422

    def __init__(self, error: ValidationError):
        # dataclasses.asdict does not work with defaultdict, convert to dict
        # https://bugs.python.org/issue35540
        for k, v in error.messages.items():
            if isinstance(v, defaultdict):
                error.messages[k] = dict(v)
        error = SupersetError(
            message="An error happened when validating the request",
            error_type=SupersetErrorType.INVALID_PAYLOAD_SCHEMA_ERROR,
            level=ErrorLevel.ERROR,
            extra={"messages": error.messages},
        )
        super().__init__(error)


class SupersetCancelQueryException(SupersetException):
    status = 422


class QueryNotFoundException(SupersetException):
<<<<<<< HEAD
=======
    status = 404


class ColumnNotFoundException(SupersetException):
>>>>>>> 2817aebd
    status = 404<|MERGE_RESOLUTION|>--- conflicted
+++ resolved
@@ -269,11 +269,8 @@
 
 
 class QueryNotFoundException(SupersetException):
-<<<<<<< HEAD
-=======
     status = 404
 
 
 class ColumnNotFoundException(SupersetException):
->>>>>>> 2817aebd
     status = 404