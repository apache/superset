--- conflicted
+++ resolved
@@ -15,10 +15,7 @@
 # specific language governing permissions and limitations
 # under the License.
 import logging
-<<<<<<< HEAD
-=======
 from typing import Any, Optional, Union
->>>>>>> 16654034
 
 from flask import Flask
 from flask_caching import Cache
