--- conflicted
+++ resolved
@@ -1222,18 +1222,11 @@
     database = (
         db.session.query(models.Database).filter_by(database_name=database_name).first()
     )
-<<<<<<< HEAD
-
     if not database and always_create:
-        logger.info("Creating database reference for %s", database_name)
-        database = models.Database(database_name=database_name)
-=======
-    if not database:
         logging.info(f"Creating database reference for {database_name}")
         database = models.Database(database_name=database_name, *args, **kwargs)
         if(database_name == 'RedshiftDB'):
             database.allow_dml = True
->>>>>>> e6b57f4a
         db.session.add(database)
 
     if database:
