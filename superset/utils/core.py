# Licensed to the Apache Software Foundation (ASF) under one
# or more contributor license agreements.  See the NOTICE file
# distributed with this work for additional information
# regarding copyright ownership.  The ASF licenses this file
# to you under the Apache License, Version 2.0 (the
# "License"); you may not use this file except in compliance
# with the License.  You may obtain a copy of the License at
#
#   http://www.apache.org/licenses/LICENSE-2.0
#
# Unless required by applicable law or agreed to in writing,
# software distributed under the License is distributed on an
# "AS IS" BASIS, WITHOUT WARRANTIES OR CONDITIONS OF ANY
# KIND, either express or implied.  See the License for the
# specific language governing permissions and limitations
# under the License.
"""Utility functions used across Superset"""
import collections
import decimal
import errno
import functools
import hashlib
import json
import logging
import os
import re
import signal
import smtplib
import tempfile
import threading
import traceback
import uuid
import zlib
from datetime import date, datetime, time, timedelta
from distutils.util import strtobool
from email.mime.application import MIMEApplication
from email.mime.image import MIMEImage
from email.mime.multipart import MIMEMultipart
from email.mime.text import MIMEText
from email.utils import formatdate
from enum import Enum, IntEnum
from timeit import default_timer
from types import TracebackType
from typing import (
    Any,
    Callable,
    cast,
    Dict,
    Iterable,
    Iterator,
    List,
    NamedTuple,
    Optional,
    Sequence,
    Set,
    Tuple,
    Type,
    TYPE_CHECKING,
    TypeVar,
    Union,
)
from urllib.parse import unquote_plus

import bleach
import markdown as md
import numpy as np
import pandas as pd
import sqlalchemy as sa
from cryptography import x509
from cryptography.hazmat.backends import default_backend
from cryptography.hazmat.backends.openssl.x509 import _Certificate
from flask import current_app, flash, g, Markup, render_template
from flask_appbuilder import SQLA
from flask_appbuilder.security.sqla.models import Role, User
from flask_babel import gettext as __
from flask_babel.speaklater import LazyString
from pandas.api.types import infer_dtype
from sqlalchemy import event, exc, select, Text
from sqlalchemy.dialects.mysql import MEDIUMTEXT
from sqlalchemy.engine import Connection, Engine
from sqlalchemy.engine.reflection import Inspector
from sqlalchemy.sql.type_api import Variant
from sqlalchemy.types import TEXT, TypeDecorator

from superset.errors import ErrorLevel, SupersetErrorType
from superset.exceptions import (
    CertificateException,
    SupersetException,
    SupersetTimeoutException,
)
from superset.typing import FlaskResponse, FormData, Metric
from superset.utils.dates import datetime_to_epoch, EPOCH

try:
    from pydruid.utils.having import Having
except ImportError:
    pass

if TYPE_CHECKING:
    from superset.connectors.base.models import BaseDatasource
    from superset.models.core import Database


logging.getLogger("MARKDOWN").setLevel(logging.INFO)
logger = logging.getLogger(__name__)

DTTM_ALIAS = "__timestamp"

JS_MAX_INTEGER = 9007199254740991  # Largest int Java Script can handle 2^53-1

InputType = TypeVar("InputType")


class LenientEnum(Enum):
    """Enums with a `get` method that convert a enum value to `Enum` if it is a
    valid value."""

    @classmethod
    def get(cls, value: Any) -> Any:
        try:
            return super().__new__(cls, value)
        except ValueError:
            return None


class AdhocMetricExpressionType(str, Enum):
    SIMPLE = "SIMPLE"
    SQL = "SQL"


class AnnotationType(str, Enum):
    FORMULA = "FORMULA"
    INTERVAL = "INTERVAL"
    EVENT = "EVENT"
    TIME_SERIES = "TIME_SERIES"


class GenericDataType(IntEnum):
    """
    Generic database column type that fits both frontend and backend.
    """

    NUMERIC = 0
    STRING = 1
    TEMPORAL = 2
    BOOLEAN = 3


class ChartDataResultFormat(str, Enum):
    """
    Chart data response format
    """

    CSV = "csv"
    XLSX = "xlsx"
    JSON = "json"


class ChartDataResultType(str, Enum):
    """
    Chart data response type
    """

    FULL = "full"
    QUERY = "query"
    RESULTS = "results"
    SAMPLES = "samples"


class ExtraFiltersTimeColumnType(str, Enum):
    GRANULARITY = "__granularity"
    TIME_COL = "__time_col"
    TIME_GRAIN = "__time_grain"
    TIME_ORIGIN = "__time_origin"
    TIME_RANGE = "__time_range"


class FilterOperator(str, Enum):
    """
    Operators used filter controls
    """

    EQUALS = "=="
    NOT_EQUALS = "!="
    GREATER_THAN = ">"
    LESS_THAN = "<"
    GREATER_THAN_OR_EQUALS = ">="
    LESS_THAN_OR_EQUALS = "<="
    LIKE = "LIKE"
    IS_NULL = "IS NULL"
    IS_NOT_NULL = "IS NOT NULL"
    IN = "IN"  # pylint: disable=invalid-name
    NOT_IN = "NOT IN"
    REGEX = "REGEX"


class PostProcessingBoxplotWhiskerType(str, Enum):
    """
    Calculate cell contibution to row/column total
    """

    TUKEY = "tukey"
    MINMAX = "min/max"
    PERCENTILE = "percentile"


class PostProcessingContributionOrientation(str, Enum):
    """
    Calculate cell contibution to row/column total
    """

    ROW = "row"
    COLUMN = "column"


class QueryMode(str, LenientEnum):
    """
    Whether the query runs on aggregate or returns raw records
    """

    RAW = "raw"
    AGGREGATE = "aggregate"


class QuerySource(Enum):
    """
    The source of a SQL query.
    """

    CHART = 0
    DASHBOARD = 1
    SQL_LAB = 2


class QueryStatus(str, Enum):  # pylint: disable=too-few-public-methods
    """Enum-type class for query statuses"""

    STOPPED: str = "stopped"
    FAILED: str = "failed"
    PENDING: str = "pending"
    RUNNING: str = "running"
    SCHEDULED: str = "scheduled"
    SUCCESS: str = "success"
    TIMED_OUT: str = "timed_out"


class ReservedUrlParameters(str, Enum):
    """
    Reserved URL parameters that are used internally by Superset. These will not be
    passed to chart queries, as they control the behavior of the UI.
    """

    STANDALONE = "standalone"
    EDIT_MODE = "edit"


class RowLevelSecurityFilterType(str, Enum):
    REGULAR = "Regular"
    BASE = "Base"


class TimeRangeEndpoint(str, Enum):
    """
    The time range endpoint types which represent inclusive, exclusive, or unknown.

    Unknown represents endpoints which are ill-defined as though the interval may be
    [start, end] the filter may behave like (start, end] due to mixed data types and
    lexicographical ordering.

    :see: https://github.com/apache/superset/issues/6360
    """

    EXCLUSIVE = "exclusive"
    INCLUSIVE = "inclusive"
    UNKNOWN = "unknown"


class TemporalType(str, Enum):
    """
    Supported temporal types
    """

    DATE = "DATE"
    DATETIME = "DATETIME"
    SMALLDATETIME = "SMALLDATETIME"
    TEXT = "TEXT"
    TIME = "TIME"
    TIMESTAMP = "TIMESTAMP"


try:
    # Having might not have been imported.
    class DimSelector(Having):
        def __init__(self, **args: Any) -> None:
            # Just a hack to prevent any exceptions
            Having.__init__(self, type="equalTo", aggregation=None, value=None)

            self.having = {
                "having": {
                    "type": "dimSelector",
                    "dimension": args["dimension"],
                    "value": args["value"],
                }
            }


except NameError:
    pass


def flasher(msg: str, severity: str = "message") -> None:
    """Flask's flash if available, logging call if not"""
    try:
        flash(msg, severity)
    except RuntimeError:
        if severity == "danger":
            logger.error(msg)
        else:
            logger.info(msg)


class _memoized:
    """Decorator that caches a function's return value each time it is called

    If called later with the same arguments, the cached value is returned, and
    not re-evaluated.

    Define ``watch`` as a tuple of attribute names if this Decorator
    should account for instance variable changes.
    """

    def __init__(
        self, func: Callable[..., Any], watch: Optional[Tuple[str, ...]] = None
    ) -> None:
        self.func = func
        self.cache: Dict[Any, Any] = {}
        self.is_method = False
        self.watch = watch or ()

    def __call__(self, *args: Any, **kwargs: Any) -> Any:
        key = [args, frozenset(kwargs.items())]
        if self.is_method:
            key.append(tuple([getattr(args[0], v, None) for v in self.watch]))
        key = tuple(key)  # type: ignore
        if key in self.cache:
            return self.cache[key]
        try:
            value = self.func(*args, **kwargs)
            self.cache[key] = value
            return value
        except TypeError:
            # uncachable -- for instance, passing a list as an argument.
            # Better to not cache than to blow up entirely.
            return self.func(*args, **kwargs)

    def __repr__(self) -> str:
        """Return the function's docstring."""
        return self.func.__doc__ or ""

    def __get__(
        self, obj: Any, objtype: Type[Any]
    ) -> functools.partial:  # type: ignore
        if not self.is_method:
            self.is_method = True
        # Support instance methods.
        return functools.partial(self.__call__, obj)


def memoized(
    func: Optional[Callable[..., Any]] = None, watch: Optional[Tuple[str, ...]] = None
) -> Callable[..., Any]:
    if func:
        return _memoized(func)

    def wrapper(f: Callable[..., Any]) -> Callable[..., Any]:
        return _memoized(f, watch)

    return wrapper


def parse_js_uri_path_item(
    item: Optional[str], unquote: bool = True, eval_undefined: bool = False
) -> Optional[str]:
    """Parse a uri path item made with js.

    :param item: a uri path component
    :param unquote: Perform unquoting of string using urllib.parse.unquote_plus()
    :param eval_undefined: When set to True and item is either 'null'  or 'undefined',
    assume item is undefined and return None.
    :return: Either None, the original item or unquoted item
    """
    item = None if eval_undefined and item in ("null", "undefined") else item
    return unquote_plus(item) if unquote and item else item


def cast_to_num(value: Optional[Union[float, int, str]]) -> Optional[Union[float, int]]:
    """Casts a value to an int/float

    >>> cast_to_num('5')
    5
    >>> cast_to_num('5.2')
    5.2
    >>> cast_to_num(10)
    10
    >>> cast_to_num(10.1)
    10.1
    >>> cast_to_num(None) is None
    True
    >>> cast_to_num('this is not a string') is None
    True

    :param value: value to be converted to numeric representation
    :returns: value cast to `int` if value is all digits, `float` if `value` is
              decimal value and `None`` if it can't be converted
    """
    if value is None:
        return None
    if isinstance(value, (int, float)):
        return value
    if value.isdigit():
        return int(value)
    try:
        return float(value)
    except ValueError:
        return None


def list_minus(l: List[Any], minus: List[Any]) -> List[Any]:
    """Returns l without what is in minus

    >>> list_minus([1, 2, 3], [2])
    [1, 3]
    """
    return [o for o in l if o not in minus]


def md5_hex(data: str) -> str:
    return hashlib.md5(data.encode()).hexdigest()


class DashboardEncoder(json.JSONEncoder):
    def __init__(self, *args: Any, **kwargs: Any) -> None:
        super().__init__(*args, **kwargs)
        self.sort_keys = True

    def default(self, o: Any) -> Union[Dict[Any, Any], str]:
        if isinstance(o, uuid.UUID):
            return str(o)
        try:
            vals = {k: v for k, v in o.__dict__.items() if k != "_sa_instance_state"}
            return {"__{}__".format(o.__class__.__name__): vals}
        except Exception:  # pylint: disable=broad-except
            if isinstance(o, datetime):
                return {"__datetime__": o.replace(microsecond=0).isoformat()}
            return json.JSONEncoder(sort_keys=True).default(o)


class JSONEncodedDict(TypeDecorator):  # pylint: disable=abstract-method
    """Represents an immutable structure as a json-encoded string."""

    impl = TEXT

    def process_bind_param(
        self, value: Optional[Dict[Any, Any]], dialect: str
    ) -> Optional[str]:
        return json.dumps(value) if value is not None else None

    def process_result_value(
        self, value: Optional[str], dialect: str
    ) -> Optional[Dict[Any, Any]]:
        return json.loads(value) if value is not None else None


def format_timedelta(time_delta: timedelta) -> str:
    """
    Ensures negative time deltas are easily interpreted by humans

    >>> td = timedelta(0) - timedelta(days=1, hours=5,minutes=6)
    >>> str(td)
    '-2 days, 18:54:00'
    >>> format_timedelta(td)
    '-1 day, 5:06:00'
    """
    if time_delta < timedelta(0):
        return "-" + str(abs(time_delta))

    # Change this to format positive time deltas the way you want
    return str(time_delta)


def base_json_conv(  # pylint: disable=inconsistent-return-statements,too-many-return-statements
    obj: Any,
) -> Any:
    if isinstance(obj, memoryview):
        obj = obj.tobytes()
    if isinstance(obj, np.int64):
        return int(obj)
    if isinstance(obj, np.bool_):
        return bool(obj)
    if isinstance(obj, np.ndarray):
        return obj.tolist()
    if isinstance(obj, set):
        return list(obj)
    if isinstance(obj, decimal.Decimal):
        return float(obj)
    if isinstance(obj, uuid.UUID):
        return str(obj)
    if isinstance(obj, timedelta):
        return format_timedelta(obj)
    if isinstance(obj, bytes):
        try:
            return obj.decode("utf-8")
        except Exception:  # pylint: disable=broad-except
            return "[bytes]"
    if isinstance(obj, LazyString):
        return str(obj)


def json_iso_dttm_ser(obj: Any, pessimistic: bool = False) -> str:
    """
    json serializer that deals with dates

    >>> dttm = datetime(1970, 1, 1)
    >>> json.dumps({'dttm': dttm}, default=json_iso_dttm_ser)
    '{"dttm": "1970-01-01T00:00:00"}'
    """
    val = base_json_conv(obj)
    if val is not None:
        return val
    if isinstance(obj, (datetime, date, time, pd.Timestamp)):
        obj = obj.isoformat()
    else:
        if pessimistic:
            return "Unserializable [{}]".format(type(obj))

        raise TypeError("Unserializable object {} of type {}".format(obj, type(obj)))
    return obj


def pessimistic_json_iso_dttm_ser(obj: Any) -> str:
    """Proxy to call json_iso_dttm_ser in a pessimistic way

    If one of object is not serializable to json, it will still succeed"""
    return json_iso_dttm_ser(obj, pessimistic=True)


def json_int_dttm_ser(obj: Any) -> float:
    """json serializer that deals with dates"""
    val = base_json_conv(obj)
    if val is not None:
        return val
    if isinstance(obj, (datetime, pd.Timestamp)):
        obj = datetime_to_epoch(obj)
    elif isinstance(obj, date):
        obj = (obj - EPOCH.date()).total_seconds() * 1000
    else:
        raise TypeError("Unserializable object {} of type {}".format(obj, type(obj)))
    return obj


def json_dumps_w_dates(payload: Dict[Any, Any]) -> str:
    return json.dumps(payload, default=json_int_dttm_ser)


def error_msg_from_exception(ex: Exception) -> str:
    """Translate exception into error message

    Database have different ways to handle exception. This function attempts
    to make sense of the exception object and construct a human readable
    sentence.

    TODO(bkyryliuk): parse the Presto error message from the connection
                     created via create_engine.
    engine = create_engine('presto://localhost:3506/silver') -
      gives an e.message as the str(dict)
    presto.connect('localhost', port=3506, catalog='silver') - as a dict.
    The latter version is parsed correctly by this function.
    """
    msg = ""
    if hasattr(ex, "message"):
        if isinstance(ex.message, dict):  # type: ignore
            msg = ex.message.get("message")  # type: ignore
        elif ex.message:  # type: ignore
            msg = ex.message  # type: ignore
    return msg or str(ex)


def markdown(raw: str, markup_wrap: Optional[bool] = False) -> str:
    safe_markdown_tags = [
        "h1",
        "h2",
        "h3",
        "h4",
        "h5",
        "h6",
        "b",
        "i",
        "strong",
        "em",
        "tt",
        "p",
        "br",
        "span",
        "div",
        "blockquote",
        "code",
        "hr",
        "ul",
        "ol",
        "li",
        "dd",
        "dt",
        "img",
        "a",
    ]
    safe_markdown_attrs = {
        "img": ["src", "alt", "title"],
        "a": ["href", "alt", "title"],
    }
    safe = md.markdown(
        raw or "",
        extensions=[
            "markdown.extensions.tables",
            "markdown.extensions.fenced_code",
            "markdown.extensions.codehilite",
        ],
    )
    safe = bleach.clean(safe, safe_markdown_tags, safe_markdown_attrs)
    if markup_wrap:
        safe = Markup(safe)
    return safe


def readfile(file_path: str) -> Optional[str]:
    with open(file_path) as f:
        content = f.read()
    return content


def generic_find_constraint_name(
    table: str, columns: Set[str], referenced: str, database: SQLA
) -> Optional[str]:
    """Utility to find a constraint name in alembic migrations"""
    tbl = sa.Table(
        table, database.metadata, autoload=True, autoload_with=database.engine
    )

    for fk in tbl.foreign_key_constraints:
        if fk.referred_table.name == referenced and set(fk.column_keys) == columns:
            return fk.name

    return None


def generic_find_fk_constraint_name(  # pylint: disable=invalid-name
    table: str, columns: Set[str], referenced: str, insp: Inspector
) -> Optional[str]:
    """Utility to find a foreign-key constraint name in alembic migrations"""
    for fk in insp.get_foreign_keys(table):
        if (
            fk["referred_table"] == referenced
            and set(fk["referred_columns"]) == columns
        ):
            return fk["name"]

    return None


def generic_find_fk_constraint_names(  # pylint: disable=invalid-name
    table: str, columns: Set[str], referenced: str, insp: Inspector
) -> Set[str]:
    """Utility to find foreign-key constraint names in alembic migrations"""
    names = set()

    for fk in insp.get_foreign_keys(table):
        if (
            fk["referred_table"] == referenced
            and set(fk["referred_columns"]) == columns
        ):
            names.add(fk["name"])

    return names


def generic_find_uq_constraint_name(
    table: str, columns: Set[str], insp: Inspector
) -> Optional[str]:
    """Utility to find a unique constraint name in alembic migrations"""

    for uq in insp.get_unique_constraints(table):
        if columns == set(uq["column_names"]):
            return uq["name"]

    return None


def get_datasource_full_name(
    database_name: str, datasource_name: str, schema: Optional[str] = None
) -> str:
    if not schema:
        return "[{}].[{}]".format(database_name, datasource_name)
    return "[{}].[{}].[{}]".format(database_name, schema, datasource_name)


def validate_json(obj: Union[bytes, bytearray, str]) -> None:
    if obj:
        try:
            json.loads(obj)
        except Exception as ex:
            logger.error("JSON is not valid %s", str(ex))
            raise SupersetException("JSON is not valid")


class timeout:  # pylint: disable=invalid-name
    """
    To be used in a ``with`` block and timeout its content.
    """

    def __init__(self, seconds: int = 1, error_message: str = "Timeout") -> None:
        self.seconds = seconds
        self.error_message = error_message

    def handle_timeout(  # pylint: disable=unused-argument
        self, signum: int, frame: Any
    ) -> None:
        logger.error("Process timed out")
        raise SupersetTimeoutException(
            error_type=SupersetErrorType.BACKEND_TIMEOUT_ERROR,
            message=self.error_message,
            level=ErrorLevel.ERROR,
            extra={"timeout": self.seconds},
        )

    def __enter__(self) -> None:
        try:
            if threading.current_thread() == threading.main_thread():
                signal.signal(signal.SIGALRM, self.handle_timeout)
                signal.alarm(self.seconds)
        except ValueError as ex:
            logger.warning("timeout can't be used in the current context")
            logger.exception(ex)

    def __exit__(  # pylint: disable=redefined-outer-name,unused-variable,redefined-builtin
        self, type: Any, value: Any, traceback: TracebackType
    ) -> None:
        try:
            signal.alarm(0)
        except ValueError as ex:
            logger.warning("timeout can't be used in the current context")
            logger.exception(ex)


def pessimistic_connection_handling(some_engine: Engine) -> None:
    @event.listens_for(some_engine, "engine_connect")
    def ping_connection(  # pylint: disable=unused-variable
        connection: Connection, branch: bool
    ) -> None:
        if branch:
            # 'branch' refers to a sub-connection of a connection,
            # we don't want to bother pinging on these.
            return

        # turn off 'close with result'.  This flag is only used with
        # 'connectionless' execution, otherwise will be False in any case
        save_should_close_with_result = connection.should_close_with_result
        connection.should_close_with_result = False

        try:
            # run a SELECT 1.   use a core select() so that
            # the SELECT of a scalar value without a table is
            # appropriately formatted for the backend
            connection.scalar(select([1]))
        except exc.DBAPIError as err:
            # catch SQLAlchemy's DBAPIError, which is a wrapper
            # for the DBAPI's exception.  It includes a .connection_invalidated
            # attribute which specifies if this connection is a 'disconnect'
            # condition, which is based on inspection of the original exception
            # by the dialect in use.
            if err.connection_invalidated:
                # run the same SELECT again - the connection will re-validate
                # itself and establish a new connection.  The disconnect detection
                # here also causes the whole connection pool to be invalidated
                # so that all stale connections are discarded.
                connection.scalar(select([1]))
            else:
                raise
        finally:
            # restore 'close with result'
            connection.should_close_with_result = save_should_close_with_result


def notify_user_about_perm_udate(  # pylint: disable=too-many-arguments
    granter: User,
    user: User,
    role: Role,
    datasource: "BaseDatasource",
    tpl_name: str,
    config: Dict[str, Any],
) -> None:
    msg = render_template(
        tpl_name, granter=granter, user=user, role=role, datasource=datasource
    )
    logger.info(msg)
    subject = __(
        "[Superset] Access to the datasource %(name)s was granted",
        name=datasource.full_name,
    )
    send_email_smtp(
        user.email,
        subject,
        msg,
        config,
        bcc=granter.email,
        dryrun=not config["EMAIL_NOTIFICATIONS"],
    )


def send_email_smtp(  # pylint: disable=invalid-name,too-many-arguments,too-many-locals
    to: str,
    subject: str,
    html_content: str,
    config: Dict[str, Any],
    files: Optional[List[str]] = None,
    data: Optional[Dict[str, str]] = None,
    images: Optional[Dict[str, bytes]] = None,
    dryrun: bool = False,
    cc: Optional[str] = None,
    bcc: Optional[str] = None,
    mime_subtype: str = "mixed",
) -> None:
    """
    Send an email with html content, eg:
    send_email_smtp(
        'test@example.com', 'foo', '<b>Foo</b> bar',['/dev/null'], dryrun=True)
    """
    smtp_mail_from = config["SMTP_MAIL_FROM"]
    smtp_mail_to = get_email_address_list(to)

    msg = MIMEMultipart(mime_subtype)
    msg["Subject"] = subject
    msg["From"] = smtp_mail_from
    msg["To"] = ", ".join(smtp_mail_to)
    msg.preamble = "This is a multi-part message in MIME format."

    recipients = smtp_mail_to
    if cc:
        smtp_mail_cc = get_email_address_list(cc)
        msg["CC"] = ", ".join(smtp_mail_cc)
        recipients = recipients + smtp_mail_cc

    if bcc:
        # don't add bcc in header
        smtp_mail_bcc = get_email_address_list(bcc)
        recipients = recipients + smtp_mail_bcc

    msg["Date"] = formatdate(localtime=True)
    mime_text = MIMEText(html_content, "html")
    msg.attach(mime_text)

    # Attach files by reading them from disk
    for fname in files or []:
        basename = os.path.basename(fname)
        with open(fname, "rb") as f:
            msg.attach(
                MIMEApplication(
                    f.read(),
                    Content_Disposition="attachment; filename='%s'" % basename,
                    Name=basename,
                )
            )

    # Attach any files passed directly
    for name, body in (data or {}).items():
        msg.attach(
            MIMEApplication(
                body, Content_Disposition="attachment; filename='%s'" % name, Name=name
            )
        )

    # Attach any inline images, which may be required for display in
    # HTML content (inline)
    for msgid, imgdata in (images or {}).items():
        image = MIMEImage(imgdata)
        image.add_header("Content-ID", "<%s>" % msgid)
        image.add_header("Content-Disposition", "inline")
        msg.attach(image)

    send_mime_email(smtp_mail_from, recipients, msg, config, dryrun=dryrun)


def send_mime_email(
    e_from: str,
    e_to: List[str],
    mime_msg: MIMEMultipart,
    config: Dict[str, Any],
    dryrun: bool = False,
) -> None:
    smtp_host = config["SMTP_HOST"]
    smtp_port = config["SMTP_PORT"]
    smtp_user = config["SMTP_USER"]
    smtp_password = config["SMTP_PASSWORD"]
    smtp_starttls = config["SMTP_STARTTLS"]
    smtp_ssl = config["SMTP_SSL"]

    if not dryrun:
        smtp = (
            smtplib.SMTP_SSL(smtp_host, smtp_port)
            if smtp_ssl
            else smtplib.SMTP(smtp_host, smtp_port)
        )
        if smtp_starttls:
            smtp.starttls()
        if smtp_user and smtp_password:
            smtp.login(smtp_user, smtp_password)
        logger.info("Sent an email to %s", str(e_to))
        smtp.sendmail(e_from, e_to, mime_msg.as_string())
        smtp.quit()
    else:
        logger.info("Dryrun enabled, email notification content is below:")
        logger.info(mime_msg.as_string())


def get_email_address_list(address_string: str) -> List[str]:
    address_string_list: List[str] = []
    if isinstance(address_string, str):
        address_string_list = re.split(r",|\s|;", address_string)
    return [x.strip() for x in address_string_list if x.strip()]


def get_email_address_str(address_string: str) -> str:
    address_list = get_email_address_list(address_string)
    address_list_str = ", ".join(address_list)

    return address_list_str


def choicify(values: Iterable[Any]) -> List[Tuple[Any, Any]]:
    """Takes an iterable and makes an iterable of tuples with it"""
    return [(v, v) for v in values]


def zlib_compress(data: Union[bytes, str]) -> bytes:
    """
    Compress things in a py2/3 safe fashion
    >>> json_str = '{"test": 1}'
    >>> blob = zlib_compress(json_str)
    """
    if isinstance(data, str):
        return zlib.compress(bytes(data, "utf-8"))
    return zlib.compress(data)


def zlib_decompress(blob: bytes, decode: Optional[bool] = True) -> Union[bytes, str]:
    """
    Decompress things to a string in a py2/3 safe fashion
    >>> json_str = '{"test": 1}'
    >>> blob = zlib_compress(json_str)
    >>> got_str = zlib_decompress(blob)
    >>> got_str == json_str
    True
    """
    if isinstance(blob, bytes):
        decompressed = zlib.decompress(blob)
    else:
        decompressed = zlib.decompress(bytes(blob, "utf-8"))
    return decompressed.decode("utf-8") if decode else decompressed


def to_adhoc(
    filt: Dict[str, Any], expression_type: str = "SIMPLE", clause: str = "where"
) -> Dict[str, Any]:
    result = {
        "clause": clause.upper(),
        "expressionType": expression_type,
        "filterOptionName": str(uuid.uuid4()),
        "isExtra": bool(filt.get("isExtra")),
    }

    if expression_type == "SIMPLE":
        result.update(
            {
                "comparator": filt.get("val"),
                "operator": filt.get("op"),
                "subject": filt.get("col"),
            }
        )
    elif expression_type == "SQL":
        result.update({"sqlExpression": filt.get(clause)})

    return result


def merge_extra_filters(  # pylint: disable=too-many-branches
    form_data: Dict[str, Any]
) -> None:
    # extra_filters are temporary/contextual filters (using the legacy constructs)
    # that are external to the slice definition. We use those for dynamic
    # interactive filters like the ones emitted by the "Filter Box" visualization.
    # Note extra_filters only support simple filters.
    applied_time_extras: Dict[str, str] = {}
    form_data["applied_time_extras"] = applied_time_extras
    adhoc_filters = form_data.get("adhoc_filters", [])
    form_data["adhoc_filters"] = adhoc_filters
    # extra_overrides contains additional props to be added/overridden in the form_data
    # and will deprecate `extra_filters`. For now only `filters` is supported,
    # but additional props will be added later (time grains, groupbys etc)
    extra_form_data = form_data.pop("extra_form_data", {})
    append_form_data = extra_form_data.pop("append_form_data", {})
    append_filters = append_form_data.get("filters", None)
    if append_filters:
        adhoc_filters.extend(
            [to_adhoc({"isExtra": True, **fltr}) for fltr in append_filters if fltr]
        )
    if "extra_filters" in form_data:
        # __form and __to are special extra_filters that target time
        # boundaries. The rest of extra_filters are simple
        # [column_name in list_of_values]. `__` prefix is there to avoid
        # potential conflicts with column that would be named `from` or `to`
        date_options = {
            "__time_range": "time_range",
            "__time_col": "granularity_sqla",
            "__time_grain": "time_grain_sqla",
            "__time_origin": "druid_time_origin",
            "__granularity": "granularity",
        }
        # Grab list of existing filters 'keyed' on the column and operator

        def get_filter_key(f: Dict[str, Any]) -> str:
            if "expressionType" in f:
                return "{}__{}".format(f["subject"], f["operator"])

            return "{}__{}".format(f["col"], f["op"])

        existing_filters = {}
        for existing in adhoc_filters:
            if (
                existing["expressionType"] == "SIMPLE"
                and existing.get("comparator") is not None
                and existing.get("subject") is not None
            ):
                existing_filters[get_filter_key(existing)] = existing["comparator"]

        for filtr in form_data[  # pylint: disable=too-many-nested-blocks
            "extra_filters"
        ]:
            filtr["isExtra"] = True
            # Pull out time filters/options and merge into form data
            filter_column = filtr["col"]
            time_extra = date_options.get(filter_column)
            if time_extra:
                time_extra_value = filtr.get("val")
                if time_extra_value:
                    form_data[time_extra] = time_extra_value
                    applied_time_extras[filter_column] = time_extra_value
            elif filtr["val"]:
                # Merge column filters
                filter_key = get_filter_key(filtr)
                if filter_key in existing_filters:
                    # Check if the filter already exists
                    if isinstance(filtr["val"], list):
                        if isinstance(existing_filters[filter_key], list):
                            # Add filters for unequal lists
                            # order doesn't matter
                            if set(existing_filters[filter_key]) != set(filtr["val"]):
                                adhoc_filters.append(to_adhoc(filtr))
                        else:
                            adhoc_filters.append(to_adhoc(filtr))
                    else:
                        # Do not add filter if same value already exists
                        if filtr["val"] != existing_filters[filter_key]:
                            adhoc_filters.append(to_adhoc(filtr))
                else:
                    # Filter not found, add it
                    adhoc_filters.append(to_adhoc(filtr))
        # Remove extra filters from the form data since no longer needed
        del form_data["extra_filters"]


def merge_request_params(form_data: Dict[str, Any], params: Dict[str, Any]) -> None:
    """
    Merge request parameters to the key `url_params` in form_data. Only updates
    or appends parameters to `form_data` that are defined in `params; pre-existing
    parameters not defined in params are left unchanged.

    :param form_data: object to be updated
    :param params: request parameters received via query string
    """
    url_params = form_data.get("url_params", {})
    for key, value in params.items():
        if key in ("form_data", "r"):
            continue
        url_params[key] = value
    form_data["url_params"] = url_params


def user_label(user: User) -> Optional[str]:
    """Given a user ORM FAB object, returns a label"""
    if user:
        if user.first_name and user.last_name:
            return user.first_name + " " + user.last_name

        return user.username

    return None


def get_or_create_db(
    database_name: str, sqlalchemy_uri: str, always_create: Optional[bool] = True
) -> "Database":
    from superset import db
    from superset.models import core as models

    database = (
        db.session.query(models.Database).filter_by(database_name=database_name).first()
    )

    if not database and always_create:
        logger.info("Creating database reference for %s", database_name)
        database = models.Database(database_name=database_name)
        db.session.add(database)

    if database:
        database.set_sqlalchemy_uri(sqlalchemy_uri)
        db.session.commit()

    return database


def get_example_database() -> "Database":
    from superset import conf

    db_uri = conf.get("SQLALCHEMY_EXAMPLES_URI") or conf.get("SQLALCHEMY_DATABASE_URI")
    return get_or_create_db("examples", db_uri)


def get_main_database() -> "Database":
    from superset import conf

    db_uri = conf.get("SQLALCHEMY_DATABASE_URI")
    return get_or_create_db("main", db_uri)


def backend() -> str:
    return get_example_database().backend


def is_adhoc_metric(metric: Metric) -> bool:
    return isinstance(metric, dict)


def get_metric_name(metric: Metric) -> str:
    return metric["label"] if is_adhoc_metric(metric) else metric  # type: ignore


def get_metric_names(metrics: Sequence[Metric]) -> List[str]:
    return [get_metric_name(metric) for metric in metrics]


def ensure_path_exists(path: str) -> None:
    try:
        os.makedirs(path)
    except OSError as exc:
        if not (os.path.isdir(path) and exc.errno == errno.EEXIST):
            raise


def convert_legacy_filters_into_adhoc(  # pylint: disable=invalid-name
    form_data: FormData,
) -> None:
    mapping = {"having": "having_filters", "where": "filters"}

    if not form_data.get("adhoc_filters"):
        form_data["adhoc_filters"] = []

        for clause, filters in mapping.items():
            if clause in form_data and form_data[clause] != "":
                form_data["adhoc_filters"].append(to_adhoc(form_data, "SQL", clause))

            if filters in form_data:
                for filt in filter(lambda x: x is not None, form_data[filters]):
                    form_data["adhoc_filters"].append(to_adhoc(filt, "SIMPLE", clause))

    for key in ("filters", "having", "having_filters", "where"):
        if key in form_data:
            del form_data[key]


def split_adhoc_filters_into_base_filters(  # pylint: disable=invalid-name
    form_data: FormData,
) -> None:
    """
    Mutates form data to restructure the adhoc filters in the form of the four base
    filters, `where`, `having`, `filters`, and `having_filters` which represent
    free form where sql, free form having sql, structured where clauses and structured
    having clauses.
    """
    adhoc_filters = form_data.get("adhoc_filters")
    if isinstance(adhoc_filters, list):
        simple_where_filters = []
        simple_having_filters = []
        sql_where_filters = []
        sql_having_filters = []
        for adhoc_filter in adhoc_filters:
            expression_type = adhoc_filter.get("expressionType")
            clause = adhoc_filter.get("clause")
            if expression_type == "SIMPLE":
                if clause == "WHERE":
                    simple_where_filters.append(
                        {
                            "col": adhoc_filter.get("subject"),
                            "op": adhoc_filter.get("operator"),
                            "val": adhoc_filter.get("comparator"),
                        }
                    )
                elif clause == "HAVING":
                    simple_having_filters.append(
                        {
                            "col": adhoc_filter.get("subject"),
                            "op": adhoc_filter.get("operator"),
                            "val": adhoc_filter.get("comparator"),
                        }
                    )
            elif expression_type == "SQL":
                if clause == "WHERE":
                    sql_where_filters.append(adhoc_filter.get("sqlExpression"))
                elif clause == "HAVING":
                    sql_having_filters.append(adhoc_filter.get("sqlExpression"))
        form_data["where"] = " AND ".join(
            ["({})".format(sql) for sql in sql_where_filters]
        )
        form_data["having"] = " AND ".join(
            ["({})".format(sql) for sql in sql_having_filters]
        )
        form_data["having_filters"] = simple_having_filters
        form_data["filters"] = simple_where_filters


def get_username() -> Optional[str]:
    """Get username if within the flask context, otherwise return noffin'"""
    try:
        return g.user.username
    except Exception:  # pylint: disable=broad-except
        return None


def parse_ssl_cert(certificate: str) -> _Certificate:
    """
    Parses the contents of a certificate and returns a valid certificate object
    if valid.

    :param certificate: Contents of certificate file
    :return: Valid certificate instance
    :raises CertificateException: If certificate is not valid/unparseable
    """
    try:
        return x509.load_pem_x509_certificate(
            certificate.encode("utf-8"), default_backend()
        )
    except ValueError:
        raise CertificateException("Invalid certificate")


def create_ssl_cert_file(certificate: str) -> str:
    """
    This creates a certificate file that can be used to validate HTTPS
    sessions. A certificate is only written to disk once; on subsequent calls,
    only the path of the existing certificate is returned.

    :param certificate: The contents of the certificate
    :return: The path to the certificate file
    :raises CertificateException: If certificate is not valid/unparseable
    """
    filename = f"{hashlib.md5(certificate.encode('utf-8')).hexdigest()}.crt"
    cert_dir = current_app.config["SSL_CERT_PATH"]
    path = cert_dir if cert_dir else tempfile.gettempdir()
    path = os.path.join(path, filename)
    if not os.path.exists(path):
        # Validate certificate prior to persisting to temporary directory
        parse_ssl_cert(certificate)
        cert_file = open(path, "w")
        cert_file.write(certificate)
        cert_file.close()
    return path


def time_function(
    func: Callable[..., FlaskResponse], *args: Any, **kwargs: Any
) -> Tuple[float, Any]:
    """
    Measures the amount of time a function takes to execute in ms

    :param func: The function execution time to measure
    :param args: args to be passed to the function
    :param kwargs: kwargs to be passed to the function
    :return: A tuple with the duration and response from the function
    """
    start = default_timer()
    response = func(*args, **kwargs)
    stop = default_timer()
    return (stop - start) * 1000.0, response


def MediumText() -> Variant:  # pylint:disable=invalid-name
    return Text().with_variant(MEDIUMTEXT(), "mysql")


def shortid() -> str:
    return "{}".format(uuid.uuid4())[-12:]


class DatasourceName(NamedTuple):
    table: str
    schema: str


def get_stacktrace() -> Optional[str]:
    if current_app.config["SHOW_STACKTRACE"]:
        return traceback.format_exc()
    return None


def split(
    string: str, delimiter: str = " ", quote: str = '"', escaped_quote: str = r"\""
) -> Iterator[str]:
    """
    A split function that is aware of quotes and parentheses.

    :param string: string to split
    :param delimiter: string defining where to split, usually a comma or space
    :param quote: string, either a single or a double quote
    :param escaped_quote: string representing an escaped quote
    :return: list of strings
    """
    parens = 0
    quotes = False
    i = 0
    for j, character in enumerate(string):
        complete = parens == 0 and not quotes
        if complete and character == delimiter:
            yield string[i:j]
            i = j + len(delimiter)
        elif character == "(":
            parens += 1
        elif character == ")":
            parens -= 1
        elif character == quote:
            if quotes and string[j - len(escaped_quote) + 1 : j + 1] != escaped_quote:
                quotes = False
            elif not quotes:
                quotes = True
    yield string[i:]


def get_iterable(x: Any) -> List[Any]:
    """
    Get an iterable (list) representation of the object.

    :param x: The object
    :returns: An iterable representation
    """

    return x if isinstance(x, list) else [x]


def get_form_data_token(form_data: Dict[str, Any]) -> str:
    """
    Return the token contained within form data or generate a new one.

    :param form_data: chart form data
    :return: original token if predefined, otherwise new uuid4 based token
    """
    return form_data.get("token") or "token_" + uuid.uuid4().hex[:8]


def get_column_name_from_metric(metric: Metric) -> Optional[str]:
    """
    Extract the column that a metric is referencing. If the metric isn't
    a simple metric, always returns `None`.

    :param metric: Ad-hoc metric
    :return: column name if simple metric, otherwise None
    """
    if is_adhoc_metric(metric):
        metric = cast(Dict[str, Any], metric)
        if metric["expressionType"] == AdhocMetricExpressionType.SIMPLE:
            return cast(Dict[str, Any], metric["column"])["column_name"]
    return None


def get_column_names_from_metrics(metrics: List[Metric]) -> List[str]:
    """
    Extract the columns that a list of metrics are referencing. Expcludes all
    SQL metrics.

    :param metrics: Ad-hoc metric
    :return: column name if simple metric, otherwise None
    """
    columns: List[str] = []
    for metric in metrics:
        column_name = get_column_name_from_metric(metric)
        if column_name:
            columns.append(column_name)
    return columns


def extract_dataframe_dtypes(df: pd.DataFrame) -> List[GenericDataType]:
    """Serialize pandas/numpy dtypes to generic types"""

    # omitting string types as those will be the default type
    inferred_type_map: Dict[str, GenericDataType] = {
        "floating": GenericDataType.NUMERIC,
        "integer": GenericDataType.NUMERIC,
        "mixed-integer-float": GenericDataType.NUMERIC,
        "decimal": GenericDataType.NUMERIC,
        "boolean": GenericDataType.BOOLEAN,
        "datetime64": GenericDataType.TEMPORAL,
        "datetime": GenericDataType.TEMPORAL,
        "date": GenericDataType.TEMPORAL,
    }

    generic_types: List[GenericDataType] = []
    for column in df.columns:
        series = df[column]
        inferred_type = infer_dtype(series)
        generic_type = inferred_type_map.get(inferred_type, GenericDataType.STRING)
        generic_types.append(generic_type)

    return generic_types


def indexed(
    items: List[Any], key: Union[str, Callable[[Any], Any]]
) -> Dict[Any, List[Any]]:
    """Build an index for a list of objects"""
    idx: Dict[Any, Any] = {}
    for item in items:
        key_ = getattr(item, key) if isinstance(key, str) else key(item)
        idx.setdefault(key_, []).append(item)
    return idx


def is_test() -> bool:
    return strtobool(os.environ.get("SUPERSET_TESTENV", "false"))


def get_time_filter_status(  # pylint: disable=too-many-branches
    datasource: "BaseDatasource", applied_time_extras: Dict[str, str],
) -> Tuple[List[Dict[str, str]], List[Dict[str, str]]]:
    temporal_columns = {col.column_name for col in datasource.columns if col.is_dttm}
    applied: List[Dict[str, str]] = []
    rejected: List[Dict[str, str]] = []
    time_column = applied_time_extras.get(ExtraFiltersTimeColumnType.TIME_COL)
    if time_column:
        if time_column in temporal_columns:
            applied.append({"column": ExtraFiltersTimeColumnType.TIME_COL})
        else:
            rejected.append(
                {
                    "reason": "not_in_datasource",
                    "column": ExtraFiltersTimeColumnType.TIME_COL,
                }
            )

    if ExtraFiltersTimeColumnType.TIME_GRAIN in applied_time_extras:
        # are there any temporal columns to assign the time grain to?
        if temporal_columns:
            applied.append({"column": ExtraFiltersTimeColumnType.TIME_GRAIN})
        else:
            rejected.append(
                {
                    "reason": "no_temporal_column",
                    "column": ExtraFiltersTimeColumnType.TIME_GRAIN,
                }
            )

    if ExtraFiltersTimeColumnType.TIME_RANGE in applied_time_extras:
        # are there any temporal columns to assign the time grain to?
        if temporal_columns:
            applied.append({"column": ExtraFiltersTimeColumnType.TIME_RANGE})
        else:
            rejected.append(
                {
                    "reason": "no_temporal_column",
                    "column": ExtraFiltersTimeColumnType.TIME_RANGE,
                }
            )

    if ExtraFiltersTimeColumnType.TIME_ORIGIN in applied_time_extras:
        if datasource.type == "druid":
            applied.append({"column": ExtraFiltersTimeColumnType.TIME_ORIGIN})
        else:
            rejected.append(
                {
                    "reason": "not_druid_datasource",
                    "column": ExtraFiltersTimeColumnType.TIME_ORIGIN,
                }
            )

    if ExtraFiltersTimeColumnType.GRANULARITY in applied_time_extras:
        if datasource.type == "druid":
            applied.append({"column": ExtraFiltersTimeColumnType.GRANULARITY})
        else:
            rejected.append(
                {
                    "reason": "not_druid_datasource",
                    "column": ExtraFiltersTimeColumnType.GRANULARITY,
                }
            )

    return applied, rejected


def format_list(items: Sequence[str], sep: str = ", ", quote: str = '"') -> str:
    quote_escaped = "\\" + quote
    return sep.join(f"{quote}{x.replace(quote, quote_escaped)}{quote}" for x in items)


<<<<<<< HEAD
def df_clear_timezone(df: pd.DataFrame) -> pd.DataFrame:
    for field_name, field_type in dict(df.dtypes).items():
        if field_type.name.startswith('datetime64[ns, '):
            df[field_name] = df[field_name].dt.tz_localize(None)

    return df
=======
def find_duplicates(items: Iterable[InputType]) -> List[InputType]:
    """Find duplicate items in an iterable."""
    return [item for item, count in collections.Counter(items).items() if count > 1]
>>>>>>> 249b51bf
<|MERGE_RESOLUTION|>--- conflicted
+++ resolved
@@ -1515,15 +1515,14 @@
     return sep.join(f"{quote}{x.replace(quote, quote_escaped)}{quote}" for x in items)
 
 
-<<<<<<< HEAD
 def df_clear_timezone(df: pd.DataFrame) -> pd.DataFrame:
     for field_name, field_type in dict(df.dtypes).items():
         if field_type.name.startswith('datetime64[ns, '):
             df[field_name] = df[field_name].dt.tz_localize(None)
 
     return df
-=======
+
+  
 def find_duplicates(items: Iterable[InputType]) -> List[InputType]:
     """Find duplicate items in an iterable."""
     return [item for item, count in collections.Counter(items).items() if count > 1]
->>>>>>> 249b51bf
