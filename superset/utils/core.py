--- conflicted
+++ resolved
@@ -67,12 +67,7 @@
 import sqlalchemy as sa
 from cryptography.hazmat.backends import default_backend
 from cryptography.x509 import Certificate, load_pem_x509_certificate
-<<<<<<< HEAD
-from flask import current_app, g, request
-=======
 from flask import current_app as app, g, request
-from flask_appbuilder import SQLA
->>>>>>> 53e9cf6d
 from flask_appbuilder.security.sqla.models import User
 from flask_babel import gettext as __
 from flask_sqlalchemy import SQLAlchemy
