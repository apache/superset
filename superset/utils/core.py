--- conflicted
+++ resolved
@@ -791,23 +791,6 @@
     return [(v, v) for v in values]
 
 
-<<<<<<< HEAD
-=======
-def setup_cache(app: Flask, cache_config) -> Optional[Cache]:
-    """Setup the flask-cache on a flask app"""
-    if cache_config:
-        if isinstance(cache_config, dict):
-            if cache_config["CACHE_TYPE"] != "null":
-                return Cache(app, config=cache_config)
-        else:
-            # Accepts a custom cache initialization function,
-            # returning an object compatible with Flask-Caching API
-            return cache_config(app)
-
-    return None
-
-
->>>>>>> 1e3d833b
 def zlib_compress(data):
     """
     Compress things in a py2/3 safe fashion
@@ -835,22 +818,6 @@
     return decompressed.decode("utf-8") if decode else decompressed
 
 
-<<<<<<< HEAD
-=======
-_celery_app = None
-
-
-def get_celery_app(config):
-    global _celery_app
-    if _celery_app:
-        return _celery_app
-    _celery_app = celery.Celery()
-    _celery_app.config_from_object(config["CELERY_CONFIG"])
-    _celery_app.set_default()
-    return _celery_app
-
-
->>>>>>> 1e3d833b
 def to_adhoc(filt, expressionType="SIMPLE", clause="where"):
     result = {
         "clause": clause.upper(),
