--- conflicted
+++ resolved
@@ -22,11 +22,7 @@
 
 from superset.constants import PandasPostprocessingCompare
 from superset.exceptions import InvalidPostProcessingError
-<<<<<<< HEAD
-from superset.utils.core import TIME_COMPARISION
-=======
 from superset.utils.core import TIME_COMPARISON
->>>>>>> 16654034
 from superset.utils.pandas_postprocessing.utils import validate_column_args
 
 
@@ -69,19 +65,6 @@
         c_df = df.loc[:, [c_col]]
         c_df.rename(columns={c_col: "__intermediate"}, inplace=True)
         if compare_type == PandasPostprocessingCompare.DIFF:
-<<<<<<< HEAD
-            diff_df = c_df - s_df
-        elif compare_type == PandasPostprocessingCompare.PCT:
-            # https://en.wikipedia.org/wiki/Relative_change_and_difference#Percentage_change
-            diff_df = ((c_df - s_df) / s_df).astype(float).round(precision)
-        else:
-            # compare_type == "ratio"
-            diff_df = (c_df / s_df).astype(float).round(precision)
-
-        diff_df.rename(
-            columns={
-                "__intermediate": TIME_COMPARISION.join([compare_type, s_col, c_col])
-=======
             diff_df = s_df - c_df
         elif compare_type == PandasPostprocessingCompare.PCT:
             diff_df = ((s_df - c_df) / c_df).astype(float).round(precision)
@@ -92,7 +75,6 @@
         diff_df.rename(
             columns={
                 "__intermediate": TIME_COMPARISON.join([compare_type, s_col, c_col])
->>>>>>> 16654034
             },
             inplace=True,
         )
