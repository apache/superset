--- conflicted
+++ resolved
@@ -38,11 +38,7 @@
 
 
 def generate_cache_key(values_dict: dict[str, Any], key_prefix: str = "") -> str:
-<<<<<<< HEAD
     hash_str = hash_from_dict(values_dict, default=json_int_dttm_ser)
-    return f"{key_prefix}{hash_str}"
-=======
-    hash_str = md5_sha_from_dict(values_dict, default=json_int_dttm_ser)
     cache_key = f"{key_prefix}{hash_str}"
 
     if logger.isEnabledFor(logging.DEBUG):
@@ -54,7 +50,6 @@
         )
 
     return cache_key
->>>>>>> 18ab5382
 
 
 def set_and_log_cache(
