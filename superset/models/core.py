--- conflicted
+++ resolved
@@ -654,17 +654,12 @@
         schema: str | None = None,
         mutator: Callable[[pd.DataFrame], None] | None = None,
     ) -> pd.DataFrame:
-<<<<<<< HEAD
         # before we split sqls using sql parse, however this core code is only reachable
         # with single sql queries. Thus, we remove the engine spec parser here
         # sqls = self.db_engine_spec.parse_sql(sql)
         sqls = parse(sql)
 
-        with self.get_sqla_engine_with_context(schema) as engine:
-=======
-        sqls = self.db_engine_spec.parse_sql(sql)
         with self.get_sqla_engine(catalog=catalog, schema=schema) as engine:
->>>>>>> b6270114
             engine_url = engine.url
 
         def _log_query(sql: str) -> None:
@@ -679,38 +674,6 @@
 
         with self.get_raw_connection(catalog=catalog, schema=schema) as conn:
             cursor = conn.cursor()
-<<<<<<< HEAD
-
-            for sql_ in sqls[:-1]:
-                sql_ = str(sql_)
-                if mutate_after_split:
-                    sql_ = sql_query_mutator(
-                        sql_,
-                        security_manager=security_manager,
-                        database=None,
-                    )
-                _log_query(sql_)
-                self.db_engine_spec.execute(cursor, sql_, self)
-                cursor.fetchall()
-
-            if mutate_after_split:
-                last_sql = sql_query_mutator(
-                    str(sqls[-1]),
-                    security_manager=security_manager,
-                    database=None,
-                )
-                _log_query(last_sql)
-                self.db_engine_spec.execute(cursor, last_sql, self)
-            else:
-                _log_query(sqls[-1])
-                self.db_engine_spec.execute(cursor, sqls[-1], self)
-
-            data = self.db_engine_spec.fetch_data(cursor)
-            result_set = SupersetResultSet(
-                data, cursor.description, self.db_engine_spec
-            )
-            df = result_set.to_pandas_df()
-=======
             df = None
             for i, sql_ in enumerate(sqls):
                 sql_ = self.mutate_sql_based_on_config(sql_, is_split=True)
@@ -731,7 +694,6 @@
                             data, cursor.description, self.db_engine_spec
                         )
                         df = result_set.to_pandas_df()
->>>>>>> b6270114
             if mutator:
                 df = mutator(df)
 
