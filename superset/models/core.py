# Licensed to the Apache Software Foundation (ASF) under one
# or more contributor license agreements.  See the NOTICE file
# distributed with this work for additional information
# regarding copyright ownership.  The ASF licenses this file
# to you under the Apache License, Version 2.0 (the
# "License"); you may not use this file except in compliance
# with the License.  You may obtain a copy of the License at
#
#   http://www.apache.org/licenses/LICENSE-2.0
#
# Unless required by applicable law or agreed to in writing,
# software distributed under the License is distributed on an
# "AS IS" BASIS, WITHOUT WARRANTIES OR CONDITIONS OF ANY
# KIND, either express or implied.  See the License for the
# specific language governing permissions and limitations
# under the License.
# pylint: disable=line-too-long,too-many-lines
"""A collection of ORM sqlalchemy models for Superset"""

from __future__ import annotations

import builtins
import json
import logging
import textwrap
from ast import literal_eval
from contextlib import closing, contextmanager, nullcontext, suppress
from copy import deepcopy
from datetime import datetime
from functools import lru_cache
from typing import Any, Callable, TYPE_CHECKING

import numpy
import pandas as pd
import sqlalchemy as sqla
import sshtunnel
from flask import g, request
from flask_appbuilder import Model
from sqlalchemy import (
    Boolean,
    Column,
    create_engine,
    DateTime,
    ForeignKey,
    Integer,
    MetaData,
    String,
    Table,
    Text,
)
from sqlalchemy.engine import Connection, Dialect, Engine
from sqlalchemy.engine.reflection import Inspector
from sqlalchemy.engine.url import URL
from sqlalchemy.exc import NoSuchModuleError
from sqlalchemy.ext.hybrid import hybrid_property
from sqlalchemy.orm import relationship
from sqlalchemy.pool import NullPool
from sqlalchemy.schema import UniqueConstraint
from sqlalchemy.sql import ColumnElement, expression, Select
from sqlglot import parse

from superset import app, db_engine_specs
from superset.commands.database.exceptions import DatabaseInvalidError
from superset.constants import LRU_CACHE_MAX_SIZE, PASSWORD_MASK
from superset.databases.utils import make_url_safe
from superset.db_engine_specs.base import MetricType, TimeGrain
from superset.extensions import (
    cache_manager,
    encrypted_field_factory,
    security_manager,
    ssh_manager_factory,
)
from superset.models.helpers import AuditMixinNullable, ImportExportMixin
from superset.result_set import SupersetResultSet
from superset.superset_typing import OAuth2ClientConfig, ResultSetColumnType
from superset.utils import cache as cache_util, core as utils
from superset.utils.backports import StrEnum
from superset.utils.core import get_username
from superset.utils.oauth2 import get_oauth2_access_token

config = app.config
custom_password_store = config["SQLALCHEMY_CUSTOM_PASSWORD_STORE"]
stats_logger = config["STATS_LOGGER"]
log_query = config["QUERY_LOGGER"]
metadata = Model.metadata  # pylint: disable=no-member
logger = logging.getLogger(__name__)

if TYPE_CHECKING:
    from superset.databases.ssh_tunnel.models import SSHTunnel
    from superset.models.sql_lab import Query

DB_CONNECTION_MUTATOR = config["DB_CONNECTION_MUTATOR"]


class KeyValue(Model):  # pylint: disable=too-few-public-methods
    """Used for any type of key-value store"""

    __tablename__ = "keyvalue"
    id = Column(Integer, primary_key=True)
    value = Column(utils.MediumText(), nullable=False)


class CssTemplate(Model, AuditMixinNullable):
    """CSS templates for dashboards"""

    __tablename__ = "css_templates"
    id = Column(Integer, primary_key=True)
    template_name = Column(String(250))
    css = Column(utils.MediumText(), default="")


class ConfigurationMethod(StrEnum):
    SQLALCHEMY_FORM = "sqlalchemy_form"
    DYNAMIC_FORM = "dynamic_form"


class Database(
    Model, AuditMixinNullable, ImportExportMixin
):  # pylint: disable=too-many-public-methods
    """An ORM object that stores Database related information"""

    __tablename__ = "dbs"
    type = "table"
    __table_args__ = (UniqueConstraint("database_name"),)

    id = Column(Integer, primary_key=True)
    verbose_name = Column(String(250), unique=True)
    # short unique name, used in permissions
    database_name = Column(String(250), unique=True, nullable=False)
    sqlalchemy_uri = Column(String(1024), nullable=False)
    password = Column(encrypted_field_factory.create(String(1024)))
    cache_timeout = Column(Integer)
    select_as_create_table_as = Column(Boolean, default=False)
    expose_in_sqllab = Column(Boolean, default=True)
    configuration_method = Column(
        String(255), server_default=ConfigurationMethod.SQLALCHEMY_FORM.value
    )
    allow_run_async = Column(Boolean, default=False)
    allow_file_upload = Column(Boolean, default=False)
    allow_ctas = Column(Boolean, default=False)
    allow_cvas = Column(Boolean, default=False)
    allow_dml = Column(Boolean, default=False)
    force_ctas_schema = Column(String(250))
    extra = Column(
        Text,
        default=textwrap.dedent(
            """\
    {
        "metadata_params": {},
        "engine_params": {},
        "metadata_cache_timeout": {},
        "schemas_allowed_for_file_upload": []
    }
    """
        ),
    )
    encrypted_extra = Column(encrypted_field_factory.create(Text), nullable=True)
    impersonate_user = Column(Boolean, default=False)
    server_cert = Column(encrypted_field_factory.create(Text), nullable=True)
    is_managed_externally = Column(Boolean, nullable=False, default=False)
    external_url = Column(Text, nullable=True)

    export_fields = [
        "database_name",
        "sqlalchemy_uri",
        "cache_timeout",
        "expose_in_sqllab",
        "allow_run_async",
        "allow_ctas",
        "allow_cvas",
        "allow_dml",
        "allow_file_upload",
        "extra",
    ]
    extra_import_fields = [
        "password",
        "is_managed_externally",
        "external_url",
        "encrypted_extra",
        "impersonate_user",
    ]
    export_children = ["tables"]

    def __repr__(self) -> str:
        return self.name

    @property
    def name(self) -> str:
        return self.verbose_name if self.verbose_name else self.database_name

    @property
    def allows_subquery(self) -> bool:
        return self.db_engine_spec.allows_subqueries

    @property
    def function_names(self) -> list[str]:
        try:
            return self.db_engine_spec.get_function_names(self)
        except Exception as ex:  # pylint: disable=broad-except
            # function_names property is used in bulk APIs and should not hard crash
            # more info in: https://github.com/apache/superset/issues/9678
            logger.error(
                "Failed to fetch database function names with error: %s",
                str(ex),
                exc_info=True,
            )
        return []

    @property
    def allows_cost_estimate(self) -> bool:
        extra = self.get_extra() or {}
        cost_estimate_enabled: bool = extra.get("cost_estimate_enabled")  # type: ignore

        return (
            self.db_engine_spec.get_allow_cost_estimate(extra) and cost_estimate_enabled
        )

    @property
    def allows_virtual_table_explore(self) -> bool:
        extra = self.get_extra()
        return bool(extra.get("allows_virtual_table_explore", True))

    @property
    def explore_database_id(self) -> int:
        return self.get_extra().get("explore_database_id", self.id)

    @property
    def disable_data_preview(self) -> bool:
        # this will prevent any 'trash value' strings from going through
        return self.get_extra().get("disable_data_preview", False) is True

    @property
    def disable_drill_to_detail(self) -> bool:
        # this will prevent any 'trash value' strings from going through
        return self.get_extra().get("disable_drill_to_detail", False) is True

    @property
    def schema_options(self) -> dict[str, Any]:
        """Additional schema display config for engines with complex schemas"""
        return self.get_extra().get("schema_options", {})

    @property
    def data(self) -> dict[str, Any]:
        return {
            "id": self.id,
            "name": self.database_name,
            "backend": self.backend,
            "configuration_method": self.configuration_method,
            "allows_subquery": self.allows_subquery,
            "allows_cost_estimate": self.allows_cost_estimate,
            "allows_virtual_table_explore": self.allows_virtual_table_explore,
            "explore_database_id": self.explore_database_id,
            "schema_options": self.schema_options,
            "parameters": self.parameters,
            "disable_data_preview": self.disable_data_preview,
            "disable_drill_to_detail": self.disable_drill_to_detail,
            "parameters_schema": self.parameters_schema,
            "engine_information": self.engine_information,
        }

    @property
    def unique_name(self) -> str:
        return self.database_name

    @property
    def url_object(self) -> URL:
        return make_url_safe(self.sqlalchemy_uri_decrypted)

    @property
    def backend(self) -> str:
        return self.url_object.get_backend_name()

    @property
    def driver(self) -> str:
        return self.url_object.get_driver_name()

    @property
    def masked_encrypted_extra(self) -> str | None:
        return self.db_engine_spec.mask_encrypted_extra(self.encrypted_extra)

    @property
    def parameters(self) -> dict[str, Any]:
        # Database parameters are a dictionary of values that are used to make up
        # the sqlalchemy_uri
        # When returning the parameters we should use the masked SQLAlchemy URI and the
        # masked ``encrypted_extra`` to prevent exposing sensitive credentials.
        masked_uri = make_url_safe(self.sqlalchemy_uri)
        encrypted_config = {}
        if (masked_encrypted_extra := self.masked_encrypted_extra) is not None:
            with suppress(TypeError, json.JSONDecodeError):
                encrypted_config = json.loads(masked_encrypted_extra)
        try:
            # pylint: disable=useless-suppression
            parameters = self.db_engine_spec.get_parameters_from_uri(  # type: ignore
                masked_uri,
                encrypted_extra=encrypted_config,
            )
        except Exception:  # pylint: disable=broad-except
            parameters = {}

        return parameters

    @property
    def parameters_schema(self) -> dict[str, Any]:
        try:
            parameters_schema = self.db_engine_spec.parameters_json_schema()  # type: ignore
        except Exception:  # pylint: disable=broad-except
            parameters_schema = {}
        return parameters_schema

    @property
    def metadata_cache_timeout(self) -> dict[str, Any]:
        return self.get_extra().get("metadata_cache_timeout", {})

    @property
    def schema_cache_enabled(self) -> bool:
        return "schema_cache_timeout" in self.metadata_cache_timeout

    @property
    def schema_cache_timeout(self) -> int | None:
        return self.metadata_cache_timeout.get("schema_cache_timeout")

    @property
    def table_cache_enabled(self) -> bool:
        return "table_cache_timeout" in self.metadata_cache_timeout

    @property
    def table_cache_timeout(self) -> int | None:
        return self.metadata_cache_timeout.get("table_cache_timeout")

    @property
    def default_schemas(self) -> list[str]:
        return self.get_extra().get("default_schemas", [])

    @property
    def connect_args(self) -> dict[str, Any]:
        return self.get_extra().get("engine_params", {}).get("connect_args", {})

    @property
    def engine_information(self) -> dict[str, Any]:
        try:
            engine_information = self.db_engine_spec.get_public_information()
        except Exception:  # pylint: disable=broad-except
            engine_information = {}
        return engine_information

    @classmethod
    def get_password_masked_url_from_uri(  # pylint: disable=invalid-name
        cls, uri: str
    ) -> URL:
        sqlalchemy_url = make_url_safe(uri)
        return cls.get_password_masked_url(sqlalchemy_url)

    @classmethod
    def get_password_masked_url(cls, masked_url: URL) -> URL:
        url_copy = deepcopy(masked_url)
        if url_copy.password is not None:
            url_copy = url_copy.set(password=PASSWORD_MASK)
        return url_copy

    def set_sqlalchemy_uri(self, uri: str) -> None:
        conn = make_url_safe(uri.strip())
        if conn.password != PASSWORD_MASK and not custom_password_store:
            # do not over-write the password with the password mask
            self.password = conn.password
        conn = conn.set(password=PASSWORD_MASK if conn.password else None)
        self.sqlalchemy_uri = str(conn)  # hides the password

    def get_effective_user(self, object_url: URL) -> str | None:
        """
        Get the effective user, especially during impersonation.

        :param object_url: SQL Alchemy URL object
        :return: The effective username
        """

        return (
            username
            if (username := get_username())
            else object_url.username
            if self.impersonate_user
            else None
        )

    @contextmanager
    def get_sqla_engine_with_context(
        self,
        schema: str | None = None,
        nullpool: bool = True,
        source: utils.QuerySource | None = None,
        override_ssh_tunnel: SSHTunnel | None = None,
    ) -> Engine:
        from superset.daos.database import (  # pylint: disable=import-outside-toplevel
            DatabaseDAO,
        )

        sqlalchemy_uri = self.sqlalchemy_uri_decrypted
        engine_context = nullcontext()
        ssh_tunnel = override_ssh_tunnel or DatabaseDAO.get_ssh_tunnel(
            database_id=self.id
        )

        if ssh_tunnel:
            # if ssh_tunnel is available build engine with information
            engine_context = ssh_manager_factory.instance.create_tunnel(
                ssh_tunnel=ssh_tunnel,
                sqlalchemy_database_uri=self.sqlalchemy_uri_decrypted,
            )

        with engine_context as server_context:
            if ssh_tunnel and server_context:
                logger.info(
                    "[SSH] Successfully created tunnel w/ %s tunnel_timeout + %s ssh_timeout at %s",
                    sshtunnel.TUNNEL_TIMEOUT,
                    sshtunnel.SSH_TIMEOUT,
                    server_context.local_bind_address,
                )
                sqlalchemy_uri = ssh_manager_factory.instance.build_sqla_url(
                    sqlalchemy_uri, server_context
                )
            yield self._get_sqla_engine(
                schema=schema,
                nullpool=nullpool,
                source=source,
                sqlalchemy_uri=sqlalchemy_uri,
            )

    def _get_sqla_engine(
        self,
        schema: str | None = None,
        nullpool: bool = True,
        source: utils.QuerySource | None = None,
        sqlalchemy_uri: str | None = None,
    ) -> Engine:
        sqlalchemy_url = make_url_safe(
            sqlalchemy_uri if sqlalchemy_uri else self.sqlalchemy_uri_decrypted
        )
        self.db_engine_spec.validate_database_uri(sqlalchemy_url)

        extra = self.get_extra()
        params = extra.get("engine_params", {})
        if nullpool:
            params["poolclass"] = NullPool
        connect_args = params.get("connect_args", {})

        # The ``adjust_database_uri`` method was renamed to ``adjust_engine_params`` and
        # had its signature changed in order to support more DB engine specs. Since DB
        # engine specs can be released as 3rd party modules we want to make sure the old
        # method is still supported so we don't introduce a breaking change.
        if hasattr(self.db_engine_spec, "adjust_database_uri"):
            sqlalchemy_url = self.db_engine_spec.adjust_database_uri(
                sqlalchemy_url,
                schema,
            )
            logger.warning(
                "DB engine spec %s implements the method `adjust_database_uri`, which is "
                "deprecated and will be removed in version 3.0. Please update it to "
                "implement `adjust_engine_params` instead.",
                self.db_engine_spec,
            )

        sqlalchemy_url, connect_args = self.db_engine_spec.adjust_engine_params(
            uri=sqlalchemy_url,
            connect_args=connect_args,
            catalog=None,
            schema=schema,
        )

        effective_username = self.get_effective_user(sqlalchemy_url)
        oauth2_config = self.get_oauth2_config()
        access_token = (
            get_oauth2_access_token(
                oauth2_config,
                self.id,
                g.user.id,
                self.db_engine_spec,
            )
            if hasattr(g, "user") and hasattr(g.user, "id") and oauth2_config
            else None
        )
        # If using MySQL or Presto for example, will set url.username
        # If using Hive, will not do anything yet since that relies on a
        # configuration parameter instead.
        sqlalchemy_url = self.db_engine_spec.get_url_for_impersonation(
            sqlalchemy_url,
            self.impersonate_user,
            effective_username,
            access_token,
        )

        masked_url = self.get_password_masked_url(sqlalchemy_url)
        logger.debug("Database._get_sqla_engine(). Masked URL: %s", str(masked_url))

        if self.impersonate_user:
            self.db_engine_spec.update_impersonation_config(
                connect_args,
                str(sqlalchemy_url),
                effective_username,
                access_token,
            )

        if connect_args:
            params["connect_args"] = connect_args

        self.update_params_from_encrypted_extra(params)

        if DB_CONNECTION_MUTATOR:
            if not source and request and request.referrer:
                if "/superset/dashboard/" in request.referrer:
                    source = utils.QuerySource.DASHBOARD
                elif "/explore/" in request.referrer:
                    source = utils.QuerySource.CHART
                elif "/sqllab/" in request.referrer:
                    source = utils.QuerySource.SQL_LAB

            sqlalchemy_url, params = DB_CONNECTION_MUTATOR(
                sqlalchemy_url,
                params,
                effective_username,
                security_manager,
                source,
            )
        try:
            return create_engine(sqlalchemy_url, **params)
        except Exception as ex:
            raise self.db_engine_spec.get_dbapi_mapped_exception(ex)

    @contextmanager
    def get_raw_connection(
        self,
        schema: str | None = None,
        nullpool: bool = True,
        source: utils.QuerySource | None = None,
    ) -> Connection:
        with self.get_sqla_engine_with_context(
            schema=schema, nullpool=nullpool, source=source
        ) as engine:
            with closing(engine.raw_connection()) as conn:
                # pre-session queries are used to set the selected schema and, in the
                # future, the selected catalog
                for prequery in self.db_engine_spec.get_prequeries(schema=schema):
                    cursor = conn.cursor()
                    cursor.execute(prequery)

                yield conn

    def get_default_schema_for_query(self, query: Query) -> str | None:
        """
        Return the default schema for a given query.

        This is used to determine if the user has access to a query that reads from table
        names without a specific schema, eg:

            SELECT * FROM `foo`

        The schema of the `foo` table depends on the DB engine spec. Some DB engine specs
        can change the default schema on a per-query basis; in other DB engine specs the
        default schema is defined in the SQLAlchemy URI; and in others the default schema
        might be determined by the database itself (like `public` for Postgres).
        """
        return self.db_engine_spec.get_default_schema_for_query(self, query)

    @property
    def quote_identifier(self) -> Callable[[str], str]:
        """Add quotes to potential identifier expressions if needed"""
        return self.get_dialect().identifier_preparer.quote

    def get_reserved_words(self) -> set[str]:
        return self.get_dialect().preparer.reserved_words

    def get_df(  # pylint: disable=too-many-locals
        self,
        sql: str,
        schema: str | None = None,
        mutator: Callable[[pd.DataFrame], None] | None = None,
    ) -> pd.DataFrame:
        # before we split sqls using sql parse, however this core code is only reachable
        # with single sql queries. Thus, we remove the engine spec parser here
        # sqls = self.db_engine_spec.parse_sql(sql)
        sqls = parse(sql)

        with self.get_sqla_engine_with_context(schema) as engine:
            engine_url = engine.url
        mutate_after_split = config["MUTATE_AFTER_SPLIT"]
        sql_query_mutator = config["SQL_QUERY_MUTATOR"]

        def needs_conversion(df_series: pd.Series) -> bool:
            return (
                not df_series.empty
                and isinstance(df_series, pd.Series)
                and isinstance(df_series[0], (list, dict))
            )

        def _log_query(sql: str) -> None:
            if log_query:
                log_query(
                    engine_url,
                    sql,
                    schema,
                    __name__,
                    security_manager,
                )

        with self.get_raw_connection(schema=schema) as conn:
            cursor = conn.cursor()

            for sql_ in sqls[:-1]:
                sql_ = str(sql_)
                if mutate_after_split:
                    sql_ = sql_query_mutator(
                        sql_,
                        security_manager=security_manager,
                        database=None,
                    )
                _log_query(sql_)
                self.db_engine_spec.execute(cursor, sql_, self)
                cursor.fetchall()

            if mutate_after_split:
                last_sql = sql_query_mutator(
                    str(sqls[-1]),
                    security_manager=security_manager,
                    database=None,
                )
                _log_query(last_sql)
                self.db_engine_spec.execute(cursor, last_sql, self)
            else:
<<<<<<< HEAD
                _log_query(str(sqls[-1]))
                self.db_engine_spec.execute(cursor, str(sqls[-1]))
=======
                _log_query(sqls[-1])
                self.db_engine_spec.execute(cursor, sqls[-1], self)
>>>>>>> a29cdefe

            data = self.db_engine_spec.fetch_data(cursor)
            result_set = SupersetResultSet(
                data, cursor.description, self.db_engine_spec
            )
            df = result_set.to_pandas_df()
            if mutator:
                df = mutator(df)

            for col, coltype in df.dtypes.to_dict().items():
                if coltype == numpy.object_ and needs_conversion(df[col]):
                    df[col] = df[col].apply(utils.json_dumps_w_dates)

            return df

    def compile_sqla_query(self, qry: Select, schema: str | None = None) -> str:
        with self.get_sqla_engine_with_context(schema) as engine:
            sql = str(qry.compile(engine, compile_kwargs={"literal_binds": True}))

            # pylint: disable=protected-access
            if engine.dialect.identifier_preparer._double_percents:  # noqa
                sql = sql.replace("%%", "%")

        return sql

    def select_star(  # pylint: disable=too-many-arguments
        self,
        table_name: str,
        schema: str | None = None,
        limit: int = 100,
        show_cols: bool = False,
        indent: bool = True,
        latest_partition: bool = False,
        cols: list[ResultSetColumnType] | None = None,
    ) -> str:
        """Generates a ``select *`` statement in the proper dialect"""
        with self.get_sqla_engine_with_context(schema) as engine:
            return self.db_engine_spec.select_star(
                self,
                table_name,
                schema=schema,
                engine=engine,
                limit=limit,
                show_cols=show_cols,
                indent=indent,
                latest_partition=latest_partition,
                cols=cols,
            )

    def apply_limit_to_sql(
        self, sql: str, limit: int = 1000, force: bool = False
    ) -> str:
        if self.db_engine_spec.allow_limit_clause:
            return self.db_engine_spec.apply_limit_to_sql(sql, limit, self, force=force)
        return self.db_engine_spec.apply_top_to_sql(sql, limit)

    def safe_sqlalchemy_uri(self) -> str:
        return self.sqlalchemy_uri

    @cache_util.memoized_func(
        key="db:{self.id}:schema:{schema}:table_list",
        cache=cache_manager.cache,
    )
    def get_all_table_names_in_schema(  # pylint: disable=unused-argument
        self,
        schema: str,
        cache: bool = False,
        cache_timeout: int | None = None,
        force: bool = False,
    ) -> set[tuple[str, str]]:
        """Parameters need to be passed as keyword arguments.

        For unused parameters, they are referenced in
        cache_util.memoized_func decorator.

        :param schema: schema name
        :param cache: whether cache is enabled for the function
        :param cache_timeout: timeout in seconds for the cache
        :param force: whether to force refresh the cache
        :return: The table/schema pairs
        """
        try:
            with self.get_inspector_with_context() as inspector:
                return {
                    (table, schema)
                    for table in self.db_engine_spec.get_table_names(
                        database=self,
                        inspector=inspector,
                        schema=schema,
                    )
                }
        except Exception as ex:
            raise self.db_engine_spec.get_dbapi_mapped_exception(ex)

    @cache_util.memoized_func(
        key="db:{self.id}:schema:{schema}:view_list",
        cache=cache_manager.cache,
    )
    def get_all_view_names_in_schema(  # pylint: disable=unused-argument
        self,
        schema: str,
        cache: bool = False,
        cache_timeout: int | None = None,
        force: bool = False,
    ) -> set[tuple[str, str]]:
        """Parameters need to be passed as keyword arguments.

        For unused parameters, they are referenced in
        cache_util.memoized_func decorator.

        :param schema: schema name
        :param cache: whether cache is enabled for the function
        :param cache_timeout: timeout in seconds for the cache
        :param force: whether to force refresh the cache
        :return: set of views
        """
        try:
            with self.get_inspector_with_context() as inspector:
                return {
                    (view, schema)
                    for view in self.db_engine_spec.get_view_names(
                        database=self,
                        inspector=inspector,
                        schema=schema,
                    )
                }
        except Exception as ex:
            raise self.db_engine_spec.get_dbapi_mapped_exception(ex)

    @contextmanager
    def get_inspector_with_context(
        self, ssh_tunnel: SSHTunnel | None = None
    ) -> Inspector:
        with self.get_sqla_engine_with_context(
            override_ssh_tunnel=ssh_tunnel
        ) as engine:
            yield sqla.inspect(engine)

    @cache_util.memoized_func(
        key="db:{self.id}:schema_list",
        cache=cache_manager.cache,
    )
    def get_all_schema_names(  # pylint: disable=unused-argument
        self,
        cache: bool = False,
        cache_timeout: int | None = None,
        force: bool = False,
        ssh_tunnel: SSHTunnel | None = None,
    ) -> list[str]:
        """Parameters need to be passed as keyword arguments.

        For unused parameters, they are referenced in
        cache_util.memoized_func decorator.

        :param cache: whether cache is enabled for the function
        :param cache_timeout: timeout in seconds for the cache
        :param force: whether to force refresh the cache
        :return: schema list
        """
        try:
            with self.get_inspector_with_context(ssh_tunnel=ssh_tunnel) as inspector:
                return self.db_engine_spec.get_schema_names(inspector)
        except Exception as ex:
            raise self.db_engine_spec.get_dbapi_mapped_exception(ex) from ex

    @property
    def db_engine_spec(self) -> builtins.type[db_engine_specs.BaseEngineSpec]:
        url = make_url_safe(self.sqlalchemy_uri_decrypted)
        return self.get_db_engine_spec(url)

    @classmethod
    @lru_cache(maxsize=LRU_CACHE_MAX_SIZE)
    def get_db_engine_spec(
        cls, url: URL
    ) -> builtins.type[db_engine_specs.BaseEngineSpec]:
        backend = url.get_backend_name()
        try:
            driver = url.get_driver_name()
        except NoSuchModuleError:
            # can't load the driver, fallback for backwards compatibility
            driver = None

        return db_engine_specs.get_engine_spec(backend, driver)

    def grains(self) -> tuple[TimeGrain, ...]:
        """Defines time granularity database-specific expressions.

        The idea here is to make it easy for users to change the time grain
        from a datetime (maybe the source grain is arbitrary timestamps, daily
        or 5 minutes increments) to another, "truncated" datetime. Since
        each database has slightly different but similar datetime functions,
        this allows a mapping between database engines and actual functions.
        """
        return self.db_engine_spec.get_time_grains()

    def get_extra(self) -> dict[str, Any]:
        return self.db_engine_spec.get_extra_params(self)

    def get_encrypted_extra(self) -> dict[str, Any]:
        encrypted_extra = {}
        if self.encrypted_extra:
            try:
                encrypted_extra = json.loads(self.encrypted_extra)
            except json.JSONDecodeError as ex:
                logger.error(ex, exc_info=True)
                raise ex
        return encrypted_extra

    # pylint: disable=invalid-name
    def update_params_from_encrypted_extra(self, params: dict[str, Any]) -> None:
        self.db_engine_spec.update_params_from_encrypted_extra(self, params)

    def get_table(self, table_name: str, schema: str | None = None) -> Table:
        extra = self.get_extra()
        meta = MetaData(**extra.get("metadata_params", {}))
        with self.get_sqla_engine_with_context() as engine:
            return Table(
                table_name,
                meta,
                schema=schema or None,
                autoload=True,
                autoload_with=engine,
            )

    def get_table_comment(
        self, table_name: str, schema: str | None = None
    ) -> str | None:
        with self.get_inspector_with_context() as inspector:
            return self.db_engine_spec.get_table_comment(inspector, table_name, schema)

    def get_columns(
        self, table_name: str, schema: str | None = None
    ) -> list[ResultSetColumnType]:
        with self.get_inspector_with_context() as inspector:
            return self.db_engine_spec.get_columns(
                inspector, table_name, schema, self.schema_options
            )

    def get_metrics(
        self,
        table_name: str,
        schema: str | None = None,
    ) -> list[MetricType]:
        with self.get_inspector_with_context() as inspector:
            return self.db_engine_spec.get_metrics(self, inspector, table_name, schema)

    def get_indexes(
        self, table_name: str, schema: str | None = None
    ) -> list[dict[str, Any]]:
        with self.get_inspector_with_context() as inspector:
            return self.db_engine_spec.get_indexes(self, inspector, table_name, schema)

    def get_pk_constraint(
        self, table_name: str, schema: str | None = None
    ) -> dict[str, Any]:
        with self.get_inspector_with_context() as inspector:
            pk_constraint = inspector.get_pk_constraint(table_name, schema) or {}

            def _convert(value: Any) -> Any:
                try:
                    return utils.base_json_conv(value)
                except TypeError:
                    return None

            return {key: _convert(value) for key, value in pk_constraint.items()}

    def get_foreign_keys(
        self, table_name: str, schema: str | None = None
    ) -> list[dict[str, Any]]:
        with self.get_inspector_with_context() as inspector:
            return inspector.get_foreign_keys(table_name, schema)

    def get_schema_access_for_file_upload(  # pylint: disable=invalid-name
        self,
    ) -> list[str]:
        allowed_databases = self.get_extra().get("schemas_allowed_for_file_upload", [])

        if isinstance(allowed_databases, str):
            allowed_databases = literal_eval(allowed_databases)

        if hasattr(g, "user"):
            extra_allowed_databases = config["ALLOWED_USER_CSV_SCHEMA_FUNC"](
                self, g.user
            )
            allowed_databases += extra_allowed_databases
        return sorted(set(allowed_databases))

    @property
    def sqlalchemy_uri_decrypted(self) -> str:
        try:
            conn = make_url_safe(self.sqlalchemy_uri)
        except DatabaseInvalidError:
            # if the URI is invalid, ignore and return a placeholder url
            # (so users see 500 less often)
            return "dialect://invalid_uri"
        if custom_password_store:
            conn = conn.set(password=custom_password_store(conn))
        else:
            conn = conn.set(password=self.password)
        return str(conn)

    @property
    def sql_url(self) -> str:
        return f"/superset/sql/{self.id}/"

    @hybrid_property
    def perm(self) -> str:
        return f"[{self.database_name}].(id:{self.id})"

    @perm.expression  # type: ignore
    def perm(cls) -> str:  # pylint: disable=no-self-argument
        return (
            "[" + cls.database_name + "].(id:" + expression.cast(cls.id, String) + ")"
        )

    def get_perm(self) -> str:
        return self.perm  # type: ignore

    def has_table(self, table: Table) -> bool:
        with self.get_sqla_engine_with_context() as engine:
            return engine.has_table(table.table_name, table.schema or None)

    def has_table_by_name(self, table_name: str, schema: str | None = None) -> bool:
        with self.get_sqla_engine_with_context() as engine:
            return engine.has_table(table_name, schema)

    @classmethod
    def _has_view(
        cls,
        conn: Connection,
        dialect: Dialect,
        view_name: str,
        schema: str | None = None,
    ) -> bool:
        view_names: list[str] = []
        try:
            view_names = dialect.get_view_names(connection=conn, schema=schema)
        except Exception:  # pylint: disable=broad-except
            logger.warning("Has view failed", exc_info=True)
        return view_name in view_names

    def has_view(self, view_name: str, schema: str | None = None) -> bool:
        with self.get_sqla_engine_with_context(schema) as engine:
            return engine.run_callable(
                self._has_view, engine.dialect, view_name, schema
            )

    def has_view_by_name(self, view_name: str, schema: str | None = None) -> bool:
        return self.has_view(view_name=view_name, schema=schema)

    def get_dialect(self) -> Dialect:
        sqla_url = make_url_safe(self.sqlalchemy_uri_decrypted)
        return sqla_url.get_dialect()()

    def make_sqla_column_compatible(
        self, sqla_col: ColumnElement, label: str | None = None
    ) -> ColumnElement:
        """Takes a sqlalchemy column object and adds label info if supported by engine.
        :param sqla_col: sqlalchemy column instance
        :param label: alias/label that column is expected to have
        :return: either a sql alchemy column or label instance if supported by engine
        """
        label_expected = label or sqla_col.name
        # add quotes to tables
        if self.db_engine_spec.get_allows_alias_in_select(self):
            label = self.db_engine_spec.make_label_compatible(label_expected)
            sqla_col = sqla_col.label(label)
        sqla_col.key = label_expected
        return sqla_col

    def is_oauth2_enabled(self) -> bool:
        """
        Is OAuth2 enabled in the database for authentication?

        Currently this looks for a global config at the DB engine spec level, but in the
        future we want to be allow admins to create custom OAuth2 clients from the
        Superset UI, and assign them to specific databases.
        """
        return self.db_engine_spec.is_oauth2_enabled()

    def get_oauth2_config(self) -> OAuth2ClientConfig | None:
        """
        Return OAuth2 client configuration.

        This includes client ID, client secret, scope, redirect URI, endpointsm etc.
        Currently this reads the global DB engine spec config, but in the future it
        should first check if there's a custom client assigned to the database.
        """
        return self.db_engine_spec.get_oauth2_config()


sqla.event.listen(Database, "after_insert", security_manager.database_after_insert)
sqla.event.listen(Database, "after_update", security_manager.database_after_update)
sqla.event.listen(Database, "after_delete", security_manager.database_after_delete)


class DatabaseUserOAuth2Tokens(Model, AuditMixinNullable):
    """
    Store OAuth2 tokens, for authenticating to DBs using user personal tokens.
    """

    __tablename__ = "database_user_oauth2_tokens"
    __table_args__ = (sqla.Index("idx_user_id_database_id", "user_id", "database_id"),)

    id = Column(Integer, primary_key=True)

    user_id = Column(
        Integer,
        ForeignKey("ab_user.id", ondelete="CASCADE"),
        nullable=False,
    )
    user = relationship(security_manager.user_model, foreign_keys=[user_id])

    database_id = Column(
        Integer,
        ForeignKey("dbs.id", ondelete="CASCADE"),
        nullable=False,
    )
    database = relationship("Database", foreign_keys=[database_id])

    access_token = Column(encrypted_field_factory.create(Text), nullable=True)
    access_token_expiration = Column(DateTime, nullable=True)
    refresh_token = Column(encrypted_field_factory.create(Text), nullable=True)


class Log(Model):  # pylint: disable=too-few-public-methods
    """ORM object used to log Superset actions to the database"""

    __tablename__ = "logs"

    id = Column(Integer, primary_key=True)
    action = Column(String(512))
    user_id = Column(Integer, ForeignKey("ab_user.id"))
    dashboard_id = Column(Integer)
    slice_id = Column(Integer)
    json = Column(utils.MediumText())
    user = relationship(
        security_manager.user_model, backref="logs", foreign_keys=[user_id]
    )
    dttm = Column(DateTime, default=datetime.utcnow)
    duration_ms = Column(Integer)
    referrer = Column(String(1024))


class FavStarClassName(StrEnum):
    CHART = "slice"
    DASHBOARD = "Dashboard"


class FavStar(Model):  # pylint: disable=too-few-public-methods
    __tablename__ = "favstar"

    id = Column(Integer, primary_key=True)
    user_id = Column(Integer, ForeignKey("ab_user.id"))
    class_name = Column(String(50))
    obj_id = Column(Integer)
    dttm = Column(DateTime, default=datetime.utcnow)<|MERGE_RESOLUTION|>--- conflicted
+++ resolved
@@ -625,13 +625,8 @@
                 _log_query(last_sql)
                 self.db_engine_spec.execute(cursor, last_sql, self)
             else:
-<<<<<<< HEAD
-                _log_query(str(sqls[-1]))
-                self.db_engine_spec.execute(cursor, str(sqls[-1]))
-=======
                 _log_query(sqls[-1])
                 self.db_engine_spec.execute(cursor, sqls[-1], self)
->>>>>>> a29cdefe
 
             data = self.db_engine_spec.fetch_data(cursor)
             result_set = SupersetResultSet(
