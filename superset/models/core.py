# Licensed to the Apache Software Foundation (ASF) under one
# or more contributor license agreements.  See the NOTICE file
# distributed with this work for additional information
# regarding copyright ownership.  The ASF licenses this file
# to you under the Apache License, Version 2.0 (the
# "License"); you may not use this file except in compliance
# with the License.  You may obtain a copy of the License at
#
#   http://www.apache.org/licenses/LICENSE-2.0
#
# Unless required by applicable law or agreed to in writing,
# software distributed under the License is distributed on an
# "AS IS" BASIS, WITHOUT WARRANTIES OR CONDITIONS OF ANY
# KIND, either express or implied.  See the License for the
# specific language governing permissions and limitations
# under the License.
# pylint: disable=line-too-long
"""A collection of ORM sqlalchemy models for Superset"""
import enum
import json
import logging
import textwrap
from ast import literal_eval
from contextlib import closing
from copy import deepcopy
from datetime import datetime
from typing import Any, Callable, Dict, List, Optional, Set, Tuple, Type

import numpy
import pandas as pd
import sqlalchemy as sqla
import sqlparse
from flask import g, request
from flask_appbuilder import Model
from sqlalchemy import (
    Boolean,
    Column,
    create_engine,
    DateTime,
    ForeignKey,
    Integer,
    MetaData,
    String,
    Table,
    Text,
)
from sqlalchemy.engine import Connection, Dialect, Engine, url
from sqlalchemy.engine.reflection import Inspector
from sqlalchemy.engine.url import make_url, URL
from sqlalchemy.exc import ArgumentError
from sqlalchemy.ext.hybrid import hybrid_property
from sqlalchemy.orm import relationship
from sqlalchemy.pool import NullPool
from sqlalchemy.schema import UniqueConstraint
from sqlalchemy.sql import expression, Select

from superset import app, db_engine_specs, is_feature_enabled
from superset.db_engine_specs.base import TimeGrain
from superset.extensions import cache_manager, encrypted_field_factory, security_manager
from superset.models.helpers import AuditMixinNullable, ImportExportMixin
from superset.models.tags import FavStarUpdater
from superset.result_set import SupersetResultSet
from superset.utils import cache as cache_util, core as utils
from superset.utils.memoized import memoized

config = app.config
custom_password_store = config["SQLALCHEMY_CUSTOM_PASSWORD_STORE"]
stats_logger = config["STATS_LOGGER"]
log_query = config["QUERY_LOGGER"]
metadata = Model.metadata  # pylint: disable=no-member
logger = logging.getLogger(__name__)

PASSWORD_MASK = "X" * 10
DB_CONNECTION_MUTATOR = config["DB_CONNECTION_MUTATOR"]


class Url(Model, AuditMixinNullable):
    """Used for the short url feature"""

    __tablename__ = "url"
    id = Column(Integer, primary_key=True)
    url = Column(Text)


class KeyValue(Model):  # pylint: disable=too-few-public-methods

    """Used for any type of key-value store"""

    __tablename__ = "keyvalue"
    id = Column(Integer, primary_key=True)
    value = Column(Text, nullable=False)


class CssTemplate(Model, AuditMixinNullable):

    """CSS templates for dashboards"""

    __tablename__ = "css_templates"
    id = Column(Integer, primary_key=True)
    template_name = Column(String(250))
    css = Column(Text, default="")


class ConfigurationMethod(str, enum.Enum):
    SQLALCHEMY_FORM = "sqlalchemy_form"
    DYNAMIC_FORM = "dynamic_form"


class Database(
    Model, AuditMixinNullable, ImportExportMixin
):  # pylint: disable=too-many-public-methods

    """An ORM object that stores Database related information"""

    __tablename__ = "dbs"
    type = "table"
    __table_args__ = (UniqueConstraint("database_name"),)

    id = Column(Integer, primary_key=True)
    verbose_name = Column(String(250), unique=True)
    # short unique name, used in permissions
    database_name = Column(String(250), unique=True, nullable=False)
    sqlalchemy_uri = Column(String(1024), nullable=False)
    password = Column(encrypted_field_factory.create(String(1024)))
    cache_timeout = Column(Integer)
    select_as_create_table_as = Column(Boolean, default=False)
    expose_in_sqllab = Column(Boolean, default=True)
    configuration_method = Column(
        String(255), server_default=ConfigurationMethod.SQLALCHEMY_FORM.value
    )
    allow_run_async = Column(Boolean, default=False)
    allow_csv_upload = Column(Boolean, default=False)
    allow_ctas = Column(Boolean, default=False)
    allow_cvas = Column(Boolean, default=False)
    allow_dml = Column(Boolean, default=False)
    force_ctas_schema = Column(String(250))
    allow_multi_schema_metadata_fetch = Column(  # pylint: disable=invalid-name
        Boolean, default=False
    )
    extra = Column(
        Text,
        default=textwrap.dedent(
            """\
    {
        "metadata_params": {},
        "engine_params": {},
        "metadata_cache_timeout": {},
        "schemas_allowed_for_csv_upload": []
    }
    """
        ),
    )
    encrypted_extra = Column(encrypted_field_factory.create(Text), nullable=True)
    impersonate_user = Column(Boolean, default=False)
    server_cert = Column(encrypted_field_factory.create(Text), nullable=True)
    export_fields = [
        "database_name",
        "sqlalchemy_uri",
        "cache_timeout",
        "expose_in_sqllab",
        "allow_run_async",
        "allow_ctas",
        "allow_cvas",
        "allow_csv_upload",
        "extra",
    ]
    extra_import_fields = ["password"]
    export_children = ["tables"]

    def __repr__(self) -> str:
        return self.name

    @property
    def name(self) -> str:
        return self.verbose_name if self.verbose_name else self.database_name

    @property
    def allows_subquery(self) -> bool:
        return self.db_engine_spec.allows_subqueries

    @property
    def function_names(self) -> List[str]:
        try:
            return self.db_engine_spec.get_function_names(self)
        except Exception as ex:  # pylint: disable=broad-except
            # function_names property is used in bulk APIs and should not hard crash
            # more info in: https://github.com/apache/superset/issues/9678
            logger.error(
                "Failed to fetch database function names with error: %s",
                str(ex),
                exc_info=True,
            )
        return []

    @property
    def allows_cost_estimate(self) -> bool:
        extra = self.get_extra() or {}
        cost_estimate_enabled: bool = extra.get("cost_estimate_enabled")  # type: ignore

        return (
            self.db_engine_spec.get_allow_cost_estimate(extra) and cost_estimate_enabled
        )

    @property
    def allows_virtual_table_explore(self) -> bool:
        extra = self.get_extra()

        return bool(extra.get("allows_virtual_table_explore", True))

    @property
    def explore_database_id(self) -> int:
        return self.get_extra().get("explore_database_id", self.id)

    @property
    def data(self) -> Dict[str, Any]:
        return {
            "id": self.id,
            "name": self.database_name,
            "backend": self.backend,
            "configuration_method": self.configuration_method,
            "allow_multi_schema_metadata_fetch": self.allow_multi_schema_metadata_fetch,
            "allows_subquery": self.allows_subquery,
            "allows_cost_estimate": self.allows_cost_estimate,
            "allows_virtual_table_explore": self.allows_virtual_table_explore,
            "explore_database_id": self.explore_database_id,
            "parameters": self.parameters,
            "parameters_schema": self.parameters_schema,
        }

    @property
    def unique_name(self) -> str:
        return self.database_name

    @property
    def url_object(self) -> URL:
        return make_url(self.sqlalchemy_uri_decrypted)

    @property
    def backend(self) -> str:
        sqlalchemy_url = make_url(self.sqlalchemy_uri_decrypted)
        return sqlalchemy_url.get_backend_name()  # pylint: disable=no-member

    @property
    def parameters(self) -> Dict[str, Any]:
        uri = make_url(self.sqlalchemy_uri_decrypted)
        encrypted_extra = self.get_encrypted_extra()
        try:
            parameters = self.db_engine_spec.get_parameters_from_uri(uri, encrypted_extra=encrypted_extra)  # type: ignore # pylint: disable=line-too-long,useless-suppression
        except Exception:  # pylint: disable=broad-except
            parameters = {}

        return parameters

    @property
    def parameters_schema(self) -> Dict[str, Any]:
        try:
<<<<<<< HEAD
            parameters_schema = self.db_engine_spec.parameters_json_schema()  # type: ignore # pylint: disable=line-too-long,
=======
            parameters_schema = self.db_engine_spec.parameters_json_schema()  # type: ignore
>>>>>>> 40e9add6
        except Exception:  # pylint: disable=broad-except
            parameters_schema = {}
        return parameters_schema

    @property
    def metadata_cache_timeout(self) -> Dict[str, Any]:
        return self.get_extra().get("metadata_cache_timeout", {})

    @property
    def schema_cache_enabled(self) -> bool:
        return "schema_cache_timeout" in self.metadata_cache_timeout

    @property
    def schema_cache_timeout(self) -> Optional[int]:
        return self.metadata_cache_timeout.get("schema_cache_timeout")

    @property
    def table_cache_enabled(self) -> bool:
        return "table_cache_timeout" in self.metadata_cache_timeout

    @property
    def table_cache_timeout(self) -> Optional[int]:
        return self.metadata_cache_timeout.get("table_cache_timeout")

    @property
    def default_schemas(self) -> List[str]:
        return self.get_extra().get("default_schemas", [])

    @property
    def connect_args(self) -> Dict[str, Any]:
        return self.get_extra().get("engine_params", {}).get("connect_args", {})

    @classmethod
    def get_password_masked_url_from_uri(  # pylint: disable=invalid-name
        cls, uri: str
    ) -> URL:
        sqlalchemy_url = make_url(uri)
        return cls.get_password_masked_url(sqlalchemy_url)

    @classmethod
    def get_password_masked_url(cls, masked_url: URL) -> URL:
        url_copy = deepcopy(masked_url)
        if url_copy.password is not None:
            url_copy.password = PASSWORD_MASK
        return url_copy

    def set_sqlalchemy_uri(self, uri: str) -> None:
        conn = sqla.engine.url.make_url(uri.strip())
        if conn.password != PASSWORD_MASK and not custom_password_store:
            # do not over-write the password with the password mask
            self.password = conn.password
        conn.password = PASSWORD_MASK if conn.password else None
        self.sqlalchemy_uri = str(conn)  # hides the password

    def get_effective_user(
        self, object_url: URL, user_name: Optional[str] = None,
    ) -> Optional[str]:
        """
        Get the effective user, especially during impersonation.
        :param object_url: SQL Alchemy URL object
        :param user_name: Default username
        :return: The effective username
        """
        effective_username = None
        if self.impersonate_user:
            effective_username = object_url.username
            if user_name:
                effective_username = user_name
            elif (
                hasattr(g, "user")
                and hasattr(g.user, "username")
                and g.user.username is not None
            ):
                effective_username = g.user.username
        return effective_username

    @memoized(watch=("impersonate_user", "sqlalchemy_uri_decrypted", "extra"))
    def get_sqla_engine(
        self,
        schema: Optional[str] = None,
        nullpool: bool = True,
        user_name: Optional[str] = None,
        source: Optional[utils.QuerySource] = None,
    ) -> Engine:
        extra = self.get_extra()
        sqlalchemy_url = make_url(self.sqlalchemy_uri_decrypted)
        self.db_engine_spec.adjust_database_uri(sqlalchemy_url, schema)
        effective_username = self.get_effective_user(sqlalchemy_url, user_name)
        # If using MySQL or Presto for example, will set url.username
        # If using Hive, will not do anything yet since that relies on a
        # configuration parameter instead.
        self.db_engine_spec.modify_url_for_impersonation(
            sqlalchemy_url, self.impersonate_user, effective_username
        )

        masked_url = self.get_password_masked_url(sqlalchemy_url)
        logger.debug("Database.get_sqla_engine(). Masked URL: %s", str(masked_url))

        params = extra.get("engine_params", {})
        if nullpool:
            params["poolclass"] = NullPool

        connect_args = params.get("connect_args", {})
        if self.impersonate_user:
            self.db_engine_spec.update_impersonation_config(
                connect_args, str(sqlalchemy_url), effective_username
            )

        if connect_args:
            params["connect_args"] = connect_args

        params.update(self.get_encrypted_extra())

        if DB_CONNECTION_MUTATOR:
            if not source and request and request.referrer:
                if "/superset/dashboard/" in request.referrer:
                    source = utils.QuerySource.DASHBOARD
                elif "/superset/explore/" in request.referrer:
                    source = utils.QuerySource.CHART
                elif "/superset/sqllab/" in request.referrer:
                    source = utils.QuerySource.SQL_LAB

            sqlalchemy_url, params = DB_CONNECTION_MUTATOR(
                sqlalchemy_url, params, effective_username, security_manager, source
            )

        try:
            return create_engine(sqlalchemy_url, **params)
        except Exception as ex:
            raise self.db_engine_spec.get_dbapi_mapped_exception(ex)

    def get_reserved_words(self) -> Set[str]:
        return self.get_dialect().preparer.reserved_words

    def get_quoter(self) -> Callable[[str, Any], str]:
        return self.get_dialect().identifier_preparer.quote

    def get_df(  # pylint: disable=too-many-locals
        self,
        sql: str,
        schema: Optional[str] = None,
        mutator: Optional[Callable[[pd.DataFrame], None]] = None,
    ) -> pd.DataFrame:
        sqls = [str(s).strip(" ;") for s in sqlparse.parse(sql)]

        engine = self.get_sqla_engine(schema=schema)
        username = utils.get_username()

        def needs_conversion(df_series: pd.Series) -> bool:
            return (
                not df_series.empty
                and isinstance(df_series, pd.Series)
                and isinstance(df_series[0], (list, dict))
            )

        def _log_query(sql: str) -> None:
            if log_query:
                log_query(engine.url, sql, schema, username, __name__, security_manager)

        with closing(engine.raw_connection()) as conn:
            cursor = conn.cursor()
            for sql_ in sqls[:-1]:
                _log_query(sql_)
                self.db_engine_spec.execute(cursor, sql_)
                cursor.fetchall()

            _log_query(sqls[-1])
            self.db_engine_spec.execute(cursor, sqls[-1])

            data = self.db_engine_spec.fetch_data(cursor)
            result_set = SupersetResultSet(
                data, cursor.description, self.db_engine_spec
            )
            df = result_set.to_pandas_df()
            if mutator:
                df = mutator(df)

            for col, coltype in df.dtypes.to_dict().items():
                if coltype == numpy.object_ and needs_conversion(df[col]):
                    df[col] = df[col].apply(utils.json_dumps_w_dates)

            return df

    def compile_sqla_query(self, qry: Select, schema: Optional[str] = None) -> str:
        engine = self.get_sqla_engine(schema=schema)

        sql = str(qry.compile(engine, compile_kwargs={"literal_binds": True}))

        if (
            engine.dialect.identifier_preparer._double_percents  # pylint: disable=protected-access
        ):
            sql = sql.replace("%%", "%")

        return sql

    def select_star(  # pylint: disable=too-many-arguments
        self,
        table_name: str,
        schema: Optional[str] = None,
        limit: int = 100,
        show_cols: bool = False,
        indent: bool = True,
        latest_partition: bool = False,
        cols: Optional[List[Dict[str, Any]]] = None,
    ) -> str:
        """Generates a ``select *`` statement in the proper dialect"""
        eng = self.get_sqla_engine(schema=schema, source=utils.QuerySource.SQL_LAB)
        return self.db_engine_spec.select_star(
            self,
            table_name,
            schema=schema,
            engine=eng,
            limit=limit,
            show_cols=show_cols,
            indent=indent,
            latest_partition=latest_partition,
            cols=cols,
        )

    def apply_limit_to_sql(
        self, sql: str, limit: int = 1000, force: bool = False
    ) -> str:
        return self.db_engine_spec.apply_limit_to_sql(sql, limit, self, force=force)

    def safe_sqlalchemy_uri(self) -> str:
        return self.sqlalchemy_uri

    @property
    def inspector(self) -> Inspector:
        engine = self.get_sqla_engine()
        return sqla.inspect(engine)

    @cache_util.memoized_func(
        key=lambda self, *args, **kwargs: f"db:{self.id}:schema:None:table_list",
        cache=cache_manager.data_cache,
    )
    def get_all_table_names_in_database(  # pylint: disable=unused-argument
        self,
        cache: bool = False,
        cache_timeout: Optional[bool] = None,
        force: bool = False,
    ) -> List[utils.DatasourceName]:
        """Parameters need to be passed as keyword arguments."""
        if not self.allow_multi_schema_metadata_fetch:
            return []
        return self.db_engine_spec.get_all_datasource_names(self, "table")

    @cache_util.memoized_func(
        key=lambda self, *args, **kwargs: f"db:{self.id}:schema:None:view_list",
        cache=cache_manager.data_cache,
    )
    def get_all_view_names_in_database(  # pylint: disable=unused-argument
        self,
        cache: bool = False,
        cache_timeout: Optional[bool] = None,
        force: bool = False,
    ) -> List[utils.DatasourceName]:
        """Parameters need to be passed as keyword arguments."""
        if not self.allow_multi_schema_metadata_fetch:
            return []
        return self.db_engine_spec.get_all_datasource_names(self, "view")

    @cache_util.memoized_func(
        key=lambda self, schema, *args, **kwargs: f"db:{self.id}:schema:{schema}:table_list",  # pylint: disable=line-too-long,useless-suppression
        cache=cache_manager.data_cache,
    )
    def get_all_table_names_in_schema(  # pylint: disable=unused-argument
        self,
        schema: str,
        cache: bool = False,
        cache_timeout: Optional[int] = None,
        force: bool = False,
    ) -> List[utils.DatasourceName]:
        """Parameters need to be passed as keyword arguments.

        For unused parameters, they are referenced in
        cache_util.memoized_func decorator.

        :param schema: schema name
        :param cache: whether cache is enabled for the function
        :param cache_timeout: timeout in seconds for the cache
        :param force: whether to force refresh the cache
        :return: list of tables
        """
        try:
            tables = self.db_engine_spec.get_table_names(
                database=self, inspector=self.inspector, schema=schema
            )
            return [
                utils.DatasourceName(table=table, schema=schema) for table in tables
            ]
        except Exception as ex:  # pylint: disable=broad-except
            logger.warning(ex)
            return []

    @cache_util.memoized_func(
        key=lambda self, schema, *args, **kwargs: f"db:{self.id}:schema:{schema}:view_list",  # pylint: disable=line-too-long,useless-suppression
        cache=cache_manager.data_cache,
    )
    def get_all_view_names_in_schema(  # pylint: disable=unused-argument
        self,
        schema: str,
        cache: bool = False,
        cache_timeout: Optional[int] = None,
        force: bool = False,
    ) -> List[utils.DatasourceName]:
        """Parameters need to be passed as keyword arguments.

        For unused parameters, they are referenced in
        cache_util.memoized_func decorator.

        :param schema: schema name
        :param cache: whether cache is enabled for the function
        :param cache_timeout: timeout in seconds for the cache
        :param force: whether to force refresh the cache
        :return: list of views
        """
        try:
            views = self.db_engine_spec.get_view_names(
                database=self, inspector=self.inspector, schema=schema
            )
            return [utils.DatasourceName(table=view, schema=schema) for view in views]
        except Exception as ex:  # pylint: disable=broad-except
            logger.warning(ex)
            return []

    @cache_util.memoized_func(
        key=lambda self, *args, **kwargs: f"db:{self.id}:schema_list",
        cache=cache_manager.data_cache,
    )
    def get_all_schema_names(  # pylint: disable=unused-argument
        self,
        cache: bool = False,
        cache_timeout: Optional[int] = None,
        force: bool = False,
    ) -> List[str]:
        """Parameters need to be passed as keyword arguments.

        For unused parameters, they are referenced in
        cache_util.memoized_func decorator.

        :param cache: whether cache is enabled for the function
        :param cache_timeout: timeout in seconds for the cache
        :param force: whether to force refresh the cache
        :return: schema list
        """
        return self.db_engine_spec.get_schema_names(self.inspector)

    @property
    def db_engine_spec(self) -> Type[db_engine_specs.BaseEngineSpec]:
        return self.get_db_engine_spec_for_backend(self.backend)

    @classmethod
    @memoized
    def get_db_engine_spec_for_backend(
        cls, backend: str
    ) -> Type[db_engine_specs.BaseEngineSpec]:
        engines = db_engine_specs.get_engine_specs()
        return engines.get(backend, db_engine_specs.BaseEngineSpec)

    def grains(self) -> Tuple[TimeGrain, ...]:
        """Defines time granularity database-specific expressions.

        The idea here is to make it easy for users to change the time grain
        from a datetime (maybe the source grain is arbitrary timestamps, daily
        or 5 minutes increments) to another, "truncated" datetime. Since
        each database has slightly different but similar datetime functions,
        this allows a mapping between database engines and actual functions.
        """
        return self.db_engine_spec.get_time_grains()

    def get_extra(self) -> Dict[str, Any]:
        return self.db_engine_spec.get_extra_params(self)

    def get_encrypted_extra(self) -> Dict[str, Any]:
        encrypted_extra = {}
        if self.encrypted_extra:
            try:
                encrypted_extra = json.loads(self.encrypted_extra)
            except json.JSONDecodeError as ex:
                logger.error(ex, exc_info=True)
                raise ex
        return encrypted_extra

    def get_table(self, table_name: str, schema: Optional[str] = None) -> Table:
        extra = self.get_extra()
        meta = MetaData(**extra.get("metadata_params", {}))
        return Table(
            table_name,
            meta,
            schema=schema or None,
            autoload=True,
            autoload_with=self.get_sqla_engine(),
        )

    def get_table_comment(
        self, table_name: str, schema: Optional[str] = None
    ) -> Optional[str]:
        return self.db_engine_spec.get_table_comment(self.inspector, table_name, schema)

    def get_columns(
        self, table_name: str, schema: Optional[str] = None
    ) -> List[Dict[str, Any]]:
        return self.db_engine_spec.get_columns(self.inspector, table_name, schema)

    def get_indexes(
        self, table_name: str, schema: Optional[str] = None
    ) -> List[Dict[str, Any]]:
        indexes = self.inspector.get_indexes(table_name, schema)
        return self.db_engine_spec.normalize_indexes(indexes)

    def get_pk_constraint(
        self, table_name: str, schema: Optional[str] = None
    ) -> Dict[str, Any]:
        pk_constraint = self.inspector.get_pk_constraint(table_name, schema) or {}
        return {
            key: utils.base_json_conv(value) for key, value in pk_constraint.items()
        }

    def get_foreign_keys(
        self, table_name: str, schema: Optional[str] = None
    ) -> List[Dict[str, Any]]:
        return self.inspector.get_foreign_keys(table_name, schema)

    def get_schema_access_for_csv_upload(  # pylint: disable=invalid-name
        self,
    ) -> List[str]:
        allowed_databases = self.get_extra().get("schemas_allowed_for_csv_upload", [])

        if isinstance(allowed_databases, str):
            allowed_databases = literal_eval(allowed_databases)

        if hasattr(g, "user"):
            extra_allowed_databases = config["ALLOWED_USER_CSV_SCHEMA_FUNC"](
                self, g.user
            )
            allowed_databases += extra_allowed_databases
        return sorted(set(allowed_databases))

    @property
    def sqlalchemy_uri_decrypted(self) -> str:
        try:
            conn = sqla.engine.url.make_url(self.sqlalchemy_uri)
        except (ArgumentError, ValueError):
            # if the URI is invalid, ignore and return a placeholder url
            # (so users see 500 less often)
            return "dialect://invalid_uri"
        if custom_password_store:
            conn.password = custom_password_store(conn)
        else:
            conn.password = self.password
        return str(conn)

    @property
    def sql_url(self) -> str:
        return f"/superset/sql/{self.id}/"

    @hybrid_property
    def perm(self) -> str:
        return f"[{self.database_name}].(id:{self.id})"

    @perm.expression  # type: ignore
    def perm(cls) -> str:  # pylint: disable=no-self-argument
        return (
            "[" + cls.database_name + "].(id:" + expression.cast(cls.id, String) + ")"
        )

    def get_perm(self) -> str:
        return self.perm  # type: ignore

    def has_table(self, table: Table) -> bool:
        engine = self.get_sqla_engine()
        return engine.has_table(table.table_name, table.schema or None)

    def has_table_by_name(self, table_name: str, schema: Optional[str] = None) -> bool:
        engine = self.get_sqla_engine()
        return engine.has_table(table_name, schema)

    @classmethod
    def _has_view(
        cls,
        conn: Connection,
        dialect: Dialect,
        view_name: str,
        schema: Optional[str] = None,
    ) -> bool:
        view_names: List[str] = []
        try:
            view_names = dialect.get_view_names(connection=conn, schema=schema)
        except Exception as ex:  # pylint: disable=broad-except
            logger.warning(ex)
        return view_name in view_names

    def has_view(self, view_name: str, schema: Optional[str] = None) -> bool:
        engine = self.get_sqla_engine()
        return engine.run_callable(self._has_view, engine.dialect, view_name, schema)

    def has_view_by_name(self, view_name: str, schema: Optional[str] = None) -> bool:
        return self.has_view(view_name=view_name, schema=schema)

    @memoized
    def get_dialect(self) -> Dialect:
        sqla_url = url.make_url(self.sqlalchemy_uri_decrypted)
        return sqla_url.get_dialect()()


sqla.event.listen(Database, "after_insert", security_manager.set_perm)
sqla.event.listen(Database, "after_update", security_manager.set_perm)


class Log(Model):  # pylint: disable=too-few-public-methods

    """ORM object used to log Superset actions to the database"""

    __tablename__ = "logs"

    id = Column(Integer, primary_key=True)
    action = Column(String(512))
    user_id = Column(Integer, ForeignKey("ab_user.id"))
    dashboard_id = Column(Integer)
    slice_id = Column(Integer)
    json = Column(Text)
    user = relationship(
        security_manager.user_model, backref="logs", foreign_keys=[user_id]
    )
    dttm = Column(DateTime, default=datetime.utcnow)
    duration_ms = Column(Integer)
    referrer = Column(String(1024))


class FavStarClassName(str, enum.Enum):
    CHART = "slice"
    DASHBOARD = "Dashboard"


class FavStar(Model):  # pylint: disable=too-few-public-methods
    __tablename__ = "favstar"

    id = Column(Integer, primary_key=True)
    user_id = Column(Integer, ForeignKey("ab_user.id"))
    class_name = Column(String(50))
    obj_id = Column(Integer)
    dttm = Column(DateTime, default=datetime.utcnow)


# events for updating tags
if is_feature_enabled("TAGGING_SYSTEM"):
    sqla.event.listen(FavStar, "after_insert", FavStarUpdater.after_insert)
    sqla.event.listen(FavStar, "after_delete", FavStarUpdater.after_delete)<|MERGE_RESOLUTION|>--- conflicted
+++ resolved
@@ -254,11 +254,7 @@
     @property
     def parameters_schema(self) -> Dict[str, Any]:
         try:
-<<<<<<< HEAD
-            parameters_schema = self.db_engine_spec.parameters_json_schema()  # type: ignore # pylint: disable=line-too-long,
-=======
             parameters_schema = self.db_engine_spec.parameters_json_schema()  # type: ignore
->>>>>>> 40e9add6
         except Exception:  # pylint: disable=broad-except
             parameters_schema = {}
         return parameters_schema
