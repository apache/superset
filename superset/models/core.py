--- conflicted
+++ resolved
@@ -415,15 +415,11 @@
         mutator: Optional[Callable[[pd.DataFrame], None]] = None,
     ) -> pd.DataFrame:
         sqls = self.db_engine_spec.parse_sql(sql)
-<<<<<<< HEAD
 
         engine = self.get_sqla_engine(schema=schema, user_name=username)
         username = utils.get_username() or username
         mutate_after_split = config["MUTATE_AFTER_SPLIT"]
         sql_query_mutator = config["SQL_QUERY_MUTATOR"]
-=======
-        engine = self.get_sqla_engine(schema)
->>>>>>> e2f11d36
 
         def needs_conversion(df_series: pd.Series) -> bool:
             return (
