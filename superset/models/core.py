--- conflicted
+++ resolved
@@ -1196,72 +1196,6 @@
     duration_ms = Column(Integer)
     referrer = Column(String(1024))
 
-<<<<<<< HEAD
-=======
-    @classmethod
-    def log_this(cls, f):
-        """Decorator to log user actions"""
-
-        @functools.wraps(f)
-        def wrapper(*args, **kwargs):
-            user_id = None
-            if g.user:
-                user_id = g.user.get_id()
-            d = request.form.to_dict() or {}
-
-            # request parameters can overwrite post body
-            request_params = request.args.to_dict()
-            d.update(request_params)
-            d.update(kwargs)
-
-            slice_id = d.get("slice_id")
-            dashboard_id = d.get("dashboard_id")
-
-            try:
-                slice_id = int(
-                    slice_id or json.loads(d.get("form_data")).get("slice_id")
-                )
-            except (ValueError, TypeError):
-                slice_id = 0
-
-            stats_logger.incr(f.__name__)
-            start_dttm = datetime.now()
-            value = f(*args, **kwargs)
-            duration_ms = (datetime.now() - start_dttm).total_seconds() * 1000
-
-            # bulk insert
-            try:
-                explode_by = d.get("explode")
-                records = json.loads(d.get(explode_by))
-            except Exception:
-                records = [d]
-
-            referrer = request.referrer[:1000] if request.referrer else None
-            logs = []
-            for record in records:
-                try:
-                    json_string = json.dumps(record)
-                except Exception:
-                    json_string = None
-                log = cls(
-                    action=f.__name__,
-                    json=json_string,
-                    dashboard_id=dashboard_id,
-                    slice_id=slice_id,
-                    duration_ms=duration_ms,
-                    referrer=referrer,
-                    user_id=user_id,
-                )
-                logs.append(log)
-
-            sesh = db.session()
-            sesh.bulk_save_objects(logs)
-            sesh.commit()
-            return value
-
-        return wrapper
-
->>>>>>> ebb7fbc5
 
 class FavStar(Model):
     __tablename__ = "favstar"
