--- conflicted
+++ resolved
@@ -801,7 +801,6 @@
 
     def get_df(self, sql, schema):
         sqls = [str(s).strip().strip(';') for s in sqlparse.parse(sql)]
-<<<<<<< HEAD
         source_key = None
         if request and request.referrer:
             if '/superset/dashboard/' in request.referrer:
@@ -810,9 +809,6 @@
                 source_key = 'chart'
         engine = self.get_sqla_engine(
             schema=schema, source=utils.sources.get(source_key, None))
-=======
-        engine = self.get_sqla_engine(schema=schema)
->>>>>>> 9ea3c58a
         username = utils.get_username()
 
         def needs_conversion(df_series):
