# Licensed to the Apache Software Foundation (ASF) under one
# or more contributor license agreements.  See the NOTICE file
# distributed with this work for additional information
# regarding copyright ownership.  The ASF licenses this file
# to you under the Apache License, Version 2.0 (the
# "License"); you may not use this file except in compliance
# with the License.  You may obtain a copy of the License at
#
#   http://www.apache.org/licenses/LICENSE-2.0
#
# Unless required by applicable law or agreed to in writing,
# software distributed under the License is distributed on an
# "AS IS" BASIS, WITHOUT WARRANTIES OR CONDITIONS OF ANY
# KIND, either express or implied.  See the License for the
# specific language governing permissions and limitations
# under the License.
# pylint: disable=line-too-long
"""A collection of ORM sqlalchemy models for Superset"""
import enum
import json
import logging
import textwrap
from ast import literal_eval
from contextlib import closing, contextmanager
from copy import deepcopy
from datetime import datetime
from typing import Any, Callable, Dict, List, Optional, Set, Tuple, Type

import numpy
import pandas as pd
import sqlalchemy as sqla
from flask import g, request
from flask_appbuilder import Model
from sqlalchemy import (
    Boolean,
    Column,
    create_engine,
    DateTime,
    ForeignKey,
    Integer,
    MetaData,
    String,
    Table,
    Text,
)
from sqlalchemy.engine import Connection, Dialect, Engine
from sqlalchemy.engine.reflection import Inspector
from sqlalchemy.engine.url import URL
from sqlalchemy.exc import ArgumentError, NoSuchModuleError
from sqlalchemy.ext.hybrid import hybrid_property
from sqlalchemy.orm import relationship
from sqlalchemy.pool import NullPool
from sqlalchemy.schema import UniqueConstraint
from sqlalchemy.sql import expression, Select

from superset import app, db_engine_specs
from superset.constants import PASSWORD_MASK
from superset.databases.utils import make_url_safe
from superset.db_engine_specs.base import MetricType, TimeGrain
from superset.extensions import cache_manager, encrypted_field_factory, security_manager
from superset.models.helpers import AuditMixinNullable, ImportExportMixin
from superset.result_set import SupersetResultSet
from superset.utils import cache as cache_util, core as utils
from superset.utils.core import get_username
from superset.utils.memoized import memoized

config = app.config
custom_password_store = config["SQLALCHEMY_CUSTOM_PASSWORD_STORE"]
stats_logger = config["STATS_LOGGER"]
log_query = config["QUERY_LOGGER"]
metadata = Model.metadata  # pylint: disable=no-member
logger = logging.getLogger(__name__)

DB_CONNECTION_MUTATOR = config["DB_CONNECTION_MUTATOR"]


class Url(Model, AuditMixinNullable):
    """Used for the short url feature"""

    __tablename__ = "url"
    id = Column(Integer, primary_key=True)
    url = Column(Text)


class KeyValue(Model):  # pylint: disable=too-few-public-methods

    """Used for any type of key-value store"""

    __tablename__ = "keyvalue"
    id = Column(Integer, primary_key=True)
    value = Column(Text, nullable=False)


class CssTemplate(Model, AuditMixinNullable):
    """CSS templates for dashboards"""

    __tablename__ = "css_templates"
    id = Column(Integer, primary_key=True)
    template_name = Column(String(250))
    css = Column(Text, default="")


class ConfigurationMethod(str, enum.Enum):
    SQLALCHEMY_FORM = "sqlalchemy_form"
    DYNAMIC_FORM = "dynamic_form"


class Database(
    Model, AuditMixinNullable, ImportExportMixin
):  # pylint: disable=too-many-public-methods

    """An ORM object that stores Database related information"""

    __tablename__ = "dbs"
    type = "table"
    __table_args__ = (UniqueConstraint("database_name"),)

    id = Column(Integer, primary_key=True)
    verbose_name = Column(String(250), unique=True)
    # short unique name, used in permissions
    database_name = Column(String(250), unique=True, nullable=False)
    sqlalchemy_uri = Column(String(1024), nullable=False)
    password = Column(encrypted_field_factory.create(String(1024)))
    cache_timeout = Column(Integer)
    select_as_create_table_as = Column(Boolean, default=False)
    expose_in_sqllab = Column(Boolean, default=True)
    configuration_method = Column(
        String(255), server_default=ConfigurationMethod.SQLALCHEMY_FORM.value
    )
    allow_run_async = Column(Boolean, default=False)
    allow_file_upload = Column(Boolean, default=False)
    allow_ctas = Column(Boolean, default=False)
    allow_cvas = Column(Boolean, default=False)
    allow_dml = Column(Boolean, default=False)
    force_ctas_schema = Column(String(250))
    extra = Column(
        Text,
        default=textwrap.dedent(
            """\
    {
        "metadata_params": {},
        "engine_params": {},
        "metadata_cache_timeout": {},
        "schemas_allowed_for_file_upload": []
    }
    """
        ),
    )
    encrypted_extra = Column(encrypted_field_factory.create(Text), nullable=True)
    impersonate_user = Column(Boolean, default=False)
    server_cert = Column(encrypted_field_factory.create(Text), nullable=True)
    is_managed_externally = Column(Boolean, nullable=False, default=False)
    external_url = Column(Text, nullable=True)

    export_fields = [
        "database_name",
        "sqlalchemy_uri",
        "cache_timeout",
        "expose_in_sqllab",
        "allow_run_async",
        "allow_ctas",
        "allow_cvas",
        "allow_file_upload",
        "extra",
    ]
    extra_import_fields = [
        "password",
        "is_managed_externally",
        "external_url",
        "encrypted_extra",
    ]
    export_children = ["tables"]

    def __repr__(self) -> str:
        return self.name

    @property
    def name(self) -> str:
        return self.verbose_name if self.verbose_name else self.database_name

    @property
    def allows_subquery(self) -> bool:
        return self.db_engine_spec.allows_subqueries

    @property
    def function_names(self) -> List[str]:
        try:
            return self.db_engine_spec.get_function_names(self)
        except Exception as ex:  # pylint: disable=broad-except
            # function_names property is used in bulk APIs and should not hard crash
            # more info in: https://github.com/apache/superset/issues/9678
            logger.error(
                "Failed to fetch database function names with error: %s",
                str(ex),
                exc_info=True,
            )
        return []

    @property
    def allows_cost_estimate(self) -> bool:
        extra = self.get_extra() or {}
        cost_estimate_enabled: bool = extra.get("cost_estimate_enabled")  # type: ignore

        return (
            self.db_engine_spec.get_allow_cost_estimate(extra) and cost_estimate_enabled
        )

    @property
    def allows_virtual_table_explore(self) -> bool:
        extra = self.get_extra()

        return bool(extra.get("allows_virtual_table_explore", True))

    @property
    def explore_database_id(self) -> int:
        return self.get_extra().get("explore_database_id", self.id)

    @property
    def disable_data_preview(self) -> bool:
        # this will prevent any 'trash value' strings from going through
        if self.get_extra().get("disable_data_preview", False) is not True:
            return False
        return True

    @property
    def data(self) -> Dict[str, Any]:
        return {
            "id": self.id,
            "name": self.database_name,
            "backend": self.backend,
            "configuration_method": self.configuration_method,
            "allows_subquery": self.allows_subquery,
            "allows_cost_estimate": self.allows_cost_estimate,
            "allows_virtual_table_explore": self.allows_virtual_table_explore,
            "explore_database_id": self.explore_database_id,
            "parameters": self.parameters,
            "disable_data_preview": self.disable_data_preview,
            "parameters_schema": self.parameters_schema,
            "engine_information": self.engine_information,
        }

    @property
    def unique_name(self) -> str:
        return self.database_name

    @property
    def url_object(self) -> URL:
        return make_url_safe(self.sqlalchemy_uri_decrypted)

    @property
    def backend(self) -> str:
        return self.url_object.get_backend_name()

    @property
    def driver(self) -> str:
        return self.url_object.get_driver_name()

    @property
    def masked_encrypted_extra(self) -> Optional[str]:
        return self.db_engine_spec.mask_encrypted_extra(self.encrypted_extra)

    @property
    def parameters(self) -> Dict[str, Any]:
        # Database parameters are a dictionary of values that are used to make up
        # the sqlalchemy_uri
        # When returning the parameters we should use the masked SQLAlchemy URI and the
        # masked ``encrypted_extra`` to prevent exposing sensitive credentials.
        masked_uri = make_url_safe(self.sqlalchemy_uri)
        masked_encrypted_extra = self.masked_encrypted_extra
        encrypted_config = {}
        if masked_encrypted_extra is not None:
            try:
                encrypted_config = json.loads(masked_encrypted_extra)
            except (TypeError, json.JSONDecodeError):
                pass

        try:
            # pylint: disable=useless-suppression
            parameters = self.db_engine_spec.get_parameters_from_uri(  # type: ignore
                masked_uri,
                encrypted_extra=encrypted_config,
            )
        except Exception:  # pylint: disable=broad-except
            parameters = {}

        return parameters

    @property
    def parameters_schema(self) -> Dict[str, Any]:
        try:
            parameters_schema = self.db_engine_spec.parameters_json_schema()  # type: ignore
        except Exception:  # pylint: disable=broad-except
            parameters_schema = {}
        return parameters_schema

    @property
    def metadata_cache_timeout(self) -> Dict[str, Any]:
        return self.get_extra().get("metadata_cache_timeout", {})

    @property
    def schema_cache_enabled(self) -> bool:
        return "schema_cache_timeout" in self.metadata_cache_timeout

    @property
    def schema_cache_timeout(self) -> Optional[int]:
        return self.metadata_cache_timeout.get("schema_cache_timeout")

    @property
    def table_cache_enabled(self) -> bool:
        return "table_cache_timeout" in self.metadata_cache_timeout

    @property
    def table_cache_timeout(self) -> Optional[int]:
        return self.metadata_cache_timeout.get("table_cache_timeout")

    @property
    def default_schemas(self) -> List[str]:
        return self.get_extra().get("default_schemas", [])

    @property
    def connect_args(self) -> Dict[str, Any]:
        return self.get_extra().get("engine_params", {}).get("connect_args", {})

    @property
    def engine_information(self) -> Dict[str, Any]:
        try:
            engine_information = self.db_engine_spec.get_public_information()
        except Exception:  # pylint: disable=broad-except
            engine_information = {}
        return engine_information

    @classmethod
    def get_password_masked_url_from_uri(  # pylint: disable=invalid-name
        cls, uri: str
    ) -> URL:
        sqlalchemy_url = make_url_safe(uri)
        return cls.get_password_masked_url(sqlalchemy_url)

    @classmethod
    def get_password_masked_url(cls, masked_url: URL) -> URL:
        url_copy = deepcopy(masked_url)
        if url_copy.password is not None:
            url_copy = url_copy.set(password=PASSWORD_MASK)
        return url_copy

    def set_sqlalchemy_uri(self, uri: str) -> None:
        conn = make_url_safe(uri.strip())
        if conn.password != PASSWORD_MASK and not custom_password_store:
            # do not over-write the password with the password mask
            self.password = conn.password
        conn = conn.set(password=PASSWORD_MASK if conn.password else None)
        self.sqlalchemy_uri = str(conn)  # hides the password

    def get_effective_user(self, object_url: URL) -> Optional[str]:
        """
        Get the effective user, especially during impersonation.

        :param object_url: SQL Alchemy URL object
        :return: The effective username
        """

        return (  # pylint: disable=used-before-assignment
            username
            if (username := get_username())
            else object_url.username
            if self.impersonate_user
            else None
        )

    @contextmanager
    def get_sqla_engine_with_context(
        self,
        schema: Optional[str] = None,
        nullpool: bool = True,
        source: Optional[utils.QuerySource] = None,
    ) -> Engine:
        yield self._get_sqla_engine(schema=schema, nullpool=nullpool, source=source)

    def _get_sqla_engine(
        self,
        schema: Optional[str] = None,
        nullpool: bool = True,
        source: Optional[utils.QuerySource] = None,
    ) -> Engine:
        extra = self.get_extra()
        sqlalchemy_url = make_url_safe(self.sqlalchemy_uri_decrypted)
        sqlalchemy_url = self.db_engine_spec.adjust_database_uri(sqlalchemy_url, schema)
        effective_username = self.get_effective_user(sqlalchemy_url)
        # If using MySQL or Presto for example, will set url.username
        # If using Hive, will not do anything yet since that relies on a
        # configuration parameter instead.
        sqlalchemy_url = self.db_engine_spec.get_url_for_impersonation(
            sqlalchemy_url, self.impersonate_user, effective_username
        )

        masked_url = self.get_password_masked_url(sqlalchemy_url)
        logger.debug("Database._get_sqla_engine(). Masked URL: %s", str(masked_url))

        params = extra.get("engine_params", {})
        if nullpool:
            params["poolclass"] = NullPool

        connect_args = params.get("connect_args", {})
        if self.impersonate_user:
            self.db_engine_spec.update_impersonation_config(
                connect_args, str(sqlalchemy_url), effective_username
            )

        if connect_args:
            params["connect_args"] = connect_args

        self.update_params_from_encrypted_extra(params)

        if DB_CONNECTION_MUTATOR:
            if not source and request and request.referrer:
                if "/superset/dashboard/" in request.referrer:
                    source = utils.QuerySource.DASHBOARD
                elif "/explore/" in request.referrer:
                    source = utils.QuerySource.CHART
                elif "/superset/sqllab" in request.referrer:
                    source = utils.QuerySource.SQL_LAB

            sqlalchemy_url, params = DB_CONNECTION_MUTATOR(
                sqlalchemy_url, params, effective_username, security_manager, source
            )

        try:
            return create_engine(sqlalchemy_url, **params)
        except Exception as ex:
            raise self.db_engine_spec.get_dbapi_mapped_exception(ex)

    @property
    def quote_identifier(self) -> Callable[[str], str]:
        """Add quotes to potential identifiter expressions if needed"""
        return self.get_dialect().identifier_preparer.quote

    def get_reserved_words(self) -> Set[str]:
        return self.get_dialect().preparer.reserved_words

    def get_df(  # pylint: disable=too-many-locals
        self,
        sql: str,
        schema: Optional[str] = None,
        mutator: Optional[Callable[[pd.DataFrame], None]] = None,
    ) -> pd.DataFrame:
        sqls = self.db_engine_spec.parse_sql(sql)
<<<<<<< HEAD

        engine = self.get_sqla_engine(schema)
        username = utils.get_username()
        mutate_after_split = config["MUTATE_AFTER_SPLIT"]
        sql_query_mutator = config["SQL_QUERY_MUTATOR"]
=======
        engine = self._get_sqla_engine(schema)
>>>>>>> 2679ee2e

        def needs_conversion(df_series: pd.Series) -> bool:
            return (
                not df_series.empty
                and isinstance(df_series, pd.Series)
                and isinstance(df_series[0], (list, dict))
            )

        def _log_query(sql: str) -> None:
            if log_query:
                log_query(
                    engine.url,
                    sql,
                    schema,
                    get_username(),
                    __name__,
                    security_manager,
                )

        with closing(engine.raw_connection()) as conn:
            cursor = conn.cursor()
            for sql_ in sqls[:-1]:
                if mutate_after_split:
                    sql_ = sql_query_mutator(
                        sql_,
                        user_name=username,
                        security_manager=security_manager,
                        database=None
                    )
                _log_query(sql_)
                self.db_engine_spec.execute(cursor, sql_)
                cursor.fetchall()
            
            if mutate_after_split:
                last_sql = sql_query_mutator(
                    sqls[-1],
                    user_name=username,
                    security_manager=security_manager,
                    database=None
                )
                _log_query(last_sql)
                self.db_engine_spec.execute(cursor, last_sql)
            else:
                _log_query(sqls[-1])
                self.db_engine_spec.execute(cursor, sqls[-1])

            data = self.db_engine_spec.fetch_data(cursor)
            result_set = SupersetResultSet(
                data, cursor.description, self.db_engine_spec
            )
            df = result_set.to_pandas_df()
            if mutator:
                df = mutator(df)

            for col, coltype in df.dtypes.to_dict().items():
                if coltype == numpy.object_ and needs_conversion(df[col]):
                    df[col] = df[col].apply(utils.json_dumps_w_dates)

            return df

    def compile_sqla_query(self, qry: Select, schema: Optional[str] = None) -> str:
        engine = self._get_sqla_engine(schema=schema)

        sql = str(qry.compile(engine, compile_kwargs={"literal_binds": True}))

        # pylint: disable=protected-access
        if engine.dialect.identifier_preparer._double_percents:  # noqa
            sql = sql.replace("%%", "%")

        return sql

    def select_star(  # pylint: disable=too-many-arguments
        self,
        table_name: str,
        schema: Optional[str] = None,
        limit: int = 100,
        show_cols: bool = False,
        indent: bool = True,
        latest_partition: bool = False,
        cols: Optional[List[Dict[str, Any]]] = None,
    ) -> str:
        """Generates a ``select *`` statement in the proper dialect"""
        eng = self._get_sqla_engine(schema=schema, source=utils.QuerySource.SQL_LAB)
        return self.db_engine_spec.select_star(
            self,
            table_name,
            schema=schema,
            engine=eng,
            limit=limit,
            show_cols=show_cols,
            indent=indent,
            latest_partition=latest_partition,
            cols=cols,
        )

    def apply_limit_to_sql(
        self, sql: str, limit: int = 1000, force: bool = False
    ) -> str:
        if self.db_engine_spec.allow_limit_clause:
            return self.db_engine_spec.apply_limit_to_sql(sql, limit, self, force=force)
        return self.db_engine_spec.apply_top_to_sql(sql, limit)

    def safe_sqlalchemy_uri(self) -> str:
        return self.sqlalchemy_uri

    @property
    def inspector(self) -> Inspector:
        engine = self._get_sqla_engine()
        return sqla.inspect(engine)

    @cache_util.memoized_func(
        key="db:{self.id}:schema:{schema}:table_list",
        cache=cache_manager.cache,
    )
    def get_all_table_names_in_schema(  # pylint: disable=unused-argument
        self,
        schema: str,
        cache: bool = False,
        cache_timeout: Optional[int] = None,
        force: bool = False,
    ) -> Set[Tuple[str, str]]:
        """Parameters need to be passed as keyword arguments.

        For unused parameters, they are referenced in
        cache_util.memoized_func decorator.

        :param schema: schema name
        :param cache: whether cache is enabled for the function
        :param cache_timeout: timeout in seconds for the cache
        :param force: whether to force refresh the cache
        :return: The table/schema pairs
        """
        try:
            return {
                (table, schema)
                for table in self.db_engine_spec.get_table_names(
                    database=self,
                    inspector=self.inspector,
                    schema=schema,
                )
            }
        except Exception as ex:
            raise self.db_engine_spec.get_dbapi_mapped_exception(ex)

    @cache_util.memoized_func(
        key="db:{self.id}:schema:{schema}:view_list",
        cache=cache_manager.cache,
    )
    def get_all_view_names_in_schema(  # pylint: disable=unused-argument
        self,
        schema: str,
        cache: bool = False,
        cache_timeout: Optional[int] = None,
        force: bool = False,
    ) -> Set[Tuple[str, str]]:
        """Parameters need to be passed as keyword arguments.

        For unused parameters, they are referenced in
        cache_util.memoized_func decorator.

        :param schema: schema name
        :param cache: whether cache is enabled for the function
        :param cache_timeout: timeout in seconds for the cache
        :param force: whether to force refresh the cache
        :return: set of views
        """
        try:
            return {
                (view, schema)
                for view in self.db_engine_spec.get_view_names(
                    database=self,
                    inspector=self.inspector,
                    schema=schema,
                )
            }
        except Exception as ex:
            raise self.db_engine_spec.get_dbapi_mapped_exception(ex)

    @cache_util.memoized_func(
        key="db:{self.id}:schema_list",
        cache=cache_manager.cache,
    )
    def get_all_schema_names(  # pylint: disable=unused-argument
        self,
        cache: bool = False,
        cache_timeout: Optional[int] = None,
        force: bool = False,
    ) -> List[str]:
        """Parameters need to be passed as keyword arguments.

        For unused parameters, they are referenced in
        cache_util.memoized_func decorator.

        :param cache: whether cache is enabled for the function
        :param cache_timeout: timeout in seconds for the cache
        :param force: whether to force refresh the cache
        :return: schema list
        """
        try:
            return self.db_engine_spec.get_schema_names(self.inspector)
        except Exception as ex:
            raise self.db_engine_spec.get_dbapi_mapped_exception(ex) from ex

    @property
    def db_engine_spec(self) -> Type[db_engine_specs.BaseEngineSpec]:
        url = make_url_safe(self.sqlalchemy_uri_decrypted)
        return self.get_db_engine_spec(url)

    @classmethod
    @memoized
    def get_db_engine_spec(cls, url: URL) -> Type[db_engine_specs.BaseEngineSpec]:
        backend = url.get_backend_name()
        try:
            driver = url.get_driver_name()
        except NoSuchModuleError:
            # can't load the driver, fallback for backwards compatibility
            driver = None

        return db_engine_specs.get_engine_spec(backend, driver)

    def grains(self) -> Tuple[TimeGrain, ...]:
        """Defines time granularity database-specific expressions.

        The idea here is to make it easy for users to change the time grain
        from a datetime (maybe the source grain is arbitrary timestamps, daily
        or 5 minutes increments) to another, "truncated" datetime. Since
        each database has slightly different but similar datetime functions,
        this allows a mapping between database engines and actual functions.
        """
        return self.db_engine_spec.get_time_grains()

    def get_extra(self) -> Dict[str, Any]:
        return self.db_engine_spec.get_extra_params(self)

    def get_encrypted_extra(self) -> Dict[str, Any]:
        encrypted_extra = {}
        if self.encrypted_extra:
            try:
                encrypted_extra = json.loads(self.encrypted_extra)
            except json.JSONDecodeError as ex:
                logger.error(ex, exc_info=True)
                raise ex
        return encrypted_extra

    # pylint: disable=invalid-name
    def update_params_from_encrypted_extra(self, params: Dict[str, Any]) -> None:
        self.db_engine_spec.update_params_from_encrypted_extra(self, params)

    def get_table(self, table_name: str, schema: Optional[str] = None) -> Table:
        extra = self.get_extra()
        meta = MetaData(**extra.get("metadata_params", {}))
        return Table(
            table_name,
            meta,
            schema=schema or None,
            autoload=True,
            autoload_with=self._get_sqla_engine(),
        )

    def get_table_comment(
        self, table_name: str, schema: Optional[str] = None
    ) -> Optional[str]:
        return self.db_engine_spec.get_table_comment(self.inspector, table_name, schema)

    def get_columns(
        self, table_name: str, schema: Optional[str] = None
    ) -> List[Dict[str, Any]]:
        return self.db_engine_spec.get_columns(self.inspector, table_name, schema)

    def get_metrics(
        self,
        table_name: str,
        schema: Optional[str] = None,
    ) -> List[MetricType]:
        return self.db_engine_spec.get_metrics(self, self.inspector, table_name, schema)

    def get_indexes(
        self, table_name: str, schema: Optional[str] = None
    ) -> List[Dict[str, Any]]:
        indexes = self.inspector.get_indexes(table_name, schema)
        return self.db_engine_spec.normalize_indexes(indexes)

    def get_pk_constraint(
        self, table_name: str, schema: Optional[str] = None
    ) -> Dict[str, Any]:
        pk_constraint = self.inspector.get_pk_constraint(table_name, schema) or {}

        def _convert(value: Any) -> Any:
            try:
                return utils.base_json_conv(value)
            except TypeError:
                return None

        return {key: _convert(value) for key, value in pk_constraint.items()}

    def get_foreign_keys(
        self, table_name: str, schema: Optional[str] = None
    ) -> List[Dict[str, Any]]:
        return self.inspector.get_foreign_keys(table_name, schema)

    def get_schema_access_for_file_upload(  # pylint: disable=invalid-name
        self,
    ) -> List[str]:
        allowed_databases = self.get_extra().get("schemas_allowed_for_file_upload", [])

        if isinstance(allowed_databases, str):
            allowed_databases = literal_eval(allowed_databases)

        if hasattr(g, "user"):
            extra_allowed_databases = config["ALLOWED_USER_CSV_SCHEMA_FUNC"](
                self, g.user
            )
            allowed_databases += extra_allowed_databases
        return sorted(set(allowed_databases))

    @property
    def sqlalchemy_uri_decrypted(self) -> str:
        try:
            conn = make_url_safe(self.sqlalchemy_uri)
        except (ArgumentError, ValueError):
            # if the URI is invalid, ignore and return a placeholder url
            # (so users see 500 less often)
            return "dialect://invalid_uri"
        if custom_password_store:
            conn = conn.set(password=custom_password_store(conn))
        else:
            conn = conn.set(password=self.password)
        return str(conn)

    @property
    def sql_url(self) -> str:
        return f"/superset/sql/{self.id}/"

    @hybrid_property
    def perm(self) -> str:
        return f"[{self.database_name}].(id:{self.id})"

    @perm.expression  # type: ignore
    def perm(cls) -> str:  # pylint: disable=no-self-argument
        return (
            "[" + cls.database_name + "].(id:" + expression.cast(cls.id, String) + ")"
        )

    def get_perm(self) -> str:
        return self.perm  # type: ignore

    def has_table(self, table: Table) -> bool:
        engine = self._get_sqla_engine()
        return engine.has_table(table.table_name, table.schema or None)

    def has_table_by_name(self, table_name: str, schema: Optional[str] = None) -> bool:
        engine = self._get_sqla_engine()
        return engine.has_table(table_name, schema)

    @classmethod
    def _has_view(
        cls,
        conn: Connection,
        dialect: Dialect,
        view_name: str,
        schema: Optional[str] = None,
    ) -> bool:
        view_names: List[str] = []
        try:
            view_names = dialect.get_view_names(connection=conn, schema=schema)
        except Exception:  # pylint: disable=broad-except
            logger.warning("Has view failed", exc_info=True)
        return view_name in view_names

    def has_view(self, view_name: str, schema: Optional[str] = None) -> bool:
        engine = self._get_sqla_engine()
        return engine.run_callable(self._has_view, engine.dialect, view_name, schema)

    def has_view_by_name(self, view_name: str, schema: Optional[str] = None) -> bool:
        return self.has_view(view_name=view_name, schema=schema)

    @memoized
    def get_dialect(self) -> Dialect:
        sqla_url = make_url_safe(self.sqlalchemy_uri_decrypted)
        return sqla_url.get_dialect()()


sqla.event.listen(Database, "after_insert", security_manager.database_after_insert)
sqla.event.listen(Database, "after_update", security_manager.database_after_update)
sqla.event.listen(Database, "after_delete", security_manager.database_after_delete)


class Log(Model):  # pylint: disable=too-few-public-methods

    """ORM object used to log Superset actions to the database"""

    __tablename__ = "logs"

    id = Column(Integer, primary_key=True)
    action = Column(String(512))
    user_id = Column(Integer, ForeignKey("ab_user.id"))
    dashboard_id = Column(Integer)
    slice_id = Column(Integer)
    json = Column(Text)
    user = relationship(
        security_manager.user_model, backref="logs", foreign_keys=[user_id]
    )
    dttm = Column(DateTime, default=datetime.utcnow)
    duration_ms = Column(Integer)
    referrer = Column(String(1024))


class FavStarClassName(str, enum.Enum):
    CHART = "slice"
    DASHBOARD = "Dashboard"


class FavStar(Model):  # pylint: disable=too-few-public-methods
    __tablename__ = "favstar"

    id = Column(Integer, primary_key=True)
    user_id = Column(Integer, ForeignKey("ab_user.id"))
    class_name = Column(String(50))
    obj_id = Column(Integer)
    dttm = Column(DateTime, default=datetime.utcnow)<|MERGE_RESOLUTION|>--- conflicted
+++ resolved
@@ -444,15 +444,10 @@
         mutator: Optional[Callable[[pd.DataFrame], None]] = None,
     ) -> pd.DataFrame:
         sqls = self.db_engine_spec.parse_sql(sql)
-<<<<<<< HEAD
-
-        engine = self.get_sqla_engine(schema)
+        engine = self._get_sqla_engine(schema)
         username = utils.get_username()
         mutate_after_split = config["MUTATE_AFTER_SPLIT"]
         sql_query_mutator = config["SQL_QUERY_MUTATOR"]
-=======
-        engine = self._get_sqla_engine(schema)
->>>>>>> 2679ee2e
 
         def needs_conversion(df_series: pd.Series) -> bool:
             return (
@@ -480,18 +475,18 @@
                         sql_,
                         user_name=username,
                         security_manager=security_manager,
-                        database=None
+                        database=None,
                     )
                 _log_query(sql_)
                 self.db_engine_spec.execute(cursor, sql_)
                 cursor.fetchall()
-            
+
             if mutate_after_split:
                 last_sql = sql_query_mutator(
                     sqls[-1],
                     user_name=username,
                     security_manager=security_manager,
-                    database=None
+                    database=None,
                 )
                 _log_query(last_sql)
                 self.db_engine_spec.execute(cursor, last_sql)
