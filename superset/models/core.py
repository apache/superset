# Licensed to the Apache Software Foundation (ASF) under one
# or more contributor license agreements.  See the NOTICE file
# distributed with this work for additional information
# regarding copyright ownership.  The ASF licenses this file
# to you under the Apache License, Version 2.0 (the
# "License"); you may not use this file except in compliance
# with the License.  You may obtain a copy of the License at
#
#   http://www.apache.org/licenses/LICENSE-2.0
#
# Unless required by applicable law or agreed to in writing,
# software distributed under the License is distributed on an
# "AS IS" BASIS, WITHOUT WARRANTIES OR CONDITIONS OF ANY
# KIND, either express or implied.  See the License for the
# specific language governing permissions and limitations
# under the License.
# pylint: disable=C,R,W
"""A collection of ORM sqlalchemy models for Superset"""
import json
import logging
import textwrap
from contextlib import closing
from copy import copy, deepcopy
from datetime import datetime
from typing import List
from urllib import parse

import numpy
import pandas as pd
import sqlalchemy as sqla
import sqlparse
from flask import escape, g, Markup, request
from flask_appbuilder import Model
from flask_appbuilder.models.decorators import renders
from flask_appbuilder.security.sqla.models import User
from sqlalchemy import (
    Boolean,
    Column,
    create_engine,
    DateTime,
    ForeignKey,
    Integer,
    MetaData,
    String,
    Table,
    Text,
)
from sqlalchemy.engine import url
from sqlalchemy.engine.url import make_url
from sqlalchemy.orm import relationship, sessionmaker, subqueryload
from sqlalchemy.orm.session import make_transient
from sqlalchemy.pool import NullPool
from sqlalchemy.schema import UniqueConstraint
from sqlalchemy_utils import EncryptedType

from superset import app, db, db_engine_specs, is_feature_enabled, security_manager
from superset.connectors.connector_registry import ConnectorRegistry
from superset.legacy import update_time_range
from superset.models.helpers import AuditMixinNullable, ImportMixin
from superset.models.tags import ChartUpdater, DashboardUpdater, FavStarUpdater
from superset.models.user_attributes import UserAttribute
from superset.utils import cache as cache_util, core as utils
from superset.viz import viz_types

config = app.config
custom_password_store = config["SQLALCHEMY_CUSTOM_PASSWORD_STORE"]
stats_logger = config["STATS_LOGGER"]
log_query = config["QUERY_LOGGER"]
metadata = Model.metadata  # pylint: disable=no-member

PASSWORD_MASK = "X" * 10


def set_related_perm(mapper, connection, target):
    src_class = target.cls_model
    id_ = target.datasource_id
    if id_:
        ds = db.session.query(src_class).filter_by(id=int(id_)).first()
        if ds:
            target.perm = ds.perm


def copy_dashboard(mapper, connection, target):
    dashboard_id = config["DASHBOARD_TEMPLATE_ID"]
    if dashboard_id is None:
        return

    Session = sessionmaker(autoflush=False)
    session = Session(bind=connection)
    new_user = session.query(User).filter_by(id=target.id).first()

    # copy template dashboard to user
    template = session.query(Dashboard).filter_by(id=int(dashboard_id)).first()
    dashboard = Dashboard(
        dashboard_title=template.dashboard_title,
        position_json=template.position_json,
        description=template.description,
        css=template.css,
        json_metadata=template.json_metadata,
        slices=template.slices,
        owners=[new_user],
    )
    session.add(dashboard)
    session.commit()

    # set dashboard as the welcome dashboard
    extra_attributes = UserAttribute(
        user_id=target.id, welcome_dashboard_id=dashboard.id
    )
    session.add(extra_attributes)
    session.commit()


sqla.event.listen(User, "after_insert", copy_dashboard)


class Url(Model, AuditMixinNullable):
    """Used for the short url feature"""

    __tablename__ = "url"
    id = Column(Integer, primary_key=True)
    url = Column(Text)


class KeyValue(Model):

    """Used for any type of key-value store"""

    __tablename__ = "keyvalue"
    id = Column(Integer, primary_key=True)
    value = Column(Text, nullable=False)


class CssTemplate(Model, AuditMixinNullable):

    """CSS templates for dashboards"""

    __tablename__ = "css_templates"
    id = Column(Integer, primary_key=True)
    template_name = Column(String(250))
    css = Column(Text, default="")


slice_user = Table(
    "slice_user",
    metadata,
    Column("id", Integer, primary_key=True),
    Column("user_id", Integer, ForeignKey("ab_user.id")),
    Column("slice_id", Integer, ForeignKey("slices.id")),
)


class Slice(Model, AuditMixinNullable, ImportMixin):

    """A slice is essentially a report or a view on data"""

    __tablename__ = "slices"
    id = Column(Integer, primary_key=True)
    slice_name = Column(String(250))
    datasource_id = Column(Integer)
    datasource_type = Column(String(200))
    datasource_name = Column(String(2000))
    viz_type = Column(String(250))
    params = Column(Text)
    description = Column(Text)
    cache_timeout = Column(Integer)
    perm = Column(String(1000))
    owners = relationship(security_manager.user_model, secondary=slice_user)

    export_fields = [
        "slice_name",
        "datasource_type",
        "datasource_name",
        "viz_type",
        "params",
        "cache_timeout",
    ]

    def __repr__(self):
        return self.slice_name or str(self.id)

    @property
    def cls_model(self):
        return ConnectorRegistry.sources[self.datasource_type]

    @property
    def datasource(self):
        return self.get_datasource

    def clone(self):
        return Slice(
            slice_name=self.slice_name,
            datasource_id=self.datasource_id,
            datasource_type=self.datasource_type,
            datasource_name=self.datasource_name,
            viz_type=self.viz_type,
            params=self.params,
            description=self.description,
            cache_timeout=self.cache_timeout,
        )

    @datasource.getter  # type: ignore
    @utils.memoized
    def get_datasource(self):
        return db.session.query(self.cls_model).filter_by(id=self.datasource_id).first()

    @renders("datasource_name")
    def datasource_link(self):
        # pylint: disable=no-member
        datasource = self.datasource
        return datasource.link if datasource else None

    def datasource_name_text(self):
        # pylint: disable=no-member
        datasource = self.datasource
        return datasource.name if datasource else None

    @property
    def datasource_edit_url(self):
        # pylint: disable=no-member
        datasource = self.datasource
        return datasource.url if datasource else None

    @property  # type: ignore
    @utils.memoized
    def viz(self):
        d = json.loads(self.params)
        viz_class = viz_types[self.viz_type]
        # pylint: disable=no-member
        return viz_class(datasource=self.datasource, form_data=d)

    @property
    def description_markeddown(self):
        return utils.markdown(self.description)

    @property
    def data(self):
        """Data used to render slice in templates"""
        d = {}
        self.token = ""
        try:
            d = self.viz.data
            self.token = d.get("token")
        except Exception as e:
            logging.exception(e)
            d["error"] = str(e)
        return {
            "datasource": self.datasource_name,
            "description": self.description,
            "description_markeddown": self.description_markeddown,
            "edit_url": self.edit_url,
            "form_data": self.form_data,
            "slice_id": self.id,
            "slice_name": self.slice_name,
            "slice_url": self.slice_url,
            "modified": self.modified(),
            "changed_on_humanized": self.changed_on_humanized,
            "changed_on": self.changed_on.isoformat(),
        }

    @property
    def json_data(self):
        return json.dumps(self.data)

    @property
    def form_data(self):
        form_data = {}
        try:
            form_data = json.loads(self.params)
        except Exception as e:
            logging.error("Malformed json in slice's params")
            logging.exception(e)
        form_data.update(
            {
                "slice_id": self.id,
                "viz_type": self.viz_type,
                "datasource": "{}__{}".format(self.datasource_id, self.datasource_type),
            }
        )

        if self.cache_timeout:
            form_data["cache_timeout"] = self.cache_timeout
        update_time_range(form_data)
        return form_data

    def get_explore_url(self, base_url="/superset/explore", overrides=None):
        overrides = overrides or {}
        form_data = {"slice_id": self.id}
        form_data.update(overrides)
        params = parse.quote(json.dumps(form_data))
        return f"{base_url}/?form_data={params}"

    @property
    def slice_url(self):
        """Defines the url to access the slice"""
        return self.get_explore_url()

    @property
    def explore_json_url(self):
        """Defines the url to access the slice"""
        return self.get_explore_url("/superset/explore_json")

    @property
    def edit_url(self):
        return "/chart/edit/{}".format(self.id)

    @property
    def chart(self):
        return self.slice_name or "<empty>"

    @property
    def slice_link(self):
        url = self.slice_url
        name = escape(self.chart)
        return Markup(f'<a href="{url}">{name}</a>')

    def get_viz(self, force=False):
        """Creates :py:class:viz.BaseViz object from the url_params_multidict.

        :return: object of the 'viz_type' type that is taken from the
            url_params_multidict or self.params.
        :rtype: :py:class:viz.BaseViz
        """
        slice_params = json.loads(self.params)
        slice_params["slice_id"] = self.id
        slice_params["json"] = "false"
        slice_params["slice_name"] = self.slice_name
        slice_params["viz_type"] = self.viz_type if self.viz_type else "table"

        return viz_types[slice_params.get("viz_type")](
            self.datasource, form_data=slice_params, force=force
        )

    @property
    def icons(self):
        return f"""
        <a
                href="{self.datasource_edit_url}"
                data-toggle="tooltip"
                title="{self.datasource}">
            <i class="fa fa-database"></i>
        </a>
        """

    @classmethod
    def import_obj(cls, slc_to_import, slc_to_override, import_time=None):
        """Inserts or overrides slc in the database.

        remote_id and import_time fields in params_dict are set to track the
        slice origin and ensure correct overrides for multiple imports.
        Slice.perm is used to find the datasources and connect them.

        :param Slice slc_to_import: Slice object to import
        :param Slice slc_to_override: Slice to replace, id matches remote_id
        :returns: The resulting id for the imported slice
        :rtype: int
        """
        session = db.session
        make_transient(slc_to_import)
        slc_to_import.dashboards = []
        slc_to_import.alter_params(remote_id=slc_to_import.id, import_time=import_time)

        slc_to_import = slc_to_import.copy()
        slc_to_import.reset_ownership()
        params = slc_to_import.params_dict
        slc_to_import.datasource_id = ConnectorRegistry.get_datasource_by_name(
            session,
            slc_to_import.datasource_type,
            params["datasource_name"],
            params["schema"],
            params["database_name"],
        ).id
        if slc_to_override:
            slc_to_override.override(slc_to_import)
            session.flush()
            return slc_to_override.id
        session.add(slc_to_import)
        logging.info("Final slice: {}".format(slc_to_import.to_json()))
        session.flush()
        return slc_to_import.id

    @property
    def url(self):
        return "/superset/explore/?form_data=%7B%22slice_id%22%3A%20{0}%7D".format(
            self.id
        )


sqla.event.listen(Slice, "before_insert", set_related_perm)
sqla.event.listen(Slice, "before_update", set_related_perm)


dashboard_slices = Table(
    "dashboard_slices",
    metadata,
    Column("id", Integer, primary_key=True),
    Column("dashboard_id", Integer, ForeignKey("dashboards.id")),
    Column("slice_id", Integer, ForeignKey("slices.id")),
    UniqueConstraint("dashboard_id", "slice_id"),
)

dashboard_user = Table(
    "dashboard_user",
    metadata,
    Column("id", Integer, primary_key=True),
    Column("user_id", Integer, ForeignKey("ab_user.id")),
    Column("dashboard_id", Integer, ForeignKey("dashboards.id")),
)


class Dashboard(Model, AuditMixinNullable, ImportMixin):

    """The dashboard object!"""

    __tablename__ = "dashboards"
    id = Column(Integer, primary_key=True)
    dashboard_title = Column(String(500))
    position_json = Column(utils.MediumText())
    description = Column(Text)
    css = Column(Text)
    json_metadata = Column(Text)
    slug = Column(String(255), unique=True)
    slices = relationship("Slice", secondary=dashboard_slices, backref="dashboards")
    owners = relationship(security_manager.user_model, secondary=dashboard_user)
    published = Column(Boolean, default=False)

    export_fields = [
        "dashboard_title",
        "position_json",
        "json_metadata",
        "description",
        "css",
        "slug",
    ]

    def __repr__(self):
        return self.dashboard_title or str(self.id)

    @property
    def table_names(self):
        # pylint: disable=no-member
        return ", ".join({"{}".format(s.datasource.full_name) for s in self.slices})

    @property
    def url(self):
        if self.json_metadata:
            # add default_filters to the preselect_filters of dashboard
            json_metadata = json.loads(self.json_metadata)
            default_filters = json_metadata.get("default_filters")
            # make sure default_filters is not empty and is valid
            if default_filters and default_filters != "{}":
                try:
                    if json.loads(default_filters):
                        filters = parse.quote(default_filters.encode("utf8"))
                        return "/superset/dashboard/{}/?preselect_filters={}".format(
                            self.slug or self.id, filters
                        )
                except Exception:
                    pass
        return "/superset/dashboard/{}/".format(self.slug or self.id)

    @property
    def datasources(self):
        return {slc.datasource for slc in self.slices}

    @property
    def charts(self):
        return [slc.chart for slc in self.slices]

    @property
    def sqla_metadata(self):
        # pylint: disable=no-member
        metadata = MetaData(bind=self.get_sqla_engine())
        return metadata.reflect()

    def dashboard_link(self):
        title = escape(self.dashboard_title or "<empty>")
        return Markup(f'<a href="{self.url}">{title}</a>')

    @property
    def data(self):
        positions = self.position_json
        if positions:
            positions = json.loads(positions)
        return {
            "id": self.id,
            "metadata": self.params_dict,
            "css": self.css,
            "dashboard_title": self.dashboard_title,
            "published": self.published,
            "slug": self.slug,
            "slices": [slc.data for slc in self.slices],
            "position_json": positions,
        }

    @property
    def params(self):
        return self.json_metadata

    @params.setter
    def params(self, value):
        self.json_metadata = value

    @property
    def position(self):
        if self.position_json:
            return json.loads(self.position_json)
        return {}

    @classmethod
    def import_obj(cls, dashboard_to_import, import_time=None):
        """Imports the dashboard from the object to the database.

         Once dashboard is imported, json_metadata field is extended and stores
         remote_id and import_time. It helps to decide if the dashboard has to
         be overridden or just copies over. Slices that belong to this
         dashboard will be wired to existing tables. This function can be used
         to import/export dashboards between multiple superset instances.
         Audit metadata isn't copied over.
        """

        def alter_positions(dashboard, old_to_new_slc_id_dict):
            """ Updates slice_ids in the position json.

            Sample position_json data:
            {
                "DASHBOARD_VERSION_KEY": "v2",
                "DASHBOARD_ROOT_ID": {
                    "type": "DASHBOARD_ROOT_TYPE",
                    "id": "DASHBOARD_ROOT_ID",
                    "children": ["DASHBOARD_GRID_ID"]
                },
                "DASHBOARD_GRID_ID": {
                    "type": "DASHBOARD_GRID_TYPE",
                    "id": "DASHBOARD_GRID_ID",
                    "children": ["DASHBOARD_CHART_TYPE-2"]
                },
                "DASHBOARD_CHART_TYPE-2": {
                    "type": "DASHBOARD_CHART_TYPE",
                    "id": "DASHBOARD_CHART_TYPE-2",
                    "children": [],
                    "meta": {
                        "width": 4,
                        "height": 50,
                        "chartId": 118
                    }
                },
            }
            """
            position_data = json.loads(dashboard.position_json)
            position_json = position_data.values()
            for value in position_json:
                if (
                    isinstance(value, dict)
                    and value.get("meta")
                    and value.get("meta").get("chartId")
                ):
                    old_slice_id = value.get("meta").get("chartId")

                    if old_slice_id in old_to_new_slc_id_dict:
                        value["meta"]["chartId"] = old_to_new_slc_id_dict[old_slice_id]
            dashboard.position_json = json.dumps(position_data)

        logging.info(
            "Started import of the dashboard: {}".format(dashboard_to_import.to_json())
        )
        session = db.session
        logging.info("Dashboard has {} slices".format(len(dashboard_to_import.slices)))
        # copy slices object as Slice.import_slice will mutate the slice
        # and will remove the existing dashboard - slice association
        slices = copy(dashboard_to_import.slices)
        old_to_new_slc_id_dict = {}
        new_filter_immune_slices = []
        new_timed_refresh_immune_slices = []
        new_expanded_slices = {}
        i_params_dict = dashboard_to_import.params_dict
        remote_id_slice_map = {
            slc.params_dict["remote_id"]: slc
            for slc in session.query(Slice).all()
            if "remote_id" in slc.params_dict
        }
        for slc in slices:
            logging.info(
                "Importing slice {} from the dashboard: {}".format(
                    slc.to_json(), dashboard_to_import.dashboard_title
                )
            )
            remote_slc = remote_id_slice_map.get(slc.id)
            new_slc_id = Slice.import_obj(slc, remote_slc, import_time=import_time)
            old_to_new_slc_id_dict[slc.id] = new_slc_id
            # update json metadata that deals with slice ids
            new_slc_id_str = "{}".format(new_slc_id)
            old_slc_id_str = "{}".format(slc.id)
            if (
                "filter_immune_slices" in i_params_dict
                and old_slc_id_str in i_params_dict["filter_immune_slices"]
            ):
                new_filter_immune_slices.append(new_slc_id_str)
            if (
                "timed_refresh_immune_slices" in i_params_dict
                and old_slc_id_str in i_params_dict["timed_refresh_immune_slices"]
            ):
                new_timed_refresh_immune_slices.append(new_slc_id_str)
            if (
                "expanded_slices" in i_params_dict
                and old_slc_id_str in i_params_dict["expanded_slices"]
            ):
                new_expanded_slices[new_slc_id_str] = i_params_dict["expanded_slices"][
                    old_slc_id_str
                ]

        # override the dashboard
        existing_dashboard = None
        for dash in session.query(Dashboard).all():
            if (
                "remote_id" in dash.params_dict
                and dash.params_dict["remote_id"] == dashboard_to_import.id
            ):
                existing_dashboard = dash

        dashboard_to_import = dashboard_to_import.copy()
        dashboard_to_import.id = None
        dashboard_to_import.reset_ownership()
        # position_json can be empty for dashboards
        # with charts added from chart-edit page and without re-arranging
        if dashboard_to_import.position_json:
            alter_positions(dashboard_to_import, old_to_new_slc_id_dict)
        dashboard_to_import.alter_params(import_time=import_time)
        if new_expanded_slices:
            dashboard_to_import.alter_params(expanded_slices=new_expanded_slices)
        if new_filter_immune_slices:
            dashboard_to_import.alter_params(
                filter_immune_slices=new_filter_immune_slices
            )
        if new_timed_refresh_immune_slices:
            dashboard_to_import.alter_params(
                timed_refresh_immune_slices=new_timed_refresh_immune_slices
            )

        new_slices = (
            session.query(Slice)
            .filter(Slice.id.in_(old_to_new_slc_id_dict.values()))
            .all()
        )

        if existing_dashboard:
            existing_dashboard.override(dashboard_to_import)
            existing_dashboard.slices = new_slices
            session.flush()
            return existing_dashboard.id
        else:
            dashboard_to_import.slices = new_slices
            session.add(dashboard_to_import)
            session.flush()
            return dashboard_to_import.id

    @classmethod
    def export_dashboards(cls, dashboard_ids):
        copied_dashboards = []
        datasource_ids = set()
        for dashboard_id in dashboard_ids:
            # make sure that dashboard_id is an integer
            dashboard_id = int(dashboard_id)
            dashboard = (
                db.session.query(Dashboard)
                .options(subqueryload(Dashboard.slices))
                .filter_by(id=dashboard_id)
                .first()
            )
            # remove ids and relations (like owners, created by, slices, ...)
            copied_dashboard = dashboard.copy()
            for slc in dashboard.slices:
                datasource_ids.add((slc.datasource_id, slc.datasource_type))
                copied_slc = slc.copy()
                # save original id into json
                # we need it to update dashboard's json metadata on import
                copied_slc.id = slc.id
                # add extra params for the import
                copied_slc.alter_params(
                    remote_id=slc.id,
                    datasource_name=slc.datasource.datasource_name,
                    schema=slc.datasource.schema,
                    database_name=slc.datasource.database.name,
                )
                # set slices without creating ORM relations
                slices = copied_dashboard.__dict__.setdefault("slices", [])
                slices.append(copied_slc)
            copied_dashboard.alter_params(remote_id=dashboard_id)
            copied_dashboards.append(copied_dashboard)

            eager_datasources = []
            for datasource_id, datasource_type in datasource_ids:
                eager_datasource = ConnectorRegistry.get_eager_datasource(
                    db.session, datasource_type, datasource_id
                )
                copied_datasource = eager_datasource.copy()
                copied_datasource.alter_params(
                    remote_id=eager_datasource.id,
                    database_name=eager_datasource.database.name,
                )
                datasource_class = copied_datasource.__class__
                for field_name in datasource_class.export_children:
                    field_val = getattr(eager_datasource, field_name).copy()
                    # set children without creating ORM relations
                    copied_datasource.__dict__[field_name] = field_val
                eager_datasources.append(copied_datasource)

        return json.dumps(
            {"dashboards": copied_dashboards, "datasources": eager_datasources},
            cls=utils.DashboardEncoder,
            indent=4,
        )


class Database(Model, AuditMixinNullable, ImportMixin):

    """An ORM object that stores Database related information"""

    __tablename__ = "dbs"
    type = "table"
    __table_args__ = (UniqueConstraint("database_name"),)

    id = Column(Integer, primary_key=True)
    verbose_name = Column(String(250), unique=True)
    # short unique name, used in permissions
    database_name = Column(String(250), unique=True, nullable=False)
    sqlalchemy_uri = Column(String(1024))
    password = Column(EncryptedType(String(1024), config["SECRET_KEY"]))
    cache_timeout = Column(Integer)
    select_as_create_table_as = Column(Boolean, default=False)
    expose_in_sqllab = Column(Boolean, default=True)
    allow_run_async = Column(Boolean, default=False)
    allow_csv_upload = Column(Boolean, default=False)
    allow_ctas = Column(Boolean, default=False)
    allow_dml = Column(Boolean, default=False)
    force_ctas_schema = Column(String(250))
    allow_multi_schema_metadata_fetch = Column(Boolean, default=False)
    extra = Column(
        Text,
        default=textwrap.dedent(
            """\
    {
        "metadata_params": {},
        "engine_params": {},
        "metadata_cache_timeout": {},
        "schemas_allowed_for_csv_upload": []
    }
    """
        ),
    )
    encrypted_extra = Column(EncryptedType(Text, config["SECRET_KEY"]), nullable=True)
    perm = Column(String(1000))
    impersonate_user = Column(Boolean, default=False)
    export_fields = [
        "database_name",
        "sqlalchemy_uri",
        "cache_timeout",
        "expose_in_sqllab",
        "allow_run_async",
        "allow_ctas",
        "allow_csv_upload",
        "extra",
    ]
    export_children = ["tables"]

    def __repr__(self):
        return self.name

    @property
    def name(self):
        return self.verbose_name if self.verbose_name else self.database_name

    @property
    def allows_subquery(self):
        return self.db_engine_spec.allows_subqueries

    @property
    def allows_cost_estimate(self) -> bool:
        extra = self.get_extra()
        database_version = extra.get("version")
        cost_estimate_enabled = extra.get("cost_estimate_enabled")
        return (
            self.db_engine_spec.get_allow_cost_estimate(database_version)
            and cost_estimate_enabled
        )

    @property
    def data(self):
        return {
            "id": self.id,
            "name": self.database_name,
            "backend": self.backend,
            "allow_multi_schema_metadata_fetch": self.allow_multi_schema_metadata_fetch,
            "allows_subquery": self.allows_subquery,
            "allows_cost_estimate": self.allows_cost_estimate,
        }

    @property
    def unique_name(self):
        return self.database_name

    @property
    def url_object(self):
        return make_url(self.sqlalchemy_uri_decrypted)

    @property
    def backend(self):
        url = make_url(self.sqlalchemy_uri_decrypted)
        return url.get_backend_name()

    @property
    def metadata_cache_timeout(self):
        return self.get_extra().get("metadata_cache_timeout", {})

    @property
    def schema_cache_enabled(self):
        return "schema_cache_timeout" in self.metadata_cache_timeout

    @property
    def schema_cache_timeout(self):
        return self.metadata_cache_timeout.get("schema_cache_timeout")

    @property
    def table_cache_enabled(self):
        return "table_cache_timeout" in self.metadata_cache_timeout

    @property
    def table_cache_timeout(self):
        return self.metadata_cache_timeout.get("table_cache_timeout")

    @property
    def default_schemas(self):
        return self.get_extra().get("default_schemas", [])

    @classmethod
    def get_password_masked_url_from_uri(cls, uri):
        url = make_url(uri)
        return cls.get_password_masked_url(url)

    @classmethod
    def get_password_masked_url(cls, url):
        url_copy = deepcopy(url)
        if url_copy.password is not None and url_copy.password != PASSWORD_MASK:
            url_copy.password = PASSWORD_MASK
        return url_copy

    def set_sqlalchemy_uri(self, uri):
        conn = sqla.engine.url.make_url(uri.strip())
        if conn.password != PASSWORD_MASK and not custom_password_store:
            # do not over-write the password with the password mask
            self.password = conn.password
        conn.password = PASSWORD_MASK if conn.password else None
        self.sqlalchemy_uri = str(conn)  # hides the password

    def get_effective_user(self, url, user_name=None):
        """
        Get the effective user, especially during impersonation.
        :param url: SQL Alchemy URL object
        :param user_name: Default username
        :return: The effective username
        """
        effective_username = None
        if self.impersonate_user:
            effective_username = url.username
            if user_name:
                effective_username = user_name
            elif (
                hasattr(g, "user")
                and hasattr(g.user, "username")
                and g.user.username is not None
            ):
                effective_username = g.user.username
        return effective_username

    @utils.memoized(watch=("impersonate_user", "sqlalchemy_uri_decrypted", "extra"))
    def get_sqla_engine(self, schema=None, nullpool=True, user_name=None, source=None):
        extra = self.get_extra()
        url = make_url(self.sqlalchemy_uri_decrypted)
        url = self.db_engine_spec.adjust_database_uri(url, schema)
        effective_username = self.get_effective_user(url, user_name)
        # If using MySQL or Presto for example, will set url.username
        # If using Hive, will not do anything yet since that relies on a
        # configuration parameter instead.
        self.db_engine_spec.modify_url_for_impersonation(
            url, self.impersonate_user, effective_username
        )

        masked_url = self.get_password_masked_url(url)
        logging.info("Database.get_sqla_engine(). Masked URL: {0}".format(masked_url))

        params = extra.get("engine_params", {})
        if nullpool:
            params["poolclass"] = NullPool

        # If using Hive, this will set hive.server2.proxy.user=$effective_username
        configuration = {}
        configuration.update(
            self.db_engine_spec.get_configuration_for_impersonation(
                str(url), self.impersonate_user, effective_username
            )
        )
        if configuration:
            d = params.get("connect_args", {})
            d["configuration"] = configuration
            params["connect_args"] = d

<<<<<<< HEAD
        DB_CONNECTION_MUTATOR = config["DB_CONNECTION_MUTATOR"]
=======
        params.update(self.get_encrypted_extra())

        DB_CONNECTION_MUTATOR = config.get("DB_CONNECTION_MUTATOR")
>>>>>>> a757b431
        if DB_CONNECTION_MUTATOR:
            url, params = DB_CONNECTION_MUTATOR(
                url, params, effective_username, security_manager, source
            )
        return create_engine(url, **params)

    def get_reserved_words(self):
        return self.get_dialect().preparer.reserved_words

    def get_quoter(self):
        return self.get_dialect().identifier_preparer.quote

    def get_df(self, sql, schema, mutator=None):
        sqls = [str(s).strip().strip(";") for s in sqlparse.parse(sql)]
        source_key = None
        if request and request.referrer:
            if "/superset/dashboard/" in request.referrer:
                source_key = "dashboard"
            elif "/superset/explore/" in request.referrer:
                source_key = "chart"
        engine = self.get_sqla_engine(
            schema=schema, source=utils.sources.get(source_key, None)
        )
        username = utils.get_username()

        def needs_conversion(df_series):
            if df_series.empty:
                return False
            if isinstance(df_series[0], (list, dict)):
                return True
            return False

        def _log_query(sql):
            if log_query:
                log_query(engine.url, sql, schema, username, __name__, security_manager)

        with closing(engine.raw_connection()) as conn:
            with closing(conn.cursor()) as cursor:
                for sql in sqls[:-1]:
                    _log_query(sql)
                    self.db_engine_spec.execute(cursor, sql)
                    cursor.fetchall()

                _log_query(sqls[-1])
                self.db_engine_spec.execute(cursor, sqls[-1])

                if cursor.description is not None:
                    columns = [col_desc[0] for col_desc in cursor.description]
                else:
                    columns = []

                df = pd.DataFrame.from_records(
                    data=list(cursor.fetchall()), columns=columns, coerce_float=True
                )

                if mutator:
                    df = mutator(df)

                for k, v in df.dtypes.items():
                    if v.type == numpy.object_ and needs_conversion(df[k]):
                        df[k] = df[k].apply(utils.json_dumps_w_dates)
                return df

    def compile_sqla_query(self, qry, schema=None):
        engine = self.get_sqla_engine(schema=schema)

        sql = str(qry.compile(engine, compile_kwargs={"literal_binds": True}))

        if engine.dialect.identifier_preparer._double_percents:
            sql = sql.replace("%%", "%")

        return sql

    def select_star(
        self,
        table_name,
        schema=None,
        limit=100,
        show_cols=False,
        indent=True,
        latest_partition=False,
        cols=None,
    ):
        """Generates a ``select *`` statement in the proper dialect"""
        eng = self.get_sqla_engine(
            schema=schema, source=utils.sources.get("sql_lab", None)
        )
        return self.db_engine_spec.select_star(
            self,
            table_name,
            schema=schema,
            engine=eng,
            limit=limit,
            show_cols=show_cols,
            indent=indent,
            latest_partition=latest_partition,
            cols=cols,
        )

    def apply_limit_to_sql(self, sql, limit=1000):
        return self.db_engine_spec.apply_limit_to_sql(sql, limit, self)

    def safe_sqlalchemy_uri(self):
        return self.sqlalchemy_uri

    @property
    def inspector(self):
        engine = self.get_sqla_engine()
        return sqla.inspect(engine)

    @cache_util.memoized_func(
        key=lambda *args, **kwargs: "db:{}:schema:None:table_list",
        attribute_in_key="id",
    )
    def get_all_table_names_in_database(
        self, cache: bool = False, cache_timeout: bool = None, force=False
    ) -> List[utils.DatasourceName]:
        """Parameters need to be passed as keyword arguments."""
        if not self.allow_multi_schema_metadata_fetch:
            return []
        return self.db_engine_spec.get_all_datasource_names(self, "table")

    @cache_util.memoized_func(
        key=lambda *args, **kwargs: "db:{}:schema:None:view_list", attribute_in_key="id"
    )
    def get_all_view_names_in_database(
        self, cache: bool = False, cache_timeout: bool = None, force: bool = False
    ) -> List[utils.DatasourceName]:
        """Parameters need to be passed as keyword arguments."""
        if not self.allow_multi_schema_metadata_fetch:
            return []
        return self.db_engine_spec.get_all_datasource_names(self, "view")

    @cache_util.memoized_func(
        key=lambda *args, **kwargs: "db:{{}}:schema:{}:table_list".format(
            kwargs.get("schema")
        ),
        attribute_in_key="id",
    )
    def get_all_table_names_in_schema(
        self,
        schema: str,
        cache: bool = False,
        cache_timeout: int = None,
        force: bool = False,
    ):
        """Parameters need to be passed as keyword arguments.

        For unused parameters, they are referenced in
        cache_util.memoized_func decorator.

        :param schema: schema name
        :param cache: whether cache is enabled for the function
        :param cache_timeout: timeout in seconds for the cache
        :param force: whether to force refresh the cache
        :return: list of tables
        """
        try:
            tables = self.db_engine_spec.get_table_names(
                database=self, inspector=self.inspector, schema=schema
            )
            return [
                utils.DatasourceName(table=table, schema=schema) for table in tables
            ]
        except Exception as e:
            logging.exception(e)

    @cache_util.memoized_func(
        key=lambda *args, **kwargs: "db:{{}}:schema:{}:view_list".format(
            kwargs.get("schema")
        ),
        attribute_in_key="id",
    )
    def get_all_view_names_in_schema(
        self,
        schema: str,
        cache: bool = False,
        cache_timeout: int = None,
        force: bool = False,
    ):
        """Parameters need to be passed as keyword arguments.

        For unused parameters, they are referenced in
        cache_util.memoized_func decorator.

        :param schema: schema name
        :param cache: whether cache is enabled for the function
        :param cache_timeout: timeout in seconds for the cache
        :param force: whether to force refresh the cache
        :return: list of views
        """
        try:
            views = self.db_engine_spec.get_view_names(
                database=self, inspector=self.inspector, schema=schema
            )
            return [utils.DatasourceName(table=view, schema=schema) for view in views]
        except Exception as e:
            logging.exception(e)

    @cache_util.memoized_func(
        key=lambda *args, **kwargs: "db:{}:schema_list", attribute_in_key="id"
    )
    def get_all_schema_names(
        self, cache: bool = False, cache_timeout: int = None, force: bool = False
    ) -> List[str]:
        """Parameters need to be passed as keyword arguments.

        For unused parameters, they are referenced in
        cache_util.memoized_func decorator.

        :param cache: whether cache is enabled for the function
        :param cache_timeout: timeout in seconds for the cache
        :param force: whether to force refresh the cache
        :return: schema list
        """
        return self.db_engine_spec.get_schema_names(self.inspector)

    @property
    def db_engine_spec(self):
        return db_engine_specs.engines.get(self.backend, db_engine_specs.BaseEngineSpec)

    @classmethod
    def get_db_engine_spec_for_backend(cls, backend):
        return db_engine_specs.engines.get(backend, db_engine_specs.BaseEngineSpec)

    def grains(self):
        """Defines time granularity database-specific expressions.

        The idea here is to make it easy for users to change the time grain
        from a datetime (maybe the source grain is arbitrary timestamps, daily
        or 5 minutes increments) to another, "truncated" datetime. Since
        each database has slightly different but similar datetime functions,
        this allows a mapping between database engines and actual functions.
        """
        return self.db_engine_spec.get_time_grains()

    def get_extra(self):
        extra = {}
        if self.extra:
            try:
                extra = json.loads(self.extra)
            except json.JSONDecodeError as e:
                logging.error(e)
                raise e
        return extra

    def get_encrypted_extra(self):
        encrypted_extra = {}
        if self.encrypted_extra:
            try:
                encrypted_extra = json.loads(self.encrypted_extra)
            except json.JSONDecodeError as e:
                logging.error(e)
                raise e
        return encrypted_extra

    def get_table(self, table_name, schema=None):
        extra = self.get_extra()
        meta = MetaData(**extra.get("metadata_params", {}))
        return Table(
            table_name,
            meta,
            schema=schema or None,
            autoload=True,
            autoload_with=self.get_sqla_engine(),
        )

    def get_columns(self, table_name, schema=None):
        return self.db_engine_spec.get_columns(self.inspector, table_name, schema)

    def get_indexes(self, table_name, schema=None):
        return self.inspector.get_indexes(table_name, schema)

    def get_pk_constraint(self, table_name, schema=None):
        return self.inspector.get_pk_constraint(table_name, schema)

    def get_foreign_keys(self, table_name, schema=None):
        return self.inspector.get_foreign_keys(table_name, schema)

    def get_schema_access_for_csv_upload(self):
        return self.get_extra().get("schemas_allowed_for_csv_upload", [])

    @property
    def sqlalchemy_uri_decrypted(self):
        conn = sqla.engine.url.make_url(self.sqlalchemy_uri)
        if custom_password_store:
            conn.password = custom_password_store(conn)
        else:
            conn.password = self.password
        return str(conn)

    @property
    def sql_url(self):
        return "/superset/sql/{}/".format(self.id)

    def get_perm(self):
        return ("[{obj.database_name}].(id:{obj.id})").format(obj=self)

    def has_table(self, table):
        engine = self.get_sqla_engine()
        return engine.has_table(table.table_name, table.schema or None)

    def has_table_by_name(self, table_name, schema=None):
        engine = self.get_sqla_engine()
        return engine.has_table(table_name, schema)

    @utils.memoized
    def get_dialect(self):
        sqla_url = url.make_url(self.sqlalchemy_uri_decrypted)
        return sqla_url.get_dialect()()


sqla.event.listen(Database, "after_insert", security_manager.set_perm)
sqla.event.listen(Database, "after_update", security_manager.set_perm)


class Log(Model):

    """ORM object used to log Superset actions to the database"""

    __tablename__ = "logs"

    id = Column(Integer, primary_key=True)
    action = Column(String(512))
    user_id = Column(Integer, ForeignKey("ab_user.id"))
    dashboard_id = Column(Integer)
    slice_id = Column(Integer)
    json = Column(Text)
    user = relationship(
        security_manager.user_model, backref="logs", foreign_keys=[user_id]
    )
    dttm = Column(DateTime, default=datetime.utcnow)
    duration_ms = Column(Integer)
    referrer = Column(String(1024))


class FavStar(Model):
    __tablename__ = "favstar"

    id = Column(Integer, primary_key=True)
    user_id = Column(Integer, ForeignKey("ab_user.id"))
    class_name = Column(String(50))
    obj_id = Column(Integer)
    dttm = Column(DateTime, default=datetime.utcnow)


class DatasourceAccessRequest(Model, AuditMixinNullable):
    """ORM model for the access requests for datasources and dbs."""

    __tablename__ = "access_request"
    id = Column(Integer, primary_key=True)

    datasource_id = Column(Integer)
    datasource_type = Column(String(200))

    ROLES_BLACKLIST = set(config["ROBOT_PERMISSION_ROLES"])

    @property
    def cls_model(self):
        return ConnectorRegistry.sources[self.datasource_type]

    @property
    def username(self):
        return self.creator()

    @property
    def datasource(self):
        return self.get_datasource

    @datasource.getter  # type: ignore
    @utils.memoized
    def get_datasource(self):
        # pylint: disable=no-member
        ds = db.session.query(self.cls_model).filter_by(id=self.datasource_id).first()
        return ds

    @property
    def datasource_link(self):
        return self.datasource.link  # pylint: disable=no-member

    @property
    def roles_with_datasource(self):
        action_list = ""
        perm = self.datasource.perm  # pylint: disable=no-member
        pv = security_manager.find_permission_view_menu("datasource_access", perm)
        for r in pv.role:
            if r.name in self.ROLES_BLACKLIST:
                continue
            # pylint: disable=no-member
            url = (
                f"/superset/approve?datasource_type={self.datasource_type}&"
                f"datasource_id={self.datasource_id}&"
                f"created_by={self.created_by.username}&role_to_grant={r.name}"
            )
            href = '<a href="{}">Grant {} Role</a>'.format(url, r.name)
            action_list = action_list + "<li>" + href + "</li>"
        return "<ul>" + action_list + "</ul>"

    @property
    def user_roles(self):
        action_list = ""
        for r in self.created_by.roles:  # pylint: disable=no-member
            # pylint: disable=no-member
            url = (
                f"/superset/approve?datasource_type={self.datasource_type}&"
                f"datasource_id={self.datasource_id}&"
                f"created_by={self.created_by.username}&role_to_extend={r.name}"
            )
            href = '<a href="{}">Extend {} Role</a>'.format(url, r.name)
            if r.name in self.ROLES_BLACKLIST:
                href = "{} Role".format(r.name)
            action_list = action_list + "<li>" + href + "</li>"
        return "<ul>" + action_list + "</ul>"


# events for updating tags
if is_feature_enabled("TAGGING_SYSTEM"):
    sqla.event.listen(Slice, "after_insert", ChartUpdater.after_insert)
    sqla.event.listen(Slice, "after_update", ChartUpdater.after_update)
    sqla.event.listen(Slice, "after_delete", ChartUpdater.after_delete)
    sqla.event.listen(Dashboard, "after_insert", DashboardUpdater.after_insert)
    sqla.event.listen(Dashboard, "after_update", DashboardUpdater.after_update)
    sqla.event.listen(Dashboard, "after_delete", DashboardUpdater.after_delete)
    sqla.event.listen(FavStar, "after_insert", FavStarUpdater.after_insert)
    sqla.event.listen(FavStar, "after_delete", FavStarUpdater.after_delete)<|MERGE_RESOLUTION|>--- conflicted
+++ resolved
@@ -904,13 +904,9 @@
             d["configuration"] = configuration
             params["connect_args"] = d
 
-<<<<<<< HEAD
+        params.update(self.get_encrypted_extra())
+
         DB_CONNECTION_MUTATOR = config["DB_CONNECTION_MUTATOR"]
-=======
-        params.update(self.get_encrypted_extra())
-
-        DB_CONNECTION_MUTATOR = config.get("DB_CONNECTION_MUTATOR")
->>>>>>> a757b431
         if DB_CONNECTION_MUTATOR:
             url, params = DB_CONNECTION_MUTATOR(
                 url, params, effective_username, security_manager, source
