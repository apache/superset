--- conflicted
+++ resolved
@@ -324,15 +324,7 @@
         conn.password = PASSWORD_MASK if conn.password else None
         self.sqlalchemy_uri = str(conn)  # hides the password
 
-<<<<<<< HEAD
-    def get_effective_user(
-        self,
-        object_url: URL,
-        user_name: Optional[str] = None,
-    ) -> Optional[str]:
-=======
     def get_effective_user(self, object_url: URL) -> Optional[str]:
->>>>>>> 16654034
         """
         Get the effective user, especially during impersonation.
 
