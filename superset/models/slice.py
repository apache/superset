# Licensed to the Apache Software Foundation (ASF) under one
# or more contributor license agreements.  See the NOTICE file
# distributed with this work for additional information
# regarding copyright ownership.  The ASF licenses this file
# to you under the Apache License, Version 2.0 (the
# "License"); you may not use this file except in compliance
# with the License.  You may obtain a copy of the License at
#
#   http://www.apache.org/licenses/LICENSE-2.0
#
# Unless required by applicable law or agreed to in writing,
# software distributed under the License is distributed on an
# "AS IS" BASIS, WITHOUT WARRANTIES OR CONDITIONS OF ANY
# KIND, either express or implied.  See the License for the
# specific language governing permissions and limitations
# under the License.
from __future__ import annotations

import json
import logging
from typing import Any, TYPE_CHECKING
from urllib import parse

import sqlalchemy as sqla
from flask_appbuilder import Model
from flask_appbuilder.models.decorators import renders
from markupsafe import escape, Markup
from sqlalchemy import (
    Boolean,
    Column,
    DateTime,
    ForeignKey,
    Integer,
    String,
    Table,
    Text,
)
from sqlalchemy.engine.base import Connection
from sqlalchemy.orm import relationship
from sqlalchemy.orm.mapper import Mapper

from superset import db, is_feature_enabled, security_manager
from superset.legacy import update_time_range
from superset.models.helpers import AuditMixinNullable, ImportExportMixin
from superset.tasks.thumbnails import cache_chart_thumbnail
from superset.tasks.utils import get_current_user
from superset.thumbnails.digest import get_chart_digest
from superset.utils import core as utils
from superset.viz import BaseViz, viz_types

if TYPE_CHECKING:
    from superset.common.query_context import QueryContext
    from superset.common.query_context_factory import QueryContextFactory
    from superset.connectors.sqla.models import BaseDatasource

metadata = Model.metadata  # pylint: disable=no-member
slice_user = Table(
    "slice_user",
    metadata,
    Column("id", Integer, primary_key=True),
    Column("user_id", Integer, ForeignKey("ab_user.id", ondelete="CASCADE")),
    Column("slice_id", Integer, ForeignKey("slices.id", ondelete="CASCADE")),
)
logger = logging.getLogger(__name__)


class Slice(  # pylint: disable=too-many-public-methods
    Model, AuditMixinNullable, ImportExportMixin
):
    """A slice is essentially a report or a view on data"""

    query_context_factory: QueryContextFactory | None = None

    __tablename__ = "slices"
    id = Column(Integer, primary_key=True)
    slice_name = Column(String(250))
    datasource_id = Column(Integer)
    datasource_type = Column(String(200))
    datasource_name = Column(String(2000))
    viz_type = Column(String(250))
    params = Column(utils.MediumText())
    query_context = Column(utils.MediumText())
    description = Column(Text)
    cache_timeout = Column(Integer)
    perm = Column(String(1000))
    schema_perm = Column(String(1000))
    # the last time a user has saved the chart, changed_on is referencing
    # when the database row was last written
    last_saved_at = Column(DateTime, nullable=True)
    last_saved_by_fk = Column(Integer, ForeignKey("ab_user.id"), nullable=True)
    certified_by = Column(Text)
    certification_details = Column(Text)
    is_managed_externally = Column(Boolean, nullable=False, default=False)
    external_url = Column(Text, nullable=True)
    last_saved_by = relationship(
        security_manager.user_model, foreign_keys=[last_saved_by_fk]
    )
    owners = relationship(
        security_manager.user_model,
        secondary=slice_user,
        passive_deletes=True,
    )
    tags = relationship(
        "Tag",
        secondary="tagged_object",
        overlaps="objects,tag,tags",
        primaryjoin="and_(Slice.id == TaggedObject.object_id)",
        secondaryjoin="and_(TaggedObject.tag_id == Tag.id, "
        "TaggedObject.object_type == 'chart')",
    )
    table = relationship(
        "SqlaTable",
        foreign_keys=[datasource_id],
        overlaps="table",
        primaryjoin="and_(Slice.datasource_id == SqlaTable.id, "
        "Slice.datasource_type == 'table')",
        remote_side="SqlaTable.id",
        lazy="subquery",
    )

    token = ""

    export_fields = [
        "slice_name",
        "description",
        "certified_by",
        "certification_details",
        "datasource_type",
        "datasource_name",
        "viz_type",
        "params",
        "query_context",
        "cache_timeout",
    ]
    export_parent = "table"
    extra_import_fields = ["is_managed_externally", "external_url"]

    def __repr__(self) -> str:
        return self.slice_name or str(self.id)

    @property
    def cls_model(self) -> type[BaseDatasource]:
        # pylint: disable=import-outside-toplevel
        from superset.daos.datasource import DatasourceDAO

        return DatasourceDAO.sources[self.datasource_type]

    @property
    def datasource(self) -> BaseDatasource | None:
        return self.get_datasource

    def clone(self) -> Slice:
        return Slice(
            slice_name=self.slice_name,
            datasource_id=self.datasource_id,
            datasource_type=self.datasource_type,
            datasource_name=self.datasource_name,
            viz_type=self.viz_type,
            params=self.params,
            description=self.description,
            cache_timeout=self.cache_timeout,
        )

    # pylint: disable=using-constant-test
    @datasource.getter  # type: ignore
<<<<<<< HEAD
    def get_datasource(self) -> Optional["BaseDatasource"]:
=======
    def get_datasource(self) -> BaseDatasource | None:
>>>>>>> 66bf7017
        return (
            db.session.query(self.cls_model)
            .filter_by(id=self.datasource_id)
            .one_or_none()
        )

    @renders("datasource_name")
    def datasource_link(self) -> Markup | None:
        # pylint: disable=no-member
        datasource = self.datasource
        return datasource.link if datasource else None

    @renders("datasource_url")
    def datasource_url(self) -> str | None:
        # pylint: disable=no-member
        if self.table:
            return self.table.explore_url
        datasource = self.datasource
        return datasource.explore_url if datasource else None

    def datasource_name_text(self) -> str | None:
        # pylint: disable=no-member
        if self.table:
            if self.table.schema:
                return f"{self.table.schema}.{self.table.table_name}"
            return self.table.table_name
        if self.datasource:
            if self.datasource.schema:
                return f"{self.datasource.schema}.{self.datasource.name}"
            return self.datasource.name
        return None

    @property
    def datasource_edit_url(self) -> str | None:
        # pylint: disable=no-member
        datasource = self.datasource
        return datasource.url if datasource else None

    # pylint: enable=using-constant-test

    @property
<<<<<<< HEAD
    def viz(self) -> Optional[BaseViz]:
=======
    def viz(self) -> BaseViz | None:
>>>>>>> 66bf7017
        form_data = json.loads(self.params)
        viz_class = viz_types.get(self.viz_type)
        datasource = self.datasource
        if viz_class and datasource:
            return viz_class(datasource=datasource, form_data=form_data)
        return None

    @property
    def description_markeddown(self) -> str:
        return utils.markdown(self.description)

    @property
    def data(self) -> dict[str, Any]:
        """Data used to render slice in templates"""
        data: dict[str, Any] = {}
        self.token = ""
        try:
            viz = self.viz
            data = viz.data if viz else self.form_data
            self.token = utils.get_form_data_token(data)
        except Exception as ex:  # pylint: disable=broad-except
            logger.exception(ex)
            data["error"] = str(ex)
        return {
            "cache_timeout": self.cache_timeout,
            "changed_on": self.changed_on.isoformat(),
            "changed_on_humanized": self.changed_on_humanized,
            "datasource": self.datasource_name,
            "description": self.description,
            "description_markeddown": self.description_markeddown,
            "edit_url": self.edit_url,
            "form_data": self.form_data,
            "query_context": self.query_context,
            "modified": self.modified(),
            "owners": [owner.id for owner in self.owners],
            "slice_id": self.id,
            "slice_name": self.slice_name,
            "slice_url": self.slice_url,
            "certified_by": self.certified_by,
            "certification_details": self.certification_details,
            "is_managed_externally": self.is_managed_externally,
        }

    @property
    def digest(self) -> str:
        return get_chart_digest(self)

    @property
    def thumbnail_url(self) -> str:
        """
        Returns a thumbnail URL with a HEX digest. We want to avoid browser cache
        if the dashboard has changed
        """
        return f"/api/v1/chart/{self.id}/thumbnail/{self.digest}/"

    @property
    def json_data(self) -> str:
        return json.dumps(self.data)

    @property
    def form_data(self) -> dict[str, Any]:
        form_data: dict[str, Any] = {}
        try:
            form_data = json.loads(self.params)
        except Exception as ex:  # pylint: disable=broad-except
            logger.error("Malformed json in slice's params", exc_info=True)
            logger.exception(ex)
        form_data.update(
            {
                "slice_id": self.id,
                "viz_type": self.viz_type,
                "datasource": f"{self.datasource_id}__{self.datasource_type}",
            }
        )

        if self.cache_timeout:
            form_data["cache_timeout"] = self.cache_timeout
        update_time_range(form_data)
        return form_data

    def get_query_context(self) -> QueryContext | None:
        if self.query_context:
            try:
                return self.get_query_context_factory().create(
                    **json.loads(self.query_context)
                )
            except json.decoder.JSONDecodeError as ex:
                logger.error("Malformed json in slice's query context", exc_info=True)
                logger.exception(ex)
        return None

    def get_explore_url(
        self,
        base_url: str = "/explore",
        overrides: dict[str, Any] | None = None,
    ) -> str:
        return self.build_explore_url(self.id, base_url, overrides)

    @staticmethod
    def build_explore_url(
        id_: int, base_url: str = "/explore", overrides: dict[str, Any] | None = None
    ) -> str:
        overrides = overrides or {}
        form_data = {"slice_id": id_}
        form_data.update(overrides)
        params = parse.quote(json.dumps(form_data))
        return f"{base_url}/?slice_id={id_}&form_data={params}"

    @property
    def slice_url(self) -> str:
        """Defines the url to access the slice"""
        return self.get_explore_url()

    @property
    def explore_json_url(self) -> str:
        """Defines the url to access the slice"""
        return self.get_explore_url("/superset/explore_json")

    @property
    def edit_url(self) -> str:
        return f"/chart/edit/{self.id}"

    @property
    def chart(self) -> str:
        return self.slice_name or "<empty>"

    @property
    def slice_link(self) -> Markup:
        name = escape(self.chart)
        return Markup(f'<a href="{self.url}">{name}</a>')

    @property
    def icons(self) -> str:
        return f"""
        <a
                href="{self.datasource_edit_url}"
                data-toggle="tooltip"
                title="{self.datasource}">
            <i class="fa fa-database"></i>
        </a>
        """

    @property
    def url(self) -> str:
        return f"/explore/?slice_id={self.id}"

    def get_query_context_factory(self) -> QueryContextFactory:
        if self.query_context_factory is None:
            # pylint: disable=import-outside-toplevel
            from superset.common.query_context_factory import QueryContextFactory

            self.query_context_factory = QueryContextFactory()
        return self.query_context_factory

    @classmethod
    def get(cls, id_: int) -> Slice:
        qry = db.session.query(Slice).filter_by(id=id_)
        return qry.one_or_none()


def set_related_perm(_mapper: Mapper, _connection: Connection, target: Slice) -> None:
    src_class = target.cls_model
    if id_ := target.datasource_id:
        ds = db.session.query(src_class).filter_by(id=int(id_)).first()
        if ds:
            target.perm = ds.perm
            target.schema_perm = ds.schema_perm


def event_after_chart_changed(
    _mapper: Mapper, _connection: Connection, target: Slice
) -> None:
    cache_chart_thumbnail.delay(
        current_user=get_current_user(),
        chart_id=target.id,
        force=True,
    )


sqla.event.listen(Slice, "before_insert", set_related_perm)
sqla.event.listen(Slice, "before_update", set_related_perm)

if is_feature_enabled("THUMBNAILS_SQLA_LISTENERS"):
    sqla.event.listen(Slice, "after_insert", event_after_chart_changed)
    sqla.event.listen(Slice, "after_update", event_after_chart_changed)<|MERGE_RESOLUTION|>--- conflicted
+++ resolved
@@ -163,11 +163,7 @@
 
     # pylint: disable=using-constant-test
     @datasource.getter  # type: ignore
-<<<<<<< HEAD
-    def get_datasource(self) -> Optional["BaseDatasource"]:
-=======
     def get_datasource(self) -> BaseDatasource | None:
->>>>>>> 66bf7017
         return (
             db.session.query(self.cls_model)
             .filter_by(id=self.datasource_id)
@@ -209,11 +205,7 @@
     # pylint: enable=using-constant-test
 
     @property
-<<<<<<< HEAD
-    def viz(self) -> Optional[BaseViz]:
-=======
     def viz(self) -> BaseViz | None:
->>>>>>> 66bf7017
         form_data = json.loads(self.params)
         viz_class = viz_types.get(self.viz_type)
         datasource = self.datasource
