--- conflicted
+++ resolved
@@ -58,16 +58,12 @@
     from superset.db_engine_specs import BaseEngineSpec
 
 
-<<<<<<< HEAD
+logger = logging.getLogger(__name__)
+
+
 class Query(
     Model, ExtraJSONMixin, ExploreMixin
 ):  # pylint: disable=abstract-method,too-many-public-methods
-=======
-logger = logging.getLogger(__name__)
-
-
-class Query(Model, ExtraJSONMixin, ExploreMixin):  # pylint: disable=abstract-method
->>>>>>> 77db0651
     """ORM model for SQL query
 
     Now that SQL Lab support multi-statement execution, an entry in this
