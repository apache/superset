--- conflicted
+++ resolved
@@ -1343,8 +1343,8 @@
 
     def values_for_column(self, column_name: str, limit: int = 10000) -> list[Any]:
         # always denormalize column name before querying for values
-        db_dialect = self.database.get_dialect()  # type: ignore
-        denomalized_col_name = self.database.db_engine_spec.denormalize_name(  # type: ignore
+        db_dialect = self.database.get_dialect()
+        denomalized_col_name = self.database.db_engine_spec.denormalize_name(
             db_dialect, column_name
         )
         cols = {col.column_name: col for col in self.columns}
@@ -1360,14 +1360,10 @@
         if limit:
             qry = qry.limit(limit)
 
-<<<<<<< HEAD
         if self.fetch_values_predicate:
             qry = qry.where(self.get_fetch_values_predicate(template_processor=tp))
 
-        with self.database.get_sqla_engine_with_context() as engine:  # type: ignore
-=======
         with self.database.get_sqla_engine_with_context() as engine:
->>>>>>> a698587e
             sql = qry.compile(engine, compile_kwargs={"literal_binds": True})
             sql = self._apply_cte(sql, cte)
             sql = self.mutate_query_from_config(sql)
