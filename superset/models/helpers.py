--- conflicted
+++ resolved
@@ -80,10 +80,7 @@
 from superset.sql_parse import has_table_query, insert_rls, ParsedQuery, sanitize_clause
 from superset.superset_typing import (
     AdhocMetric,
-<<<<<<< HEAD
-=======
     Column as ColumnTyping,
->>>>>>> 2817aebd
     FilterValue,
     FilterValues,
     Metric,
@@ -1654,11 +1651,7 @@
             elif utils.is_adhoc_column(flt_col):
                 sqla_col = self.adhoc_column_to_sqla(flt_col)  # type: ignore
             else:
-<<<<<<< HEAD
-                col_obj = columns_by_name.get(flt_col)
-=======
                 col_obj = columns_by_name.get(cast(str, flt_col))
->>>>>>> 2817aebd
             filter_grain = flt.get("grain")
 
             if is_feature_enabled("ENABLE_TEMPLATE_REMOVE_FILTERS"):
