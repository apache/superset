--- conflicted
+++ resolved
@@ -913,14 +913,11 @@
         sqlaq = self.get_sqla_query(**query_obj)
         sql = self.database.compile_sqla_query(sqlaq.sqla_query)
         sql = self._apply_cte(sql, sqlaq.cte)
-<<<<<<< HEAD
-=======
         try:
             sql = SQLStatement(sql, engine=self.db_engine_spec.engine).format()
         except SupersetParseError:
             logger.warning("Unable to parse SQL to format it, passing it as-is")
 
->>>>>>> a29cdefe
         if mutate:
             sql = self.mutate_query_from_config(sql)
         return QueryStringExtended(
