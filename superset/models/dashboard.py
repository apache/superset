--- conflicted
+++ resolved
@@ -165,7 +165,28 @@
         return f"Dashboard<{self.id or self.slug}>"
 
     @property
-<<<<<<< HEAD
+    def url(self) -> str:
+        return f"/superset/dashboard/{self.slug or self.id}/"
+
+    @property
+    def datasources(self) -> Set[BaseDatasource]:
+        # Verbose but efficient database enumeration of dashboard datasources.
+        datasources_by_cls_model: Dict[Type["BaseDatasource"], Set[int]] = defaultdict(
+            set
+        )
+
+        for slc in self.slices:
+            datasources_by_cls_model[slc.cls_model].add(slc.datasource_id)
+
+        return {
+            datasource
+            for cls_model, datasource_ids in datasources_by_cls_model.items()
+            for datasource in db.session.query(cls_model)
+            .filter(cls_model.id.in_(datasource_ids))
+            .all()
+        }
+
+    @property
     def filter_sets(self) -> Dict[int, FilterSet]:
         return {fs.id: fs for fs in self._filter_sets}
 
@@ -186,35 +207,6 @@
         return {
             fs.id: fs
             for fs in user_filter_sets + filter_sets_by_owner_type["Dashboard"]
-        }
-
-    @property
-    def table_names(self) -> str:
-        # pylint: disable=no-member
-        return ", ".join(str(s.datasource.full_name) for s in self.slices)
-
-    @property
-=======
->>>>>>> 486ef6b8
-    def url(self) -> str:
-        return f"/superset/dashboard/{self.slug or self.id}/"
-
-    @property
-    def datasources(self) -> Set[BaseDatasource]:
-        # Verbose but efficient database enumeration of dashboard datasources.
-        datasources_by_cls_model: Dict[Type["BaseDatasource"], Set[int]] = defaultdict(
-            set
-        )
-
-        for slc in self.slices:
-            datasources_by_cls_model[slc.cls_model].add(slc.datasource_id)
-
-        return {
-            datasource
-            for cls_model, datasource_ids in datasources_by_cls_model.items()
-            for datasource in db.session.query(cls_model)
-            .filter(cls_model.id.in_(datasource_ids))
-            .all()
         }
 
     @property
