# Licensed to the Apache Software Foundation (ASF) under one
# or more contributor license agreements.  See the NOTICE file
# distributed with this work for additional information
# regarding copyright ownership.  The ASF licenses this file
# to you under the Apache License, Version 2.0 (the
# "License"); you may not use this file except in compliance
# with the License.  You may obtain a copy of the License at
#
#   http://www.apache.org/licenses/LICENSE-2.0
#
# Unless required by applicable law or agreed to in writing,
# software distributed under the License is distributed on an
# "AS IS" BASIS, WITHOUT WARRANTIES OR CONDITIONS OF ANY
# KIND, either express or implied.  See the License for the
# specific language governing permissions and limitations
# under the License.
from __future__ import annotations

import json
import logging
import uuid
from collections import defaultdict
from functools import partial
from typing import Any, Callable

import sqlalchemy as sqla
from flask import current_app
from flask_appbuilder import Model
from flask_appbuilder.models.decorators import renders
from flask_appbuilder.security.sqla.models import User
from markupsafe import escape, Markup
from sqlalchemy import (
    Boolean,
    Column,
    ForeignKey,
    Integer,
    MetaData,
    String,
    Table,
    Text,
    UniqueConstraint,
)
from sqlalchemy.engine.base import Connection
from sqlalchemy.orm import relationship, sessionmaker, subqueryload
from sqlalchemy.orm.mapper import Mapper
from sqlalchemy.orm.session import object_session
from sqlalchemy.sql import join, select
from sqlalchemy.sql.elements import BinaryExpression

from superset import app, db, is_feature_enabled, security_manager
from superset.connectors.base.models import BaseDatasource
from superset.connectors.sqla.models import SqlaTable, SqlMetric, TableColumn
from superset.datasource.dao import DatasourceDAO
from superset.extensions import cache_manager
from superset.models.filter_set import FilterSet
from superset.models.helpers import AuditMixinNullable, ImportExportMixin
from superset.models.slice import Slice
from superset.models.user_attributes import UserAttribute
from superset.tasks.thumbnails import cache_dashboard_thumbnail
from superset.tasks.utils import get_current_user
from superset.thumbnails.digest import get_dashboard_digest
from superset.utils import core as utils
from superset.utils.core import get_user_id, is_uuid
from superset.utils.decorators import debounce

metadata = Model.metadata  # pylint: disable=no-member
config = app.config
logger = logging.getLogger(__name__)


def copy_dashboard(_mapper: Mapper, connection: Connection, target: Dashboard) -> None:
    dashboard_id = config["DASHBOARD_TEMPLATE_ID"]
    if dashboard_id is None:
        return

    session_class = sessionmaker(autoflush=False)
    session = session_class(bind=connection)
    new_user = session.query(User).filter_by(id=target.id).first()

    # copy template dashboard to user
    template = session.query(Dashboard).filter_by(id=int(dashboard_id)).first()
    dashboard = Dashboard(
        dashboard_title=template.dashboard_title,
        position_json=template.position_json,
        description=template.description,
        css=template.css,
        json_metadata=template.json_metadata,
        slices=template.slices,
        owners=[new_user],
    )
    session.add(dashboard)
    session.commit()

    # set dashboard as the welcome dashboard
    extra_attributes = UserAttribute(
        user_id=target.id, welcome_dashboard_id=dashboard.id
    )
    session.add(extra_attributes)
    session.commit()


sqla.event.listen(User, "after_insert", copy_dashboard)


dashboard_slices = Table(
    "dashboard_slices",
    metadata,
    Column("id", Integer, primary_key=True),
    Column("dashboard_id", Integer, ForeignKey("dashboards.id")),
    Column("slice_id", Integer, ForeignKey("slices.id")),
    UniqueConstraint("dashboard_id", "slice_id"),
)


dashboard_user = Table(
    "dashboard_user",
    metadata,
    Column("id", Integer, primary_key=True),
    Column("user_id", Integer, ForeignKey("ab_user.id")),
    Column("dashboard_id", Integer, ForeignKey("dashboards.id")),
)


DashboardRoles = Table(
    "dashboard_roles",
    metadata,
    Column("id", Integer, primary_key=True),
    Column("dashboard_id", Integer, ForeignKey("dashboards.id"), nullable=False),
    Column("role_id", Integer, ForeignKey("ab_role.id"), nullable=False),
)


# pylint: disable=too-many-public-methods
class Dashboard(Model, AuditMixinNullable, ImportExportMixin):
    """The dashboard object!"""

    __tablename__ = "dashboards"
    id = Column(Integer, primary_key=True)
    dashboard_title = Column(String(500))
    position_json = Column(utils.MediumText())
    description = Column(Text)
    css = Column(Text)
    certified_by = Column(Text)
    certification_details = Column(Text)
    json_metadata = Column(Text)
    slug = Column(String(255), unique=True)
    slices: list[Slice] = relationship(
        Slice, secondary=dashboard_slices, backref="dashboards"
    )
    owners = relationship(security_manager.user_model, secondary=dashboard_user)
    tags = relationship(
        "Tag",
        secondary="tagged_object",
        primaryjoin="and_(Dashboard.id == TaggedObject.object_id)",
        secondaryjoin="and_(TaggedObject.tag_id == Tag.id, "
        "TaggedObject.object_type == 'dashboard')",
    )
    published = Column(Boolean, default=False)
    is_managed_externally = Column(Boolean, nullable=False, default=False)
    external_url = Column(Text, nullable=True)
    roles = relationship(security_manager.role_model, secondary=DashboardRoles)
    embedded = relationship(
        "EmbeddedDashboard",
        back_populates="dashboard",
        cascade="all, delete-orphan",
    )
    _filter_sets = relationship(
        "FilterSet", back_populates="dashboard", cascade="all, delete"
    )
    export_fields = [
        "dashboard_title",
        "position_json",
        "json_metadata",
        "description",
        "css",
        "slug",
    ]
    extra_import_fields = ["is_managed_externally", "external_url"]

    def __repr__(self) -> str:
        return f"Dashboard<{self.id or self.slug}>"

    @property
    def url(self) -> str:
        return f"/superset/dashboard/{self.slug or self.id}/"

    @staticmethod
    def get_url(id_: int, slug: str | None = None) -> str:
        # To be able to generate URL's without instanciating a Dashboard object
        return f"/superset/dashboard/{slug or id_}/"

    @property
    def datasources(self) -> set[BaseDatasource]:
        # Verbose but efficient database enumeration of dashboard datasources.
        datasources_by_cls_model: dict[type[BaseDatasource], set[int]] = defaultdict(
            set
        )

        for slc in self.slices:
            datasources_by_cls_model[slc.cls_model].add(slc.datasource_id)

        return {
            datasource
            for cls_model, datasource_ids in datasources_by_cls_model.items()
            for datasource in db.session.query(cls_model)
            .filter(cls_model.id.in_(datasource_ids))
            .all()
        }

    @property
    def filter_sets(self) -> dict[int, FilterSet]:
        return {fs.id: fs for fs in self._filter_sets}

    @property
    def filter_sets_lst(self) -> dict[int, FilterSet]:
        if security_manager.is_admin():
            return self._filter_sets
        filter_sets_by_owner_type: dict[str, list[Any]] = {"Dashboard": [], "User": []}
        for fs in self._filter_sets:
            filter_sets_by_owner_type[fs.owner_type].append(fs)
        user_filter_sets = list(
            filter(
                lambda filter_set: filter_set.owner_id == get_user_id(),
                filter_sets_by_owner_type["User"],
            )
        )
        return {
            fs.id: fs
            for fs in user_filter_sets + filter_sets_by_owner_type["Dashboard"]
        }

    @property
    def charts(self) -> list[str]:
        return [slc.chart for slc in self.slices]

    @property
    def sqla_metadata(self) -> None:
        # pylint: disable=no-member
        with self.get_sqla_engine_with_context() as engine:
            meta = MetaData(bind=engine)
            meta.reflect()

    @property
    def status(self) -> utils.DashboardStatus:
        if self.published:
            return utils.DashboardStatus.PUBLISHED
        return utils.DashboardStatus.DRAFT

    @renders("dashboard_title")
    def dashboard_link(self) -> Markup:
        title = escape(self.dashboard_title or "<empty>")
        return Markup(f'<a href="{self.url}">{title}</a>')

    @property
    def digest(self) -> str:
        return get_dashboard_digest(self)

    @property
    def thumbnail_url(self) -> str:
        """
        Returns a thumbnail URL with a HEX digest. We want to avoid browser cache
        if the dashboard has changed
        """
        return f"/api/v1/dashboard/{self.id}/thumbnail/{self.digest}/"

    @property
    def changed_by_name(self) -> str:
        if not self.changed_by:
            return ""
        return str(self.changed_by)

    @property
    def changed_by_url(self) -> str:
        if (
            not self.changed_by
            or not current_app.config["ENABLE_BROAD_ACTIVITY_ACCESS"]
        ):
            return ""
        return f"/superset/profile/{self.changed_by.username}"

    @property
    def data(self) -> dict[str, Any]:
        positions = self.position_json
        if positions:
            positions = json.loads(positions)
        return {
            "id": self.id,
            "metadata": self.params_dict,
            "certified_by": self.certified_by,
            "certification_details": self.certification_details,
            "css": self.css,
            "dashboard_title": self.dashboard_title,
            "published": self.published,
            "slug": self.slug,
            "slices": [slc.data for slc in self.slices],
            "position_json": positions,
            "last_modified_time": self.changed_on.replace(microsecond=0).timestamp(),
            "is_managed_externally": self.is_managed_externally,
        }

    @cache_manager.cache.memoize(
        # manage cache version manually
        make_name=lambda fname: f"{fname}-v1.0",
        unless=lambda: not is_feature_enabled("DASHBOARD_CACHE"),
    )
    def datasets_trimmed_for_slices(self) -> list[dict[str, Any]]:
        # Verbose but efficient database enumeration of dashboard datasources.
        slices_by_datasource: dict[
            tuple[type[BaseDatasource], int], set[Slice]
        ] = defaultdict(set)

        for slc in self.slices:
            slices_by_datasource[(slc.cls_model, slc.datasource_id)].add(slc)

        result: list[dict[str, Any]] = []

        for (cls_model, datasource_id), slices in slices_by_datasource.items():
            datasource = (
                db.session.query(cls_model).filter_by(id=datasource_id).one_or_none()
            )

            if datasource:
                # Filter out unneeded fields from the datasource payload
                result.append(datasource.data_for_slices(slices))

        return result

    @property
    def params(self) -> str:
        return self.json_metadata

    @params.setter
    def params(self, value: str) -> None:
        self.json_metadata = value

    @property
    def position(self) -> dict[str, Any]:
        if self.position_json:
            return json.loads(self.position_json)
        return {}

    def update_thumbnail(self) -> None:
        cache_dashboard_thumbnail.delay(
            current_user=get_current_user(),
            dashboard_id=self.id,
            force=True,
        )

    @debounce(0.1)
    def clear_cache(self) -> None:
        cache_manager.cache.delete_memoized(Dashboard.datasets_trimmed_for_slices, self)

    @classmethod
    @debounce(0.1)
    def clear_cache_for_slice(cls, slice_id: int) -> None:
        filter_query = select([dashboard_slices.c.dashboard_id], distinct=True).where(
            dashboard_slices.c.slice_id == slice_id
        )
        for (dashboard_id,) in db.engine.execute(filter_query):
            cls(id=dashboard_id).clear_cache()

    @classmethod
    @debounce(0.1)
    def clear_cache_for_datasource(cls, datasource_id: int) -> None:
        filter_query = select(
            [dashboard_slices.c.dashboard_id],
            distinct=True,
        ).select_from(
            join(
                dashboard_slices,
                Slice,
                (Slice.id == dashboard_slices.c.slice_id)
                & (Slice.datasource_id == datasource_id),
            )
        )
        for (dashboard_id,) in db.engine.execute(filter_query):
            cls(id=dashboard_id).clear_cache()

    @classmethod
    def export_dashboards(  # pylint: disable=too-many-locals
        cls, dashboard_ids: list[int]
    ) -> str:
        copied_dashboards = []
        datasource_ids = set()
        for dashboard_id in dashboard_ids:
            # make sure that dashboard_id is an integer
            dashboard_id = int(dashboard_id)
            dashboard = (
                db.session.query(Dashboard)
                .options(subqueryload(Dashboard.slices))
                .filter_by(id=dashboard_id)
                .first()
            )
            # remove ids and relations (like owners, created by, slices, ...)
            copied_dashboard = dashboard.copy()
            for slc in dashboard.slices:
                datasource_ids.add((slc.datasource_id, slc.datasource_type))
                copied_slc = slc.copy()
                # save original id into json
                # we need it to update dashboard's json metadata on import
                copied_slc.id = slc.id
                # add extra params for the import
                copied_slc.alter_params(
                    remote_id=slc.id,
                    datasource_name=slc.datasource.datasource_name,
                    schema=slc.datasource.schema,
                    database_name=slc.datasource.database.name,
                )
                # set slices without creating ORM relations
                slices = copied_dashboard.__dict__.setdefault("slices", [])
                slices.append(copied_slc)

            json_metadata = json.loads(dashboard.json_metadata)
            native_filter_configuration: list[dict[str, Any]] = json_metadata.get(
                "native_filter_configuration", []
            )
            for native_filter in native_filter_configuration:
                session = db.session()
                for target in native_filter.get("targets", []):
                    id_ = target.get("datasetId")
                    if id_ is None:
                        continue
                    datasource = DatasourceDAO.get_datasource(
                        session, utils.DatasourceType.TABLE, id_
                    )
                    datasource_ids.add((datasource.id, datasource.type))

            copied_dashboard.alter_params(remote_id=dashboard_id)
            copied_dashboards.append(copied_dashboard)

        eager_datasources = []
        for datasource_id, _ in datasource_ids:
            eager_datasource = SqlaTable.get_eager_sqlatable_datasource(
                db.session, datasource_id
            )
            copied_datasource = eager_datasource.copy()
            copied_datasource.alter_params(
                remote_id=eager_datasource.id,
                database_name=eager_datasource.database.name,
            )
            eager_datasources.append(copied_datasource)

        return json.dumps(
            {"dashboards": copied_dashboards, "datasources": eager_datasources},
            cls=utils.DashboardEncoder,
            indent=4,
        )

    @classmethod
    def get(cls, id_or_slug: str | int) -> Dashboard:
        qry = db.session.query(Dashboard).filter(id_or_slug_filter(id_or_slug))
        return qry.one_or_none()


<<<<<<< HEAD
def is_int(value: Union[str, int]) -> bool:
=======
def is_uuid(value: str | int) -> bool:
    try:
        uuid.UUID(str(value))
        return True
    except ValueError:
        return False


def is_int(value: str | int) -> bool:
>>>>>>> ede6acdb
    try:
        int(value)
        return True
    except ValueError:
        return False


def id_or_slug_filter(id_or_slug: int | str) -> BinaryExpression:
    if is_int(id_or_slug):
        return Dashboard.id == int(id_or_slug)
    if is_uuid(id_or_slug):
        return Dashboard.uuid == uuid.UUID(str(id_or_slug))
    return Dashboard.slug == id_or_slug


OnDashboardChange = Callable[[Mapper, Connection, Dashboard], Any]

if is_feature_enabled("THUMBNAILS_SQLA_LISTENERS"):
    update_thumbnail: OnDashboardChange = lambda _, __, dash: dash.update_thumbnail()
    sqla.event.listen(Dashboard, "after_insert", update_thumbnail)
    sqla.event.listen(Dashboard, "after_update", update_thumbnail)

if is_feature_enabled("DASHBOARD_CACHE"):

    def clear_dashboard_cache(
        _mapper: Mapper,
        _connection: Connection,
        obj: Slice | BaseDatasource | Dashboard,
        check_modified: bool = True,
    ) -> None:
        if check_modified and not object_session(obj).is_modified(obj):
            # needed for avoiding excessive cache purging when duplicating a dashboard
            return
        if isinstance(obj, Dashboard):
            obj.clear_cache()
        elif isinstance(obj, Slice):
            Dashboard.clear_cache_for_slice(slice_id=obj.id)
        elif isinstance(obj, BaseDatasource):
            Dashboard.clear_cache_for_datasource(datasource_id=obj.id)
        elif isinstance(obj, (SqlMetric, TableColumn)):
            Dashboard.clear_cache_for_datasource(datasource_id=obj.table_id)

    sqla.event.listen(Dashboard, "after_update", clear_dashboard_cache)
    sqla.event.listen(
        Dashboard, "after_delete", partial(clear_dashboard_cache, check_modified=False)
    )
    sqla.event.listen(Slice, "after_update", clear_dashboard_cache)
    sqla.event.listen(Slice, "after_delete", clear_dashboard_cache)
    sqla.event.listen(
        BaseDatasource, "after_update", clear_dashboard_cache, propagate=True
    )
    # also clear cache on column/metric updates since updates to these will not
    # trigger update events for BaseDatasource.
    sqla.event.listen(SqlMetric, "after_update", clear_dashboard_cache)
    sqla.event.listen(TableColumn, "after_update", clear_dashboard_cache)<|MERGE_RESOLUTION|>--- conflicted
+++ resolved
@@ -452,19 +452,7 @@
         return qry.one_or_none()
 
 
-<<<<<<< HEAD
-def is_int(value: Union[str, int]) -> bool:
-=======
-def is_uuid(value: str | int) -> bool:
-    try:
-        uuid.UUID(str(value))
-        return True
-    except ValueError:
-        return False
-
-
 def is_int(value: str | int) -> bool:
->>>>>>> ede6acdb
     try:
         int(value)
         return True
