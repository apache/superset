--- conflicted
+++ resolved
@@ -17,24 +17,9 @@
 """Defines the templating context for SQL Lab"""
 import json
 import re
-<<<<<<< HEAD
-from functools import lru_cache, partial
-from typing import (
-    Any,
-    Callable,
-    cast,
-    Dict,
-    List,
-    Optional,
-    Tuple,
-    TYPE_CHECKING,
-    Union,
-)
-=======
 from datetime import datetime
 from functools import lru_cache, partial
 from typing import Any, Callable, cast, Optional, TYPE_CHECKING, TypedDict, Union
->>>>>>> 66bf7017
 
 import dateutil
 from flask import current_app, has_request_context, request
@@ -45,13 +30,8 @@
 from sqlalchemy.sql.expression import bindparam
 from sqlalchemy.types import String
 
-<<<<<<< HEAD
-from superset.constants import LRU_CACHE_MAX_SIZE
-from superset.datasets.commands.exceptions import DatasetNotFoundError
-=======
 from superset.commands.dataset.exceptions import DatasetNotFoundError
 from superset.constants import LRU_CACHE_MAX_SIZE
->>>>>>> 66bf7017
 from superset.exceptions import SupersetTemplateException
 from superset.extensions import feature_flag_manager
 from superset.utils.core import (
@@ -85,11 +65,7 @@
 
 
 @lru_cache(maxsize=LRU_CACHE_MAX_SIZE)
-<<<<<<< HEAD
-def context_addons() -> Dict[str, Any]:
-=======
 def context_addons() -> dict[str, Any]:
->>>>>>> 66bf7017
     return current_app.config.get("JINJA_CONTEXT_ADDONS", {})
 
 
@@ -684,11 +660,7 @@
 
 
 @lru_cache(maxsize=LRU_CACHE_MAX_SIZE)
-<<<<<<< HEAD
-def get_template_processors() -> Dict[str, Any]:
-=======
 def get_template_processors() -> dict[str, Any]:
->>>>>>> 66bf7017
     processors = current_app.config.get("CUSTOM_TEMPLATE_PROCESSORS", {})
     for engine, processor in DEFAULT_PROCESSORS.items():
         # do not overwrite engine-specific CUSTOM_TEMPLATE_PROCESSORS
