# Licensed to the Apache Software Foundation (ASF) under one
# or more contributor license agreements.  See the NOTICE file
# distributed with this work for additional information
# regarding copyright ownership.  The ASF licenses this file
# to you under the Apache License, Version 2.0 (the
# "License"); you may not use this file except in compliance
# with the License.  You may obtain a copy of the License at
#
#   http://www.apache.org/licenses/LICENSE-2.0
#
# Unless required by applicable law or agreed to in writing,
# software distributed under the License is distributed on an
# "AS IS" BASIS, WITHOUT WARRANTIES OR CONDITIONS OF ANY
# KIND, either express or implied.  See the License for the
# specific language governing permissions and limitations
# under the License.
import logging
from collections import Counter
from functools import partial
from typing import Any, cast, Optional

from flask_appbuilder.models.sqla import Model
from marshmallow import ValidationError
from sqlalchemy.exc import SQLAlchemyError

from superset import is_feature_enabled, security_manager
from superset.commands.base import BaseCommand, UpdateMixin
from superset.commands.dataset.exceptions import (
    DatabaseChangeValidationError,
    DatasetColumnNotFoundValidationError,
    DatasetColumnsDuplicateValidationError,
    DatasetColumnsExistsValidationError,
    DatasetExistsValidationError,
    DatasetForbiddenError,
    DatasetInvalidError,
    DatasetMetricsDuplicateValidationError,
    DatasetMetricsExistsValidationError,
    DatasetMetricsNotFoundValidationError,
    DatasetNotFoundError,
    DatasetUpdateFailedError,
)
from superset.connectors.sqla.models import SqlaTable, SqlMetric, TableColumn
from superset.daos.dataset import DatasetDAO
from superset.datasets.schemas import FolderSchema
from superset.exceptions import SupersetSecurityException
from superset.sql_parse import Table
from superset.utils.decorators import on_error, transaction

logger = logging.getLogger(__name__)


class UpdateDatasetCommand(UpdateMixin, BaseCommand):
    def __init__(
        self,
        model_id: int,
        data: dict[str, Any],
        override_columns: Optional[bool] = False,
    ):
        self._model_id = model_id
        self._properties = data.copy()
        self._model: Optional[SqlaTable] = None
        self.override_columns = override_columns
        self._properties["override_columns"] = override_columns

    @transaction(
        on_error=partial(
            on_error,
            catches=(
                SQLAlchemyError,
                ValueError,
            ),
            reraise=DatasetUpdateFailedError,
        )
    )
    def run(self) -> Model:
        self.validate()
        assert self._model
        return DatasetDAO.update(self._model, attributes=self._properties)

    def validate(self) -> None:
        exceptions: list[ValidationError] = []
        owner_ids: Optional[list[int]] = self._properties.get("owners")

        # Validate/populate model exists
        self._model = DatasetDAO.find_by_id(self._model_id)
        if not self._model:
            raise DatasetNotFoundError()

        # Check ownership
        try:
            security_manager.raise_for_ownership(self._model)
        except SupersetSecurityException as ex:
            raise DatasetForbiddenError() from ex

        database_id = self._properties.get("database")

        catalog = self._properties.get("catalog")
        if not catalog:
            catalog = self._properties["catalog"] = (
                self._model.database.get_default_catalog()
            )

        table = Table(
            self._properties.get("table_name"),  # type: ignore
            self._properties.get("schema"),
            catalog,
        )

        # Validate uniqueness
        if not DatasetDAO.validate_update_uniqueness(
            self._model.database,
            table,
            self._model_id,
        ):
            exceptions.append(DatasetExistsValidationError(table))

        # Validate/Populate database not allowed to change
        if database_id and database_id != self._model:
            exceptions.append(DatabaseChangeValidationError())

        # Validate/Populate owner
        try:
            owners = self.compute_owners(
                self._model.owners,
                owner_ids,
            )
            self._properties["owners"] = owners
        except ValidationError as ex:
            exceptions.append(ex)

        self._validate_semantics(exceptions)

        if exceptions:
            raise DatasetInvalidError(exceptions=exceptions)

    def _validate_semantics(self, exceptions: list[ValidationError]) -> None:
        # we know we have a valid model
        self._model = cast(SqlaTable, self._model)

        if columns := self._properties.get("columns"):
            self._validate_columns(columns, exceptions)

        if metrics := self._properties.get("metrics"):
            self._validate_metrics(metrics, exceptions)

        if folders := self._properties.get("folders"):
            try:
                validate_folders(folders, self._model.metrics, self._model.columns)
            except ValidationError as ex:
                exceptions.append(ex)

            # dump schema to convert UUID to string
            schema = FolderSchema(many=True)
            self._properties["folders"] = schema.dump(folders)

    def _validate_columns(
        self, columns: list[dict[str, Any]], exceptions: list[ValidationError]
    ) -> None:
        # Validate duplicates on data
        if self._get_duplicates(columns, "column_name"):
            exceptions.append(DatasetColumnsDuplicateValidationError())
        else:
            # validate invalid id's
            columns_ids: list[int] = [
                column["id"] for column in columns if "id" in column
            ]
            if not DatasetDAO.validate_columns_exist(self._model_id, columns_ids):
                exceptions.append(DatasetColumnNotFoundValidationError())

            # validate new column names uniqueness
            if not self.override_columns:
                columns_names: list[str] = [
                    column["column_name"] for column in columns if "id" not in column
                ]
                if not DatasetDAO.validate_columns_uniqueness(
                    self._model_id, columns_names
                ):
                    exceptions.append(DatasetColumnsExistsValidationError())

    def _validate_metrics(
        self, metrics: list[dict[str, Any]], exceptions: list[ValidationError]
    ) -> None:
        if self._get_duplicates(metrics, "metric_name"):
            exceptions.append(DatasetMetricsDuplicateValidationError())
        else:
            # validate invalid id's
            metrics_ids: list[int] = [
                metric["id"] for metric in metrics if "id" in metric
            ]
            if not DatasetDAO.validate_metrics_exist(self._model_id, metrics_ids):
                exceptions.append(DatasetMetricsNotFoundValidationError())
            # validate new metric names uniqueness
            metric_names: list[str] = [
                metric["metric_name"] for metric in metrics if "id" not in metric
            ]
            if not DatasetDAO.validate_metrics_uniqueness(self._model_id, metric_names):
                exceptions.append(DatasetMetricsExistsValidationError())

    @staticmethod
    def _get_duplicates(data: list[dict[str, Any]], key: str) -> list[str]:
        duplicates = [
            name
            for name, count in Counter([item[key] for item in data]).items()
            if count > 1
        ]
        return duplicates


def validate_folders(  # noqa: C901
    folders: list[FolderSchema],
    metrics: list[SqlMetric],
    columns: list[TableColumn],
) -> None:
    """
    Additional folder validation.

    The marshmallow schema will validate the folder structure, but we still need to
    check that UUIDs are valid, names are unique and not reserved, and that there are
    no cycles.
    """
    if not is_feature_enabled("DATASET_FOLDERS"):
        raise ValidationError("Dataset folders are not enabled")

    existing = {
<<<<<<< HEAD
        "metric": {metric.uuid: metric.metric_name for metric in metrics},
        "column": {column.uuid: column.column_name for column in columns},
=======
        *[metric.uuid for metric in metrics],
        *[column.uuid for column in columns],
>>>>>>> bc18d178
    }

    queue: list[tuple[FolderSchema, list[str]]] = [(folder, []) for folder in folders]
    seen_uuids = set()
<<<<<<< HEAD
    seen_fqns = set()  # fully qualified names
    while queue:
        obj, path = queue.pop(0)
        uuid, name, type = obj["uuid"], obj["name"], obj["type"]
=======
    seen_fqns = set()  # fully qualified folder names
    while queue:
        obj, path = queue.pop(0)
        uuid, name = obj["uuid"], obj.get("name")
>>>>>>> bc18d178

        if uuid in path:
            raise ValidationError(f"Cycle detected: {uuid} appears in its ancestry")

        if uuid in seen_uuids:
            raise ValidationError(f"Duplicate UUID in folder structure: {uuid}")
        seen_uuids.add(uuid)

        # folders can have duplicate name as long as they're not siblings
<<<<<<< HEAD
        fqn = tuple(path + [name])
        if type == "folder" and fqn in seen_fqns:
            raise ValidationError(f"Duplicate folder name: {name}")
        seen_fqns.add(fqn)

        if type == "folder" and name.lower() in {
            "metrics",
            "columns",
        }:
            raise ValidationError(f"Folder cannot have name '{name}'")

        if type in {"metric", "column"}:
            if uuid not in existing[type]:
                raise ValidationError(f"Invalid UUID for {type} '{name}': {uuid}")
            if name != existing[type][uuid]:
                raise ValidationError(f"Mismatched name '{name}' for UUID '{uuid}'")

=======
        if name:
            fqn = tuple(path + [name])
            if name and fqn in seen_fqns:
                raise ValidationError(f"Duplicate folder name: {name}")
            seen_fqns.add(fqn)

            if name.lower() in {"metrics", "columns"}:
                raise ValidationError(f"Folder cannot have name '{name}'")

        # check if metric/column UUID exists
        elif not name and uuid not in existing:
            raise ValidationError(f"Invalid UUID: {uuid}")

        # traverse children
>>>>>>> bc18d178
        if children := obj.get("children"):
            path.append(uuid)
            queue.extend((folder, path) for folder in children)<|MERGE_RESOLUTION|>--- conflicted
+++ resolved
@@ -222,28 +222,16 @@
         raise ValidationError("Dataset folders are not enabled")
 
     existing = {
-<<<<<<< HEAD
         "metric": {metric.uuid: metric.metric_name for metric in metrics},
         "column": {column.uuid: column.column_name for column in columns},
-=======
-        *[metric.uuid for metric in metrics],
-        *[column.uuid for column in columns],
->>>>>>> bc18d178
     }
 
     queue: list[tuple[FolderSchema, list[str]]] = [(folder, []) for folder in folders]
     seen_uuids = set()
-<<<<<<< HEAD
-    seen_fqns = set()  # fully qualified names
-    while queue:
-        obj, path = queue.pop(0)
-        uuid, name, type = obj["uuid"], obj["name"], obj["type"]
-=======
     seen_fqns = set()  # fully qualified folder names
     while queue:
         obj, path = queue.pop(0)
-        uuid, name = obj["uuid"], obj.get("name")
->>>>>>> bc18d178
+        uuid, name, type = obj["uuid"], obj.get("name"), obj["type"]
 
         if uuid in path:
             raise ValidationError(f"Cycle detected: {uuid} appears in its ancestry")
@@ -253,40 +241,29 @@
         seen_uuids.add(uuid)
 
         # folders can have duplicate name as long as they're not siblings
-<<<<<<< HEAD
-        fqn = tuple(path + [name])
-        if type == "folder" and fqn in seen_fqns:
-            raise ValidationError(f"Duplicate folder name: {name}")
-        seen_fqns.add(fqn)
-
-        if type == "folder" and name.lower() in {
-            "metrics",
-            "columns",
-        }:
-            raise ValidationError(f"Folder cannot have name '{name}'")
-
-        if type in {"metric", "column"}:
-            if uuid not in existing[type]:
-                raise ValidationError(f"Invalid UUID for {type} '{name}': {uuid}")
-            if name != existing[type][uuid]:
-                raise ValidationError(f"Mismatched name '{name}' for UUID '{uuid}'")
-
-=======
         if name:
             fqn = tuple(path + [name])
-            if name and fqn in seen_fqns:
+            if type == "folder" and fqn in seen_fqns:
                 raise ValidationError(f"Duplicate folder name: {name}")
             seen_fqns.add(fqn)
 
-            if name.lower() in {"metrics", "columns"}:
+            if type == "folder" and name.lower() in {
+                "metrics",
+                "columns",
+            }:
                 raise ValidationError(f"Folder cannot have name '{name}'")
+
+            if type in {"metric", "column"}:
+                if uuid not in existing[type]:
+                    raise ValidationError(f"Invalid UUID for {type} '{name}': {uuid}")
+                if name != existing[type][uuid]:
+                    raise ValidationError(f"Mismatched name '{name}' for UUID '{uuid}'")
 
         # check if metric/column UUID exists
         elif not name and uuid not in existing:
             raise ValidationError(f"Invalid UUID: {uuid}")
 
         # traverse children
->>>>>>> bc18d178
         if children := obj.get("children"):
             path.append(uuid)
             queue.extend((folder, path) for folder in children)