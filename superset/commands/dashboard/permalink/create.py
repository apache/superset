--- conflicted
+++ resolved
@@ -19,6 +19,7 @@
 
 from sqlalchemy.exc import SQLAlchemyError
 
+from superset import db
 from superset.commands.dashboard.permalink.base import BaseDashboardPermalinkCommand
 from superset.daos.dashboard import DashboardDAO
 from superset.daos.key_value import KeyValueDAO
@@ -64,45 +65,22 @@
     )
     def run(self) -> str:
         self.validate()
-<<<<<<< HEAD
-        try:
-            dashboard = DashboardDAO.get_by_id_or_slug(self.dashboard_id)
-            value = {
-                "dashboardId": str(dashboard.uuid),
-                "state": self.state,
-            }
-            user_id = get_user_id()
-            entry = KeyValueDAO.upsert_entry(
-                resource=self.resource,
-                key=get_deterministic_uuid(self.salt, (user_id, value)),
-                value=value,
-                codec=self.codec,
-            )
-            db.session.flush()
-            assert entry.id  # for type checks
-            db.session.commit()
-            return encode_permalink_key(key=entry.id, salt=self.salt)
-        except KeyValueCodecEncodeException as ex:
-            raise DashboardPermalinkCreateFailedError(str(ex)) from ex
-        except SQLAlchemyError as ex:
-            logger.exception("Error running create command")
-            raise DashboardPermalinkCreateFailedError() from ex
-=======
         dashboard = DashboardDAO.get_by_id_or_slug(self.dashboard_id)
         value = {
             "dashboardId": str(dashboard.uuid),
             "state": self.state,
         }
         user_id = get_user_id()
-        key = UpsertKeyValueCommand(
+        entry = KeyValueDAO.upsert_entry(
             resource=self.resource,
             key=get_deterministic_uuid(self.salt, (user_id, value)),
             value=value,
             codec=self.codec,
-        ).run()
-        assert key.id  # for type checks
-        return encode_permalink_key(key=key.id, salt=self.salt)
->>>>>>> 5c9352fa
+        )
+        db.session.flush()
+        assert entry.id  # for type checks
+        db.session.commit()  # pylint: disable=consider-using-transaction
+        return encode_permalink_key(key=entry.id, salt=self.salt)
 
     def validate(self) -> None:
         pass