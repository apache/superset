--- conflicted
+++ resolved
@@ -142,10 +142,6 @@
     fixed=update_cross_filter_scoping(fixed,id_map)
     return fixed
 
-<<<<<<< HEAD
-
-def import_dashboard(  # noqa: C901
-=======
 def update_cross_filter_scoping(config: dict[str, Any],
     id_map: dict[int, int]
     ) -> dict[str, Any]:
@@ -178,10 +174,8 @@
                     id_map[old_id] for old_id in scope_excluded if old_id in id_map
                 ]
     return config
-    
-def import_dashboard(
-    session: Session,
->>>>>>> 02b20664
+
+def import_dashboard(  # noqa: C901
     config: dict[str, Any],
     overwrite: bool = False,
     ignore_permissions: bool = False,
