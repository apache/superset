--- conflicted
+++ resolved
@@ -116,27 +116,11 @@
                 catalogs = [None]
 
             for catalog in catalogs:
-<<<<<<< HEAD
                 try:
                     self.add_schema_permissions(database, catalog, ssh_tunnel)
                 except Exception:
                     logger.warning("Error processing catalog '%s'", catalog)
                     continue
-=======
-                for schema in database.get_all_schema_names(
-                    catalog=catalog,
-                    cache=False,
-                    ssh_tunnel=ssh_tunnel,
-                ):
-                    security_manager.add_permission_view_menu(
-                        "schema_access",
-                        security_manager.get_schema_perm(
-                            database.database_name,
-                            catalog,
-                            schema,
-                        ),
-                    )
->>>>>>> 66bd0ce3
 
         except (
             SSHTunnelInvalidError,
