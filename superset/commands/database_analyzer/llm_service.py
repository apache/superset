--- conflicted
+++ resolved
@@ -36,37 +36,10 @@
     """
     LLM service for database analysis tasks.
 
-<<<<<<< HEAD
-    def __init__(self) -> None:
-        import os
-
-        # Try environment variables first, then fall back to config
-        self.api_key = os.environ.get("SUPERSET_LLM_API_KEY") or current_app.config.get(
-            "LLM_API_KEY"
-        )
-        self.model = os.environ.get("SUPERSET_LLM_MODEL") or current_app.config.get(
-            "LLM_MODEL", "gpt-4o"
-        )
-        self.temperature = float(
-            os.environ.get(
-                "SUPERSET_LLM_TEMPERATURE",
-                current_app.config.get("LLM_TEMPERATURE", 0.3),
-            )
-        )
-        self.max_tokens = int(
-            os.environ.get(
-                "SUPERSET_LLM_MAX_TOKENS",
-                current_app.config.get("LLM_MAX_TOKENS", 4096),
-            )
-        )
-        self.base_url = os.environ.get(
-            "SUPERSET_LLM_BASE_URL"
-        ) or current_app.config.get("LLM_BASE_URL", "https://api.openai.com/v1")
-=======
     Extends BaseLLMClient with domain-specific methods for:
     - Generating table/column descriptions from schema and sample data
     - Inferring join relationships between tables
->>>>>>> aabd7527
+    - Validating analysis confidence
 
     Uses the "database_analyzer" feature configuration, which defaults to
     a large-context model (google/gemini-2.0-flash-001) optimized for
@@ -260,96 +233,6 @@
 """
         return prompt
 
-<<<<<<< HEAD
-    def _call_llm(self, prompt: str) -> str:
-        """Call the LLM API with the given prompt"""
-        import requests
-
-        if not self.api_key:
-            logger.warning("No API key configured for LLM service")
-            return json.dumps({})
-
-        headers = {
-            "Authorization": f"Bearer {self.api_key}",
-            "Content-Type": "application/json",
-        }
-
-        # For OpenRouter, we might need additional headers
-        if "openrouter" in self.base_url.lower():
-            headers["HTTP-Referer"] = (
-                "http://localhost:8088"  # Optional but recommended
-            )
-            headers["X-Title"] = "Superset Database Analyzer"  # Optional
-
-        data = {
-            "model": self.model,
-            "messages": [
-                {
-                    "role": "system",
-                    "content": (
-                        "You are a database expert helping to document and "
-                        "understand database schemas. Respond only with valid "
-                        "JSON as requested."
-                    ),
-                },
-                {"role": "user", "content": prompt},
-            ],
-            "temperature": self.temperature,
-            "max_tokens": self.max_tokens,
-        }
-
-        try:
-            response = requests.post(
-                f"{self.base_url}/chat/completions",
-                headers=headers,
-                json=data,
-                timeout=60,
-            )
-
-            if response.status_code != 200:
-                logger.error(
-                    "LLM API error: %s - %s", response.status_code, response.text
-                )
-                return json.dumps({})
-
-            result = response.json()
-            content = (
-                result.get("choices", [{}])[0].get("message", {}).get("content", "")
-            )
-
-            # Try to extract JSON from the response
-            if content:
-                # Clean up the response - sometimes LLMs add markdown formatting
-                content = content.strip()
-                if content.startswith("```json"):
-                    content = content[7:]
-                if content.startswith("```"):
-                    content = content[3:]
-                if content.endswith("```"):
-                    content = content[:-3]
-                content = content.strip()
-
-            return content
-
-        except requests.exceptions.RequestException as e:
-            logger.error("Error calling LLM API: %s", e)
-            return json.dumps({})
-        except Exception as e:
-            logger.error("Unexpected error in LLM call: %s", e)
-            return json.dumps({})
-
-    def _parse_table_description_response(self, response: str) -> dict[str, Any]:
-        """Parse the LLM response for table descriptions"""
-        try:
-            result = json.loads(response)
-            return {
-                "table_description": result.get("table_description"),
-                "column_descriptions": result.get("column_descriptions", {}),
-            }
-        except json.JSONDecodeError:
-            logger.error("Failed to parse LLM response as JSON")
-            return {"table_description": None, "column_descriptions": {}}
-=======
     def _parse_join_inference_response(
         self, joins: dict[str, Any] | list[Any]
     ) -> list[dict[str, Any]]:
@@ -357,7 +240,6 @@
         if not isinstance(joins, list):
             logger.error("LLM response is not a list")
             return []
->>>>>>> aabd7527
 
         valid_joins = []
         for i, join in enumerate(joins):
@@ -369,38 +251,16 @@
             )
             if self._validate_join(join):
                 logger.debug(
-<<<<<<< HEAD
-                    "Raw join %d: join_type=%s, cardinality=%s",
-=======
                     "Validated join %d: join_type=%s, cardinality=%s",
->>>>>>> aabd7527
                     i,
                     join.get("join_type"),
                     join.get("cardinality"),
                 )
-<<<<<<< HEAD
-                if self._validate_join(join):
-                    logger.debug(
-                        "Validated join %d: join_type=%s, cardinality=%s",
-                        i,
-                        join.get("join_type"),
-                        join.get("cardinality"),
-                    )
-                    valid_joins.append(join)
-                else:
-                    logger.warning("Join %d failed validation", i)
-
-            return valid_joins
-        except json.JSONDecodeError:
-            logger.error("Failed to parse LLM response as JSON")
-            return []
-=======
                 valid_joins.append(join)
             else:
                 logger.warning("Join %d failed validation", i)
 
         return valid_joins
->>>>>>> aabd7527
 
     def _validate_join(self, join: dict[str, Any]) -> bool:
         """Validate a join object has required fields."""
@@ -477,17 +337,27 @@
             schema_name, tables, joins, ai_descriptions
         )
 
-        try:
-            response = self._call_llm(prompt)
-            return self._parse_confidence_validation_response(response)
-        except Exception as e:
-            logger.error("Error calling LLM for confidence validation: %s", str(e))
+        response = self.chat_json(
+            prompt=prompt,
+            system_prompt=(
+                "You are a database analysis quality auditor. Review database "
+                "schema analyses and provide confidence scores."
+            ),
+        )
+
+        if not response.success or not response.json_content:
+            logger.error(
+                "Error calling LLM for confidence validation: %s",
+                response.error or "No content",
+            )
             return {
                 "overall_confidence": 0.5,
                 "confidence_breakdown": {},
                 "recommendations": [],
-                "validation_notes": f"Validation failed: {str(e)}",
+                "validation_notes": f"Validation failed: {response.error or 'Unknown error'}",
             }
+
+        return self._parse_confidence_validation_response(response.json_content)
 
     def _build_confidence_validation_prompt(
         self,
@@ -568,11 +438,11 @@
 """
         return prompt
 
-    def _parse_confidence_validation_response(self, response: str) -> dict[str, Any]:
+    def _parse_confidence_validation_response(
+        self, result: dict[str, Any]
+    ) -> dict[str, Any]:
         """Parse the LLM response for confidence validation"""
         try:
-            result = json.loads(response)
-
             # Ensure all required fields exist with defaults
             return {
                 "overall_confidence": float(result.get("overall_confidence", 0.5)),
@@ -581,7 +451,7 @@
                 "potential_issues": result.get("potential_issues", []),
                 "validation_notes": result.get("validation_notes", ""),
             }
-        except (json.JSONDecodeError, ValueError) as e:
+        except (ValueError, TypeError) as e:
             logger.error("Failed to parse confidence validation response: %s", str(e))
             return {
                 "overall_confidence": 0.5,
