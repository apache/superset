--- conflicted
+++ resolved
@@ -1,4 +1,3 @@
-<<<<<<< HEAD
 {# Licensed to the Apache Software Foundation (ASF) under one or more
 contributor license agreements. See the NOTICE file distributed with this work
 for additional information regarding copyright ownership. The ASF licenses this
@@ -11,60 +10,12 @@
 governing permissions and limitations under the License. #} {% extends
 "appbuilder/baselayout.html" %} {% from 'superset/partials/asset_bundle.html'
 import css_bundle, js_bundle with context %} {% block head_css %} {{ super() }}
-<link
-  rel="icon"
-  type="image/png"
-  href="{{ assets_prefix }}/static/assets/images/insights v2 - 256.png"
-/>
-{{ css_bundle("theme") }} {% endblock %} {% block head_js %} {{ super() }} {{
-js_bundle("theme") }} {% endblock %} {% block tail_js %} {{ super() }} {{
-js_bundle("preamble") }} {{ js_bundle('menu') }} {% include
-"tail_js_custom_extra.html" %} {% endblock %}
-=======
-{#
-  Licensed to the Apache Software Foundation (ASF) under one
-  or more contributor license agreements.  See the NOTICE file
-  distributed with this work for additional information
-  regarding copyright ownership.  The ASF licenses this file
-  to you under the Apache License, Version 2.0 (the
-  "License"); you may not use this file except in compliance
-  with the License.  You may obtain a copy of the License at
-
-    http://www.apache.org/licenses/LICENSE-2.0
-
-  Unless required by applicable law or agreed to in writing,
-  software distributed under the License is distributed on an
-  "AS IS" BASIS, WITHOUT WARRANTIES OR CONDITIONS OF ANY
-  KIND, either express or implied.  See the License for the
-  specific language governing permissions and limitations
-  under the License.
-#}
-{% extends "appbuilder/baselayout.html" %}
-{% from 'superset/partials/asset_bundle.html' import css_bundle, js_bundle with context %}
-
-{% block head_css %}
-  {{ super() }}
-  {% set favicons = appbuilder.app.config['FAVICONS'] %}
-  {% for favicon in favicons %}
-    <link
-      rel="{{favicon.rel if favicon.rel else "icon"}}"
-      type="{{favicon.type if favicon.type else "image/png"}}"
-      {% if favicon.sizes %}sizes={{favicon.sizes}}{% endif %}
-      href="{{ "" if favicon.href.startswith("http") else assets_prefix }}{{favicon.href}}"
-    >
-  {% endfor %}
-  {{ css_bundle("theme") }}
-{% endblock %}
-
-{% block head_js %}
-  {{ super() }}
-  {{ js_bundle("theme") }}
-{% endblock %}
-
-{% block tail_js %}
-  {{ super() }}
-  {{ js_bundle("preamble") }}
-  {{ js_bundle('menu') }}
-  {% include "tail_js_custom_extra.html" %}
-{% endblock %}
->>>>>>> 5d51555c
+{% set favicons = appbuilder.app.config['FAVICONS'] %} {% for favicon in
+favicons %} <link rel="{{favicon.rel if favicon.rel else "icon"}}"
+type="{{favicon.type if favicon.type else "image/png"}}" {% if favicon.sizes
+%}sizes={{favicon.sizes}}{% endif %} href="{{ "" if
+favicon.href.startswith("http") else assets_prefix }}{{favicon.href}}" > {%
+endfor %} {{ css_bundle("theme") }} {% endblock %} {% block head_js %} {{
+super() }} {{ js_bundle("theme") }} {% endblock %} {% block tail_js %} {{
+super() }} {{ js_bundle("preamble") }} {{ js_bundle('menu') }} {% include
+"tail_js_custom_extra.html" %} {% endblock %}