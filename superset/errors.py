--- conflicted
+++ resolved
@@ -39,16 +39,6 @@
     GENERIC_DB_ENGINE_ERROR = "GENERIC_DB_ENGINE_ERROR"
     COLUMN_DOES_NOT_EXIST_ERROR = "COLUMN_DOES_NOT_EXIST_ERROR"
     TABLE_DOES_NOT_EXIST_ERROR = "TABLE_DOES_NOT_EXIST_ERROR"
-<<<<<<< HEAD
-    TEST_CONNECTION_INVALID_USERNAME_ERROR = "TEST_CONNECTION_INVALID_USERNAME_ERROR"
-    TEST_CONNECTION_INVALID_PASSWORD_ERROR = "TEST_CONNECTION_INVALID_PASSWORD_ERROR"
-    TEST_CONNECTION_INVALID_HOSTNAME_ERROR = "TEST_CONNECTION_INVALID_HOSTNAME_ERROR"
-    TEST_CONNECTION_PORT_CLOSED_ERROR = "TEST_CONNECTION_PORT_CLOSED_ERROR"
-    TEST_CONNECTION_HOST_DOWN_ERROR = "TEST_CONNECTION_HOST_DOWN_ERROR"
-    TEST_CONNECTION_DATABASE_PERMISSIONS_ERROR = (
-        "TEST_CONNECTION_DATABASE_PERMISSIONS_ERROR"
-    )
-=======
     CONNECTION_INVALID_USERNAME_ERROR = "CONNECTION_INVALID_USERNAME_ERROR"
     CONNECTION_INVALID_PASSWORD_ERROR = "CONNECTION_INVALID_PASSWORD_ERROR"
     CONNECTION_INVALID_HOSTNAME_ERROR = "CONNECTION_INVALID_HOSTNAME_ERROR"
@@ -56,7 +46,7 @@
     CONNECTION_HOST_DOWN_ERROR = "CONNECTION_HOST_DOWN_ERROR"
     CONNECTION_ACCESS_DENIED_ERROR = "CONNECTION_ACCESS_DENIED_ERROR"
     CONNECTION_UNKNOWN_DATABASE_ERROR = "CONNECTION_UNKNOWN_DATABASE_ERROR"
->>>>>>> df04c3af
+    CONNECTION_DATABASE_PERMISSIONS_ERROR = "TEST_CONNECTION_DATABASE_PERMISSIONS_ERROR"
 
     # Viz errors
     VIZ_GET_DF_ERROR = "VIZ_GET_DF_ERROR"
@@ -186,13 +176,6 @@
             ),
         },
     ],
-<<<<<<< HEAD
-    SupersetErrorType.TEST_CONNECTION_DATABASE_PERMISSIONS_ERROR: [
-        {
-            "code": 1014,
-            "message": _("Issue 1014 - User doesn't have the proper permissions"),
-        },
-=======
     SupersetErrorType.CONNECTION_ACCESS_DENIED_ERROR: [
         {
             "code": 1014,
@@ -214,7 +197,12 @@
                 "spelled incorrectly or does not exist."
             ),
         }
->>>>>>> df04c3af
+    ],
+    SupersetErrorType.CONNECTION_DATABASE_PERMISSIONS_ERROR: [
+        {
+            "code": 1017,
+            "message": _("Issue 1014 - User doesn't have the proper permissions"),
+        },
     ],
 }
 
