"""This module contains the "Viz" objects

These objects represent the backend of all the visualizations that
Superset can render.
"""
from __future__ import absolute_import
from __future__ import division
from __future__ import print_function
from __future__ import unicode_literals

import copy
import hashlib
import logging
import traceback
import uuid
import zlib

from collections import OrderedDict, defaultdict
from itertools import product
from datetime import datetime, timedelta

import pandas as pd
import numpy as np
from flask import request
from flask_babel import lazy_gettext as _
from markdown import markdown
import simplejson as json
from six import string_types, PY3
from dateutil import relativedelta as rdelta

from superset import app, utils, cache, get_manifest_file
from superset.utils import DTTM_ALIAS

config = app.config
stats_logger = config.get('STATS_LOGGER')


class BaseViz(object):

    """All visualizations derive this base class"""

    viz_type = None
    verbose_name = "Base Viz"
    credits = ""
    is_timeseries = False
    default_fillna = 0

    def __init__(self, datasource, form_data):
        if not datasource:
            raise Exception(_("Viz is missing a datasource"))
        self.datasource = datasource
        self.request = request
        self.viz_type = form_data.get("viz_type")
        self.form_data = form_data

        self.query = ""
        self.token = self.form_data.get(
            'token', 'token_' + uuid.uuid4().hex[:8])
        self.metrics = self.form_data.get('metrics') or []
        self.groupby = self.form_data.get('groupby') or []
        self.annotation_layers = []

        self.status = None
        self.error_message = None

    def get_fillna_for_type(self, col_type):
        """Returns the value for use as filler for a specific Column.type"""
        if col_type:
            if col_type == 'TEXT' or col_type.startswith('VARCHAR'):
                return ' NULL'
        return self.default_fillna

    def get_fillna_for_columns(self, columns=None):
        """Returns a dict or scalar that can be passed to DataFrame.fillna"""
        if columns is None:
            return self.default_fillna
        columns_types = self.datasource.columns_types
        fillna = {c: self.get_fillna_for_type(columns_types.get(c)) for c in columns}
        return fillna

    def get_df(self, query_obj=None):
        """Returns a pandas dataframe based on the query object"""
        if not query_obj:
            query_obj = self.query_obj()

        self.error_msg = ""
        self.results = None

        timestamp_format = None
        if self.datasource.type == 'table':
            dttm_col = self.datasource.get_col(query_obj['granularity'])
            if dttm_col:
                timestamp_format = dttm_col.python_date_format

        # The datasource here can be different backend but the interface is common
        self.results = self.datasource.query(query_obj)
        self.query = self.results.query
        self.status = self.results.status
        self.error_message = self.results.error_message

        df = self.results.df
        # Transform the timestamp we received from database to pandas supported
        # datetime format. If no python_date_format is specified, the pattern will
        # be considered as the default ISO date format
        # If the datetime format is unix, the parse will use the corresponding
        # parsing logic.
        if df is None or df.empty:
            self.status = utils.QueryStatus.FAILED
            if not self.error_message:
                self.error_message = "No data."
            return pd.DataFrame()
        else:
            if DTTM_ALIAS in df.columns:
                if timestamp_format in ("epoch_s", "epoch_ms"):
                    df[DTTM_ALIAS] = pd.to_datetime(df[DTTM_ALIAS], utc=False)
                else:
                    df[DTTM_ALIAS] = pd.to_datetime(
                        df[DTTM_ALIAS], utc=False, format=timestamp_format)
                if self.datasource.offset:
                    df[DTTM_ALIAS] += timedelta(hours=self.datasource.offset)
            df.replace([np.inf, -np.inf], np.nan)
            fillna = self.get_fillna_for_columns(df.columns)
            df = df.fillna(fillna)
        return df

    def get_extra_filters(self):
        extra_filters = self.form_data.get('extra_filters', [])
        return {f['col']: f['val'] for f in extra_filters}

    def query_obj(self):
        """Building a query object"""
        form_data = self.form_data
        gb = form_data.get("groupby") or []
        metrics = form_data.get("metrics") or []
        columns = form_data.get("columns") or []
        groupby = []
        for o in gb + columns:
            if o not in groupby:
                groupby.append(o)

        is_timeseries = self.is_timeseries
        if DTTM_ALIAS in groupby:
            groupby.remove(DTTM_ALIAS)
            is_timeseries = True

        # extra_filters are temporary/contextual filters that are external
        # to the slice definition. We use those for dynamic interactive
        # filters like the ones emitted by the "Filter Box" visualization
        extra_filters = self.get_extra_filters()
        granularity = (
            form_data.get("granularity") or form_data.get("granularity_sqla")
        )
        limit = int(form_data.get("limit") or 0)
        timeseries_limit_metric = form_data.get("timeseries_limit_metric")
        row_limit = int(
            form_data.get("row_limit") or config.get("ROW_LIMIT"))

        # default order direction
        order_desc = form_data.get("order_desc", True)

        # __form and __to are special extra_filters that target time
        # boundaries. The rest of extra_filters are simple
        # [column_name in list_of_values]. `__` prefix is there to avoid
        # potential conflicts with column that would be named `from` or `to`
        since = (
            extra_filters.get('__from') or
            form_data.get("since") or ''
        )

        # Backward compatibility hack
        since_words = since.split(' ')
        grains = ['days', 'years', 'hours', 'day', 'year', 'weeks']
        if (len(since_words) == 2 and since_words[1] in grains):
            since += ' ago'

        from_dttm = utils.parse_human_datetime(since)

        until = extra_filters.get('__to') or form_data.get("until", "now")
        to_dttm = utils.parse_human_datetime(until)
        if from_dttm and to_dttm and from_dttm > to_dttm:
            raise Exception(_("From date cannot be larger than to date"))

        self.from_dttm = from_dttm
        self.to_dttm = to_dttm
        self.annotation_layers = form_data.get("annotation_layers") or []

        # extras are used to query elements specific to a datasource type
        # for instance the extra where clause that applies only to Tables
        extras = {
            'where': form_data.get("where", ''),
            'having': form_data.get("having", ''),
            'having_druid': form_data.get('having_filters', []),
            'time_grain_sqla': form_data.get("time_grain_sqla", ''),
            'druid_time_origin': form_data.get("druid_time_origin", ''),
        }
        filters = form_data.get('filters', [])
        for col, vals in self.get_extra_filters().items():
            if not (col and vals) or col.startswith('__'):
                continue
            elif col in self.datasource.filterable_column_names:
                # Quote values with comma to avoid conflict
                filters += [{
                    'col': col,
                    'op': 'in',
                    'val': vals,
                }]
        d = {
            'granularity': granularity,
            'from_dttm': from_dttm,
            'to_dttm': to_dttm,
            'is_timeseries': is_timeseries,
            'groupby': groupby,
            'metrics': metrics,
            'row_limit': row_limit,
            'filter': filters,
            'timeseries_limit': limit,
            'extras': extras,
            'timeseries_limit_metric': timeseries_limit_metric,
            'form_data': form_data,
            'order_desc': order_desc
        }
        return d

    @property
    def cache_timeout(self):
        if self.form_data.get('cache_timeout'):
            return int(self.form_data.get('cache_timeout'))
        if self.datasource.cache_timeout:
            return self.datasource.cache_timeout
        if (
                hasattr(self.datasource, 'database') and
                self.datasource.database.cache_timeout):
            return self.datasource.database.cache_timeout
        return config.get("CACHE_DEFAULT_TIMEOUT")

    def get_json(self, force=False):
        return json.dumps(
            self.get_payload(force),
            default=utils.json_int_dttm_ser, ignore_nan=True)

    @property
    def cache_key(self):
        s = str([(k, self.form_data[k]) for k in sorted(self.form_data.keys())])
        return hashlib.md5(s.encode('utf-8')).hexdigest()

    def get_annotations(self):
        """Fetches the annotations for the specified layers and date range"""
        annotations = []
        if self.annotation_layers:
            from superset.models.annotations import Annotation
            from superset import db
            qry = (
                db.session
                .query(Annotation)
                .filter(Annotation.layer_id.in_(self.annotation_layers)))
            if self.from_dttm:
                qry = qry.filter(Annotation.start_dttm >= self.from_dttm)
            if self.to_dttm:
                qry = qry.filter(Annotation.end_dttm <= self.to_dttm)
            annotations = [o.data for o in qry.all()]
        return annotations

    def get_payload(self, force=False):
        """Handles caching around the json payload retrieval"""
        cache_key = self.cache_key
        payload = None
        force = force if force else self.form_data.get('force') == 'true'
        if not force and cache:
            payload = cache.get(cache_key)

        if payload:
            stats_logger.incr('loaded_from_cache')
            is_cached = True
            try:
                cached_data = zlib.decompress(payload)
                if PY3:
                    cached_data = cached_data.decode('utf-8')
                payload = json.loads(cached_data)
            except Exception as e:
                logging.error("Error reading cache: " +
                              utils.error_msg_from_exception(e))
                payload = None
                return []
            logging.info("Serving from cache")

        if not payload:
            stats_logger.incr('loaded_from_source')
            data = None
            is_cached = False
            cache_timeout = self.cache_timeout
            stacktrace = None
            annotations = []
            try:
                df = self.get_df()
                if not self.error_message:
                    data = self.get_data(df)
                annotations = self.get_annotations()
            except Exception as e:
                logging.exception(e)
                if not self.error_message:
                    self.error_message = str(e)
                self.status = utils.QueryStatus.FAILED
                data = None
                stacktrace = traceback.format_exc()
            payload = {
                'cache_key': cache_key,
                'cache_timeout': cache_timeout,
                'data': data,
                'error': self.error_message,
                'form_data': self.form_data,
                'query': self.query,
                'status': self.status,
                'stacktrace': stacktrace,
                'annotations': annotations,
            }
            payload['cached_dttm'] = datetime.utcnow().isoformat().split('.')[0]
            logging.info("Caching for the next {} seconds".format(
                cache_timeout))
            data = self.json_dumps(payload)
            if PY3:
                data = bytes(data, 'utf-8')
            if cache and self.status != utils.QueryStatus.FAILED:
                try:
                    cache.set(
                        cache_key,
                        zlib.compress(data),
                        timeout=cache_timeout)
                except Exception as e:
                    # cache.set call can fail if the backend is down or if
                    # the key is too large or whatever other reasons
                    logging.warning("Could not cache key {}".format(cache_key))
                    logging.exception(e)
                    cache.delete(cache_key)
        payload['is_cached'] = is_cached
        return payload

    def json_dumps(self, obj):
        return json.dumps(obj, default=utils.json_int_dttm_ser, ignore_nan=True)

    @property
    def data(self):
        """This is the data object serialized to the js layer"""
        content = {
            'form_data': self.form_data,
            'token': self.token,
            'viz_name': self.viz_type,
            'filter_select_enabled': self.datasource.filter_select_enabled,
        }
        return content

    def get_csv(self):
        df = self.get_df()
        include_index = not isinstance(df.index, pd.RangeIndex)
        return df.to_csv(index=include_index, **config.get('CSV_EXPORT'))

    def get_data(self, df):
        return []

    @property
    def json_data(self):
        return json.dumps(self.data)


class TableViz(BaseViz):

    """A basic html table that is sortable and searchable"""

    viz_type = "table"
    verbose_name = _("Table View")
    credits = 'a <a href="https://github.com/airbnb/superset">Superset</a> original'
    is_timeseries = False

    def should_be_timeseries(self):
        fd = self.form_data
        # TODO handle datasource-type-specific code in datasource
        conditions_met = (
            (fd.get('granularity') and fd.get('granularity') != 'all') or
            (fd.get('granularity_sqla') and fd.get('time_grain_sqla'))
        )
        if fd.get('include_time') and not conditions_met:
            raise Exception(_(
                "Pick a granularity in the Time section or "
                "uncheck 'Include Time'"))
        return fd.get('include_time')

    def query_obj(self):
        d = super(TableViz, self).query_obj()
        fd = self.form_data

        if fd.get('all_columns') and (fd.get('groupby') or fd.get('metrics')):
            raise Exception(_(
                "Choose either fields to [Group By] and [Metrics] or "
                "[Columns], not both"))

        sort_by = fd.get('timeseries_limit_metric')
        if fd.get('all_columns'):
            d['columns'] = fd.get('all_columns')
            d['groupby'] = []
            order_by_cols = fd.get('order_by_cols') or []
            d['orderby'] = [json.loads(t) for t in order_by_cols]
        elif sort_by:
            if sort_by not in d['metrics']:
                d['metrics'] += [sort_by]
            d['orderby'] = [(sort_by, not fd.get("order_desc", True))]

        d['is_timeseries'] = self.should_be_timeseries()
        return d

    def get_data(self, df):
        if not self.should_be_timeseries() and DTTM_ALIAS in df:
            del df[DTTM_ALIAS]

        return dict(
            records=df.to_dict(orient="records"),
            columns=list(df.columns),
        )

    def json_dumps(self, obj):
        if self.form_data.get('all_columns'):
            return json.dumps(obj, default=utils.json_iso_dttm_ser)
        else:
            return super(TableViz, self).json_dumps(obj)


class PivotTableViz(BaseViz):

    """A pivot table view, define your rows, columns and metrics"""

    viz_type = "pivot_table"
    verbose_name = _("Pivot Table")
    credits = 'a <a href="https://github.com/airbnb/superset">Superset</a> original'
    is_timeseries = False

    def query_obj(self):
        d = super(PivotTableViz, self).query_obj()
        groupby = self.form_data.get('groupby')
        columns = self.form_data.get('columns')
        metrics = self.form_data.get('metrics')
        if not columns:
            columns = []
        if not groupby:
            groupby = []
        if not groupby:
            raise Exception(_("Please choose at least one \"Group by\" field "))
        if not metrics:
            raise Exception(_("Please choose at least one metric"))
        if (
                any(v in groupby for v in columns) or
                any(v in columns for v in groupby)):
            raise Exception(_("'Group By' and 'Columns' can't overlap"))
        return d

    def get_data(self, df):
        if (
                self.form_data.get("granularity") == "all" and
                DTTM_ALIAS in df):
            del df[DTTM_ALIAS]
        df = df.pivot_table(
            index=self.form_data.get('groupby'),
            columns=self.form_data.get('columns'),
            values=self.form_data.get('metrics'),
            aggfunc=self.form_data.get('pandas_aggfunc'),
            margins=self.form_data.get('pivot_margins'),
        )
        # Display metrics side by side with each column
        if self.form_data.get('combine_metric'):
            df = df.stack(0).unstack()
        return dict(
            columns=list(df.columns),
            html=df.to_html(
                na_rep='',
                classes=(
                    "dataframe table table-striped table-bordered "
                    "table-condensed table-hover").split(" ")),
        )


class MarkupViz(BaseViz):

    """Use html or markdown to create a free form widget"""

    viz_type = "markup"
    verbose_name = _("Markup")
    is_timeseries = False

    def get_df(self):
        return True

    def get_data(self, df):
        markup_type = self.form_data.get("markup_type")
        code = self.form_data.get("code", '')
        if markup_type == "markdown":
            code = markdown(code)
        return dict(html=code, theme_css=get_manifest_file('theme.css'))


class SeparatorViz(MarkupViz):

    """Use to create section headers in a dashboard, similar to `Markup`"""

    viz_type = "separator"
    verbose_name = _("Separator")


class WordCloudViz(BaseViz):

    """Build a colorful word cloud

    Uses the nice library at:
    https://github.com/jasondavies/d3-cloud
    """

    viz_type = "word_cloud"
    verbose_name = _("Word Cloud")
    is_timeseries = False

    def query_obj(self):
        d = super(WordCloudViz, self).query_obj()

        d['metrics'] = [self.form_data.get('metric')]
        d['groupby'] = [self.form_data.get('series')]
        return d

    def get_data(self, df):
        # Ordering the columns
        df = df[[self.form_data.get('series'), self.form_data.get('metric')]]
        # Labeling the columns for uniform json schema
        df.columns = ['text', 'size']
        return df.to_dict(orient="records")


class TreemapViz(BaseViz):

    """Tree map visualisation for hierarchical data."""

    viz_type = "treemap"
    verbose_name = _("Treemap")
    credits = '<a href="https://d3js.org">d3.js</a>'
    is_timeseries = False

    def _nest(self, metric, df):
        nlevels = df.index.nlevels
        if nlevels == 1:
            result = [{"name": n, "value": v}
                      for n, v in zip(df.index, df[metric])]
        else:
            result = [{"name": l, "children": self._nest(metric, df.loc[l])}
                      for l in df.index.levels[0]]
        return result

    def get_data(self, df):
        df = df.set_index(self.form_data.get("groupby"))
        chart_data = [{"name": metric, "children": self._nest(metric, df)}
                      for metric in df.columns]
        return chart_data


class CalHeatmapViz(BaseViz):

    """Calendar heatmap."""

    viz_type = "cal_heatmap"
    verbose_name = _("Calendar Heatmap")
    credits = (
        '<a href=https://github.com/wa0x6e/cal-heatmap>cal-heatmap</a>')
    is_timeseries = True

    def get_data(self, df):
        form_data = self.form_data

        df.columns = ["timestamp", "metric"]
        timestamps = {str(obj["timestamp"].value / 10**9):
                      obj.get("metric") for obj in df.to_dict("records")}

        start = utils.parse_human_datetime(form_data.get("since"))
        end = utils.parse_human_datetime(form_data.get("until"))
        domain = form_data.get("domain_granularity")
        diff_delta = rdelta.relativedelta(end, start)
        diff_secs = (end - start).total_seconds()

        if domain == "year":
            range_ = diff_delta.years + 1
        elif domain == "month":
            range_ = diff_delta.years * 12 + diff_delta.months + 1
        elif domain == "week":
            range_ = diff_delta.years * 53 + diff_delta.weeks + 1
        elif domain == "day":
            range_ = diff_secs // (24*60*60) + 1
        else:
            range_ = diff_secs // (60*60) + 1

        return {
            "timestamps": timestamps,
            "start": start,
            "domain": domain,
            "subdomain": form_data.get("subdomain_granularity"),
            "range": range_,
        }

    def query_obj(self):
        qry = super(CalHeatmapViz, self).query_obj()
        qry["metrics"] = [self.form_data["metric"]]
        return qry


class NVD3Viz(BaseViz):

    """Base class for all nvd3 vizs"""

    credits = '<a href="http://nvd3.org/">NVD3.org</a>'
    viz_type = None
    verbose_name = "Base NVD3 Viz"
    is_timeseries = False


class BoxPlotViz(NVD3Viz):

    """Box plot viz from ND3"""

    viz_type = "box_plot"
    verbose_name = _("Box Plot")
    sort_series = False
    is_timeseries = True

    def to_series(self, df, classed='', title_suffix=''):
        label_sep = " - "
        chart_data = []
        for index_value, row in zip(df.index, df.to_dict(orient="records")):
            if isinstance(index_value, tuple):
                index_value = label_sep.join(index_value)
            boxes = defaultdict(dict)
            for (label, key), value in row.items():
                if key == "median":
                    key = "Q2"
                boxes[label][key] = value
            for label, box in boxes.items():
                if len(self.form_data.get("metrics")) > 1:
                    # need to render data labels with metrics
                    chart_label = label_sep.join([index_value, label])
                else:
                    chart_label = index_value
                chart_data.append({
                    "label": chart_label,
                    "values": box,
                })
        return chart_data

    def get_data(self, df):
        form_data = self.form_data
        df = df.fillna(0)

        # conform to NVD3 names
        def Q1(series):  # need to be named functions - can't use lambdas
            return np.percentile(series, 25)

        def Q3(series):
            return np.percentile(series, 75)

        whisker_type = form_data.get('whisker_options')
        if whisker_type == "Tukey":

            def whisker_high(series):
                upper_outer_lim = Q3(series) + 1.5 * (Q3(series) - Q1(series))
                series = series[series <= upper_outer_lim]
                return series[np.abs(series - upper_outer_lim).argmin()]

            def whisker_low(series):
                lower_outer_lim = Q1(series) - 1.5 * (Q3(series) - Q1(series))
                # find the closest value above the lower outer limit
                series = series[series >= lower_outer_lim]
                return series[np.abs(series - lower_outer_lim).argmin()]

        elif whisker_type == "Min/max (no outliers)":

            def whisker_high(series):
                return series.max()

            def whisker_low(series):
                return series.min()

        elif " percentiles" in whisker_type:
            low, high = whisker_type.replace(" percentiles", "").split("/")

            def whisker_high(series):
                return np.percentile(series, int(high))

            def whisker_low(series):
                return np.percentile(series, int(low))

        else:
            raise ValueError("Unknown whisker type: {}".format(whisker_type))

        def outliers(series):
            above = series[series > whisker_high(series)]
            below = series[series < whisker_low(series)]
            # pandas sometimes doesn't like getting lists back here
            return set(above.tolist() + below.tolist())

        aggregate = [Q1, np.median, Q3, whisker_high, whisker_low, outliers]
        df = df.groupby(form_data.get('groupby')).agg(aggregate)
        chart_data = self.to_series(df)
        return chart_data


class BubbleViz(NVD3Viz):

    """Based on the NVD3 bubble chart"""

    viz_type = "bubble"
    verbose_name = _("Bubble Chart")
    is_timeseries = False

    def query_obj(self):
        form_data = self.form_data
        d = super(BubbleViz, self).query_obj()
        d['groupby'] = [
            form_data.get('entity')
        ]
        if form_data.get('series'):
            d['groupby'].append(form_data.get('series'))
        self.x_metric = form_data.get('x')
        self.y_metric = form_data.get('y')
        self.z_metric = form_data.get('size')
        self.entity = form_data.get('entity')
        self.series = form_data.get('series') or self.entity
        d['row_limit'] = form_data.get('limit')

        d['metrics'] = [
            self.z_metric,
            self.x_metric,
            self.y_metric,
        ]
        if not all(d['metrics'] + [self.entity]):
            raise Exception(_("Pick a metric for x, y and size"))
        return d

    def get_data(self, df):
        df['x'] = df[[self.x_metric]]
        df['y'] = df[[self.y_metric]]
        df['size'] = df[[self.z_metric]]
        df['shape'] = 'circle'
        df['group'] = df[[self.series]]

        series = defaultdict(list)
        for row in df.to_dict(orient='records'):
            series[row['group']].append(row)
        chart_data = []
        for k, v in series.items():
            chart_data.append({
                'key': k,
                'values': v})
        return chart_data


class BulletViz(NVD3Viz):

    """Based on the NVD3 bullet chart"""

    viz_type = "bullet"
    verbose_name = _("Bullet Chart")
    is_timeseries = False

    def query_obj(self):
        form_data = self.form_data
        d = super(BulletViz, self).query_obj()
        self.metric = form_data.get('metric')

        def as_strings(field):
            value = form_data.get(field)
            return value.split(',') if value else []

        def as_floats(field):
            return [float(x) for x in as_strings(field)]

        self.ranges = as_floats('ranges')
        self.range_labels = as_strings('range_labels')
        self.markers = as_floats('markers')
        self.marker_labels = as_strings('marker_labels')
        self.marker_lines = as_floats('marker_lines')
        self.marker_line_labels = as_strings('marker_line_labels')

        d['metrics'] = [
            self.metric,
        ]
        if not self.metric:
            raise Exception(_("Pick a metric to display"))
        return d

    def get_data(self, df):
        df = df.fillna(0)
        df['metric'] = df[[self.metric]]
        values = df['metric'].values
        return {
            'measures': values.tolist(),
            'ranges': self.ranges or [0, values.max() * 1.1],
            'rangeLabels': self.range_labels or None,
            'markers': self.markers or None,
            'markerLabels': self.marker_labels or None,
            'markerLines': self.marker_lines or None,
            'markerLineLabels': self.marker_line_labels or None,
        }


class BigNumberViz(BaseViz):

    """Put emphasis on a single metric with this big number viz"""

    viz_type = "big_number"
    verbose_name = _("Big Number with Trendline")
    credits = 'a <a href="https://github.com/airbnb/superset">Superset</a> original'
    is_timeseries = True

    def query_obj(self):
        d = super(BigNumberViz, self).query_obj()
        metric = self.form_data.get('metric')
        if not metric:
            raise Exception(_("Pick a metric!"))
        d['metrics'] = [self.form_data.get('metric')]
        self.form_data['metric'] = metric
        return d

    def get_data(self, df):
        form_data = self.form_data
        df.sort_values(by=df.columns[0], inplace=True)
        compare_lag = form_data.get("compare_lag")
        return {
            'data': df.values.tolist(),
            'compare_lag': compare_lag,
            'compare_suffix': form_data.get('compare_suffix', ''),
        }


class BigNumberTotalViz(BaseViz):

    """Put emphasis on a single metric with this big number viz"""

    viz_type = "big_number_total"
    verbose_name = _("Big Number")
    credits = 'a <a href="https://github.com/airbnb/superset">Superset</a> original'
    is_timeseries = False

    def query_obj(self):
        d = super(BigNumberTotalViz, self).query_obj()
        metric = self.form_data.get('metric')
        if not metric:
            raise Exception(_("Pick a metric!"))
        d['metrics'] = [self.form_data.get('metric')]
        self.form_data['metric'] = metric
        return d

    def get_data(self, df):
        form_data = self.form_data
        df.sort_values(by=df.columns[0], inplace=True)
        return {
            'data': df.values.tolist(),
            'subheader': form_data.get('subheader', ''),
        }


class NVD3TimeSeriesViz(NVD3Viz):

    """A rich line chart component with tons of options"""

    viz_type = "line"
    verbose_name = _("Time Series - Line Chart")
    sort_series = False
    is_timeseries = True

    def to_series(self, df, classed='', title_suffix=''):
        cols = []
        for col in df.columns:
            if col == '':
                cols.append('N/A')
            elif col is None:
                cols.append('NULL')
            else:
                cols.append(col)
        df.columns = cols
        series = df.to_dict('series')

        chart_data = []
        for name in df.T.index.tolist():
            ys = series[name]
            if df[name].dtype.kind not in "biufc":
                continue
            series_title = name
<<<<<<< HEAD
            if isinstance(series_title, string_types):
                series_title += title_suffix
            elif title_suffix and isinstance(series_title, list):
=======
            if (
                    isinstance(series_title, (list, tuple)) and
                    len(series_title) > 1 and
                    len(self.metrics) == 1):
                # Removing metric from series name if only one metric
                series_title = series_title[1:]
            if isinstance(series_title, string_types):
                series_title += title_suffix
            elif title_suffix and isinstance(series_title, (list, tuple)):
>>>>>>> 18e459e1
                series_title.append(title_suffix)

            d = {
                "key": series_title,
                "classed": classed,
                "values": [
                    {'x': ds, 'y': ys[ds] if ds in ys else None}
                    for ds in df.index
                ],
            }
            chart_data.append(d)
        return chart_data

    def process_data(self, df):
        fd = self.form_data
        df = df.fillna(0)
        if fd.get("granularity") == "all":
            raise Exception(_("Pick a time granularity for your time series"))

        df = df.pivot_table(
            index=DTTM_ALIAS,
            columns=fd.get('groupby'),
            values=fd.get('metrics'))

        fm = fd.get("resample_fillmethod")
        if not fm:
            fm = None
        how = fd.get("resample_how")
        rule = fd.get("resample_rule")
        if how and rule:
            df = df.resample(rule, how=how, fill_method=fm)
            if not fm:
                df = df.fillna(0)

        if self.sort_series:
            dfs = df.sum()
            dfs.sort_values(ascending=False, inplace=True)
            df = df[dfs.index]

        if fd.get("contribution"):
            dft = df.T
            df = (dft / dft.sum()).T

        rolling_type = fd.get("rolling_type")
        rolling_periods = int(fd.get("rolling_periods") or 0)
        min_periods = int(fd.get("min_periods") or 0)

        if rolling_type in ('mean', 'std', 'sum') and rolling_periods:
            kwargs = dict(
                arg=df,
                window=rolling_periods,
                min_periods=min_periods)
            if rolling_type == 'mean':
                df = pd.rolling_mean(**kwargs)
            elif rolling_type == 'std':
                df = pd.rolling_std(**kwargs)
            elif rolling_type == 'sum':
                df = pd.rolling_sum(**kwargs)
        elif rolling_type == 'cumsum':
            df = df.cumsum()
        if min_periods:
            df = df[min_periods:]

        num_period_compare = fd.get("num_period_compare")
        if num_period_compare:
            num_period_compare = int(num_period_compare)
            prt = fd.get('period_ratio_type')
            if prt and prt == 'growth':
                df = (df / df.shift(num_period_compare)) - 1
            elif prt and prt == 'value':
                df = df - df.shift(num_period_compare)
            else:
                df = df / df.shift(num_period_compare)

            df = df[num_period_compare:]
        return df

    def get_data(self, df):
        fd = self.form_data
        df = self.process_data(df)
        chart_data = self.to_series(df)

        time_compare = fd.get('time_compare')
        if time_compare:
            query_object = self.query_obj()
            delta = utils.parse_human_timedelta(time_compare)
            query_object['inner_from_dttm'] = query_object['from_dttm']
            query_object['inner_to_dttm'] = query_object['to_dttm']
            query_object['from_dttm'] -= delta
            query_object['to_dttm'] -= delta

            df2 = self.get_df(query_object)
            df2[DTTM_ALIAS] += delta
            df2 = self.process_data(df2)
            chart_data += self.to_series(
                df2, classed='superset', title_suffix="---")
            chart_data = sorted(chart_data, key=lambda x: x['key'])
        return chart_data


class NVD3DualLineViz(NVD3Viz):

    """A rich line chart with dual axis"""

    viz_type = "dual_line"
    verbose_name = _("Time Series - Dual Axis Line Chart")
    sort_series = False
    is_timeseries = True

    def query_obj(self):
        d = super(NVD3DualLineViz, self).query_obj()
        m1 = self.form_data.get('metric')
        m2 = self.form_data.get('metric_2')
        d['metrics'] = [m1, m2]
        if not m1:
            raise Exception(_("Pick a metric for left axis!"))
        if not m2:
            raise Exception(_("Pick a metric for right axis!"))
        if m1 == m2:
            raise Exception(_("Please choose different metrics"
                            " on left and right axis"))
        return d

    def to_series(self, df, classed=''):
        cols = []
        for col in df.columns:
            if col == '':
                cols.append('N/A')
            elif col is None:
                cols.append('NULL')
            else:
                cols.append(col)
        df.columns = cols
        series = df.to_dict('series')
        chart_data = []
        metrics = [
            self.form_data.get('metric'),
            self.form_data.get('metric_2')
        ]
        for i, m in enumerate(metrics):
            ys = series[m]
            if df[m].dtype.kind not in "biufc":
                continue
            series_title = m
            d = {
                "key": series_title,
                "classed": classed,
                "values": [
                    {'x': ds, 'y': ys[ds] if ds in ys else None}
                    for ds in df.index
                ],
                "yAxis": i+1,
                "type": "line"
            }
            chart_data.append(d)
        return chart_data

    def get_data(self, df):
        fd = self.form_data
        df = df.fillna(0)

        if self.form_data.get("granularity") == "all":
            raise Exception(_("Pick a time granularity for your time series"))

        metric = fd.get('metric')
        metric_2 = fd.get('metric_2')
        df = df.pivot_table(
            index=DTTM_ALIAS,
            values=[metric, metric_2])

        chart_data = self.to_series(df)
        return chart_data


class NVD3TimeSeriesBarViz(NVD3TimeSeriesViz):

    """A bar chart where the x axis is time"""

    viz_type = "bar"
    sort_series = True
    verbose_name = _("Time Series - Bar Chart")


class NVD3CompareTimeSeriesViz(NVD3TimeSeriesViz):

    """A line chart component where you can compare the % change over time"""

    viz_type = 'compare'
    verbose_name = _("Time Series - Percent Change")


class NVD3TimeSeriesStackedViz(NVD3TimeSeriesViz):

    """A rich stack area chart"""

    viz_type = "area"
    verbose_name = _("Time Series - Stacked")
    sort_series = True


class DistributionPieViz(NVD3Viz):

    """Annoy visualization snobs with this controversial pie chart"""

    viz_type = "pie"
    verbose_name = _("Distribution - NVD3 - Pie Chart")
    is_timeseries = False

    def get_data(self, df):
        df = df.pivot_table(
            index=self.groupby,
            values=[self.metrics[0]])
        df.sort_values(by=self.metrics[0], ascending=False, inplace=True)
        df = df.reset_index()
        df.columns = ['x', 'y']
        return df.to_dict(orient="records")


class HistogramViz(BaseViz):

    """Histogram"""

    viz_type = "histogram"
    verbose_name = _("Histogram")
    is_timeseries = False

    def query_obj(self):
        """Returns the query object for this visualization"""
        d = super(HistogramViz, self).query_obj()
        d['row_limit'] = self.form_data.get(
            'row_limit', int(config.get('VIZ_ROW_LIMIT')))
        numeric_column = self.form_data.get('all_columns_x')
        if numeric_column is None:
            raise Exception(_("Must have one numeric column specified"))
        d['columns'] = [numeric_column]
        return d

    def get_data(self, df):
        """Returns the chart data"""
        chart_data = df[df.columns[0]].values.tolist()
        return chart_data


class DistributionBarViz(DistributionPieViz):

    """A good old bar chart"""

    viz_type = "dist_bar"
    verbose_name = _("Distribution - Bar Chart")
    is_timeseries = False

    def query_obj(self):
        d = super(DistributionBarViz, self).query_obj()  # noqa
        fd = self.form_data
        if (
                len(d['groupby']) <
                len(fd.get('groupby') or []) + len(fd.get('columns') or [])
                ):
            raise Exception(
                _("Can't have overlap between Series and Breakdowns"))
        if not fd.get('metrics'):
            raise Exception(_("Pick at least one metric"))
        if not fd.get('groupby'):
            raise Exception(_("Pick at least one field for [Series]"))
        return d

    def get_data(self, df):
        fd = self.form_data

        row = df.groupby(self.groupby).sum()[self.metrics[0]].copy()
        row.sort_values(ascending=False, inplace=True)
        columns = fd.get('columns') or []
        pt = df.pivot_table(
            index=self.groupby,
            columns=columns,
            values=self.metrics)
        if fd.get("contribution"):
            pt = pt.fillna(0)
            pt = pt.T
            pt = (pt / pt.sum()).T
        pt = pt.reindex(row.index)
        chart_data = []
        for name, ys in pt.iteritems():
            if pt[name].dtype.kind not in "biufc" or name in self.groupby:
                continue
            if isinstance(name, string_types):
                series_title = name
            elif len(self.metrics) > 1:
                series_title = ", ".join(name)
            else:
                l = [str(s) for s in name[1:]]
                series_title = ", ".join(l)
            values = []
            for i, v in ys.iteritems():
                x = i
                if isinstance(x, (tuple, list)):
                    x = ', '.join([str(s) for s in x])
                else:
                    x = str(x)
                values.append({
                    'x': x,
                    'y': v,
                })
            d = {
                "key": series_title,
                "values": values,
            }
            chart_data.append(d)
        return chart_data


class SunburstViz(BaseViz):

    """A multi level sunburst chart"""

    viz_type = "sunburst"
    verbose_name = _("Sunburst")
    is_timeseries = False
    credits = (
        'Kerry Rodden '
        '@<a href="https://bl.ocks.org/kerryrodden/7090426">bl.ocks.org</a>')

    def get_data(self, df):

        # if m1 == m2 duplicate the metric column
        cols = self.form_data.get('groupby')
        metric = self.form_data.get('metric')
        secondary_metric = self.form_data.get('secondary_metric')
        if metric == secondary_metric:
            ndf = df
            ndf.columns = [cols + ['m1', 'm2']]
        else:
            cols += [
                self.form_data['metric'], self.form_data['secondary_metric']]
            ndf = df[cols]
        return json.loads(ndf.to_json(orient="values"))  # TODO fix this nonsense

    def query_obj(self):
        qry = super(SunburstViz, self).query_obj()
        qry['metrics'] = [
            self.form_data['metric'], self.form_data['secondary_metric']]
        return qry


class SankeyViz(BaseViz):

    """A Sankey diagram that requires a parent-child dataset"""

    viz_type = "sankey"
    verbose_name = _("Sankey")
    is_timeseries = False
    credits = '<a href="https://www.npmjs.com/package/d3-sankey">d3-sankey on npm</a>'

    def query_obj(self):
        qry = super(SankeyViz, self).query_obj()
        if len(qry['groupby']) != 2:
            raise Exception(_("Pick exactly 2 columns as [Source / Target]"))
        qry['metrics'] = [
            self.form_data['metric']]
        return qry

    def get_data(self, df):
        df.columns = ['source', 'target', 'value']
        recs = df.to_dict(orient='records')

        hierarchy = defaultdict(set)
        for row in recs:
            hierarchy[row['source']].add(row['target'])

        def find_cycle(g):
            """Whether there's a cycle in a directed graph"""
            path = set()

            def visit(vertex):
                path.add(vertex)
                for neighbour in g.get(vertex, ()):
                    if neighbour in path or visit(neighbour):
                        return (vertex, neighbour)
                path.remove(vertex)

            for v in g:
                cycle = visit(v)
                if cycle:
                    return cycle

        cycle = find_cycle(hierarchy)
        if cycle:
            raise Exception(_(
                "There's a loop in your Sankey, please provide a tree. "
                "Here's a faulty link: {}").format(cycle))
        return recs


class DirectedForceViz(BaseViz):

    """An animated directed force layout graph visualization"""

    viz_type = "directed_force"
    verbose_name = _("Directed Force Layout")
    credits = 'd3noob @<a href="http://bl.ocks.org/d3noob/5141278">bl.ocks.org</a>'
    is_timeseries = False

    def query_obj(self):
        qry = super(DirectedForceViz, self).query_obj()
        if len(self.form_data['groupby']) != 2:
            raise Exception(_("Pick exactly 2 columns to 'Group By'"))
        qry['metrics'] = [self.form_data['metric']]
        return qry

    def get_data(self, df):
        df.columns = ['source', 'target', 'value']
        return df.to_dict(orient='records')


class ChordViz(BaseViz):

    """A Chord diagram"""

    viz_type = "chord"
    verbose_name = _("Directed Force Layout")
    credits = '<a href="https://github.com/d3/d3-chord">Bostock</a>'
    is_timeseries = False

    def query_obj(self):
        qry = super(ChordViz, self).query_obj()
        fd = self.form_data
        qry['groupby'] = [fd.get('groupby'), fd.get('columns')]
        qry['metrics'] = [fd.get('metric')]
        return qry

    def get_data(self, df):
        df.columns = ['source', 'target', 'value']

        # Preparing a symetrical matrix like d3.chords calls for
        nodes = list(set(df['source']) | set(df['target']))
        matrix = {}
        for source, target in product(nodes, nodes):
            matrix[(source, target)] = 0
        for source, target, value in df.to_records(index=False):
            matrix[(source, target)] = value
        m = [[matrix[(n1, n2)] for n1 in nodes] for n2 in nodes]
        return {
            'nodes': list(nodes),
            'matrix': m,
        }


class CountryMapViz(BaseViz):

    """A country centric"""

    viz_type = "country_map"
    verbose_name = _("Country Map")
    is_timeseries = False
    credits = 'From bl.ocks.org By john-guerra'

    def query_obj(self):
        qry = super(CountryMapViz, self).query_obj()
        qry['metrics'] = [
            self.form_data['metric']]
        qry['groupby'] = [self.form_data['entity']]
        return qry

    def get_data(self, df):
        fd = self.form_data
        cols = [fd.get('entity')]
        metric = fd.get('metric')
        cols += [metric]
        ndf = df[cols]
        df = ndf
        df.columns = ['country_id', 'metric']
        d = df.to_dict(orient='records')
        return d


class WorldMapViz(BaseViz):

    """A country centric world map"""

    viz_type = "world_map"
    verbose_name = _("World Map")
    is_timeseries = False
    credits = 'datamaps on <a href="https://www.npmjs.com/package/datamaps">npm</a>'

    def query_obj(self):
        qry = super(WorldMapViz, self).query_obj()
        qry['metrics'] = [
            self.form_data['metric'], self.form_data['secondary_metric']]
        qry['groupby'] = [self.form_data['entity']]
        return qry

    def get_data(self, df):
        from superset.data import countries
        fd = self.form_data
        cols = [fd.get('entity')]
        metric = fd.get('metric')
        secondary_metric = fd.get('secondary_metric')
        if metric == secondary_metric:
            ndf = df[cols]
            # df[metric] will be a DataFrame
            # because there are duplicate column names
            ndf['m1'] = df[metric].iloc[:, 0]
            ndf['m2'] = ndf['m1']
        else:
            cols += [metric, secondary_metric]
            ndf = df[cols]
        df = ndf
        df.columns = ['country', 'm1', 'm2']
        d = df.to_dict(orient='records')
        for row in d:
            country = None
            if isinstance(row['country'], string_types):
                country = countries.get(
                    fd.get('country_fieldtype'), row['country'])

            if country:
                row['country'] = country['cca3']
                row['latitude'] = country['lat']
                row['longitude'] = country['lng']
                row['name'] = country['name']
            else:
                row['country'] = "XXX"
        return d


class FilterBoxViz(BaseViz):

    """A multi filter, multi-choice filter box to make dashboards interactive"""

    viz_type = "filter_box"
    verbose_name = _("Filters")
    is_timeseries = False
    credits = 'a <a href="https://github.com/airbnb/superset">Superset</a> original'

    def query_obj(self):
        qry = super(FilterBoxViz, self).query_obj()
        groupby = self.form_data.get('groupby')
        if len(groupby) < 1 and not self.form_data.get('date_filter'):
            raise Exception(_("Pick at least one filter field"))
        qry['metrics'] = [
            self.form_data['metric']]
        return qry

    def get_data(self, df):
        qry = self.query_obj()
        filters = [g for g in self.form_data['groupby']]
        d = {}
        for flt in filters:
            qry['groupby'] = [flt]
            df = super(FilterBoxViz, self).get_df(qry)
            d[flt] = [{
                'id': row[0],
                'text': row[0],
                'filter': flt,
                'metric': row[1]}
                for row in df.itertuples(index=False)
            ]
        return d


class IFrameViz(BaseViz):

    """You can squeeze just about anything in this iFrame component"""

    viz_type = "iframe"
    verbose_name = _("iFrame")
    credits = 'a <a href="https://github.com/airbnb/superset">Superset</a> original'
    is_timeseries = False

    def get_df(self):
       return None


class ParallelCoordinatesViz(BaseViz):

    """Interactive parallel coordinate implementation

    Uses this amazing javascript library
    https://github.com/syntagmatic/parallel-coordinates
    """

    viz_type = "para"
    verbose_name = _("Parallel Coordinates")
    credits = (
        '<a href="https://syntagmatic.github.io/parallel-coordinates/">'
        'Syntagmatic\'s library</a>')
    is_timeseries = False

    def query_obj(self):
        d = super(ParallelCoordinatesViz, self).query_obj()
        fd = self.form_data
        d['metrics'] = copy.copy(fd.get('metrics'))
        second = fd.get('secondary_metric')
        if second not in d['metrics']:
            d['metrics'] += [second]
        d['groupby'] = [fd.get('series')]
        return d

    def get_data(self, df):
        return df.to_dict(orient="records")


class HeatmapViz(BaseViz):

    """A nice heatmap visualization that support high density through canvas"""

    viz_type = "heatmap"
    verbose_name = _("Heatmap")
    is_timeseries = False
    credits = (
        'inspired from mbostock @<a href="http://bl.ocks.org/mbostock/3074470">'
        'bl.ocks.org</a>')

    def query_obj(self):
        d = super(HeatmapViz, self).query_obj()
        fd = self.form_data
        d['metrics'] = [fd.get('metric')]
        d['groupby'] = [fd.get('all_columns_x'), fd.get('all_columns_y')]
        return d

    def get_data(self, df):
        fd = self.form_data
        x = fd.get('all_columns_x')
        y = fd.get('all_columns_y')
        v = fd.get('metric')
        if x == y:
            df.columns = ['x', 'y', 'v']
        else:
            df = df[[x, y, v]]
            df.columns = ['x', 'y', 'v']
        norm = fd.get('normalize_across')
        overall = False
        max_ = df.v.max()
        min_ = df.v.min()
        bounds = fd.get('y_axis_bounds')
        if bounds and bounds[0] is not None:
            min_ = bounds[0]
        if bounds and bounds[1] is not None:
            max_ = bounds[1]
        if norm == 'heatmap':
            overall = True
        else:
            gb = df.groupby(norm, group_keys=False)
            if len(gb) <= 1:
                overall = True
            else:
                df['perc'] = (
                    gb.apply(
                        lambda x: (x.v - x.v.min()) / (x.v.max() - x.v.min()))
                )
        if overall:
            df['perc'] = (df.v - min_) / (max_ - min_)
        return {
            'records': df.to_dict(orient="records"),
            'extents': [min_, max_],
        }


class HorizonViz(NVD3TimeSeriesViz):

    """Horizon chart

    https://www.npmjs.com/package/d3-horizon-chart
    """

    viz_type = "horizon"
    verbose_name = _("Horizon Charts")
    credits = (
        '<a href="https://www.npmjs.com/package/d3-horizon-chart">'
        'd3-horizon-chart</a>')


class MapboxViz(BaseViz):

    """Rich maps made with Mapbox"""

    viz_type = "mapbox"
    verbose_name = _("Mapbox")
    is_timeseries = False
    credits = (
        '<a href=https://www.mapbox.com/mapbox-gl-js/api/>Mapbox GL JS</a>')

    def query_obj(self):
        d = super(MapboxViz, self).query_obj()
        fd = self.form_data
        label_col = fd.get('mapbox_label')

        if not fd.get('groupby'):
            d['columns'] = [fd.get('all_columns_x'), fd.get('all_columns_y')]

            if label_col and len(label_col) >= 1:
                if label_col[0] == "count":
                    raise Exception(_(
                        "Must have a [Group By] column to have 'count' as the [Label]"))
                d['columns'].append(label_col[0])

            if fd.get('point_radius') != 'Auto':
                d['columns'].append(fd.get('point_radius'))

            d['columns'] = list(set(d['columns']))
        else:
            # Ensuring columns chosen are all in group by
            if (label_col and len(label_col) >= 1 and
                    label_col[0] != "count" and
                    label_col[0] not in fd.get('groupby')):
                raise Exception(_(
                    "Choice of [Label] must be present in [Group By]"))

            if (fd.get("point_radius") != "Auto" and
                    fd.get("point_radius") not in fd.get('groupby')):
                raise Exception(_(
                    "Choice of [Point Radius] must be present in [Group By]"))

            if (fd.get('all_columns_x') not in fd.get('groupby') or
                    fd.get('all_columns_y') not in fd.get('groupby')):
                raise Exception(_(
                    "[Longitude] and [Latitude] columns must be present in [Group By]"))
        return d

    def get_data(self, df):
        fd = self.form_data
        label_col = fd.get('mapbox_label')
        custom_metric = label_col and len(label_col) >= 1
        metric_col = [None] * len(df.index)
        if custom_metric:
            if label_col[0] == fd.get('all_columns_x'):
                metric_col = df[fd.get('all_columns_x')]
            elif label_col[0] == fd.get('all_columns_y'):
                metric_col = df[fd.get('all_columns_y')]
            else:
                metric_col = df[label_col[0]]
        point_radius_col = (
            [None] * len(df.index)
            if fd.get("point_radius") == "Auto"
            else df[fd.get("point_radius")])

        # using geoJSON formatting
        geo_json = {
            "type": "FeatureCollection",
            "features": [
                {
                    "type": "Feature",
                    "properties": {
                        "metric": metric,
                        "radius": point_radius,
                    },
                    "geometry": {
                        "type": "Point",
                        "coordinates": [lon, lat],
                    }
                }
                for lon, lat, metric, point_radius
                in zip(
                    df[fd.get('all_columns_x')],
                    df[fd.get('all_columns_y')],
                    metric_col, point_radius_col)
            ]
        }

        return {
            "geoJSON": geo_json,
            "customMetric": custom_metric,
            "mapboxApiKey": config.get('MAPBOX_API_KEY'),
            "mapStyle": fd.get("mapbox_style"),
            "aggregatorName": fd.get("pandas_aggfunc"),
            "clusteringRadius": fd.get("clustering_radius"),
            "pointRadiusUnit": fd.get("point_radius_unit"),
            "globalOpacity": fd.get("global_opacity"),
            "viewportLongitude": fd.get("viewport_longitude"),
            "viewportLatitude": fd.get("viewport_latitude"),
            "viewportZoom": fd.get("viewport_zoom"),
            "renderWhileDragging": fd.get("render_while_dragging"),
            "tooltip": fd.get("rich_tooltip"),
            "color": fd.get("mapbox_color"),
        }

class EventFlowViz(BaseViz):
    """A visualization to explore patterns in event sequences"""

    viz_type = "event_flow"
    verbose_name = _("Event flow")
    credits = 'from <a href="https://github.com/williaster/data-ui">@data-ui</a>'
    is_timeseries = True

    def query_obj(self):
        query = super(EventFlowViz, self).query_obj()
        form_data = self.form_data

        event_key = form_data.get('all_columns_x')
        entity_key = form_data.get('entity')
        meta_keys = [
            col for col in form_data.get('all_columns') if col != event_key and col != entity_key
        ]

        query['columns'] = [event_key, entity_key] + meta_keys

        if form_data['order_by_entity']:
            query['orderby'] = [(entity_key, True)]

        return query

    def get_data(self, df):
        return df.to_dict(orient="records")


class PairedTTestViz(BaseViz):

    """A table displaying paired t-test values"""

    viz_type = 'paired_ttest'
    verbose_name = _("Time Series - Paired t-test")
    sort_series = False
    is_timeseries = True

    def get_data(self, df):
        """
        Transform received data frame into an object of the form:
        {
            "metric1": [
                {
                    groups: ('groupA', ... ),
                    values: [ {x, y}, ... ],
                }, ...
            ], ...
        }
        """
        fd = self.form_data
        groups = fd.get('groupby')
        metrics = fd.get('metrics')
        df.fillna(0)
        df = df.pivot_table(
            index=DTTM_ALIAS,
            columns=groups,
            values=metrics)
        cols = []
        # Be rid of falsey keys
        for col in df.columns:
            if col == '':
                cols.append('N/A')
            elif col is None:
                cols.append('NULL')
            else:
                cols.append(col)
        df.columns = cols
        data = {}
        series = df.to_dict('series')
        for nameSet in df.columns:
            # If no groups are defined, nameSet will be the metric name
            hasGroup = not isinstance(nameSet, string_types)
            Y = series[nameSet]
            d = {
                'group': nameSet[1:] if hasGroup else 'All',
                'values': [
                    {'x': t, 'y': Y[t] if t in Y else None}
                    for t in df.index
                ],
            }
            key = nameSet[0] if hasGroup else nameSet
            if key in data:
                data[key].append(d)
            else:
                data[key] = [d]
        return data


viz_types_list = [
    TableViz,
    PivotTableViz,
    NVD3TimeSeriesViz,
    NVD3DualLineViz,
    NVD3CompareTimeSeriesViz,
    NVD3TimeSeriesStackedViz,
    NVD3TimeSeriesBarViz,
    DistributionBarViz,
    DistributionPieViz,
    BubbleViz,
    BulletViz,
    MarkupViz,
    WordCloudViz,
    BigNumberViz,
    BigNumberTotalViz,
    SunburstViz,
    DirectedForceViz,
    SankeyViz,
    CountryMapViz,
    ChordViz,
    WorldMapViz,
    FilterBoxViz,
    IFrameViz,
    ParallelCoordinatesViz,
    HeatmapViz,
    BoxPlotViz,
    TreemapViz,
    CalHeatmapViz,
    HorizonViz,
    MapboxViz,
    HistogramViz,
    SeparatorViz,
    EventFlowViz,
    PairedTTestViz,
]

viz_types = OrderedDict([(v.viz_type, v) for v in viz_types_list
                         if v.viz_type not in config.get('VIZ_TYPE_BLACKLIST')])<|MERGE_RESOLUTION|>--- conflicted
+++ resolved
@@ -884,11 +884,6 @@
             if df[name].dtype.kind not in "biufc":
                 continue
             series_title = name
-<<<<<<< HEAD
-            if isinstance(series_title, string_types):
-                series_title += title_suffix
-            elif title_suffix and isinstance(series_title, list):
-=======
             if (
                     isinstance(series_title, (list, tuple)) and
                     len(series_title) > 1 and
@@ -898,7 +893,6 @@
             if isinstance(series_title, string_types):
                 series_title += title_suffix
             elif title_suffix and isinstance(series_title, (list, tuple)):
->>>>>>> 18e459e1
                 series_title.append(title_suffix)
 
             d = {
