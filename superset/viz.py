--- conflicted
+++ resolved
@@ -37,7 +37,6 @@
 from six import string_types, text_type
 from six.moves import cPickle as pkl, reduce
 
-<<<<<<< HEAD
 from superset import app, cache, get_manifest_file
 from superset.utils import (
     DTTM_ALIAS,
@@ -53,11 +52,6 @@
     QueryStatus,
     split_adhoc_filters_into_base_filters
 )
-=======
-from superset import app, cache, get_manifest_file, utils
-from superset.exceptions import NullValueException
-from superset.utils import DTTM_ALIAS, JS_MAX_INTEGER, merge_extra_filters
->>>>>>> 089037f1
 
 
 config = app.config
