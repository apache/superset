--- conflicted
+++ resolved
@@ -1796,13 +1796,8 @@
 
         gb = []
 
-<<<<<<< HEAD
         spatial = fd.get('spatial')
         if spatial:
-=======
-        if fd.get('spatial'):
-            spatial = fd.get('spatial')
->>>>>>> 36b47b72
             if spatial.get('type') == 'latlong':
                 gb += [spatial.get('lonCol')]
                 gb += [spatial.get('latCol')]
