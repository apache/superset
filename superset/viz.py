# Licensed to the Apache Software Foundation (ASF) under one
# or more contributor license agreements.  See the NOTICE file
# distributed with this work for additional information
# regarding copyright ownership.  The ASF licenses this file
# to you under the Apache License, Version 2.0 (the
# "License"); you may not use this file except in compliance
# with the License.  You may obtain a copy of the License at
#
#   http://www.apache.org/licenses/LICENSE-2.0
#
# Unless required by applicable law or agreed to in writing,
# software distributed under the License is distributed on an
# "AS IS" BASIS, WITHOUT WARRANTIES OR CONDITIONS OF ANY
# KIND, either express or implied.  See the License for the
# specific language governing permissions and limitations
# under the License.
# pylint: disable=C,R,W
"""This module contains the 'Viz' objects

These objects represent the backend of all the visualizations that
Superset can render.
"""
import copy
import hashlib
import inspect
import logging
import math
import pickle as pkl
import re
import uuid
from collections import defaultdict, OrderedDict
from datetime import datetime, timedelta
from functools import reduce
from itertools import product
from typing import Any, Dict, List, Optional, Set, Tuple, TYPE_CHECKING, Union

import geohash
import numpy as np
import pandas as pd
import polyline
import simplejson as json
from dateutil import relativedelta as rdelta
from flask import request
from flask_babel import lazy_gettext as _
from geopy.point import Point
from markdown import markdown
from pandas.tseries.frequencies import to_offset

from superset import app, cache, get_css_manifest_files, security_manager
from superset.constants import NULL_STRING
from superset.exceptions import NullValueException, SpatialException
from superset.models.helpers import QueryResult
from superset.utils import core as utils
from superset.utils.core import (
    DTTM_ALIAS,
    JS_MAX_INTEGER,
    merge_extra_filters,
    to_adhoc,
)

if TYPE_CHECKING:
    from superset.connectors.base.models import BaseDatasource

config = app.config
stats_logger = config["STATS_LOGGER"]
relative_start = config["DEFAULT_RELATIVE_START_TIME"]
relative_end = config["DEFAULT_RELATIVE_END_TIME"]

METRIC_KEYS = [
    "metric",
    "metrics",
    "percent_metrics",
    "metric_2",
    "secondary_metric",
    "x",
    "y",
    "size",
]

VizData = Optional[Union[List[Any], Dict[Any, Any]]]


class BaseViz:

    """All visualizations derive this base class"""

    viz_type: Optional[str] = None
    verbose_name = "Base Viz"
    credits = ""
    is_timeseries = False
    cache_type = "df"
    enforce_numerical_metrics = True

    def __init__(
        self,
        datasource: "BaseDatasource",
        form_data: Dict[str, Any],
        force: bool = False,
    ):
        if not datasource:
            raise Exception(_("Viz is missing a datasource"))

        self.datasource = datasource
        self.request = request
        self.viz_type = form_data.get("viz_type")
        self.form_data = form_data

        self.query = ""
        self.token = self.form_data.get("token", "token_" + uuid.uuid4().hex[:8])

        self.groupby = self.form_data.get("groupby") or []
        self.time_shift = timedelta()

        self.status: Optional[str] = None
        self.error_msg = ""
        self.results: Optional[QueryResult] = None
        self.error_message: Optional[str] = None
        self.force = force

        # Keeping track of whether some data came from cache
        # this is useful to trigger the <CachedLabel /> when
        # in the cases where visualization have many queries
        # (FilterBox for instance)
        self._any_cache_key: Optional[str] = None
        self._any_cached_dttm: Optional[str] = None
        self._extra_chart_data: List[Tuple[str, pd.DataFrame]] = []

        self.process_metrics()

    def process_metrics(self):
        # metrics in TableViz is order sensitive, so metric_dict should be
        # OrderedDict
        self.metric_dict = OrderedDict()
        fd = self.form_data
        for mkey in METRIC_KEYS:
            val = fd.get(mkey)
            if val:
                if not isinstance(val, list):
                    val = [val]
                for o in val:
                    label = utils.get_metric_name(o)
                    self.metric_dict[label] = o

        # Cast to list needed to return serializable object in py3
        self.all_metrics = list(self.metric_dict.values())
        self.metric_labels = list(self.metric_dict.keys())

    @staticmethod
    def handle_js_int_overflow(data):
        for d in data.get("records", dict()):
            for k, v in list(d.items()):
                if isinstance(v, int):
                    # if an int is too big for Java Script to handle
                    # convert it to a string
                    if abs(v) > JS_MAX_INTEGER:
                        d[k] = str(v)
        return data

    def run_extra_queries(self):
        """Lifecycle method to use when more than one query is needed

        In rare-ish cases, a visualization may need to execute multiple
        queries. That is the case for FilterBox or for time comparison
        in Line chart for instance.

        In those cases, we need to make sure these queries run before the
        main `get_payload` method gets called, so that the overall caching
        metadata can be right. The way it works here is that if any of
        the previous `get_df_payload` calls hit the cache, the main
        payload's metadata will reflect that.

        The multi-query support may need more work to become a first class
        use case in the framework, and for the UI to reflect the subtleties
        (show that only some of the queries were served from cache for
        instance). In the meantime, since multi-query is rare, we treat
        it with a bit of a hack. Note that the hack became necessary
        when moving from caching the visualization's data itself, to caching
        the underlying query(ies).
        """
        pass

    def get_samples(self):
        query_obj = self.query_obj()
        query_obj.update(
            {
                "groupby": [],
                "metrics": [],
                "row_limit": 1000,
                "columns": [o.column_name for o in self.datasource.columns],
            }
        )
        df = self.get_df(query_obj)
        return df.to_dict(orient="records")

    def get_df(self, query_obj: Optional[Dict[str, Any]] = None) -> pd.DataFrame:
        """Returns a pandas dataframe based on the query object"""
        if not query_obj:
            query_obj = self.query_obj()
        if not query_obj:
            return pd.DataFrame()

        self.error_msg = ""

        timestamp_format = None
        if self.datasource.type == "table":
            granularity_col = self.datasource.get_column(query_obj["granularity"])
            if granularity_col:
                timestamp_format = granularity_col.python_date_format

        # The datasource here can be different backend but the interface is common
        self.results = self.datasource.query(query_obj)
        self.query = self.results.query
        self.status = self.results.status
        self.error_message = self.results.error_message

        df = self.results.df
        # Transform the timestamp we received from database to pandas supported
        # datetime format. If no python_date_format is specified, the pattern will
        # be considered as the default ISO date format
        # If the datetime format is unix, the parse will use the corresponding
        # parsing logic.
        if not df.empty:
            if DTTM_ALIAS in df.columns:
                if timestamp_format in ("epoch_s", "epoch_ms"):
                    # Column has already been formatted as a timestamp.
                    dttm_col = df[DTTM_ALIAS]
                    one_ts_val = dttm_col[0]

                    # convert time column to pandas Timestamp, but different
                    # ways to convert depending on string or int types
                    try:
                        int(one_ts_val)
                        is_integral = True
                    except (ValueError, TypeError):
                        is_integral = False
                    if is_integral:
                        unit = "s" if timestamp_format == "epoch_s" else "ms"
                        df[DTTM_ALIAS] = pd.to_datetime(
                            dttm_col, utc=False, unit=unit, origin="unix"
                        )
                    else:
                        df[DTTM_ALIAS] = dttm_col.apply(pd.Timestamp)
                else:
                    df[DTTM_ALIAS] = pd.to_datetime(
                        df[DTTM_ALIAS], utc=False, format=timestamp_format
                    )
                if self.datasource.offset:
                    df[DTTM_ALIAS] += timedelta(hours=self.datasource.offset)
                df[DTTM_ALIAS] += self.time_shift

            if self.enforce_numerical_metrics:
                self.df_metrics_to_num(df)

            df.replace([np.inf, -np.inf], np.nan, inplace=True)
        return df

    def df_metrics_to_num(self, df):
        """Converting metrics to numeric when pandas.read_sql cannot"""
        metrics = self.metric_labels
        for col, dtype in df.dtypes.items():
            if dtype.type == np.object_ and col in metrics:
                df[col] = pd.to_numeric(df[col], errors="coerce")

    def process_query_filters(self):
        utils.convert_legacy_filters_into_adhoc(self.form_data)
        merge_extra_filters(self.form_data)
        utils.split_adhoc_filters_into_base_filters(self.form_data)

    def query_obj(self) -> Dict[str, Any]:
        """Building a query object"""
        form_data = self.form_data
        self.process_query_filters()
        gb = form_data.get("groupby") or []
        metrics = self.all_metrics or []
        columns = form_data.get("columns") or []
        groupby = list(set(gb + columns))

        is_timeseries = self.is_timeseries
        if DTTM_ALIAS in groupby:
            groupby.remove(DTTM_ALIAS)
            is_timeseries = True

        granularity = form_data.get("granularity") or form_data.get("granularity_sqla")
        limit = int(form_data.get("limit") or 0)
        timeseries_limit_metric = form_data.get("timeseries_limit_metric")
        row_limit = int(form_data.get("row_limit") or config["ROW_LIMIT"])

        # default order direction
        order_desc = form_data.get("order_desc", True)

        since, until = utils.get_since_until(
            relative_start=relative_start,
            relative_end=relative_end,
            time_range=form_data.get("time_range"),
            since=form_data.get("since"),
            until=form_data.get("until"),
        )
        time_shift = form_data.get("time_shift", "")
        self.time_shift = utils.parse_past_timedelta(time_shift)
        from_dttm = None if since is None else (since - self.time_shift)
        to_dttm = None if until is None else (until - self.time_shift)
        if from_dttm and to_dttm and from_dttm > to_dttm:
            raise Exception(_("From date cannot be larger than to date"))

        self.from_dttm = from_dttm
        self.to_dttm = to_dttm

        # extras are used to query elements specific to a datasource type
        # for instance the extra where clause that applies only to Tables
        extras = {
            "druid_time_origin": form_data.get("druid_time_origin", ""),
            "having": form_data.get("having", ""),
            "having_druid": form_data.get("having_filters", []),
            "time_grain_sqla": form_data.get("time_grain_sqla", ""),
            "time_range_endpoints": form_data.get("time_range_endpoints"),
            "where": form_data.get("where", ""),
        }

        d = {
            "granularity": granularity,
            "from_dttm": from_dttm,
            "to_dttm": to_dttm,
            "is_timeseries": is_timeseries,
            "groupby": groupby,
            "metrics": metrics,
            "row_limit": row_limit,
            "filter": self.form_data.get("filters", []),
            "timeseries_limit": limit,
            "extras": extras,
            "timeseries_limit_metric": timeseries_limit_metric,
            "order_desc": order_desc,
        }
        return d

    @property
    def cache_timeout(self):
        if self.form_data.get("cache_timeout") is not None:
            return int(self.form_data.get("cache_timeout"))
        if self.datasource.cache_timeout is not None:
            return self.datasource.cache_timeout
        if (
            hasattr(self.datasource, "database")
            and self.datasource.database.cache_timeout
        ) is not None:
            return self.datasource.database.cache_timeout
        return config["CACHE_DEFAULT_TIMEOUT"]

    def get_json(self):
        return json.dumps(
            self.get_payload(), default=utils.json_int_dttm_ser, ignore_nan=True
        )

    def cache_key(self, query_obj, **extra):
        """
        The cache key is made out of the key/values in `query_obj`, plus any
        other key/values in `extra`.

        We remove datetime bounds that are hard values, and replace them with
        the use-provided inputs to bounds, which may be time-relative (as in
        "5 days ago" or "now").

        The `extra` arguments are currently used by time shift queries, since
        different time shifts wil differ only in the `from_dttm` and `to_dttm`
        values which are stripped.
        """
        cache_dict = copy.copy(query_obj)
        cache_dict.update(extra)

        for k in ["from_dttm", "to_dttm"]:
            del cache_dict[k]

        cache_dict["time_range"] = self.form_data.get("time_range")
        cache_dict["datasource"] = self.datasource.uid
        cache_dict["extra_cache_keys"] = self.datasource.get_extra_cache_keys(query_obj)
<<<<<<< HEAD
        cache_dict["rls"] = security_manager.get_rls_ids(self.datasource)
=======
        cache_dict["changed_on"] = self.datasource.changed_on
>>>>>>> 6f1c931f
        json_data = self.json_dumps(cache_dict, sort_keys=True)
        return hashlib.md5(json_data.encode("utf-8")).hexdigest()

    def get_payload(self, query_obj=None):
        """Returns a payload of metadata and data"""
        self.run_extra_queries()
        payload = self.get_df_payload(query_obj)

        df = payload.get("df")
        if self.status != utils.QueryStatus.FAILED:
            if df is not None and df.empty:
                payload["error"] = "No data"
            else:
                payload["data"] = self.get_data(df)
        if "df" in payload:
            del payload["df"]
        return payload

    def get_df_payload(self, query_obj=None, **kwargs):
        """Handles caching around the df payload retrieval"""
        if not query_obj:
            query_obj = self.query_obj()
        cache_key = self.cache_key(query_obj, **kwargs) if query_obj else None
        logging.info("Cache key: {}".format(cache_key))
        is_loaded = False
        stacktrace = None
        df = None
        cached_dttm = datetime.utcnow().isoformat().split(".")[0]
        if cache_key and cache and not self.force:
            cache_value = cache.get(cache_key)
            if cache_value:
                stats_logger.incr("loaded_from_cache")
                try:
                    cache_value = pkl.loads(cache_value)
                    df = cache_value["df"]
                    self.query = cache_value["query"]
                    self._any_cached_dttm = cache_value["dttm"]
                    self._any_cache_key = cache_key
                    self.status = utils.QueryStatus.SUCCESS
                    is_loaded = True
                except Exception as e:
                    logging.exception(e)
                    logging.error(
                        "Error reading cache: " + utils.error_msg_from_exception(e)
                    )
                logging.info("Serving from cache")

        if query_obj and not is_loaded:
            try:
                df = self.get_df(query_obj)
                if self.status != utils.QueryStatus.FAILED:
                    stats_logger.incr("loaded_from_source")
                    is_loaded = True
            except Exception as e:
                logging.exception(e)
                if not self.error_message:
                    self.error_message = "{}".format(e)
                self.status = utils.QueryStatus.FAILED
                stacktrace = utils.get_stacktrace()

            if (
                is_loaded
                and cache_key
                and cache
                and self.status != utils.QueryStatus.FAILED
            ):
                try:
                    cache_value = dict(dttm=cached_dttm, df=df, query=self.query)
                    cache_value = pkl.dumps(cache_value, protocol=pkl.HIGHEST_PROTOCOL)

                    logging.info(
                        "Caching {} chars at key {}".format(len(cache_value), cache_key)
                    )

                    stats_logger.incr("set_cache_key")
                    cache.set(cache_key, cache_value, timeout=self.cache_timeout)
                except Exception as e:
                    # cache.set call can fail if the backend is down or if
                    # the key is too large or whatever other reasons
                    logging.warning("Could not cache key {}".format(cache_key))
                    logging.exception(e)
                    cache.delete(cache_key)
        return {
            "cache_key": self._any_cache_key,
            "cached_dttm": self._any_cached_dttm,
            "cache_timeout": self.cache_timeout,
            "df": df,
            "error": self.error_message,
            "form_data": self.form_data,
            "is_cached": self._any_cache_key is not None,
            "query": self.query,
            "status": self.status,
            "stacktrace": stacktrace,
            "rowcount": len(df.index) if df is not None else 0,
        }

    def json_dumps(self, obj, sort_keys=False):
        return json.dumps(
            obj, default=utils.json_int_dttm_ser, ignore_nan=True, sort_keys=sort_keys
        )

    def payload_json_and_has_error(self, payload):
        has_error = (
            payload.get("status") == utils.QueryStatus.FAILED
            or payload.get("error") is not None
        )
        return self.json_dumps(payload), has_error

    @property
    def data(self):
        """This is the data object serialized to the js layer"""
        content = {
            "form_data": self.form_data,
            "token": self.token,
            "viz_name": self.viz_type,
            "filter_select_enabled": self.datasource.filter_select_enabled,
        }
        return content

    def get_csv(self):
        df = self.get_df()
        include_index = not isinstance(df.index, pd.RangeIndex)
        return df.to_csv(index=include_index, **config["CSV_EXPORT"])

    def get_data(self, df: pd.DataFrame) -> VizData:
        return df.to_dict(orient="records")

    @property
    def json_data(self):
        return json.dumps(self.data)


class TableViz(BaseViz):

    """A basic html table that is sortable and searchable"""

    viz_type = "table"
    verbose_name = _("Table View")
    credits = 'a <a href="https://github.com/airbnb/superset">Superset</a> original'
    is_timeseries = False
    enforce_numerical_metrics = False

    def should_be_timeseries(self):
        fd = self.form_data
        # TODO handle datasource-type-specific code in datasource
        conditions_met = (fd.get("granularity") and fd.get("granularity") != "all") or (
            fd.get("granularity_sqla") and fd.get("time_grain_sqla")
        )
        if fd.get("include_time") and not conditions_met:
            raise Exception(
                _("Pick a granularity in the Time section or " "uncheck 'Include Time'")
            )
        return fd.get("include_time")

    def query_obj(self):
        d = super().query_obj()
        fd = self.form_data

        if fd.get("all_columns") and (fd.get("groupby") or fd.get("metrics")):
            raise Exception(
                _(
                    "Choose either fields to [Group By] and [Metrics] or "
                    "[Columns], not both"
                )
            )

        sort_by = fd.get("timeseries_limit_metric")
        if fd.get("all_columns"):
            d["columns"] = fd.get("all_columns")
            d["groupby"] = []
            order_by_cols = fd.get("order_by_cols") or []
            d["orderby"] = [json.loads(t) for t in order_by_cols]
        elif sort_by:
            sort_by_label = utils.get_metric_name(sort_by)
            if sort_by_label not in utils.get_metric_names(d["metrics"]):
                d["metrics"] += [sort_by]
            d["orderby"] = [(sort_by, not fd.get("order_desc", True))]

        # Add all percent metrics that are not already in the list
        if "percent_metrics" in fd:
            d["metrics"] = d["metrics"] + list(
                filter(lambda m: m not in d["metrics"], fd["percent_metrics"] or [])
            )

        d["is_timeseries"] = self.should_be_timeseries()
        return d

    def get_data(self, df: pd.DataFrame) -> VizData:
        fd = self.form_data
        if not self.should_be_timeseries() and df is not None and DTTM_ALIAS in df:
            del df[DTTM_ALIAS]

        # Sum up and compute percentages for all percent metrics
        percent_metrics = fd.get("percent_metrics") or []
        percent_metrics = [utils.get_metric_name(m) for m in percent_metrics]

        if len(percent_metrics):
            percent_metrics = list(filter(lambda m: m in df, percent_metrics))
            metric_sums = {
                m: reduce(lambda a, b: a + b, df[m]) for m in percent_metrics
            }
            metric_percents = {
                m: list(
                    map(
                        lambda a: None if metric_sums[m] == 0 else a / metric_sums[m],
                        df[m],
                    )
                )
                for m in percent_metrics
            }
            for m in percent_metrics:
                m_name = "%" + m
                df[m_name] = pd.Series(metric_percents[m], name=m_name)
            # Remove metrics that are not in the main metrics list
            metrics = fd.get("metrics") or []
            metrics = [utils.get_metric_name(m) for m in metrics]
            for m in filter(
                lambda m: m not in metrics and m in df.columns, percent_metrics
            ):
                del df[m]

        data = self.handle_js_int_overflow(
            dict(records=df.to_dict(orient="records"), columns=list(df.columns))
        )

        return data

    def json_dumps(self, obj, sort_keys=False):
        return json.dumps(
            obj, default=utils.json_iso_dttm_ser, sort_keys=sort_keys, ignore_nan=True
        )


class TimeTableViz(BaseViz):

    """A data table with rich time-series related columns"""

    viz_type = "time_table"
    verbose_name = _("Time Table View")
    credits = 'a <a href="https://github.com/airbnb/superset">Superset</a> original'
    is_timeseries = True

    def query_obj(self):
        d = super().query_obj()
        fd = self.form_data

        if not fd.get("metrics"):
            raise Exception(_("Pick at least one metric"))

        if fd.get("groupby") and len(fd.get("metrics")) > 1:
            raise Exception(
                _("When using 'Group By' you are limited to use a single metric")
            )
        return d

    def get_data(self, df: pd.DataFrame) -> VizData:
        fd = self.form_data
        columns = None
        values = self.metric_labels
        if fd.get("groupby"):
            values = self.metric_labels[0]
            columns = fd.get("groupby")
        pt = df.pivot_table(index=DTTM_ALIAS, columns=columns, values=values)
        pt.index = pt.index.map(str)
        pt = pt.sort_index()
        return dict(
            records=pt.to_dict(orient="index"),
            columns=list(pt.columns),
            is_group_by=len(fd.get("groupby", [])) > 0,
        )


class PivotTableViz(BaseViz):

    """A pivot table view, define your rows, columns and metrics"""

    viz_type = "pivot_table"
    verbose_name = _("Pivot Table")
    credits = 'a <a href="https://github.com/airbnb/superset">Superset</a> original'
    is_timeseries = False

    def query_obj(self):
        d = super().query_obj()
        groupby = self.form_data.get("groupby")
        columns = self.form_data.get("columns")
        metrics = self.form_data.get("metrics")
        transpose = self.form_data.get("transpose_pivot")
        if not columns:
            columns = []
        if not groupby:
            groupby = []
        if not groupby:
            raise Exception(_("Please choose at least one 'Group by' field "))
        if transpose and not columns:
            raise Exception(
                _(
                    (
                        "Please choose at least one 'Columns' field when "
                        "select 'Transpose Pivot' option"
                    )
                )
            )
        if not metrics:
            raise Exception(_("Please choose at least one metric"))
        if any(v in groupby for v in columns) or any(v in columns for v in groupby):
            raise Exception(_("Group By' and 'Columns' can't overlap"))
        return d

    def get_data(self, df: pd.DataFrame) -> VizData:
        if self.form_data.get("granularity") == "all" and DTTM_ALIAS in df:
            del df[DTTM_ALIAS]

        aggfunc = self.form_data.get("pandas_aggfunc") or "sum"

        # Ensure that Pandas's sum function mimics that of SQL.
        if aggfunc == "sum":
            aggfunc = lambda x: x.sum(min_count=1)

        groupby = self.form_data.get("groupby")
        columns = self.form_data.get("columns")
        if self.form_data.get("transpose_pivot"):
            groupby, columns = columns, groupby
        df = df.pivot_table(
            index=groupby,
            columns=columns,
            values=[
                utils.get_metric_name(m) for m in self.form_data.get("metrics", [])
            ],
            aggfunc=aggfunc,
            margins=self.form_data.get("pivot_margins"),
        )
        # Display metrics side by side with each column
        if self.form_data.get("combine_metric"):
            df = df.stack(0).unstack()
        return dict(
            columns=list(df.columns),
            html=df.to_html(
                na_rep="null",
                classes=(
                    "dataframe table table-striped table-bordered "
                    "table-condensed table-hover"
                ).split(" "),
            ),
        )


class MarkupViz(BaseViz):

    """Use html or markdown to create a free form widget"""

    viz_type = "markup"
    verbose_name = _("Markup")
    is_timeseries = False

    def query_obj(self):
        return None

    def get_df(self, query_obj: Optional[Dict[str, Any]] = None) -> pd.DataFrame:
        return pd.DataFrame()

    def get_data(self, df: pd.DataFrame) -> VizData:
        markup_type = self.form_data.get("markup_type")
        code = self.form_data.get("code", "")
        if markup_type == "markdown":
            code = markdown(code)
        return dict(html=code, theme_css=get_css_manifest_files("theme"))


class SeparatorViz(MarkupViz):

    """Use to create section headers in a dashboard, similar to `Markup`"""

    viz_type = "separator"
    verbose_name = _("Separator")


class WordCloudViz(BaseViz):

    """Build a colorful word cloud

    Uses the nice library at:
    https://github.com/jasondavies/d3-cloud
    """

    viz_type = "word_cloud"
    verbose_name = _("Word Cloud")
    is_timeseries = False

    def query_obj(self):
        d = super().query_obj()
        d["groupby"] = [self.form_data.get("series")]
        return d


class TreemapViz(BaseViz):

    """Tree map visualisation for hierarchical data."""

    viz_type = "treemap"
    verbose_name = _("Treemap")
    credits = '<a href="https://d3js.org">d3.js</a>'
    is_timeseries = False

    def _nest(self, metric, df):
        nlevels = df.index.nlevels
        if nlevels == 1:
            result = [{"name": n, "value": v} for n, v in zip(df.index, df[metric])]
        else:
            result = [
                {"name": l, "children": self._nest(metric, df.loc[l])}
                for l in df.index.levels[0]
            ]
        return result

    def get_data(self, df: pd.DataFrame) -> VizData:
        df = df.set_index(self.form_data.get("groupby"))
        chart_data = [
            {"name": metric, "children": self._nest(metric, df)}
            for metric in df.columns
        ]
        return chart_data


class CalHeatmapViz(BaseViz):

    """Calendar heatmap."""

    viz_type = "cal_heatmap"
    verbose_name = _("Calendar Heatmap")
    credits = "<a href=https://github.com/wa0x6e/cal-heatmap>cal-heatmap</a>"
    is_timeseries = True

    def get_data(self, df: pd.DataFrame) -> VizData:
        form_data = self.form_data

        data = {}
        records = df.to_dict("records")
        for metric in self.metric_labels:
            values = {}
            for obj in records:
                v = obj[DTTM_ALIAS]
                if hasattr(v, "value"):
                    v = v.value
                values[str(v / 10 ** 9)] = obj.get(metric)
            data[metric] = values

        start, end = utils.get_since_until(
            relative_start=relative_start,
            relative_end=relative_end,
            time_range=form_data.get("time_range"),
            since=form_data.get("since"),
            until=form_data.get("until"),
        )
        if not start or not end:
            raise Exception("Please provide both time bounds (Since and Until)")
        domain = form_data.get("domain_granularity")
        diff_delta = rdelta.relativedelta(end, start)
        diff_secs = (end - start).total_seconds()

        if domain == "year":
            range_ = diff_delta.years + 1
        elif domain == "month":
            range_ = diff_delta.years * 12 + diff_delta.months + 1
        elif domain == "week":
            range_ = diff_delta.years * 53 + diff_delta.weeks + 1
        elif domain == "day":
            range_ = diff_secs // (24 * 60 * 60) + 1  # type: ignore
        else:
            range_ = diff_secs // (60 * 60) + 1  # type: ignore

        return {
            "data": data,
            "start": start,
            "domain": domain,
            "subdomain": form_data.get("subdomain_granularity"),
            "range": range_,
        }

    def query_obj(self):
        d = super().query_obj()
        fd = self.form_data
        d["metrics"] = fd.get("metrics")
        return d


class NVD3Viz(BaseViz):

    """Base class for all nvd3 vizs"""

    credits = '<a href="http://nvd3.org/">NVD3.org</a>'
    viz_type: Optional[str] = None
    verbose_name = "Base NVD3 Viz"
    is_timeseries = False


class BoxPlotViz(NVD3Viz):

    """Box plot viz from ND3"""

    viz_type = "box_plot"
    verbose_name = _("Box Plot")
    sort_series = False
    is_timeseries = True

    def to_series(self, df, classed="", title_suffix=""):
        label_sep = " - "
        chart_data = []
        for index_value, row in zip(df.index, df.to_dict(orient="records")):
            if isinstance(index_value, tuple):
                index_value = label_sep.join(index_value)
            boxes = defaultdict(dict)
            for (label, key), value in row.items():
                if key == "nanmedian":
                    key = "Q2"
                boxes[label][key] = value
            for label, box in boxes.items():
                if len(self.form_data.get("metrics")) > 1:
                    # need to render data labels with metrics
                    chart_label = label_sep.join([index_value, label])
                else:
                    chart_label = index_value
                chart_data.append({"label": chart_label, "values": box})
        return chart_data

    def get_data(self, df: pd.DataFrame) -> VizData:
        form_data = self.form_data

        # conform to NVD3 names
        def Q1(series):  # need to be named functions - can't use lambdas
            return np.nanpercentile(series, 25)

        def Q3(series):
            return np.nanpercentile(series, 75)

        whisker_type = form_data.get("whisker_options")
        if whisker_type == "Tukey":

            def whisker_high(series):
                upper_outer_lim = Q3(series) + 1.5 * (Q3(series) - Q1(series))
                return series[series <= upper_outer_lim].max()

            def whisker_low(series):
                lower_outer_lim = Q1(series) - 1.5 * (Q3(series) - Q1(series))
                return series[series >= lower_outer_lim].min()

        elif whisker_type == "Min/max (no outliers)":

            def whisker_high(series):
                return series.max()

            def whisker_low(series):
                return series.min()

        elif " percentiles" in whisker_type:  # type: ignore
            low, high = whisker_type.replace(" percentiles", "").split(  # type: ignore
                "/"
            )

            def whisker_high(series):
                return np.nanpercentile(series, int(high))

            def whisker_low(series):
                return np.nanpercentile(series, int(low))

        else:
            raise ValueError("Unknown whisker type: {}".format(whisker_type))

        def outliers(series):
            above = series[series > whisker_high(series)]
            below = series[series < whisker_low(series)]
            # pandas sometimes doesn't like getting lists back here
            return set(above.tolist() + below.tolist())

        aggregate = [Q1, np.nanmedian, Q3, whisker_high, whisker_low, outliers]
        df = df.groupby(form_data.get("groupby")).agg(aggregate)
        chart_data = self.to_series(df)
        return chart_data


class BubbleViz(NVD3Viz):

    """Based on the NVD3 bubble chart"""

    viz_type = "bubble"
    verbose_name = _("Bubble Chart")
    is_timeseries = False

    def query_obj(self):
        form_data = self.form_data
        d = super().query_obj()
        d["groupby"] = [form_data.get("entity")]
        if form_data.get("series"):
            d["groupby"].append(form_data.get("series"))
        self.x_metric = form_data.get("x")
        self.y_metric = form_data.get("y")
        self.z_metric = form_data.get("size")
        self.entity = form_data.get("entity")
        self.series = form_data.get("series") or self.entity
        d["row_limit"] = form_data.get("limit")

        d["metrics"] = [self.z_metric, self.x_metric, self.y_metric]
        if len(set(self.metric_labels)) < 3:
            raise Exception(_("Please use 3 different metric labels"))
        if not all(d["metrics"] + [self.entity]):
            raise Exception(_("Pick a metric for x, y and size"))
        return d

    def get_data(self, df: pd.DataFrame) -> VizData:
        df["x"] = df[[utils.get_metric_name(self.x_metric)]]
        df["y"] = df[[utils.get_metric_name(self.y_metric)]]
        df["size"] = df[[utils.get_metric_name(self.z_metric)]]
        df["shape"] = "circle"
        df["group"] = df[[self.series]]

        series: Dict[Any, List[Any]] = defaultdict(list)
        for row in df.to_dict(orient="records"):
            series[row["group"]].append(row)
        chart_data = []
        for k, v in series.items():
            chart_data.append({"key": k, "values": v})
        return chart_data


class BulletViz(NVD3Viz):

    """Based on the NVD3 bullet chart"""

    viz_type = "bullet"
    verbose_name = _("Bullet Chart")
    is_timeseries = False

    def query_obj(self):
        form_data = self.form_data
        d = super().query_obj()
        self.metric = form_data.get("metric")

        def as_strings(field):
            value = form_data.get(field)
            return value.split(",") if value else []

        def as_floats(field):
            return [float(x) for x in as_strings(field)]

        self.ranges = as_floats("ranges")
        self.range_labels = as_strings("range_labels")
        self.markers = as_floats("markers")
        self.marker_labels = as_strings("marker_labels")
        self.marker_lines = as_floats("marker_lines")
        self.marker_line_labels = as_strings("marker_line_labels")

        d["metrics"] = [self.metric]
        if not self.metric:
            raise Exception(_("Pick a metric to display"))
        return d

    def get_data(self, df: pd.DataFrame) -> VizData:
        df["metric"] = df[[utils.get_metric_name(self.metric)]]
        values = df["metric"].values
        return {
            "measures": values.tolist(),
            "ranges": self.ranges or [0, values.max() * 1.1],
            "rangeLabels": self.range_labels or None,
            "markers": self.markers or None,
            "markerLabels": self.marker_labels or None,
            "markerLines": self.marker_lines or None,
            "markerLineLabels": self.marker_line_labels or None,
        }


class BigNumberViz(BaseViz):

    """Put emphasis on a single metric with this big number viz"""

    viz_type = "big_number"
    verbose_name = _("Big Number with Trendline")
    credits = 'a <a href="https://github.com/airbnb/superset">Superset</a> original'
    is_timeseries = True

    def query_obj(self):
        d = super().query_obj()
        metric = self.form_data.get("metric")
        if not metric:
            raise Exception(_("Pick a metric!"))
        d["metrics"] = [self.form_data.get("metric")]
        self.form_data["metric"] = metric
        return d


class BigNumberTotalViz(BaseViz):

    """Put emphasis on a single metric with this big number viz"""

    viz_type = "big_number_total"
    verbose_name = _("Big Number")
    credits = 'a <a href="https://github.com/airbnb/superset">Superset</a> original'
    is_timeseries = False

    def query_obj(self):
        d = super().query_obj()
        metric = self.form_data.get("metric")
        if not metric:
            raise Exception(_("Pick a metric!"))
        d["metrics"] = [self.form_data.get("metric")]
        self.form_data["metric"] = metric

        # Limiting rows is not required as only one cell is returned
        d["row_limit"] = None
        return d


class NVD3TimeSeriesViz(NVD3Viz):

    """A rich line chart component with tons of options"""

    viz_type = "line"
    verbose_name = _("Time Series - Line Chart")
    sort_series = False
    is_timeseries = True
    pivot_fill_value: Optional[int] = None

    def to_series(self, df, classed="", title_suffix=""):
        cols = []
        for col in df.columns:
            if col == "":
                cols.append("N/A")
            elif col is None:
                cols.append("NULL")
            else:
                cols.append(col)
        df.columns = cols
        series = df.to_dict("series")

        chart_data = []
        for name in df.T.index.tolist():
            ys = series[name]
            if df[name].dtype.kind not in "biufc":
                continue
            if isinstance(name, list):
                series_title = [str(title) for title in name]
            elif isinstance(name, tuple):
                series_title = tuple(str(title) for title in name)
            else:
                series_title = str(name)
            if (
                isinstance(series_title, (list, tuple))
                and len(series_title) > 1
                and len(self.metric_labels) == 1
            ):
                # Removing metric from series name if only one metric
                series_title = series_title[1:]
            if title_suffix:
                if isinstance(series_title, str):
                    series_title = (series_title, title_suffix)
                elif isinstance(series_title, (list, tuple)):
                    series_title = series_title + (title_suffix,)

            values = []
            non_nan_cnt = 0
            for ds in df.index:
                if ds in ys:
                    d = {"x": ds, "y": ys[ds]}
                    if not np.isnan(ys[ds]):
                        non_nan_cnt += 1
                else:
                    d = {}
                values.append(d)

            if non_nan_cnt == 0:
                continue

            d = {"key": series_title, "values": values}
            if classed:
                d["classed"] = classed
            chart_data.append(d)
        return chart_data

    def process_data(self, df, aggregate=False):
        fd = self.form_data
        if fd.get("granularity") == "all":
            raise Exception(_("Pick a time granularity for your time series"))

        if df.empty:
            return df

        if aggregate:
            df = df.pivot_table(
                index=DTTM_ALIAS,
                columns=fd.get("groupby"),
                values=self.metric_labels,
                fill_value=0,
                aggfunc=sum,
            )
        else:
            df = df.pivot_table(
                index=DTTM_ALIAS,
                columns=fd.get("groupby"),
                values=self.metric_labels,
                fill_value=self.pivot_fill_value,
            )

        rule = fd.get("resample_rule")
        method = fd.get("resample_method")

        if rule and method:
            df = getattr(df.resample(rule), method)()

        if self.sort_series:
            dfs = df.sum()
            dfs.sort_values(ascending=False, inplace=True)
            df = df[dfs.index]

        rolling_type = fd.get("rolling_type")
        rolling_periods = int(fd.get("rolling_periods") or 0)
        min_periods = int(fd.get("min_periods") or 0)

        if rolling_type in ("mean", "std", "sum") and rolling_periods:
            kwargs = dict(window=rolling_periods, min_periods=min_periods)
            if rolling_type == "mean":
                df = df.rolling(**kwargs).mean()
            elif rolling_type == "std":
                df = df.rolling(**kwargs).std()
            elif rolling_type == "sum":
                df = df.rolling(**kwargs).sum()
        elif rolling_type == "cumsum":
            df = df.cumsum()
        if min_periods:
            df = df[min_periods:]

        if fd.get("contribution"):
            dft = df.T
            df = (dft / dft.sum()).T

        return df

    def run_extra_queries(self):
        fd = self.form_data

        time_compare = fd.get("time_compare") or []
        # backwards compatibility
        if not isinstance(time_compare, list):
            time_compare = [time_compare]

        for option in time_compare:
            query_object = self.query_obj()
            delta = utils.parse_past_timedelta(option)
            query_object["inner_from_dttm"] = query_object["from_dttm"]
            query_object["inner_to_dttm"] = query_object["to_dttm"]

            if not query_object["from_dttm"] or not query_object["to_dttm"]:
                raise Exception(
                    _(
                        "`Since` and `Until` time bounds should be specified "
                        "when using the `Time Shift` feature."
                    )
                )
            query_object["from_dttm"] -= delta
            query_object["to_dttm"] -= delta

            df2 = self.get_df_payload(query_object, time_compare=option).get("df")
            if df2 is not None and DTTM_ALIAS in df2:
                label = "{} offset".format(option)
                df2[DTTM_ALIAS] += delta
                df2 = self.process_data(df2)
                self._extra_chart_data.append((label, df2))

    def get_data(self, df: pd.DataFrame) -> VizData:
        fd = self.form_data
        comparison_type = fd.get("comparison_type") or "values"
        df = self.process_data(df)
        if comparison_type == "values":
            # Filter out series with all NaN
            chart_data = self.to_series(df.dropna(axis=1, how="all"))

            for i, (label, df2) in enumerate(self._extra_chart_data):
                chart_data.extend(
                    self.to_series(
                        df2, classed="time-shift-{}".format(i), title_suffix=label
                    )
                )
        else:
            chart_data = []
            for i, (label, df2) in enumerate(self._extra_chart_data):
                # reindex df2 into the df2 index
                combined_index = df.index.union(df2.index)
                df2 = (
                    df2.reindex(combined_index)
                    .interpolate(method="time")
                    .reindex(df.index)
                )

                if comparison_type == "absolute":
                    diff = df - df2
                elif comparison_type == "percentage":
                    diff = (df - df2) / df2
                elif comparison_type == "ratio":
                    diff = df / df2
                else:
                    raise Exception(
                        "Invalid `comparison_type`: {0}".format(comparison_type)
                    )

                # remove leading/trailing NaNs from the time shift difference
                diff = diff[diff.first_valid_index() : diff.last_valid_index()]

                chart_data.extend(
                    self.to_series(
                        diff, classed="time-shift-{}".format(i), title_suffix=label
                    )
                )

        if not self.sort_series:
            chart_data = sorted(chart_data, key=lambda x: tuple(x["key"]))
        return chart_data


class MultiLineViz(NVD3Viz):

    """Pile on multiple line charts"""

    viz_type = "line_multi"
    verbose_name = _("Time Series - Multiple Line Charts")

    is_timeseries = True

    def query_obj(self):
        return None

    def get_data(self, df: pd.DataFrame) -> VizData:
        fd = self.form_data
        # Late imports to avoid circular import issues
        from superset.models.slice import Slice
        from superset import db

        slice_ids1 = fd.get("line_charts")
        slices1 = db.session.query(Slice).filter(Slice.id.in_(slice_ids1)).all()
        slice_ids2 = fd.get("line_charts_2")
        slices2 = db.session.query(Slice).filter(Slice.id.in_(slice_ids2)).all()
        return {
            "slices": {
                "axis1": [slc.data for slc in slices1],
                "axis2": [slc.data for slc in slices2],
            }
        }


class NVD3DualLineViz(NVD3Viz):

    """A rich line chart with dual axis"""

    viz_type = "dual_line"
    verbose_name = _("Time Series - Dual Axis Line Chart")
    sort_series = False
    is_timeseries = True

    def query_obj(self):
        d = super().query_obj()
        m1 = self.form_data.get("metric")
        m2 = self.form_data.get("metric_2")
        d["metrics"] = [m1, m2]
        if not m1:
            raise Exception(_("Pick a metric for left axis!"))
        if not m2:
            raise Exception(_("Pick a metric for right axis!"))
        if m1 == m2:
            raise Exception(
                _("Please choose different metrics" " on left and right axis")
            )
        return d

    def to_series(self, df, classed=""):
        cols = []
        for col in df.columns:
            if col == "":
                cols.append("N/A")
            elif col is None:
                cols.append("NULL")
            else:
                cols.append(col)
        df.columns = cols
        series = df.to_dict("series")
        chart_data = []
        metrics = [self.form_data.get("metric"), self.form_data.get("metric_2")]
        for i, m in enumerate(metrics):
            m = utils.get_metric_name(m)
            ys = series[m]
            if df[m].dtype.kind not in "biufc":
                continue
            series_title = m
            d = {
                "key": series_title,
                "classed": classed,
                "values": [
                    {"x": ds, "y": ys[ds] if ds in ys else None} for ds in df.index
                ],
                "yAxis": i + 1,
                "type": "line",
            }
            chart_data.append(d)
        return chart_data

    def get_data(self, df: pd.DataFrame) -> VizData:
        fd = self.form_data

        if self.form_data.get("granularity") == "all":
            raise Exception(_("Pick a time granularity for your time series"))

        metric = utils.get_metric_name(fd.get("metric"))
        metric_2 = utils.get_metric_name(fd.get("metric_2"))
        df = df.pivot_table(index=DTTM_ALIAS, values=[metric, metric_2])

        chart_data = self.to_series(df)
        return chart_data


class NVD3TimeSeriesBarViz(NVD3TimeSeriesViz):

    """A bar chart where the x axis is time"""

    viz_type = "bar"
    sort_series = True
    verbose_name = _("Time Series - Bar Chart")


class NVD3TimePivotViz(NVD3TimeSeriesViz):

    """Time Series - Periodicity Pivot"""

    viz_type = "time_pivot"
    sort_series = True
    verbose_name = _("Time Series - Period Pivot")

    def query_obj(self):
        d = super().query_obj()
        d["metrics"] = [self.form_data.get("metric")]
        return d

    def get_data(self, df: pd.DataFrame) -> VizData:
        fd = self.form_data
        df = self.process_data(df)
        freq = to_offset(fd.get("freq"))
        try:
            freq = type(freq)(freq.n, normalize=True, **freq.kwds)
        except ValueError:
            freq = type(freq)(freq.n, **freq.kwds)
        df.index.name = None
        df[DTTM_ALIAS] = df.index.map(freq.rollback)
        df["ranked"] = df[DTTM_ALIAS].rank(method="dense", ascending=False) - 1
        df.ranked = df.ranked.map(int)
        df["series"] = "-" + df.ranked.map(str)
        df["series"] = df["series"].str.replace("-0", "current")
        rank_lookup = {
            row["series"]: row["ranked"] for row in df.to_dict(orient="records")
        }
        max_ts = df[DTTM_ALIAS].max()
        max_rank = df["ranked"].max()
        df[DTTM_ALIAS] = df.index + (max_ts - df[DTTM_ALIAS])
        df = df.pivot_table(
            index=DTTM_ALIAS,
            columns="series",
            values=utils.get_metric_name(fd.get("metric")),
        )
        chart_data = self.to_series(df)
        for serie in chart_data:
            serie["rank"] = rank_lookup[serie["key"]]
            serie["perc"] = 1 - (serie["rank"] / (max_rank + 1))
        return chart_data


class NVD3CompareTimeSeriesViz(NVD3TimeSeriesViz):

    """A line chart component where you can compare the % change over time"""

    viz_type = "compare"
    verbose_name = _("Time Series - Percent Change")


class NVD3TimeSeriesStackedViz(NVD3TimeSeriesViz):

    """A rich stack area chart"""

    viz_type = "area"
    verbose_name = _("Time Series - Stacked")
    sort_series = True
    pivot_fill_value = 0


class DistributionPieViz(NVD3Viz):

    """Annoy visualization snobs with this controversial pie chart"""

    viz_type = "pie"
    verbose_name = _("Distribution - NVD3 - Pie Chart")
    is_timeseries = False

    def get_data(self, df: pd.DataFrame) -> VizData:
        metric = self.metric_labels[0]
        df = df.pivot_table(index=self.groupby, values=[metric])
        df.sort_values(by=metric, ascending=False, inplace=True)
        df = df.reset_index()
        df.columns = ["x", "y"]
        return df.to_dict(orient="records")


class HistogramViz(BaseViz):

    """Histogram"""

    viz_type = "histogram"
    verbose_name = _("Histogram")
    is_timeseries = False

    def query_obj(self):
        """Returns the query object for this visualization"""
        d = super().query_obj()
        d["row_limit"] = self.form_data.get("row_limit", int(config["VIZ_ROW_LIMIT"]))
        numeric_columns = self.form_data.get("all_columns_x")
        if numeric_columns is None:
            raise Exception(_("Must have at least one numeric column specified"))
        self.columns = numeric_columns
        d["columns"] = numeric_columns + self.groupby
        # override groupby entry to avoid aggregation
        d["groupby"] = []
        return d

    def labelify(self, keys, column):
        if isinstance(keys, str):
            keys = (keys,)
        # removing undesirable characters
        labels = [re.sub(r"\W+", r"_", k) for k in keys]
        if len(self.columns) > 1 or not self.groupby:
            # Only show numeric column in label if there are many
            labels = [column] + labels
        return "__".join(labels)

    def get_data(self, df: pd.DataFrame) -> VizData:
        """Returns the chart data"""
        chart_data = []
        if len(self.groupby) > 0:
            groups = df.groupby(self.groupby)
        else:
            groups = [((), df)]
        for keys, data in groups:
            chart_data.extend(
                [
                    {
                        "key": self.labelify(keys, column),
                        "values": data[column].tolist(),
                    }
                    for column in self.columns
                ]
            )
        return chart_data


class DistributionBarViz(DistributionPieViz):

    """A good old bar chart"""

    viz_type = "dist_bar"
    verbose_name = _("Distribution - Bar Chart")
    is_timeseries = False

    def query_obj(self):
        d = super().query_obj()
        fd = self.form_data
        if len(d["groupby"]) < len(fd.get("groupby") or []) + len(
            fd.get("columns") or []
        ):
            raise Exception(_("Can't have overlap between Series and Breakdowns"))
        if not fd.get("metrics"):
            raise Exception(_("Pick at least one metric"))
        if not fd.get("groupby"):
            raise Exception(_("Pick at least one field for [Series]"))
        return d

    def get_data(self, df: pd.DataFrame) -> VizData:
        fd = self.form_data
        metrics = self.metric_labels
        columns = fd.get("columns") or []

        # pandas will throw away nulls when grouping/pivoting,
        # so we substitute NULL_STRING for any nulls in the necessary columns
        filled_cols = self.groupby + columns
        df[filled_cols] = df[filled_cols].fillna(value=NULL_STRING)

        row = df.groupby(self.groupby).sum()[metrics[0]].copy()
        row.sort_values(ascending=False, inplace=True)
        pt = df.pivot_table(index=self.groupby, columns=columns, values=metrics)
        if fd.get("contribution"):
            pt = pt.T
            pt = (pt / pt.sum()).T
        pt = pt.reindex(row.index)
        chart_data = []
        for name, ys in pt.items():
            if pt[name].dtype.kind not in "biufc" or name in self.groupby:
                continue
            if isinstance(name, str):
                series_title = name
            else:
                offset = 0 if len(metrics) > 1 else 1
                series_title = ", ".join([str(s) for s in name[offset:]])
            values = []
            for i, v in ys.items():
                x = i
                if isinstance(x, (tuple, list)):
                    x = ", ".join([str(s) for s in x])
                else:
                    x = str(x)
                values.append({"x": x, "y": v})
            d = {"key": series_title, "values": values}
            chart_data.append(d)
        return chart_data


class SunburstViz(BaseViz):

    """A multi level sunburst chart"""

    viz_type = "sunburst"
    verbose_name = _("Sunburst")
    is_timeseries = False
    credits = (
        "Kerry Rodden "
        '@<a href="https://bl.ocks.org/kerryrodden/7090426">bl.ocks.org</a>'
    )

    def get_data(self, df: pd.DataFrame) -> VizData:
        fd = self.form_data
        cols = fd.get("groupby")
        metric = utils.get_metric_name(fd.get("metric"))
        secondary_metric = utils.get_metric_name(fd.get("secondary_metric"))
        if metric == secondary_metric or secondary_metric is None:
            df.columns = cols + ["m1"]  # type: ignore
            df["m2"] = df["m1"]
        return json.loads(df.to_json(orient="values"))

    def query_obj(self):
        qry = super().query_obj()
        fd = self.form_data
        qry["metrics"] = [fd["metric"]]
        secondary_metric = fd.get("secondary_metric")
        if secondary_metric and secondary_metric != fd["metric"]:
            qry["metrics"].append(secondary_metric)
        return qry


class SankeyViz(BaseViz):

    """A Sankey diagram that requires a parent-child dataset"""

    viz_type = "sankey"
    verbose_name = _("Sankey")
    is_timeseries = False
    credits = '<a href="https://www.npmjs.com/package/d3-sankey">d3-sankey on npm</a>'

    def query_obj(self):
        qry = super().query_obj()
        if len(qry["groupby"]) != 2:
            raise Exception(_("Pick exactly 2 columns as [Source / Target]"))
        qry["metrics"] = [self.form_data["metric"]]
        return qry

    def get_data(self, df: pd.DataFrame) -> VizData:
        df.columns = ["source", "target", "value"]
        df["source"] = df["source"].astype(str)
        df["target"] = df["target"].astype(str)
        recs = df.to_dict(orient="records")

        hierarchy: Dict[str, Set[str]] = defaultdict(set)
        for row in recs:
            hierarchy[row["source"]].add(row["target"])

        def find_cycle(g):
            """Whether there's a cycle in a directed graph"""
            path = set()

            def visit(vertex):
                path.add(vertex)
                for neighbour in g.get(vertex, ()):
                    if neighbour in path or visit(neighbour):
                        return (vertex, neighbour)
                path.remove(vertex)

            for v in g:
                cycle = visit(v)
                if cycle:
                    return cycle

        cycle = find_cycle(hierarchy)
        if cycle:
            raise Exception(
                _(
                    "There's a loop in your Sankey, please provide a tree. "
                    "Here's a faulty link: {}"
                ).format(cycle)
            )
        return recs


class DirectedForceViz(BaseViz):

    """An animated directed force layout graph visualization"""

    viz_type = "directed_force"
    verbose_name = _("Directed Force Layout")
    credits = 'd3noob @<a href="http://bl.ocks.org/d3noob/5141278">bl.ocks.org</a>'
    is_timeseries = False

    def query_obj(self):
        qry = super().query_obj()
        if len(self.form_data["groupby"]) != 2:
            raise Exception(_("Pick exactly 2 columns to 'Group By'"))
        qry["metrics"] = [self.form_data["metric"]]
        return qry

    def get_data(self, df: pd.DataFrame) -> VizData:
        df.columns = ["source", "target", "value"]
        return df.to_dict(orient="records")


class ChordViz(BaseViz):

    """A Chord diagram"""

    viz_type = "chord"
    verbose_name = _("Directed Force Layout")
    credits = '<a href="https://github.com/d3/d3-chord">Bostock</a>'
    is_timeseries = False

    def query_obj(self):
        qry = super().query_obj()
        fd = self.form_data
        qry["groupby"] = [fd.get("groupby"), fd.get("columns")]
        qry["metrics"] = [utils.get_metric_name(fd.get("metric"))]
        return qry

    def get_data(self, df: pd.DataFrame) -> VizData:
        df.columns = ["source", "target", "value"]

        # Preparing a symetrical matrix like d3.chords calls for
        nodes = list(set(df["source"]) | set(df["target"]))
        matrix = {}
        for source, target in product(nodes, nodes):
            matrix[(source, target)] = 0
        for source, target, value in df.to_records(index=False):
            matrix[(source, target)] = value
        m = [[matrix[(n1, n2)] for n1 in nodes] for n2 in nodes]
        return {"nodes": list(nodes), "matrix": m}


class CountryMapViz(BaseViz):

    """A country centric"""

    viz_type = "country_map"
    verbose_name = _("Country Map")
    is_timeseries = False
    credits = "From bl.ocks.org By john-guerra"

    def query_obj(self):
        qry = super().query_obj()
        qry["metrics"] = [self.form_data["metric"]]
        qry["groupby"] = [self.form_data["entity"]]
        return qry

    def get_data(self, df: pd.DataFrame) -> VizData:
        fd = self.form_data
        cols = [fd.get("entity")]
        metric = self.metric_labels[0]
        cols += [metric]
        ndf = df[cols]
        df = ndf
        df.columns = ["country_id", "metric"]
        d = df.to_dict(orient="records")
        return d


class WorldMapViz(BaseViz):

    """A country centric world map"""

    viz_type = "world_map"
    verbose_name = _("World Map")
    is_timeseries = False
    credits = 'datamaps on <a href="https://www.npmjs.com/package/datamaps">npm</a>'

    def query_obj(self):
        qry = super().query_obj()
        qry["groupby"] = [self.form_data["entity"]]
        return qry

    def get_data(self, df: pd.DataFrame) -> VizData:
        from superset.examples import countries

        fd = self.form_data
        cols = [fd.get("entity")]
        metric = utils.get_metric_name(fd.get("metric"))
        secondary_metric = utils.get_metric_name(fd.get("secondary_metric"))
        columns = ["country", "m1", "m2"]
        if metric == secondary_metric:
            ndf = df[cols]
            ndf["m1"] = df[metric]
            ndf["m2"] = ndf["m1"]
        else:
            if secondary_metric:
                cols += [metric, secondary_metric]
            else:
                cols += [metric]
                columns = ["country", "m1"]
            ndf = df[cols]
        df = ndf
        df.columns = columns
        d = df.to_dict(orient="records")
        for row in d:
            country = None
            if isinstance(row["country"], str):
                country = countries.get(fd.get("country_fieldtype"), row["country"])

            if country:
                row["country"] = country["cca3"]
                row["latitude"] = country["lat"]
                row["longitude"] = country["lng"]
                row["name"] = country["name"]
            else:
                row["country"] = "XXX"
        return d


class FilterBoxViz(BaseViz):

    """A multi filter, multi-choice filter box to make dashboards interactive"""

    viz_type = "filter_box"
    verbose_name = _("Filters")
    is_timeseries = False
    credits = 'a <a href="https://github.com/airbnb/superset">Superset</a> original'
    cache_type = "get_data"
    filter_row_limit = 1000

    def query_obj(self):
        return None

    def run_extra_queries(self):
        qry = super().query_obj()
        filters = self.form_data.get("filter_configs") or []
        qry["row_limit"] = self.filter_row_limit
        self.dataframes = {}
        for flt in filters:
            col = flt.get("column")
            if not col:
                raise Exception(
                    _("Invalid filter configuration, please select a column")
                )
            qry["groupby"] = [col]
            metric = flt.get("metric")
            qry["metrics"] = [metric] if metric else []
            df = self.get_df_payload(query_obj=qry).get("df")
            self.dataframes[col] = df

    def get_data(self, df: pd.DataFrame) -> VizData:
        filters = self.form_data.get("filter_configs") or []
        d = {}
        for flt in filters:
            col = flt.get("column")
            metric = flt.get("metric")
            df = self.dataframes.get(col)
            if df is not None:
                if metric:
                    df = df.sort_values(
                        utils.get_metric_name(metric), ascending=flt.get("asc")
                    )
                    d[col] = [
                        {"id": row[0], "text": row[0], "metric": row[1]}
                        for row in df.itertuples(index=False)
                    ]
                else:
                    df = df.sort_values(col, ascending=flt.get("asc"))
                    d[col] = [
                        {"id": row[0], "text": row[0]}
                        for row in df.itertuples(index=False)
                    ]
        return d


class IFrameViz(BaseViz):

    """You can squeeze just about anything in this iFrame component"""

    viz_type = "iframe"
    verbose_name = _("iFrame")
    credits = 'a <a href="https://github.com/airbnb/superset">Superset</a> original'
    is_timeseries = False

    def query_obj(self):
        return None

    def get_df(self, query_obj: Dict[str, Any] = None) -> pd.DataFrame:
        return pd.DataFrame()

    def get_data(self, df: pd.DataFrame) -> VizData:
        return {}


class ParallelCoordinatesViz(BaseViz):

    """Interactive parallel coordinate implementation

    Uses this amazing javascript library
    https://github.com/syntagmatic/parallel-coordinates
    """

    viz_type = "para"
    verbose_name = _("Parallel Coordinates")
    credits = (
        '<a href="https://syntagmatic.github.io/parallel-coordinates/">'
        "Syntagmatic's library</a>"
    )
    is_timeseries = False

    def query_obj(self):
        d = super().query_obj()
        fd = self.form_data
        d["groupby"] = [fd.get("series")]
        return d

    def get_data(self, df: pd.DataFrame) -> VizData:
        return df.to_dict(orient="records")


class HeatmapViz(BaseViz):

    """A nice heatmap visualization that support high density through canvas"""

    viz_type = "heatmap"
    verbose_name = _("Heatmap")
    is_timeseries = False
    credits = (
        'inspired from mbostock @<a href="http://bl.ocks.org/mbostock/3074470">'
        "bl.ocks.org</a>"
    )

    def query_obj(self):
        d = super().query_obj()
        fd = self.form_data
        d["metrics"] = [fd.get("metric")]
        d["groupby"] = [fd.get("all_columns_x"), fd.get("all_columns_y")]
        return d

    def get_data(self, df: pd.DataFrame) -> VizData:
        fd = self.form_data
        x = fd.get("all_columns_x")
        y = fd.get("all_columns_y")
        v = self.metric_labels[0]
        if x == y:
            df.columns = ["x", "y", "v"]
        else:
            df = df[[x, y, v]]
            df.columns = ["x", "y", "v"]
        norm = fd.get("normalize_across")
        overall = False
        max_ = df.v.max()
        min_ = df.v.min()
        if norm == "heatmap":
            overall = True
        else:
            gb = df.groupby(norm, group_keys=False)
            if len(gb) <= 1:
                overall = True
            else:
                df["perc"] = gb.apply(
                    lambda x: (x.v - x.v.min()) / (x.v.max() - x.v.min())
                )
                df["rank"] = gb.apply(lambda x: x.v.rank(pct=True))
        if overall:
            df["perc"] = (df.v - min_) / (max_ - min_)
            df["rank"] = df.v.rank(pct=True)
        return {"records": df.to_dict(orient="records"), "extents": [min_, max_]}


class HorizonViz(NVD3TimeSeriesViz):

    """Horizon chart

    https://www.npmjs.com/package/d3-horizon-chart
    """

    viz_type = "horizon"
    verbose_name = _("Horizon Charts")
    credits = (
        '<a href="https://www.npmjs.com/package/d3-horizon-chart">'
        "d3-horizon-chart</a>"
    )


class MapboxViz(BaseViz):

    """Rich maps made with Mapbox"""

    viz_type = "mapbox"
    verbose_name = _("Mapbox")
    is_timeseries = False
    credits = "<a href=https://www.mapbox.com/mapbox-gl-js/api/>Mapbox GL JS</a>"

    def query_obj(self):
        d = super().query_obj()
        fd = self.form_data
        label_col = fd.get("mapbox_label")

        if not fd.get("groupby"):
            if fd.get("all_columns_x") is None or fd.get("all_columns_y") is None:
                raise Exception(_("[Longitude] and [Latitude] must be set"))
            d["columns"] = [fd.get("all_columns_x"), fd.get("all_columns_y")]

            if label_col and len(label_col) >= 1:
                if label_col[0] == "count":
                    raise Exception(
                        _(
                            "Must have a [Group By] column to have 'count' as the "
                            + "[Label]"
                        )
                    )
                d["columns"].append(label_col[0])

            if fd.get("point_radius") != "Auto":
                d["columns"].append(fd.get("point_radius"))

            d["columns"] = list(set(d["columns"]))
        else:
            # Ensuring columns chosen are all in group by
            if (
                label_col
                and len(label_col) >= 1
                and label_col[0] != "count"
                and label_col[0] not in fd.get("groupby")
            ):
                raise Exception(_("Choice of [Label] must be present in [Group By]"))

            if fd.get("point_radius") != "Auto" and fd.get(
                "point_radius"
            ) not in fd.get("groupby"):
                raise Exception(
                    _("Choice of [Point Radius] must be present in [Group By]")
                )

            if fd.get("all_columns_x") not in fd.get("groupby") or fd.get(
                "all_columns_y"
            ) not in fd.get("groupby"):
                raise Exception(
                    _(
                        "[Longitude] and [Latitude] columns must be present in "
                        + "[Group By]"
                    )
                )
        return d

    def get_data(self, df: pd.DataFrame) -> VizData:
        if df.empty:
            return None
        fd = self.form_data
        label_col = fd.get("mapbox_label")
        has_custom_metric = label_col is not None and len(label_col) > 0
        metric_col = [None] * len(df.index)
        if has_custom_metric:
            if label_col[0] == fd.get("all_columns_x"):  # type: ignore
                metric_col = df[fd.get("all_columns_x")]
            elif label_col[0] == fd.get("all_columns_y"):  # type: ignore
                metric_col = df[fd.get("all_columns_y")]
            else:
                metric_col = df[label_col[0]]  # type: ignore
        point_radius_col = (
            [None] * len(df.index)
            if fd.get("point_radius") == "Auto"
            else df[fd.get("point_radius")]
        )

        # limiting geo precision as long decimal values trigger issues
        # around json-bignumber in Mapbox
        GEO_PRECISION = 10
        # using geoJSON formatting
        geo_json = {
            "type": "FeatureCollection",
            "features": [
                {
                    "type": "Feature",
                    "properties": {"metric": metric, "radius": point_radius},
                    "geometry": {
                        "type": "Point",
                        "coordinates": [
                            round(lon, GEO_PRECISION),
                            round(lat, GEO_PRECISION),
                        ],
                    },
                }
                for lon, lat, metric, point_radius in zip(
                    df[fd.get("all_columns_x")],
                    df[fd.get("all_columns_y")],
                    metric_col,
                    point_radius_col,
                )
            ],
        }

        x_series, y_series = df[fd.get("all_columns_x")], df[fd.get("all_columns_y")]
        south_west = [x_series.min(), y_series.min()]
        north_east = [x_series.max(), y_series.max()]

        return {
            "geoJSON": geo_json,
            "hasCustomMetric": has_custom_metric,
            "mapboxApiKey": config["MAPBOX_API_KEY"],
            "mapStyle": fd.get("mapbox_style"),
            "aggregatorName": fd.get("pandas_aggfunc"),
            "clusteringRadius": fd.get("clustering_radius"),
            "pointRadiusUnit": fd.get("point_radius_unit"),
            "globalOpacity": fd.get("global_opacity"),
            "bounds": [south_west, north_east],
            "renderWhileDragging": fd.get("render_while_dragging"),
            "tooltip": fd.get("rich_tooltip"),
            "color": fd.get("mapbox_color"),
        }


class DeckGLMultiLayer(BaseViz):

    """Pile on multiple DeckGL layers"""

    viz_type = "deck_multi"
    verbose_name = _("Deck.gl - Multiple Layers")

    is_timeseries = False
    credits = '<a href="https://uber.github.io/deck.gl/">deck.gl</a>'

    def query_obj(self):
        return None

    def get_data(self, df: pd.DataFrame) -> VizData:
        fd = self.form_data
        # Late imports to avoid circular import issues
        from superset.models.slice import Slice
        from superset import db

        slice_ids = fd.get("deck_slices")
        slices = db.session.query(Slice).filter(Slice.id.in_(slice_ids)).all()
        return {
            "mapboxApiKey": config["MAPBOX_API_KEY"],
            "slices": [slc.data for slc in slices],
        }


class BaseDeckGLViz(BaseViz):

    """Base class for deck.gl visualizations"""

    is_timeseries = False
    credits = '<a href="https://uber.github.io/deck.gl/">deck.gl</a>'
    spatial_control_keys: List[str] = []

    def get_metrics(self):
        self.metric = self.form_data.get("size")
        return [self.metric] if self.metric else []

    def process_spatial_query_obj(self, key, group_by):
        group_by.extend(self.get_spatial_columns(key))

    def get_spatial_columns(self, key):
        spatial = self.form_data.get(key)
        if spatial is None:
            raise ValueError(_("Bad spatial key"))

        if spatial.get("type") == "latlong":
            return [spatial.get("lonCol"), spatial.get("latCol")]
        elif spatial.get("type") == "delimited":
            return [spatial.get("lonlatCol")]
        elif spatial.get("type") == "geohash":
            return [spatial.get("geohashCol")]

    @staticmethod
    def parse_coordinates(s):
        if not s:
            return None
        try:
            p = Point(s)
            return (p.latitude, p.longitude)  # pylint: disable=no-member
        except Exception:
            raise SpatialException(_("Invalid spatial point encountered: %s" % s))

    @staticmethod
    def reverse_geohash_decode(geohash_code):
        lat, lng = geohash.decode(geohash_code)
        return (lng, lat)

    @staticmethod
    def reverse_latlong(df, key):
        df[key] = [tuple(reversed(o)) for o in df[key] if isinstance(o, (list, tuple))]

    def process_spatial_data_obj(self, key, df):
        spatial = self.form_data.get(key)
        if spatial is None:
            raise ValueError(_("Bad spatial key"))

        if spatial.get("type") == "latlong":
            df[key] = list(
                zip(
                    pd.to_numeric(df[spatial.get("lonCol")], errors="coerce"),
                    pd.to_numeric(df[spatial.get("latCol")], errors="coerce"),
                )
            )
        elif spatial.get("type") == "delimited":
            lon_lat_col = spatial.get("lonlatCol")
            df[key] = df[lon_lat_col].apply(self.parse_coordinates)
            del df[lon_lat_col]
        elif spatial.get("type") == "geohash":
            df[key] = df[spatial.get("geohashCol")].map(self.reverse_geohash_decode)
            del df[spatial.get("geohashCol")]

        if spatial.get("reverseCheckbox"):
            self.reverse_latlong(df, key)

        if df.get(key) is None:
            raise NullValueException(
                _(
                    "Encountered invalid NULL spatial entry, \
                                       please consider filtering those out"
                )
            )
        return df

    def add_null_filters(self):
        fd = self.form_data
        spatial_columns = set()
        for key in self.spatial_control_keys:
            for column in self.get_spatial_columns(key):
                spatial_columns.add(column)

        if fd.get("adhoc_filters") is None:
            fd["adhoc_filters"] = []

        line_column = fd.get("line_column")
        if line_column:
            spatial_columns.add(line_column)

        for column in sorted(spatial_columns):
            filter_ = to_adhoc({"col": column, "op": "IS NOT NULL", "val": ""})
            fd["adhoc_filters"].append(filter_)

    def query_obj(self):
        fd = self.form_data

        # add NULL filters
        if fd.get("filter_nulls", True):
            self.add_null_filters()

        d = super().query_obj()
        gb = []

        for key in self.spatial_control_keys:
            self.process_spatial_query_obj(key, gb)

        if fd.get("dimension"):
            gb += [fd.get("dimension")]

        if fd.get("js_columns"):
            gb += fd.get("js_columns")
        metrics = self.get_metrics()
        gb = list(set(gb))
        if metrics:
            d["groupby"] = gb
            d["metrics"] = metrics
            d["columns"] = []
        else:
            d["columns"] = gb
        return d

    def get_js_columns(self, d):
        cols = self.form_data.get("js_columns") or []
        return {col: d.get(col) for col in cols}

    def get_data(self, df: pd.DataFrame) -> VizData:
        if df.empty:
            return None

        # Processing spatial info
        for key in self.spatial_control_keys:
            df = self.process_spatial_data_obj(key, df)

        features = []
        for d in df.to_dict(orient="records"):
            feature = self.get_properties(d)
            extra_props = self.get_js_columns(d)
            if extra_props:
                feature["extraProps"] = extra_props
            features.append(feature)

        return {
            "features": features,
            "mapboxApiKey": config["MAPBOX_API_KEY"],
            "metricLabels": self.metric_labels,
        }

    def get_properties(self, d):
        raise NotImplementedError()


class DeckScatterViz(BaseDeckGLViz):

    """deck.gl's ScatterLayer"""

    viz_type = "deck_scatter"
    verbose_name = _("Deck.gl - Scatter plot")
    spatial_control_keys = ["spatial"]
    is_timeseries = True

    def query_obj(self):
        fd = self.form_data
        self.is_timeseries = bool(fd.get("time_grain_sqla") or fd.get("granularity"))
        self.point_radius_fixed = fd.get("point_radius_fixed") or {
            "type": "fix",
            "value": 500,
        }
        return super().query_obj()

    def get_metrics(self):
        self.metric = None
        if self.point_radius_fixed.get("type") == "metric":
            self.metric = self.point_radius_fixed.get("value")
            return [self.metric]
        return None

    def get_properties(self, d):
        return {
            "metric": d.get(self.metric_label),
            "radius": self.fixed_value
            if self.fixed_value
            else d.get(self.metric_label),
            "cat_color": d.get(self.dim) if self.dim else None,
            "position": d.get("spatial"),
            DTTM_ALIAS: d.get(DTTM_ALIAS),
        }

    def get_data(self, df: pd.DataFrame) -> VizData:
        fd = self.form_data
        self.metric_label = utils.get_metric_name(self.metric) if self.metric else None
        self.point_radius_fixed = fd.get("point_radius_fixed")
        self.fixed_value = None
        self.dim = self.form_data.get("dimension")
        if self.point_radius_fixed and self.point_radius_fixed.get("type") != "metric":
            self.fixed_value = self.point_radius_fixed.get("value")
        return super().get_data(df)


class DeckScreengrid(BaseDeckGLViz):

    """deck.gl's ScreenGridLayer"""

    viz_type = "deck_screengrid"
    verbose_name = _("Deck.gl - Screen Grid")
    spatial_control_keys = ["spatial"]
    is_timeseries = True

    def query_obj(self):
        fd = self.form_data
        self.is_timeseries = fd.get("time_grain_sqla") or fd.get("granularity")
        return super().query_obj()

    def get_properties(self, d):
        return {
            "position": d.get("spatial"),
            "weight": d.get(self.metric_label) or 1,
            "__timestamp": d.get(DTTM_ALIAS) or d.get("__time"),
        }

    def get_data(self, df: pd.DataFrame) -> VizData:
        self.metric_label = utils.get_metric_name(self.metric)
        return super().get_data(df)


class DeckGrid(BaseDeckGLViz):

    """deck.gl's DeckLayer"""

    viz_type = "deck_grid"
    verbose_name = _("Deck.gl - 3D Grid")
    spatial_control_keys = ["spatial"]

    def get_properties(self, d):
        return {"position": d.get("spatial"), "weight": d.get(self.metric_label) or 1}

    def get_data(self, df: pd.DataFrame) -> VizData:
        self.metric_label = utils.get_metric_name(self.metric)
        return super().get_data(df)


def geohash_to_json(geohash_code):
    p = geohash.bbox(geohash_code)
    return [
        [p.get("w"), p.get("n")],
        [p.get("e"), p.get("n")],
        [p.get("e"), p.get("s")],
        [p.get("w"), p.get("s")],
        [p.get("w"), p.get("n")],
    ]


class DeckPathViz(BaseDeckGLViz):

    """deck.gl's PathLayer"""

    viz_type = "deck_path"
    verbose_name = _("Deck.gl - Paths")
    deck_viz_key = "path"
    is_timeseries = True
    deser_map = {
        "json": json.loads,
        "polyline": polyline.decode,
        "geohash": geohash_to_json,
    }

    def query_obj(self):
        fd = self.form_data
        self.is_timeseries = fd.get("time_grain_sqla") or fd.get("granularity")
        d = super().query_obj()
        self.metric = fd.get("metric")
        line_col = fd.get("line_column")
        if d["metrics"]:
            self.has_metrics = True
            d["groupby"].append(line_col)
        else:
            self.has_metrics = False
            d["columns"].append(line_col)
        return d

    def get_properties(self, d):
        fd = self.form_data
        line_type = fd.get("line_type")
        deser = self.deser_map[line_type]
        line_column = fd.get("line_column")
        path = deser(d[line_column])
        if fd.get("reverse_long_lat"):
            path = [(o[1], o[0]) for o in path]
        d[self.deck_viz_key] = path
        if line_type != "geohash":
            del d[line_column]
        d["__timestamp"] = d.get(DTTM_ALIAS) or d.get("__time")
        return d

    def get_data(self, df: pd.DataFrame) -> VizData:
        self.metric_label = utils.get_metric_name(self.metric)
        return super().get_data(df)


class DeckPolygon(DeckPathViz):

    """deck.gl's Polygon Layer"""

    viz_type = "deck_polygon"
    deck_viz_key = "polygon"
    verbose_name = _("Deck.gl - Polygon")

    def query_obj(self):
        fd = self.form_data
        self.elevation = fd.get("point_radius_fixed") or {"type": "fix", "value": 500}
        return super().query_obj()

    def get_metrics(self):
        metrics = [self.form_data.get("metric")]
        if self.elevation.get("type") == "metric":
            metrics.append(self.elevation.get("value"))
        return [metric for metric in metrics if metric]

    def get_properties(self, d):
        super().get_properties(d)
        fd = self.form_data
        elevation = fd["point_radius_fixed"]["value"]
        type_ = fd["point_radius_fixed"]["type"]
        d["elevation"] = (
            d.get(utils.get_metric_name(elevation)) if type_ == "metric" else elevation
        )
        return d


class DeckHex(BaseDeckGLViz):

    """deck.gl's DeckLayer"""

    viz_type = "deck_hex"
    verbose_name = _("Deck.gl - 3D HEX")
    spatial_control_keys = ["spatial"]

    def get_properties(self, d):
        return {"position": d.get("spatial"), "weight": d.get(self.metric_label) or 1}

    def get_data(self, df: pd.DataFrame) -> VizData:
        self.metric_label = utils.get_metric_name(self.metric)
        return super(DeckHex, self).get_data(df)


class DeckGeoJson(BaseDeckGLViz):

    """deck.gl's GeoJSONLayer"""

    viz_type = "deck_geojson"
    verbose_name = _("Deck.gl - GeoJSON")

    def query_obj(self):
        d = super().query_obj()
        d["columns"] += [self.form_data.get("geojson")]
        d["metrics"] = []
        d["groupby"] = []
        return d

    def get_properties(self, d):
        geojson = d.get(self.form_data.get("geojson"))
        return json.loads(geojson)


class DeckArc(BaseDeckGLViz):

    """deck.gl's Arc Layer"""

    viz_type = "deck_arc"
    verbose_name = _("Deck.gl - Arc")
    spatial_control_keys = ["start_spatial", "end_spatial"]
    is_timeseries = True

    def query_obj(self):
        fd = self.form_data
        self.is_timeseries = bool(fd.get("time_grain_sqla") or fd.get("granularity"))
        return super().query_obj()

    def get_properties(self, d):
        dim = self.form_data.get("dimension")
        return {
            "sourcePosition": d.get("start_spatial"),
            "targetPosition": d.get("end_spatial"),
            "cat_color": d.get(dim) if dim else None,
            DTTM_ALIAS: d.get(DTTM_ALIAS),
        }

    def get_data(self, df: pd.DataFrame) -> VizData:
        d = super().get_data(df)

        return {
            "features": d["features"],  # type: ignore
            "mapboxApiKey": config["MAPBOX_API_KEY"],
        }


class EventFlowViz(BaseViz):

    """A visualization to explore patterns in event sequences"""

    viz_type = "event_flow"
    verbose_name = _("Event flow")
    credits = 'from <a href="https://github.com/williaster/data-ui">@data-ui</a>'
    is_timeseries = True

    def query_obj(self):
        query = super().query_obj()
        form_data = self.form_data

        event_key = form_data.get("all_columns_x")
        entity_key = form_data.get("entity")
        meta_keys = [
            col
            for col in form_data.get("all_columns")
            if col != event_key and col != entity_key
        ]

        query["columns"] = [event_key, entity_key] + meta_keys

        if form_data["order_by_entity"]:
            query["orderby"] = [(entity_key, True)]

        return query

    def get_data(self, df: pd.DataFrame) -> VizData:
        return df.to_dict(orient="records")


class PairedTTestViz(BaseViz):

    """A table displaying paired t-test values"""

    viz_type = "paired_ttest"
    verbose_name = _("Time Series - Paired t-test")
    sort_series = False
    is_timeseries = True

    def get_data(self, df: pd.DataFrame) -> VizData:
        """
        Transform received data frame into an object of the form:
        {
            'metric1': [
                {
                    groups: ('groupA', ... ),
                    values: [ {x, y}, ... ],
                }, ...
            ], ...
        }
        """
        fd = self.form_data
        groups = fd.get("groupby")
        metrics = self.metric_labels
        df = df.pivot_table(index=DTTM_ALIAS, columns=groups, values=metrics)
        cols = []
        # Be rid of falsey keys
        for col in df.columns:
            if col == "":
                cols.append("N/A")
            elif col is None:
                cols.append("NULL")
            else:
                cols.append(col)
        df.columns = cols
        data: Dict = {}
        series = df.to_dict("series")
        for nameSet in df.columns:
            # If no groups are defined, nameSet will be the metric name
            hasGroup = not isinstance(nameSet, str)
            Y = series[nameSet]
            d = {
                "group": nameSet[1:] if hasGroup else "All",
                "values": [{"x": t, "y": Y[t] if t in Y else None} for t in df.index],
            }
            key = nameSet[0] if hasGroup else nameSet
            if key in data:
                data[key].append(d)
            else:
                data[key] = [d]
        return data


class RoseViz(NVD3TimeSeriesViz):

    viz_type = "rose"
    verbose_name = _("Time Series - Nightingale Rose Chart")
    sort_series = False
    is_timeseries = True

    def get_data(self, df: pd.DataFrame) -> VizData:
        data = super().get_data(df)
        result: Dict = {}
        for datum in data:  # type: ignore
            key = datum["key"]
            for val in datum["values"]:
                timestamp = val["x"].value
                if not result.get(timestamp):
                    result[timestamp] = []
                value = 0 if math.isnan(val["y"]) else val["y"]
                result[timestamp].append(
                    {
                        "key": key,
                        "value": value,
                        "name": ", ".join(key) if isinstance(key, list) else key,
                        "time": val["x"],
                    }
                )
        return result


class PartitionViz(NVD3TimeSeriesViz):

    """
    A hierarchical data visualization with support for time series.
    """

    viz_type = "partition"
    verbose_name = _("Partition Diagram")

    def query_obj(self):
        query_obj = super().query_obj()
        time_op = self.form_data.get("time_series_option", "not_time")
        # Return time series data if the user specifies so
        query_obj["is_timeseries"] = time_op != "not_time"
        return query_obj

    def levels_for(self, time_op, groups, df):
        """
        Compute the partition at each `level` from the dataframe.
        """
        levels = {}
        for i in range(0, len(groups) + 1):
            agg_df = df.groupby(groups[:i]) if i else df
            levels[i] = (
                agg_df.mean()
                if time_op == "agg_mean"
                else agg_df.sum(numeric_only=True)
            )
        return levels

    def levels_for_diff(self, time_op, groups, df):
        # Obtain a unique list of the time grains
        times = list(set(df[DTTM_ALIAS]))
        times.sort()
        until = times[len(times) - 1]
        since = times[0]
        # Function describing how to calculate the difference
        func = {
            "point_diff": [pd.Series.sub, lambda a, b, fill_value: a - b],
            "point_factor": [pd.Series.div, lambda a, b, fill_value: a / float(b)],
            "point_percent": [
                lambda a, b, fill_value=0: a.div(b, fill_value=fill_value) - 1,
                lambda a, b, fill_value: a / float(b) - 1,
            ],
        }[time_op]
        agg_df = df.groupby(DTTM_ALIAS).sum()
        levels = {
            0: pd.Series(
                {
                    m: func[1](agg_df[m][until], agg_df[m][since], 0)
                    for m in agg_df.columns
                }
            )
        }
        for i in range(1, len(groups) + 1):
            agg_df = df.groupby([DTTM_ALIAS] + groups[:i]).sum()
            levels[i] = pd.DataFrame(
                {
                    m: func[0](agg_df[m][until], agg_df[m][since], fill_value=0)
                    for m in agg_df.columns
                }
            )
        return levels

    def levels_for_time(self, groups, df):
        procs = {}
        for i in range(0, len(groups) + 1):
            self.form_data["groupby"] = groups[:i]
            df_drop = df.drop(groups[i:], 1)
            procs[i] = self.process_data(df_drop, aggregate=True)
        self.form_data["groupby"] = groups
        return procs

    def nest_values(self, levels, level=0, metric=None, dims=()):
        """
        Nest values at each level on the back-end with
        access and setting, instead of summing from the bottom.
        """
        if not level:
            return [
                {
                    "name": m,
                    "val": levels[0][m],
                    "children": self.nest_values(levels, 1, m),
                }
                for m in levels[0].index
            ]
        if level == 1:
            return [
                {
                    "name": i,
                    "val": levels[1][metric][i],
                    "children": self.nest_values(levels, 2, metric, (i,)),
                }
                for i in levels[1][metric].index
            ]
        if level >= len(levels):
            return []
        return [
            {
                "name": i,
                "val": levels[level][metric][dims][i],
                "children": self.nest_values(levels, level + 1, metric, dims + (i,)),
            }
            for i in levels[level][metric][dims].index
        ]

    def nest_procs(self, procs, level=-1, dims=(), time=None):
        if level == -1:
            return [
                {"name": m, "children": self.nest_procs(procs, 0, (m,))}
                for m in procs[0].columns
            ]
        if not level:
            return [
                {
                    "name": t,
                    "val": procs[0][dims[0]][t],
                    "children": self.nest_procs(procs, 1, dims, t),
                }
                for t in procs[0].index
            ]
        if level >= len(procs):
            return []
        return [
            {
                "name": i,
                "val": procs[level][dims][i][time],
                "children": self.nest_procs(procs, level + 1, dims + (i,), time),
            }
            for i in procs[level][dims].columns
        ]

    def get_data(self, df: pd.DataFrame) -> VizData:
        fd = self.form_data
        groups = fd.get("groupby", [])
        time_op = fd.get("time_series_option", "not_time")
        if not len(groups):
            raise ValueError("Please choose at least one groupby")
        if time_op == "not_time":
            levels = self.levels_for("agg_sum", groups, df)
        elif time_op in ["agg_sum", "agg_mean"]:
            levels = self.levels_for(time_op, groups, df)
        elif time_op in ["point_diff", "point_factor", "point_percent"]:
            levels = self.levels_for_diff(time_op, groups, df)
        elif time_op == "adv_anal":
            procs = self.levels_for_time(groups, df)
            return self.nest_procs(procs)
        else:
            levels = self.levels_for("agg_sum", [DTTM_ALIAS] + groups, df)
        return self.nest_values(levels)


viz_types = {
    o.viz_type: o
    for o in globals().values()
    if (
        inspect.isclass(o)
        and issubclass(o, BaseViz)
        and o.viz_type not in config["VIZ_TYPE_BLACKLIST"]
    )
}<|MERGE_RESOLUTION|>--- conflicted
+++ resolved
@@ -372,11 +372,8 @@
         cache_dict["time_range"] = self.form_data.get("time_range")
         cache_dict["datasource"] = self.datasource.uid
         cache_dict["extra_cache_keys"] = self.datasource.get_extra_cache_keys(query_obj)
-<<<<<<< HEAD
         cache_dict["rls"] = security_manager.get_rls_ids(self.datasource)
-=======
         cache_dict["changed_on"] = self.datasource.changed_on
->>>>>>> 6f1c931f
         json_data = self.json_dumps(cache_dict, sort_keys=True)
         return hashlib.md5(json_data.encode("utf-8")).hexdigest()
 
