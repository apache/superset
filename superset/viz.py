# Licensed to the Apache Software Foundation (ASF) under one
# or more contributor license agreements.  See the NOTICE file
# distributed with this work for additional information
# regarding copyright ownership.  The ASF licenses this file
# to you under the Apache License, Version 2.0 (the
# "License"); you may not use this file except in compliance
# with the License.  You may obtain a copy of the License at
#
#   http://www.apache.org/licenses/LICENSE-2.0
#
# Unless required by applicable law or agreed to in writing,
# software distributed under the License is distributed on an
# "AS IS" BASIS, WITHOUT WARRANTIES OR CONDITIONS OF ANY
# KIND, either express or implied.  See the License for the
# specific language governing permissions and limitations
# under the License.
# pylint: disable=too-many-lines
"""This module contains the 'Viz' objects

These objects represent the backend of all the visualizations that
Superset can render.
"""
from __future__ import annotations

import copy
import dataclasses
import logging
import math
import re
from collections import defaultdict, OrderedDict
from datetime import datetime, timedelta
from itertools import product
from typing import Any, cast, Optional, TYPE_CHECKING

import geohash
import numpy as np
import pandas as pd
import polyline
import simplejson as json
from dateutil import relativedelta as rdelta
from deprecation import deprecated
from flask import request
from flask_babel import lazy_gettext as _
from geopy.point import Point
from pandas.tseries.frequencies import to_offset

from superset import app
from superset.common.db_query_status import QueryStatus
from superset.constants import NULL_STRING
from superset.errors import ErrorLevel, SupersetError, SupersetErrorType
from superset.exceptions import (
    CacheLoadError,
    NullValueException,
    QueryObjectValidationError,
    SpatialException,
    SupersetSecurityException,
)
from superset.extensions import cache_manager, security_manager
from superset.models.helpers import QueryResult
from superset.sql_parse import sanitize_clause
from superset.superset_typing import (
    Column,
    Metric,
    QueryObjectDict,
    VizData,
    VizPayload,
)
from superset.utils import core as utils, csv
from superset.utils.cache import set_and_log_cache
from superset.utils.core import (
    apply_max_row_limit,
    DateColumn,
    DTTM_ALIAS,
    ExtraFiltersReasonType,
    get_column_name,
    get_column_names,
    get_column_names_from_columns,
    JS_MAX_INTEGER,
    merge_extra_filters,
    simple_filter_to_adhoc,
)
from superset.utils.date_parser import get_since_until, parse_past_timedelta
from superset.utils.geopy_extensions import LngLatPoint
from superset.utils.hashing import md5_sha_from_str

if TYPE_CHECKING:
    from superset.common.query_context_factory import QueryContextFactory
    from superset.connectors.sqla.models import BaseDatasource

config = app.config
stats_logger = config["STATS_LOGGER"]
relative_start = config["DEFAULT_RELATIVE_START_TIME"]
relative_end = config["DEFAULT_RELATIVE_END_TIME"]
logger = logging.getLogger(__name__)

METRIC_KEYS = [
    "metric",
    "metrics",
    "percent_metrics",
    "metric_2",
    "secondary_metric",
    "x",
    "y",
    "size",
]


class BaseViz:  # pylint: disable=too-many-public-methods

    """All visualizations derive this base class"""

    viz_type: str | None = None
    verbose_name = "Base Viz"
    credits = ""
    is_timeseries = False
    cache_type = "df"
    enforce_numerical_metrics = True

    @deprecated(deprecated_in="3.0")
    def __init__(
        self,
        datasource: BaseDatasource,
        form_data: dict[str, Any],
        force: bool = False,
        force_cached: bool = False,
    ) -> None:
        if not datasource:
            raise QueryObjectValidationError(_("Viz is missing a datasource"))

        self.datasource = datasource
        self.request = request
        self.viz_type = form_data.get("viz_type")
        self.form_data = form_data

        self.query = ""
        self.token = utils.get_form_data_token(form_data)

        self.groupby: list[Column] = self.form_data.get("groupby") or []
        self.time_shift = timedelta()

        self.status: str | None = None
        self.error_msg = ""
        self.results: QueryResult | None = None
        self.applied_filter_columns: list[Column] = []
        self.rejected_filter_columns: list[Column] = []
        self.errors: list[dict[str, Any]] = []
        self.force = force
        self._force_cached = force_cached
        self.from_dttm: datetime | None = None
        self.to_dttm: datetime | None = None
        self._extra_chart_data: list[tuple[str, pd.DataFrame]] = []

        self.process_metrics()

        self.applied_filters: list[dict[str, str]] = []
        self.rejected_filters: list[dict[str, str]] = []

    @property
    @deprecated(deprecated_in="3.0")
    def force_cached(self) -> bool:
        return self._force_cached

    @deprecated(deprecated_in="3.0")
    def process_metrics(self) -> None:
        # metrics in Viz is order sensitive, so metric_dict should be
        # OrderedDict
        self.metric_dict = OrderedDict()
        for mkey in METRIC_KEYS:
            val = self.form_data.get(mkey)
            if val:
                if not isinstance(val, list):
                    val = [val]
                for o in val:
                    label = utils.get_metric_name(o)
                    self.metric_dict[label] = o

        # Cast to list needed to return serializable object in py3
        self.all_metrics = list(self.metric_dict.values())
        self.metric_labels = list(self.metric_dict.keys())

    @staticmethod
    @deprecated(deprecated_in="3.0")
    def handle_js_int_overflow(
        data: dict[str, list[dict[str, Any]]]
    ) -> dict[str, list[dict[str, Any]]]:
        for record in data.get("records", {}):
            for k, v in list(record.items()):
                if isinstance(v, int):
                    # if an int is too big for Java Script to handle
                    # convert it to a string
                    if abs(v) > JS_MAX_INTEGER:
                        record[k] = str(v)
        return data

    @deprecated(deprecated_in="3.0")
    def run_extra_queries(self) -> None:
        """Lifecycle method to use when more than one query is needed

        In rare-ish cases, a visualization may need to execute multiple
        queries. That is the case for FilterBox or for time comparison
        in Line chart for instance.

        In those cases, we need to make sure these queries run before the
        main `get_payload` method gets called, so that the overall caching
        metadata can be right. The way it works here is that if any of
        the previous `get_df_payload` calls hit the cache, the main
        payload's metadata will reflect that.

        The multi-query support may need more work to become a first class
        use case in the framework, and for the UI to reflect the subtleties
        (show that only some of the queries were served from cache for
        instance). In the meantime, since multi-query is rare, we treat
        it with a bit of a hack. Note that the hack became necessary
        when moving from caching the visualization's data itself, to caching
        the underlying query(ies).
        """

    @deprecated(deprecated_in="3.0")
    def apply_rolling(self, df: pd.DataFrame) -> pd.DataFrame:
        rolling_type = self.form_data.get("rolling_type")
        rolling_periods = int(self.form_data.get("rolling_periods") or 0)
        min_periods = int(self.form_data.get("min_periods") or 0)

        if rolling_type in ("mean", "std", "sum") and rolling_periods:
            kwargs = {"window": rolling_periods, "min_periods": min_periods}
            if rolling_type == "mean":
                df = df.rolling(**kwargs).mean()
            elif rolling_type == "std":
                df = df.rolling(**kwargs).std()
            elif rolling_type == "sum":
                df = df.rolling(**kwargs).sum()
        elif rolling_type == "cumsum":
            df = df.cumsum()
        if min_periods:
            df = df[min_periods:]
        if df.empty:
            raise QueryObjectValidationError(
                _(
                    "Applied rolling window did not return any data. Please make sure "
                    "the source query satisfies the minimum periods defined in the "
                    "rolling window."
                )
            )
        return df

    @deprecated(deprecated_in="3.0")
    def get_samples(self) -> dict[str, Any]:
        query_obj = self.query_obj()
        query_obj.update(
            {
                "is_timeseries": False,
                "groupby": [],
                "metrics": [],
                "orderby": [],
                "row_limit": config["SAMPLES_ROW_LIMIT"],
                "columns": [o.column_name for o in self.datasource.columns],
                "from_dttm": None,
                "to_dttm": None,
            }
        )
        payload = self.get_df_payload(query_obj)  # leverage caching logic
        return {
            "data": payload["df"].to_dict(orient="records"),
            "colnames": payload.get("colnames"),
            "coltypes": payload.get("coltypes"),
        }

    @deprecated(deprecated_in="3.0")
    def get_df(self, query_obj: QueryObjectDict | None = None) -> pd.DataFrame:
        """Returns a pandas dataframe based on the query object"""
        if not query_obj:
            query_obj = self.query_obj()
        if not query_obj:
            return pd.DataFrame()

        self.error_msg = ""

        timestamp_format = None
        if self.datasource.type == "table":
            granularity_col = self.datasource.get_column(query_obj["granularity"])
            if granularity_col:
                timestamp_format = granularity_col.python_date_format

        # The datasource here can be different backend but the interface is common
        self.results = self.datasource.query(query_obj)
        self.applied_filter_columns = self.results.applied_filter_columns or []
        self.rejected_filter_columns = self.results.rejected_filter_columns or []
        self.query = self.results.query
        self.status = self.results.status
        self.errors = self.results.errors

        df = self.results.df
        # Transform the timestamp we received from database to pandas supported
        # datetime format. If no python_date_format is specified, the pattern will
        # be considered as the default ISO date format
        # If the datetime format is unix, the parse will use the corresponding
        # parsing logic.
        if not df.empty:
            utils.normalize_dttm_col(
                df=df,
                dttm_cols=tuple(
                    [
                        DateColumn.get_legacy_time_column(
                            timestamp_format=timestamp_format,
                            offset=self.datasource.offset,
                            time_shift=self.form_data.get("time_shift"),
                        )
                    ]
                ),
            )

            if self.enforce_numerical_metrics:
                self.df_metrics_to_num(df)

            df.replace([np.inf, -np.inf], np.nan, inplace=True)
        return df

    @deprecated(deprecated_in="3.0")
    def df_metrics_to_num(self, df: pd.DataFrame) -> None:
        """Converting metrics to numeric when pandas.read_sql cannot"""
        metrics = self.metric_labels
        for col, dtype in df.dtypes.items():
            if dtype.type == np.object_ and col in metrics:
                df[col] = pd.to_numeric(df[col], errors="coerce")

    @deprecated(deprecated_in="3.0")
    def process_query_filters(self) -> None:
        utils.convert_legacy_filters_into_adhoc(self.form_data)
        merge_extra_filters(self.form_data)
        utils.split_adhoc_filters_into_base_filters(self.form_data)

    @staticmethod
    @deprecated(deprecated_in="3.0")
    def dedup_columns(*columns_args: list[Column] | None) -> list[Column]:
        # dedup groupby and columns while preserving order
        labels: list[str] = []
        deduped_columns: list[Column] = []
        for columns in columns_args:
            for column in columns or []:
                label = get_column_name(column)
                if label not in labels:
                    deduped_columns.append(column)
        return deduped_columns

    @deprecated(deprecated_in="3.0")
    def query_obj(self) -> QueryObjectDict:  # pylint: disable=too-many-locals
        """Building a query object"""
        self.process_query_filters()

        metrics = self.all_metrics or []

        groupby = self.dedup_columns(self.groupby, self.form_data.get("columns"))

        is_timeseries = self.is_timeseries

        if DTTM_ALIAS in (groupby_labels := get_column_names(groupby)):
            del groupby[groupby_labels.index(DTTM_ALIAS)]
            is_timeseries = True

        granularity = self.form_data.get("granularity_sqla")
        limit = int(self.form_data.get("limit") or 0)
        timeseries_limit_metric = self.form_data.get("timeseries_limit_metric")

        # apply row limit to query
        row_limit = int(self.form_data.get("row_limit") or config["ROW_LIMIT"])
        row_limit = apply_max_row_limit(row_limit)

        # default order direction
        order_desc = self.form_data.get("order_desc", True)

        try:
            since, until = get_since_until(
                relative_start=relative_start,
                relative_end=relative_end,
                time_range=self.form_data.get("time_range"),
                since=self.form_data.get("since"),
                until=self.form_data.get("until"),
            )
        except ValueError as ex:
            raise QueryObjectValidationError(str(ex)) from ex

        time_shift = self.form_data.get("time_shift", "")
        self.time_shift = parse_past_timedelta(time_shift)
        from_dttm = None if since is None else (since - self.time_shift)
        to_dttm = None if until is None else (until - self.time_shift)
        if from_dttm and to_dttm and from_dttm > to_dttm:
            raise QueryObjectValidationError(
                _("From date cannot be larger than to date")
            )

        self.from_dttm = from_dttm
        self.to_dttm = to_dttm

        # validate sql filters
        for param in ("where", "having"):
            clause = self.form_data.get(param)
            if clause:
                sanitized_clause = sanitize_clause(clause)
                if sanitized_clause != clause:
                    self.form_data[param] = sanitized_clause

        # extras are used to query elements specific to a datasource type
        # for instance the extra where clause that applies only to Tables
        extras = {
            "having": self.form_data.get("having", ""),
            "time_grain_sqla": self.form_data.get("time_grain_sqla"),
            "where": self.form_data.get("where", ""),
        }

        return {
            "granularity": granularity,
            "from_dttm": from_dttm,
            "to_dttm": to_dttm,
            "is_timeseries": is_timeseries,
            "groupby": groupby,
            "metrics": metrics,
            "row_limit": row_limit,
            "filter": self.form_data.get("filters", []),
            "timeseries_limit": limit,
            "extras": extras,
            "timeseries_limit_metric": timeseries_limit_metric,
            "order_desc": order_desc,
        }

    @property
    @deprecated(deprecated_in="3.0")
    def cache_timeout(self) -> int:
        if self.form_data.get("cache_timeout") is not None:
            return int(self.form_data["cache_timeout"])
        if self.datasource.cache_timeout is not None:
            return self.datasource.cache_timeout
        if (
            hasattr(self.datasource, "database")
            and self.datasource.database.cache_timeout
        ) is not None:
            return self.datasource.database.cache_timeout
        if config["DATA_CACHE_CONFIG"].get("CACHE_DEFAULT_TIMEOUT") is not None:
            return config["DATA_CACHE_CONFIG"]["CACHE_DEFAULT_TIMEOUT"]
        return config["CACHE_DEFAULT_TIMEOUT"]

    @deprecated(deprecated_in="3.0")
    def get_json(self) -> str:
        return json.dumps(
            self.get_payload(), default=utils.json_int_dttm_ser, ignore_nan=True
        )

    @deprecated(deprecated_in="3.0")
    def cache_key(self, query_obj: QueryObjectDict, **extra: Any) -> str:
        """
        The cache key is made out of the key/values in `query_obj`, plus any
        other key/values in `extra`.

        We remove datetime bounds that are hard values, and replace them with
        the use-provided inputs to bounds, which may be time-relative (as in
        "5 days ago" or "now").

        The `extra` arguments are currently used by time shift queries, since
        different time shifts will differ only in the `from_dttm`, `to_dttm`,
        `inner_from_dttm`, and `inner_to_dttm` values which are stripped.
        """
        cache_dict = copy.copy(query_obj)
        cache_dict.update(extra)

        for k in ["from_dttm", "to_dttm", "inner_from_dttm", "inner_to_dttm"]:
            if k in cache_dict:
                del cache_dict[k]

        cache_dict["time_range"] = self.form_data.get("time_range")
        cache_dict["datasource"] = self.datasource.uid
        cache_dict["extra_cache_keys"] = self.datasource.get_extra_cache_keys(query_obj)
        cache_dict["rls"] = security_manager.get_rls_cache_key(self.datasource)
        cache_dict["changed_on"] = self.datasource.changed_on
        json_data = self.json_dumps(cache_dict, sort_keys=True)
        return md5_sha_from_str(json_data)

    @deprecated(deprecated_in="3.0")
    def get_payload(self, query_obj: QueryObjectDict | None = None) -> VizPayload:
        """Returns a payload of metadata and data"""

        try:
            self.run_extra_queries()
        except SupersetSecurityException as ex:
            error = dataclasses.asdict(ex.error)
            self.errors.append(error)
            self.status = QueryStatus.FAILED

        payload = self.get_df_payload(query_obj)

        # if payload does not have a df, we are raising an error here.
        df = cast(Optional[pd.DataFrame], payload["df"])

        if self.status != QueryStatus.FAILED:
            payload["data"] = self.get_data(df)
        if "df" in payload:
            del payload["df"]

        applied_filter_columns = self.applied_filter_columns or []
        rejected_filter_columns = self.rejected_filter_columns or []
        applied_time_extras = self.form_data.get("applied_time_extras", {})
        applied_time_columns, rejected_time_columns = utils.get_time_filter_status(
            self.datasource, applied_time_extras
        )
        payload["applied_filters"] = [
            {"column": get_column_name(col)} for col in applied_filter_columns
        ] + applied_time_columns
        payload["rejected_filters"] = [
            {
                "reason": ExtraFiltersReasonType.COL_NOT_IN_DATASOURCE,
                "column": get_column_name(col),
            }
            for col in rejected_filter_columns
        ] + rejected_time_columns
        if df is not None:
            payload["colnames"] = list(df.columns)
        return payload

    @deprecated(deprecated_in="3.0")
    def get_df_payload(  # pylint: disable=too-many-statements
        self, query_obj: QueryObjectDict | None = None, **kwargs: Any
    ) -> dict[str, Any]:
        """Handles caching around the df payload retrieval"""
        if not query_obj:
            query_obj = self.query_obj()
        cache_key = self.cache_key(query_obj, **kwargs) if query_obj else None
        cache_value = None
        logger.info("Cache key: %s", cache_key)
        is_loaded = False
        stacktrace = None
        df = None
        cache_timeout = self.cache_timeout
        force = self.force or cache_timeout == -1
        if cache_key and cache_manager.data_cache and not force:
            cache_value = cache_manager.data_cache.get(cache_key)
            if cache_value:
                stats_logger.incr("loading_from_cache")
                try:
                    df = cache_value["df"]
                    self.query = cache_value["query"]
                    self.applied_filter_columns = cache_value.get(
                        "applied_filter_columns", []
                    )
                    self.rejected_filter_columns = cache_value.get(
                        "rejected_filter_columns", []
                    )
                    self.status = QueryStatus.SUCCESS
                    is_loaded = True
                    stats_logger.incr("loaded_from_cache")
                except Exception as ex:  # pylint: disable=broad-except
                    logger.exception(ex)
                    logger.error(
                        "Error reading cache: %s",
                        utils.error_msg_from_exception(ex),
                        exc_info=True,
                    )
                logger.info("Serving from cache")

        if query_obj and not is_loaded:
            if self.force_cached:
                logger.warning(
                    "force_cached (viz.py): value not found for cache key %s",
                    cache_key,
                )
                raise CacheLoadError(_("Cached value not found"))
            try:
                invalid_columns = [
                    col
                    for col in get_column_names_from_columns(
                        query_obj.get("columns") or []
                    )
                    + get_column_names_from_columns(query_obj.get("groupby") or [])
                    + utils.get_column_names_from_metrics(
                        cast(list[Metric], query_obj.get("metrics") or [])
                    )
                    if col not in self.datasource.column_names
                ]
                if invalid_columns:
                    raise QueryObjectValidationError(
                        _(
                            "Columns missing in datasource: %(invalid_columns)s",
                            invalid_columns=invalid_columns,
                        )
                    )
                df = self.get_df(query_obj)
                if self.status != QueryStatus.FAILED:
                    stats_logger.incr("loaded_from_source")
                    if not self.force:
                        stats_logger.incr("loaded_from_source_without_force")
                    is_loaded = True
            except QueryObjectValidationError as ex:
                error = dataclasses.asdict(
                    SupersetError(
                        message=str(ex),
                        level=ErrorLevel.ERROR,
                        error_type=SupersetErrorType.VIZ_GET_DF_ERROR,
                    )
                )
                self.errors.append(error)
                self.status = QueryStatus.FAILED
            except Exception as ex:  # pylint: disable=broad-except
                logger.exception(ex)

                error = dataclasses.asdict(
                    SupersetError(
                        message=str(ex),
                        level=ErrorLevel.ERROR,
                        error_type=SupersetErrorType.VIZ_GET_DF_ERROR,
                    )
                )
                self.errors.append(error)
                self.status = QueryStatus.FAILED
                stacktrace = utils.get_stacktrace()

            if is_loaded and cache_key and self.status != QueryStatus.FAILED:
                set_and_log_cache(
                    cache_instance=cache_manager.data_cache,
                    cache_key=cache_key,
                    cache_value={"df": df, "query": self.query},
                    cache_timeout=cache_timeout,
                    datasource_uid=self.datasource.uid,
                )
        return {
            "cache_key": cache_key,
            "cached_dttm": cache_value["dttm"] if cache_value is not None else None,
            "cache_timeout": cache_timeout,
            "df": df,
            "errors": self.errors,
            "form_data": self.form_data,
            "is_cached": cache_value is not None,
            "query": self.query,
            "from_dttm": self.from_dttm,
            "to_dttm": self.to_dttm,
            "status": self.status,
            "stacktrace": stacktrace,
            "rowcount": len(df.index) if df is not None else 0,
            "colnames": list(df.columns) if df is not None else None,
            "coltypes": utils.extract_dataframe_dtypes(df, self.datasource)
            if df is not None
            else None,
        }

    @staticmethod
    @deprecated(deprecated_in="3.0")
    def json_dumps(query_obj: Any, sort_keys: bool = False) -> str:
        return json.dumps(
            query_obj,
            default=utils.json_int_dttm_ser,
            ignore_nan=True,
            sort_keys=sort_keys,
        )

    @staticmethod
    @deprecated(deprecated_in="3.0")
    def has_error(payload: VizPayload) -> bool:
        return (
            payload.get("status") == QueryStatus.FAILED
            or payload.get("error") is not None
            or bool(payload.get("errors"))
        )

    @deprecated(deprecated_in="3.0")
    def payload_json_and_has_error(self, payload: VizPayload) -> tuple[str, bool]:
        return self.json_dumps(payload), self.has_error(payload)

    @property
    @deprecated(deprecated_in="3.0")
    def data(self) -> dict[str, Any]:
        """This is the data object serialized to the js layer"""
        content = {
            "form_data": self.form_data,
            "token": self.token,
            "viz_name": self.viz_type,
            "filter_select_enabled": self.datasource.filter_select_enabled,
        }
        return content

    @deprecated(deprecated_in="3.0")
    def get_csv(self) -> str | None:
        df = self.get_df_payload()["df"]  # leverage caching logic
        include_index = not isinstance(df.index, pd.RangeIndex)
        return csv.df_to_escaped_csv(df, index=include_index, **config["CSV_EXPORT"])

    @deprecated(deprecated_in="3.0")
    def get_data(self, df: pd.DataFrame) -> VizData:
        return df.to_dict(orient="records")

    @property
    @deprecated(deprecated_in="3.0")
    def json_data(self) -> str:
        return json.dumps(self.data)

    @deprecated(deprecated_in="3.0")
    def raise_for_access(self) -> None:
        """
        Raise an exception if the user cannot access the resource.

        :raises SupersetSecurityException: If the user cannot access the resource
        """

        security_manager.raise_for_access(viz=self)


class TimeTableViz(BaseViz):

    """A data table with rich time-series related columns"""

    viz_type = "time_table"
    verbose_name = _("Time Table View")
    credits = 'a <a href="https://github.com/airbnb/superset">Superset</a> original'
    is_timeseries = True

    @deprecated(deprecated_in="3.0")
    def query_obj(self) -> QueryObjectDict:
        query_obj = super().query_obj()

        if not self.form_data.get("metrics"):
            raise QueryObjectValidationError(_("Pick at least one metric"))

        if self.form_data.get("groupby") and len(self.form_data["metrics"]) > 1:
            raise QueryObjectValidationError(
                _("When using 'Group By' you are limited to use a single metric")
            )

        sort_by = utils.get_first_metric_name(query_obj["metrics"])
        is_asc = not query_obj.get("order_desc")
        query_obj["orderby"] = [(sort_by, is_asc)]

        return query_obj

    @deprecated(deprecated_in="3.0")
    def get_data(self, df: pd.DataFrame) -> VizData:
        if df.empty:
            return None

        columns = None
        values: list[str] | str = self.metric_labels
        if self.form_data.get("groupby"):
            values = self.metric_labels[0]
            columns = get_column_names(self.form_data.get("groupby"))
        pt = df.pivot_table(index=DTTM_ALIAS, columns=columns, values=values)
        pt.index = pt.index.map(str)
        pt = pt.sort_index()
        return {
            "records": pt.to_dict(orient="index"),
            "columns": list(pt.columns),
            "is_group_by": bool(self.form_data.get("groupby")),
        }


class CalHeatmapViz(BaseViz):

    """Calendar heatmap."""

    viz_type = "cal_heatmap"
    verbose_name = _("Calendar Heatmap")
    credits = "<a href=https://github.com/wa0x6e/cal-heatmap>cal-heatmap</a>"
    is_timeseries = True

    @deprecated(deprecated_in="3.0")
    def get_data(self, df: pd.DataFrame) -> VizData:  # pylint: disable=too-many-locals
        if df.empty:
            return None

        form_data = self.form_data
        data = {}
        records = df.to_dict("records")
        for metric in self.metric_labels:
            values = {}
            for query_obj in records:
                v = query_obj[DTTM_ALIAS]
                if hasattr(v, "value"):
                    v = v.value
                values[str(v / 10**9)] = query_obj.get(metric)
            data[metric] = values

        try:
            start, end = get_since_until(
                relative_start=relative_start,
                relative_end=relative_end,
                time_range=form_data.get("time_range"),
                since=form_data.get("since"),
                until=form_data.get("until"),
            )
        except ValueError as ex:
            raise QueryObjectValidationError(str(ex)) from ex
        if not start or not end:
            raise QueryObjectValidationError(
                "Please provide both time bounds (Since and Until)"
            )
        domain = form_data.get("domain_granularity")
        diff_delta = rdelta.relativedelta(end, start)
        diff_secs = (end - start).total_seconds()

        if domain == "year":
            range_ = end.year - start.year + 1
        elif domain == "month":
            range_ = diff_delta.years * 12 + diff_delta.months + 1
        elif domain == "week":
            range_ = diff_delta.years * 53 + diff_delta.weeks + 1
        elif domain == "day":
            range_ = diff_secs // (24 * 60 * 60) + 1  # type: ignore
        else:
            range_ = diff_secs // (60 * 60) + 1  # type: ignore

        return {
            "data": data,
            "start": start,
            "domain": domain,
            "subdomain": form_data.get("subdomain_granularity"),
            "range": range_,
        }

    @deprecated(deprecated_in="3.0")
    def query_obj(self) -> QueryObjectDict:
        query_obj = super().query_obj()
        query_obj["metrics"] = self.form_data.get("metrics")
        mapping = {
            "min": "PT1M",
            "hour": "PT1H",
            "day": "P1D",
            "week": "P1W",
            "month": "P1M",
            "year": "P1Y",
        }
        query_obj["extras"]["time_grain_sqla"] = mapping[
            self.form_data.get("subdomain_granularity", "min")
        ]
        return query_obj


class NVD3Viz(BaseViz):

    """Base class for all nvd3 vizs"""

    credits = '<a href="http://nvd3.org/">NVD3.org</a>'
    viz_type: str | None = None
    verbose_name = "Base NVD3 Viz"
    is_timeseries = False


class BubbleViz(NVD3Viz):

    """Based on the NVD3 bubble chart"""

    viz_type = "bubble"
    verbose_name = _("Bubble Chart")
    is_timeseries = False

    @deprecated(deprecated_in="3.0")
    def query_obj(self) -> QueryObjectDict:
        query_obj = super().query_obj()
        query_obj["groupby"] = [self.form_data.get("entity")]
        if self.form_data.get("series"):
            query_obj["groupby"].append(self.form_data.get("series"))

        # dedup groupby if it happens to be the same
        query_obj["groupby"] = self.dedup_columns(query_obj["groupby"])

        # pylint: disable=attribute-defined-outside-init
        self.x_metric = self.form_data["x"]
        self.y_metric = self.form_data["y"]
        self.z_metric = self.form_data["size"]
        self.entity = self.form_data.get("entity")
        self.series = self.form_data.get("series") or self.entity
        query_obj["row_limit"] = self.form_data.get("limit")

        query_obj["metrics"] = [self.z_metric, self.x_metric, self.y_metric]
        if len(set(self.metric_labels)) < 3:
            raise QueryObjectValidationError(_("Please use 3 different metric labels"))
        if not all(query_obj["metrics"] + [self.entity]):
            raise QueryObjectValidationError(_("Pick a metric for x, y and size"))
        return query_obj

    @deprecated(deprecated_in="3.0")
    def get_data(self, df: pd.DataFrame) -> VizData:
        if df.empty:
            return None

        df["x"] = df[[utils.get_metric_name(self.x_metric)]]
        df["y"] = df[[utils.get_metric_name(self.y_metric)]]
        df["size"] = df[[utils.get_metric_name(self.z_metric)]]
        df["shape"] = "circle"
        df["group"] = df[[get_column_name(self.series)]]  # type: ignore

        series: dict[Any, list[Any]] = defaultdict(list)
        for row in df.to_dict(orient="records"):
            series[row["group"]].append(row)
        chart_data = []
        for k, v in series.items():
            chart_data.append({"key": k, "values": v})
        return chart_data


class BulletViz(NVD3Viz):

    """Based on the NVD3 bullet chart"""

    viz_type = "bullet"
    verbose_name = _("Bullet Chart")
    is_timeseries = False

    @deprecated(deprecated_in="3.0")
    def query_obj(self) -> QueryObjectDict:
        form_data = self.form_data
        query_obj = super().query_obj()
        self.metric = form_data[  # pylint: disable=attribute-defined-outside-init
            "metric"
        ]

        query_obj["metrics"] = [self.metric]
        if not self.metric:
            raise QueryObjectValidationError(_("Pick a metric to display"))
        return query_obj

    @deprecated(deprecated_in="3.0")
    def get_data(self, df: pd.DataFrame) -> VizData:
        if df.empty:
            return None
        df["metric"] = df[[utils.get_metric_name(self.metric)]]
        values = df["metric"].values
        return {
            "measures": values.tolist(),
        }


class NVD3TimeSeriesViz(NVD3Viz):

    """A rich line chart component with tons of options"""

    viz_type = "line"
    verbose_name = _("Time Series - Line Chart")
    sort_series = False
    is_timeseries = True
    pivot_fill_value: int | None = None

    @deprecated(deprecated_in="3.0")
    def query_obj(self) -> QueryObjectDict:
        query_obj = super().query_obj()
        sort_by = self.form_data.get(
            "timeseries_limit_metric"
        ) or utils.get_first_metric_name(query_obj.get("metrics") or [])
        is_asc = not self.form_data.get("order_desc")
        if sort_by:
            sort_by_label = utils.get_metric_name(sort_by)
            if sort_by_label not in utils.get_metric_names(query_obj["metrics"]):
                query_obj["metrics"].append(sort_by)
            query_obj["orderby"] = [(sort_by, is_asc)]
        return query_obj

    @deprecated(deprecated_in="3.0")
    def to_series(  # pylint: disable=too-many-branches
        self, df: pd.DataFrame, classed: str = "", title_suffix: str = ""
    ) -> list[dict[str, Any]]:
        cols = []
        for col in df.columns:
            if col == "":
                cols.append("N/A")
            elif col is None:
                cols.append("NULL")
            else:
                cols.append(col)
        df.columns = cols
        series = df.to_dict("series")

        chart_data = []
        for name in df.T.index.tolist():
            ys = series[name]
            if df[name].dtype.kind not in "biufc":
                continue
            series_title: list[str] | str | tuple[str, ...]
            if isinstance(name, list):
                series_title = [str(title) for title in name]
            elif isinstance(name, tuple):
                series_title = tuple(str(title) for title in name)
            else:
                series_title = str(name)
            if (
                isinstance(series_title, (list, tuple))
                and len(series_title) > 1
                and len(self.metric_labels) == 1
            ):
                # Removing metric from series name if only one metric
                series_title = series_title[1:]
            if title_suffix:
                if isinstance(series_title, str):
                    series_title = (series_title, title_suffix)
                elif isinstance(series_title, list):
                    series_title = series_title + [title_suffix]
                elif isinstance(series_title, tuple):
                    series_title = series_title + (title_suffix,)

            values = []
            non_nan_cnt = 0
            for ds in df.index:
                if ds in ys:
                    data = {"x": ds, "y": ys[ds]}
                    if not np.isnan(ys[ds]):
                        non_nan_cnt += 1
                else:
                    data = {}
                values.append(data)

            if non_nan_cnt == 0:
                continue

            data = {"key": series_title, "values": values}
            if classed:
                data["classed"] = classed
            chart_data.append(data)
        return chart_data

    @deprecated(deprecated_in="3.0")
    def process_data(self, df: pd.DataFrame, aggregate: bool = False) -> VizData:
        if df.empty:
            return df

        if aggregate:
            df = df.pivot_table(
                index=DTTM_ALIAS,
                columns=get_column_names(self.form_data.get("groupby")),
                values=self.metric_labels,
                fill_value=0,
                aggfunc=sum,
            )
        else:
            df = df.pivot_table(
                index=DTTM_ALIAS,
                columns=get_column_names(self.form_data.get("groupby")),
                values=self.metric_labels,
                fill_value=self.pivot_fill_value,
            )

        rule = self.form_data.get("resample_rule")
        method = self.form_data.get("resample_method")

        if rule and method:
            df = getattr(df.resample(rule), method)()

        if self.sort_series:
            dfs = df.sum()
            dfs.sort_values(ascending=False, inplace=True)
            df = df[dfs.index]

        df = self.apply_rolling(df)
        if self.form_data.get("contribution"):
            dft = df.T
            df = (dft / dft.sum()).T

        return df

    @deprecated(deprecated_in="3.0")
    def run_extra_queries(self) -> None:
        time_compare = self.form_data.get("time_compare") or []
        # backwards compatibility
        if not isinstance(time_compare, list):
            time_compare = [time_compare]

        for option in time_compare:
            query_object = self.query_obj()
            try:
                delta = parse_past_timedelta(option)
            except ValueError as ex:
                raise QueryObjectValidationError(str(ex)) from ex
            query_object["inner_from_dttm"] = query_object["from_dttm"]
            query_object["inner_to_dttm"] = query_object["to_dttm"]

            if not query_object["from_dttm"] or not query_object["to_dttm"]:
                raise QueryObjectValidationError(
                    _(
                        "An enclosed time range (both start and end) must be specified "
                        "when using a Time Comparison."
                    )
                )
            query_object["from_dttm"] -= delta
            query_object["to_dttm"] -= delta

            df2 = self.get_df_payload(query_object, time_compare=option).get("df")
            if df2 is not None and DTTM_ALIAS in df2:
                dttm_series = df2[DTTM_ALIAS] + delta
                df2 = df2.drop(DTTM_ALIAS, axis=1)
                df2 = pd.concat([dttm_series, df2], axis=1)
                label = f"{option} offset"
                df2 = self.process_data(df2)
                self._extra_chart_data.append((label, df2))

    @deprecated(deprecated_in="3.0")
    def get_data(self, df: pd.DataFrame) -> VizData:
        comparison_type = self.form_data.get("comparison_type") or "values"
        df = self.process_data(df)
        if comparison_type == "values":
            # Filter out series with all NaN
            chart_data = self.to_series(df.dropna(axis=1, how="all"))

            for i, (label, df2) in enumerate(self._extra_chart_data):
                chart_data.extend(
                    self.to_series(df2, classed=f"time-shift-{i}", title_suffix=label)
                )
        else:
            chart_data = []
            for i, (label, df2) in enumerate(self._extra_chart_data):
                # reindex df2 into the df2 index
                combined_index = df.index.union(df2.index)
                df2 = (
                    df2.reindex(combined_index)
                    .interpolate(method="time")
                    .reindex(df.index)
                )

                if comparison_type == "absolute":
                    diff = df - df2
                elif comparison_type == "percentage":
                    diff = (df - df2) / df2
                elif comparison_type == "ratio":
                    diff = df / df2
                else:
                    raise QueryObjectValidationError(
                        f"Invalid `comparison_type`: {comparison_type}"
                    )

                # remove leading/trailing NaNs from the time shift difference
                diff = diff[diff.first_valid_index() : diff.last_valid_index()]

                chart_data.extend(
                    self.to_series(diff, classed=f"time-shift-{i}", title_suffix=label)
                )

        if not self.sort_series:
            chart_data = sorted(chart_data, key=lambda x: tuple(x["key"]))
        return chart_data


class NVD3TimeSeriesBarViz(NVD3TimeSeriesViz):

    """A bar chart where the x axis is time"""

    viz_type = "bar"
    sort_series = True
    verbose_name = _("Time Series - Bar Chart")


class NVD3TimePivotViz(NVD3TimeSeriesViz):

    """Time Series - Periodicity Pivot"""

    viz_type = "time_pivot"
    sort_series = True
    verbose_name = _("Time Series - Period Pivot")

    @deprecated(deprecated_in="3.0")
    def query_obj(self) -> QueryObjectDict:
        query_obj = super().query_obj()
        query_obj["metrics"] = [self.form_data.get("metric")]
        return query_obj

    @deprecated(deprecated_in="3.0")
    def get_data(self, df: pd.DataFrame) -> VizData:
        if df.empty:
            return None

        df = self.process_data(df)
        freq = to_offset(self.form_data.get("freq"))
        try:
            freq = type(freq)(freq.n, normalize=True, **freq.kwds)
        except ValueError:
            freq = type(freq)(freq.n, **freq.kwds)
        df.index.name = None
        df[DTTM_ALIAS] = df.index.map(freq.rollback)
        df["ranked"] = df[DTTM_ALIAS].rank(method="dense", ascending=False) - 1
        df.ranked = df.ranked.map(int)
        df["series"] = "-" + df.ranked.map(str)
        df["series"] = df["series"].str.replace("-0", "current")
        rank_lookup = {
            row["series"]: row["ranked"] for row in df.to_dict(orient="records")
        }
        max_ts = df[DTTM_ALIAS].max()
        max_rank = df["ranked"].max()
        df[DTTM_ALIAS] = df.index + (max_ts - df[DTTM_ALIAS])
        df = df.pivot_table(
            index=DTTM_ALIAS,
            columns="series",
            values=utils.get_metric_name(self.form_data["metric"]),
        )
        chart_data = self.to_series(df)
        for series in chart_data:
            series["rank"] = rank_lookup[series["key"]]
            series["perc"] = 1 - (series["rank"] / (max_rank + 1))
        return chart_data


class NVD3CompareTimeSeriesViz(NVD3TimeSeriesViz):

    """A line chart component where you can compare the % change over time"""

    viz_type = "compare"
    verbose_name = _("Time Series - Percent Change")


class NVD3TimeSeriesStackedViz(NVD3TimeSeriesViz):

    """A rich stack area chart"""

    viz_type = "area"
    verbose_name = _("Time Series - Stacked")
    sort_series = True
    pivot_fill_value = 0


class HistogramViz(BaseViz):

    """Histogram"""

    viz_type = "histogram"
    verbose_name = _("Histogram")
    is_timeseries = False

    @deprecated(deprecated_in="3.0")
    def query_obj(self) -> QueryObjectDict:
        """Returns the query object for this visualization"""
        query_obj = super().query_obj()
        numeric_columns = self.form_data.get("all_columns_x")
        if numeric_columns is None:
            raise QueryObjectValidationError(
                _("Must have at least one numeric column specified")
            )
        self.columns = (  #  pylint: disable=attribute-defined-outside-init
            numeric_columns
        )
        query_obj["columns"] = numeric_columns + self.groupby
        # override groupby entry to avoid aggregation
        query_obj["groupby"] = None
        query_obj["metrics"] = None
        return query_obj

    @deprecated(deprecated_in="3.0")
    def labelify(self, keys: list[str] | str, column: str) -> str:
        if isinstance(keys, str):
            keys = [keys]
        # removing undesirable characters
        labels = [re.sub(r"\W+", r"_", k) for k in keys]
        if len(self.columns) > 1 or not self.groupby:
            # Only show numeric column in label if there are many
            labels = [column] + labels
        return "__".join(labels)

    @deprecated(deprecated_in="3.0")
    def get_data(self, df: pd.DataFrame) -> VizData:
        """Returns the chart data"""
        if df.empty:
            return None

        chart_data = []
        if len(self.groupby) > 0:
            groups = df.groupby(get_column_names(self.groupby))
        else:
            groups = [((), df)]
        for keys, data in groups:
            chart_data.extend(
                [
                    {
                        "key": self.labelify(keys, get_column_name(column)),
                        "values": data[get_column_name(column)].tolist(),
                    }
                    for column in self.columns
                ]
            )
        return chart_data


class DistributionBarViz(BaseViz):

    """A good old bar chart"""

    viz_type = "dist_bar"
    verbose_name = _("Distribution - Bar Chart")
    is_timeseries = False

    @deprecated(deprecated_in="3.0")
    def query_obj(self) -> QueryObjectDict:
        query_obj = super().query_obj()
        if len(query_obj["groupby"]) < len(self.form_data.get("groupby") or []) + len(
            self.form_data.get("columns") or []
        ):
            raise QueryObjectValidationError(
                _("Can't have overlap between Series and Breakdowns")
            )
        if not self.form_data.get("metrics"):
            raise QueryObjectValidationError(_("Pick at least one metric"))
        if not self.form_data.get("groupby"):
            raise QueryObjectValidationError(_("Pick at least one field for [Series]"))

        if sort_by := self.form_data.get("timeseries_limit_metric"):
            sort_by_label = utils.get_metric_name(sort_by)
            if sort_by_label not in utils.get_metric_names(query_obj["metrics"]):
                query_obj["metrics"].append(sort_by)
            query_obj["orderby"] = [
                (sort_by, not self.form_data.get("order_desc", True))
            ]
        elif query_obj["metrics"]:
            # Legacy behavior of sorting by first metric by default
            first_metric = query_obj["metrics"][0]
            query_obj["orderby"] = [
                (first_metric, not self.form_data.get("order_desc", True))
            ]

        return query_obj

    @deprecated(deprecated_in="3.0")
    def get_data(self, df: pd.DataFrame) -> VizData:  # pylint: disable=too-many-locals
        if df.empty:
            return None

        metrics = self.metric_labels
        columns = get_column_names(self.form_data.get("columns"))
        groupby = get_column_names(self.groupby)

        # pandas will throw away nulls when grouping/pivoting,
        # so we substitute NULL_STRING for any nulls in the necessary columns
        filled_cols = groupby + columns
        df = df.copy()
        df[filled_cols] = df[filled_cols].fillna(value=NULL_STRING)

        sortby = utils.get_metric_name(
            self.form_data.get("timeseries_limit_metric") or metrics[0]
        )
        row = df.groupby(groupby)[sortby].sum().copy()
        is_asc = not self.form_data.get("order_desc")
        row.sort_values(ascending=is_asc, inplace=True)
        pt = df.pivot_table(index=groupby, columns=columns, values=metrics)
        if self.form_data.get("contribution"):
            pt = pt.T
            pt = (pt / pt.sum()).T
        pt = pt.reindex(row.index)

        # Re-order the columns adhering to the metric ordering.
        pt = pt[metrics]
        chart_data = []
        for name, ys in pt.items():
            if pt[name].dtype.kind not in "biufc" or name in groupby:
                continue
            if isinstance(name, str):
                series_title = name
            else:
                offset = 0 if len(metrics) > 1 else 1
                series_title = ", ".join([str(s) for s in name[offset:]])
            values = []
            for i, v in ys.items():
                x = i
                if isinstance(x, (tuple, list)):
                    x = ", ".join([str(s) for s in x])
                else:
                    x = str(x)
                values.append({"x": x, "y": v})
            chart_data.append({"key": series_title, "values": values})
        return chart_data


class SankeyViz(BaseViz):

    """A Sankey diagram that requires a parent-child dataset"""

    viz_type = "sankey"
    verbose_name = _("Sankey")
    is_timeseries = False
    credits = '<a href="https://www.npmjs.com/package/d3-sankey">d3-sankey on npm</a>'

    @deprecated(deprecated_in="3.0")
    def query_obj(self) -> QueryObjectDict:
        query_obj = super().query_obj()
        if len(query_obj["groupby"]) != 2:
            raise QueryObjectValidationError(
                _("Pick exactly 2 columns as [Source / Target]")
            )
        query_obj["metrics"] = [self.form_data["metric"]]
        if self.form_data.get("sort_by_metric", False):
            query_obj["orderby"] = [(query_obj["metrics"][0], False)]
        return query_obj

    @deprecated(deprecated_in="3.0")
    def get_data(self, df: pd.DataFrame) -> VizData:
        if df.empty:
            return None
        source, target = get_column_names(self.groupby)
        (value,) = self.metric_labels
        df.rename(
            columns={
                source: "source",
                target: "target",
                value: "value",
            },
            inplace=True,
        )
        df["source"] = df["source"].astype(str)
        df["target"] = df["target"].astype(str)
        recs = df.to_dict(orient="records")

        hierarchy: dict[str, set[str]] = defaultdict(set)
        for row in recs:
            hierarchy[row["source"]].add(row["target"])

        @deprecated(deprecated_in="3.0")
        def find_cycle(graph: dict[str, set[str]]) -> tuple[str, str] | None:
            """Whether there's a cycle in a directed graph"""
            path = set()

            @deprecated(deprecated_in="3.0")
            def visit(vertex: str) -> tuple[str, str] | None:
                path.add(vertex)
                for neighbour in graph.get(vertex, ()):
                    if neighbour in path or visit(neighbour):
                        return (vertex, neighbour)
                path.remove(vertex)
                return None

            for vertex in graph:
                cycle = visit(vertex)
                if cycle:
                    return cycle
            return None

        cycle = find_cycle(hierarchy)
        if cycle:
            raise QueryObjectValidationError(
                _(
                    "There's a loop in your Sankey, please provide a tree. "
                    "Here's a faulty link: {}"
                ).format(cycle)
            )
        return recs


class ChordViz(BaseViz):

    """A Chord diagram"""

    viz_type = "chord"
    verbose_name = _("Directed Force Layout")
    credits = '<a href="https://github.com/d3/d3-chord">Bostock</a>'
    is_timeseries = False

    @deprecated(deprecated_in="3.0")
    def query_obj(self) -> QueryObjectDict:
        query_obj = super().query_obj()
        query_obj["groupby"] = [
            self.form_data.get("groupby"),
            self.form_data.get("columns"),
        ]
        query_obj["metrics"] = [self.form_data.get("metric")]
        if self.form_data.get("sort_by_metric", False):
            query_obj["orderby"] = [(query_obj["metrics"][0], False)]
        return query_obj

    @deprecated(deprecated_in="3.0")
    def get_data(self, df: pd.DataFrame) -> VizData:
        if df.empty:
            return None

        df.columns = ["source", "target", "value"]

        # Preparing a symmetrical matrix like d3.chords calls for
        nodes = list(set(df["source"]) | set(df["target"]))
        matrix = {}
        for source, target in product(nodes, nodes):
            matrix[(source, target)] = 0
        for source, target, value in df.to_records(index=False):
            matrix[(source, target)] = value
        return {
            "nodes": list(nodes),
            "matrix": [[matrix[(n1, n2)] for n1 in nodes] for n2 in nodes],
        }


class CountryMapViz(BaseViz):

    """A country centric"""

    viz_type = "country_map"
    verbose_name = _("Country Map")
    is_timeseries = False
    credits = "From bl.ocks.org By john-guerra"

    @deprecated(deprecated_in="3.0")
    def query_obj(self) -> QueryObjectDict:
        query_obj = super().query_obj()
        metric = self.form_data.get("metric")
        entity = self.form_data.get("entity")
        if not self.form_data.get("select_country"):
            raise QueryObjectValidationError("Must specify a country")
        if not metric:
            raise QueryObjectValidationError("Must specify a metric")
        if not entity:
            raise QueryObjectValidationError("Must provide ISO codes")
        query_obj["metrics"] = [metric]
        query_obj["groupby"] = [entity]
        return query_obj

    @deprecated(deprecated_in="3.0")
    def get_data(self, df: pd.DataFrame) -> VizData:
        if df.empty:
            return None
        cols = get_column_names([self.form_data.get("entity")])  # type: ignore
        metric = self.metric_labels[0]
        cols += [metric]
        ndf = df[cols]
        df = ndf
        df.columns = ["country_id", "metric"]
        return df.to_dict(orient="records")


class WorldMapViz(BaseViz):

    """A country centric world map"""

    viz_type = "world_map"
    verbose_name = _("World Map")
    is_timeseries = False
    credits = 'datamaps on <a href="https://www.npmjs.com/package/datamaps">npm</a>'

    @deprecated(deprecated_in="3.0")
    def query_obj(self) -> QueryObjectDict:
        query_obj = super().query_obj()
        query_obj["groupby"] = [self.form_data["entity"]]
        if self.form_data.get("sort_by_metric", False):
            query_obj["orderby"] = [(query_obj["metrics"][0], False)]
        return query_obj

    @deprecated(deprecated_in="3.0")
    def get_data(self, df: pd.DataFrame) -> VizData:
        if df.empty:
            return None

        # pylint: disable=import-outside-toplevel
        from superset.examples import countries

        cols = get_column_names([self.form_data.get("entity")])  # type: ignore
        metric = utils.get_metric_name(self.form_data["metric"])
        secondary_metric = (
            utils.get_metric_name(self.form_data["secondary_metric"])
            if self.form_data.get("secondary_metric")
            else None
        )
        columns = ["country", "m1", "m2"]
        if metric == secondary_metric:
            ndf = df[cols]
            ndf["m1"] = df[metric]
            ndf["m2"] = ndf["m1"]
        else:
            if secondary_metric:
                cols += [metric, secondary_metric]
            else:
                cols += [metric]
                columns = ["country", "m1"]
            ndf = df[cols]
        df = ndf
        df.columns = columns
        data = df.to_dict(orient="records")
        for row in data:
            country = None
            if isinstance(row["country"], str):
                if "country_fieldtype" in self.form_data:
                    country = countries.get(
                        self.form_data["country_fieldtype"], row["country"]
                    )
            if country:
                row["country"] = country["cca3"]
                row["latitude"] = country["lat"]
                row["longitude"] = country["lng"]
                row["name"] = country["name"]
            else:
                row["country"] = "XXX"
        return data


class ParallelCoordinatesViz(BaseViz):

    """Interactive parallel coordinate implementation

    Uses this amazing javascript library
    https://github.com/syntagmatic/parallel-coordinates
    """

    viz_type = "para"
    verbose_name = _("Parallel Coordinates")
    credits = (
        '<a href="https://syntagmatic.github.io/parallel-coordinates/">'
        "Syntagmatic's library</a>"
    )
    is_timeseries = False

    @deprecated(deprecated_in="3.0")
    def query_obj(self) -> QueryObjectDict:
        query_obj = super().query_obj()
        query_obj["groupby"] = [self.form_data.get("series")]
        if sort_by := self.form_data.get("timeseries_limit_metric"):
            sort_by_label = utils.get_metric_name(sort_by)
            if sort_by_label not in utils.get_metric_names(query_obj["metrics"]):
                query_obj["metrics"].append(sort_by)
            if self.form_data.get("order_desc"):
                query_obj["orderby"] = [
                    (sort_by, not self.form_data.get("order_desc", True))
                ]
        return query_obj

    @deprecated(deprecated_in="3.0")
    def get_data(self, df: pd.DataFrame) -> VizData:
        return df.to_dict(orient="records")


class HeatmapViz(BaseViz):

    """A nice heatmap visualization that support high density through canvas"""

    viz_type = "heatmap"
    verbose_name = _("Heatmap")
    is_timeseries = False
    credits = (
        'inspired from mbostock @<a href="http://bl.ocks.org/mbostock/3074470">'
        "bl.ocks.org</a>"
    )

    @deprecated(deprecated_in="3.0")
    def query_obj(self) -> QueryObjectDict:
        query_obj = super().query_obj()
        query_obj["metrics"] = [self.form_data.get("metric")]
        query_obj["groupby"] = [
            self.form_data.get("all_columns_x"),
            self.form_data.get("all_columns_y"),
        ]

        if self.form_data.get("sort_by_metric", False):
            query_obj["orderby"] = [(query_obj["metrics"][0], False)]

        return query_obj

    @deprecated(deprecated_in="3.0")
    def get_data(self, df: pd.DataFrame) -> VizData:
        if df.empty:
            return None

        x = get_column_name(self.form_data.get("all_columns_x"))  # type: ignore
        y = get_column_name(self.form_data.get("all_columns_y"))  # type: ignore
        v = self.metric_labels[0]
        if x == y:
            df.columns = ["x", "y", "v"]
        else:
            df = df[[x, y, v]]
            df.columns = ["x", "y", "v"]
        norm = self.form_data.get("normalize_across")
        overall = False
        max_ = df.v.max()
        min_ = df.v.min()
        if norm == "heatmap":
            overall = True
        else:
            gb = df.groupby(norm, group_keys=False)
            if len(gb) <= 1:
                overall = True
            else:
                df["perc"] = gb.apply(
                    lambda x: (x.v - x.v.min()) / (x.v.max() - x.v.min())
                )
                df["rank"] = gb.apply(lambda x: x.v.rank(pct=True))
        if overall:
            df["perc"] = (df.v - min_) / (max_ - min_)
            df["rank"] = df.v.rank(pct=True)
        return {"records": df.to_dict(orient="records"), "extents": [min_, max_]}


class HorizonViz(NVD3TimeSeriesViz):

    """Horizon chart

    https://www.npmjs.com/package/d3-horizon-chart
    """

    viz_type = "horizon"
    verbose_name = _("Horizon Charts")
    credits = (
        '<a href="https://www.npmjs.com/package/d3-horizon-chart">'
        "d3-horizon-chart</a>"
    )


class MapboxViz(BaseViz):

    """Rich maps made with Mapbox"""

    viz_type = "mapbox"
    verbose_name = _("Mapbox")
    is_timeseries = False
    credits = "<a href=https://www.mapbox.com/mapbox-gl-js/api/>Mapbox GL JS</a>"

    @deprecated(deprecated_in="3.0")
    def query_obj(self) -> QueryObjectDict:
        query_obj = super().query_obj()
        label_col = self.form_data.get("mapbox_label")

        if not self.form_data.get("groupby"):
            if (
                self.form_data.get("all_columns_x") is None
                or self.form_data.get("all_columns_y") is None
            ):
                raise QueryObjectValidationError(
                    _("[Longitude] and [Latitude] must be set")
                )
            query_obj["columns"] = [
                self.form_data.get("all_columns_x"),
                self.form_data.get("all_columns_y"),
            ]

            if label_col and len(label_col) >= 1:
                if label_col[0] == "count":
                    raise QueryObjectValidationError(
                        _(
                            "Must have a [Group By] column to have 'count' as the "
                            + "[Label]"
                        )
                    )
                query_obj["columns"].append(label_col[0])

            if self.form_data.get("point_radius") != "Auto":
                query_obj["columns"].append(self.form_data.get("point_radius"))

            # Ensure this value is sorted so that it does not
            # cause the cache key generation (which hashes the
            # query object) to generate different keys for values
            # that should be considered the same.
            query_obj["columns"] = sorted(set(query_obj["columns"]))
        else:
            # Ensuring columns chosen are all in group by
            if (
                label_col
                and len(label_col) >= 1
                and label_col[0] != "count"
                and label_col[0] not in self.form_data["groupby"]
            ):
                raise QueryObjectValidationError(
                    _("Choice of [Label] must be present in [Group By]")
                )

            if (
                self.form_data.get("point_radius") != "Auto"
                and self.form_data.get("point_radius") not in self.form_data["groupby"]
            ):
                raise QueryObjectValidationError(
                    _("Choice of [Point Radius] must be present in [Group By]")
                )

            if (
                self.form_data.get("all_columns_x") not in self.form_data["groupby"]
                or self.form_data.get("all_columns_y") not in self.form_data["groupby"]
            ):
                raise QueryObjectValidationError(
                    _(
                        "[Longitude] and [Latitude] columns must be present in "
                        + "[Group By]"
                    )
                )
        return query_obj

    @deprecated(deprecated_in="3.0")
    def get_data(self, df: pd.DataFrame) -> VizData:
        if df.empty:
            return None

        label_col = self.form_data.get("mapbox_label")
        has_custom_metric = label_col is not None and len(label_col) > 0
        metric_col = [None] * len(df.index)
        if has_custom_metric:
            if label_col[0] == self.form_data.get("all_columns_x"):  # type: ignore
                metric_col = df[self.form_data.get("all_columns_x")]
            elif label_col[0] == self.form_data.get("all_columns_y"):  # type: ignore
                metric_col = df[self.form_data.get("all_columns_y")]
            else:
                metric_col = df[label_col[0]]  # type: ignore
        point_radius_col = (
            [None] * len(df.index)
            if self.form_data.get("point_radius") == "Auto"
            else df[self.form_data.get("point_radius")]
        )

        # limiting geo precision as long decimal values trigger issues
        # around json-bignumber in Mapbox
        geo_precision = 10
        # using geoJSON formatting
        geo_json = {
            "type": "FeatureCollection",
            "features": [
                {
                    "type": "Feature",
                    "properties": {"metric": metric, "radius": point_radius},
                    "geometry": {
                        "type": "Point",
                        "coordinates": [
                            round(lon, geo_precision),
                            round(lat, geo_precision),
                        ],
                    },
                }
                for lon, lat, metric, point_radius in zip(
                    df[self.form_data.get("all_columns_x")],
                    df[self.form_data.get("all_columns_y")],
                    metric_col,
                    point_radius_col,
                )
            ],
        }

        x_series, y_series = (
            df[self.form_data.get("all_columns_x")],
            df[self.form_data.get("all_columns_y")],
        )
        south_west = [x_series.min(), y_series.min()]
        north_east = [x_series.max(), y_series.max()]

        return {
            "geoJSON": geo_json,
            "hasCustomMetric": has_custom_metric,
            "mapboxApiKey": config["MAPBOX_API_KEY"],
            "mapStyle": self.form_data.get("mapbox_style"),
            "aggregatorName": self.form_data.get("pandas_aggfunc"),
            "clusteringRadius": self.form_data.get("clustering_radius"),
            "pointRadiusUnit": self.form_data.get("point_radius_unit"),
            "globalOpacity": self.form_data.get("global_opacity"),
            "bounds": [south_west, north_east],
            "renderWhileDragging": self.form_data.get("render_while_dragging"),
            "tooltip": self.form_data.get("rich_tooltip"),
            "color": self.form_data.get("mapbox_color"),
        }


class DeckGLMultiLayer(BaseViz):

    """Pile on multiple DeckGL layers"""

    viz_type = "deck_multi"
    verbose_name = _("Deck.gl - Multiple Layers")

    is_timeseries = False
    credits = '<a href="https://uber.github.io/deck.gl/">deck.gl</a>'

    @deprecated(deprecated_in="3.0")
    def query_obj(self) -> QueryObjectDict:
        return {}

    @deprecated(deprecated_in="3.0")
    def get_data(self, df: pd.DataFrame) -> VizData:
        # Late imports to avoid circular import issues
        # pylint: disable=import-outside-toplevel
        from superset import db
        from superset.models.slice import Slice

        slice_ids = self.form_data.get("deck_slices")
        slices = db.session.query(Slice).filter(Slice.id.in_(slice_ids)).all()
        return {
            "mapboxApiKey": config["MAPBOX_API_KEY"],
            "slices": [slc.data for slc in slices],
        }


class BaseDeckGLViz(BaseViz):

    """Base class for deck.gl visualizations"""

    is_timeseries = False
    credits = '<a href="https://uber.github.io/deck.gl/">deck.gl</a>'
    spatial_control_keys: list[str] = []

    @deprecated(deprecated_in="3.0")
    def get_metrics(self) -> list[str]:
        # pylint: disable=attribute-defined-outside-init
        self.metric = self.form_data.get("size")
        return [self.metric] if self.metric else []

    @deprecated(deprecated_in="3.0")
    def process_spatial_query_obj(self, key: str, group_by: list[str]) -> None:
        group_by.extend(self.get_spatial_columns(key))

    @deprecated(deprecated_in="3.0")
    def get_spatial_columns(self, key: str) -> list[str]:
        spatial = self.form_data.get(key)
        if spatial is None:
            raise ValueError(_("Bad spatial key"))

        if spatial.get("type") == "latlong":
            return [spatial.get("lonCol"), spatial.get("latCol")]

        if spatial.get("type") == "delimited":
            return [spatial.get("lonlatCol")]

        if spatial.get("type") == "geohash":
            return [spatial.get("geohashCol")]
        return []

    @staticmethod
    @deprecated(deprecated_in="3.0")
    def parse_coordinates(
        coords: Any, is_lat_long: bool = True
    ) -> tuple[float, float] | None:
        if not coords:
            return None
        try:
            if is_lat_long:
                point = Point(coords)
            else:
                point = LngLatPoint(coords)

            return (point.longitude, point.latitude)

        except Exception as ex:
            raise SpatialException(
<<<<<<< HEAD
                _("Invalid spatial point encountered: %(coords)s") % {"coords": coords}
=======
                _("Invalid spatial point encountered: %(latlong)s", latlong=latlong)
>>>>>>> fde93dcf
            ) from ex

    @staticmethod
    @deprecated(deprecated_in="3.0")
    def reverse_geohash_decode(geohash_code: str) -> tuple[str, str]:
        lat, lng = geohash.decode(geohash_code)
        return (lng, lat)

    @staticmethod
    @deprecated(deprecated_in="3.0")
    def reverse_latlong(df: pd.DataFrame, key: str) -> None:
        df[key] = [tuple(reversed(o)) for o in df[key] if isinstance(o, (list, tuple))]

    @deprecated(deprecated_in="3.0")
    def process_spatial_data_obj(self, key: str, df: pd.DataFrame) -> pd.DataFrame:
        spatial = self.form_data.get(key)
        if spatial is None:
            raise ValueError(_("Bad spatial key"))

        if spatial.get("type") == "latlong":
            df[key] = list(
                zip(
                    pd.to_numeric(df[spatial.get("lonCol")], errors="coerce"),
                    pd.to_numeric(df[spatial.get("latCol")], errors="coerce"),
                )
            )
        elif spatial.get("type") == "delimited":
            lon_lat_col = spatial.get("lonlatCol")
            df[key] = df[lon_lat_col].apply(
                lambda longlat: self.parse_coordinates(
                    longlat, bool(spatial.get("reverseCheckbox"))
                )
            )
            del df[lon_lat_col]
        elif spatial.get("type") == "geohash":
            df[key] = df[spatial.get("geohashCol")].map(self.reverse_geohash_decode)
            del df[spatial.get("geohashCol")]

            if spatial.get("reverseCheckbox"):
                self.reverse_latlong(df, key)

        if df.get(key) is None:
            raise NullValueException(
                _(
                    "Encountered invalid NULL spatial entry, \
                                       please consider filtering those out"
                )
            )
        return df

    @deprecated(deprecated_in="3.0")
    def add_null_filters(self) -> None:
        spatial_columns = set()
        for key in self.spatial_control_keys:
            for column in self.get_spatial_columns(key):
                spatial_columns.add(column)

        if self.form_data.get("adhoc_filters") is None:
            self.form_data["adhoc_filters"] = []

        if line_column := self.form_data.get("line_column"):
            spatial_columns.add(line_column)

        for column in sorted(spatial_columns):
            filter_ = simple_filter_to_adhoc(
                {"col": column, "op": "IS NOT NULL", "val": ""}
            )
            self.form_data["adhoc_filters"].append(filter_)

    @deprecated(deprecated_in="3.0")
    def query_obj(self) -> QueryObjectDict:
        # add NULL filters
        if self.form_data.get("filter_nulls", True):
            self.add_null_filters()

        query_obj = super().query_obj()
        group_by: list[str] = []

        for key in self.spatial_control_keys:
            self.process_spatial_query_obj(key, group_by)

        if self.form_data.get("dimension"):
            group_by += [self.form_data["dimension"]]

        if self.form_data.get("js_columns"):
            group_by += self.form_data.get("js_columns") or []
        # Ensure this value is sorted so that it does not
        # cause the cache key generation (which hashes the
        # query object) to generate different keys for values
        # that should be considered the same.
        group_by = sorted(set(group_by))
        if metrics := self.get_metrics():
            query_obj["groupby"] = group_by
            query_obj["metrics"] = metrics
            query_obj["columns"] = []
            first_metric = query_obj["metrics"][0]
            query_obj["orderby"] = [
                (first_metric, not self.form_data.get("order_desc", True))
            ]
        else:
            query_obj["columns"] = group_by
        return query_obj

    @deprecated(deprecated_in="3.0")
    def get_js_columns(self, data: dict[str, Any]) -> dict[str, Any]:
        cols = self.form_data.get("js_columns") or []
        return {col: data.get(col) for col in cols}

    @deprecated(deprecated_in="3.0")
    def get_data(self, df: pd.DataFrame) -> VizData:
        if df.empty:
            return None

        # Processing spatial info
        for key in self.spatial_control_keys:
            df = self.process_spatial_data_obj(key, df)

        features = []
        for data in df.to_dict(orient="records"):
            feature = self.get_properties(data)
            extra_props = self.get_js_columns(data)
            if extra_props:
                feature["extraProps"] = extra_props
            features.append(feature)

        return {
            "features": features,
            "mapboxApiKey": config["MAPBOX_API_KEY"],
            "metricLabels": self.metric_labels,
        }

    @deprecated(deprecated_in="3.0")
    def get_properties(self, data: dict[str, Any]) -> dict[str, Any]:
        raise NotImplementedError()


class DeckScatterViz(BaseDeckGLViz):

    """deck.gl's ScatterLayer"""

    viz_type = "deck_scatter"
    verbose_name = _("Deck.gl - Scatter plot")
    spatial_control_keys = ["spatial"]
    is_timeseries = True

    @deprecated(deprecated_in="3.0")
    def query_obj(self) -> QueryObjectDict:
        # pylint: disable=attribute-defined-outside-init
        self.is_timeseries = bool(self.form_data.get("time_grain_sqla"))
        self.point_radius_fixed = self.form_data.get("point_radius_fixed") or {
            "type": "fix",
            "value": 500,
        }
        return super().query_obj()

    @deprecated(deprecated_in="3.0")
    def get_metrics(self) -> list[str]:
        # pylint: disable=attribute-defined-outside-init
        self.metric = None
        if self.point_radius_fixed.get("type") == "metric":
            self.metric = self.point_radius_fixed["value"]
            return [self.metric]
        return []

    @deprecated(deprecated_in="3.0")
    def get_properties(self, data: dict[str, Any]) -> dict[str, Any]:
        return {
            "metric": data.get(self.metric_label) if self.metric_label else None,
            "radius": self.fixed_value
            if self.fixed_value
            else data.get(self.metric_label)
            if self.metric_label
            else None,
            "cat_color": data.get(self.dim) if self.dim else None,
            "position": data.get("spatial"),
            DTTM_ALIAS: data.get(DTTM_ALIAS),
        }

    @deprecated(deprecated_in="3.0")
    def get_data(self, df: pd.DataFrame) -> VizData:
        # pylint: disable=attribute-defined-outside-init
        self.metric_label = utils.get_metric_name(self.metric) if self.metric else None
        self.point_radius_fixed = self.form_data.get("point_radius_fixed")
        self.fixed_value = None
        self.dim = self.form_data.get("dimension")
        if self.point_radius_fixed and self.point_radius_fixed.get("type") != "metric":
            self.fixed_value = self.point_radius_fixed.get("value")
        return super().get_data(df)


class DeckScreengrid(BaseDeckGLViz):

    """deck.gl's ScreenGridLayer"""

    viz_type = "deck_screengrid"
    verbose_name = _("Deck.gl - Screen Grid")
    spatial_control_keys = ["spatial"]
    is_timeseries = True

    @deprecated(deprecated_in="3.0")
    def query_obj(self) -> QueryObjectDict:
        self.is_timeseries = bool(self.form_data.get("time_grain_sqla"))
        return super().query_obj()

    @deprecated(deprecated_in="3.0")
    def get_properties(self, data: dict[str, Any]) -> dict[str, Any]:
        return {
            "position": data.get("spatial"),
            "weight": (data.get(self.metric_label) if self.metric_label else None) or 1,
            "__timestamp": data.get(DTTM_ALIAS) or data.get("__time"),
        }

    @deprecated(deprecated_in="3.0")
    def get_data(self, df: pd.DataFrame) -> VizData:
        self.metric_label = (  # pylint: disable=attribute-defined-outside-init
            utils.get_metric_name(self.metric) if self.metric else None
        )
        return super().get_data(df)


class DeckGrid(BaseDeckGLViz):

    """deck.gl's DeckLayer"""

    viz_type = "deck_grid"
    verbose_name = _("Deck.gl - 3D Grid")
    spatial_control_keys = ["spatial"]

    @deprecated(deprecated_in="3.0")
    def get_properties(self, data: dict[str, Any]) -> dict[str, Any]:
        return {
            "position": data.get("spatial"),
            "weight": (data.get(self.metric_label) if self.metric_label else None) or 1,
        }

    @deprecated(deprecated_in="3.0")
    def get_data(self, df: pd.DataFrame) -> VizData:
        self.metric_label = (  # pylint: disable=attribute-defined-outside-init
            utils.get_metric_name(self.metric) if self.metric else None
        )
        return super().get_data(df)


@deprecated(deprecated_in="3.0")
def geohash_to_json(geohash_code: str) -> list[list[float]]:
    bbox = geohash.bbox(geohash_code)
    return [
        [bbox.get("w"), bbox.get("n")],
        [bbox.get("e"), bbox.get("n")],
        [bbox.get("e"), bbox.get("s")],
        [bbox.get("w"), bbox.get("s")],
        [bbox.get("w"), bbox.get("n")],
    ]


class DeckPathViz(BaseDeckGLViz):

    """deck.gl's PathLayer"""

    viz_type = "deck_path"
    verbose_name = _("Deck.gl - Paths")
    deck_viz_key = "path"
    is_timeseries = True
    deser_map = {
        "json": json.loads,
        "polyline": polyline.decode,
        "geohash": geohash_to_json,
    }

    @deprecated(deprecated_in="3.0")
    def query_obj(self) -> QueryObjectDict:
        # pylint: disable=attribute-defined-outside-init
        self.is_timeseries = bool(self.form_data.get("time_grain_sqla"))
        query_obj = super().query_obj()
        self.metric = self.form_data.get("metric")
        line_col = self.form_data.get("line_column")
        if query_obj["metrics"]:
            self.has_metrics = True
            query_obj["groupby"].append(line_col)
        else:
            self.has_metrics = False
            query_obj["columns"].append(line_col)
        return query_obj

    @deprecated(deprecated_in="3.0")
    def get_properties(self, data: dict[str, Any]) -> dict[str, Any]:
        line_type = self.form_data["line_type"]
        deser = self.deser_map[line_type]
        line_column = self.form_data["line_column"]
        path = deser(data[line_column])
        if self.form_data.get("reverse_long_lat"):
            path = [(o[1], o[0]) for o in path]
        data[self.deck_viz_key] = path
        if line_type != "geohash":
            del data[line_column]
        data["__timestamp"] = data.get(DTTM_ALIAS) or data.get("__time")
        return data

    @deprecated(deprecated_in="3.0")
    def get_data(self, df: pd.DataFrame) -> VizData:
        self.metric_label = (  # pylint: disable=attribute-defined-outside-init
            utils.get_metric_name(self.metric) if self.metric else None
        )
        return super().get_data(df)


class DeckPolygon(DeckPathViz):

    """deck.gl's Polygon Layer"""

    viz_type = "deck_polygon"
    deck_viz_key = "polygon"
    verbose_name = _("Deck.gl - Polygon")

    @deprecated(deprecated_in="3.0")
    def query_obj(self) -> QueryObjectDict:
        # pylint: disable=attribute-defined-outside-init
        self.elevation = self.form_data.get("point_radius_fixed") or {
            "type": "fix",
            "value": 500,
        }
        return super().query_obj()

    @deprecated(deprecated_in="3.0")
    def get_metrics(self) -> list[str]:
        metrics = [self.form_data.get("metric")]
        if self.elevation.get("type") == "metric":
            metrics.append(self.elevation.get("value"))
        return [metric for metric in metrics if metric]

    @deprecated(deprecated_in="3.0")
    def get_properties(self, data: dict[str, Any]) -> dict[str, Any]:
        super().get_properties(data)
        elevation = self.form_data["point_radius_fixed"]["value"]
        type_ = self.form_data["point_radius_fixed"]["type"]
        data["elevation"] = (
            data.get(utils.get_metric_name(elevation))
            if type_ == "metric"
            else elevation
        )
        return data


class DeckHex(BaseDeckGLViz):

    """deck.gl's DeckLayer"""

    viz_type = "deck_hex"
    verbose_name = _("Deck.gl - 3D HEX")
    spatial_control_keys = ["spatial"]

    @deprecated(deprecated_in="3.0")
    def get_properties(self, data: dict[str, Any]) -> dict[str, Any]:
        return {
            "position": data.get("spatial"),
            "weight": (data.get(self.metric_label) if self.metric_label else None) or 1,
        }

    @deprecated(deprecated_in="3.0")
    def get_data(self, df: pd.DataFrame) -> VizData:
        self.metric_label = (  # pylint: disable=attribute-defined-outside-init
            utils.get_metric_name(self.metric) if self.metric else None
        )
        return super().get_data(df)


class DeckHeatmap(BaseDeckGLViz):

    """deck.gl's HeatmapLayer"""

    viz_type = "deck_heatmap"
    verbose_name = _("Deck.gl - Heatmap")
    spatial_control_keys = ["spatial"]

    def get_properties(self, data: dict[str, Any]) -> dict[str, Any]:
        return {
            "position": data.get("spatial"),
            "weight": (data.get(self.metric_label) if self.metric_label else None) or 1,
        }

    def get_data(self, df: pd.DataFrame) -> VizData:
        self.metric_label = (  # pylint: disable=attribute-defined-outside-init
            utils.get_metric_name(self.metric) if self.metric else None
        )
        return super().get_data(df)


class DeckContour(BaseDeckGLViz):

    """deck.gl's ContourLayer"""

    viz_type = "deck_contour"
    verbose_name = _("Deck.gl - Contour")
    spatial_control_keys = ["spatial"]

    def get_properties(self, data: dict[str, Any]) -> dict[str, Any]:
        return {
            "position": data.get("spatial"),
            "weight": (data.get(self.metric_label) if self.metric_label else None) or 1,
        }

    def get_data(self, df: pd.DataFrame) -> VizData:
        self.metric_label = (  # pylint: disable=attribute-defined-outside-init
            utils.get_metric_name(self.metric) if self.metric else None
        )
        return super().get_data(df)


class DeckGeoJson(BaseDeckGLViz):

    """deck.gl's GeoJSONLayer"""

    viz_type = "deck_geojson"
    verbose_name = _("Deck.gl - GeoJSON")

    @deprecated(deprecated_in="3.0")
    def query_obj(self) -> QueryObjectDict:
        query_obj = super().query_obj()
        query_obj["columns"] += [self.form_data.get("geojson")]
        query_obj["metrics"] = []
        query_obj["groupby"] = []
        return query_obj

    @deprecated(deprecated_in="3.0")
    def get_properties(self, data: dict[str, Any]) -> dict[str, Any]:
        geojson = data[get_column_name(self.form_data["geojson"])]
        return json.loads(geojson)


class DeckArc(BaseDeckGLViz):

    """deck.gl's Arc Layer"""

    viz_type = "deck_arc"
    verbose_name = _("Deck.gl - Arc")
    spatial_control_keys = ["start_spatial", "end_spatial"]
    is_timeseries = True

    @deprecated(deprecated_in="3.0")
    def query_obj(self) -> QueryObjectDict:
        self.is_timeseries = bool(self.form_data.get("time_grain_sqla"))
        return super().query_obj()

    @deprecated(deprecated_in="3.0")
    def get_properties(self, data: dict[str, Any]) -> dict[str, Any]:
        dim = self.form_data.get("dimension")
        return {
            "sourcePosition": data.get("start_spatial"),
            "targetPosition": data.get("end_spatial"),
            "cat_color": data.get(dim) if dim else None,
            DTTM_ALIAS: data.get(DTTM_ALIAS),
        }

    @deprecated(deprecated_in="3.0")
    def get_data(self, df: pd.DataFrame) -> VizData:
        if df.empty:
            return None

        return {
            "features": super().get_data(df)["features"],
            "mapboxApiKey": config["MAPBOX_API_KEY"],
        }


class EventFlowViz(BaseViz):

    """A visualization to explore patterns in event sequences"""

    viz_type = "event_flow"
    verbose_name = _("Event flow")
    credits = 'from <a href="https://github.com/williaster/data-ui">@data-ui</a>'
    is_timeseries = True

    @deprecated(deprecated_in="3.0")
    def query_obj(self) -> QueryObjectDict:
        query = super().query_obj()
        form_data = self.form_data

        event_key = form_data["all_columns_x"]
        entity_key = form_data["entity"]
        meta_keys = [
            col
            for col in form_data["all_columns"] or []
            if col not in (event_key, entity_key)
        ]

        query["columns"] = [event_key, entity_key] + meta_keys

        if form_data["order_by_entity"]:
            query["orderby"] = [(entity_key, True)]

        return query

    @deprecated(deprecated_in="3.0")
    def get_data(self, df: pd.DataFrame) -> VizData:
        return df.to_dict(orient="records")


class PairedTTestViz(BaseViz):

    """A table displaying paired t-test values"""

    viz_type = "paired_ttest"
    verbose_name = _("Time Series - Paired t-test")
    sort_series = False
    is_timeseries = True

    @deprecated(deprecated_in="3.0")
    def query_obj(self) -> QueryObjectDict:
        query_obj = super().query_obj()
        if sort_by := self.form_data.get("timeseries_limit_metric"):
            sort_by_label = utils.get_metric_name(sort_by)
            if sort_by_label not in utils.get_metric_names(query_obj["metrics"]):
                query_obj["metrics"].append(sort_by)
            if self.form_data.get("order_desc"):
                query_obj["orderby"] = [
                    (sort_by, not self.form_data.get("order_desc", True))
                ]
        return query_obj

    @deprecated(deprecated_in="3.0")
    def get_data(self, df: pd.DataFrame) -> VizData:
        """
        Transform received data frame into an object of the form:
        {
            'metric1': [
                {
                    groups: ('groupA', ... ),
                    values: [ {x, y}, ... ],
                }, ...
            ], ...
        }
        """

        if df.empty:
            return None

        groups = get_column_names(self.form_data.get("groupby"))
        metrics = self.metric_labels
        df = df.pivot_table(index=DTTM_ALIAS, columns=groups, values=metrics)
        cols = []
        # Be rid of falsy keys
        for col in df.columns:
            if col == "":
                cols.append("N/A")
            elif col is None:
                cols.append("NULL")
            else:
                cols.append(col)
        df.columns = cols
        data: dict[str, list[dict[str, Any]]] = {}
        series = df.to_dict("series")
        for name_set in df.columns:
            # If no groups are defined, nameSet will be the metric name
            has_group = not isinstance(name_set, str)
            data_ = {
                "group": name_set[1:] if has_group else "All",
                "values": [
                    {
                        "x": t,
                        "y": series[name_set][t] if t in series[name_set] else None,
                    }
                    for t in df.index
                ],
            }
            key = name_set[0] if has_group else name_set
            if key in data:
                data[key].append(data_)
            else:
                data[key] = [data_]
        return data


class RoseViz(NVD3TimeSeriesViz):
    viz_type = "rose"
    verbose_name = _("Time Series - Nightingale Rose Chart")
    sort_series = False
    is_timeseries = True

    @deprecated(deprecated_in="3.0")
    def get_data(self, df: pd.DataFrame) -> VizData:
        if df.empty:
            return None

        data = super().get_data(df)
        result: dict[str, list[dict[str, str]]] = {}
        for datum in data:
            key = datum["key"]
            for val in datum["values"]:
                timestamp = val["x"].value
                if not result.get(timestamp):
                    result[timestamp] = []
                value = 0 if math.isnan(val["y"]) else val["y"]
                result[timestamp].append(
                    {
                        "key": key,
                        "value": value,
                        "name": ", ".join(key) if isinstance(key, list) else key,
                        "time": val["x"],
                    }
                )
        return result


class PartitionViz(NVD3TimeSeriesViz):

    """
    A hierarchical data visualization with support for time series.
    """

    viz_type = "partition"
    verbose_name = _("Partition Diagram")

    @deprecated(deprecated_in="3.0")
    def query_obj(self) -> QueryObjectDict:
        query_obj = super().query_obj()
        time_op = self.form_data.get("time_series_option", "not_time")
        # Return time series data if the user specifies so
        query_obj["is_timeseries"] = time_op != "not_time"
        return query_obj

    @staticmethod
    @deprecated(deprecated_in="3.0")
    def levels_for(
        time_op: str, groups: list[str], df: pd.DataFrame
    ) -> dict[int, pd.Series]:
        """
        Compute the partition at each `level` from the dataframe.
        """
        levels = {}
        for i in range(0, len(groups) + 1):
            agg_df = df.groupby(groups[:i]) if i else df
            levels[i] = (
                agg_df.mean(numeric_only=True)
                if time_op == "agg_mean"
                else agg_df.sum(numeric_only=True)
            )
        return levels

    @staticmethod
    @deprecated(deprecated_in="3.0")
    def levels_for_diff(
        time_op: str, groups: list[str], df: pd.DataFrame
    ) -> dict[int, pd.DataFrame]:
        # Obtain a unique list of the time grains
        times = list(set(df[DTTM_ALIAS]))
        times.sort()
        until = times[len(times) - 1]
        since = times[0]
        # Function describing how to calculate the difference
        func = {
            "point_diff": [pd.Series.sub, lambda a, b, fill_value: a - b],
            "point_factor": [pd.Series.div, lambda a, b, fill_value: a / float(b)],
            "point_percent": [
                lambda a, b, fill_value=0: a.div(b, fill_value=fill_value) - 1,
                lambda a, b, fill_value: a / float(b) - 1,
            ],
        }[time_op]
        agg_df = df.groupby(DTTM_ALIAS).sum(numeric_only=True)
        levels = {
            0: pd.Series(
                {
                    m: func[1](agg_df[m][until], agg_df[m][since], 0)
                    for m in agg_df.columns
                }
            )
        }
        for i in range(1, len(groups) + 1):
            agg_df = df.groupby([DTTM_ALIAS] + groups[:i]).sum(numeric_only=True)
            levels[i] = pd.DataFrame(
                {
                    m: func[0](agg_df[m][until], agg_df[m][since], fill_value=0)
                    for m in agg_df.columns
                }
            )
        return levels

    @deprecated(deprecated_in="3.0")
    def levels_for_time(
        self, groups: list[str], df: pd.DataFrame
    ) -> dict[int, VizData]:
        procs = {}
        for i in range(0, len(groups) + 1):
            self.form_data["groupby"] = groups[:i]
            df_drop = df.drop(groups[i:], axis=1)
            procs[i] = self.process_data(df_drop, aggregate=True)
        self.form_data["groupby"] = groups
        return procs

    @deprecated(deprecated_in="3.0")
    def nest_values(
        self,
        levels: dict[int, pd.DataFrame],
        level: int = 0,
        metric: str | None = None,
        dims: list[str] | None = None,
    ) -> list[dict[str, Any]]:
        """
        Nest values at each level on the back-end with
        access and setting, instead of summing from the bottom.
        """
        if dims is None:
            dims = []
        if not level:
            return [
                {
                    "name": m,
                    "val": levels[0][m],
                    "children": self.nest_values(levels, 1, m),
                }
                for m in levels[0].index
            ]
        if level == 1:
            metric_level = levels[1][metric]
            return [
                {
                    "name": i,
                    "val": metric_level[i],
                    "children": self.nest_values(levels, 2, metric, [i]),
                }
                for i in metric_level.index
            ]
        if level >= len(levels):
            return []
        dim_level = levels[level][metric][[dims[0]]]
        return [
            {
                "name": i,
                "val": dim_level[i],
                "children": self.nest_values(levels, level + 1, metric, dims + [i]),
            }
            for i in dim_level.index
        ]

    @deprecated(deprecated_in="3.0")
    def nest_procs(
        self,
        procs: dict[int, pd.DataFrame],
        level: int = -1,
        dims: tuple[str, ...] | None = None,
        time: Any = None,
    ) -> list[dict[str, Any]]:
        if dims is None:
            dims = ()
        if level == -1:
            return [
                {"name": m, "children": self.nest_procs(procs, 0, (m,))}
                for m in procs[0].columns
            ]
        if not level:
            return [
                {
                    "name": t,
                    "val": procs[0][dims[0]][t],
                    "children": self.nest_procs(procs, 1, dims, t),
                }
                for t in procs[0].index
            ]
        if level >= len(procs):
            return []
        return [
            {
                "name": i,
                "val": procs[level][dims][i][time],
                "children": self.nest_procs(procs, level + 1, dims + (i,), time),
            }
            for i in procs[level][dims].columns
        ]

    @deprecated(deprecated_in="3.0")
    def get_data(self, df: pd.DataFrame) -> VizData:
        if df.empty:
            return None
        groups = get_column_names(self.form_data.get("groupby"))
        time_op = self.form_data.get("time_series_option", "not_time")
        if not groups:
            raise ValueError(_("Please choose at least one groupby"))
        if time_op == "not_time":
            levels = self.levels_for("agg_sum", groups, df)
        elif time_op in ["agg_sum", "agg_mean"]:
            levels = self.levels_for(time_op, groups, df)
        elif time_op in ["point_diff", "point_factor", "point_percent"]:
            levels = self.levels_for_diff(time_op, groups, df)
        elif time_op == "adv_anal":
            procs = self.levels_for_time(groups, df)
            return self.nest_procs(procs)
        else:
            levels = self.levels_for("agg_sum", [DTTM_ALIAS] + groups, df)
        return self.nest_values(levels)


@deprecated(deprecated_in="3.0")
def get_subclasses(cls: type[BaseViz]) -> set[type[BaseViz]]:
    return set(cls.__subclasses__()).union(
        [sc for c in cls.__subclasses__() for sc in get_subclasses(c)]
    )


viz_types = {
    o.viz_type: o
    for o in get_subclasses(BaseViz)
    if o.viz_type not in config["VIZ_TYPE_DENYLIST"]
}<|MERGE_RESOLUTION|>--- conflicted
+++ resolved
@@ -1907,11 +1907,7 @@
 
         except Exception as ex:
             raise SpatialException(
-<<<<<<< HEAD
-                _("Invalid spatial point encountered: %(coords)s") % {"coords": coords}
-=======
-                _("Invalid spatial point encountered: %(latlong)s", latlong=latlong)
->>>>>>> fde93dcf
+                _("Invalid spatial point encountered: %(latlong)s", latlong=coords)
             ) from ex
 
     @staticmethod
