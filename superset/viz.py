# Licensed to the Apache Software Foundation (ASF) under one
# or more contributor license agreements.  See the NOTICE file
# distributed with this work for additional information
# regarding copyright ownership.  The ASF licenses this file
# to you under the Apache License, Version 2.0 (the
# "License"); you may not use this file except in compliance
# with the License.  You may obtain a copy of the License at
#
#   http://www.apache.org/licenses/LICENSE-2.0
#
# Unless required by applicable law or agreed to in writing,
# software distributed under the License is distributed on an
# "AS IS" BASIS, WITHOUT WARRANTIES OR CONDITIONS OF ANY
# KIND, either express or implied.  See the License for the
# specific language governing permissions and limitations
# under the License.
# pylint: disable=too-many-lines
"""This module contains the 'Viz' objects

These objects represent the backend of all the visualizations that
Superset can render.
"""
import copy
<<<<<<< HEAD
=======
import dataclasses
>>>>>>> ee87b017
import logging
import math
import re
from collections import defaultdict, OrderedDict
from datetime import date, datetime, timedelta
from itertools import product
from typing import (
    Any,
    Callable,
    cast,
    Dict,
    List,
    Optional,
    Set,
    Tuple,
    Type,
    TYPE_CHECKING,
    Union,
)

import geohash
import numpy as np
import pandas as pd
import polyline
import simplejson as json
from dateutil import relativedelta as rdelta
from flask import request
from flask_babel import lazy_gettext as _
from geopy.point import Point
from pandas.tseries.frequencies import to_offset

from superset import app, is_feature_enabled
<<<<<<< HEAD
=======
from superset.common.db_query_status import QueryStatus
>>>>>>> ee87b017
from superset.constants import NULL_STRING
from superset.errors import ErrorLevel, SupersetError, SupersetErrorType
from superset.exceptions import (
    CacheLoadError,
    NullValueException,
    QueryObjectValidationError,
    SpatialException,
    SupersetSecurityException,
)
from superset.extensions import cache_manager, security_manager
from superset.models.helpers import QueryResult
from superset.typing import Column, Metric, QueryObjectDict, VizData, VizPayload
from superset.utils import core as utils, csv
from superset.utils.cache import set_and_log_cache
from superset.utils.core import (
    apply_max_row_limit,
    DTTM_ALIAS,
    ExtraFiltersReasonType,
    get_column_name,
    get_column_names,
    get_column_names_from_columns,
    get_metric_names,
    is_adhoc_column,
    JS_MAX_INTEGER,
    merge_extra_filters,
    QueryMode,
    simple_filter_to_adhoc,
)
from superset.utils.date_parser import get_since_until, parse_past_timedelta
from superset.utils.dates import datetime_to_epoch
from superset.utils.hashing import md5_sha_from_str

if TYPE_CHECKING:
    from superset.connectors.base.models import BaseDatasource

config = app.config
stats_logger = config["STATS_LOGGER"]
relative_start = config["DEFAULT_RELATIVE_START_TIME"]
relative_end = config["DEFAULT_RELATIVE_END_TIME"]
logger = logging.getLogger(__name__)

METRIC_KEYS = [
    "metric",
    "metrics",
    "percent_metrics",
    "metric_2",
    "secondary_metric",
    "x",
    "y",
    "size",
]


class BaseViz:  # pylint: disable=too-many-public-methods

    """All visualizations derive this base class"""

    viz_type: Optional[str] = None
    verbose_name = "Base Viz"
    credits = ""
    is_timeseries = False
    cache_type = "df"
    enforce_numerical_metrics = True

    def __init__(
        self,
        datasource: "BaseDatasource",
        form_data: Dict[str, Any],
        force: bool = False,
        force_cached: bool = False,
    ) -> None:
        if not datasource:
            raise QueryObjectValidationError(_("Viz is missing a datasource"))

        self.datasource = datasource
        self.request = request
        self.viz_type = form_data.get("viz_type")
        self.form_data = form_data

        self.query = ""
        self.token = utils.get_form_data_token(form_data)

        self.groupby: List[Column] = self.form_data.get("groupby") or []
        self.time_shift = timedelta()

        self.status: Optional[str] = None
        self.error_msg = ""
        self.results: Optional[QueryResult] = None
        self.applied_template_filters: List[str] = []
        self.errors: List[Dict[str, Any]] = []
        self.force = force
        self._force_cached = force_cached
        self.from_dttm: Optional[datetime] = None
        self.to_dttm: Optional[datetime] = None
        self._extra_chart_data: List[Tuple[str, pd.DataFrame]] = []

        self.process_metrics()

        self.applied_filters: List[Dict[str, str]] = []
        self.rejected_filters: List[Dict[str, str]] = []

    @property
    def force_cached(self) -> bool:
        return self._force_cached

    def process_metrics(self) -> None:
        # metrics in Viz is order sensitive, so metric_dict should be
        # OrderedDict
        self.metric_dict = OrderedDict()
        for mkey in METRIC_KEYS:
            val = self.form_data.get(mkey)
            if val:
                if not isinstance(val, list):
                    val = [val]
                for o in val:
                    label = utils.get_metric_name(o)
                    self.metric_dict[label] = o

        # Cast to list needed to return serializable object in py3
        self.all_metrics = list(self.metric_dict.values())
        self.metric_labels = list(self.metric_dict.keys())

    @staticmethod
    def handle_js_int_overflow(
        data: Dict[str, List[Dict[str, Any]]]
    ) -> Dict[str, List[Dict[str, Any]]]:
        for record in data.get("records", {}):
            for k, v in list(record.items()):
                if isinstance(v, int):
                    # if an int is too big for Java Script to handle
                    # convert it to a string
                    if abs(v) > JS_MAX_INTEGER:
                        record[k] = str(v)
        return data

    def run_extra_queries(self) -> None:
        """Lifecycle method to use when more than one query is needed

        In rare-ish cases, a visualization may need to execute multiple
        queries. That is the case for FilterBox or for time comparison
        in Line chart for instance.

        In those cases, we need to make sure these queries run before the
        main `get_payload` method gets called, so that the overall caching
        metadata can be right. The way it works here is that if any of
        the previous `get_df_payload` calls hit the cache, the main
        payload's metadata will reflect that.

        The multi-query support may need more work to become a first class
        use case in the framework, and for the UI to reflect the subtleties
        (show that only some of the queries were served from cache for
        instance). In the meantime, since multi-query is rare, we treat
        it with a bit of a hack. Note that the hack became necessary
        when moving from caching the visualization's data itself, to caching
        the underlying query(ies).
        """

    def apply_rolling(self, df: pd.DataFrame) -> pd.DataFrame:
        rolling_type = self.form_data.get("rolling_type")
        rolling_periods = int(self.form_data.get("rolling_periods") or 0)
        min_periods = int(self.form_data.get("min_periods") or 0)

        if rolling_type in ("mean", "std", "sum") and rolling_periods:
            kwargs = dict(window=rolling_periods, min_periods=min_periods)
            if rolling_type == "mean":
                df = df.rolling(**kwargs).mean()
            elif rolling_type == "std":
                df = df.rolling(**kwargs).std()
            elif rolling_type == "sum":
                df = df.rolling(**kwargs).sum()
        elif rolling_type == "cumsum":
            df = df.cumsum()
        if min_periods:
            df = df[min_periods:]
        if df.empty:
            raise QueryObjectValidationError(
                _(
                    "Applied rolling window did not return any data. Please make sure "
                    "the source query satisfies the minimum periods defined in the "
                    "rolling window."
                )
            )
        return df

    def get_samples(self) -> List[Dict[str, Any]]:
        query_obj = self.query_obj()
        query_obj.update(
            {
                "is_timeseries": False,
                "groupby": [],
                "metrics": [],
                "orderby": [],
                "row_limit": config["SAMPLES_ROW_LIMIT"],
                "columns": [o.column_name for o in self.datasource.columns],
            }
        )
        df = self.get_df_payload(query_obj)["df"]  # leverage caching logic
        return df.to_dict(orient="records")

    def get_df(self, query_obj: Optional[QueryObjectDict] = None) -> pd.DataFrame:
        """Returns a pandas dataframe based on the query object"""
        if not query_obj:
            query_obj = self.query_obj()
        if not query_obj:
            return pd.DataFrame()

        self.error_msg = ""

        timestamp_format = None
        if self.datasource.type == "table":
            granularity_col = self.datasource.get_column(query_obj["granularity"])
            if granularity_col:
                timestamp_format = granularity_col.python_date_format

        # The datasource here can be different backend but the interface is common
        self.results = self.datasource.query(query_obj)
        self.applied_template_filters = self.results.applied_template_filters or []
        self.query = self.results.query
        self.status = self.results.status
        self.errors = self.results.errors

        df = self.results.df
        # Transform the timestamp we received from database to pandas supported
        # datetime format. If no python_date_format is specified, the pattern will
        # be considered as the default ISO date format
        # If the datetime format is unix, the parse will use the corresponding
        # parsing logic.
        if not df.empty:
            utils.normalize_dttm_col(
                df=df,
                timestamp_format=timestamp_format,
                offset=self.datasource.offset,
                time_shift=self.time_shift,
            )

            if self.enforce_numerical_metrics:
                self.df_metrics_to_num(df)

            df.replace([np.inf, -np.inf], np.nan, inplace=True)
        return df

    def df_metrics_to_num(self, df: pd.DataFrame) -> None:
        """Converting metrics to numeric when pandas.read_sql cannot"""
        metrics = self.metric_labels
        for col, dtype in df.dtypes.items():
            if dtype.type == np.object_ and col in metrics:
                df[col] = pd.to_numeric(df[col], errors="coerce")

    def process_query_filters(self) -> None:
        utils.convert_legacy_filters_into_adhoc(self.form_data)
        merge_extra_filters(self.form_data)
        utils.split_adhoc_filters_into_base_filters(self.form_data)

<<<<<<< HEAD
    @staticmethod
    def dedup_columns(*columns_args: Optional[List[Column]]) -> List[Column]:
        # dedup groupby and columns while preserving order
        labels: List[str] = []
        deduped_columns: List[Column] = []
        for columns in columns_args:
            for column in columns or []:
                label = get_column_name(column)
                if label not in labels:
                    deduped_columns.append(column)
        return deduped_columns

    def query_obj(self) -> QueryObjectDict:
=======
    def query_obj(self) -> QueryObjectDict:  # pylint: disable=too-many-locals
>>>>>>> ee87b017
        """Building a query object"""
        self.process_query_filters()

        metrics = self.all_metrics or []
<<<<<<< HEAD

        groupby = self.dedup_columns(self.groupby, form_data.get("columns"))
        groupby_labels = get_column_names(groupby)
=======
        columns = self.form_data.get("columns") or []
        # merge list and dedup while preserving order
        groupby = list(OrderedDict.fromkeys(gb + columns))
>>>>>>> ee87b017

        is_timeseries = self.is_timeseries
        if DTTM_ALIAS in groupby_labels:
            del groupby[groupby_labels.index(DTTM_ALIAS)]
            is_timeseries = True

        granularity = self.form_data.get("granularity") or self.form_data.get(
            "granularity_sqla"
        )
        limit = int(self.form_data.get("limit") or 0)
        timeseries_limit_metric = self.form_data.get("timeseries_limit_metric")

        # apply row limit to query
        row_limit = int(self.form_data.get("row_limit") or config["ROW_LIMIT"])
        row_limit = apply_max_row_limit(row_limit)

        # default order direction
        order_desc = self.form_data.get("order_desc", True)

        try:
            since, until = get_since_until(
                relative_start=relative_start,
                relative_end=relative_end,
                time_range=self.form_data.get("time_range"),
                since=self.form_data.get("since"),
                until=self.form_data.get("until"),
            )
        except ValueError as ex:
            raise QueryObjectValidationError(str(ex)) from ex

        time_shift = self.form_data.get("time_shift", "")
        self.time_shift = parse_past_timedelta(time_shift)
        from_dttm = None if since is None else (since - self.time_shift)
        to_dttm = None if until is None else (until - self.time_shift)
        if from_dttm and to_dttm and from_dttm > to_dttm:
            raise QueryObjectValidationError(
                _("From date cannot be larger than to date")
            )

        self.from_dttm = from_dttm
        self.to_dttm = to_dttm

        # extras are used to query elements specific to a datasource type
        # for instance the extra where clause that applies only to Tables
        extras = {
            "druid_time_origin": self.form_data.get("druid_time_origin", ""),
            "having": self.form_data.get("having", ""),
            "having_druid": self.form_data.get("having_filters", []),
            "time_grain_sqla": self.form_data.get("time_grain_sqla"),
            "time_range_endpoints": self.form_data.get("time_range_endpoints"),
            "where": self.form_data.get("where", ""),
        }

        return {
            "granularity": granularity,
            "from_dttm": from_dttm,
            "to_dttm": to_dttm,
            "is_timeseries": is_timeseries,
            "groupby": groupby,
            "metrics": metrics,
            "row_limit": row_limit,
            "filter": self.form_data.get("filters", []),
            "timeseries_limit": limit,
            "extras": extras,
            "timeseries_limit_metric": timeseries_limit_metric,
            "order_desc": order_desc,
        }

    @property
    def cache_timeout(self) -> int:
        if self.form_data.get("cache_timeout") is not None:
            return int(self.form_data["cache_timeout"])
        if self.datasource.cache_timeout is not None:
            return self.datasource.cache_timeout
        if (
            hasattr(self.datasource, "database")
            and self.datasource.database.cache_timeout
        ) is not None:
            return self.datasource.database.cache_timeout
        if config["DATA_CACHE_CONFIG"].get("CACHE_DEFAULT_TIMEOUT") is not None:
            return config["DATA_CACHE_CONFIG"]["CACHE_DEFAULT_TIMEOUT"]
        return config["CACHE_DEFAULT_TIMEOUT"]

    def get_json(self) -> str:
        return json.dumps(
            self.get_payload(), default=utils.json_int_dttm_ser, ignore_nan=True
        )

    def cache_key(self, query_obj: QueryObjectDict, **extra: Any) -> str:
        """
        The cache key is made out of the key/values in `query_obj`, plus any
        other key/values in `extra`.

        We remove datetime bounds that are hard values, and replace them with
        the use-provided inputs to bounds, which may be time-relative (as in
        "5 days ago" or "now").

        The `extra` arguments are currently used by time shift queries, since
        different time shifts wil differ only in the `from_dttm`, `to_dttm`,
        `inner_from_dttm`, and `inner_to_dttm` values which are stripped.
        """
        cache_dict = copy.copy(query_obj)
        cache_dict.update(extra)

        for k in ["from_dttm", "to_dttm", "inner_from_dttm", "inner_to_dttm"]:
            if k in cache_dict:
                del cache_dict[k]

        cache_dict["time_range"] = self.form_data.get("time_range")
        cache_dict["datasource"] = self.datasource.uid
        cache_dict["extra_cache_keys"] = self.datasource.get_extra_cache_keys(query_obj)
        cache_dict["rls"] = (
            security_manager.get_rls_ids(self.datasource)
            if is_feature_enabled("ROW_LEVEL_SECURITY")
            and self.datasource.is_rls_supported
            else []
        )
        cache_dict["changed_on"] = self.datasource.changed_on
        json_data = self.json_dumps(cache_dict, sort_keys=True)
        return md5_sha_from_str(json_data)

    def get_payload(self, query_obj: Optional[QueryObjectDict] = None) -> VizPayload:
        """Returns a payload of metadata and data"""

        try:
            self.run_extra_queries()
        except SupersetSecurityException as ex:
            error = dataclasses.asdict(ex.error)
            self.errors.append(error)
            self.status = QueryStatus.FAILED

        payload = self.get_df_payload(query_obj)

        # if payload does not have a df, we are raising an error here.
        df = cast(Optional[pd.DataFrame], payload["df"])

        if self.status != QueryStatus.FAILED:
            payload["data"] = self.get_data(df)
        if "df" in payload:
            del payload["df"]

        filters = self.form_data.get("filters", [])
        filter_columns = [flt.get("col") for flt in filters]
        columns = set(self.datasource.column_names)
        applied_template_filters = self.applied_template_filters or []
        applied_time_extras = self.form_data.get("applied_time_extras", {})
        applied_time_columns, rejected_time_columns = utils.get_time_filter_status(
            self.datasource, applied_time_extras
        )
        payload["applied_filters"] = [
            {"column": col}
            for col in filter_columns
            if col in columns or col in applied_template_filters
        ] + applied_time_columns
        payload["rejected_filters"] = [
            {"reason": ExtraFiltersReasonType.COL_NOT_IN_DATASOURCE, "column": col}
            for col in filter_columns
            if col not in columns and col not in applied_template_filters
        ] + rejected_time_columns
        if df is not None:
            payload["colnames"] = list(df.columns)
        return payload

    def get_df_payload(  # pylint: disable=too-many-statements
        self, query_obj: Optional[QueryObjectDict] = None, **kwargs: Any
    ) -> Dict[str, Any]:
        """Handles caching around the df payload retrieval"""
        if not query_obj:
            query_obj = self.query_obj()
        cache_key = self.cache_key(query_obj, **kwargs) if query_obj else None
        cache_value = None
        logger.info("Cache key: %s", cache_key)
        is_loaded = False
        stacktrace = None
        df = None
        if cache_key and cache_manager.data_cache and not self.force:
            cache_value = cache_manager.data_cache.get(cache_key)
            if cache_value:
                stats_logger.incr("loading_from_cache")
                try:
                    df = cache_value["df"]
                    self.query = cache_value["query"]
                    self.applied_template_filters = cache_value.get(
                        "applied_template_filters", []
                    )
                    self.status = QueryStatus.SUCCESS
                    is_loaded = True
                    stats_logger.incr("loaded_from_cache")
                except Exception as ex:  # pylint: disable=broad-except
                    logger.exception(ex)
                    logger.error(
                        "Error reading cache: %s",
                        utils.error_msg_from_exception(ex),
                        exc_info=True,
                    )
                logger.info("Serving from cache")

        if query_obj and not is_loaded:
            if self.force_cached:
                logger.warning(
                    "force_cached (viz.py): value not found for cache key %s",
                    cache_key,
                )
                raise CacheLoadError(_("Cached value not found"))
            try:
                invalid_columns = [
                    col
                    for col in get_column_names_from_columns(
                        query_obj.get("columns") or []
                    )
                    + get_column_names_from_columns(query_obj.get("groupby") or [])
                    + utils.get_column_names_from_metrics(
                        cast(List[Metric], query_obj.get("metrics") or [])
                    )
                    if col not in self.datasource.column_names
                ]
                if invalid_columns:
                    raise QueryObjectValidationError(
                        _(
                            "Columns missing in datasource: %(invalid_columns)s",
                            invalid_columns=invalid_columns,
                        )
                    )
                df = self.get_df(query_obj)
                if self.status != QueryStatus.FAILED:
                    stats_logger.incr("loaded_from_source")
                    if not self.force:
                        stats_logger.incr("loaded_from_source_without_force")
                    is_loaded = True
            except QueryObjectValidationError as ex:
                error = dataclasses.asdict(
                    SupersetError(
                        message=str(ex),
                        level=ErrorLevel.ERROR,
                        error_type=SupersetErrorType.VIZ_GET_DF_ERROR,
                    )
                )
                self.errors.append(error)
                self.status = QueryStatus.FAILED
            except Exception as ex:  # pylint: disable=broad-except
                logger.exception(ex)

                error = dataclasses.asdict(
                    SupersetError(
                        message=str(ex),
                        level=ErrorLevel.ERROR,
                        error_type=SupersetErrorType.VIZ_GET_DF_ERROR,
                    )
                )
                self.errors.append(error)
                self.status = QueryStatus.FAILED
                stacktrace = utils.get_stacktrace()

            if is_loaded and cache_key and self.status != QueryStatus.FAILED:
                set_and_log_cache(
                    cache_manager.data_cache,
                    cache_key,
                    {"df": df, "query": self.query},
                    self.cache_timeout,
                    self.datasource.uid,
                )
        return {
            "cache_key": cache_key,
            "cached_dttm": cache_value["dttm"] if cache_value is not None else None,
            "cache_timeout": self.cache_timeout,
            "df": df,
            "errors": self.errors,
            "form_data": self.form_data,
            "is_cached": cache_value is not None,
            "query": self.query,
            "from_dttm": self.from_dttm,
            "to_dttm": self.to_dttm,
            "status": self.status,
            "stacktrace": stacktrace,
            "rowcount": len(df.index) if df is not None else 0,
        }

    @staticmethod
    def json_dumps(query_obj: Any, sort_keys: bool = False) -> str:
        return json.dumps(
            query_obj,
            default=utils.json_int_dttm_ser,
            ignore_nan=True,
            sort_keys=sort_keys,
        )

    @staticmethod
    def has_error(payload: VizPayload) -> bool:
        return (
            payload.get("status") == QueryStatus.FAILED
            or payload.get("error") is not None
            or bool(payload.get("errors"))
        )

    def payload_json_and_has_error(self, payload: VizPayload) -> Tuple[str, bool]:
        return self.json_dumps(payload), self.has_error(payload)

    @property
    def data(self) -> Dict[str, Any]:
        """This is the data object serialized to the js layer"""
        content = {
            "form_data": self.form_data,
            "token": self.token,
            "viz_name": self.viz_type,
            "filter_select_enabled": self.datasource.filter_select_enabled,
        }
        return content

    def get_csv(self) -> Optional[str]:
        df = self.get_df_payload()["df"]  # leverage caching logic
        include_index = not isinstance(df.index, pd.RangeIndex)
        return csv.df_to_escaped_csv(df, index=include_index, **config["CSV_EXPORT"])

    def get_data(self, df: pd.DataFrame) -> VizData:  # pylint: disable=no-self-use
        return df.to_dict(orient="records")

    @property
    def json_data(self) -> str:
        return json.dumps(self.data)

    def raise_for_access(self) -> None:
        """
        Raise an exception if the user cannot access the resource.

        :raises SupersetSecurityException: If the user cannot access the resource
        """

        security_manager.raise_for_access(viz=self)


class TableViz(BaseViz):

    """A basic html table that is sortable and searchable"""

    viz_type = "table"
    verbose_name = _("Table View")
    credits = 'a <a href="https://github.com/airbnb/superset">Superset</a> original'
    is_timeseries = False
    enforce_numerical_metrics = False

    def process_metrics(self) -> None:
        """Process form data and store parsed column configs.
        1. Determine query mode based on form_data params.
             - Use `query_mode` if it has a valid value
             - Set as RAW mode if `all_columns` is set
             - Otherwise defaults to AGG mode
        2. Determine output columns based on query mode.
        """
        # Verify form data first: if not specifying query mode, then cannot have both
        # GROUP BY and RAW COLUMNS.
        if (
            not self.form_data.get("query_mode")
            and self.form_data.get("all_columns")
            and (
                self.form_data.get("groupby")
                or self.form_data.get("metrics")
                or self.form_data.get("percent_metrics")
            )
        ):
            raise QueryObjectValidationError(
                _(
                    "You cannot use [Columns] in combination with "
                    "[Group By]/[Metrics]/[Percentage Metrics]. "
                    "Please choose one or the other."
                )
            )

        super().process_metrics()

        self.query_mode: QueryMode = QueryMode.get(
            self.form_data.get("query_mode")
        ) or (
            # infer query mode from the presence of other fields
            QueryMode.RAW
            if len(self.form_data.get("all_columns") or []) > 0
            else QueryMode.AGGREGATE
        )

        columns: List[str] = []  # output columns sans time and percent_metric column
        percent_columns: List[str] = []  # percent columns that needs extra computation

        if self.query_mode == QueryMode.RAW:
<<<<<<< HEAD
            columns = get_metric_names(fd.get("all_columns"))
        else:
            columns = utils.get_column_names(self.groupby) + get_metric_names(
                fd.get("metrics")
            )
            percent_columns = get_metric_names(fd.get("percent_metrics") or [])
=======
            columns = utils.get_metric_names(self.form_data.get("all_columns") or [])
        else:
            columns = utils.get_metric_names(
                self.groupby + (self.form_data.get("metrics") or [])
            )
            percent_columns = utils.get_metric_names(
                self.form_data.get("percent_metrics") or []
            )
>>>>>>> ee87b017

        self.columns = columns
        self.percent_columns = percent_columns
        self.is_timeseries = self.should_be_timeseries()

    def should_be_timeseries(self) -> bool:
        # TODO handle datasource-type-specific code in datasource
        conditions_met = (
            self.form_data.get("granularity")
            and self.form_data.get("granularity") != "all"
        ) or (
            self.form_data.get("granularity_sqla")
            and self.form_data.get("time_grain_sqla")
        )
        if self.form_data.get("include_time") and not conditions_met:
            raise QueryObjectValidationError(
                _("Pick a granularity in the Time section or " "uncheck 'Include Time'")
            )
        return bool(self.form_data.get("include_time"))

    def query_obj(self) -> QueryObjectDict:
        query_obj = super().query_obj()
        if self.query_mode == QueryMode.RAW:
            query_obj["columns"] = self.form_data.get("all_columns")
            order_by_cols = self.form_data.get("order_by_cols") or []
            query_obj["orderby"] = [json.loads(t) for t in order_by_cols]
            # must disable groupby and metrics in raw mode
            query_obj["groupby"] = []
            query_obj["metrics"] = []
            # raw mode does not support timeseries queries
            query_obj["timeseries_limit_metric"] = None
            query_obj["timeseries_limit"] = None
            query_obj["is_timeseries"] = None
        else:
            sort_by = self.form_data.get("timeseries_limit_metric")
            if sort_by:
                sort_by_label = utils.get_metric_name(sort_by)
<<<<<<< HEAD
                if sort_by_label not in get_metric_names(d["metrics"]):
                    d["metrics"].append(sort_by)
                d["orderby"] = [(sort_by, not fd.get("order_desc", True))]
            elif d["metrics"]:
=======
                if sort_by_label not in utils.get_metric_names(query_obj["metrics"]):
                    query_obj["metrics"].append(sort_by)
                query_obj["orderby"] = [
                    (sort_by, not self.form_data.get("order_desc", True))
                ]
            elif query_obj["metrics"]:
>>>>>>> ee87b017
                # Legacy behavior of sorting by first metric by default
                first_metric = query_obj["metrics"][0]
                query_obj["orderby"] = [
                    (first_metric, not self.form_data.get("order_desc", True))
                ]
        return query_obj

    def get_data(self, df: pd.DataFrame) -> VizData:
        """
        Transform the query result to the table representation.

        :param df: The interim dataframe
        :returns: The table visualization data

        The interim dataframe comprises of the group-by and non-group-by columns and
        the union of the metrics representing the non-percent and percent metrics. Note
        the percent metrics have yet to be transformed.
        """
        # Transform the data frame to adhere to the UI ordering of the columns and
        # metrics whilst simultaneously computing the percentages (via normalization)
        # for the percent metrics.
        if df.empty:
            return None

        columns, percent_columns = self.columns, self.percent_columns
        if DTTM_ALIAS in df and self.is_timeseries:
            columns = [DTTM_ALIAS] + columns
        df = pd.concat(
            [
                df[columns],
                (df[percent_columns].div(df[percent_columns].sum()).add_prefix("%")),
            ],
            axis=1,
        )
        return self.handle_js_int_overflow(
            dict(records=df.to_dict(orient="records"), columns=list(df.columns))
        )

    @staticmethod
    def json_dumps(query_obj: Any, sort_keys: bool = False) -> str:
        return json.dumps(
            query_obj,
            default=utils.json_iso_dttm_ser,
            sort_keys=sort_keys,
            ignore_nan=True,
        )


class TimeTableViz(BaseViz):

    """A data table with rich time-series related columns"""

    viz_type = "time_table"
    verbose_name = _("Time Table View")
    credits = 'a <a href="https://github.com/airbnb/superset">Superset</a> original'
    is_timeseries = True

    def query_obj(self) -> QueryObjectDict:
        query_obj = super().query_obj()

        if not self.form_data.get("metrics"):
            raise QueryObjectValidationError(_("Pick at least one metric"))

        if self.form_data.get("groupby") and len(self.form_data["metrics"]) > 1:
            raise QueryObjectValidationError(
                _("When using 'Group By' you are limited to use a single metric")
            )
        return query_obj

    def get_data(self, df: pd.DataFrame) -> VizData:
        if df.empty:
            return None

        columns = None
        values: Union[List[str], str] = self.metric_labels
        if self.form_data.get("groupby"):
            values = self.metric_labels[0]
<<<<<<< HEAD
            columns = get_column_names(fd["groupby"])
=======
            columns = self.form_data.get("groupby")
>>>>>>> ee87b017
        pt = df.pivot_table(index=DTTM_ALIAS, columns=columns, values=values)
        pt.index = pt.index.map(str)
        pt = pt.sort_index()
        return dict(
            records=pt.to_dict(orient="index"),
            columns=list(pt.columns),
            is_group_by=bool(self.form_data.get("groupby")),
        )


class PivotTableViz(BaseViz):

    """A pivot table view, define your rows, columns and metrics"""

    viz_type = "pivot_table"
    verbose_name = _("Pivot Table")
    credits = 'a <a href="https://github.com/airbnb/superset">Superset</a> original'
    is_timeseries = False
    enforce_numerical_metrics = False

    def query_obj(self) -> QueryObjectDict:
        query_obj = super().query_obj()
        groupby = self.form_data.get("groupby")
        columns = self.form_data.get("columns")
        metrics = self.form_data.get("metrics")
        transpose = self.form_data.get("transpose_pivot")
        if not columns:
            columns = []
        if not groupby:
            groupby = []
        if not groupby:
            raise QueryObjectValidationError(
                _("Please choose at least one 'Group by' field ")
            )
        if transpose and not columns:
            raise QueryObjectValidationError(
                _(
                    (
                        "Please choose at least one 'Columns' field when "
                        "select 'Transpose Pivot' option"
                    )
                )
            )
        if not metrics:
            raise QueryObjectValidationError(_("Please choose at least one metric"))
        deduped_cols = self.dedup_columns(groupby, columns)

        if len(deduped_cols) < (len(groupby) + len(columns)):
            raise QueryObjectValidationError(_("Group By' and 'Columns' can't overlap"))
        sort_by = self.form_data.get("timeseries_limit_metric")
        if sort_by:
            sort_by_label = utils.get_metric_name(sort_by)
<<<<<<< HEAD
            if sort_by_label not in get_metric_names(d["metrics"]):
                d["metrics"].append(sort_by)
=======
            if sort_by_label not in utils.get_metric_names(query_obj["metrics"]):
                query_obj["metrics"].append(sort_by)
>>>>>>> ee87b017
            if self.form_data.get("order_desc"):
                query_obj["orderby"] = [
                    (sort_by, not self.form_data.get("order_desc", True))
                ]
        return query_obj

    @staticmethod
    def get_aggfunc(
        metric: str, df: pd.DataFrame, form_data: Dict[str, Any]
    ) -> Union[str, Callable[[Any], Any]]:
        aggfunc = form_data.get("pandas_aggfunc") or "sum"
        if pd.api.types.is_numeric_dtype(df[metric]):
            # Ensure that Pandas's sum function mimics that of SQL.
            if aggfunc == "sum":
                return lambda x: x.sum(min_count=1)
        # only min and max work properly for non-numerics
        return aggfunc if aggfunc in ("min", "max") else "max"

    @staticmethod
    def _format_datetime(value: Union[pd.Timestamp, datetime, date, str]) -> str:
        """
        Format a timestamp in such a way that the viz will be able to apply
        the correct formatting in the frontend.

        :param value: the value of a temporal column
        :return: formatted timestamp if it is a valid timestamp, otherwise
                 the original value
        """
        tstamp: Optional[pd.Timestamp] = None
        if isinstance(value, pd.Timestamp):
            tstamp = value
        if isinstance(value, (date, datetime)):
            tstamp = pd.Timestamp(value)
        if isinstance(value, str):
            try:
                tstamp = pd.Timestamp(value)
            except ValueError:
                pass
        if tstamp:
            return f"__timestamp:{datetime_to_epoch(tstamp)}"
        # fallback in case something incompatible is returned
        return cast(str, value)

    def get_data(self, df: pd.DataFrame) -> VizData:
        if df.empty:
            return None

        if self.form_data.get("granularity") == "all" and DTTM_ALIAS in df:
            del df[DTTM_ALIAS]

        metrics = [utils.get_metric_name(m) for m in self.form_data["metrics"]]
        aggfuncs: Dict[str, Union[str, Callable[[Any], Any]]] = {}
        for metric in metrics:
            aggfuncs[metric] = self.get_aggfunc(metric, df, self.form_data)

        groupby = self.form_data.get("groupby") or []
        columns = self.form_data.get("columns") or []

        for column in groupby + columns:
            if is_adhoc_column(column):
                # TODO: check data type
                pass
            else:
                column_obj = self.datasource.get_column(column)
                if column_obj and column_obj.is_temporal:
                    ts = df[column].apply(self._format_datetime)
                    df[column] = ts

        if self.form_data.get("transpose_pivot"):
            groupby, columns = columns, groupby

        df = df.pivot_table(
            index=get_column_names(groupby),
            columns=get_column_names(columns),
            values=metrics,
            aggfunc=aggfuncs,
            margins=self.form_data.get("pivot_margins"),
        )

        # Re-order the columns adhering to the metric ordering.
        df = df[metrics]

        # Display metrics side by side with each column
        if self.form_data.get("combine_metric"):
            df = df.stack(0).unstack().reindex(level=-1, columns=metrics)
        return dict(
            columns=list(df.columns),
            html=df.to_html(
                na_rep="null",
                classes=(
                    "dataframe table table-striped table-bordered "
                    "table-condensed table-hover"
                ).split(" "),
            ),
        )


class TreemapViz(BaseViz):

    """Tree map visualisation for hierarchical data."""

    viz_type = "treemap"
    verbose_name = _("Treemap")
    credits = '<a href="https://d3js.org">d3.js</a>'
    is_timeseries = False

    def query_obj(self) -> QueryObjectDict:
        query_obj = super().query_obj()
        sort_by = self.form_data.get("timeseries_limit_metric")
        if sort_by:
            sort_by_label = utils.get_metric_name(sort_by)
<<<<<<< HEAD
            if sort_by_label not in get_metric_names(d["metrics"]):
                d["metrics"].append(sort_by)
=======
            if sort_by_label not in utils.get_metric_names(query_obj["metrics"]):
                query_obj["metrics"].append(sort_by)
>>>>>>> ee87b017
            if self.form_data.get("order_desc"):
                query_obj["orderby"] = [
                    (sort_by, not self.form_data.get("order_desc", True))
                ]
        return query_obj

    def _nest(self, metric: str, df: pd.DataFrame) -> List[Dict[str, Any]]:
        nlevels = df.index.nlevels
        if nlevels == 1:
            result = [{"name": n, "value": v} for n, v in zip(df.index, df[metric])]
        else:
            result = [
                {"name": l, "children": self._nest(metric, df.loc[l])}
                for l in df.index.levels[0]
            ]
        return result

    def get_data(self, df: pd.DataFrame) -> VizData:
        if df.empty:
            return None

        df = df.set_index(get_column_names(self.form_data.get("groupby")))
        chart_data = [
            {"name": metric, "children": self._nest(metric, df)}
            for metric in df.columns
        ]
        return chart_data


class CalHeatmapViz(BaseViz):

    """Calendar heatmap."""

    viz_type = "cal_heatmap"
    verbose_name = _("Calendar Heatmap")
    credits = "<a href=https://github.com/wa0x6e/cal-heatmap>cal-heatmap</a>"
    is_timeseries = True

    def get_data(self, df: pd.DataFrame) -> VizData:  # pylint: disable=too-many-locals
        if df.empty:
            return None

        form_data = self.form_data
        data = {}
        records = df.to_dict("records")
        for metric in self.metric_labels:
            values = {}
            for query_obj in records:
                v = query_obj[DTTM_ALIAS]
                if hasattr(v, "value"):
                    v = v.value
                values[str(v / 10 ** 9)] = query_obj.get(metric)
            data[metric] = values

        try:
            start, end = get_since_until(
                relative_start=relative_start,
                relative_end=relative_end,
                time_range=form_data.get("time_range"),
                since=form_data.get("since"),
                until=form_data.get("until"),
            )
        except ValueError as ex:
            raise QueryObjectValidationError(str(ex)) from ex
        if not start or not end:
            raise QueryObjectValidationError(
                "Please provide both time bounds (Since and Until)"
            )
        domain = form_data.get("domain_granularity")
        diff_delta = rdelta.relativedelta(end, start)
        diff_secs = (end - start).total_seconds()

        if domain == "year":
            range_ = end.year - start.year + 1
        elif domain == "month":
            range_ = diff_delta.years * 12 + diff_delta.months + 1
        elif domain == "week":
            range_ = diff_delta.years * 53 + diff_delta.weeks + 1
        elif domain == "day":
            range_ = diff_secs // (24 * 60 * 60) + 1  # type: ignore
        else:
            range_ = diff_secs // (60 * 60) + 1  # type: ignore

        return {
            "data": data,
            "start": start,
            "domain": domain,
            "subdomain": form_data.get("subdomain_granularity"),
            "range": range_,
        }

    def query_obj(self) -> QueryObjectDict:
        query_obj = super().query_obj()
        query_obj["metrics"] = self.form_data.get("metrics")
        mapping = {
            "min": "PT1M",
            "hour": "PT1H",
            "day": "P1D",
            "week": "P1W",
            "month": "P1M",
            "year": "P1Y",
        }
        time_grain = mapping[self.form_data.get("subdomain_granularity", "min")]
        if self.datasource.type == "druid":
            query_obj["granularity"] = time_grain
        else:
            query_obj["extras"]["time_grain_sqla"] = time_grain
        return query_obj


class NVD3Viz(BaseViz):

    """Base class for all nvd3 vizs"""

    credits = '<a href="http://nvd3.org/">NVD3.org</a>'
    viz_type: Optional[str] = None
    verbose_name = "Base NVD3 Viz"
    is_timeseries = False


class BubbleViz(NVD3Viz):

    """Based on the NVD3 bubble chart"""

    viz_type = "bubble"
    verbose_name = _("Bubble Chart")
    is_timeseries = False

    def query_obj(self) -> QueryObjectDict:
        query_obj = super().query_obj()
        query_obj["groupby"] = [self.form_data.get("entity")]
        if self.form_data.get("series"):
            query_obj["groupby"].append(self.form_data.get("series"))

        # dedup groupby if it happens to be the same
<<<<<<< HEAD
        d["groupby"] = self.dedup_columns(d["groupby"])
=======
        query_obj["groupby"] = list(dict.fromkeys(query_obj["groupby"]))
>>>>>>> ee87b017

        # pylint: disable=attribute-defined-outside-init
        self.x_metric = self.form_data["x"]
        self.y_metric = self.form_data["y"]
        self.z_metric = self.form_data["size"]
        self.entity = self.form_data.get("entity")
        self.series = self.form_data.get("series") or self.entity
        query_obj["row_limit"] = self.form_data.get("limit")

        query_obj["metrics"] = [self.z_metric, self.x_metric, self.y_metric]
        if len(set(self.metric_labels)) < 3:
            raise QueryObjectValidationError(_("Please use 3 different metric labels"))
        if not all(query_obj["metrics"] + [self.entity]):
            raise QueryObjectValidationError(_("Pick a metric for x, y and size"))
        return query_obj

    def get_data(self, df: pd.DataFrame) -> VizData:
        if df.empty:
            return None

        df["x"] = df[[utils.get_metric_name(self.x_metric)]]
        df["y"] = df[[utils.get_metric_name(self.y_metric)]]
        df["size"] = df[[utils.get_metric_name(self.z_metric)]]
        df["shape"] = "circle"
        df["group"] = df[[get_column_name(self.series)]]  # type: ignore

        series: Dict[Any, List[Any]] = defaultdict(list)
        for row in df.to_dict(orient="records"):
            series[row["group"]].append(row)
        chart_data = []
        for k, v in series.items():
            chart_data.append({"key": k, "values": v})
        return chart_data


class BulletViz(NVD3Viz):

    """Based on the NVD3 bullet chart"""

    viz_type = "bullet"
    verbose_name = _("Bullet Chart")
    is_timeseries = False

    def query_obj(self) -> QueryObjectDict:
        form_data = self.form_data
        query_obj = super().query_obj()
        self.metric = form_data[  # pylint: disable=attribute-defined-outside-init
            "metric"
        ]

        query_obj["metrics"] = [self.metric]
        if not self.metric:
            raise QueryObjectValidationError(_("Pick a metric to display"))
        return query_obj

    def get_data(self, df: pd.DataFrame) -> VizData:
        if df.empty:
            return None
        df["metric"] = df[[utils.get_metric_name(self.metric)]]
        values = df["metric"].values
        return {
            "measures": values.tolist(),
        }


class BigNumberViz(BaseViz):

    """Put emphasis on a single metric with this big number viz"""

    viz_type = "big_number"
    verbose_name = _("Big Number with Trendline")
    credits = 'a <a href="https://github.com/airbnb/superset">Superset</a> original'
    is_timeseries = True

    def query_obj(self) -> QueryObjectDict:
        query_obj = super().query_obj()
        metric = self.form_data.get("metric")
        if not metric:
            raise QueryObjectValidationError(_("Pick a metric!"))
        query_obj["metrics"] = [self.form_data.get("metric")]
        self.form_data["metric"] = metric
        return query_obj

    def get_data(self, df: pd.DataFrame) -> VizData:
        if df.empty:
            return None

        df = df.pivot_table(
            index=DTTM_ALIAS,
            columns=[],
            values=self.metric_labels,
            dropna=False,
            aggfunc=np.min,  # looking for any (only) value, preserving `None`
        )
        df = self.apply_rolling(df)
        df[DTTM_ALIAS] = df.index
        return super().get_data(df)


class BigNumberTotalViz(BaseViz):

    """Put emphasis on a single metric with this big number viz"""

    viz_type = "big_number_total"
    verbose_name = _("Big Number")
    credits = 'a <a href="https://github.com/airbnb/superset">Superset</a> original'
    is_timeseries = False

    def query_obj(self) -> QueryObjectDict:
        query_obj = super().query_obj()
        metric = self.form_data.get("metric")
        if not metric:
            raise QueryObjectValidationError(_("Pick a metric!"))
        query_obj["metrics"] = [self.form_data.get("metric")]
        self.form_data["metric"] = metric

        # Limiting rows is not required as only one cell is returned
        query_obj["row_limit"] = None
        return query_obj


class NVD3TimeSeriesViz(NVD3Viz):

    """A rich line chart component with tons of options"""

    viz_type = "line"
    verbose_name = _("Time Series - Line Chart")
    sort_series = False
    is_timeseries = True
    pivot_fill_value: Optional[int] = None

    def query_obj(self) -> QueryObjectDict:
        query_obj = super().query_obj()
        sort_by = self.form_data.get("timeseries_limit_metric")
        is_asc = not self.form_data.get("order_desc")
        if sort_by:
            sort_by_label = utils.get_metric_name(sort_by)
<<<<<<< HEAD
            if sort_by_label not in get_metric_names(d["metrics"]):
                d["metrics"].append(sort_by)
            d["orderby"] = [(sort_by, is_asc)]
        return d
=======
            if sort_by_label not in utils.get_metric_names(query_obj["metrics"]):
                query_obj["metrics"].append(sort_by)
            query_obj["orderby"] = [(sort_by, is_asc)]
        return query_obj
>>>>>>> ee87b017

    def to_series(  # pylint: disable=too-many-branches
        self, df: pd.DataFrame, classed: str = "", title_suffix: str = ""
    ) -> List[Dict[str, Any]]:
        cols = []
        for col in df.columns:
            if col == "":
                cols.append("N/A")
            elif col is None:
                cols.append("NULL")
            else:
                cols.append(col)
        df.columns = cols
        series = df.to_dict("series")

        chart_data = []
        for name in df.T.index.tolist():
            ys = series[name]
            if df[name].dtype.kind not in "biufc":
                continue
            series_title: Union[List[str], str, Tuple[str, ...]]
            if isinstance(name, list):
                series_title = [str(title) for title in name]
            elif isinstance(name, tuple):
                series_title = tuple(str(title) for title in name)
            else:
                series_title = str(name)
            if (
                isinstance(series_title, (list, tuple))
                and len(series_title) > 1
                and len(self.metric_labels) == 1
            ):
                # Removing metric from series name if only one metric
                series_title = series_title[1:]
            if title_suffix:
                if isinstance(series_title, str):
                    series_title = (series_title, title_suffix)
                elif isinstance(series_title, list):
                    series_title = series_title + [title_suffix]
                elif isinstance(series_title, tuple):
                    series_title = series_title + (title_suffix,)

            values = []
            non_nan_cnt = 0
            for ds in df.index:
                if ds in ys:
                    data = {"x": ds, "y": ys[ds]}
                    if not np.isnan(ys[ds]):
                        non_nan_cnt += 1
                else:
                    data = {}
                values.append(data)

            if non_nan_cnt == 0:
                continue

            data = {"key": series_title, "values": values}
            if classed:
                data["classed"] = classed
            chart_data.append(data)
        return chart_data

    def process_data(self, df: pd.DataFrame, aggregate: bool = False) -> VizData:
        if self.form_data.get("granularity") == "all":
            raise QueryObjectValidationError(
                _("Pick a time granularity for your time series")
            )

        if df.empty:
            return df

        if aggregate:
            df = df.pivot_table(
                index=DTTM_ALIAS,
<<<<<<< HEAD
                columns=get_column_names(fd.get("groupby")),
=======
                columns=self.form_data.get("groupby"),
>>>>>>> ee87b017
                values=self.metric_labels,
                fill_value=0,
                aggfunc=sum,
            )
        else:
            df = df.pivot_table(
                index=DTTM_ALIAS,
<<<<<<< HEAD
                columns=get_column_names(fd.get("groupby")),
=======
                columns=self.form_data.get("groupby"),
>>>>>>> ee87b017
                values=self.metric_labels,
                fill_value=self.pivot_fill_value,
            )

        rule = self.form_data.get("resample_rule")
        method = self.form_data.get("resample_method")

        if rule and method:
            df = getattr(df.resample(rule), method)()

        if self.sort_series:
            dfs = df.sum()
            dfs.sort_values(ascending=False, inplace=True)
            df = df[dfs.index]

        df = self.apply_rolling(df)
        if self.form_data.get("contribution"):
            dft = df.T
            df = (dft / dft.sum()).T

        return df

    def run_extra_queries(self) -> None:
        time_compare = self.form_data.get("time_compare") or []
        # backwards compatibility
        if not isinstance(time_compare, list):
            time_compare = [time_compare]

        for option in time_compare:
            query_object = self.query_obj()
            try:
                delta = parse_past_timedelta(option)
            except ValueError as ex:
                raise QueryObjectValidationError(str(ex)) from ex
            query_object["inner_from_dttm"] = query_object["from_dttm"]
            query_object["inner_to_dttm"] = query_object["to_dttm"]

            if not query_object["from_dttm"] or not query_object["to_dttm"]:
                raise QueryObjectValidationError(
                    _(
                        "An enclosed time range (both start and end) must be specified "
                        "when using a Time Comparison."
                    )
                )
            query_object["from_dttm"] -= delta
            query_object["to_dttm"] -= delta

            df2 = self.get_df_payload(query_object, time_compare=option).get("df")
            if df2 is not None and DTTM_ALIAS in df2:
                dttm_series = df2[DTTM_ALIAS] + delta
                df2 = df2.drop(DTTM_ALIAS, axis=1)
                df2 = pd.concat([dttm_series, df2], axis=1)
                label = "{} offset".format(option)
                df2 = self.process_data(df2)
                self._extra_chart_data.append((label, df2))

    def get_data(self, df: pd.DataFrame) -> VizData:
        comparison_type = self.form_data.get("comparison_type") or "values"
        df = self.process_data(df)
        if comparison_type == "values":
            # Filter out series with all NaN
            chart_data = self.to_series(df.dropna(axis=1, how="all"))

            for i, (label, df2) in enumerate(self._extra_chart_data):
                chart_data.extend(
                    self.to_series(
                        df2, classed="time-shift-{}".format(i), title_suffix=label
                    )
                )
        else:
            chart_data = []
            for i, (label, df2) in enumerate(self._extra_chart_data):
                # reindex df2 into the df2 index
                combined_index = df.index.union(df2.index)
                df2 = (
                    df2.reindex(combined_index)
                    .interpolate(method="time")
                    .reindex(df.index)
                )

                if comparison_type == "absolute":
                    diff = df - df2
                elif comparison_type == "percentage":
                    diff = (df - df2) / df2
                elif comparison_type == "ratio":
                    diff = df / df2
                else:
                    raise QueryObjectValidationError(
                        "Invalid `comparison_type`: {0}".format(comparison_type)
                    )

                # remove leading/trailing NaNs from the time shift difference
                diff = diff[diff.first_valid_index() : diff.last_valid_index()]

                chart_data.extend(
                    self.to_series(
                        diff, classed="time-shift-{}".format(i), title_suffix=label
                    )
                )

        if not self.sort_series:
            chart_data = sorted(chart_data, key=lambda x: tuple(x["key"]))
        return chart_data


class MultiLineViz(NVD3Viz):

    """Pile on multiple line charts"""

    viz_type = "line_multi"
    verbose_name = _("Time Series - Multiple Line Charts")

    is_timeseries = True

    def query_obj(self) -> QueryObjectDict:
        return {}

    def get_data(self, df: pd.DataFrame) -> VizData:
        # pylint: disable=import-outside-toplevel,too-many-locals
        multiline_fd = self.form_data
        # Late import to avoid circular import issues
        from superset.charts.dao import ChartDAO

        axis1_chart_ids = multiline_fd.get("line_charts", [])
        axis2_chart_ids = multiline_fd.get("line_charts_2", [])
        all_charts = {
            chart.id: chart
            for chart in ChartDAO.find_by_ids(axis1_chart_ids + axis2_chart_ids)
        }
        axis1_charts = [all_charts[chart_id] for chart_id in axis1_chart_ids]
        axis2_charts = [all_charts[chart_id] for chart_id in axis2_chart_ids]

        filters = multiline_fd.get("filters", [])
        add_prefix = multiline_fd.get("prefix_metric_with_slice_name", False)
        data = []
        min_x, max_x = None, None

        for chart, y_axis in [(chart, 1) for chart in axis1_charts] + [
            (chart, 2) for chart in axis2_charts
        ]:
            prefix = f"{chart.chart}: " if add_prefix else ""
            chart_fd = chart.form_data
            chart_fd["filters"] = chart_fd.get("filters", []) + filters
            if "extra_filters" in multiline_fd:
                chart_fd["extra_filters"] = multiline_fd["extra_filters"]
            if "time_range" in multiline_fd:
                chart_fd["time_range"] = multiline_fd["time_range"]
            viz_obj = viz_types[chart.viz_type](
                chart.datasource,
                form_data=chart_fd,
                force=self.force,
                force_cached=self.force_cached,
            )
            df = viz_obj.get_df_payload()["df"]
            chart_series = viz_obj.get_data(df) or []
            for series in chart_series:
                x_values = [value["x"] for value in series["values"]]
                min_x = min(x_values + ([min_x] if min_x is not None else []))
                max_x = max(x_values + ([max_x] if max_x is not None else []))
                series_key = (
                    series["key"]
                    if isinstance(series["key"], (list, tuple))
                    else [series["key"]]
                )
                data.append(
                    {
                        "key": prefix + ", ".join(series_key),
                        "type": "line",
                        "values": series["values"],
                        "yAxis": y_axis,
                    }
                )
        bounds = []
        if min_x is not None:
            bounds.append({"x": min_x, "y": None})
        if max_x is not None:
            bounds.append({"x": max_x, "y": None})

        for series in data:
            series["values"].extend(bounds)
        return data


class NVD3DualLineViz(NVD3Viz):

    """A rich line chart with dual axis"""

    viz_type = "dual_line"
    verbose_name = _("Time Series - Dual Axis Line Chart")
    sort_series = False
    is_timeseries = True

    def query_obj(self) -> QueryObjectDict:
        query_obj = super().query_obj()
        m1 = self.form_data.get("metric")
        m2 = self.form_data.get("metric_2")
        if not m1:
            raise QueryObjectValidationError(_("Pick a metric for left axis!"))
        if not m2:
            raise QueryObjectValidationError(_("Pick a metric for right axis!"))
        if m1 == m2:
            raise QueryObjectValidationError(
                _("Please choose different metrics" " on left and right axis")
            )
        query_obj["metrics"] = [m1, m2]
        return query_obj

    def to_series(self, df: pd.DataFrame, classed: str = "") -> List[Dict[str, Any]]:
        cols = []
        for col in df.columns:
            if col == "":
                cols.append("N/A")
            elif col is None:
                cols.append("NULL")
            else:
                cols.append(col)
        df.columns = cols
        series = df.to_dict("series")
        chart_data = []
        metrics = [self.form_data["metric"], self.form_data["metric_2"]]
        for i, metric in enumerate(metrics):
            metric_name = utils.get_metric_name(metric)
            ys = series[metric_name]
            if df[metric_name].dtype.kind not in "biufc":
                continue
            series_title = metric_name
            chart_data.append(
                {
                    "key": series_title,
                    "classed": classed,
                    "values": [
                        {"x": ds, "y": ys[ds] if ds in ys else None} for ds in df.index
                    ],
                    "yAxis": i + 1,
                    "type": "line",
                }
            )
        return chart_data

    def get_data(self, df: pd.DataFrame) -> VizData:
        if df.empty:
            return None

        if self.form_data.get("granularity") == "all":
            raise QueryObjectValidationError(
                _("Pick a time granularity for your time series")
            )

        metric = utils.get_metric_name(self.form_data["metric"])
        metric_2 = utils.get_metric_name(self.form_data["metric_2"])
        df = df.pivot_table(index=DTTM_ALIAS, values=[metric, metric_2])

        chart_data = self.to_series(df)
        return chart_data


class NVD3TimeSeriesBarViz(NVD3TimeSeriesViz):

    """A bar chart where the x axis is time"""

    viz_type = "bar"
    sort_series = True
    verbose_name = _("Time Series - Bar Chart")


class NVD3TimePivotViz(NVD3TimeSeriesViz):

    """Time Series - Periodicity Pivot"""

    viz_type = "time_pivot"
    sort_series = True
    verbose_name = _("Time Series - Period Pivot")

    def query_obj(self) -> QueryObjectDict:
        query_obj = super().query_obj()
        query_obj["metrics"] = [self.form_data.get("metric")]
        return query_obj

    def get_data(self, df: pd.DataFrame) -> VizData:
        if df.empty:
            return None

        df = self.process_data(df)
        freq = to_offset(self.form_data.get("freq"))
        try:
            freq = type(freq)(freq.n, normalize=True, **freq.kwds)
        except ValueError:
            freq = type(freq)(freq.n, **freq.kwds)
        df.index.name = None
        df[DTTM_ALIAS] = df.index.map(freq.rollback)
        df["ranked"] = df[DTTM_ALIAS].rank(method="dense", ascending=False) - 1
        df.ranked = df.ranked.map(int)
        df["series"] = "-" + df.ranked.map(str)
        df["series"] = df["series"].str.replace("-0", "current")
        rank_lookup = {
            row["series"]: row["ranked"] for row in df.to_dict(orient="records")
        }
        max_ts = df[DTTM_ALIAS].max()
        max_rank = df["ranked"].max()
        df[DTTM_ALIAS] = df.index + (max_ts - df[DTTM_ALIAS])
        df = df.pivot_table(
            index=DTTM_ALIAS,
            columns="series",
            values=utils.get_metric_name(self.form_data["metric"]),
        )
        chart_data = self.to_series(df)
        for serie in chart_data:
            serie["rank"] = rank_lookup[serie["key"]]
            serie["perc"] = 1 - (serie["rank"] / (max_rank + 1))
        return chart_data


class NVD3CompareTimeSeriesViz(NVD3TimeSeriesViz):

    """A line chart component where you can compare the % change over time"""

    viz_type = "compare"
    verbose_name = _("Time Series - Percent Change")


class NVD3TimeSeriesStackedViz(NVD3TimeSeriesViz):

    """A rich stack area chart"""

    viz_type = "area"
    verbose_name = _("Time Series - Stacked")
    sort_series = True
    pivot_fill_value = 0


class HistogramViz(BaseViz):

    """Histogram"""

    viz_type = "histogram"
    verbose_name = _("Histogram")
    is_timeseries = False

    def query_obj(self) -> QueryObjectDict:
        """Returns the query object for this visualization"""
        query_obj = super().query_obj()
        numeric_columns = self.form_data.get("all_columns_x")
        if numeric_columns is None:
            raise QueryObjectValidationError(
                _("Must have at least one numeric column specified")
            )
        self.columns = (  #  pylint: disable=attribute-defined-outside-init
            numeric_columns
        )
        query_obj["columns"] = numeric_columns + self.groupby
        # override groupby entry to avoid aggregation
        query_obj["groupby"] = None
        query_obj["metrics"] = None
        return query_obj

    def labelify(self, keys: Union[List[str], str], column: str) -> str:
        if isinstance(keys, str):
            keys = [keys]
        # removing undesirable characters
        labels = [re.sub(r"\W+", r"_", k) for k in keys]
        if len(self.columns) > 1 or not self.groupby:
            # Only show numeric column in label if there are many
            labels = [column] + labels
        return "__".join(labels)

    def get_data(self, df: pd.DataFrame) -> VizData:
        """Returns the chart data"""
        if df.empty:
            return None

        chart_data = []
        if len(self.groupby) > 0:
            groups = df.groupby(get_column_names(self.groupby))
        else:
            groups = [((), df)]
        for keys, data in groups:
            chart_data.extend(
                [
                    {
                        "key": self.labelify(keys, get_column_name(column)),
                        "values": data[get_column_name(column)].tolist(),
                    }
                    for column in self.columns
                ]
            )
        return chart_data


class DistributionBarViz(BaseViz):

    """A good old bar chart"""

    viz_type = "dist_bar"
    verbose_name = _("Distribution - Bar Chart")
    is_timeseries = False

    def query_obj(self) -> QueryObjectDict:
        query_obj = super().query_obj()
        if len(query_obj["groupby"]) < len(self.form_data.get("groupby") or []) + len(
            self.form_data.get("columns") or []
        ):
            raise QueryObjectValidationError(
                _("Can't have overlap between Series and Breakdowns")
            )
        if not self.form_data.get("metrics"):
            raise QueryObjectValidationError(_("Pick at least one metric"))
        if not self.form_data.get("groupby"):
            raise QueryObjectValidationError(_("Pick at least one field for [Series]"))

        sort_by = self.form_data.get("timeseries_limit_metric")
        if sort_by:
            sort_by_label = utils.get_metric_name(sort_by)
<<<<<<< HEAD
            if sort_by_label not in get_metric_names(d["metrics"]):
                d["metrics"].append(sort_by)
            d["orderby"] = [(sort_by, not fd.get("order_desc", True))]
        elif d["metrics"]:
=======
            if sort_by_label not in utils.get_metric_names(query_obj["metrics"]):
                query_obj["metrics"].append(sort_by)
            query_obj["orderby"] = [
                (sort_by, not self.form_data.get("order_desc", True))
            ]
        elif query_obj["metrics"]:
>>>>>>> ee87b017
            # Legacy behavior of sorting by first metric by default
            first_metric = query_obj["metrics"][0]
            query_obj["orderby"] = [
                (first_metric, not self.form_data.get("order_desc", True))
            ]

        return query_obj

    def get_data(self, df: pd.DataFrame) -> VizData:  # pylint: disable=too-many-locals
        if df.empty:
            return None

        metrics = self.metric_labels
<<<<<<< HEAD
        columns = get_column_names(fd.get("columns"))
        groupby = get_column_names(self.groupby)
=======
        columns = self.form_data.get("columns") or []
>>>>>>> ee87b017

        # pandas will throw away nulls when grouping/pivoting,
        # so we substitute NULL_STRING for any nulls in the necessary columns
        filled_cols = groupby + columns
        df = df.copy()
        df[filled_cols] = df[filled_cols].fillna(value=NULL_STRING)

        sortby = utils.get_metric_name(
            self.form_data.get("timeseries_limit_metric") or metrics[0]
        )
        row = df.groupby(groupby).sum()[sortby].copy()
        is_asc = not self.form_data.get("order_desc")
        row.sort_values(ascending=is_asc, inplace=True)
<<<<<<< HEAD
        pt = df.pivot_table(index=groupby, columns=columns, values=metrics)
        if fd.get("contribution"):
=======
        pt = df.pivot_table(index=self.groupby, columns=columns, values=metrics)
        if self.form_data.get("contribution"):
>>>>>>> ee87b017
            pt = pt.T
            pt = (pt / pt.sum()).T
        pt = pt.reindex(row.index)

        # Re-order the columns adhering to the metric ordering.
        pt = pt[metrics]
        chart_data = []
        for name, ys in pt.items():
            if pt[name].dtype.kind not in "biufc" or name in groupby:
                continue
            if isinstance(name, str):
                series_title = name
            else:
                offset = 0 if len(metrics) > 1 else 1
                series_title = ", ".join([str(s) for s in name[offset:]])
            values = []
            for i, v in ys.items():
                x = i
                if isinstance(x, (tuple, list)):
                    x = ", ".join([str(s) for s in x])
                else:
                    x = str(x)
                values.append({"x": x, "y": v})
            chart_data.append({"key": series_title, "values": values})
        return chart_data


class SunburstViz(BaseViz):

    """A multi level sunburst chart"""

    viz_type = "sunburst"
    verbose_name = _("Sunburst")
    is_timeseries = False
    credits = (
        "Kerry Rodden "
        '@<a href="https://bl.ocks.org/kerryrodden/7090426">bl.ocks.org</a>'
    )

    def get_data(self, df: pd.DataFrame) -> VizData:
        if df.empty:
            return None
<<<<<<< HEAD
        fd = copy.deepcopy(self.form_data)
        cols = get_column_names(fd.get("groupby"))
=======
        form_data = copy.deepcopy(self.form_data)
        cols = form_data.get("groupby") or []
>>>>>>> ee87b017
        cols.extend(["m1", "m2"])
        metric = utils.get_metric_name(form_data["metric"])
        secondary_metric = (
            utils.get_metric_name(form_data["secondary_metric"])
            if "secondary_metric" in form_data
            else None
        )
        if metric == secondary_metric or secondary_metric is None:
            df.rename(columns={df.columns[-1]: "m1"}, inplace=True)
            df["m2"] = df["m1"]
        else:
            df.rename(columns={df.columns[-2]: "m1"}, inplace=True)
            df.rename(columns={df.columns[-1]: "m2"}, inplace=True)

        # Re-order the columns as the query result set column ordering may differ from
        # that listed in the hierarchy.
        df = df[cols]
        return df.to_numpy().tolist()

    def query_obj(self) -> QueryObjectDict:
        query_obj = super().query_obj()
        query_obj["metrics"] = [self.form_data["metric"]]
        secondary_metric = self.form_data.get("secondary_metric")
        if secondary_metric and secondary_metric != self.form_data["metric"]:
            query_obj["metrics"].append(secondary_metric)
        if self.form_data.get("sort_by_metric", False):
            query_obj["orderby"] = [(query_obj["metrics"][0], False)]
        return query_obj


class SankeyViz(BaseViz):

    """A Sankey diagram that requires a parent-child dataset"""

    viz_type = "sankey"
    verbose_name = _("Sankey")
    is_timeseries = False
    credits = '<a href="https://www.npmjs.com/package/d3-sankey">d3-sankey on npm</a>'

    def query_obj(self) -> QueryObjectDict:
        query_obj = super().query_obj()
        if len(query_obj["groupby"]) != 2:
            raise QueryObjectValidationError(
                _("Pick exactly 2 columns as [Source / Target]")
            )
        query_obj["metrics"] = [self.form_data["metric"]]
        if self.form_data.get("sort_by_metric", False):
            query_obj["orderby"] = [(query_obj["metrics"][0], False)]
        return query_obj

    def get_data(self, df: pd.DataFrame) -> VizData:
        if df.empty:
            return None
        source, target = get_column_names(self.groupby)
        (value,) = self.metric_labels
        df.rename(
            columns={source: "source", target: "target", value: "value",}, inplace=True,
        )
        df["source"] = df["source"].astype(str)
        df["target"] = df["target"].astype(str)
        recs = df.to_dict(orient="records")

        hierarchy: Dict[str, Set[str]] = defaultdict(set)
        for row in recs:
            hierarchy[row["source"]].add(row["target"])

        def find_cycle(graph: Dict[str, Set[str]]) -> Optional[Tuple[str, str]]:
            """Whether there's a cycle in a directed graph"""
            path = set()

            def visit(vertex: str) -> Optional[Tuple[str, str]]:
                path.add(vertex)
                for neighbour in graph.get(vertex, ()):
                    if neighbour in path or visit(neighbour):
                        return (vertex, neighbour)
                path.remove(vertex)
                return None

            for vertex in graph:
                cycle = visit(vertex)
                if cycle:
                    return cycle
            return None

        cycle = find_cycle(hierarchy)
        if cycle:
            raise QueryObjectValidationError(
                _(
                    "There's a loop in your Sankey, please provide a tree. "
                    "Here's a faulty link: {}"
                ).format(cycle)
            )
        return recs


class ChordViz(BaseViz):

    """A Chord diagram"""

    viz_type = "chord"
    verbose_name = _("Directed Force Layout")
    credits = '<a href="https://github.com/d3/d3-chord">Bostock</a>'
    is_timeseries = False

    def query_obj(self) -> QueryObjectDict:
        query_obj = super().query_obj()
        query_obj["groupby"] = [
            self.form_data.get("groupby"),
            self.form_data.get("columns"),
        ]
        query_obj["metrics"] = [self.form_data.get("metric")]
        if self.form_data.get("sort_by_metric", False):
            query_obj["orderby"] = [(query_obj["metrics"][0], False)]
        return query_obj

    def get_data(self, df: pd.DataFrame) -> VizData:
        if df.empty:
            return None

        df.columns = ["source", "target", "value"]

        # Preparing a symetrical matrix like d3.chords calls for
        nodes = list(set(df["source"]) | set(df["target"]))
        matrix = {}
        for source, target in product(nodes, nodes):
            matrix[(source, target)] = 0
        for source, target, value in df.to_records(index=False):
            matrix[(source, target)] = value
        return {
            "nodes": list(nodes),
            "matrix": [[matrix[(n1, n2)] for n1 in nodes] for n2 in nodes],
        }


class CountryMapViz(BaseViz):

    """A country centric"""

    viz_type = "country_map"
    verbose_name = _("Country Map")
    is_timeseries = False
    credits = "From bl.ocks.org By john-guerra"

    def query_obj(self) -> QueryObjectDict:
        query_obj = super().query_obj()
        metric = self.form_data.get("metric")
        entity = self.form_data.get("entity")
        if not self.form_data.get("select_country"):
            raise QueryObjectValidationError("Must specify a country")
        if not metric:
            raise QueryObjectValidationError("Must specify a metric")
        if not entity:
            raise QueryObjectValidationError("Must provide ISO codes")
        query_obj["metrics"] = [metric]
        query_obj["groupby"] = [entity]
        return query_obj

    def get_data(self, df: pd.DataFrame) -> VizData:
        if df.empty:
            return None
<<<<<<< HEAD
        fd = self.form_data
        cols = get_column_names([fd.get("entity")])  # type: ignore
=======
        cols = [self.form_data.get("entity")]
>>>>>>> ee87b017
        metric = self.metric_labels[0]
        cols += [metric]
        ndf = df[cols]
        df = ndf
        df.columns = ["country_id", "metric"]
        return df.to_dict(orient="records")


class WorldMapViz(BaseViz):

    """A country centric world map"""

    viz_type = "world_map"
    verbose_name = _("World Map")
    is_timeseries = False
    credits = 'datamaps on <a href="https://www.npmjs.com/package/datamaps">npm</a>'

    def query_obj(self) -> QueryObjectDict:
        query_obj = super().query_obj()
        query_obj["groupby"] = [self.form_data["entity"]]
        if self.form_data.get("sort_by_metric", False):
            query_obj["orderby"] = [(query_obj["metrics"][0], False)]
        return query_obj

    def get_data(self, df: pd.DataFrame) -> VizData:
        if df.empty:
            return None

        # pylint: disable=import-outside-toplevel
        from superset.examples import countries

<<<<<<< HEAD
        fd = self.form_data
        cols = get_column_names([fd.get("entity")])  # type: ignore
        metric = utils.get_metric_name(fd["metric"])
=======
        cols = [self.form_data.get("entity")]
        metric = utils.get_metric_name(self.form_data["metric"])
>>>>>>> ee87b017
        secondary_metric = (
            utils.get_metric_name(self.form_data["secondary_metric"])
            if "secondary_metric" in self.form_data
            else None
        )
        columns = ["country", "m1", "m2"]
        if metric == secondary_metric:
            ndf = df[cols]
            ndf["m1"] = df[metric]
            ndf["m2"] = ndf["m1"]
        else:
            if secondary_metric:
                cols += [metric, secondary_metric]
            else:
                cols += [metric]
                columns = ["country", "m1"]
            ndf = df[cols]
        df = ndf
        df.columns = columns
        data = df.to_dict(orient="records")
        for row in data:
            country = None
            if isinstance(row["country"], str):
                if "country_fieldtype" in self.form_data:
                    country = countries.get(
                        self.form_data["country_fieldtype"], row["country"]
                    )
            if country:
                row["country"] = country["cca3"]
                row["latitude"] = country["lat"]
                row["longitude"] = country["lng"]
                row["name"] = country["name"]
            else:
                row["country"] = "XXX"
        return data


class FilterBoxViz(BaseViz):

    """A multi filter, multi-choice filter box to make dashboards interactive"""

    viz_type = "filter_box"
    verbose_name = _("Filters")
    is_timeseries = False
    credits = 'a <a href="https://github.com/airbnb/superset">Superset</a> original'
    cache_type = "get_data"
    filter_row_limit = 1000

    def query_obj(self) -> QueryObjectDict:
        return {}

    def run_extra_queries(self) -> None:
        # pylint: disable=import-outside-toplevel
        from superset.common.query_context import QueryContext

        query_obj = super().query_obj()
        filters = self.form_data.get("filter_configs") or []
        query_obj["row_limit"] = self.filter_row_limit
        self.dataframes = {}  # pylint: disable=attribute-defined-outside-init
        for flt in filters:
            col = flt.get("column")
            if not col:
                raise QueryObjectValidationError(
                    _("Invalid filter configuration, please select a column")
                )
            query_obj["groupby"] = [col]
            metric = flt.get("metric")
            query_obj["metrics"] = [metric] if metric else []
            asc = flt.get("asc")
            if metric and asc is not None:
                query_obj["orderby"] = [(metric, asc)]
            QueryContext(
                datasource={"id": self.datasource.id, "type": self.datasource.type},
                queries=[query_obj],
            ).raise_for_access()
            df = self.get_df_payload(query_obj=query_obj).get("df")
            self.dataframes[col] = df

    def get_data(self, df: pd.DataFrame) -> VizData:
        filters = self.form_data.get("filter_configs") or []
        data = {}
        for flt in filters:
            col = flt.get("column")
            metric = flt.get("metric")
            df = self.dataframes.get(col)
            if df is not None and not df.empty:
                if metric:
                    df = df.sort_values(
                        utils.get_metric_name(metric), ascending=flt.get("asc")
                    )
                    data[col] = [
                        {"id": row[0], "text": row[0], "metric": row[1]}
                        for row in df.itertuples(index=False)
                    ]
                else:
                    df = df.sort_values(col, ascending=flt.get("asc"))
                    data[col] = [
                        {"id": row[0], "text": row[0]}
                        for row in df.itertuples(index=False)
                    ]
            else:
                data[col] = []
        return data


class ParallelCoordinatesViz(BaseViz):

    """Interactive parallel coordinate implementation

    Uses this amazing javascript library
    https://github.com/syntagmatic/parallel-coordinates
    """

    viz_type = "para"
    verbose_name = _("Parallel Coordinates")
    credits = (
        '<a href="https://syntagmatic.github.io/parallel-coordinates/">'
        "Syntagmatic's library</a>"
    )
    is_timeseries = False

    def query_obj(self) -> QueryObjectDict:
        query_obj = super().query_obj()
        query_obj["groupby"] = [self.form_data.get("series")]
        sort_by = self.form_data.get("timeseries_limit_metric")
        if sort_by:
            sort_by_label = utils.get_metric_name(sort_by)
<<<<<<< HEAD
            if sort_by_label not in get_metric_names(d["metrics"]):
                d["metrics"].append(sort_by)
=======
            if sort_by_label not in utils.get_metric_names(query_obj["metrics"]):
                query_obj["metrics"].append(sort_by)
>>>>>>> ee87b017
            if self.form_data.get("order_desc"):
                query_obj["orderby"] = [
                    (sort_by, not self.form_data.get("order_desc", True))
                ]
        return query_obj

    def get_data(self, df: pd.DataFrame) -> VizData:
        return df.to_dict(orient="records")


class HeatmapViz(BaseViz):

    """A nice heatmap visualization that support high density through canvas"""

    viz_type = "heatmap"
    verbose_name = _("Heatmap")
    is_timeseries = False
    credits = (
        'inspired from mbostock @<a href="http://bl.ocks.org/mbostock/3074470">'
        "bl.ocks.org</a>"
    )

    def query_obj(self) -> QueryObjectDict:
        query_obj = super().query_obj()
        query_obj["metrics"] = [self.form_data.get("metric")]
        query_obj["groupby"] = [
            self.form_data.get("all_columns_x"),
            self.form_data.get("all_columns_y"),
        ]

        if self.form_data.get("sort_by_metric", False):
            query_obj["orderby"] = [(query_obj["metrics"][0], False)]

        return query_obj

    def get_data(self, df: pd.DataFrame) -> VizData:
        if df.empty:
            return None

<<<<<<< HEAD
        fd = self.form_data
        x = get_column_name(fd.get("all_columns_x"))  # type: ignore
        y = get_column_name(fd.get("all_columns_y"))  # type: ignore
=======
        x = self.form_data.get("all_columns_x")
        y = self.form_data.get("all_columns_y")
>>>>>>> ee87b017
        v = self.metric_labels[0]
        if x == y:
            df.columns = ["x", "y", "v"]
        else:
            df = df[[x, y, v]]
            df.columns = ["x", "y", "v"]
        norm = self.form_data.get("normalize_across")
        overall = False
        max_ = df.v.max()
        min_ = df.v.min()
        if norm == "heatmap":
            overall = True
        else:
            gb = df.groupby(norm, group_keys=False)
            if len(gb) <= 1:
                overall = True
            else:
                df["perc"] = gb.apply(
                    lambda x: (x.v - x.v.min()) / (x.v.max() - x.v.min())
                )
                df["rank"] = gb.apply(lambda x: x.v.rank(pct=True))
        if overall:
            df["perc"] = (df.v - min_) / (max_ - min_)
            df["rank"] = df.v.rank(pct=True)
        return {"records": df.to_dict(orient="records"), "extents": [min_, max_]}


class HorizonViz(NVD3TimeSeriesViz):

    """Horizon chart

    https://www.npmjs.com/package/d3-horizon-chart
    """

    viz_type = "horizon"
    verbose_name = _("Horizon Charts")
    credits = (
        '<a href="https://www.npmjs.com/package/d3-horizon-chart">'
        "d3-horizon-chart</a>"
    )


class MapboxViz(BaseViz):

    """Rich maps made with Mapbox"""

    viz_type = "mapbox"
    verbose_name = _("Mapbox")
    is_timeseries = False
    credits = "<a href=https://www.mapbox.com/mapbox-gl-js/api/>Mapbox GL JS</a>"

    def query_obj(self) -> QueryObjectDict:
        query_obj = super().query_obj()
        label_col = self.form_data.get("mapbox_label")

        if not self.form_data.get("groupby"):
            if (
                self.form_data.get("all_columns_x") is None
                or self.form_data.get("all_columns_y") is None
            ):
                raise QueryObjectValidationError(
                    _("[Longitude] and [Latitude] must be set")
                )
            query_obj["columns"] = [
                self.form_data.get("all_columns_x"),
                self.form_data.get("all_columns_y"),
            ]

            if label_col and len(label_col) >= 1:
                if label_col[0] == "count":
                    raise QueryObjectValidationError(
                        _(
                            "Must have a [Group By] column to have 'count' as the "
                            + "[Label]"
                        )
                    )
                query_obj["columns"].append(label_col[0])

            if self.form_data.get("point_radius") != "Auto":
                query_obj["columns"].append(self.form_data.get("point_radius"))

            # Ensure this value is sorted so that it does not
            # cause the cache key generation (which hashes the
            # query object) to generate different keys for values
            # that should be considered the same.
            query_obj["columns"] = sorted(set(query_obj["columns"]))
        else:
            # Ensuring columns chosen are all in group by
            if (
                label_col
                and len(label_col) >= 1
                and label_col[0] != "count"
                and label_col[0] not in self.form_data["groupby"]
            ):
                raise QueryObjectValidationError(
                    _("Choice of [Label] must be present in [Group By]")
                )

            if (
                self.form_data.get("point_radius") != "Auto"
                and self.form_data.get("point_radius") not in self.form_data["groupby"]
            ):
                raise QueryObjectValidationError(
                    _("Choice of [Point Radius] must be present in [Group By]")
                )

            if (
                self.form_data.get("all_columns_x") not in self.form_data["groupby"]
                or self.form_data.get("all_columns_y") not in self.form_data["groupby"]
            ):
                raise QueryObjectValidationError(
                    _(
                        "[Longitude] and [Latitude] columns must be present in "
                        + "[Group By]"
                    )
                )
        return query_obj

    def get_data(self, df: pd.DataFrame) -> VizData:
        if df.empty:
            return None

        label_col = self.form_data.get("mapbox_label")
        has_custom_metric = label_col is not None and len(label_col) > 0
        metric_col = [None] * len(df.index)
        if has_custom_metric:
            if label_col[0] == self.form_data.get("all_columns_x"):  # type: ignore
                metric_col = df[self.form_data.get("all_columns_x")]
            elif label_col[0] == self.form_data.get("all_columns_y"):  # type: ignore
                metric_col = df[self.form_data.get("all_columns_y")]
            else:
                metric_col = df[label_col[0]]  # type: ignore
        point_radius_col = (
            [None] * len(df.index)
            if self.form_data.get("point_radius") == "Auto"
            else df[self.form_data.get("point_radius")]
        )

        # limiting geo precision as long decimal values trigger issues
        # around json-bignumber in Mapbox
        geo_precision = 10
        # using geoJSON formatting
        geo_json = {
            "type": "FeatureCollection",
            "features": [
                {
                    "type": "Feature",
                    "properties": {"metric": metric, "radius": point_radius},
                    "geometry": {
                        "type": "Point",
                        "coordinates": [
                            round(lon, geo_precision),
                            round(lat, geo_precision),
                        ],
                    },
                }
                for lon, lat, metric, point_radius in zip(
                    df[self.form_data.get("all_columns_x")],
                    df[self.form_data.get("all_columns_y")],
                    metric_col,
                    point_radius_col,
                )
            ],
        }

        x_series, y_series = (
            df[self.form_data.get("all_columns_x")],
            df[self.form_data.get("all_columns_y")],
        )
        south_west = [x_series.min(), y_series.min()]
        north_east = [x_series.max(), y_series.max()]

        return {
            "geoJSON": geo_json,
            "hasCustomMetric": has_custom_metric,
            "mapboxApiKey": config["MAPBOX_API_KEY"],
            "mapStyle": self.form_data.get("mapbox_style"),
            "aggregatorName": self.form_data.get("pandas_aggfunc"),
            "clusteringRadius": self.form_data.get("clustering_radius"),
            "pointRadiusUnit": self.form_data.get("point_radius_unit"),
            "globalOpacity": self.form_data.get("global_opacity"),
            "bounds": [south_west, north_east],
            "renderWhileDragging": self.form_data.get("render_while_dragging"),
            "tooltip": self.form_data.get("rich_tooltip"),
            "color": self.form_data.get("mapbox_color"),
        }


class DeckGLMultiLayer(BaseViz):

    """Pile on multiple DeckGL layers"""

    viz_type = "deck_multi"
    verbose_name = _("Deck.gl - Multiple Layers")

    is_timeseries = False
    credits = '<a href="https://uber.github.io/deck.gl/">deck.gl</a>'

    def query_obj(self) -> QueryObjectDict:
        return {}

    def get_data(self, df: pd.DataFrame) -> VizData:
        # Late imports to avoid circular import issues
        # pylint: disable=import-outside-toplevel
        from superset import db
        from superset.models.slice import Slice

        slice_ids = self.form_data.get("deck_slices")
        slices = db.session.query(Slice).filter(Slice.id.in_(slice_ids)).all()
        return {
            "mapboxApiKey": config["MAPBOX_API_KEY"],
            "slices": [slc.data for slc in slices],
        }


class BaseDeckGLViz(BaseViz):

    """Base class for deck.gl visualizations"""

    is_timeseries = False
    credits = '<a href="https://uber.github.io/deck.gl/">deck.gl</a>'
    spatial_control_keys: List[str] = []

    def get_metrics(self) -> List[str]:
        # pylint: disable=attribute-defined-outside-init
        self.metric = self.form_data.get("size")
        return [self.metric] if self.metric else []

    def process_spatial_query_obj(self, key: str, group_by: List[str]) -> None:
        group_by.extend(self.get_spatial_columns(key))

    def get_spatial_columns(self, key: str) -> List[str]:
        spatial = self.form_data.get(key)
        if spatial is None:
            raise ValueError(_("Bad spatial key"))

        if spatial.get("type") == "latlong":
            return [spatial.get("lonCol"), spatial.get("latCol")]

        if spatial.get("type") == "delimited":
            return [spatial.get("lonlatCol")]

        if spatial.get("type") == "geohash":
            return [spatial.get("geohashCol")]
        return []

    @staticmethod
    def parse_coordinates(latlog: Any) -> Optional[Tuple[float, float]]:
        if not latlog:
            return None
        try:
            point = Point(latlog)
            return (point.latitude, point.longitude)
        except Exception as ex:
            raise SpatialException(
                _("Invalid spatial point encountered: %s" % latlog)
            ) from ex

    @staticmethod
    def reverse_geohash_decode(geohash_code: str) -> Tuple[str, str]:
        lat, lng = geohash.decode(geohash_code)
        return (lng, lat)

    @staticmethod
    def reverse_latlong(df: pd.DataFrame, key: str) -> None:
        df[key] = [tuple(reversed(o)) for o in df[key] if isinstance(o, (list, tuple))]

    def process_spatial_data_obj(self, key: str, df: pd.DataFrame) -> pd.DataFrame:
        spatial = self.form_data.get(key)
        if spatial is None:
            raise ValueError(_("Bad spatial key"))

        if spatial.get("type") == "latlong":
            df[key] = list(
                zip(
                    pd.to_numeric(df[spatial.get("lonCol")], errors="coerce"),
                    pd.to_numeric(df[spatial.get("latCol")], errors="coerce"),
                )
            )
        elif spatial.get("type") == "delimited":
            lon_lat_col = spatial.get("lonlatCol")
            df[key] = df[lon_lat_col].apply(self.parse_coordinates)
            del df[lon_lat_col]
        elif spatial.get("type") == "geohash":
            df[key] = df[spatial.get("geohashCol")].map(self.reverse_geohash_decode)
            del df[spatial.get("geohashCol")]

        if spatial.get("reverseCheckbox"):
            self.reverse_latlong(df, key)

        if df.get(key) is None:
            raise NullValueException(
                _(
                    "Encountered invalid NULL spatial entry, \
                                       please consider filtering those out"
                )
            )
        return df

    def add_null_filters(self) -> None:
        spatial_columns = set()
        for key in self.spatial_control_keys:
            for column in self.get_spatial_columns(key):
                spatial_columns.add(column)

        if self.form_data.get("adhoc_filters") is None:
            self.form_data["adhoc_filters"] = []

        line_column = self.form_data.get("line_column")
        if line_column:
            spatial_columns.add(line_column)

        for column in sorted(spatial_columns):
            filter_ = simple_filter_to_adhoc(
                {"col": column, "op": "IS NOT NULL", "val": ""}
            )
            self.form_data["adhoc_filters"].append(filter_)

    def query_obj(self) -> QueryObjectDict:
        # add NULL filters
        if self.form_data.get("filter_nulls", True):
            self.add_null_filters()

        query_obj = super().query_obj()
        group_by: List[str] = []

        for key in self.spatial_control_keys:
            self.process_spatial_query_obj(key, group_by)

        if self.form_data.get("dimension"):
            group_by += [self.form_data["dimension"]]

        if self.form_data.get("js_columns"):
            group_by += self.form_data.get("js_columns") or []
        metrics = self.get_metrics()
        # Ensure this value is sorted so that it does not
        # cause the cache key generation (which hashes the
        # query object) to generate different keys for values
        # that should be considered the same.
        group_by = sorted(set(group_by))
        if metrics:
            query_obj["groupby"] = group_by
            query_obj["metrics"] = metrics
            query_obj["columns"] = []
            first_metric = query_obj["metrics"][0]
            query_obj["orderby"] = [
                (first_metric, not self.form_data.get("order_desc", True))
            ]
        else:
            query_obj["columns"] = group_by
        return query_obj

    def get_js_columns(self, data: Dict[str, Any]) -> Dict[str, Any]:
        cols = self.form_data.get("js_columns") or []
        return {col: data.get(col) for col in cols}

    def get_data(self, df: pd.DataFrame) -> VizData:
        if df.empty:
            return None

        # Processing spatial info
        for key in self.spatial_control_keys:
            df = self.process_spatial_data_obj(key, df)

        features = []
        for data in df.to_dict(orient="records"):
            feature = self.get_properties(data)
            extra_props = self.get_js_columns(data)
            if extra_props:
                feature["extraProps"] = extra_props
            features.append(feature)

        return {
            "features": features,
            "mapboxApiKey": config["MAPBOX_API_KEY"],
            "metricLabels": self.metric_labels,
        }

    def get_properties(self, data: Dict[str, Any]) -> Dict[str, Any]:
        raise NotImplementedError()


class DeckScatterViz(BaseDeckGLViz):

    """deck.gl's ScatterLayer"""

    viz_type = "deck_scatter"
    verbose_name = _("Deck.gl - Scatter plot")
    spatial_control_keys = ["spatial"]
    is_timeseries = True

    def query_obj(self) -> QueryObjectDict:
        # pylint: disable=attribute-defined-outside-init
        self.is_timeseries = bool(
            self.form_data.get("time_grain_sqla") or self.form_data.get("granularity")
        )
        self.point_radius_fixed = self.form_data.get("point_radius_fixed") or {
            "type": "fix",
            "value": 500,
        }
        return super().query_obj()

    def get_metrics(self) -> List[str]:
        # pylint: disable=attribute-defined-outside-init
        self.metric = None
        if self.point_radius_fixed.get("type") == "metric":
            self.metric = self.point_radius_fixed["value"]
            return [self.metric]
        return []

    def get_properties(self, data: Dict[str, Any]) -> Dict[str, Any]:
        return {
            "metric": data.get(self.metric_label) if self.metric_label else None,
            "radius": self.fixed_value
            if self.fixed_value
            else data.get(self.metric_label)
            if self.metric_label
            else None,
            "cat_color": data.get(self.dim) if self.dim else None,
            "position": data.get("spatial"),
            DTTM_ALIAS: data.get(DTTM_ALIAS),
        }

    def get_data(self, df: pd.DataFrame) -> VizData:
        # pylint: disable=attribute-defined-outside-init
        self.metric_label = utils.get_metric_name(self.metric) if self.metric else None
        self.point_radius_fixed = self.form_data.get("point_radius_fixed")
        self.fixed_value = None
        self.dim = self.form_data.get("dimension")
        if self.point_radius_fixed and self.point_radius_fixed.get("type") != "metric":
            self.fixed_value = self.point_radius_fixed.get("value")
        return super().get_data(df)


class DeckScreengrid(BaseDeckGLViz):

    """deck.gl's ScreenGridLayer"""

    viz_type = "deck_screengrid"
    verbose_name = _("Deck.gl - Screen Grid")
    spatial_control_keys = ["spatial"]
    is_timeseries = True

    def query_obj(self) -> QueryObjectDict:
        self.is_timeseries = bool(
            self.form_data.get("time_grain_sqla") or self.form_data.get("granularity")
        )
        return super().query_obj()

    def get_properties(self, data: Dict[str, Any]) -> Dict[str, Any]:
        return {
            "position": data.get("spatial"),
            "weight": (data.get(self.metric_label) if self.metric_label else None) or 1,
            "__timestamp": data.get(DTTM_ALIAS) or data.get("__time"),
        }

    def get_data(self, df: pd.DataFrame) -> VizData:
        self.metric_label = (  # pylint: disable=attribute-defined-outside-init
            utils.get_metric_name(self.metric) if self.metric else None
        )
        return super().get_data(df)


class DeckGrid(BaseDeckGLViz):

    """deck.gl's DeckLayer"""

    viz_type = "deck_grid"
    verbose_name = _("Deck.gl - 3D Grid")
    spatial_control_keys = ["spatial"]

    def get_properties(self, data: Dict[str, Any]) -> Dict[str, Any]:
        return {
            "position": data.get("spatial"),
            "weight": (data.get(self.metric_label) if self.metric_label else None) or 1,
        }

    def get_data(self, df: pd.DataFrame) -> VizData:
        self.metric_label = (  # pylint: disable=attribute-defined-outside-init
            utils.get_metric_name(self.metric) if self.metric else None
        )
        return super().get_data(df)


def geohash_to_json(geohash_code: str) -> List[List[float]]:
    bbox = geohash.bbox(geohash_code)
    return [
        [bbox.get("w"), bbox.get("n")],
        [bbox.get("e"), bbox.get("n")],
        [bbox.get("e"), bbox.get("s")],
        [bbox.get("w"), bbox.get("s")],
        [bbox.get("w"), bbox.get("n")],
    ]


class DeckPathViz(BaseDeckGLViz):

    """deck.gl's PathLayer"""

    viz_type = "deck_path"
    verbose_name = _("Deck.gl - Paths")
    deck_viz_key = "path"
    is_timeseries = True
    deser_map = {
        "json": json.loads,
        "polyline": polyline.decode,
        "geohash": geohash_to_json,
    }

    def query_obj(self) -> QueryObjectDict:
        # pylint: disable=attribute-defined-outside-init
        self.is_timeseries = bool(
            self.form_data.get("time_grain_sqla") or self.form_data.get("granularity")
        )
        query_obj = super().query_obj()
        self.metric = self.form_data.get("metric")
        line_col = self.form_data.get("line_column")
        if query_obj["metrics"]:
            self.has_metrics = True
            query_obj["groupby"].append(line_col)
        else:
            self.has_metrics = False
            query_obj["columns"].append(line_col)
        return query_obj

    def get_properties(self, data: Dict[str, Any]) -> Dict[str, Any]:
        line_type = self.form_data["line_type"]
        deser = self.deser_map[line_type]
        line_column = self.form_data["line_column"]
        path = deser(data[line_column])
        if self.form_data.get("reverse_long_lat"):
            path = [(o[1], o[0]) for o in path]
        data[self.deck_viz_key] = path
        if line_type != "geohash":
            del data[line_column]
        data["__timestamp"] = data.get(DTTM_ALIAS) or data.get("__time")
        return data

    def get_data(self, df: pd.DataFrame) -> VizData:
        self.metric_label = (  # pylint: disable=attribute-defined-outside-init
            utils.get_metric_name(self.metric) if self.metric else None
        )
        return super().get_data(df)


class DeckPolygon(DeckPathViz):

    """deck.gl's Polygon Layer"""

    viz_type = "deck_polygon"
    deck_viz_key = "polygon"
    verbose_name = _("Deck.gl - Polygon")

    def query_obj(self) -> QueryObjectDict:
        # pylint: disable=attribute-defined-outside-init
        self.elevation = self.form_data.get("point_radius_fixed") or {
            "type": "fix",
            "value": 500,
        }
        return super().query_obj()

    def get_metrics(self) -> List[str]:
        metrics = [self.form_data.get("metric")]
        if self.elevation.get("type") == "metric":
            metrics.append(self.elevation.get("value"))
        return [metric for metric in metrics if metric]

    def get_properties(self, data: Dict[str, Any]) -> Dict[str, Any]:
        super().get_properties(data)
        elevation = self.form_data["point_radius_fixed"]["value"]
        type_ = self.form_data["point_radius_fixed"]["type"]
        data["elevation"] = (
            data.get(utils.get_metric_name(elevation))
            if type_ == "metric"
            else elevation
        )
        return data


class DeckHex(BaseDeckGLViz):

    """deck.gl's DeckLayer"""

    viz_type = "deck_hex"
    verbose_name = _("Deck.gl - 3D HEX")
    spatial_control_keys = ["spatial"]

    def get_properties(self, data: Dict[str, Any]) -> Dict[str, Any]:
        return {
            "position": data.get("spatial"),
            "weight": (data.get(self.metric_label) if self.metric_label else None) or 1,
        }

    def get_data(self, df: pd.DataFrame) -> VizData:
        self.metric_label = (  # pylint: disable=attribute-defined-outside-init
            utils.get_metric_name(self.metric) if self.metric else None
        )
        return super().get_data(df)


class DeckGeoJson(BaseDeckGLViz):

    """deck.gl's GeoJSONLayer"""

    viz_type = "deck_geojson"
    verbose_name = _("Deck.gl - GeoJSON")

    def query_obj(self) -> QueryObjectDict:
<<<<<<< HEAD
        d = super().query_obj()
        d["columns"] += [self.form_data.get("geojson")]
        d["metrics"] = []
        d["groupby"] = []
        return d

    def get_properties(self, d: Dict[str, Any]) -> Dict[str, Any]:
        geojson = d[get_column_name(self.form_data["geojson"])]
=======
        query_obj = super().query_obj()
        query_obj["columns"] += [self.form_data.get("geojson")]
        query_obj["metrics"] = []
        query_obj["groupby"] = []
        return query_obj

    def get_properties(self, data: Dict[str, Any]) -> Dict[str, Any]:
        geojson = data[self.form_data["geojson"]]
>>>>>>> ee87b017
        return json.loads(geojson)


class DeckArc(BaseDeckGLViz):

    """deck.gl's Arc Layer"""

    viz_type = "deck_arc"
    verbose_name = _("Deck.gl - Arc")
    spatial_control_keys = ["start_spatial", "end_spatial"]
    is_timeseries = True

    def query_obj(self) -> QueryObjectDict:
        self.is_timeseries = bool(
            self.form_data.get("time_grain_sqla") or self.form_data.get("granularity")
        )
        return super().query_obj()

    def get_properties(self, data: Dict[str, Any]) -> Dict[str, Any]:
        dim = self.form_data.get("dimension")
        return {
            "sourcePosition": data.get("start_spatial"),
            "targetPosition": data.get("end_spatial"),
            "cat_color": data.get(dim) if dim else None,
            DTTM_ALIAS: data.get(DTTM_ALIAS),
        }

    def get_data(self, df: pd.DataFrame) -> VizData:
        if df.empty:
            return None

        return {
            "features": super().get_data(df)["features"],  # type: ignore
            "mapboxApiKey": config["MAPBOX_API_KEY"],
        }


class EventFlowViz(BaseViz):

    """A visualization to explore patterns in event sequences"""

    viz_type = "event_flow"
    verbose_name = _("Event flow")
    credits = 'from <a href="https://github.com/williaster/data-ui">@data-ui</a>'
    is_timeseries = True

    def query_obj(self) -> QueryObjectDict:
        query = super().query_obj()
        form_data = self.form_data

        event_key = form_data["all_columns_x"]
        entity_key = form_data["entity"]
        meta_keys = [
            col
            for col in form_data["all_columns"] or []
            if col not in (event_key, entity_key)
        ]

        query["columns"] = [event_key, entity_key] + meta_keys

        if form_data["order_by_entity"]:
            query["orderby"] = [(entity_key, True)]

        return query

    def get_data(self, df: pd.DataFrame) -> VizData:
        return df.to_dict(orient="records")


class PairedTTestViz(BaseViz):

    """A table displaying paired t-test values"""

    viz_type = "paired_ttest"
    verbose_name = _("Time Series - Paired t-test")
    sort_series = False
    is_timeseries = True

    def query_obj(self) -> QueryObjectDict:
        query_obj = super().query_obj()
        sort_by = self.form_data.get("timeseries_limit_metric")
        if sort_by:
            sort_by_label = utils.get_metric_name(sort_by)
<<<<<<< HEAD
            if sort_by_label not in get_metric_names(d["metrics"]):
                d["metrics"].append(sort_by)
=======
            if sort_by_label not in utils.get_metric_names(query_obj["metrics"]):
                query_obj["metrics"].append(sort_by)
>>>>>>> ee87b017
            if self.form_data.get("order_desc"):
                query_obj["orderby"] = [
                    (sort_by, not self.form_data.get("order_desc", True))
                ]
        return query_obj

    def get_data(self, df: pd.DataFrame) -> VizData:
        """
        Transform received data frame into an object of the form:
        {
            'metric1': [
                {
                    groups: ('groupA', ... ),
                    values: [ {x, y}, ... ],
                }, ...
            ], ...
        }
        """

        if df.empty:
            return None

<<<<<<< HEAD
        fd = self.form_data
        groups = get_column_names(fd.get("groupby"))
=======
        groups = self.form_data.get("groupby")
>>>>>>> ee87b017
        metrics = self.metric_labels
        df = df.pivot_table(index=DTTM_ALIAS, columns=groups, values=metrics)
        cols = []
        # Be rid of falsey keys
        for col in df.columns:
            if col == "":
                cols.append("N/A")
            elif col is None:
                cols.append("NULL")
            else:
                cols.append(col)
        df.columns = cols
        data: Dict[str, List[Dict[str, Any]]] = {}
        series = df.to_dict("series")
        for name_set in df.columns:
            # If no groups are defined, nameSet will be the metric name
            has_group = not isinstance(name_set, str)
            data_ = {
                "group": name_set[1:] if has_group else "All",
                "values": [
                    {
                        "x": t,
                        "y": series[name_set][t] if t in series[name_set] else None,
                    }
                    for t in df.index
                ],
            }
            key = name_set[0] if has_group else name_set
            if key in data:
                data[key].append(data_)
            else:
                data[key] = [data_]
        return data


class RoseViz(NVD3TimeSeriesViz):

    viz_type = "rose"
    verbose_name = _("Time Series - Nightingale Rose Chart")
    sort_series = False
    is_timeseries = True

    def get_data(self, df: pd.DataFrame) -> VizData:
        if df.empty:
            return None

        data = super().get_data(df)
        result: Dict[str, List[Dict[str, str]]] = {}
        for datum in data:  # type: ignore
            key = datum["key"]
            for val in datum["values"]:
                timestamp = val["x"].value
                if not result.get(timestamp):
                    result[timestamp] = []
                value = 0 if math.isnan(val["y"]) else val["y"]
                result[timestamp].append(
                    {
                        "key": key,
                        "value": value,
                        "name": ", ".join(key) if isinstance(key, list) else key,
                        "time": val["x"],
                    }
                )
        return result


class PartitionViz(NVD3TimeSeriesViz):

    """
    A hierarchical data visualization with support for time series.
    """

    viz_type = "partition"
    verbose_name = _("Partition Diagram")

    def query_obj(self) -> QueryObjectDict:
        query_obj = super().query_obj()
        time_op = self.form_data.get("time_series_option", "not_time")
        # Return time series data if the user specifies so
        query_obj["is_timeseries"] = time_op != "not_time"
        return query_obj

    @staticmethod
    def levels_for(
        time_op: str, groups: List[str], df: pd.DataFrame
    ) -> Dict[int, pd.Series]:
        """
        Compute the partition at each `level` from the dataframe.
        """
        levels = {}
        for i in range(0, len(groups) + 1):
            agg_df = df.groupby(groups[:i]) if i else df
            levels[i] = (
                agg_df.mean()
                if time_op == "agg_mean"
                else agg_df.sum(numeric_only=True)
            )
        return levels

    @staticmethod
    def levels_for_diff(
        time_op: str, groups: List[str], df: pd.DataFrame
    ) -> Dict[int, pd.DataFrame]:
        # Obtain a unique list of the time grains
        times = list(set(df[DTTM_ALIAS]))
        times.sort()
        until = times[len(times) - 1]
        since = times[0]
        # Function describing how to calculate the difference
        func = {
            "point_diff": [pd.Series.sub, lambda a, b, fill_value: a - b],
            "point_factor": [pd.Series.div, lambda a, b, fill_value: a / float(b)],
            "point_percent": [
                lambda a, b, fill_value=0: a.div(b, fill_value=fill_value) - 1,
                lambda a, b, fill_value: a / float(b) - 1,
            ],
        }[time_op]
        agg_df = df.groupby(DTTM_ALIAS).sum()
        levels = {
            0: pd.Series(
                {
                    m: func[1](agg_df[m][until], agg_df[m][since], 0)
                    for m in agg_df.columns
                }
            )
        }
        for i in range(1, len(groups) + 1):
            agg_df = df.groupby([DTTM_ALIAS] + groups[:i]).sum()
            levels[i] = pd.DataFrame(
                {
                    m: func[0](agg_df[m][until], agg_df[m][since], fill_value=0)
                    for m in agg_df.columns
                }
            )
        return levels

    def levels_for_time(
        self, groups: List[str], df: pd.DataFrame
    ) -> Dict[int, VizData]:
        procs = {}
        for i in range(0, len(groups) + 1):
            self.form_data["groupby"] = groups[:i]
            df_drop = df.drop(groups[i:], 1)
            procs[i] = self.process_data(df_drop, aggregate=True)
        self.form_data["groupby"] = groups
        return procs

    def nest_values(
        self,
        levels: Dict[int, pd.DataFrame],
        level: int = 0,
        metric: Optional[str] = None,
        dims: Optional[List[str]] = None,
    ) -> List[Dict[str, Any]]:
        """
        Nest values at each level on the back-end with
        access and setting, instead of summing from the bottom.
        """
        if dims is None:
            dims = []
        if not level:
            return [
                {
                    "name": m,
                    "val": levels[0][m],
                    "children": self.nest_values(levels, 1, m),
                }
                for m in levels[0].index
            ]
        if level == 1:
            metric_level = levels[1][metric]
            return [
                {
                    "name": i,
                    "val": metric_level[i],
                    "children": self.nest_values(levels, 2, metric, [i]),
                }
                for i in metric_level.index
            ]
        if level >= len(levels):
            return []
        dim_level = levels[level][metric][[dims[0]]]
        return [
            {
                "name": i,
                "val": dim_level[i],
                "children": self.nest_values(levels, level + 1, metric, dims + [i]),
            }
            for i in dim_level.index
        ]

    def nest_procs(
        self,
        procs: Dict[int, pd.DataFrame],
        level: int = -1,
        dims: Optional[Tuple[str, ...]] = None,
        time: Any = None,
    ) -> List[Dict[str, Any]]:
        if dims is None:
            dims = ()
        if level == -1:
            return [
                {"name": m, "children": self.nest_procs(procs, 0, (m,))}
                for m in procs[0].columns
            ]
        if not level:
            return [
                {
                    "name": t,
                    "val": procs[0][dims[0]][t],
                    "children": self.nest_procs(procs, 1, dims, t),
                }
                for t in procs[0].index
            ]
        if level >= len(procs):
            return []
        return [
            {
                "name": i,
                "val": procs[level][dims][i][time],
                "children": self.nest_procs(procs, level + 1, dims + (i,), time),
            }
            for i in procs[level][dims].columns
        ]

    def get_data(self, df: pd.DataFrame) -> VizData:
        if df.empty:
            return None
<<<<<<< HEAD
        fd = self.form_data
        groups = get_column_names(fd.get("groupby"))
        time_op = fd.get("time_series_option", "not_time")
        if not len(groups):
=======
        groups = self.form_data.get("groupby", [])
        time_op = self.form_data.get("time_series_option", "not_time")
        if not groups:
>>>>>>> ee87b017
            raise ValueError("Please choose at least one groupby")
        if time_op == "not_time":
            levels = self.levels_for("agg_sum", groups, df)
        elif time_op in ["agg_sum", "agg_mean"]:
            levels = self.levels_for(time_op, groups, df)
        elif time_op in ["point_diff", "point_factor", "point_percent"]:
            levels = self.levels_for_diff(time_op, groups, df)
        elif time_op == "adv_anal":
            procs = self.levels_for_time(groups, df)
            return self.nest_procs(procs)
        else:
            levels = self.levels_for("agg_sum", [DTTM_ALIAS] + groups, df)
        return self.nest_values(levels)


def get_subclasses(cls: Type[BaseViz]) -> Set[Type[BaseViz]]:
    return set(cls.__subclasses__()).union(
        [sc for c in cls.__subclasses__() for sc in get_subclasses(c)]
    )


viz_types = {
    o.viz_type: o
    for o in get_subclasses(BaseViz)
    if o.viz_type not in config["VIZ_TYPE_DENYLIST"]
}<|MERGE_RESOLUTION|>--- conflicted
+++ resolved
@@ -21,10 +21,7 @@
 Superset can render.
 """
 import copy
-<<<<<<< HEAD
-=======
 import dataclasses
->>>>>>> ee87b017
 import logging
 import math
 import re
@@ -57,10 +54,7 @@
 from pandas.tseries.frequencies import to_offset
 
 from superset import app, is_feature_enabled
-<<<<<<< HEAD
-=======
 from superset.common.db_query_status import QueryStatus
->>>>>>> ee87b017
 from superset.constants import NULL_STRING
 from superset.errors import ErrorLevel, SupersetError, SupersetErrorType
 from superset.exceptions import (
@@ -314,7 +308,6 @@
         merge_extra_filters(self.form_data)
         utils.split_adhoc_filters_into_base_filters(self.form_data)
 
-<<<<<<< HEAD
     @staticmethod
     def dedup_columns(*columns_args: Optional[List[Column]]) -> List[Column]:
         # dedup groupby and columns while preserving order
@@ -327,23 +320,14 @@
                     deduped_columns.append(column)
         return deduped_columns
 
-    def query_obj(self) -> QueryObjectDict:
-=======
     def query_obj(self) -> QueryObjectDict:  # pylint: disable=too-many-locals
->>>>>>> ee87b017
         """Building a query object"""
         self.process_query_filters()
 
         metrics = self.all_metrics or []
-<<<<<<< HEAD
-
-        groupby = self.dedup_columns(self.groupby, form_data.get("columns"))
+
+        groupby = self.dedup_columns(self.groupby, self.form_data.get("columns"))
         groupby_labels = get_column_names(groupby)
-=======
-        columns = self.form_data.get("columns") or []
-        # merge list and dedup while preserving order
-        groupby = list(OrderedDict.fromkeys(gb + columns))
->>>>>>> ee87b017
 
         is_timeseries = self.is_timeseries
         if DTTM_ALIAS in groupby_labels:
@@ -722,27 +706,18 @@
             else QueryMode.AGGREGATE
         )
 
-        columns: List[str] = []  # output columns sans time and percent_metric column
+        columns: List[str]  # output columns sans time and percent_metric column
         percent_columns: List[str] = []  # percent columns that needs extra computation
 
         if self.query_mode == QueryMode.RAW:
-<<<<<<< HEAD
-            columns = get_metric_names(fd.get("all_columns"))
+            columns = get_metric_names(self.form_data.get("all_columns"))
         else:
-            columns = utils.get_column_names(self.groupby) + get_metric_names(
-                fd.get("metrics")
+            columns = get_column_names(self.groupby) + get_metric_names(
+                self.form_data.get("metrics")
             )
-            percent_columns = get_metric_names(fd.get("percent_metrics") or [])
-=======
-            columns = utils.get_metric_names(self.form_data.get("all_columns") or [])
-        else:
-            columns = utils.get_metric_names(
-                self.groupby + (self.form_data.get("metrics") or [])
-            )
-            percent_columns = utils.get_metric_names(
+            percent_columns = get_metric_names(
                 self.form_data.get("percent_metrics") or []
             )
->>>>>>> ee87b017
 
         self.columns = columns
         self.percent_columns = percent_columns
@@ -780,19 +755,12 @@
             sort_by = self.form_data.get("timeseries_limit_metric")
             if sort_by:
                 sort_by_label = utils.get_metric_name(sort_by)
-<<<<<<< HEAD
-                if sort_by_label not in get_metric_names(d["metrics"]):
-                    d["metrics"].append(sort_by)
-                d["orderby"] = [(sort_by, not fd.get("order_desc", True))]
-            elif d["metrics"]:
-=======
                 if sort_by_label not in utils.get_metric_names(query_obj["metrics"]):
                     query_obj["metrics"].append(sort_by)
                 query_obj["orderby"] = [
                     (sort_by, not self.form_data.get("order_desc", True))
                 ]
             elif query_obj["metrics"]:
->>>>>>> ee87b017
                 # Legacy behavior of sorting by first metric by default
                 first_metric = query_obj["metrics"][0]
                 query_obj["orderby"] = [
@@ -870,11 +838,7 @@
         values: Union[List[str], str] = self.metric_labels
         if self.form_data.get("groupby"):
             values = self.metric_labels[0]
-<<<<<<< HEAD
-            columns = get_column_names(fd["groupby"])
-=======
-            columns = self.form_data.get("groupby")
->>>>>>> ee87b017
+            columns = get_column_names(self.form_data.get("groupby"))
         pt = df.pivot_table(index=DTTM_ALIAS, columns=columns, values=values)
         pt.index = pt.index.map(str)
         pt = pt.sort_index()
@@ -927,13 +891,8 @@
         sort_by = self.form_data.get("timeseries_limit_metric")
         if sort_by:
             sort_by_label = utils.get_metric_name(sort_by)
-<<<<<<< HEAD
-            if sort_by_label not in get_metric_names(d["metrics"]):
-                d["metrics"].append(sort_by)
-=======
             if sort_by_label not in utils.get_metric_names(query_obj["metrics"]):
                 query_obj["metrics"].append(sort_by)
->>>>>>> ee87b017
             if self.form_data.get("order_desc"):
                 query_obj["orderby"] = [
                     (sort_by, not self.form_data.get("order_desc", True))
@@ -1045,13 +1004,8 @@
         sort_by = self.form_data.get("timeseries_limit_metric")
         if sort_by:
             sort_by_label = utils.get_metric_name(sort_by)
-<<<<<<< HEAD
-            if sort_by_label not in get_metric_names(d["metrics"]):
-                d["metrics"].append(sort_by)
-=======
             if sort_by_label not in utils.get_metric_names(query_obj["metrics"]):
                 query_obj["metrics"].append(sort_by)
->>>>>>> ee87b017
             if self.form_data.get("order_desc"):
                 query_obj["orderby"] = [
                     (sort_by, not self.form_data.get("order_desc", True))
@@ -1187,11 +1141,7 @@
             query_obj["groupby"].append(self.form_data.get("series"))
 
         # dedup groupby if it happens to be the same
-<<<<<<< HEAD
-        d["groupby"] = self.dedup_columns(d["groupby"])
-=======
-        query_obj["groupby"] = list(dict.fromkeys(query_obj["groupby"]))
->>>>>>> ee87b017
+        query_obj["groupby"] = self.dedup_columns(query_obj["groupby"])
 
         # pylint: disable=attribute-defined-outside-init
         self.x_metric = self.form_data["x"]
@@ -1329,17 +1279,10 @@
         is_asc = not self.form_data.get("order_desc")
         if sort_by:
             sort_by_label = utils.get_metric_name(sort_by)
-<<<<<<< HEAD
-            if sort_by_label not in get_metric_names(d["metrics"]):
-                d["metrics"].append(sort_by)
-            d["orderby"] = [(sort_by, is_asc)]
-        return d
-=======
             if sort_by_label not in utils.get_metric_names(query_obj["metrics"]):
                 query_obj["metrics"].append(sort_by)
             query_obj["orderby"] = [(sort_by, is_asc)]
         return query_obj
->>>>>>> ee87b017
 
     def to_series(  # pylint: disable=too-many-branches
         self, df: pd.DataFrame, classed: str = "", title_suffix: str = ""
@@ -1414,11 +1357,7 @@
         if aggregate:
             df = df.pivot_table(
                 index=DTTM_ALIAS,
-<<<<<<< HEAD
-                columns=get_column_names(fd.get("groupby")),
-=======
-                columns=self.form_data.get("groupby"),
->>>>>>> ee87b017
+                columns=get_column_names(self.form_data.get("groupby")),
                 values=self.metric_labels,
                 fill_value=0,
                 aggfunc=sum,
@@ -1426,11 +1365,7 @@
         else:
             df = df.pivot_table(
                 index=DTTM_ALIAS,
-<<<<<<< HEAD
-                columns=get_column_names(fd.get("groupby")),
-=======
-                columns=self.form_data.get("groupby"),
->>>>>>> ee87b017
+                columns=get_column_names(self.form_data.get("groupby")),
                 values=self.metric_labels,
                 fill_value=self.pivot_fill_value,
             )
@@ -1843,19 +1778,12 @@
         sort_by = self.form_data.get("timeseries_limit_metric")
         if sort_by:
             sort_by_label = utils.get_metric_name(sort_by)
-<<<<<<< HEAD
-            if sort_by_label not in get_metric_names(d["metrics"]):
-                d["metrics"].append(sort_by)
-            d["orderby"] = [(sort_by, not fd.get("order_desc", True))]
-        elif d["metrics"]:
-=======
             if sort_by_label not in utils.get_metric_names(query_obj["metrics"]):
                 query_obj["metrics"].append(sort_by)
             query_obj["orderby"] = [
                 (sort_by, not self.form_data.get("order_desc", True))
             ]
         elif query_obj["metrics"]:
->>>>>>> ee87b017
             # Legacy behavior of sorting by first metric by default
             first_metric = query_obj["metrics"][0]
             query_obj["orderby"] = [
@@ -1869,12 +1797,8 @@
             return None
 
         metrics = self.metric_labels
-<<<<<<< HEAD
-        columns = get_column_names(fd.get("columns"))
+        columns = get_column_names(self.form_data.get("columns"))
         groupby = get_column_names(self.groupby)
-=======
-        columns = self.form_data.get("columns") or []
->>>>>>> ee87b017
 
         # pandas will throw away nulls when grouping/pivoting,
         # so we substitute NULL_STRING for any nulls in the necessary columns
@@ -1888,13 +1812,8 @@
         row = df.groupby(groupby).sum()[sortby].copy()
         is_asc = not self.form_data.get("order_desc")
         row.sort_values(ascending=is_asc, inplace=True)
-<<<<<<< HEAD
         pt = df.pivot_table(index=groupby, columns=columns, values=metrics)
-        if fd.get("contribution"):
-=======
-        pt = df.pivot_table(index=self.groupby, columns=columns, values=metrics)
         if self.form_data.get("contribution"):
->>>>>>> ee87b017
             pt = pt.T
             pt = (pt / pt.sum()).T
         pt = pt.reindex(row.index)
@@ -1937,13 +1856,8 @@
     def get_data(self, df: pd.DataFrame) -> VizData:
         if df.empty:
             return None
-<<<<<<< HEAD
-        fd = copy.deepcopy(self.form_data)
-        cols = get_column_names(fd.get("groupby"))
-=======
         form_data = copy.deepcopy(self.form_data)
-        cols = form_data.get("groupby") or []
->>>>>>> ee87b017
+        cols = get_column_names(form_data.get("groupby"))
         cols.extend(["m1", "m2"])
         metric = utils.get_metric_name(form_data["metric"])
         secondary_metric = (
@@ -2104,12 +2018,7 @@
     def get_data(self, df: pd.DataFrame) -> VizData:
         if df.empty:
             return None
-<<<<<<< HEAD
-        fd = self.form_data
-        cols = get_column_names([fd.get("entity")])  # type: ignore
-=======
-        cols = [self.form_data.get("entity")]
->>>>>>> ee87b017
+        cols = get_column_names([self.form_data.get("entity")])  # type: ignore
         metric = self.metric_labels[0]
         cols += [metric]
         ndf = df[cols]
@@ -2141,14 +2050,8 @@
         # pylint: disable=import-outside-toplevel
         from superset.examples import countries
 
-<<<<<<< HEAD
-        fd = self.form_data
-        cols = get_column_names([fd.get("entity")])  # type: ignore
-        metric = utils.get_metric_name(fd["metric"])
-=======
-        cols = [self.form_data.get("entity")]
+        cols = get_column_names([self.form_data.get("entity")])  # type: ignore
         metric = utils.get_metric_name(self.form_data["metric"])
->>>>>>> ee87b017
         secondary_metric = (
             utils.get_metric_name(self.form_data["secondary_metric"])
             if "secondary_metric" in self.form_data
@@ -2276,13 +2179,8 @@
         sort_by = self.form_data.get("timeseries_limit_metric")
         if sort_by:
             sort_by_label = utils.get_metric_name(sort_by)
-<<<<<<< HEAD
-            if sort_by_label not in get_metric_names(d["metrics"]):
-                d["metrics"].append(sort_by)
-=======
             if sort_by_label not in utils.get_metric_names(query_obj["metrics"]):
                 query_obj["metrics"].append(sort_by)
->>>>>>> ee87b017
             if self.form_data.get("order_desc"):
                 query_obj["orderby"] = [
                     (sort_by, not self.form_data.get("order_desc", True))
@@ -2322,14 +2220,8 @@
         if df.empty:
             return None
 
-<<<<<<< HEAD
-        fd = self.form_data
-        x = get_column_name(fd.get("all_columns_x"))  # type: ignore
-        y = get_column_name(fd.get("all_columns_y"))  # type: ignore
-=======
-        x = self.form_data.get("all_columns_x")
-        y = self.form_data.get("all_columns_y")
->>>>>>> ee87b017
+        x = get_column_name(self.form_data.get("all_columns_x"))  # type: ignore
+        y = get_column_name(self.form_data.get("all_columns_y"))  # type: ignore
         v = self.metric_labels[0]
         if x == y:
             df.columns = ["x", "y", "v"]
@@ -2938,16 +2830,6 @@
     verbose_name = _("Deck.gl - GeoJSON")
 
     def query_obj(self) -> QueryObjectDict:
-<<<<<<< HEAD
-        d = super().query_obj()
-        d["columns"] += [self.form_data.get("geojson")]
-        d["metrics"] = []
-        d["groupby"] = []
-        return d
-
-    def get_properties(self, d: Dict[str, Any]) -> Dict[str, Any]:
-        geojson = d[get_column_name(self.form_data["geojson"])]
-=======
         query_obj = super().query_obj()
         query_obj["columns"] += [self.form_data.get("geojson")]
         query_obj["metrics"] = []
@@ -2955,8 +2837,7 @@
         return query_obj
 
     def get_properties(self, data: Dict[str, Any]) -> Dict[str, Any]:
-        geojson = data[self.form_data["geojson"]]
->>>>>>> ee87b017
+        geojson = data[get_column_name(self.form_data["geojson"])]
         return json.loads(geojson)
 
 
@@ -3040,13 +2921,8 @@
         sort_by = self.form_data.get("timeseries_limit_metric")
         if sort_by:
             sort_by_label = utils.get_metric_name(sort_by)
-<<<<<<< HEAD
-            if sort_by_label not in get_metric_names(d["metrics"]):
-                d["metrics"].append(sort_by)
-=======
             if sort_by_label not in utils.get_metric_names(query_obj["metrics"]):
                 query_obj["metrics"].append(sort_by)
->>>>>>> ee87b017
             if self.form_data.get("order_desc"):
                 query_obj["orderby"] = [
                     (sort_by, not self.form_data.get("order_desc", True))
@@ -3069,12 +2945,7 @@
         if df.empty:
             return None
 
-<<<<<<< HEAD
-        fd = self.form_data
-        groups = get_column_names(fd.get("groupby"))
-=======
-        groups = self.form_data.get("groupby")
->>>>>>> ee87b017
+        groups = get_column_names(self.form_data.get("groupby"))
         metrics = self.metric_labels
         df = df.pivot_table(index=DTTM_ALIAS, columns=groups, values=metrics)
         cols = []
@@ -3303,16 +3174,9 @@
     def get_data(self, df: pd.DataFrame) -> VizData:
         if df.empty:
             return None
-<<<<<<< HEAD
-        fd = self.form_data
-        groups = get_column_names(fd.get("groupby"))
-        time_op = fd.get("time_series_option", "not_time")
-        if not len(groups):
-=======
-        groups = self.form_data.get("groupby", [])
+        groups = get_column_names(self.form_data.get("groupby"))
         time_op = self.form_data.get("time_series_option", "not_time")
         if not groups:
->>>>>>> ee87b017
             raise ValueError("Please choose at least one groupby")
         if time_op == "not_time":
             levels = self.levels_for("agg_sum", groups, df)
