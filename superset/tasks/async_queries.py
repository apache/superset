# Licensed to the Apache Software Foundation (ASF) under one
# or more contributor license agreements.  See the NOTICE file
# distributed with this work for additional information
# regarding copyright ownership.  The ASF licenses this file
# to you under the Apache License, Version 2.0 (the
# "License"); you may not use this file except in compliance
# with the License.  You may obtain a copy of the License at
#
#   http://www.apache.org/licenses/LICENSE-2.0
#
# Unless required by applicable law or agreed to in writing,
# software distributed under the License is distributed on an
# "AS IS" BASIS, WITHOUT WARRANTIES OR CONDITIONS OF ANY
# KIND, either express or implied.  See the License for the
# specific language governing permissions and limitations
# under the License.
from __future__ import annotations

import copy
import logging
from typing import Any, cast, TYPE_CHECKING

from celery.exceptions import SoftTimeLimitExceeded
from flask import current_app, g
from flask_appbuilder.security.sqla.models import User
from marshmallow import ValidationError

from superset.charts.schemas import ChartDataQueryContextSchema
from superset.exceptions import SupersetVizException
from superset.extensions import (
    async_query_manager,
    cache_manager,
    celery_app,
    security_manager,
)
from superset.utils.cache import generate_cache_key, set_and_log_cache
from superset.utils.core import override_user
from superset.views.utils import get_datasource_info, get_viz

if TYPE_CHECKING:
    from superset.common.query_context import QueryContext

logger = logging.getLogger(__name__)
query_timeout = current_app.config[
    "SQLLAB_ASYNC_TIME_LIMIT_SEC"
]  # TODO: new config key


def set_form_data(form_data: dict[str, Any]) -> None:
    g.form_data = form_data


def _create_query_context_from_form(form_data: dict[str, Any]) -> QueryContext:
    try:
        return ChartDataQueryContextSchema().load(form_data)
    except KeyError as ex:
        raise ValidationError("Request is incorrect") from ex
    except ValidationError as error:
        raise error


def _load_user_from_job_metadata(job_metadata: dict[str, Any]) -> User:
    if user_id := job_metadata.get("user_id"):
        # logged in user
        user = security_manager.get_user_by_id(user_id)
    elif guest_token := job_metadata.get("guest_token"):
        # embedded guest user
        user = security_manager.get_guest_user_from_token(guest_token)
        del job_metadata["guest_token"]
    else:
        # default to anonymous user if no user is found
        user = security_manager.get_anonymous_user()
    return user


@celery_app.task(name="load_chart_data_into_cache", soft_time_limit=query_timeout)
def load_chart_data_into_cache(
    job_metadata: dict[str, Any],
    form_data: dict[str, Any],
) -> None:
    # pylint: disable=import-outside-toplevel
<<<<<<< HEAD
    from superset.charts.data.commands.get_data_command import ChartDataCommand

    user = (
        security_manager.get_user_by_id(job_metadata.get("user_id"))
        or security_manager.get_anonymous_user()
    )
    if "guest_token" in form_data:
        guest_token = form_data.pop("guest_token")
        try:
            user = security_manager.get_guest_user_from_token(guest_token)
        except Exception:  # pylint: disable=broad-except
            logger.warning("Invalid guest token", exc_info=True)
=======
    from superset.commands.chart.data.get_data_command import ChartDataCommand
>>>>>>> 6844735a

    with override_user(_load_user_from_job_metadata(job_metadata), force=False):
        try:
            set_form_data(form_data)
            query_context = _create_query_context_from_form(form_data)
            command = ChartDataCommand(query_context)
            result = command.run(cache=True)
            cache_key = result["cache_key"]
            result_url = f"/api/v1/chart/data/{cache_key}"
            async_query_manager.update_job(
                job_metadata,
                async_query_manager.STATUS_DONE,
                result_url=result_url,
            )
        except SoftTimeLimitExceeded as ex:
            logger.warning("A timeout occurred while loading chart data, error: %s", ex)
            raise ex
        except Exception as ex:
            # TODO: QueryContext should support SIP-40 style errors
            error = str(ex.message if hasattr(ex, "message") else ex)
            errors = [{"message": error}]
            async_query_manager.update_job(
                job_metadata, async_query_manager.STATUS_ERROR, errors=errors
            )
            raise ex


@celery_app.task(name="load_explore_json_into_cache", soft_time_limit=query_timeout)
def load_explore_json_into_cache(  # pylint: disable=too-many-locals
    job_metadata: dict[str, Any],
    form_data: dict[str, Any],
    response_type: str | None = None,
    force: bool = False,
) -> None:
    cache_key_prefix = "ejr-"  # ejr: explore_json request

    with override_user(_load_user_from_job_metadata(job_metadata), force=False):
        try:
            set_form_data(form_data)
            datasource_id, datasource_type = get_datasource_info(None, None, form_data)

            # Perform a deep copy here so that below we can cache the original
            # value of the form_data object. This is necessary since the viz
            # objects modify the form_data object. If the modified version were
            # to be cached here, it will lead to a cache miss when clients
            # attempt to retrieve the value of the completed async query.
            original_form_data = copy.deepcopy(form_data)

            viz_obj = get_viz(
                datasource_type=cast(str, datasource_type),
                datasource_id=datasource_id,
                form_data=form_data,
                force=force,
            )
            # run query & cache results
            payload = viz_obj.get_payload()
            if viz_obj.has_error(payload):
                raise SupersetVizException(errors=payload["errors"])

            # Cache the original form_data value for async retrieval
            cache_value = {
                "form_data": original_form_data,
                "response_type": response_type,
            }
            cache_key = generate_cache_key(cache_value, cache_key_prefix)
            cache_instance = cache_manager.cache
            cache_timeout = (
                cache_instance.cache.default_timeout if cache_instance.cache else None
            )
            set_and_log_cache(
                cache_instance, cache_key, cache_value, cache_timeout=cache_timeout
            )
            result_url = f"/superset/explore_json/data/{cache_key}"
            async_query_manager.update_job(
                job_metadata,
                async_query_manager.STATUS_DONE,
                result_url=result_url,
            )
        except SoftTimeLimitExceeded as ex:
            logger.warning(
                "A timeout occurred while loading explore json, error: %s", ex
            )
            raise ex
        except Exception as ex:
            if isinstance(ex, SupersetVizException):
                errors = ex.errors
            else:
                error = ex.message if hasattr(ex, "message") else str(ex)
                errors = [error]

            async_query_manager.update_job(
                job_metadata, async_query_manager.STATUS_ERROR, errors=errors
            )
            raise ex<|MERGE_RESOLUTION|>--- conflicted
+++ resolved
@@ -79,22 +79,7 @@
     form_data: dict[str, Any],
 ) -> None:
     # pylint: disable=import-outside-toplevel
-<<<<<<< HEAD
-    from superset.charts.data.commands.get_data_command import ChartDataCommand
-
-    user = (
-        security_manager.get_user_by_id(job_metadata.get("user_id"))
-        or security_manager.get_anonymous_user()
-    )
-    if "guest_token" in form_data:
-        guest_token = form_data.pop("guest_token")
-        try:
-            user = security_manager.get_guest_user_from_token(guest_token)
-        except Exception:  # pylint: disable=broad-except
-            logger.warning("Invalid guest token", exc_info=True)
-=======
     from superset.commands.chart.data.get_data_command import ChartDataCommand
->>>>>>> 6844735a
 
     with override_user(_load_user_from_job_metadata(job_metadata), force=False):
         try:
