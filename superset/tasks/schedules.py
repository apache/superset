--- conflicted
+++ resolved
@@ -23,22 +23,17 @@
 from collections import namedtuple
 from datetime import datetime, timedelta
 from email.utils import make_msgid, parseaddr
-<<<<<<< HEAD
-from typing import Any, Callable, Dict, Iterator, Optional, Tuple, TYPE_CHECKING, Union
-=======
 from typing import (
     Any,
     Callable,
     Dict,
     Iterator,
-    List,
     NamedTuple,
     Optional,
     Tuple,
     TYPE_CHECKING,
     Union,
 )
->>>>>>> c0bb86d0
 from urllib.error import URLError  # pylint: disable=ungrouped-imports
 
 import croniter
