# Licensed to the Apache Software Foundation (ASF) under one
# or more contributor license agreements.  See the NOTICE file
# distributed with this work for additional information
# regarding copyright ownership.  The ASF licenses this file
# to you under the Apache License, Version 2.0 (the
# "License"); you may not use this file except in compliance
# with the License.  You may obtain a copy of the License at
#
#   http://www.apache.org/licenses/LICENSE-2.0
#
# Unless required by applicable law or agreed to in writing,
# software distributed under the License is distributed on an
# "AS IS" BASIS, WITHOUT WARRANTIES OR CONDITIONS OF ANY
# KIND, either express or implied.  See the License for the
# specific language governing permissions and limitations
# under the License.
"""
DEPRECATION NOTICE: this module is deprecated as of v1.0.0.
It will be removed in future versions of Superset. Please
migrate to the new scheduler: `superset.tasks.scheduler`.
"""

import logging
import time
import urllib.request
from collections import namedtuple
from datetime import datetime, timedelta
from email.utils import make_msgid, parseaddr
<<<<<<< HEAD
import logging
import os
import time
=======
from typing import (
    Any,
    Callable,
    Dict,
    Iterator,
    NamedTuple,
    Optional,
    Tuple,
    TYPE_CHECKING,
    Union,
)
>>>>>>> 387d9330
from urllib.error import URLError

import croniter
import simplejson as json
from celery.app.task import Task
from dateutil.tz import tzlocal
from flask import current_app, render_template, url_for
from flask_babel import gettext as __
from retry.api import retry_call
from selenium.common.exceptions import WebDriverException
from selenium.webdriver import chrome, firefox
from selenium.webdriver.remote.webdriver import WebDriver
from sqlalchemy import func
from sqlalchemy.exc import NoSuchColumnError, ResourceClosedError
from sqlalchemy.orm import Session

from superset import app, security_manager, thumbnail_cache
from superset.extensions import celery_app, machine_auth_provider_factory
from superset.models.alerts import Alert, AlertLog
from superset.models.dashboard import Dashboard
from superset.models.schedules import (
    EmailDeliveryType,
    get_scheduler_model,
    ScheduleType,
    SliceEmailReportFormat,
)
from superset.models.slice import Slice
from superset.tasks.alerts.observer import observe
from superset.tasks.alerts.validator import get_validator_function
from superset.tasks.slack_util import deliver_slack_msg
from superset.utils.celery import session_scope
from superset.utils.core import get_email_address_list, send_email_smtp
from superset.utils.screenshots import ChartScreenshot, WebDriverProxy
from superset.utils.urls import get_url_path

# pylint: disable=too-few-public-methods

if TYPE_CHECKING:
    from flask_appbuilder.security.sqla.models import User
    from werkzeug.datastructures import TypeConversionDict

# Globals
config = app.config
logger = logging.getLogger("tasks.email_reports")
logger.setLevel(logging.INFO)

stats_logger = current_app.config["STATS_LOGGER"]
EMAIL_PAGE_RENDER_WAIT = config["EMAIL_PAGE_RENDER_WAIT"]
WEBDRIVER_BASEURL = config["WEBDRIVER_BASEURL"]
WEBDRIVER_BASEURL_USER_FRIENDLY = config["WEBDRIVER_BASEURL_USER_FRIENDLY"]

ReportContent = namedtuple(
    "EmailContent",
    [
        "body",  # email body
        "data",  # attachments
        "images",  # embedded images for the email
        "slack_message",  # html not supported, only markdown
        # attachments for the slack message, embedding not supported
        "slack_attachment",
    ],
)


<<<<<<< HEAD
# Celery Queue variables
TENANT = os.environ['TENANT']
STAGE = os.environ['STAGE']
CELERY_QUEUE = '{}-{}'.format(STAGE, TENANT)

=======
class ScreenshotData(NamedTuple):
    url: str  # url to chat/dashboard for this screenshot
    image: Optional[bytes]  # bytes for the screenshot
>>>>>>> 387d9330


class AlertContent(NamedTuple):
    label: str  # alert name
    sql: str  # sql statement for alert
    observation_value: str  # value from observation that triggered the alert
    validation_error_message: str  # a string of the comparison that triggered an alert
    alert_url: str  # url to alert details
    image_data: Optional[ScreenshotData]  # data for the alert screenshot


def _get_email_to_and_bcc(
    recipients: str, deliver_as_group: bool
) -> Iterator[Tuple[str, str]]:
    bcc = config["EMAIL_REPORT_BCC_ADDRESS"]

    if deliver_as_group:
        to = recipients
        yield (to, bcc)
    else:
        for to in get_email_address_list(recipients):
            yield (to, bcc)


# TODO(bkyryliuk): move email functionality into a separate module.
def _deliver_email(  # pylint: disable=too-many-arguments
    recipients: str,
    deliver_as_group: bool,
    subject: str,
    body: str,
    data: Optional[Dict[str, Any]],
    images: Optional[Dict[str, bytes]],
) -> None:
    for (to, bcc) in _get_email_to_and_bcc(recipients, deliver_as_group):
        send_email_smtp(
            to,
            subject,
            body,
            config,
            data=data,
            images=images,
            bcc=bcc,
            mime_subtype="related",
            dryrun=config["SCHEDULED_EMAIL_DEBUG_MODE"],
        )


def _generate_report_content(
    delivery_type: EmailDeliveryType, screenshot: bytes, name: str, url: str
) -> ReportContent:
    data: Optional[Dict[str, Any]]

    # how to: https://api.slack.com/reference/surfaces/formatting
    slack_message = __(
        """
        *%(name)s*\n
        <%(url)s|Explore in Superset>
        """,
        name=name,
        url=url,
    )

    if delivery_type == EmailDeliveryType.attachment:
        images = None
        data = {"screenshot": screenshot}
        body = __(
            '<b><a href="%(url)s">Explore in Superset</a></b><p></p>',
            name=name,
            url=url,
        )
    elif delivery_type == EmailDeliveryType.inline:
        # Get the domain from the 'From' address ..
        # and make a message id without the < > in the ends
        domain = parseaddr(config["SMTP_MAIL_FROM"])[1].split("@")[1]
        msgid = make_msgid(domain)[1:-1]

        images = {msgid: screenshot}
        data = None
        body = __(
            """
            <b><a href="%(url)s">Explore in Superset</a></b><p></p>
            <img src="cid:%(msgid)s">
            """,
            name=name,
            url=url,
            msgid=msgid,
        )

    return ReportContent(body, data, images, slack_message, screenshot)


def _get_url_path(view: str, user_friendly: bool = False, **kwargs: Any) -> str:
    with app.test_request_context():
        base_url = (
            WEBDRIVER_BASEURL_USER_FRIENDLY if user_friendly else WEBDRIVER_BASEURL
        )
        return urllib.parse.urljoin(str(base_url), url_for(view, **kwargs))


def create_webdriver(session: Session) -> WebDriver:
    return WebDriverProxy(driver_type=config["WEBDRIVER_TYPE"]).auth(
        get_reports_user(session)
    )


def get_reports_user(session: Session) -> "User":
    return (
        session.query(security_manager.user_model)
        .filter(
            func.lower(security_manager.user_model.username)
            == func.lower(config["EMAIL_REPORTS_USER"])
        )
        .one()
    )


def destroy_webdriver(
    driver: Union[chrome.webdriver.WebDriver, firefox.webdriver.WebDriver]
) -> None:
    """
    Destroy a driver
    """

    # This is some very flaky code in selenium. Hence the retries
    # and catch-all exceptions
    try:
        retry_call(driver.close, tries=2)
    except Exception:  # pylint: disable=broad-except
        pass
    try:
        driver.quit()
    except Exception:  # pylint: disable=broad-except
        pass


def deliver_dashboard(  # pylint: disable=too-many-locals
    dashboard_id: int,
    recipients: Optional[str],
    slack_channel: Optional[str],
    delivery_type: EmailDeliveryType,
    deliver_as_group: bool,
) -> None:

    """
    Given a schedule, delivery the dashboard as an email report
    """
    with session_scope(nullpool=True) as session:
        dashboard = session.query(Dashboard).filter_by(id=dashboard_id).one()

        dashboard_url = _get_url_path(
            "Superset.dashboard", dashboard_id_or_slug=dashboard.id
        )
        dashboard_url_user_friendly = _get_url_path(
            "Superset.dashboard", user_friendly=True, dashboard_id_or_slug=dashboard.id
        )

        # Create a driver, fetch the page, wait for the page to render
        driver = create_webdriver(session)
        window = config["WEBDRIVER_WINDOW"]["dashboard"]
        driver.set_window_size(*window)
        driver.get(dashboard_url)
        time.sleep(EMAIL_PAGE_RENDER_WAIT)

        # Set up a function to retry once for the element.
        # This is buggy in certain selenium versions with firefox driver
        get_element = getattr(driver, "find_element_by_class_name")
        element = retry_call(
            get_element, fargs=["grid-container"], tries=2, delay=EMAIL_PAGE_RENDER_WAIT
        )

        try:
            screenshot = element.screenshot_as_png
        except WebDriverException:
            # Some webdrivers do not support screenshots for elements.
            # In such cases, take a screenshot of the entire page.
            screenshot = driver.screenshot()  # pylint: disable=no-member
        finally:
            destroy_webdriver(driver)

        # Generate the email body and attachments
        report_content = _generate_report_content(
            delivery_type,
            screenshot,
            dashboard.dashboard_title,
            dashboard_url_user_friendly,
        )

        subject = __(
            "%(prefix)s %(title)s",
            prefix=config["EMAIL_REPORTS_SUBJECT_PREFIX"],
            title=dashboard.dashboard_title,
        )

        if recipients:
            _deliver_email(
                recipients,
                deliver_as_group,
                subject,
                report_content.body,
                report_content.data,
                report_content.images,
            )
        if slack_channel:
            deliver_slack_msg(
                slack_channel,
                subject,
                report_content.slack_message,
                report_content.slack_attachment,
            )


def _get_slice_data(
    slc: Slice, delivery_type: EmailDeliveryType, session: Session
) -> ReportContent:
    slice_url = _get_url_path(
        "Superset.explore_json", csv="true", form_data=json.dumps({"slice_id": slc.id})
    )

    # URL to include in the email
    slice_url_user_friendly = _get_url_path(
        "Superset.slice", slice_id=slc.id, user_friendly=True
    )

    # Login on behalf of the "reports" user in order to get cookies to deal with auth
    auth_cookies = machine_auth_provider_factory.instance.get_auth_cookies(
        get_reports_user(session)
    )
    # Build something like "session=cool_sess.val;other-cookie=awesome_other_cookie"
    cookie_str = ";".join([f"{key}={val}" for key, val in auth_cookies.items()])

    opener = urllib.request.build_opener()
    opener.addheaders.append(("Cookie", cookie_str))
    response = opener.open(slice_url)
    if response.getcode() != 200:
        raise URLError(response.getcode())

    # TODO: Move to the csv module
    content = response.read()
    rows = [r.split(b",") for r in content.splitlines()]

    if delivery_type == EmailDeliveryType.inline:
        data = None

        # Parse the csv file and generate HTML
        columns = rows.pop(0)
        with app.app_context():  # type: ignore
            body = render_template(
                "superset/reports/slice_data.html",
                columns=columns,
                rows=rows,
                name=slc.slice_name,
                link=slice_url_user_friendly,
            )

    elif delivery_type == EmailDeliveryType.attachment:
        data = {__("%(name)s.csv", name=slc.slice_name): content}
        body = __(
            '<b><a href="%(url)s">Explore in Superset</a></b><p></p>',
            name=slc.slice_name,
            url=slice_url_user_friendly,
        )

    # how to: https://api.slack.com/reference/surfaces/formatting
    slack_message = __(
        """
        *%(slice_name)s*\n
        <%(slice_url_user_friendly)s|Explore in Superset>
        """,
        slice_name=slc.slice_name,
        slice_url_user_friendly=slice_url_user_friendly,
    )

    return ReportContent(body, data, None, slack_message, content)


def _get_slice_screenshot(slice_id: int, session: Session) -> ScreenshotData:
    slice_obj = session.query(Slice).get(slice_id)

    chart_url = get_url_path("Superset.slice", slice_id=slice_obj.id, standalone="true")
    screenshot = ChartScreenshot(chart_url, slice_obj.digest)
    image_url = _get_url_path(
        "Superset.slice", user_friendly=True, slice_id=slice_obj.id,
    )

    user = security_manager.get_user_by_username(
        current_app.config["THUMBNAIL_SELENIUM_USER"], session=session
    )
    image_data = screenshot.compute_and_cache(
        user=user, cache=thumbnail_cache, force=True,
    )

    session.commit()
    return ScreenshotData(image_url, image_data)


def _get_slice_visualization(
    slc: Slice, delivery_type: EmailDeliveryType, session: Session
) -> ReportContent:
    # Create a driver, fetch the page, wait for the page to render
    driver = create_webdriver(session)
    window = config["WEBDRIVER_WINDOW"]["slice"]
    driver.set_window_size(*window)

    slice_url = _get_url_path("Superset.slice", slice_id=slc.id)
    slice_url_user_friendly = _get_url_path(
        "Superset.slice", slice_id=slc.id, user_friendly=True
    )

    driver.get(slice_url)
    time.sleep(EMAIL_PAGE_RENDER_WAIT)

    # Set up a function to retry once for the element.
    # This is buggy in certain selenium versions with firefox driver
    element = retry_call(
        driver.find_element_by_class_name,
        fargs=["chart-container"],
        tries=2,
        delay=EMAIL_PAGE_RENDER_WAIT,
    )

    try:
        screenshot = element.screenshot_as_png
    except WebDriverException:
        # Some webdrivers do not support screenshots for elements.
        # In such cases, take a screenshot of the entire page.
        screenshot = driver.screenshot()  # pylint: disable=no-member
    finally:
        destroy_webdriver(driver)

    # Generate the email body and attachments
    return _generate_report_content(
        delivery_type, screenshot, slc.slice_name, slice_url_user_friendly
    )


def deliver_slice(  # pylint: disable=too-many-arguments
    slice_id: int,
    recipients: Optional[str],
    slack_channel: Optional[str],
    delivery_type: EmailDeliveryType,
    email_format: SliceEmailReportFormat,
    deliver_as_group: bool,
    session: Session,
) -> None:
    """
    Given a schedule, delivery the slice as an email report
    """
    slc = session.query(Slice).filter_by(id=slice_id).one()

    if email_format == SliceEmailReportFormat.data:
        report_content = _get_slice_data(slc, delivery_type, session)
    elif email_format == SliceEmailReportFormat.visualization:
        report_content = _get_slice_visualization(slc, delivery_type, session)
    else:
        raise RuntimeError("Unknown email report format")

    subject = __(
        "%(prefix)s %(title)s",
        prefix=config["EMAIL_REPORTS_SUBJECT_PREFIX"],
        title=slc.slice_name,
    )

    if recipients:
        _deliver_email(
            recipients,
            deliver_as_group,
            subject,
            report_content.body,
            report_content.data,
            report_content.images,
        )
    if slack_channel:
        deliver_slack_msg(
            slack_channel,
            subject,
            report_content.slack_message,
            report_content.slack_attachment,
        )


@celery_app.task(
<<<<<<< HEAD
 name="email_reports.send", bind=True,
 queue=CELERY_QUEUE,
 soft_time_limit=300
 )
def schedule_email_report(task, report_type, schedule_id, recipients=None):
=======
    name="email_reports.send",
    bind=True,
    soft_time_limit=config["EMAIL_ASYNC_TIME_LIMIT_SEC"],
)
def schedule_email_report(
    _task: Task,
    report_type: ScheduleType,
    schedule_id: int,
    recipients: Optional[str] = None,
    slack_channel: Optional[str] = None,
) -> None:
>>>>>>> 387d9330
    model_cls = get_scheduler_model(report_type)
    with session_scope(nullpool=True) as session:
        schedule = session.query(model_cls).get(schedule_id)

        # The user may have disabled the schedule. If so, ignore this
        if not schedule or not schedule.active:
            logger.info("Ignoring deactivated schedule")
            return

        recipients = recipients or schedule.recipients
        slack_channel = slack_channel or schedule.slack_channel
        logger.info(
            "Starting report for slack: %s and recipients: %s.",
            slack_channel,
            recipients,
        )

        if report_type == ScheduleType.dashboard:
            deliver_dashboard(
                schedule.dashboard_id,
                recipients,
                slack_channel,
                schedule.delivery_type,
                schedule.deliver_as_group,
            )
        elif report_type == ScheduleType.slice:
            deliver_slice(
                schedule.slice_id,
                recipients,
                slack_channel,
                schedule.delivery_type,
                schedule.email_format,
                schedule.deliver_as_group,
                session,
            )
        else:
            raise RuntimeError("Unknown report type")


@celery_app.task(
    name="alerts.run_query",
    bind=True,
    # TODO: find cause of https://github.com/apache/superset/issues/10530
    # and remove retry
    autoretry_for=(NoSuchColumnError, ResourceClosedError,),
    retry_kwargs={"max_retries": 1},
    retry_backoff=True,
)
def schedule_alert_query(
    _task: Task,
    report_type: ScheduleType,
    schedule_id: int,
    recipients: Optional[str] = None,
    slack_channel: Optional[str] = None,
) -> None:
    model_cls = get_scheduler_model(report_type)
    with session_scope(nullpool=True) as session:
        schedule = session.query(model_cls).get(schedule_id)

        # The user may have disabled the schedule. If so, ignore this
        if not schedule or not schedule.active:
            logger.info("Ignoring deactivated alert")
            return

        if report_type == ScheduleType.alert:
            evaluate_alert(
                schedule.id, schedule.label, session, recipients, slack_channel
            )
        else:
            raise RuntimeError("Unknown report type")


class AlertState:
    ERROR = "error"
    TRIGGER = "trigger"
    PASS = "pass"


def deliver_alert(
    alert_id: int,
    session: Session,
    recipients: Optional[str] = None,
    slack_channel: Optional[str] = None,
) -> None:
    """
    Gathers alert information and sends out the alert
    to its respective email and slack recipients
    """

    alert = session.query(Alert).get(alert_id)

    logging.info("Triggering alert: %s", alert)

    # Set all the values for the alert report
    # Alternate values are used in the case of a test alert
    # where an alert might not have a validator
    recipients = recipients or alert.recipients
    slack_channel = slack_channel or alert.slack_channel
    validation_error_message = (
        str(alert.observations[-1].value) + " " + alert.pretty_config
    )

    if alert.slice:
        alert_content = AlertContent(
            alert.label,
            alert.sql,
            str(alert.observations[-1].value),
            validation_error_message,
            _get_url_path("AlertModelView.show", user_friendly=True, pk=alert_id),
            _get_slice_screenshot(alert.slice.id, session),
        )
    else:
        # TODO: dashboard delivery!
        alert_content = AlertContent(
            alert.label,
            alert.sql,
            str(alert.observations[-1].value),
            validation_error_message,
            _get_url_path("AlertModelView.show", user_friendly=True, pk=alert_id),
            None,
        )

    if recipients:
        deliver_email_alert(alert_content, recipients)
    if slack_channel:
        deliver_slack_alert(alert_content, slack_channel)


def deliver_email_alert(alert_content: AlertContent, recipients: str) -> None:
    """Delivers an email alert to the given email recipients"""
    subject = f"[Superset] Triggered alert: {alert_content.label}"
    deliver_as_group = False
    data = None
    images = {}
    # TODO(JasonD28): add support for emails with no screenshot
    image_url = None
    if alert_content.image_data:
        image_url = alert_content.image_data.url
        if alert_content.image_data.image:
            images = {"screenshot": alert_content.image_data.image}

    body = render_template(
        "email/alert.txt",
        alert_url=alert_content.alert_url,
        label=alert_content.label,
        sql=alert_content.sql,
        observation_value=alert_content.observation_value,
        validation_error_message=alert_content.validation_error_message,
        image_url=image_url,
    )

    _deliver_email(recipients, deliver_as_group, subject, body, data, images)


def deliver_slack_alert(alert_content: AlertContent, slack_channel: str) -> None:
    """Delivers a slack alert to the given slack channel"""

    subject = __("[Alert] %(label)s", label=alert_content.label)

    image = None
    if alert_content.image_data:
        slack_message = render_template(
            "slack/alert.txt",
            label=alert_content.label,
            sql=alert_content.sql,
            observation_value=alert_content.observation_value,
            validation_error_message=alert_content.validation_error_message,
            url=alert_content.image_data.url,
            alert_url=alert_content.alert_url,
        )
        image = alert_content.image_data.image
    else:
        slack_message = render_template(
            "slack/alert_no_screenshot.txt",
            label=alert_content.label,
            sql=alert_content.sql,
            observation_value=alert_content.observation_value,
            validation_error_message=alert_content.validation_error_message,
            alert_url=alert_content.alert_url,
        )

    deliver_slack_msg(
        slack_channel, subject, slack_message, image,
    )


def evaluate_alert(
    alert_id: int,
    label: str,
    session: Session,
    recipients: Optional[str] = None,
    slack_channel: Optional[str] = None,
) -> None:
    """Processes an alert to see if it should be triggered"""

    logger.info("Processing alert ID: %i", alert_id)

    state = None
    dttm_start = datetime.utcnow()

    try:
        logger.info("Querying observers for alert <%s:%s>", alert_id, label)
        error_msg = observe(alert_id, session)
        if error_msg:
            state = AlertState.ERROR
            logging.error(error_msg)
    except Exception as exc:  # pylint: disable=broad-except
        state = AlertState.ERROR
        logging.exception(exc)
        logging.error("Failed at query observers for alert: %s (%s)", label, alert_id)

    dttm_end = datetime.utcnow()

    if state != AlertState.ERROR:
        # Don't validate alert on test runs since it may not be triggered
        if recipients or slack_channel:
            deliver_alert(alert_id, session, recipients, slack_channel)
            state = AlertState.TRIGGER
        # Validate during regular workflow and deliver only if triggered
        elif validate_observations(alert_id, label, session):
            deliver_alert(alert_id, session, recipients, slack_channel)
            state = AlertState.TRIGGER
        else:
            state = AlertState.PASS

    session.commit()
    alert = session.query(Alert).get(alert_id)
    if state != AlertState.ERROR:
        alert.last_eval_dttm = dttm_end
    alert.last_state = state
    alert.logs.append(
        AlertLog(
            scheduled_dttm=dttm_start,
            dttm_start=dttm_start,
            dttm_end=dttm_end,
            state=state,
        )
    )
    session.commit()


def validate_observations(alert_id: int, label: str, session: Session) -> bool:
    """
    Runs an alert's validators to check if it should be triggered or not
    If so, return the name of the validator that returned true
    """

    logger.info("Validating observations for alert <%s:%s>", alert_id, label)
    alert = session.query(Alert).get(alert_id)
    validate = get_validator_function(alert.validator_type)
    return bool(validate and validate(alert, alert.validator_config))


def next_schedules(
    crontab: str, start_at: datetime, stop_at: datetime, resolution: int = 0
) -> Iterator[datetime]:
    crons = croniter.croniter(crontab, start_at - timedelta(seconds=1))
    previous = start_at - timedelta(days=1)

    for eta in crons.all_next(datetime):
        # Do not cross the time boundary
        if eta >= stop_at:
            break

        if eta < start_at:
            continue

        # Do not allow very frequent tasks
        if eta - previous < timedelta(seconds=resolution):
            continue

        yield eta
        previous = eta


def schedule_window(
    report_type: str,
    start_at: datetime,
    stop_at: datetime,
    resolution: int,
    session: Session,
) -> None:
    """
    Find all active schedules and schedule celery tasks for
    each of them with a specific ETA (determined by parsing
    the cron schedule for the schedule)
    """
    model_cls = get_scheduler_model(report_type)

    if not model_cls:
        return None

    schedules = session.query(model_cls).filter(model_cls.active.is_(True))

    for schedule in schedules:
        logging.info("Processing schedule %s", schedule)
        args = (report_type, schedule.id)
        schedule_start_at = start_at

        if (
            hasattr(schedule, "last_eval_dttm")
            and schedule.last_eval_dttm
            and schedule.last_eval_dttm > start_at
        ):
            schedule_start_at = schedule.last_eval_dttm + timedelta(seconds=1)

        # Schedule the job for the specified time window
        for eta in next_schedules(
            schedule.crontab, schedule_start_at, stop_at, resolution=resolution
        ):
            logging.info("Scheduled eta %s", eta)
            get_scheduler_action(report_type).apply_async(args, eta=eta)  # type: ignore

    return None


def get_scheduler_action(report_type: str) -> Optional[Callable[..., Any]]:
    if report_type == ScheduleType.dashboard:
        return schedule_email_report
    if report_type == ScheduleType.slice:
        return schedule_email_report
    if report_type == ScheduleType.alert:
        return schedule_alert_query
    return None


<<<<<<< HEAD
@celery_app.task(
 name="email_reports.schedule_hourly",
 queue=CELERY_QUEUE,
)
def schedule_hourly():
=======
@celery_app.task(name="email_reports.schedule_hourly")
def schedule_hourly() -> None:
>>>>>>> 387d9330
    """ Celery beat job meant to be invoked hourly """
    if not config["ENABLE_SCHEDULED_EMAIL_REPORTS"]:
        logger.info("Scheduled email reports not enabled in config")
        return

    resolution = config["EMAIL_REPORTS_CRON_RESOLUTION"] * 60

    # Get the top of the hour
    start_at = datetime.now(tzlocal()).replace(microsecond=0, second=0, minute=0)
    stop_at = start_at + timedelta(seconds=3600)

    with session_scope(nullpool=True) as session:
        schedule_window(ScheduleType.dashboard, start_at, stop_at, resolution, session)
        schedule_window(ScheduleType.slice, start_at, stop_at, resolution, session)


@celery_app.task(name="alerts.schedule_check")
def schedule_alerts() -> None:
    """ Celery beat job meant to be invoked every minute to check alerts """
    resolution = 0
    now = datetime.utcnow()
    start_at = now - timedelta(
        seconds=300
    )  # process any missed tasks in the past few minutes
    stop_at = now + timedelta(seconds=1)
    with session_scope(nullpool=True) as session:
        schedule_window(ScheduleType.alert, start_at, stop_at, resolution, session)<|MERGE_RESOLUTION|>--- conflicted
+++ resolved
@@ -26,11 +26,9 @@
 from collections import namedtuple
 from datetime import datetime, timedelta
 from email.utils import make_msgid, parseaddr
-<<<<<<< HEAD
 import logging
 import os
 import time
-=======
 from typing import (
     Any,
     Callable,
@@ -42,7 +40,6 @@
     TYPE_CHECKING,
     Union,
 )
->>>>>>> 387d9330
 from urllib.error import URLError
 
 import croniter
@@ -107,17 +104,14 @@
 )
 
 
-<<<<<<< HEAD
 # Celery Queue variables
 TENANT = os.environ['TENANT']
 STAGE = os.environ['STAGE']
 CELERY_QUEUE = '{}-{}'.format(STAGE, TENANT)
 
-=======
 class ScreenshotData(NamedTuple):
     url: str  # url to chat/dashboard for this screenshot
     image: Optional[bytes]  # bytes for the screenshot
->>>>>>> 387d9330
 
 
 class AlertContent(NamedTuple):
@@ -499,15 +493,9 @@
 
 
 @celery_app.task(
-<<<<<<< HEAD
- name="email_reports.send", bind=True,
- queue=CELERY_QUEUE,
- soft_time_limit=300
- )
-def schedule_email_report(task, report_type, schedule_id, recipients=None):
-=======
     name="email_reports.send",
     bind=True,
+    queue=CELERY_QUEUE,
     soft_time_limit=config["EMAIL_ASYNC_TIME_LIMIT_SEC"],
 )
 def schedule_email_report(
@@ -517,7 +505,6 @@
     recipients: Optional[str] = None,
     slack_channel: Optional[str] = None,
 ) -> None:
->>>>>>> 387d9330
     model_cls = get_scheduler_model(report_type)
     with session_scope(nullpool=True) as session:
         schedule = session.query(model_cls).get(schedule_id)
@@ -844,16 +831,11 @@
     return None
 
 
-<<<<<<< HEAD
 @celery_app.task(
- name="email_reports.schedule_hourly",
- queue=CELERY_QUEUE,
+  name="email_reports.schedule_hourly",
+  queue=CELERY_QUEUE,
 )
-def schedule_hourly():
-=======
-@celery_app.task(name="email_reports.schedule_hourly")
 def schedule_hourly() -> None:
->>>>>>> 387d9330
     """ Celery beat job meant to be invoked hourly """
     if not config["ENABLE_SCHEDULED_EMAIL_REPORTS"]:
         logger.info("Scheduled email reports not enabled in config")
