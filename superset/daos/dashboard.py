--- conflicted
+++ resolved
@@ -195,15 +195,6 @@
     @classmethod
     def delete(cls, items: Dashboard | list[Dashboard], commit: bool = True) -> None:
         item_ids = [item.id for item in get_iterable(items)]
-        # bulk delete, first delete related data
-        for item in get_iterable(items):
-<<<<<<< HEAD
-            item.slices = []
-=======
-            item.embedded = []
->>>>>>> 94c59509
-            db.session.merge(item)
-        # bulk delete itself
         try:
             db.session.query(Dashboard).filter(Dashboard.id.in_(item_ids)).delete(
                 synchronize_session="fetch"
