# Licensed to the Apache Software Foundation (ASF) under one
# or more contributor license agreements.  See the NOTICE file
# distributed with this work for additional information
# regarding copyright ownership.  The ASF licenses this file
# to you under the Apache License, Version 2.0 (the
# "License"); you may not use this file except in compliance
# with the License.  You may obtain a copy of the License at
#
#   http://www.apache.org/licenses/LICENSE-2.0
#
# Unless required by applicable law or agreed to in writing,
# software distributed under the License is distributed on an
# "AS IS" BASIS, WITHOUT WARRANTIES OR CONDITIONS OF ANY
# KIND, either express or implied.  See the License for the
# specific language governing permissions and limitations
# under the License.
from __future__ import annotations

import logging
from datetime import datetime
from typing import Any, Dict, List

from flask import g
from flask_appbuilder.models.sqla.interface import SQLAInterface

from superset import is_feature_enabled, security_manager
from superset.commands.dashboard.exceptions import (
    DashboardAccessDeniedError,
    DashboardForbiddenError,
    DashboardNotFoundError,
    DashboardUpdateFailedError,
)
from superset.daos.base import BaseDAO
from superset.dashboards.filters import DashboardAccessFilter, is_uuid
from superset.exceptions import SupersetSecurityException
from superset.extensions import db
from superset.models.core import FavStar, FavStarClassName
from superset.models.dashboard import Dashboard, id_or_slug_filter
from superset.models.embedded_dashboard import EmbeddedDashboard
from superset.models.slice import Slice
from superset.utils import json
from superset.utils.core import get_user_id
from superset.utils.dashboard_filter_scopes_converter import copy_filter_scopes

logger = logging.getLogger(__name__)

# Custom filterable fields for dashboards
DASHBOARD_CUSTOM_FIELDS = {
    "tags": ["eq", "in_", "like"],
    "owner": ["eq", "in_"],
    "published": ["eq"],
}


class DashboardDAO(BaseDAO[Dashboard]):
    base_filter = DashboardAccessFilter

    @classmethod
    def get_filterable_columns_and_operators(cls) -> Dict[str, List[str]]:
        filterable = super().get_filterable_columns_and_operators()
        # Add custom fields for dashboards
<<<<<<< HEAD
        filterable.update(
            {
                "tags": ["eq", "in_", "like"],
                "owner": ["eq", "in_"],
                "published": ["eq"],
                "favorite": ["eq"],
            }
        )
=======
        filterable.update(DASHBOARD_CUSTOM_FIELDS)
>>>>>>> ac55c0f2
        return filterable

    @classmethod
    def get_by_id_or_slug(cls, id_or_slug: int | str) -> Dashboard:
        if is_uuid(id_or_slug):
            # just get dashboard if it's uuid
            dashboard = Dashboard.get(id_or_slug)
        else:
            query = (
                db.session.query(Dashboard)
                .filter(id_or_slug_filter(id_or_slug))
                .outerjoin(Dashboard.owners)
                .outerjoin(Dashboard.roles)
            )
            # Apply dashboard base filters
            query = cls.base_filter("id", SQLAInterface(Dashboard, db.session)).apply(
                query, None
            )
            dashboard = query.one_or_none()
        if not dashboard:
            raise DashboardNotFoundError()

        # make sure we still have basic access check from security manager
        try:
            dashboard.raise_for_access()
        except SupersetSecurityException as ex:
            raise DashboardAccessDeniedError() from ex

        return dashboard

    @staticmethod
    def get_datasets_for_dashboard(id_or_slug: str) -> list[Any]:
        dashboard = DashboardDAO.get_by_id_or_slug(id_or_slug)
        return dashboard.datasets_trimmed_for_slices()

    @staticmethod
    def get_tabs_for_dashboard(id_or_slug: str) -> dict[str, Any]:
        dashboard = DashboardDAO.get_by_id_or_slug(id_or_slug)
        return dashboard.tabs

    @staticmethod
    def get_charts_for_dashboard(id_or_slug: str) -> list[Slice]:
        return DashboardDAO.get_by_id_or_slug(id_or_slug).slices

    @staticmethod
    def get_dashboard_changed_on(id_or_slug_or_dashboard: str | Dashboard) -> datetime:
        """
        Get latest changed datetime for a dashboard.

        :param id_or_slug_or_dashboard: A dashboard or the ID or slug of the dashboard.
        :returns: The datetime the dashboard was last changed.
        """

        dashboard: Dashboard = (
            DashboardDAO.get_by_id_or_slug(id_or_slug_or_dashboard)
            if isinstance(id_or_slug_or_dashboard, str)
            else id_or_slug_or_dashboard
        )
        # drop microseconds in datetime to match with last_modified header
        return dashboard.changed_on.replace(microsecond=0)

    @staticmethod
    def get_dashboard_and_slices_changed_on(  # pylint: disable=invalid-name
        id_or_slug_or_dashboard: str | Dashboard,
    ) -> datetime:
        """
        Get latest changed datetime for a dashboard. The change could be a dashboard
        metadata change, or a change to one of its dependent slices.

        :param id_or_slug_or_dashboard: A dashboard or the ID or slug of the dashboard.
        :returns: The datetime the dashboard was last changed.
        """

        dashboard = (
            DashboardDAO.get_by_id_or_slug(id_or_slug_or_dashboard)
            if isinstance(id_or_slug_or_dashboard, str)
            else id_or_slug_or_dashboard
        )
        dashboard_changed_on = DashboardDAO.get_dashboard_changed_on(dashboard)
        slices = dashboard.slices
        slices_changed_on = max(
            [slc.changed_on for slc in slices]
            + ([datetime.fromtimestamp(0)] if len(slices) == 0 else [])
        )
        # drop microseconds in datetime to match with last_modified header
        return max(dashboard_changed_on, slices_changed_on).replace(microsecond=0)

    @staticmethod
    def get_dashboard_and_datasets_changed_on(  # pylint: disable=invalid-name
        id_or_slug_or_dashboard: str | Dashboard,
    ) -> datetime:
        """
        Get latest changed datetime for a dashboard. The change could be a dashboard
        metadata change, a change to one of its dependent datasets.

        :param id_or_slug_or_dashboard: A dashboard or the ID or slug of the dashboard.
        :returns: The datetime the dashboard was last changed.
        """

        dashboard = (
            DashboardDAO.get_by_id_or_slug(id_or_slug_or_dashboard)
            if isinstance(id_or_slug_or_dashboard, str)
            else id_or_slug_or_dashboard
        )
        dashboard_changed_on = DashboardDAO.get_dashboard_changed_on(dashboard)
        datasources = dashboard.datasources
        datasources_changed_on = max(
            [datasource.changed_on for datasource in datasources]
            + ([datetime.fromtimestamp(0)] if len(datasources) == 0 else [])
        )
        # drop microseconds in datetime to match with last_modified header
        return max(dashboard_changed_on, datasources_changed_on).replace(microsecond=0)

    @staticmethod
    def validate_slug_uniqueness(slug: str) -> bool:
        if not slug:
            return True
        dashboard_query = db.session.query(Dashboard).filter(Dashboard.slug == slug)
        return not db.session.query(dashboard_query.exists()).scalar()

    @staticmethod
    def validate_update_slug_uniqueness(dashboard_id: int, slug: str | None) -> bool:
        if slug is not None:
            dashboard_query = db.session.query(Dashboard).filter(
                Dashboard.slug == slug, Dashboard.id != dashboard_id
            )
            return not db.session.query(dashboard_query.exists()).scalar()
        return True

    @staticmethod
    def set_dash_metadata(
        dashboard: Dashboard,
        data: dict[Any, Any],
        old_to_new_slice_ids: dict[int, int] | None = None,
    ) -> None:
        new_filter_scopes = {}
        md = dashboard.params_dict

        if (positions := data.get("positions")) is not None:
            # find slices in the position data
            slice_ids = [
                value.get("meta", {}).get("chartId")
                for value in positions.values()
                if isinstance(value, dict)
            ]

            current_slices = (
                db.session.query(Slice).filter(Slice.id.in_(slice_ids)).all()
            )

            dashboard.slices = current_slices

            # add UUID to positions
            uuid_map = {slice.id: str(slice.uuid) for slice in current_slices}
            for obj in positions.values():
                if (
                    isinstance(obj, dict)
                    and obj["type"] == "CHART"
                    and obj["meta"]["chartId"]
                ):
                    chart_id = obj["meta"]["chartId"]
                    obj["meta"]["uuid"] = uuid_map.get(chart_id)

            # remove leading and trailing white spaces in the dumped json
            dashboard.position_json = json.dumps(
                positions, indent=None, separators=(",", ":"), sort_keys=True
            )

            if "filter_scopes" in data:
                # replace filter_id and immune ids from old slice id to new slice id:
                # and remove slice ids that are not in dash anymore
                slc_id_dict: dict[int, int] = {}
                if old_to_new_slice_ids:
                    slc_id_dict = {
                        old: new
                        for old, new in old_to_new_slice_ids.items()
                        if new in slice_ids
                    }
                else:
                    slc_id_dict = {sid: sid for sid in slice_ids}
                new_filter_scopes = copy_filter_scopes(
                    old_to_new_slc_id_dict=slc_id_dict,
                    old_filter_scopes=json.loads(data["filter_scopes"] or "{}")
                    if isinstance(data["filter_scopes"], str)
                    else data["filter_scopes"],
                )

            default_filters_data = json.loads(data.get("default_filters", "{}"))
            applicable_filters = {
                key: v
                for key, v in default_filters_data.items()
                if int(key) in slice_ids
            }
            md["default_filters"] = json.dumps(applicable_filters)

            # positions have its own column, no need to store it in metadata
            md.pop("positions", None)

        if new_filter_scopes:
            md["filter_scopes"] = new_filter_scopes
        else:
            md.pop("filter_scopes", None)

        md.setdefault("timed_refresh_immune_slices", [])

        if data.get("color_namespace") is None:
            md.pop("color_namespace", None)
        else:
            md["color_namespace"] = data.get("color_namespace")

        md["expanded_slices"] = data.get("expanded_slices", {})
        md["refresh_frequency"] = data.get("refresh_frequency", 0)
        md["color_scheme"] = data.get("color_scheme", "")
        md["label_colors"] = data.get("label_colors", {})
        md["shared_label_colors"] = data.get("shared_label_colors", [])
        md["map_label_colors"] = data.get("map_label_colors", {})
        md["color_scheme_domain"] = data.get("color_scheme_domain", [])
        md["cross_filters_enabled"] = data.get("cross_filters_enabled", True)
        dashboard.json_metadata = json.dumps(md)

    @staticmethod
    def favorited_ids(dashboards: list[Dashboard]) -> list[FavStar]:
        ids = [dash.id for dash in dashboards]
        return [
            star.obj_id
            for star in db.session.query(FavStar.obj_id)
            .filter(
                FavStar.class_name == FavStarClassName.DASHBOARD,
                FavStar.obj_id.in_(ids),
                FavStar.user_id == get_user_id(),
            )
            .all()
        ]

    @classmethod
    def copy_dashboard(
        cls, original_dash: Dashboard, data: dict[str, Any]
    ) -> Dashboard:
        if is_feature_enabled("DASHBOARD_RBAC") and not security_manager.is_owner(
            original_dash
        ):
            raise DashboardForbiddenError()

        dash = Dashboard()
        dash.owners = [g.user] if g.user else []
        dash.dashboard_title = data["dashboard_title"]
        dash.css = data.get("css")

        metadata = json.loads(data["json_metadata"])
        old_to_new_slice_ids: dict[int, int] = {}
        if data.get("duplicate_slices"):
            # Duplicating slices as well, mapping old ids to new ones
            for slc in original_dash.slices:
                new_slice = slc.clone()
                new_slice.owners = [g.user] if g.user else []
                db.session.add(new_slice)
                db.session.flush()
                new_slice.dashboards.append(dash)
                old_to_new_slice_ids[slc.id] = new_slice.id

            # update chartId of layout entities
            for value in metadata["positions"].values():
                if isinstance(value, dict) and value.get("meta", {}).get("chartId"):
                    old_id = value["meta"]["chartId"]
                    new_id = old_to_new_slice_ids.get(old_id)
                    value["meta"]["chartId"] = new_id
        else:
            dash.slices = original_dash.slices

        dash.params = original_dash.params
        cls.set_dash_metadata(dash, metadata, old_to_new_slice_ids)
        db.session.add(dash)
        return dash

    @classmethod
    def update_native_filters_config(
        cls,
        dashboard: Dashboard | None = None,
        attributes: dict[str, Any] | None = None,
    ) -> list[dict[str, Any]]:
        if not dashboard:
            raise DashboardUpdateFailedError("Dashboard not found")

        if attributes:
            metadata = json.loads(dashboard.json_metadata or "{}")
            native_filter_configuration = metadata.get(
                "native_filter_configuration", []
            )
            reordered_filter_ids: list[int] = attributes.get("reordered", [])
            updated_configuration = []

            # Modify / Delete existing filters
            for conf in native_filter_configuration:
                deleted_filter = next(
                    (f for f in attributes.get("deleted", []) if f == conf.get("id")),
                    None,
                )
                if deleted_filter:
                    continue

                modified_filter = next(
                    (
                        f
                        for f in attributes.get("modified", [])
                        if f.get("id") == conf.get("id")
                    ),
                    None,
                )
                if modified_filter:
                    # Filter was modified, substitute it
                    updated_configuration.append(modified_filter)
                else:
                    # Filter was not modified, keep it as is
                    updated_configuration.append(conf)

            # Append new filters
            for new_filter in attributes.get("modified", []):
                new_filter_id = new_filter.get("id")
                if new_filter_id not in [f.get("id") for f in updated_configuration]:
                    updated_configuration.append(new_filter)

                    if (
                        reordered_filter_ids
                        and new_filter_id not in reordered_filter_ids
                    ):
                        reordered_filter_ids.append(new_filter_id)

            # Reorder filters
            if reordered_filter_ids:
                filter_map = {
                    filter_config["id"]: filter_config
                    for filter_config in updated_configuration
                }

                updated_configuration = [
                    filter_map[filter_id]
                    for filter_id in reordered_filter_ids
                    if filter_id in filter_map
                ]

            metadata["native_filter_configuration"] = updated_configuration
            dashboard.json_metadata = json.dumps(metadata)

        return updated_configuration

    @classmethod
    def update_colors_config(
        cls, dashboard: Dashboard, attributes: dict[str, Any]
    ) -> None:
        metadata = json.loads(dashboard.json_metadata or "{}")

        for key in [
            "color_scheme_domain",
            "color_scheme",
            "shared_label_colors",
            "map_label_colors",
            "label_colors",
        ]:
            if key in attributes:
                metadata[key] = attributes[key]

        dashboard.json_metadata = json.dumps(metadata)

    @staticmethod
    def add_favorite(dashboard: Dashboard) -> None:
        ids = DashboardDAO.favorited_ids([dashboard])
        if dashboard.id not in ids:
            db.session.add(
                FavStar(
                    class_name=FavStarClassName.DASHBOARD,
                    obj_id=dashboard.id,
                    user_id=get_user_id(),
                    dttm=datetime.now(),
                )
            )

    @staticmethod
    def remove_favorite(dashboard: Dashboard) -> None:
        fav = (
            db.session.query(FavStar)
            .filter(
                FavStar.class_name == FavStarClassName.DASHBOARD,
                FavStar.obj_id == dashboard.id,
                FavStar.user_id == get_user_id(),
            )
            .one_or_none()
        )
        if fav:
            db.session.delete(fav)


class EmbeddedDashboardDAO(BaseDAO[EmbeddedDashboard]):
    # There isn't really a regular scenario where we would rather get Embedded by id
    id_column_name = "uuid"

    @staticmethod
    def upsert(dashboard: Dashboard, allowed_domains: list[str]) -> EmbeddedDashboard:
        """
        Sets up a dashboard to be embeddable.
        Upsert is used to preserve the embedded_dashboard uuid across updates.
        """
        embedded: EmbeddedDashboard = (
            dashboard.embedded[0] if dashboard.embedded else EmbeddedDashboard()
        )
        embedded.allow_domain_list = ",".join(allowed_domains)
        dashboard.embedded = [embedded]
        return embedded

    @classmethod
    def create(
        cls,
        item: EmbeddedDashboardDAO | None = None,
        attributes: dict[str, Any] | None = None,
    ) -> Any:
        """
        Use EmbeddedDashboardDAO.upsert() instead.
        At least, until we are ok with more than one embedded item per dashboard.
        """
        raise NotImplementedError("Use EmbeddedDashboardDAO.upsert() instead.")<|MERGE_RESOLUTION|>--- conflicted
+++ resolved
@@ -59,18 +59,7 @@
     def get_filterable_columns_and_operators(cls) -> Dict[str, List[str]]:
         filterable = super().get_filterable_columns_and_operators()
         # Add custom fields for dashboards
-<<<<<<< HEAD
-        filterable.update(
-            {
-                "tags": ["eq", "in_", "like"],
-                "owner": ["eq", "in_"],
-                "published": ["eq"],
-                "favorite": ["eq"],
-            }
-        )
-=======
         filterable.update(DASHBOARD_CUSTOM_FIELDS)
->>>>>>> ac55c0f2
         return filterable
 
     @classmethod
