--- conflicted
+++ resolved
@@ -47,11 +47,7 @@
 from superset.models.embedded_dashboard import EmbeddedDashboard
 from superset.models.filter_set import FilterSet
 from superset.models.slice import Slice
-<<<<<<< HEAD
-from superset.utils.core import as_list, get_user_id
-=======
 from superset.utils.core import get_user_id
->>>>>>> b428b062
 from superset.utils.dashboard_filter_scopes_converter import copy_filter_scopes
 
 logger = logging.getLogger(__name__)
@@ -193,25 +189,6 @@
             db.session.commit()
         return model
 
-<<<<<<< HEAD
-    @classmethod
-    def delete(
-        cls, item_or_items: Dashboard | list[Dashboard], commit: bool = True
-    ) -> None:
-        items = cast(list[Dashboard], as_list(item_or_items))
-        item_ids = [item.id for item in items]
-        try:
-            db.session.query(Dashboard).filter(Dashboard.id.in_(item_ids)).delete(
-                synchronize_session="fetch"
-            )
-            if commit:
-                db.session.commit()
-        except SQLAlchemyError as ex:
-            db.session.rollback()
-            raise ex
-
-=======
->>>>>>> b428b062
     @staticmethod
     def set_dash_metadata(  # pylint: disable=too-many-locals
         dashboard: Dashboard,
