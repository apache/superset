# Licensed to the Apache Software Foundation (ASF) under one
# or more contributor license agreements.  See the NOTICE file
# distributed with this work for additional information
# regarding copyright ownership.  The ASF licenses this file
# to you under the Apache License, Version 2.0 (the
# "License"); you may not use this file except in compliance
# with the License.  You may obtain a copy of the License at
#
#   http://www.apache.org/licenses/LICENSE-2.0
#
# Unless required by applicable law or agreed to in writing,
# software distributed under the License is distributed on an
# "AS IS" BASIS, WITHOUT WARRANTIES OR CONDITIONS OF ANY
# KIND, either express or implied.  See the License for the
# specific language governing permissions and limitations
# under the License.
from __future__ import annotations

import json
import logging
from datetime import datetime
from typing import Any

from flask import g
from flask_appbuilder.models.sqla.interface import SQLAInterface
from sqlalchemy.exc import SQLAlchemyError

from superset import is_feature_enabled, security_manager
from superset.daos.base import BaseDAO
from superset.dashboards.commands.exceptions import (
    DashboardAccessDeniedError,
    DashboardForbiddenError,
    DashboardNotFoundError,
)
from superset.dashboards.filter_sets.consts import (
    DASHBOARD_ID_FIELD,
    DESCRIPTION_FIELD,
    JSON_METADATA_FIELD,
    NAME_FIELD,
    OWNER_ID_FIELD,
    OWNER_TYPE_FIELD,
)
from superset.dashboards.filters import DashboardAccessFilter, is_uuid
from superset.exceptions import SupersetSecurityException
from superset.extensions import db
from superset.models.core import FavStar, FavStarClassName
from superset.models.dashboard import Dashboard, id_or_slug_filter
from superset.models.embedded_dashboard import EmbeddedDashboard
from superset.models.filter_set import FilterSet
from superset.models.slice import Slice
from superset.utils.core import get_iterable, get_user_id
from superset.utils.dashboard_filter_scopes_converter import copy_filter_scopes

logger = logging.getLogger(__name__)


class DashboardDAO(BaseDAO[Dashboard]):
    base_filter = DashboardAccessFilter

    @classmethod
    def get_by_id_or_slug(cls, id_or_slug: int | str) -> Dashboard:
        if is_uuid(id_or_slug):
            # just get dashboard if it's uuid
            dashboard = Dashboard.get(id_or_slug)
        else:
            query = (
                db.session.query(Dashboard)
                .filter(id_or_slug_filter(id_or_slug))
                .outerjoin(Slice, Dashboard.slices)
                .outerjoin(Slice.table)
                .outerjoin(Dashboard.owners)
                .outerjoin(Dashboard.roles)
            )
            # Apply dashboard base filters
            query = cls.base_filter("id", SQLAInterface(Dashboard, db.session)).apply(
                query, None
            )
            dashboard = query.one_or_none()
        if not dashboard:
            raise DashboardNotFoundError()

        # make sure we still have basic access check from security manager
        try:
            dashboard.raise_for_access()
        except SupersetSecurityException as ex:
            raise DashboardAccessDeniedError() from ex

        return dashboard

    @staticmethod
    def get_datasets_for_dashboard(id_or_slug: str) -> list[Any]:
        dashboard = DashboardDAO.get_by_id_or_slug(id_or_slug)
        return dashboard.datasets_trimmed_for_slices()

    @staticmethod
    def get_charts_for_dashboard(id_or_slug: str) -> list[Slice]:
        return DashboardDAO.get_by_id_or_slug(id_or_slug).slices

    @staticmethod
    def get_dashboard_changed_on(id_or_slug_or_dashboard: str | Dashboard) -> datetime:
        """
        Get latest changed datetime for a dashboard.

        :param id_or_slug_or_dashboard: A dashboard or the ID or slug of the dashboard.
        :returns: The datetime the dashboard was last changed.
        """

        dashboard: Dashboard = (
            DashboardDAO.get_by_id_or_slug(id_or_slug_or_dashboard)
            if isinstance(id_or_slug_or_dashboard, str)
            else id_or_slug_or_dashboard
        )
        # drop microseconds in datetime to match with last_modified header
        return dashboard.changed_on.replace(microsecond=0)

    @staticmethod
    def get_dashboard_and_slices_changed_on(  # pylint: disable=invalid-name
        id_or_slug_or_dashboard: str | Dashboard,
    ) -> datetime:
        """
        Get latest changed datetime for a dashboard. The change could be a dashboard
        metadata change, or a change to one of its dependent slices.

        :param id_or_slug_or_dashboard: A dashboard or the ID or slug of the dashboard.
        :returns: The datetime the dashboard was last changed.
        """

        dashboard = (
            DashboardDAO.get_by_id_or_slug(id_or_slug_or_dashboard)
            if isinstance(id_or_slug_or_dashboard, str)
            else id_or_slug_or_dashboard
        )
        dashboard_changed_on = DashboardDAO.get_dashboard_changed_on(dashboard)
        slices = dashboard.slices
        slices_changed_on = max(
            [slc.changed_on for slc in slices]
            + ([datetime.fromtimestamp(0)] if len(slices) == 0 else [])
        )
        # drop microseconds in datetime to match with last_modified header
        return max(dashboard_changed_on, slices_changed_on).replace(microsecond=0)

    @staticmethod
    def get_dashboard_and_datasets_changed_on(  # pylint: disable=invalid-name
        id_or_slug_or_dashboard: str | Dashboard,
    ) -> datetime:
        """
        Get latest changed datetime for a dashboard. The change could be a dashboard
        metadata change, a change to one of its dependent datasets.

        :param id_or_slug_or_dashboard: A dashboard or the ID or slug of the dashboard.
        :returns: The datetime the dashboard was last changed.
        """

        dashboard = (
            DashboardDAO.get_by_id_or_slug(id_or_slug_or_dashboard)
            if isinstance(id_or_slug_or_dashboard, str)
            else id_or_slug_or_dashboard
        )
        dashboard_changed_on = DashboardDAO.get_dashboard_changed_on(dashboard)
        datasources = dashboard.datasources
        datasources_changed_on = max(
            [datasource.changed_on for datasource in datasources]
            + ([datetime.fromtimestamp(0)] if len(datasources) == 0 else [])
        )
        # drop microseconds in datetime to match with last_modified header
        return max(dashboard_changed_on, datasources_changed_on).replace(microsecond=0)

    @staticmethod
    def validate_slug_uniqueness(slug: str) -> bool:
        if not slug:
            return True
        dashboard_query = db.session.query(Dashboard).filter(Dashboard.slug == slug)
        return not db.session.query(dashboard_query.exists()).scalar()

    @staticmethod
    def validate_update_slug_uniqueness(dashboard_id: int, slug: str | None) -> bool:
        if slug is not None:
            dashboard_query = db.session.query(Dashboard).filter(
                Dashboard.slug == slug, Dashboard.id != dashboard_id
            )
            return not db.session.query(dashboard_query.exists()).scalar()
        return True

    @staticmethod
    def update_charts_owners(model: Dashboard, commit: bool = True) -> Dashboard:
        owners = list(model.owners)
        for slc in model.slices:
            slc.owners = list(set(owners) | set(slc.owners))
        if commit:
            db.session.commit()
        return model

    @classmethod
    def delete(cls, items: Dashboard | list[Dashboard], commit: bool = True) -> None:
<<<<<<< HEAD
        # bulk delete, first delete related data
        for item in get_iterable(items):
            item.slices = []
            item.embedded = []
            db.session.merge(item)
        # bulk delete itself
=======
        item_ids = [item.id for item in get_iterable(items)]
>>>>>>> cacad561
        try:
            for item in get_iterable(items):
                db.session.delete(item)
            if commit:
                db.session.commit()
        except SQLAlchemyError as ex:
            db.session.rollback()
            raise ex

    @staticmethod
    def set_dash_metadata(  # pylint: disable=too-many-locals
        dashboard: Dashboard,
        data: dict[Any, Any],
        old_to_new_slice_ids: dict[int, int] | None = None,
        commit: bool = False,
    ) -> Dashboard:
        new_filter_scopes = {}
        md = dashboard.params_dict

        if (positions := data.get("positions")) is not None:
            # find slices in the position data
            slice_ids = [
                value.get("meta", {}).get("chartId")
                for value in positions.values()
                if isinstance(value, dict)
            ]

            session = db.session()
            current_slices = session.query(Slice).filter(Slice.id.in_(slice_ids)).all()

            dashboard.slices = current_slices

            # add UUID to positions
            uuid_map = {slice.id: str(slice.uuid) for slice in current_slices}
            for obj in positions.values():
                if (
                    isinstance(obj, dict)
                    and obj["type"] == "CHART"
                    and obj["meta"]["chartId"]
                ):
                    chart_id = obj["meta"]["chartId"]
                    obj["meta"]["uuid"] = uuid_map.get(chart_id)

            # remove leading and trailing white spaces in the dumped json
            dashboard.position_json = json.dumps(
                positions, indent=None, separators=(",", ":"), sort_keys=True
            )

            if "filter_scopes" in data:
                # replace filter_id and immune ids from old slice id to new slice id:
                # and remove slice ids that are not in dash anymore
                slc_id_dict: dict[int, int] = {}
                if old_to_new_slice_ids:
                    slc_id_dict = {
                        old: new
                        for old, new in old_to_new_slice_ids.items()
                        if new in slice_ids
                    }
                else:
                    slc_id_dict = {sid: sid for sid in slice_ids}
                new_filter_scopes = copy_filter_scopes(
                    old_to_new_slc_id_dict=slc_id_dict,
                    old_filter_scopes=json.loads(data["filter_scopes"] or "{}")
                    if isinstance(data["filter_scopes"], str)
                    else data["filter_scopes"],
                )

            default_filters_data = json.loads(data.get("default_filters", "{}"))
            applicable_filters = {
                key: v
                for key, v in default_filters_data.items()
                if int(key) in slice_ids
            }
            md["default_filters"] = json.dumps(applicable_filters)

            # positions have its own column, no need to store it in metadata
            md.pop("positions", None)

        if new_filter_scopes:
            md["filter_scopes"] = new_filter_scopes
        else:
            md.pop("filter_scopes", None)

        md.setdefault("timed_refresh_immune_slices", [])

        if data.get("color_namespace") is None:
            md.pop("color_namespace", None)
        else:
            md["color_namespace"] = data.get("color_namespace")

        md["expanded_slices"] = data.get("expanded_slices", {})
        md["refresh_frequency"] = data.get("refresh_frequency", 0)
        md["color_scheme"] = data.get("color_scheme", "")
        md["label_colors"] = data.get("label_colors", {})
        md["shared_label_colors"] = data.get("shared_label_colors", {})
        md["color_scheme_domain"] = data.get("color_scheme_domain", [])
        md["cross_filters_enabled"] = data.get("cross_filters_enabled", True)
        dashboard.json_metadata = json.dumps(md)

        if commit:
            db.session.commit()
        return dashboard

    @staticmethod
    def favorited_ids(dashboards: list[Dashboard]) -> list[FavStar]:
        ids = [dash.id for dash in dashboards]
        return [
            star.obj_id
            for star in db.session.query(FavStar.obj_id)
            .filter(
                FavStar.class_name == FavStarClassName.DASHBOARD,
                FavStar.obj_id.in_(ids),
                FavStar.user_id == get_user_id(),
            )
            .all()
        ]

    @classmethod
    def copy_dashboard(
        cls, original_dash: Dashboard, data: dict[str, Any]
    ) -> Dashboard:
        if is_feature_enabled("DASHBOARD_RBAC") and not security_manager.is_owner(
            original_dash
        ):
            raise DashboardForbiddenError()

        dash = Dashboard()
        dash.owners = [g.user] if g.user else []
        dash.dashboard_title = data["dashboard_title"]
        dash.css = data.get("css")

        metadata = json.loads(data["json_metadata"])
        old_to_new_slice_ids: dict[int, int] = {}
        if data.get("duplicate_slices"):
            # Duplicating slices as well, mapping old ids to new ones
            for slc in original_dash.slices:
                new_slice = slc.clone()
                new_slice.owners = [g.user] if g.user else []
                db.session.add(new_slice)
                db.session.flush()
                new_slice.dashboards.append(dash)
                old_to_new_slice_ids[slc.id] = new_slice.id

            # update chartId of layout entities
            for value in metadata["positions"].values():
                if isinstance(value, dict) and value.get("meta", {}).get("chartId"):
                    old_id = value["meta"]["chartId"]
                    new_id = old_to_new_slice_ids.get(old_id)
                    value["meta"]["chartId"] = new_id
        else:
            dash.slices = original_dash.slices

        dash.params = original_dash.params
        cls.set_dash_metadata(dash, metadata, old_to_new_slice_ids)
        db.session.add(dash)
        db.session.commit()
        return dash

    @staticmethod
    def add_favorite(dashboard: Dashboard) -> None:
        ids = DashboardDAO.favorited_ids([dashboard])
        if dashboard.id not in ids:
            db.session.add(
                FavStar(
                    class_name=FavStarClassName.DASHBOARD,
                    obj_id=dashboard.id,
                    user_id=get_user_id(),
                    dttm=datetime.now(),
                )
            )
            db.session.commit()

    @staticmethod
    def remove_favorite(dashboard: Dashboard) -> None:
        fav = (
            db.session.query(FavStar)
            .filter(
                FavStar.class_name == FavStarClassName.DASHBOARD,
                FavStar.obj_id == dashboard.id,
                FavStar.user_id == get_user_id(),
            )
            .one_or_none()
        )
        if fav:
            db.session.delete(fav)
            db.session.commit()


class EmbeddedDashboardDAO(BaseDAO[EmbeddedDashboard]):
    # There isn't really a regular scenario where we would rather get Embedded by id
    id_column_name = "uuid"

    @staticmethod
    def upsert(dashboard: Dashboard, allowed_domains: list[str]) -> EmbeddedDashboard:
        """
        Sets up a dashboard to be embeddable.
        Upsert is used to preserve the embedded_dashboard uuid across updates.
        """
        embedded: EmbeddedDashboard = (
            dashboard.embedded[0] if dashboard.embedded else EmbeddedDashboard()
        )
        embedded.allow_domain_list = ",".join(allowed_domains)
        dashboard.embedded = [embedded]
        db.session.commit()
        return embedded

    @classmethod
    def create(
        cls,
        item: EmbeddedDashboardDAO | None = None,
        attributes: dict[str, Any] | None = None,
        commit: bool = True,
    ) -> Any:
        """
        Use EmbeddedDashboardDAO.upsert() instead.
        At least, until we are ok with more than one embedded item per dashboard.
        """
        raise NotImplementedError("Use EmbeddedDashboardDAO.upsert() instead.")


class FilterSetDAO(BaseDAO[FilterSet]):
    @classmethod
    def create(
        cls,
        item: FilterSet | None = None,
        attributes: dict[str, Any] | None = None,
        commit: bool = True,
    ) -> FilterSet:
        if not item:
            item = FilterSet()

        if attributes:
            setattr(item, NAME_FIELD, attributes[NAME_FIELD])
            setattr(item, JSON_METADATA_FIELD, attributes[JSON_METADATA_FIELD])
            setattr(item, DESCRIPTION_FIELD, attributes.get(DESCRIPTION_FIELD, None))
            setattr(
                item,
                OWNER_ID_FIELD,
                attributes.get(OWNER_ID_FIELD, attributes[DASHBOARD_ID_FIELD]),
            )
            setattr(item, OWNER_TYPE_FIELD, attributes[OWNER_TYPE_FIELD])
            setattr(item, DASHBOARD_ID_FIELD, attributes[DASHBOARD_ID_FIELD])

        return super().create(item, commit=commit)<|MERGE_RESOLUTION|>--- conflicted
+++ resolved
@@ -190,27 +190,6 @@
             db.session.commit()
         return model
 
-    @classmethod
-    def delete(cls, items: Dashboard | list[Dashboard], commit: bool = True) -> None:
-<<<<<<< HEAD
-        # bulk delete, first delete related data
-        for item in get_iterable(items):
-            item.slices = []
-            item.embedded = []
-            db.session.merge(item)
-        # bulk delete itself
-=======
-        item_ids = [item.id for item in get_iterable(items)]
->>>>>>> cacad561
-        try:
-            for item in get_iterable(items):
-                db.session.delete(item)
-            if commit:
-                db.session.commit()
-        except SQLAlchemyError as ex:
-            db.session.rollback()
-            raise ex
-
     @staticmethod
     def set_dash_metadata(  # pylint: disable=too-many-locals
         dashboard: Dashboard,
