# Licensed to the Apache Software Foundation (ASF) under one
# or more contributor license agreements.  See the NOTICE file
# distributed with this work for additional information
# regarding copyright ownership.  The ASF licenses this file
# to you under the Apache License, Version 2.0 (the
# "License"); you may not use this file except in compliance
# with the License.  You may obtain a copy of the License at
#
#   http://www.apache.org/licenses/LICENSE-2.0
#
# Unless required by applicable law or agreed to in writing,
# software distributed under the License is distributed on an
# "AS IS" BASIS, WITHOUT WARRANTIES OR CONDITIONS OF ANY
# KIND, either express or implied.  See the License for the
# specific language governing permissions and limitations
# under the License.
from __future__ import annotations

import logging
from datetime import datetime
from typing import Dict, List, TYPE_CHECKING

from flask_appbuilder.models.sqla.interface import SQLAInterface

from superset.charts.filters import ChartFilter
from superset.commands.chart.exceptions import ChartNotFoundError
from superset.daos.base import BaseDAO
from superset.extensions import db
from superset.models.core import FavStar, FavStarClassName
from superset.models.slice import id_or_uuid_filter, Slice
from superset.utils.core import get_user_id

if TYPE_CHECKING:
    pass

logger = logging.getLogger(__name__)

# Custom filterable fields for charts
CHART_CUSTOM_FIELDS = {
    "tags": ["eq", "in_", "like"],
    "owner": ["eq", "in_"],
    "viz_type": ["eq", "in_", "like"],
    "datasource_name": ["eq", "in_", "like"],
}


class ChartDAO(BaseDAO[Slice]):
    base_filter = ChartFilter

    @classmethod
    def get_filterable_columns_and_operators(cls) -> Dict[str, List[str]]:
        filterable = super().get_filterable_columns_and_operators()
        # Add custom fields for charts
<<<<<<< HEAD
        filterable.update(
            {
                "tags": ["eq", "in_", "like"],
                "owner": ["eq", "in_"],
                "viz_type": ["eq", "in_", "like"],
                "datasource_name": ["eq", "in_", "like"],
            }
        )
=======
        filterable.update(CHART_CUSTOM_FIELDS)
>>>>>>> ac55c0f2
        return filterable

    @staticmethod
    def get_by_id_or_uuid(id_or_uuid: str) -> Slice:
        query = db.session.query(Slice).filter(id_or_uuid_filter(id_or_uuid))
        # Apply chart base filters
        query = ChartFilter("id", SQLAInterface(Slice, db.session)).apply(query, None)
        chart = query.one_or_none()
        if not chart:
            raise ChartNotFoundError()
        return chart

    @staticmethod
    def favorited_ids(charts: list[Slice]) -> list[FavStar]:
        ids = [chart.id for chart in charts]
        return [
            star.obj_id
            for star in db.session.query(FavStar.obj_id)
            .filter(
                FavStar.class_name == FavStarClassName.CHART,
                FavStar.obj_id.in_(ids),
                FavStar.user_id == get_user_id(),
            )
            .all()
        ]

    @staticmethod
    def add_favorite(chart: Slice) -> None:
        ids = ChartDAO.favorited_ids([chart])
        if chart.id not in ids:
            db.session.add(
                FavStar(
                    class_name=FavStarClassName.CHART,
                    obj_id=chart.id,
                    user_id=get_user_id(),
                    dttm=datetime.now(),
                )
            )

    @staticmethod
    def remove_favorite(chart: Slice) -> None:
        fav = (
            db.session.query(FavStar)
            .filter(
                FavStar.class_name == FavStarClassName.CHART,
                FavStar.obj_id == chart.id,
                FavStar.user_id == get_user_id(),
            )
            .one_or_none()
        )
        if fav:
            db.session.delete(fav)<|MERGE_RESOLUTION|>--- conflicted
+++ resolved
@@ -51,18 +51,7 @@
     def get_filterable_columns_and_operators(cls) -> Dict[str, List[str]]:
         filterable = super().get_filterable_columns_and_operators()
         # Add custom fields for charts
-<<<<<<< HEAD
-        filterable.update(
-            {
-                "tags": ["eq", "in_", "like"],
-                "owner": ["eq", "in_"],
-                "viz_type": ["eq", "in_", "like"],
-                "datasource_name": ["eq", "in_", "like"],
-            }
-        )
-=======
         filterable.update(CHART_CUSTOM_FIELDS)
->>>>>>> ac55c0f2
         return filterable
 
     @staticmethod
