--- conflicted
+++ resolved
@@ -35,10 +35,9 @@
 from flask_appbuilder.models.sqla import Model
 from flask_appbuilder.models.sqla.interface import SQLAInterface
 from flask_sqlalchemy import BaseQuery
-from sqlalchemy.exc import SQLAlchemyError, StatementError
 from pydantic import BaseModel, Field
 from sqlalchemy import asc, cast, desc, or_, Text
-from sqlalchemy.exc import StatementError
+from sqlalchemy.exc import SQLAlchemyError, StatementError
 from sqlalchemy.inspection import inspect
 from sqlalchemy.orm import ColumnProperty, joinedload, RelationshipProperty
 
@@ -125,11 +124,6 @@
         )[0]
 
     @classmethod
-<<<<<<< HEAD
-    def _apply_base_filter(
-        cls, query: Any, skip_base_filter: bool = False, data_model: Any = None
-    ) -> Any:
-=======
     def find_by_id_or_uuid(
         cls,
         model_id_or_uuid: str,
@@ -158,12 +152,9 @@
             return None
 
     @classmethod
-    def find_by_id(
-        cls,
-        model_id: str | int,
-        skip_base_filter: bool = False,
-    ) -> T | None:
->>>>>>> b0d3f0f0
+    def _apply_base_filter(
+        cls, query: Any, skip_base_filter: bool = False, data_model: Any = None
+    ) -> Any:
         """
         Apply the base_filter to the query if it exists and skip_base_filter is False.
         """
