# Licensed to the Apache Software Foundation (ASF) under one
# or more contributor license agreements.  See the NOTICE file
# distributed with this work for additional information
# regarding copyright ownership.  The ASF licenses this file
# to you under the Apache License, Version 2.0 (the
# "License"); you may not use this file except in compliance
# with the License.  You may obtain a copy of the License at
#
#   http://www.apache.org/licenses/LICENSE-2.0
#
# Unless required by applicable law or agreed to in writing,
# software distributed under the License is distributed on an
# "AS IS" BASIS, WITHOUT WARRANTIES OR CONDITIONS OF ANY
# KIND, either express or implied.  See the License for the
# specific language governing permissions and limitations
# under the License.
from __future__ import annotations

<<<<<<< HEAD
from typing import Any, get_args, TYPE_CHECKING
=======
import logging
import uuid as uuid_lib
from enum import Enum
from typing import (
    Any,
    Dict,
    Generic,
    get_args,
    List,
    Optional,
    Sequence,
    Tuple,
    TypeVar,
)
>>>>>>> 9546ee37

import sqlalchemy as sa
from flask_appbuilder.models.filters import BaseFilter
from flask_appbuilder.models.sqla.interface import SQLAInterface
from flask_sqlalchemy import BaseQuery
from pydantic import BaseModel, Field
from sqlalchemy import asc, cast, desc, or_, Text
from sqlalchemy.exc import SQLAlchemyError, StatementError
<<<<<<< HEAD
from superset_core.dao.types import BaseDAO as CoreBaseDAO, T_Model
from superset_core.models.base import CoreModel
=======
from sqlalchemy.ext.hybrid import hybrid_property
from sqlalchemy.inspection import inspect
from sqlalchemy.orm import ColumnProperty, joinedload, RelationshipProperty
>>>>>>> 9546ee37

from superset.daos.exceptions import (
    DAOFindFailedError,
)
from superset.extensions import db

<<<<<<< HEAD
if TYPE_CHECKING:
    # For static type checking, we can use a more specific type
    BaseDAOType = CoreBaseDAO[CoreModel]
else:
    BaseDAOType = object


class BaseDAO(CoreBaseDAO[T_Model]):
=======
logger = logging.getLogger(__name__)

T = TypeVar("T", bound=Model)


class ColumnOperatorEnum(str, Enum):
    eq = "eq"
    ne = "ne"
    sw = "sw"
    ew = "ew"
    in_ = "in"
    nin = "nin"
    gt = "gt"
    gte = "gte"
    lt = "lt"
    lte = "lte"
    like = "like"
    ilike = "ilike"
    is_null = "is_null"
    is_not_null = "is_not_null"

    def apply(self, column: Any, value: Any) -> Any:
        op_func = operator_map.get(self)
        if not op_func:
            raise ValueError("Unsupported operator: %s" % self)
        return op_func(column, value)


# Define operator_map as a module-level dict after the enum is defined
operator_map: Dict[ColumnOperatorEnum, Any] = {
    ColumnOperatorEnum.eq: lambda col, val: col == val,
    ColumnOperatorEnum.ne: lambda col, val: col != val,
    ColumnOperatorEnum.sw: lambda col, val: col.like(f"{val}%"),
    ColumnOperatorEnum.ew: lambda col, val: col.like(f"%{val}"),
    ColumnOperatorEnum.in_: lambda col, val: col.in_(
        val if isinstance(val, (list, tuple)) else [val]
    ),
    ColumnOperatorEnum.nin: lambda col, val: ~col.in_(
        val if isinstance(val, (list, tuple)) else [val]
    ),
    ColumnOperatorEnum.gt: lambda col, val: col > val,
    ColumnOperatorEnum.gte: lambda col, val: col >= val,
    ColumnOperatorEnum.lt: lambda col, val: col < val,
    ColumnOperatorEnum.lte: lambda col, val: col <= val,
    ColumnOperatorEnum.like: lambda col, val: col.like(f"%{val}%"),
    ColumnOperatorEnum.ilike: lambda col, val: col.ilike(f"%{val}%"),
    ColumnOperatorEnum.is_null: lambda col, _: col.is_(None),
    ColumnOperatorEnum.is_not_null: lambda col, _: col.isnot(None),
}

# Map SQLAlchemy types to supported operators
TYPE_OPERATOR_MAP = {
    "string": [
        ColumnOperatorEnum.eq,
        ColumnOperatorEnum.ne,
        ColumnOperatorEnum.sw,
        ColumnOperatorEnum.ew,
        ColumnOperatorEnum.in_,
        ColumnOperatorEnum.nin,
        ColumnOperatorEnum.like,
        ColumnOperatorEnum.ilike,
        ColumnOperatorEnum.is_null,
        ColumnOperatorEnum.is_not_null,
    ],
    "boolean": [
        ColumnOperatorEnum.eq,
        ColumnOperatorEnum.ne,
        ColumnOperatorEnum.is_null,
        ColumnOperatorEnum.is_not_null,
    ],
    "number": [
        ColumnOperatorEnum.eq,
        ColumnOperatorEnum.ne,
        ColumnOperatorEnum.gt,
        ColumnOperatorEnum.gte,
        ColumnOperatorEnum.lt,
        ColumnOperatorEnum.lte,
        ColumnOperatorEnum.in_,
        ColumnOperatorEnum.nin,
        ColumnOperatorEnum.is_null,
        ColumnOperatorEnum.is_not_null,
    ],
    "datetime": [
        ColumnOperatorEnum.eq,
        ColumnOperatorEnum.ne,
        ColumnOperatorEnum.gt,
        ColumnOperatorEnum.gte,
        ColumnOperatorEnum.lt,
        ColumnOperatorEnum.lte,
        ColumnOperatorEnum.in_,
        ColumnOperatorEnum.nin,
        ColumnOperatorEnum.is_null,
        ColumnOperatorEnum.is_not_null,
    ],
}


class ColumnOperator(BaseModel):
    col: str = Field(..., description="Column name to filter on")
    opr: ColumnOperatorEnum = Field(..., description="Operator")
    value: Any = Field(None, description="Value for the filter")


class BaseDAO(Generic[T]):
>>>>>>> 9546ee37
    """
    Base DAO, implement base CRUD sqlalchemy operations
    """

    model_cls: type[T_Model] | None = None
    """
    Child classes need to state the Model class so they don't need to implement basic
    create, update and delete methods
    """
    base_filter: BaseFilter | None = None
    """
    Child classes can register base filtering to be applied to all filter methods
    """
    id_column_name = "id"
    uuid_column_name = "uuid"

    def __init_subclass__(cls) -> None:
        cls.model_cls = get_args(
            cls.__orig_bases__[0]  # type: ignore  # pylint: disable=no-member
        )[0]

    @classmethod
    def find_by_id_or_uuid(
        cls,
        model_id_or_uuid: str,
        skip_base_filter: bool = False,
    ) -> T_Model | None:
        """
        Find a model by id or uuid, if defined applies `base_filter`
        """
        query = db.session.query(cls.model_cls)
        if cls.base_filter and not skip_base_filter:
            data_model = SQLAInterface(cls.model_cls, db.session)
            query = cls.base_filter(  # pylint: disable=not-callable
                cls.id_column_name, data_model
            ).apply(query, None)
        id_column = getattr(cls.model_cls, cls.id_column_name)
        uuid_column = getattr(cls.model_cls, cls.uuid_column_name)

        if model_id_or_uuid.isdigit():
            filter = id_column == int(model_id_or_uuid)
        else:
            filter = uuid_column == model_id_or_uuid
        try:
            return query.filter(filter).one_or_none()
        except StatementError:
            # can happen if neither uuid nor int is passed
            return None

    @classmethod
<<<<<<< HEAD
    def find_by_id(
        cls,
        model_id: str | int,
        skip_base_filter: bool = False,
    ) -> T_Model | None:
=======
    def _apply_base_filter(
        cls, query: Any, skip_base_filter: bool = False, data_model: Any = None
    ) -> Any:
>>>>>>> 9546ee37
        """
        Apply the base_filter to the query if it exists and skip_base_filter is False.
        """
        if cls.base_filter and not skip_base_filter:
            if data_model is None:
                data_model = SQLAInterface(cls.model_cls, db.session)
            query = cls.base_filter(  # pylint: disable=not-callable
                cls.id_column_name, data_model
            ).apply(query, None)
        return query

    @classmethod
    def _convert_value_for_column(cls, column: Any, value: Any) -> Any:
        """
        Convert a value to the appropriate type for a given SQLAlchemy column.

        Args:
            column: SQLAlchemy column object
            value: Value to convert

        Returns:
            Converted value or None if conversion fails
        """
        if (
            hasattr(column.type, "python_type")
            and column.type.python_type == uuid_lib.UUID
        ):
            if isinstance(value, str):
                try:
                    return uuid_lib.UUID(value)
                except (ValueError, AttributeError):
                    return None
        return value

    @classmethod
    def _find_by_column(
        cls,
        column_name: str,
        value: str | int,
        skip_base_filter: bool = False,
    ) -> T | None:
        """
        Private method to find a model by any column value.

        Args:
            column_name: Name of the column to search by
            value: Value to search for
            skip_base_filter: Whether to skip base filtering

        Returns:
            Model instance or None if not found
        """
        query = db.session.query(cls.model_cls)
        query = cls._apply_base_filter(query, skip_base_filter)

        if not hasattr(cls.model_cls, column_name):
            return None

        column = getattr(cls.model_cls, column_name)
        converted_value = cls._convert_value_for_column(column, value)
        if converted_value is None:
            return None

        try:
            return query.filter(column == converted_value).one_or_none()
        except StatementError:
            # can happen if int is passed instead of a string or similar
            return None

    @classmethod
    def find_by_id(
        cls,
        model_id: str | int,
        skip_base_filter: bool = False,
        id_column: str | None = None,
    ) -> T | None:
        """
        Find a model by ID using specified or default ID column.

        Args:
            model_id: ID value to search for
            skip_base_filter: Whether to skip base filtering
            id_column: Column name to use (defaults to cls.id_column_name)

        Returns:
            Model instance or None if not found
        """
        column = id_column or cls.id_column_name
        return cls._find_by_column(column, model_id, skip_base_filter)

    @classmethod
    def find_by_ids(
        cls,
        model_ids: Sequence[str | int],
        skip_base_filter: bool = False,
<<<<<<< HEAD
    ) -> list[T_Model]:
=======
        id_column: str | None = None,
    ) -> list[T]:
>>>>>>> 9546ee37
        """
        Find a List of models by a list of ids, if defined applies `base_filter`

        :param model_ids: List of IDs to find
        :param skip_base_filter: If true, skip applying the base filter
        :param id_column: Optional column name to use for ID lookup
                         (defaults to id_column_name)
        """
        column = id_column or cls.id_column_name
        id_col = getattr(cls.model_cls, column, None)
        if id_col is None or not model_ids:
            return []

        # Convert IDs to appropriate types based on column type
        converted_ids: list[str | int | uuid_lib.UUID] = []
        for id_val in model_ids:
            converted_value = cls._convert_value_for_column(id_col, id_val)
            if converted_value is not None:
                # Only add successfully converted values
                converted_ids.append(converted_value)
            else:
                # Log warning for failed conversions
                logger.warning(
                    "Failed to convert ID '%s' for column %s.%s",
                    id_val,
                    cls.model_cls.__name__ if cls.model_cls else "Unknown",
                    column,
                )

        # If no valid IDs after conversion, return empty list
        if not converted_ids:
            return []

        query = db.session.query(cls.model_cls).filter(id_col.in_(converted_ids))
        query = cls._apply_base_filter(query, skip_base_filter)

        try:
            results = query.all()
        except SQLAlchemyError as ex:
            model_name = cls.model_cls.__name__ if cls.model_cls else "Unknown"
            raise DAOFindFailedError(
                "Failed to find %s with ids: %s" % (model_name, model_ids)
            ) from ex

        return results

    @classmethod
<<<<<<< HEAD
    def find_all(cls) -> list[T_Model]:
=======
    def find_all(cls, skip_base_filter: bool = False) -> list[T]:
>>>>>>> 9546ee37
        """
        Get all that fit the `base_filter`
        """
        query = db.session.query(cls.model_cls)
        query = cls._apply_base_filter(query, skip_base_filter)
        return query.all()

    @classmethod
<<<<<<< HEAD
    def find_one_or_none(cls, **filter_by: Any) -> T_Model | None:
=======
    def find_one_or_none(
        cls, skip_base_filter: bool = False, **filter_by: Any
    ) -> T | None:
>>>>>>> 9546ee37
        """
        Get the first that fit the `base_filter`
        """
        query = db.session.query(cls.model_cls)
        query = cls._apply_base_filter(query, skip_base_filter)
        return query.filter_by(**filter_by).one_or_none()

    @classmethod
    def create(
        cls,
        item: T_Model | None = None,
        attributes: dict[str, Any] | None = None,
    ) -> T_Model:
        """
        Create an object from the specified item and/or attributes.

        :param item: The object to create
        :param attributes: The attributes associated with the object to create
        """

        if not item:
            item = cls.model_cls()  # type: ignore  # pylint: disable=not-callable

        if attributes:
            for key, value in attributes.items():
                setattr(item, key, value)

        db.session.add(item)
        return item  # type: ignore

    @classmethod
    def update(
        cls,
        item: T_Model | None = None,
        attributes: dict[str, Any] | None = None,
    ) -> T_Model:
        """
        Update an object from the specified item and/or attributes.

        :param item: The object to update
        :param attributes: The attributes associated with the object to update
        """

        if not item:
            item = cls.model_cls()  # type: ignore  # pylint: disable=not-callable

        if attributes:
            for key, value in attributes.items():
                setattr(item, key, value)

        if item not in db.session:
            return db.session.merge(item)

        return item  # type: ignore

    @classmethod
    def delete(cls, items: list[T_Model]) -> None:
        """
        Delete the specified items including their associated relationships.

        Note that bulk deletion via `delete` is not invoked in the base class as this
        does not dispatch the ORM `after_delete` event which may be required to augment
        additional records loosely defined via implicit relationships. Instead ORM
        objects are deleted one-by-one via `Session.delete`.

        Subclasses may invoke bulk deletion but are responsible for instrumenting any
        post-deletion logic.

        :param items: The items to delete
        :see: https://docs.sqlalchemy.org/en/latest/orm/queryguide/dml.html
        """

        for item in items:
            db.session.delete(item)

    @classmethod
    def query(cls, query: BaseQuery) -> list[T_Model]:
        """
        Get all that fit the `base_filter` based on a BaseQuery object
        """
        if cls.base_filter:
            data_model = SQLAInterface(cls.model_cls, db.session)
            query = cls.base_filter(  # pylint: disable=not-callable
                cls.id_column_name, data_model
            ).apply(query, None)
        return query.all()

    @classmethod
    def filter_by(cls, **filter_by: Any) -> list[T_Model]:
        """
        Get all entries that fit the `base_filter`
        """
        query = db.session.query(cls.model_cls)
        if cls.base_filter:
            data_model = SQLAInterface(cls.model_cls, db.session)
            query = cls.base_filter(  # pylint: disable=not-callable
                cls.id_column_name, data_model
            ).apply(query, None)
        return query.filter_by(**filter_by).all()

    @classmethod
    def apply_column_operators(
        cls, query: Any, column_operators: Optional[List[ColumnOperator]] = None
    ) -> Any:
        """
        Apply column operators (list of ColumnOperator) to the query using
        ColumnOperatorEnum logic. Raises ValueError if a filter references a
        non-existent column.
        """
        if not column_operators:
            return query
        for c in column_operators:
            if not isinstance(c, ColumnOperator):
                continue
            col, opr, value = c.col, c.opr, c.value
            if not col or not hasattr(cls.model_cls, col):
                model_name = cls.model_cls.__name__ if cls.model_cls else "Unknown"
                logging.error(
                    "Invalid filter: column '%s' does not exist on %s", col, model_name
                )
                raise ValueError(
                    "Invalid filter: column '%s' does not exist on %s"
                    % (col, model_name)
                )
            column = getattr(cls.model_cls, col)
            try:
                # Always use ColumnOperatorEnum's apply method
                operator_enum = ColumnOperatorEnum(opr)
                query = query.filter(operator_enum.apply(column, value))
            except Exception as e:
                logging.error("Error applying filter on column '%s': %s", col, e)
                raise
        return query

    @classmethod
    def get_filterable_columns_and_operators(cls) -> Dict[str, List[str]]:
        """
        Returns a dict mapping filterable columns (including hybrid/computed fields if
        present) to their supported operators. Used by MCP tools to dynamically expose
        filter options. Custom fields supported by the DAO but not present on the model
        should be documented here.
        """

        mapper = inspect(cls.model_cls)
        columns = {c.key: c for c in mapper.columns}
        # Add hybrid properties
        hybrids = {
            name: attr
            for name, attr in vars(cls.model_cls).items()
            if isinstance(attr, hybrid_property)
        }
        # You may add custom fields here, e.g.:
        # custom_fields = {"tags": ["eq", "in_", "like"], ...}
        custom_fields: Dict[str, List[str]] = {}

        filterable: Dict[str, Any] = {}
        for name, col in columns.items():
            if isinstance(col.type, (sa.String, sa.Text)):
                filterable[name] = TYPE_OPERATOR_MAP["string"]
            elif isinstance(col.type, (sa.Boolean,)):
                filterable[name] = TYPE_OPERATOR_MAP["boolean"]
            elif isinstance(col.type, (sa.Integer, sa.Float, sa.Numeric)):
                filterable[name] = TYPE_OPERATOR_MAP["number"]
            elif isinstance(col.type, (sa.DateTime, sa.Date, sa.Time)):
                filterable[name] = TYPE_OPERATOR_MAP["datetime"]
            else:
                # Fallback to eq/ne/null
                filterable[name] = [
                    ColumnOperatorEnum.eq,
                    ColumnOperatorEnum.ne,
                    ColumnOperatorEnum.is_null,
                    ColumnOperatorEnum.is_not_null,
                ]
        # Add hybrid properties as string fields by default
        for name in hybrids:
            filterable[name] = TYPE_OPERATOR_MAP["string"]
        # Add custom fields
        filterable.update(custom_fields)

        # Convert enum values to strings for the return type
        result: Dict[str, List[str]] = {}
        for key, operators in filterable.items():
            if isinstance(operators, list):
                # Convert enums to strings
                result[key] = [
                    op.value if isinstance(op, ColumnOperatorEnum) else op
                    for op in operators
                ]
            else:
                result[key] = operators

        return result

    @classmethod
    def _build_query(
        cls,
        column_operators: Optional[List[ColumnOperator]] = None,
        search: Optional[str] = None,
        search_columns: Optional[List[str]] = None,
        custom_filters: Optional[Dict[str, BaseFilter]] = None,
        skip_base_filter: bool = False,
        data_model: Optional[SQLAInterface] = None,
    ) -> Any:
        """
        Build a SQLAlchemy query with base filter, column operators, search, and
        custom filters.
        """
        if data_model is None:
            data_model = SQLAInterface(cls.model_cls, db.session)
        query = data_model.session.query(cls.model_cls)
        query = cls._apply_base_filter(
            query, skip_base_filter=skip_base_filter, data_model=data_model
        )
        if search and search_columns:
            search_filters = []
            for column_name in search_columns:
                if hasattr(cls.model_cls, column_name):
                    column = getattr(cls.model_cls, column_name)
                    search_filters.append(cast(column, Text).ilike(f"%{search}%"))
            if search_filters:
                query = query.filter(or_(*search_filters))
        if custom_filters:
            for filter_class in custom_filters.values():
                query = filter_class.apply(query, None)
        if column_operators:
            query = cls.apply_column_operators(query, column_operators)
        return query

    @classmethod
    def list(  # noqa: C901
        cls,
        column_operators: Optional[List[ColumnOperator]] = None,
        order_column: str = "changed_on",
        order_direction: str = "desc",
        page: int = 0,
        page_size: int = 100,
        search: Optional[str] = None,
        search_columns: Optional[List[str]] = None,
        custom_filters: Optional[Dict[str, BaseFilter]] = None,
        columns: Optional[List[str]] = None,
    ) -> Tuple[List[Any], int]:
        """
        Generic list method for filtered, sorted, and paginated results.
        If columns is specified, returns a list of tuples (one per row),
        otherwise returns model instances.
        """
        data_model = SQLAInterface(cls.model_cls, db.session)

        column_attrs = []
        relationship_loads = []
        if columns is None:
            columns = []
        for name in columns:
            attr = getattr(cls.model_cls, name, None)
            if attr is None:
                continue
            prop = getattr(attr, "property", None)
            if isinstance(prop, ColumnProperty):
                column_attrs.append(attr)
            elif isinstance(prop, RelationshipProperty):
                relationship_loads.append(joinedload(attr))
            # Ignore properties and other non-queryable attributes

        if relationship_loads:
            # If any relationships are requested, query the full model
            # but don't add the joins yet - we'll add them after counting
            query = data_model.session.query(cls.model_cls)
        elif column_attrs:
            # Only columns requested
            query = data_model.session.query(*column_attrs)
        else:
            # Fallback: query the full model
            query = data_model.session.query(cls.model_cls)
        query = cls._apply_base_filter(query, data_model=data_model)
        if search and search_columns:
            search_filters = []
            for column_name in search_columns:
                if hasattr(cls.model_cls, column_name):
                    column = getattr(cls.model_cls, column_name)
                    search_filters.append(cast(column, Text).ilike(f"%{search}%"))
            if search_filters:
                query = query.filter(or_(*search_filters))
        if custom_filters:
            for filter_class in custom_filters.values():
                query = filter_class.apply(query, None)
        if column_operators:
            query = cls.apply_column_operators(query, column_operators)

        # Count before adding relationship joins to avoid inflated counts
        # with one-to-many or many-to-many relationships
        total_count = query.count()

        # Add relationship joins after counting
        if relationship_loads:
            for loader in relationship_loads:
                query = query.options(loader)

        if hasattr(cls.model_cls, order_column):
            column = getattr(cls.model_cls, order_column)
            if order_direction.lower() == "desc":
                query = query.order_by(desc(column))
            else:
                query = query.order_by(asc(column))
        page = page
        page_size = max(page_size, 1)
        query = query.offset(page * page_size).limit(page_size)
        items = query.all()
        # If columns are specified, SQLAlchemy returns Row objects (not tuples or
        # model instances)
        return items, total_count

    @classmethod
    def count(
        cls,
        column_operators: Optional[List[ColumnOperator]] = None,
        skip_base_filter: bool = False,
    ) -> int:
        """
        Count the number of records for the model, optionally filtered by column
        operators.
        """
        query = cls._build_query(
            column_operators=column_operators, skip_base_filter=skip_base_filter
        )
        return query.count()<|MERGE_RESOLUTION|>--- conflicted
+++ resolved
@@ -16,9 +16,6 @@
 # under the License.
 from __future__ import annotations
 
-<<<<<<< HEAD
-from typing import Any, get_args, TYPE_CHECKING
-=======
 import logging
 import uuid as uuid_lib
 from enum import Enum
@@ -31,9 +28,9 @@
     Optional,
     Sequence,
     Tuple,
+    TYPE_CHECKING,
     TypeVar,
 )
->>>>>>> 9546ee37
 
 import sqlalchemy as sa
 from flask_appbuilder.models.filters import BaseFilter
@@ -42,33 +39,27 @@
 from pydantic import BaseModel, Field
 from sqlalchemy import asc, cast, desc, or_, Text
 from sqlalchemy.exc import SQLAlchemyError, StatementError
-<<<<<<< HEAD
-from superset_core.dao.types import BaseDAO as CoreBaseDAO, T_Model
-from superset_core.models.base import CoreModel
-=======
 from sqlalchemy.ext.hybrid import hybrid_property
 from sqlalchemy.inspection import inspect
 from sqlalchemy.orm import ColumnProperty, joinedload, RelationshipProperty
->>>>>>> 9546ee37
+from superset_core.dao.types import BaseDAO as CoreBaseDAO
+from superset_core.models.base import CoreModel
 
 from superset.daos.exceptions import (
     DAOFindFailedError,
 )
 from superset.extensions import db
 
-<<<<<<< HEAD
 if TYPE_CHECKING:
     # For static type checking, we can use a more specific type
     BaseDAOType = CoreBaseDAO[CoreModel]
 else:
     BaseDAOType = object
 
-
-class BaseDAO(CoreBaseDAO[T_Model]):
-=======
+T = TypeVar("T", bound=CoreModel)
+
+
 logger = logging.getLogger(__name__)
-
-T = TypeVar("T", bound=Model)
 
 
 class ColumnOperatorEnum(str, Enum):
@@ -170,12 +161,11 @@
 
 
 class BaseDAO(Generic[T]):
->>>>>>> 9546ee37
     """
     Base DAO, implement base CRUD sqlalchemy operations
     """
 
-    model_cls: type[T_Model] | None = None
+    model_cls: type[T] | None = None
     """
     Child classes need to state the Model class so they don't need to implement basic
     create, update and delete methods
@@ -197,7 +187,7 @@
         cls,
         model_id_or_uuid: str,
         skip_base_filter: bool = False,
-    ) -> T_Model | None:
+    ) -> T | None:
         """
         Find a model by id or uuid, if defined applies `base_filter`
         """
@@ -221,17 +211,9 @@
             return None
 
     @classmethod
-<<<<<<< HEAD
-    def find_by_id(
-        cls,
-        model_id: str | int,
-        skip_base_filter: bool = False,
-    ) -> T_Model | None:
-=======
     def _apply_base_filter(
         cls, query: Any, skip_base_filter: bool = False, data_model: Any = None
     ) -> Any:
->>>>>>> 9546ee37
         """
         Apply the base_filter to the query if it exists and skip_base_filter is False.
         """
@@ -327,12 +309,8 @@
         cls,
         model_ids: Sequence[str | int],
         skip_base_filter: bool = False,
-<<<<<<< HEAD
-    ) -> list[T_Model]:
-=======
         id_column: str | None = None,
     ) -> list[T]:
->>>>>>> 9546ee37
         """
         Find a List of models by a list of ids, if defined applies `base_filter`
 
@@ -380,11 +358,7 @@
         return results
 
     @classmethod
-<<<<<<< HEAD
-    def find_all(cls) -> list[T_Model]:
-=======
     def find_all(cls, skip_base_filter: bool = False) -> list[T]:
->>>>>>> 9546ee37
         """
         Get all that fit the `base_filter`
         """
@@ -393,13 +367,9 @@
         return query.all()
 
     @classmethod
-<<<<<<< HEAD
-    def find_one_or_none(cls, **filter_by: Any) -> T_Model | None:
-=======
     def find_one_or_none(
         cls, skip_base_filter: bool = False, **filter_by: Any
     ) -> T | None:
->>>>>>> 9546ee37
         """
         Get the first that fit the `base_filter`
         """
@@ -410,9 +380,9 @@
     @classmethod
     def create(
         cls,
-        item: T_Model | None = None,
+        item: T | None = None,
         attributes: dict[str, Any] | None = None,
-    ) -> T_Model:
+    ) -> T:
         """
         Create an object from the specified item and/or attributes.
 
@@ -433,9 +403,9 @@
     @classmethod
     def update(
         cls,
-        item: T_Model | None = None,
+        item: T | None = None,
         attributes: dict[str, Any] | None = None,
-    ) -> T_Model:
+    ) -> T:
         """
         Update an object from the specified item and/or attributes.
 
@@ -456,7 +426,7 @@
         return item  # type: ignore
 
     @classmethod
-    def delete(cls, items: list[T_Model]) -> None:
+    def delete(cls, items: list[T]) -> None:
         """
         Delete the specified items including their associated relationships.
 
@@ -476,7 +446,7 @@
             db.session.delete(item)
 
     @classmethod
-    def query(cls, query: BaseQuery) -> list[T_Model]:
+    def query(cls, query: BaseQuery) -> list[T]:
         """
         Get all that fit the `base_filter` based on a BaseQuery object
         """
@@ -488,7 +458,7 @@
         return query.all()
 
     @classmethod
-    def filter_by(cls, **filter_by: Any) -> list[T_Model]:
+    def filter_by(cls, **filter_by: Any) -> list[T]:
         """
         Get all entries that fit the `base_filter`
         """
