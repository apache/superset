# Licensed to the Apache Software Foundation (ASF) under one
# or more contributor license agreements.  See the NOTICE file
# distributed with this work for additional information
# regarding copyright ownership.  The ASF licenses this file
# to you under the Apache License, Version 2.0 (the
# "License"); you may not use this file except in compliance
# with the License.  You may obtain a copy of the License at
#
#   http://www.apache.org/licenses/LICENSE-2.0
#
# Unless required by applicable law or agreed to in writing,
# software distributed under the License is distributed on an
# "AS IS" BASIS, WITHOUT WARRANTIES OR CONDITIONS OF ANY
# KIND, either express or implied.  See the License for the
# specific language governing permissions and limitations
# under the License.
from __future__ import annotations

import logging
import uuid as uuid_lib
from enum import Enum
from typing import (
    Any,
    Dict,
    Generic,
    get_args,
    List,
    Optional,
    Sequence,
    Tuple,
    TypeVar,
)

import sqlalchemy as sa
from flask_appbuilder.models.filters import BaseFilter
from flask_appbuilder.models.sqla import Model
from flask_appbuilder.models.sqla.interface import SQLAInterface
<<<<<<< HEAD
from sqlalchemy.exc import SQLAlchemyError, StatementError
from sqlalchemy.orm import Query
=======
from flask_sqlalchemy import BaseQuery
from pydantic import BaseModel, Field
from sqlalchemy import asc, cast, desc, or_, Text
from sqlalchemy.exc import SQLAlchemyError, StatementError
from sqlalchemy.ext.hybrid import hybrid_property
from sqlalchemy.inspection import inspect
from sqlalchemy.orm import ColumnProperty, joinedload, RelationshipProperty
>>>>>>> dced2f85

from superset.daos.exceptions import (
    DAOFindFailedError,
)
from superset.extensions import db

logger = logging.getLogger(__name__)

T = TypeVar("T", bound=Model)


class ColumnOperatorEnum(str, Enum):
    eq = "eq"
    ne = "ne"
    sw = "sw"
    ew = "ew"
    in_ = "in"
    nin = "nin"
    gt = "gt"
    gte = "gte"
    lt = "lt"
    lte = "lte"
    like = "like"
    ilike = "ilike"
    is_null = "is_null"
    is_not_null = "is_not_null"

    def apply(self, column: Any, value: Any) -> Any:
        op_func = operator_map.get(self)
        if not op_func:
            raise ValueError("Unsupported operator: %s" % self)
        return op_func(column, value)


# Define operator_map as a module-level dict after the enum is defined
operator_map: Dict[ColumnOperatorEnum, Any] = {
    ColumnOperatorEnum.eq: lambda col, val: col == val,
    ColumnOperatorEnum.ne: lambda col, val: col != val,
    ColumnOperatorEnum.sw: lambda col, val: col.like(f"{val}%"),
    ColumnOperatorEnum.ew: lambda col, val: col.like(f"%{val}"),
    ColumnOperatorEnum.in_: lambda col, val: col.in_(
        val if isinstance(val, (list, tuple)) else [val]
    ),
    ColumnOperatorEnum.nin: lambda col, val: ~col.in_(
        val if isinstance(val, (list, tuple)) else [val]
    ),
    ColumnOperatorEnum.gt: lambda col, val: col > val,
    ColumnOperatorEnum.gte: lambda col, val: col >= val,
    ColumnOperatorEnum.lt: lambda col, val: col < val,
    ColumnOperatorEnum.lte: lambda col, val: col <= val,
    ColumnOperatorEnum.like: lambda col, val: col.like(f"%{val}%"),
    ColumnOperatorEnum.ilike: lambda col, val: col.ilike(f"%{val}%"),
    ColumnOperatorEnum.is_null: lambda col, _: col.is_(None),
    ColumnOperatorEnum.is_not_null: lambda col, _: col.isnot(None),
}

# Map SQLAlchemy types to supported operators
TYPE_OPERATOR_MAP = {
    "string": [
        ColumnOperatorEnum.eq,
        ColumnOperatorEnum.ne,
        ColumnOperatorEnum.sw,
        ColumnOperatorEnum.ew,
        ColumnOperatorEnum.in_,
        ColumnOperatorEnum.nin,
        ColumnOperatorEnum.like,
        ColumnOperatorEnum.ilike,
        ColumnOperatorEnum.is_null,
        ColumnOperatorEnum.is_not_null,
    ],
    "boolean": [
        ColumnOperatorEnum.eq,
        ColumnOperatorEnum.ne,
        ColumnOperatorEnum.is_null,
        ColumnOperatorEnum.is_not_null,
    ],
    "number": [
        ColumnOperatorEnum.eq,
        ColumnOperatorEnum.ne,
        ColumnOperatorEnum.gt,
        ColumnOperatorEnum.gte,
        ColumnOperatorEnum.lt,
        ColumnOperatorEnum.lte,
        ColumnOperatorEnum.in_,
        ColumnOperatorEnum.nin,
        ColumnOperatorEnum.is_null,
        ColumnOperatorEnum.is_not_null,
    ],
    "datetime": [
        ColumnOperatorEnum.eq,
        ColumnOperatorEnum.ne,
        ColumnOperatorEnum.gt,
        ColumnOperatorEnum.gte,
        ColumnOperatorEnum.lt,
        ColumnOperatorEnum.lte,
        ColumnOperatorEnum.in_,
        ColumnOperatorEnum.nin,
        ColumnOperatorEnum.is_null,
        ColumnOperatorEnum.is_not_null,
    ],
}


class ColumnOperator(BaseModel):
    col: str = Field(..., description="Column name to filter on")
    opr: ColumnOperatorEnum = Field(..., description="Operator")
    value: Any = Field(None, description="Value for the filter")


class BaseDAO(Generic[T]):
    """
    Base DAO, implement base CRUD sqlalchemy operations
    """

    model_cls: type[Model] | None = None
    """
    Child classes need to state the Model class so they don't need to implement basic
    create, update and delete methods
    """
    base_filter: BaseFilter | None = None
    """
    Child classes can register base filtering to be applied to all filter methods
    """
    id_column_name = "id"
    uuid_column_name = "uuid"

    def __init_subclass__(cls) -> None:
        cls.model_cls = get_args(
            cls.__orig_bases__[0]  # type: ignore  # pylint: disable=no-member
        )[0]

    @classmethod
    def find_by_id_or_uuid(
        cls,
        model_id_or_uuid: str,
        skip_base_filter: bool = False,
    ) -> T | None:
        """
        Find a model by id or uuid, if defined applies `base_filter`
        """
        query = db.session.query(cls.model_cls)
        if cls.base_filter and not skip_base_filter:
            data_model = SQLAInterface(cls.model_cls, db.session)
            query = cls.base_filter(  # pylint: disable=not-callable
                cls.id_column_name, data_model
            ).apply(query, None)
        id_column = getattr(cls.model_cls, cls.id_column_name)
        uuid_column = getattr(cls.model_cls, cls.uuid_column_name)

        if model_id_or_uuid.isdigit():
            filter = id_column == int(model_id_or_uuid)
        else:
            filter = uuid_column == model_id_or_uuid
        try:
            return query.filter(filter).one_or_none()
        except StatementError:
            # can happen if neither uuid nor int is passed
            return None

    @classmethod
    def _apply_base_filter(
        cls, query: Any, skip_base_filter: bool = False, data_model: Any = None
    ) -> Any:
        """
        Apply the base_filter to the query if it exists and skip_base_filter is False.
        """
        if cls.base_filter and not skip_base_filter:
            if data_model is None:
                data_model = SQLAInterface(cls.model_cls, db.session)
            query = cls.base_filter(  # pylint: disable=not-callable
                cls.id_column_name, data_model
            ).apply(query, None)
        return query

    @classmethod
    def _convert_value_for_column(cls, column: Any, value: Any) -> Any:
        """
        Convert a value to the appropriate type for a given SQLAlchemy column.

        Args:
            column: SQLAlchemy column object
            value: Value to convert

        Returns:
            Converted value or None if conversion fails
        """
        if (
            hasattr(column.type, "python_type")
            and column.type.python_type == uuid_lib.UUID
        ):
            if isinstance(value, str):
                try:
                    return uuid_lib.UUID(value)
                except (ValueError, AttributeError):
                    return None
        return value

    @classmethod
    def _find_by_column(
        cls,
        column_name: str,
        value: str | int,
        skip_base_filter: bool = False,
    ) -> T | None:
        """
        Private method to find a model by any column value.

        Args:
            column_name: Name of the column to search by
            value: Value to search for
            skip_base_filter: Whether to skip base filtering

        Returns:
            Model instance or None if not found
        """
        query = db.session.query(cls.model_cls)
        query = cls._apply_base_filter(query, skip_base_filter)

        if not hasattr(cls.model_cls, column_name):
            return None

        column = getattr(cls.model_cls, column_name)
        converted_value = cls._convert_value_for_column(column, value)
        if converted_value is None:
            return None

        try:
            return query.filter(column == converted_value).one_or_none()
        except StatementError:
            # can happen if int is passed instead of a string or similar
            return None

    @classmethod
    def find_by_id(
        cls,
        model_id: str | int,
        skip_base_filter: bool = False,
        id_column: str | None = None,
    ) -> T | None:
        """
        Find a model by ID using specified or default ID column.

        Args:
            model_id: ID value to search for
            skip_base_filter: Whether to skip base filtering
            id_column: Column name to use (defaults to cls.id_column_name)

        Returns:
            Model instance or None if not found
        """
        column = id_column or cls.id_column_name
        return cls._find_by_column(column, model_id, skip_base_filter)

    @classmethod
    def find_by_ids(
        cls,
        model_ids: Sequence[str | int],
        skip_base_filter: bool = False,
        id_column: str | None = None,
    ) -> list[T]:
        """
        Find a List of models by a list of ids, if defined applies `base_filter`

        :param model_ids: List of IDs to find
        :param skip_base_filter: If true, skip applying the base filter
        :param id_column: Optional column name to use for ID lookup
                         (defaults to id_column_name)
        """
        column = id_column or cls.id_column_name
        id_col = getattr(cls.model_cls, column, None)
        if id_col is None or not model_ids:
            return []

        # Convert IDs to appropriate types based on column type
        converted_ids: list[str | int | uuid_lib.UUID] = []
        for id_val in model_ids:
            converted_value = cls._convert_value_for_column(id_col, id_val)
            if converted_value is not None:
                # Only add successfully converted values
                converted_ids.append(converted_value)
            else:
                # Log warning for failed conversions
                logger.warning(
                    "Failed to convert ID '%s' for column %s.%s",
                    id_val,
                    cls.model_cls.__name__ if cls.model_cls else "Unknown",
                    column,
                )

        # If no valid IDs after conversion, return empty list
        if not converted_ids:
            return []

        query = db.session.query(cls.model_cls).filter(id_col.in_(converted_ids))
        query = cls._apply_base_filter(query, skip_base_filter)

        try:
            results = query.all()
        except SQLAlchemyError as ex:
            model_name = cls.model_cls.__name__ if cls.model_cls else "Unknown"
            raise DAOFindFailedError(
                "Failed to find %s with ids: %s" % (model_name, model_ids)
            ) from ex

        return results

    @classmethod
    def find_all(cls, skip_base_filter: bool = False) -> list[T]:
        """
        Get all that fit the `base_filter`
        """
        query = db.session.query(cls.model_cls)
        query = cls._apply_base_filter(query, skip_base_filter)
        return query.all()

    @classmethod
    def find_one_or_none(
        cls, skip_base_filter: bool = False, **filter_by: Any
    ) -> T | None:
        """
        Get the first that fit the `base_filter`
        """
        query = db.session.query(cls.model_cls)
        query = cls._apply_base_filter(query, skip_base_filter)
        return query.filter_by(**filter_by).one_or_none()

    @classmethod
    def create(
        cls,
        item: T | None = None,
        attributes: dict[str, Any] | None = None,
    ) -> T:
        """
        Create an object from the specified item and/or attributes.

        :param item: The object to create
        :param attributes: The attributes associated with the object to create
        """

        if not item:
            item = cls.model_cls()  # type: ignore  # pylint: disable=not-callable

        if attributes:
            for key, value in attributes.items():
                setattr(item, key, value)

        db.session.add(item)
        return item  # type: ignore

    @classmethod
    def update(
        cls,
        item: T | None = None,
        attributes: dict[str, Any] | None = None,
    ) -> T:
        """
        Update an object from the specified item and/or attributes.

        :param item: The object to update
        :param attributes: The attributes associated with the object to update
        """

        if not item:
            item = cls.model_cls()  # type: ignore  # pylint: disable=not-callable

        if attributes:
            for key, value in attributes.items():
                setattr(item, key, value)

        if item not in db.session:
            return db.session.merge(item)

        return item  # type: ignore

    @classmethod
    def delete(cls, items: list[T]) -> None:
        """
        Delete the specified items including their associated relationships.

        Note that bulk deletion via `delete` is not invoked in the base class as this
        does not dispatch the ORM `after_delete` event which may be required to augment
        additional records loosely defined via implicit relationships. Instead ORM
        objects are deleted one-by-one via `Session.delete`.

        Subclasses may invoke bulk deletion but are responsible for instrumenting any
        post-deletion logic.

        :param items: The items to delete
        :see: https://docs.sqlalchemy.org/en/latest/orm/queryguide/dml.html
        """

        for item in items:
            db.session.delete(item)

    @classmethod
    def query(cls, query: Query) -> list[T]:
        """
        Get all that fit the `base_filter` based on a Query object
        """
        if cls.base_filter:
            data_model = SQLAInterface(cls.model_cls, db.session)
            query = cls.base_filter(  # pylint: disable=not-callable
                cls.id_column_name, data_model
            ).apply(query, None)
        return query.all()

    @classmethod
    def filter_by(cls, **filter_by: Any) -> list[T]:
        """
        Get all entries that fit the `base_filter`
        """
        query = db.session.query(cls.model_cls)
        if cls.base_filter:
            data_model = SQLAInterface(cls.model_cls, db.session)
            query = cls.base_filter(  # pylint: disable=not-callable
                cls.id_column_name, data_model
            ).apply(query, None)
        return query.filter_by(**filter_by).all()

    @classmethod
    def apply_column_operators(
        cls, query: Any, column_operators: Optional[List[ColumnOperator]] = None
    ) -> Any:
        """
        Apply column operators (list of ColumnOperator) to the query using
        ColumnOperatorEnum logic. Raises ValueError if a filter references a
        non-existent column.
        """
        if not column_operators:
            return query
        for c in column_operators:
            if not isinstance(c, ColumnOperator):
                continue
            col, opr, value = c.col, c.opr, c.value
            if not col or not hasattr(cls.model_cls, col):
                model_name = cls.model_cls.__name__ if cls.model_cls else "Unknown"
                logging.error(
                    "Invalid filter: column '%s' does not exist on %s", col, model_name
                )
                raise ValueError(
                    "Invalid filter: column '%s' does not exist on %s"
                    % (col, model_name)
                )
            column = getattr(cls.model_cls, col)
            try:
                # Always use ColumnOperatorEnum's apply method
                operator_enum = ColumnOperatorEnum(opr)
                query = query.filter(operator_enum.apply(column, value))
            except Exception as e:
                logging.error("Error applying filter on column '%s': %s", col, e)
                raise
        return query

    @classmethod
    def get_filterable_columns_and_operators(cls) -> Dict[str, List[str]]:
        """
        Returns a dict mapping filterable columns (including hybrid/computed fields if
        present) to their supported operators. Used by MCP tools to dynamically expose
        filter options. Custom fields supported by the DAO but not present on the model
        should be documented here.
        """

        mapper = inspect(cls.model_cls)
        columns = {c.key: c for c in mapper.columns}
        # Add hybrid properties
        hybrids = {
            name: attr
            for name, attr in vars(cls.model_cls).items()
            if isinstance(attr, hybrid_property)
        }
        # You may add custom fields here, e.g.:
        # custom_fields = {"tags": ["eq", "in_", "like"], ...}
        custom_fields: Dict[str, List[str]] = {}

        filterable: Dict[str, Any] = {}
        for name, col in columns.items():
            if isinstance(col.type, (sa.String, sa.Text)):
                filterable[name] = TYPE_OPERATOR_MAP["string"]
            elif isinstance(col.type, (sa.Boolean,)):
                filterable[name] = TYPE_OPERATOR_MAP["boolean"]
            elif isinstance(col.type, (sa.Integer, sa.Float, sa.Numeric)):
                filterable[name] = TYPE_OPERATOR_MAP["number"]
            elif isinstance(col.type, (sa.DateTime, sa.Date, sa.Time)):
                filterable[name] = TYPE_OPERATOR_MAP["datetime"]
            else:
                # Fallback to eq/ne/null
                filterable[name] = [
                    ColumnOperatorEnum.eq,
                    ColumnOperatorEnum.ne,
                    ColumnOperatorEnum.is_null,
                    ColumnOperatorEnum.is_not_null,
                ]
        # Add hybrid properties as string fields by default
        for name in hybrids:
            filterable[name] = TYPE_OPERATOR_MAP["string"]
        # Add custom fields
        filterable.update(custom_fields)

        # Convert enum values to strings for the return type
        result: Dict[str, List[str]] = {}
        for key, operators in filterable.items():
            if isinstance(operators, list):
                # Convert enums to strings
                result[key] = [
                    op.value if isinstance(op, ColumnOperatorEnum) else op
                    for op in operators
                ]
            else:
                result[key] = operators

        return result

    @classmethod
    def _build_query(
        cls,
        column_operators: Optional[List[ColumnOperator]] = None,
        search: Optional[str] = None,
        search_columns: Optional[List[str]] = None,
        custom_filters: Optional[Dict[str, BaseFilter]] = None,
        skip_base_filter: bool = False,
        data_model: Optional[SQLAInterface] = None,
    ) -> Any:
        """
        Build a SQLAlchemy query with base filter, column operators, search, and
        custom filters.
        """
        if data_model is None:
            data_model = SQLAInterface(cls.model_cls, db.session)
        query = data_model.session.query(cls.model_cls)
        query = cls._apply_base_filter(
            query, skip_base_filter=skip_base_filter, data_model=data_model
        )
        if search and search_columns:
            search_filters = []
            for column_name in search_columns:
                if hasattr(cls.model_cls, column_name):
                    column = getattr(cls.model_cls, column_name)
                    search_filters.append(cast(column, Text).ilike(f"%{search}%"))
            if search_filters:
                query = query.filter(or_(*search_filters))
        if custom_filters:
            for filter_class in custom_filters.values():
                query = filter_class.apply(query, None)
        if column_operators:
            query = cls.apply_column_operators(query, column_operators)
        return query

    @classmethod
    def list(  # noqa: C901
        cls,
        column_operators: Optional[List[ColumnOperator]] = None,
        order_column: str = "changed_on",
        order_direction: str = "desc",
        page: int = 0,
        page_size: int = 100,
        search: Optional[str] = None,
        search_columns: Optional[List[str]] = None,
        custom_filters: Optional[Dict[str, BaseFilter]] = None,
        columns: Optional[List[str]] = None,
    ) -> Tuple[List[Any], int]:
        """
        Generic list method for filtered, sorted, and paginated results.
        If columns is specified, returns a list of tuples (one per row),
        otherwise returns model instances.
        """
        data_model = SQLAInterface(cls.model_cls, db.session)

        column_attrs = []
        relationship_loads = []
        if columns is None:
            columns = []
        for name in columns:
            attr = getattr(cls.model_cls, name, None)
            if attr is None:
                continue
            prop = getattr(attr, "property", None)
            if isinstance(prop, ColumnProperty):
                column_attrs.append(attr)
            elif isinstance(prop, RelationshipProperty):
                relationship_loads.append(joinedload(attr))
            # Ignore properties and other non-queryable attributes

        if relationship_loads:
            # If any relationships are requested, query the full model
            # but don't add the joins yet - we'll add them after counting
            query = data_model.session.query(cls.model_cls)
        elif column_attrs:
            # Only columns requested
            query = data_model.session.query(*column_attrs)
        else:
            # Fallback: query the full model
            query = data_model.session.query(cls.model_cls)
        query = cls._apply_base_filter(query, data_model=data_model)
        if search and search_columns:
            search_filters = []
            for column_name in search_columns:
                if hasattr(cls.model_cls, column_name):
                    column = getattr(cls.model_cls, column_name)
                    search_filters.append(cast(column, Text).ilike(f"%{search}%"))
            if search_filters:
                query = query.filter(or_(*search_filters))
        if custom_filters:
            for filter_class in custom_filters.values():
                query = filter_class.apply(query, None)
        if column_operators:
            query = cls.apply_column_operators(query, column_operators)

        # Count before adding relationship joins to avoid inflated counts
        # with one-to-many or many-to-many relationships
        total_count = query.count()

        # Add relationship joins after counting
        if relationship_loads:
            for loader in relationship_loads:
                query = query.options(loader)

        if hasattr(cls.model_cls, order_column):
            column = getattr(cls.model_cls, order_column)
            if order_direction.lower() == "desc":
                query = query.order_by(desc(column))
            else:
                query = query.order_by(asc(column))
        page = page
        page_size = max(page_size, 1)
        query = query.offset(page * page_size).limit(page_size)
        items = query.all()
        # If columns are specified, SQLAlchemy returns Row objects (not tuples or
        # model instances)
        return items, total_count

    @classmethod
    def count(
        cls,
        column_operators: Optional[List[ColumnOperator]] = None,
        skip_base_filter: bool = False,
    ) -> int:
        """
        Count the number of records for the model, optionally filtered by column
        operators.
        """
        query = cls._build_query(
            column_operators=column_operators, skip_base_filter=skip_base_filter
        )
        return query.count()<|MERGE_RESOLUTION|>--- conflicted
+++ resolved
@@ -35,18 +35,14 @@
 from flask_appbuilder.models.filters import BaseFilter
 from flask_appbuilder.models.sqla import Model
 from flask_appbuilder.models.sqla.interface import SQLAInterface
-<<<<<<< HEAD
-from sqlalchemy.exc import SQLAlchemyError, StatementError
-from sqlalchemy.orm import Query
-=======
 from flask_sqlalchemy import BaseQuery
 from pydantic import BaseModel, Field
 from sqlalchemy import asc, cast, desc, or_, Text
 from sqlalchemy.exc import SQLAlchemyError, StatementError
 from sqlalchemy.ext.hybrid import hybrid_property
+from sqlalchemy.orm import Query
 from sqlalchemy.inspection import inspect
 from sqlalchemy.orm import ColumnProperty, joinedload, RelationshipProperty
->>>>>>> dced2f85
 
 from superset.daos.exceptions import (
     DAOFindFailedError,
