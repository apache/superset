# Licensed to the Apache Software Foundation (ASF) under one
# or more contributor license agreements.  See the NOTICE file
# distributed with this work for additional information
# regarding copyright ownership.  The ASF licenses this file
# to you under the Apache License, Version 2.0 (the
# "License"); you may not use this file except in compliance
# with the License.  You may obtain a copy of the License at
#
#   http://www.apache.org/licenses/LICENSE-2.0
#
# Unless required by applicable law or agreed to in writing,
# software distributed under the License is distributed on an
# "AS IS" BASIS, WITHOUT WARRANTIES OR CONDITIONS OF ANY
# KIND, either express or implied.  See the License for the
# specific language governing permissions and limitations
# under the License.
from __future__ import annotations

import logging
from datetime import datetime
from typing import Any, Dict, List

import dateutil.parser
from sqlalchemy.exc import SQLAlchemyError

from superset.connectors.sqla.models import SqlaTable, SqlMetric, TableColumn
from superset.daos.base import BaseDAO
from superset.extensions import db
from superset.models.core import Database
from superset.models.dashboard import Dashboard
from superset.models.slice import Slice
from superset.sql.parse import Table
from superset.utils.core import DatasourceType
from superset.views.base import DatasourceFilter

logger = logging.getLogger(__name__)

# Custom filterable fields for datasets
DATASET_CUSTOM_FIELDS = {
    "tags": ["eq", "in_", "like"],
    "owner": ["eq", "in_"],
}


class DatasetDAO(BaseDAO[SqlaTable]):
    """
    DAO for datasets. Supports filtering on model fields, hybrid properties, and custom
    fields:
    - tags: list of tags (eq, in_, like)
    - owner: user id (eq, in_)
    """

    base_filter = DatasourceFilter

    @staticmethod
    def get_database_by_id(database_id: int) -> Database | None:
        try:
            return db.session.query(Database).filter_by(id=database_id).one_or_none()
        except SQLAlchemyError as ex:  # pragma: no cover
            logger.error("Could not get database by id: %s", str(ex), exc_info=True)
            return None

    @staticmethod
    def get_related_objects(database_id: int) -> dict[str, Any]:
        charts = (
            db.session.query(Slice)
            .filter(
                Slice.datasource_id == database_id,
                Slice.datasource_type == DatasourceType.TABLE,
            )
            .all()
        )
        chart_ids = [chart.id for chart in charts]

        dashboards = (
            (
                db.session.query(Dashboard)
                .join(Dashboard.slices)
                .filter(Slice.id.in_(chart_ids))
            )
            .distinct()
            .all()
        )
        return {"charts": charts, "dashboards": dashboards}

    @staticmethod
    def validate_table_exists(
        database: Database,
        table: Table,
    ) -> bool:
        try:
            database.get_table(table)
            return True
        except SQLAlchemyError as ex:  # pragma: no cover
            logger.warning("Got an error %s validating table: %s", str(ex), table)
            return False

    @staticmethod
    def validate_uniqueness(
        database: Database,
        table: Table,
        dataset_id: int | None = None,
    ) -> bool:
        # The catalog might not be set even if the database supports catalogs, in case
        # multi-catalog is disabled.
        catalog = table.catalog or database.get_default_catalog()

        dataset_query = db.session.query(SqlaTable).filter(
            SqlaTable.table_name == table.table,
            SqlaTable.schema == table.schema,
            SqlaTable.catalog == catalog,
            SqlaTable.database_id == database.id,
        )

        if dataset_id:
            # make sure the dataset found is different from the target (if any)
            dataset_query = dataset_query.filter(SqlaTable.id != dataset_id)

        return not db.session.query(dataset_query.exists()).scalar()

    @staticmethod
    def validate_update_uniqueness(
        database: Database,
        table: Table,
        dataset_id: int,
    ) -> bool:
        # The catalog might not be set even if the database supports catalogs, in case
        # multi-catalog is disabled.
        catalog = table.catalog or database.get_default_catalog()

        dataset_query = db.session.query(SqlaTable).filter(
            SqlaTable.table_name == table.table,
            SqlaTable.database_id == database.id,
            SqlaTable.schema == table.schema,
            SqlaTable.catalog == catalog,
            SqlaTable.id != dataset_id,
        )
        return not db.session.query(dataset_query.exists()).scalar()

    @staticmethod
    def validate_columns_exist(dataset_id: int, columns_ids: list[int]) -> bool:
        dataset_query = (
            db.session.query(TableColumn.id).filter(
                TableColumn.table_id == dataset_id, TableColumn.id.in_(columns_ids)
            )
        ).all()
        return len(columns_ids) == len(dataset_query)

    @staticmethod
    def validate_columns_uniqueness(dataset_id: int, columns_names: list[str]) -> bool:
        dataset_query = (
            db.session.query(TableColumn.id).filter(
                TableColumn.table_id == dataset_id,
                TableColumn.column_name.in_(columns_names),
            )
        ).all()
        return len(dataset_query) == 0

    @staticmethod
    def validate_metrics_exist(dataset_id: int, metrics_ids: list[int]) -> bool:
        dataset_query = (
            db.session.query(SqlMetric.id).filter(
                SqlMetric.table_id == dataset_id, SqlMetric.id.in_(metrics_ids)
            )
        ).all()
        return len(metrics_ids) == len(dataset_query)

    @staticmethod
    def validate_metrics_uniqueness(dataset_id: int, metrics_names: list[str]) -> bool:
        dataset_query = (
            db.session.query(SqlMetric.id).filter(
                SqlMetric.table_id == dataset_id,
                SqlMetric.metric_name.in_(metrics_names),
            )
        ).all()
        return len(dataset_query) == 0

    @staticmethod
    def validate_python_date_format(dt_format: str) -> bool:
        if dt_format in ("epoch_s", "epoch_ms"):
            return True
        try:
            dt_str = datetime.now().strftime(dt_format)
            dateutil.parser.isoparse(dt_str)
            return True
        except ValueError:
            return False

    @classmethod
    def update(
        cls,
        item: SqlaTable | None = None,
        attributes: dict[str, Any] | None = None,
    ) -> SqlaTable:
        """
        Updates a Dataset model on the metadata DB
        """

        if item and attributes:
            force_update: bool = False
            if "columns" in attributes:
                cls.update_columns(
                    item,
                    attributes.pop("columns"),
                    override_columns=bool(attributes.get("override_columns")),
                )
                force_update = True

            if "metrics" in attributes:
                cls.update_metrics(item, attributes.pop("metrics"))
                force_update = True

            if force_update:
                attributes["changed_on"] = datetime.now()

        return super().update(item, attributes)

    @classmethod
    def update_columns(
        cls,
        model: SqlaTable,
        property_columns: list[dict[str, Any]],
        override_columns: bool = False,
    ) -> None:
        """
        Creates/updates and/or deletes a list of columns, based on a
        list of Dict.

        - If a column Dict has an `id` property then we update.
        - If a column Dict does not have an `id` then we create a new metric.
        - If there are extra columns on the metadata db that are not defined on the List
        then we delete.
        """

        for column in property_columns:
            if (
                "python_date_format" in column
                and column["python_date_format"] is not None
            ):
                if not DatasetDAO.validate_python_date_format(
                    column["python_date_format"]
                ):
                    raise ValueError(
                        "python_date_format is an invalid date/timestamp format."
                    )

        if override_columns:
            db.session.query(TableColumn).filter(
                TableColumn.table_id == model.id
            ).delete(synchronize_session="fetch")

            db.session.bulk_insert_mappings(
                TableColumn,
                [
                    {**properties, "table_id": model.id}
                    for properties in property_columns
                ],
            )
        else:
            columns_by_id = {column.id: column for column in model.columns}

            property_columns_by_id = {
                properties["id"]: properties
                for properties in property_columns
                if "id" in properties
            }

            db.session.bulk_insert_mappings(
                TableColumn,
                [
                    {**properties, "table_id": model.id}
                    for properties in property_columns
                    if "id" not in properties
                ],
            )

            db.session.bulk_update_mappings(
                TableColumn,
                [
                    {**columns_by_id[properties["id"]].__dict__, **properties}
                    for properties in property_columns_by_id.values()
                ],
            )

            db.session.query(TableColumn).filter(
                TableColumn.id.in_(
                    {column.id for column in model.columns}
                    - property_columns_by_id.keys()
                )
            ).delete(synchronize_session="fetch")

    @classmethod
    def update_metrics(
        cls,
        model: SqlaTable,
        property_metrics: list[dict[str, Any]],
    ) -> None:
        """
        Creates/updates and/or deletes a list of metrics, based on a
        list of Dict.

        - If a metric Dict has an `id` property then we update.
        - If a metric Dict does not have an `id` then we create a new metric.
        - If there are extra metrics on the metadata db that are not defined on the List
        then we delete.
        """

        metrics_by_id = {metric.id: metric for metric in model.metrics}

        property_metrics_by_id = {
            properties["id"]: properties
            for properties in property_metrics
            if "id" in properties
        }

        db.session.bulk_insert_mappings(
            SqlMetric,
            [
                {**properties, "table_id": model.id}
                for properties in property_metrics
                if "id" not in properties
            ],
        )

        db.session.bulk_update_mappings(
            SqlMetric,
            [
                {**metrics_by_id[properties["id"]].__dict__, **properties}
                for properties in property_metrics_by_id.values()
            ],
        )

        db.session.query(SqlMetric).filter(
            SqlMetric.id.in_(
                {metric.id for metric in model.metrics} - property_metrics_by_id.keys()
            )
        ).delete(synchronize_session="fetch")

    @classmethod
    def find_dataset_column(cls, dataset_id: int, column_id: int) -> TableColumn | None:
        # We want to apply base dataset filters
        dataset = DatasetDAO.find_by_id(dataset_id)
        if not dataset:
            return None
        return (
            db.session.query(TableColumn)
            .filter(TableColumn.table_id == dataset_id, TableColumn.id == column_id)
            .one_or_none()
        )

    @classmethod
    def find_dataset_metric(cls, dataset_id: int, metric_id: int) -> SqlMetric | None:
        # We want to apply base dataset filters
        dataset = DatasetDAO.find_by_id(dataset_id)
        if not dataset:
            return None
        return db.session.query(SqlMetric).get(metric_id)

    @staticmethod
    def get_table_by_name(database_id: int, table_name: str) -> SqlaTable | None:
        return (
            db.session.query(SqlaTable)
            .filter_by(database_id=database_id, table_name=table_name)
            .one_or_none()
        )

    @classmethod
    def get_filterable_columns_and_operators(cls) -> Dict[str, List[str]]:
        filterable = super().get_filterable_columns_and_operators()
        # Add custom fields
<<<<<<< HEAD
        filterable.update(
            {
                "tags": ["eq", "in_", "like"],
                "owner": ["eq", "in_"],
            }
        )
=======
        filterable.update(DATASET_CUSTOM_FIELDS)
>>>>>>> ac55c0f2
        return filterable


class DatasetColumnDAO(BaseDAO[TableColumn]):
    pass


class DatasetMetricDAO(BaseDAO[SqlMetric]):
    pass<|MERGE_RESOLUTION|>--- conflicted
+++ resolved
@@ -368,16 +368,7 @@
     def get_filterable_columns_and_operators(cls) -> Dict[str, List[str]]:
         filterable = super().get_filterable_columns_and_operators()
         # Add custom fields
-<<<<<<< HEAD
-        filterable.update(
-            {
-                "tags": ["eq", "in_", "like"],
-                "owner": ["eq", "in_"],
-            }
-        )
-=======
         filterable.update(DATASET_CUSTOM_FIELDS)
->>>>>>> ac55c0f2
         return filterable
 
 
