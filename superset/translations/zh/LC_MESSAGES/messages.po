# Chinese translations for PROJECT.
# Copyright (C) 2017 ORGANIZATION
# This file is distributed under the same license as the PROJECT project.
# FIRST AUTHOR <EMAIL@ADDRESS>, 2017.
#
msgid ""
msgstr ""
"Project-Id-Version: PROJECT VERSION\n"
"Report-Msgid-Bugs-To: EMAIL@ADDRESS\n"
"POT-Creation-Date: 2017-06-04 20:38+0200\n"
"PO-Revision-Date: 2016-05-01 23:07-0700\n"
"Last-Translator: FULL NAME <EMAIL@ADDRESS>\n"
"Language: zh\n"
"Language-Team: zh <LL@li.org>\n"
"Plural-Forms: nplurals=1; plural=0\n"
"MIME-Version: 1.0\n"
"Content-Type: text/plain; charset=utf-8\n"
"Content-Transfer-Encoding: 8bit\n"
"Generated-By: Babel 2.3.4\n"

#: superset/db_engine_specs.py:194 superset/db_engine_specs.py:225
#: superset/db_engine_specs.py:269 superset/db_engine_specs.py:317
#: superset/db_engine_specs.py:362 superset/db_engine_specs.py:770
#: superset/db_engine_specs.py:806 superset/db_engine_specs.py:838
#: superset/db_engine_specs.py:884
msgid "Time Column"
msgstr ""

#: superset/db_engine_specs.py:195 superset/db_engine_specs.py:226
#: superset/db_engine_specs.py:318 superset/db_engine_specs.py:363
#: superset/db_engine_specs.py:771 superset/db_engine_specs.py:839
msgid "second"
msgstr ""

#: superset/db_engine_specs.py:196 superset/db_engine_specs.py:229
#: superset/db_engine_specs.py:321 superset/db_engine_specs.py:365
#: superset/db_engine_specs.py:773 superset/db_engine_specs.py:807
#: superset/db_engine_specs.py:841 superset/db_engine_specs.py:885
msgid "minute"
msgstr ""

#: superset/db_engine_specs.py:197 superset/db_engine_specs.py:233
#: superset/db_engine_specs.py:323 superset/db_engine_specs.py:367
#: superset/db_engine_specs.py:779 superset/db_engine_specs.py:809
#: superset/db_engine_specs.py:843 superset/db_engine_specs.py:891
#: superset/forms.py:392 superset/forms.py:406
msgid "hour"
msgstr ""

#: superset/db_engine_specs.py:198 superset/db_engine_specs.py:238
#: superset/db_engine_specs.py:270 superset/db_engine_specs.py:325
#: superset/db_engine_specs.py:369 superset/db_engine_specs.py:781
#: superset/db_engine_specs.py:811 superset/db_engine_specs.py:845
#: superset/db_engine_specs.py:893 superset/forms.py:393 superset/forms.py:407
msgid "day"
msgstr ""

#: superset/db_engine_specs.py:199 superset/db_engine_specs.py:244
#: superset/db_engine_specs.py:271 superset/db_engine_specs.py:326
#: superset/db_engine_specs.py:371 superset/db_engine_specs.py:783
#: superset/db_engine_specs.py:813 superset/db_engine_specs.py:847
#: superset/forms.py:376 superset/forms.py:394 superset/forms.py:408
msgid "week"
msgstr ""

#: superset/db_engine_specs.py:200 superset/db_engine_specs.py:246
#: superset/db_engine_specs.py:273 superset/db_engine_specs.py:328
#: superset/db_engine_specs.py:373 superset/db_engine_specs.py:785
#: superset/db_engine_specs.py:815 superset/db_engine_specs.py:849
#: superset/db_engine_specs.py:895 superset/forms.py:379 superset/forms.py:395
#: superset/forms.py:409
msgid "month"
msgstr ""

#: superset/db_engine_specs.py:201 superset/db_engine_specs.py:248
#: superset/db_engine_specs.py:330 superset/db_engine_specs.py:375
#: superset/db_engine_specs.py:787 superset/db_engine_specs.py:817
#: superset/db_engine_specs.py:851 superset/db_engine_specs.py:897
msgid "quarter"
msgstr ""

#: superset/db_engine_specs.py:202 superset/db_engine_specs.py:252
#: superset/db_engine_specs.py:332 superset/db_engine_specs.py:789
#: superset/db_engine_specs.py:819 superset/db_engine_specs.py:899
#: superset/forms.py:396
msgid "year"
msgstr ""

#: superset/db_engine_specs.py:334
msgid "week_start_monday"
msgstr ""

#: superset/db_engine_specs.py:377 superset/db_engine_specs.py:853
#: superset/forms.py:378
msgid "week_ending_saturday"
msgstr ""

#: superset/db_engine_specs.py:380 superset/db_engine_specs.py:856
msgid "week_start_sunday"
msgstr ""

#: superset/db_engine_specs.py:775 superset/db_engine_specs.py:887
msgid "5 minute"
msgstr ""

#: superset/db_engine_specs.py:777
msgid "half hour"
msgstr ""

#: superset/db_engine_specs.py:889
msgid "10 minute"
msgstr ""

#: superset/forms.py:37
msgid "D3 format syntax https://github.com/d3/d3-format"
msgstr ""

#: superset/forms.py:152
msgid "Viz"
msgstr ""

#: superset/forms.py:155
msgid "The type of visualization to display"
msgstr ""

#: superset/forms.py:158
msgid "Metrics"
msgstr ""

#: superset/forms.py:161 superset/forms.py:166
msgid "One or many metrics to display"
msgstr ""

#: superset/forms.py:164
msgid "Ordering"
msgstr ""

#: superset/connectors/druid/views.py:94 superset/connectors/sqla/views.py:117
#: superset/forms.py:169
msgid "Metric"
msgstr ""

#: superset/forms.py:172
msgid "Choose the metric"
msgstr ""

#: superset/forms.py:175
msgid "Chart Style"
msgstr ""

#: superset/forms.py:177
msgid "stack"
msgstr ""

#: superset/forms.py:178
msgid "stream"
msgstr ""

#: superset/forms.py:179
msgid "expand"
msgstr ""

#: superset/forms.py:185
msgid "Color Scheme"
msgstr ""

#: superset/forms.py:187
msgid "fire"
msgstr ""

#: superset/forms.py:188
msgid "blue_white_yellow"
msgstr ""

#: superset/forms.py:189
msgid "white_black"
msgstr ""

#: superset/forms.py:190
msgid "black_white"
msgstr ""

#: superset/forms.py:196
msgid "Normalize Across"
msgstr ""

#: superset/forms.py:198
msgid "heatmap"
msgstr ""

#: superset/forms.py:199
msgid "x"
msgstr ""

#: superset/forms.py:200
msgid "y"
msgstr ""

#: superset/forms.py:203
msgid ""
"Color will be rendered based on a ratio of the cell against the sum of "
"across this criteria"
msgstr ""

#: superset/forms.py:209
msgid "Color Scale"
msgstr ""

#: superset/forms.py:211
msgid "series"
msgstr ""

#: superset/forms.py:212
msgid "overall"
msgstr ""

#: superset/forms.py:213
msgid "change"
msgstr ""

#: superset/forms.py:216
msgid "Defines how the color are attributed."
msgstr ""

#: superset/forms.py:219
msgid "Rendering"
msgstr ""

#: superset/forms.py:221
msgid "pixelated (Sharp)"
msgstr ""

#: superset/forms.py:222
msgid "auto (Smooth)"
msgstr ""

#: superset/forms.py:225
msgid ""
"image-rendering CSS attribute of the canvas object that defines how the "
"browser scales up the image"
msgstr ""

#: superset/forms.py:230
msgid "XScale Interval"
msgstr ""

#: superset/forms.py:233
msgid "Number of step to take between ticks when printing the x scale"
msgstr ""

#: superset/forms.py:238
msgid "YScale Interval"
msgstr ""

#: superset/forms.py:241
msgid "Number of step to take between ticks when printing the y scale"
msgstr ""

#: superset/forms.py:246
msgid "Stacked Bars"
msgstr ""

#: superset/forms.py:251
msgid "Show Markers"
msgstr ""

#: superset/forms.py:258
msgid "Bar Values"
msgstr ""

#: superset/forms.py:263
msgid "Sort Bars"
msgstr ""

#: superset/forms.py:265
msgid "Sort bars by x labels."
msgstr ""

#: superset/forms.py:268
msgid "Extra Controls"
msgstr ""

#: superset/forms.py:270
msgid ""
"Whether to show extra controls or not. Extra controls include things like"
" making mulitBar charts stacked or side by side."
msgstr ""

#: superset/forms.py:276
msgid "Reduce X ticks"
msgstr ""

#: superset/forms.py:278
msgid ""
"Reduces the number of X axis ticks to be rendered. If true, the x axis "
"wont overflow and labels may be missing. If false, a minimum width will "
"be applied to columns and the width may overflow into an horizontal "
"scroll."
msgstr ""

#: superset/forms.py:286
msgid "Include Series"
msgstr ""

#: superset/forms.py:288
msgid "Include series name as an axis"
msgstr ""

#: superset/forms.py:291
msgid "Color Metric"
msgstr ""

#: superset/forms.py:294
msgid "A metric to use for color"
msgstr ""

#: superset/forms.py:297
msgid "Country Field Type"
msgstr ""

#: superset/forms.py:300
msgid "Full name"
msgstr ""

#: superset/forms.py:301
msgid "code International Olympic Committee (cioc)"
msgstr ""

#: superset/forms.py:302
msgid "code ISO 3166-1 alpha-2 (cca2)"
msgstr ""

#: superset/forms.py:303
msgid "code ISO 3166-1 alpha-3 (cca3)"
msgstr ""

#: superset/forms.py:305
msgid ""
"The country code standard that Superset should expect to find in the "
"[country] column"
msgstr ""

#: superset/forms.py:310
msgid "Group by"
msgstr ""

#: superset/forms.py:312
msgid "One or many fields to group by"
msgstr ""

#: superset/forms.py:315 superset/forms.py:320
msgid "Columns"
msgstr ""

#: superset/forms.py:317
msgid "One or many fields to pivot as columns"
msgstr ""

#: superset/forms.py:322 superset/forms.py:328 superset/forms.py:334
msgid "Columns to display"
msgstr ""

#: superset/forms.py:325
msgid "X"
msgstr ""

#: superset/forms.py:331
msgid "Y"
msgstr ""

#: superset/forms.py:337
msgid "Origin"
msgstr ""

#: superset/forms.py:339
msgid "default"
msgstr ""

#: superset/forms.py:340 superset/forms.py:516
msgid "now"
msgstr ""

#: superset/forms.py:343
msgid ""
"Defines the origin where time buckets start, accepts natural dates as in "
"'now', 'sunday' or '1970-01-01'"
msgstr ""

#: superset/forms.py:349
msgid "Bottom Margin"
msgstr ""

#: superset/forms.py:352
msgid "Bottom marging, in pixels, allowing for more room for axis labels"
msgstr ""

#: superset/forms.py:357
msgid "Page Length"
msgstr ""

#: superset/forms.py:360
msgid "Number of rows per page, 0 means no pagination"
msgstr ""

#: superset/forms.py:364
msgid "Time Granularity"
msgstr ""

#: superset/forms.py:367
msgid "all"
msgstr ""

#: superset/forms.py:368
msgid "5 seconds"
msgstr ""

#: superset/forms.py:369
msgid "30 seconds"
msgstr ""

#: superset/forms.py:370
msgid "1 minute"
msgstr ""

#: superset/forms.py:371
msgid "5 minutes"
msgstr ""

#: superset/forms.py:372
msgid "1 hour"
msgstr ""

#: superset/forms.py:373
msgid "6 hour"
msgstr ""

#: superset/forms.py:374
msgid "1 day"
msgstr ""

#: superset/forms.py:375
msgid "7 days"
msgstr ""

#: superset/forms.py:377
msgid "week_starting_sunday"
msgstr ""

#: superset/forms.py:381
msgid ""
"The time granularity for the visualization. Note that you can type and "
"use simple natural language as in '10 seconds', '1 day' or '56 weeks'"
msgstr ""

#: superset/forms.py:389
msgid "Domain"
msgstr ""

#: superset/forms.py:398
msgid "The time unit used for the grouping of blocks"
msgstr ""

#: superset/forms.py:402
msgid "Subdomain"
msgstr ""

#: superset/forms.py:405 superset/forms.py:765
msgid "min"
msgstr ""

#: superset/forms.py:411
msgid ""
"The time unit for each block. Should be a smaller unit than "
"domain_granularity. Should be larger or equal to Time Grain"
msgstr ""

#: superset/forms.py:418
msgid "Link Length"
msgstr ""

#: superset/forms.py:430
msgid "Link length in the force layout"
msgstr ""

#: superset/forms.py:433
msgid "Charge"
msgstr ""

#: superset/forms.py:447
msgid "Charge in the force layout"
msgstr ""

#: superset/forms.py:453
msgid ""
"The time column for the visualization. Note that you can define arbitrary"
" expression that return a DATETIME column in the table editor. Also note "
"that the filter below is applied against this column or expression"
msgstr ""

#: superset/forms.py:461
msgid "Resample Rule"
msgstr ""

#: superset/forms.py:464
msgid "1T"
msgstr ""

#: superset/forms.py:465
msgid "1H"
msgstr ""

#: superset/forms.py:466
msgid "1D"
msgstr ""

#: superset/forms.py:467
msgid "7D"
msgstr ""

#: superset/forms.py:468
msgid "1M"
msgstr ""

#: superset/forms.py:469
msgid "1AS"
msgstr ""

#: superset/forms.py:471
msgid "Pandas resample rule"
msgstr ""

#: superset/forms.py:474
msgid "Resample How"
msgstr ""

#: superset/forms.py:478 superset/forms.py:764
msgid "mean"
msgstr ""

#: superset/forms.py:479 superset/forms.py:763
msgid "sum"
msgstr ""

#: superset/forms.py:480 superset/forms.py:767
msgid "median"
msgstr ""

#: superset/forms.py:482
msgid "Pandas resample how"
msgstr ""

#: superset/forms.py:485
msgid "Resample Fill Method"
msgstr ""

#: superset/forms.py:489
msgid "ffill"
msgstr ""

#: superset/forms.py:490
msgid "bfill"
msgstr ""

#: superset/forms.py:492
msgid "Pandas resample fill method"
msgstr ""

#: superset/forms.py:495
msgid "Since"
msgstr ""

#: superset/forms.py:498
msgid "1 hour ago"
msgstr ""

#: superset/forms.py:499
msgid "12 hours ago"
msgstr ""

#: superset/forms.py:500 superset/forms.py:517
msgid "1 day ago"
msgstr ""

#: superset/forms.py:501 superset/forms.py:518
msgid "7 days ago"
msgstr ""

#: superset/forms.py:502 superset/forms.py:519
msgid "28 days ago"
msgstr ""

#: superset/forms.py:503 superset/forms.py:520
msgid "90 days ago"
msgstr ""

#: superset/forms.py:504 superset/forms.py:521
msgid "1 year ago"
msgstr ""

#: superset/forms.py:506
msgid ""
"Timestamp from filter. This supports free form typing and natural "
"language as in '1 day ago', '28 days' or '3 years'"
msgstr ""

#: superset/forms.py:513
msgid "Until"
msgstr ""

#: superset/forms.py:525
msgid "Max Bubble Size"
msgstr ""

#: superset/forms.py:538
msgid "Whisker/outlier options"
msgstr ""

#: superset/forms.py:540
msgid "Determines how whiskers and outliers are calculated."
msgstr ""

#: superset/forms.py:543
msgid "Tukey"
msgstr ""

#: superset/forms.py:544
msgid "Min/max (no outliers)"
msgstr ""

#: superset/forms.py:545
msgid "2/98 percentiles"
msgstr ""

#: superset/forms.py:546
msgid "9/91 percentiles"
msgstr ""

#: superset/forms.py:550
msgid "Ratio"
msgstr ""

#: superset/forms.py:553
msgid "Target aspect ratio for treemap tiles."
msgstr ""

#: superset/forms.py:556
msgid "Number format"
msgstr ""

#: superset/forms.py:569
msgid "Row limit"
msgstr ""

#: superset/forms.py:575
msgid "Series limit"
msgstr ""

#: superset/forms.py:578
msgid "Limits the number of time series that get displayed"
msgstr ""

#: superset/forms.py:582
msgid "Sort By"
msgstr ""

#: superset/forms.py:585
msgid "Metric used to define the top series"
msgstr ""

#: superset/forms.py:588
msgid "Rolling"
msgstr ""

#: superset/forms.py:592
msgid ""
"Defines a rolling window function to apply, works along with the "
"[Periods] text box"
msgstr ""

#: superset/forms.py:597
msgid "Periods"
msgstr ""

#: superset/forms.py:599
msgid ""
"Defines the size of the rolling window function, relative to the time "
"granularity selected"
msgstr ""

#: superset/forms.py:604
msgid "Series"
msgstr ""

#: superset/forms.py:607
msgid ""
"Defines the grouping of entities. Each series is shown as a specific "
"color on the chart and has a legend toggle"
msgstr ""

#: superset/forms.py:614
msgid "Entity"
msgstr ""

#: superset/forms.py:617
msgid "This define the element to be plotted on the chart"
msgstr ""

#: superset/forms.py:621
msgid "X Axis"
msgstr ""

#: superset/forms.py:624
msgid "Metric assigned to the [X] axis"
msgstr ""

#: superset/forms.py:627
msgid "Y Axis"
msgstr ""

#: superset/forms.py:630
msgid "Metric assigned to the [Y] axis"
msgstr ""

#: superset/forms.py:633
msgid "Bubble Size"
msgstr ""

#: superset/forms.py:638
msgid "URL"
msgstr ""

#: superset/forms.py:639
msgid ""
"The URL, this field is templated, so you can integrate {{ width }} and/or"
" {{ height }} in your URL string."
msgstr ""

#: superset/forms.py:646
msgid "X Axis Label"
msgstr ""

#: superset/forms.py:650
msgid "Y Axis Label"
msgstr ""

#: superset/forms.py:654
msgid "Custom WHERE clause"
msgstr ""

#: superset/forms.py:656
msgid ""
"The text in this box gets included in your query's WHERE clause, as an "
"AND to other criteria. You can include complex expression, parenthesis "
"and anything else supported by the backend it is directed towards."
msgstr ""

#: superset/forms.py:663
msgid "Custom HAVING clause"
msgstr ""

#: superset/forms.py:665
msgid ""
"The text in this box gets included in your query's HAVING clause, as an "
"AND to other criteria. You can include complex expression, parenthesis "
"and anything else supported by the backend it is directed towards."
msgstr ""

#: superset/forms.py:672
msgid "Comparison Period Lag"
msgstr ""

#: superset/forms.py:673
msgid "Based on granularity, number of time periods to compare against"
msgstr ""

#: superset/forms.py:678
msgid "Comparison suffix"
msgstr ""

#: superset/forms.py:679
msgid "Suffix to apply after the percentage display"
msgstr ""

#: superset/forms.py:683
msgid "Table Timestamp Format"
msgstr ""

#: superset/forms.py:686
msgid "Timestamp Format"
msgstr ""

#: superset/forms.py:689
msgid "Series Height"
msgstr ""

#: superset/forms.py:692
msgid "Pixel height of each series"
msgstr ""

#: superset/forms.py:695
msgid "X axis format"
msgstr ""

#: superset/forms.py:701
msgid "Y axis format"
msgstr ""

#: superset/forms.py:714
msgid "Markup Type"
msgstr ""

#: superset/forms.py:716
msgid "markdown"
msgstr ""

#: superset/forms.py:717
msgid "html"
msgstr ""

#: superset/forms.py:720
msgid "Pick your favorite markup language"
msgstr ""

#: superset/forms.py:723
msgid "Rotation"
msgstr ""

#: superset/forms.py:725
msgid "random"
msgstr ""

#: superset/forms.py:726
msgid "flat"
msgstr ""

#: superset/forms.py:727
msgid "square"
msgstr ""

#: superset/forms.py:730
msgid "Rotation to apply to words in the cloud"
msgstr ""

#: superset/forms.py:733
msgid "Line Style"
msgstr ""

#: superset/forms.py:735
msgid "linear"
msgstr ""

#: superset/forms.py:736
msgid "basis"
msgstr ""

#: superset/forms.py:737
msgid "cardinal"
msgstr ""

#: superset/forms.py:738
msgid "monotone"
msgstr ""

#: superset/forms.py:739
msgid "step-before"
msgstr ""

#: superset/forms.py:740
msgid "step-after"
msgstr ""

#: superset/forms.py:743
msgid "Line interpolation as defined by d3.js"
msgstr ""

#: superset/forms.py:746
msgid "Label Type"
msgstr ""

#: superset/forms.py:749
msgid "Category Name"
msgstr ""

#: superset/forms.py:750
msgid "Value"
msgstr ""

#: superset/forms.py:751
msgid "Percentage"
msgstr ""

#: superset/forms.py:753
msgid "What should be shown on the label?"
msgstr ""

#: superset/forms.py:756
msgid "Code"
msgstr ""

#: superset/forms.py:757
msgid "Put your code here"
msgstr ""

#: superset/forms.py:761
msgid "Aggregation function"
msgstr ""

#: superset/forms.py:766
msgid "max"
msgstr ""

#: superset/forms.py:768
msgid "stdev"
msgstr ""

#: superset/forms.py:769
msgid "var"
msgstr ""

#: superset/forms.py:772
msgid ""
"Aggregate function to apply when pivoting and computing the total rows "
"and columns"
msgstr ""

#: superset/forms.py:777
msgid "Font Size From"
msgstr ""

#: superset/forms.py:779
msgid "Font size for the smallest value in the list"
msgstr ""

#: superset/forms.py:783
msgid "Font Size To"
msgstr ""

#: superset/forms.py:785
msgid "Font size for the biggest value in the list"
msgstr ""

#: superset/forms.py:788
msgid "Range Filter"
msgstr ""

#: superset/forms.py:790
msgid "Whether to display the time range interactive selector"
msgstr ""

#: superset/forms.py:794
msgid "Date Filter"
msgstr ""

#: superset/forms.py:796
msgid "Whether to include a time filter"
msgstr ""

#: superset/forms.py:799
msgid "Data Table"
msgstr ""

#: superset/forms.py:801
msgid "Whether to display the interactive data table"
msgstr ""

#: superset/forms.py:805
msgid "Search Box"
msgstr ""

#: superset/forms.py:807
msgid "Whether to include a client side search box"
msgstr ""

#: superset/forms.py:811
msgid "Table Filter"
msgstr ""

#: superset/forms.py:813
msgid "Whether to apply filter when table cell is clicked"
msgstr ""

#: superset/forms.py:817
msgid "Show Bubbles"
msgstr ""

#: superset/forms.py:819
msgid "Whether to display bubbles on top of countries"
msgstr ""

#: superset/forms.py:823
msgid "Legend"
msgstr ""

#: superset/forms.py:825
msgid "Whether to display the legend (toggles)"
msgstr ""

#: superset/forms.py:828
msgid "X bounds"
msgstr ""

#: superset/forms.py:830
msgid "Whether to display the min and max values of the X axis"
msgstr ""

#: superset/forms.py:834
msgid "Rich Tooltip"
msgstr ""

#: superset/forms.py:836
msgid "The rich tooltip shows a list of all series for that point in time"
msgstr ""

#: superset/forms.py:841
msgid "Y Axis Zero"
msgstr ""

#: superset/forms.py:843
msgid "Force the Y axis to start at 0 instead of the minimum value"
msgstr ""

#: superset/forms.py:848
msgid "Y Log"
msgstr ""

#: superset/forms.py:850
msgid "Use a log scale for the Y axis"
msgstr ""

#: superset/forms.py:853
msgid "X Log"
msgstr ""

#: superset/forms.py:855
msgid "Use a log scale for the X axis"
msgstr ""

#: superset/forms.py:858
msgid "Donut"
msgstr ""

#: superset/forms.py:860
msgid "Do you want a donut or a pie?"
msgstr ""

#: superset/forms.py:863
msgid "Put labels outside"
msgstr ""

#: superset/forms.py:865
msgid "Put the labels outside the pie?"
msgstr ""

#: superset/forms.py:868
msgid "Contribution"
msgstr ""

#: superset/forms.py:870
msgid "Compute the contribution to the total"
msgstr ""

#: superset/forms.py:873
msgid "Period Ratio"
msgstr ""

#: superset/forms.py:876
msgid ""
"[integer] Number of period to compare against, this is relative to the "
"granularity selected"
msgstr ""

#: superset/forms.py:881
msgid "Period Ratio Type"
msgstr ""

#: superset/forms.py:884
msgid "factor"
msgstr ""

#: superset/forms.py:885
msgid "growth"
msgstr ""

#: superset/forms.py:886
msgid "value"
msgstr ""

#: superset/forms.py:888
msgid ""
"`factor` means (new/previous), `growth` is ((new/previous) - 1), `value` "
"is (new-previous)"
msgstr ""

#: superset/forms.py:893
msgid "Time Shift"
msgstr ""

#: superset/forms.py:895
msgid ""
"Overlay a timeseries from a relative time period. Expects relative time "
"delta in natural language (example:  24 hours, 7 days, 56 weeks, 365 days"
msgstr ""

#: superset/forms.py:902
msgid "Subheader"
msgstr ""

#: superset/forms.py:903
msgid "Description text that shows up below your Big Number"
msgstr ""

#: superset/forms.py:910
msgid ""
"'count' is COUNT(*) if a group by is used. Numerical columns will be "
"aggregated with the aggregator. Non-numerical columns will be used to "
"label points. Leave empty to get a count of points in each cluster."
msgstr ""

#: superset/forms.py:929
msgid "Base layer map style"
msgstr ""

#: superset/forms.py:932
msgid "Clustering Radius"
msgstr ""

#: superset/forms.py:945
msgid ""
"The radius (in pixels) the algorithm uses to define a cluster. Choose 0 "
"to turn off clustering, but beware that a large number of points (>1000) "
"will cause lag."
msgstr ""

#: superset/forms.py:952
msgid "Point Radius"
msgstr ""

#: superset/forms.py:955
msgid ""
"The radius of individual points (ones that are not in a cluster). Either "
"a numerical column or 'Auto', which scales the point based on the largest"
" cluster"
msgstr ""

#: superset/forms.py:963
msgid "Point Radius Unit"
msgstr ""

#: superset/forms.py:970
msgid "The unit of measure for the specified point radius"
msgstr ""

#: superset/forms.py:974
msgid "Opacity"
msgstr ""

#: superset/forms.py:976
msgid "Opacity of all clusters, points, and labels. Between 0 and 1."
msgstr ""

#: superset/forms.py:981
msgid "Zoom"
msgstr ""

#: superset/forms.py:984
msgid "Zoom level of the map"
msgstr ""

#: superset/forms.py:988
msgid "Default latitude"
msgstr ""

#: superset/forms.py:990
msgid "Latitude of default viewport"
msgstr ""

#: superset/forms.py:994
msgid "Default longitude"
msgstr ""

#: superset/forms.py:996
msgid "Longitude of default viewport"
msgstr ""

#: superset/forms.py:1000
msgid "Live render"
msgstr ""

#: superset/forms.py:1002
msgid "Points and clusters will update as viewport is being changed"
msgstr ""

#: superset/forms.py:1007
msgid "RGB Color"
msgstr ""

#: superset/forms.py:1017
msgid "The color for points and clusters in RGB"
msgstr ""

#: superset/forms.py:1020
msgid "Ranges"
msgstr ""

#: superset/forms.py:1022
msgid "Ranges to highlight with shading"
msgstr ""

#: superset/forms.py:1025
msgid "Range labels"
msgstr ""

#: superset/forms.py:1027
msgid "Labels for the ranges"
msgstr ""

#: superset/forms.py:1030
msgid "Markers"
msgstr ""

#: superset/forms.py:1032
msgid "List of values to mark with triangles"
msgstr ""

#: superset/forms.py:1035
msgid "Marker labels"
msgstr ""

#: superset/forms.py:1037
msgid "Labels for the markers"
msgstr ""

#: superset/forms.py:1040
msgid "Marker lines"
msgstr ""

#: superset/forms.py:1042
msgid "List of values to mark with lines"
msgstr ""

#: superset/forms.py:1045
msgid "Marker line labels"
msgstr ""

#: superset/forms.py:1047
msgid "Labels for the marker lines"
msgstr ""

#: superset/forms.py:1110
msgid "SQL"
msgstr ""

#: superset/forms.py:1112
msgid "This section exposes ways to include snippets of SQL in your query"
msgstr ""

#: superset/forms.py:1124
msgid "Time Grain"
msgstr ""

#: superset/forms.py:1127
msgid ""
"The time granularity for the visualization. This applies a date "
"transformation to alter your time column and defines a new time "
"granularity.The options here are defined on a per database engine basis "
"in the Superset source code"
msgstr ""

#: superset/forms.py:1166 superset/forms.py:1170
msgid "Filter 1"
msgstr ""

#: superset/forms.py:1175
msgid "Super"
msgstr ""

#: superset/forms.py:1179
msgid "Time"
msgstr ""

#: superset/forms.py:1184
msgid "Time related form attributes"
msgstr ""

#: superset/forms.py:1191
msgid "CSV File"
msgstr ""

#: superset/forms.py:1192
msgid "Select a CSV file to be uploaded to a database."
msgstr ""

#: superset/forms.py:1196
msgid "CSV Files Only!"
msgstr ""

#: superset/forms.py:1198
msgid "Delimiter"
msgstr ""

#: superset/forms.py:1199
msgid "Delimiter used by CSV file (for whitespace use \\s+)."
msgstr ""

#: superset/forms.py:1204
msgid "Header Row"
msgstr ""

#: superset/forms.py:1205
msgid ""
"Row containing the headers to use as column names (0 is first line of "
"data). Leave empty if there is no header row."
msgstr ""

#: superset/forms.py:1214
msgid "Column Names"
msgstr ""

#: superset/forms.py:1215
msgid ""
"List of comma-separated column names to use if header row not specified "
"above. Leave empty if header field populated."
msgstr ""

#: superset/forms.py:1224
msgid "Index Column"
msgstr ""

#: superset/forms.py:1225
msgid ""
"Column to use as the row labels of the dataframe. Leave empty if no index"
" column."
msgstr ""

#: superset/forms.py:1233
msgid "Squeeze"
msgstr ""

#: superset/forms.py:1234
msgid ""
"Parse the data as a series (specify this option if the data contains only"
" one column.)"
msgstr ""

#: superset/forms.py:1239
msgid "Prefix"
msgstr ""

#: superset/forms.py:1240
msgid ""
"Prefix to add to column numbers when no header (e.g. \"X\" for \"X0, "
"X1\")."
msgstr ""

#: superset/forms.py:1246
msgid "Mangle Duplicate Columns"
msgstr ""

#: superset/forms.py:1247
msgid "Specify duplicate columns as \"X.0, X.1\"."
msgstr ""

#: superset/forms.py:1250
msgid "Skip Initial Space"
msgstr ""

#: superset/forms.py:1251
msgid "Skip spaces after delimiter."
msgstr ""

<<<<<<< HEAD
#: superset/forms.py:1227
msgid "Skip Rows"
msgstr ""

#: superset/forms.py:1228
msgid "Number of rows to skip at start of file."
msgstr ""

#: superset/forms.py:1234
msgid "Rows to Read"
msgstr ""

#: superset/forms.py:1235
msgid "Number of rows of file to read."
msgstr ""

#: superset/forms.py:1239
msgid "Skip Blank Lines"
msgstr ""

=======
#: superset/forms.py:1253
msgid "Skip Rows"
msgstr ""

#: superset/forms.py:1254
msgid "Number of rows to skip at start of file."
msgstr ""

>>>>>>> ed13c1e4
#: superset/db_engine_specs.py:195 superset/db_engine_specs.py:226
#: superset/db_engine_specs.py:318 superset/db_engine_specs.py:363
#: superset/db_engine_specs.py:771 superset/db_engine_specs.py:839
msgid "second"
msgstr "秒"

#: superset/db_engine_specs.py:196 superset/db_engine_specs.py:229
#: superset/db_engine_specs.py:321 superset/db_engine_specs.py:365
#: superset/db_engine_specs.py:773 superset/db_engine_specs.py:807
#: superset/db_engine_specs.py:841 superset/db_engine_specs.py:885
msgid "minute"
msgstr "分"

#: superset/db_engine_specs.py:197 superset/db_engine_specs.py:233
#: superset/db_engine_specs.py:323 superset/db_engine_specs.py:367
#: superset/db_engine_specs.py:779 superset/db_engine_specs.py:809
#: superset/db_engine_specs.py:843 superset/db_engine_specs.py:891
msgid "hour"
msgstr "小时"

#: superset/db_engine_specs.py:198 superset/db_engine_specs.py:238
#: superset/db_engine_specs.py:270 superset/db_engine_specs.py:325
#: superset/db_engine_specs.py:369 superset/db_engine_specs.py:781
#: superset/db_engine_specs.py:811 superset/db_engine_specs.py:845
#: superset/db_engine_specs.py:893
msgid "day"
msgstr "天"

#: superset/db_engine_specs.py:199 superset/db_engine_specs.py:244
#: superset/db_engine_specs.py:271 superset/db_engine_specs.py:326
#: superset/db_engine_specs.py:371 superset/db_engine_specs.py:783
#: superset/db_engine_specs.py:813 superset/db_engine_specs.py:847
msgid "week"
msgstr "周"

#: superset/db_engine_specs.py:200 superset/db_engine_specs.py:246
#: superset/db_engine_specs.py:273 superset/db_engine_specs.py:328
#: superset/db_engine_specs.py:373 superset/db_engine_specs.py:785
#: superset/db_engine_specs.py:815 superset/db_engine_specs.py:849
#: superset/db_engine_specs.py:895
msgid "month"
msgstr "月"

#: superset/db_engine_specs.py:201 superset/db_engine_specs.py:248
#: superset/db_engine_specs.py:330 superset/db_engine_specs.py:375
#: superset/db_engine_specs.py:787 superset/db_engine_specs.py:817
#: superset/db_engine_specs.py:851 superset/db_engine_specs.py:897
msgid "quarter"
msgstr "季度"

#: superset/db_engine_specs.py:202 superset/db_engine_specs.py:252
#: superset/db_engine_specs.py:332 superset/db_engine_specs.py:789
#: superset/db_engine_specs.py:819 superset/db_engine_specs.py:899
msgid "year"
msgstr "年"

#: superset/db_engine_specs.py:334
msgid "week_start_monday"
msgstr "周一为一周开始"

#: superset/db_engine_specs.py:377 superset/db_engine_specs.py:853
msgid "week_ending_saturday"
msgstr "周日为一周开始"

#: superset/db_engine_specs.py:380 superset/db_engine_specs.py:856
msgid "week_start_sunday"
msgstr "周日为一周结束"

#: superset/db_engine_specs.py:775 superset/db_engine_specs.py:887
msgid "5 minute"
msgstr "5 分钟"

#: superset/db_engine_specs.py:777
msgid "half hour"
msgstr "半小时"

#: superset/db_engine_specs.py:889
msgid "10 minute"
msgstr ""

#: superset/viz.py:311
msgid "Table View"
msgstr ""

#: superset/viz.py:364
msgid "Pivot Table"
msgstr ""

#: superset/viz.py:413
msgid "Markup"
msgstr ""

#: superset/viz.py:432
msgid "Separator"
msgstr ""

#: superset/viz.py:448
msgid "Word Cloud"
msgstr ""

#: superset/viz.py:471
msgid "Treemap"
msgstr ""

#: superset/viz.py:497
msgid "Calendar Heatmap"
msgstr ""

#: superset/viz.py:555
msgid "Box Plot"
msgstr ""

#: superset/viz.py:644
msgid "Bubble Chart"
msgstr ""

#: superset/viz.py:693
msgid "Bullet Chart"
msgstr ""

#: superset/viz.py:742
msgid "Big Number with Trendline"
msgstr ""

#: superset/viz.py:771
msgid "Big Number"
msgstr ""

#: superset/viz.py:798
msgid "Time Series - Line Chart"
msgstr ""

#: superset/viz.py:925
msgid "Time Series - Dual Axis Line Chart"
msgstr ""

#: superset/viz.py:1000
msgid "Time Series - Bar Chart"
msgstr ""

#: superset/viz.py:1008
msgid "Time Series - Percent Change"
msgstr ""

#: superset/viz.py:1016
msgid "Time Series - Stacked"
msgstr ""

#: superset/viz.py:1025
msgid "Distribution - NVD3 - Pie Chart"
msgstr ""

#: superset/viz.py:1043
msgid "Histogram"
msgstr ""

#: superset/viz.py:1068
msgid "Distribution - Bar Chart"
msgstr ""

#: superset/viz.py:1135
msgid "Sunburst"
msgstr ""

#: superset/viz.py:1168
msgid "Sankey"
msgstr ""

#: superset/viz.py:1217
msgid "Directed Force Layout"
msgstr ""

#: superset/viz.py:1238
msgid "Country Map"
msgstr ""

#: superset/viz.py:1238
msgid "Country Map"
msgstr ""

#: superset/viz.py:1267
msgid "World Map"
msgstr ""

#: superset/viz.py:1317
msgid "Filters"
msgstr ""

#: superset/viz.py:1352
msgid "iFrame"
msgstr ""

#: superset/viz.py:1369
msgid "Parallel Coordinates"
msgstr ""

#: superset/viz.py:1394
msgid "Heatmap"
msgstr ""

#: superset/viz.py:1445
msgid "Horizon Charts"
msgstr ""

#: superset/viz.py:1456
msgid "Mapbox"
msgstr ""

#: superset/connectors/druid/models.py:934
msgid "No data was returned."
msgstr ""

#: superset/connectors/druid/views.py:37 superset/connectors/sqla/views.py:74
msgid "Column"
msgstr ""

#: superset/connectors/druid/views.py:38 superset/connectors/druid/views.py:97
#: superset/connectors/sqla/views.py:120
msgid "Type"
msgstr ""

#: superset/connectors/druid/views.py:39 superset/views/core.py:306
#: superset/views/core.py:355
msgid "Datasource"
msgstr ""

#: superset/connectors/druid/views.py:40 superset/connectors/sqla/views.py:77
msgid "Groupable"
msgstr ""

#: superset/connectors/druid/views.py:41 superset/connectors/sqla/views.py:78
msgid "Filterable"
msgstr ""

#: superset/connectors/druid/views.py:42 superset/connectors/sqla/views.py:80
msgid "Count Distinct"
msgstr ""

#: superset/connectors/druid/views.py:43 superset/connectors/sqla/views.py:81
msgid "Sum"
msgstr ""

#: superset/connectors/druid/views.py:44 superset/connectors/sqla/views.py:82
msgid "Min"
msgstr ""

#: superset/connectors/druid/views.py:45 superset/connectors/sqla/views.py:83
msgid "Max"
msgstr ""

#: superset/connectors/druid/views.py:48 superset/connectors/sqla/views.py:43
msgid ""
"Whether this column is exposed in the `Filters` section of the explore "
"view."
msgstr ""

#: superset/connectors/druid/views.py:88 superset/connectors/sqla/views.py:102
msgid ""
"Whether the access to this metric is restricted to certain roles. Only "
"roles with the permission 'metric access on XXX (the name of this "
"metric)' are allowed to access this metric"
msgstr ""

#: superset/connectors/druid/views.py:95 superset/connectors/druid/views.py:205
#: superset/connectors/sqla/views.py:76 superset/connectors/sqla/views.py:118
#: superset/views/core.py:356
msgid "Description"
msgstr ""

#: superset/connectors/druid/views.py:96 superset/connectors/sqla/views.py:75
#: superset/connectors/sqla/views.py:119
msgid "Verbose Name"
msgstr ""

#: superset/connectors/druid/views.py:98 superset/views/core.py:529
msgid "JSON"
msgstr ""

#: superset/connectors/druid/views.py:99
msgid "Druid Datasource"
msgstr ""

#: superset/connectors/druid/views.py:124
#: superset/connectors/druid/views.py:204
msgid "Cluster"
msgstr ""

#: superset/connectors/druid/views.py:125
msgid "Coordinator Host"
msgstr ""

#: superset/connectors/druid/views.py:126
msgid "Coordinator Port"
msgstr ""

#: superset/connectors/druid/views.py:127
msgid "Coordinator Endpoint"
msgstr ""

#: superset/connectors/druid/views.py:128
msgid "Broker Host"
msgstr ""

#: superset/connectors/druid/views.py:129
msgid "Broker Port"
msgstr ""

#: superset/connectors/druid/views.py:130
msgid "Broker Endpoint"
msgstr ""

#: superset/connectors/druid/views.py:173 superset/connectors/sqla/views.py:156
msgid ""
"The list of slices associated with this table. By altering this "
"datasource, you may change how these associated slices behave. Also note "
"that slices need to point to a datasource, so this form will fail at "
"saving if removing slices from a datasource. If you want to change the "
"datasource for a slice, overwrite the slice from the 'explore view'"
msgstr ""

#: superset/connectors/druid/views.py:181 superset/connectors/sqla/views.py:164
msgid "Timezone offset (in hours) for this datasource"
msgstr ""

#: superset/connectors/druid/views.py:185
msgid ""
"Time expression to use as a predicate when retrieving distinct values to "
"populate the filter component. Only applies when `Enable Filter Select` "
"is on. If you enter `7 days ago`, the distinct list of values in the "
"filter will be populated based on the distinct value over the past week"
msgstr ""

#: superset/connectors/druid/views.py:192 superset/connectors/sqla/views.py:186
msgid ""
"Whether to populate the filter's dropdown in the explore view's filter "
"section with a list of distinct values fetched from the backend on the "
"fly"
msgstr ""

#: superset/connectors/druid/views.py:196 superset/connectors/sqla/views.py:200
msgid ""
"Redirects to this endpoint when clicking on the datasource from the "
"datasource list"
msgstr ""

#: superset/connectors/druid/views.py:202 superset/connectors/sqla/views.py:193
msgid "Associated Slices"
msgstr ""

#: superset/connectors/druid/views.py:203
msgid "Data Source"
msgstr ""

#: superset/connectors/druid/views.py:206
msgid "Owner"
msgstr ""

#: superset/connectors/druid/views.py:207
msgid "Is Hidden"
msgstr ""

#: superset/connectors/druid/views.py:208 superset/connectors/sqla/views.py:198
msgid "Enable Filter Select"
msgstr ""

#: superset/connectors/druid/views.py:209
msgid "Default Endpoint"
msgstr ""

#: superset/connectors/druid/views.py:210
msgid "Time Offset"
msgstr ""

#: superset/connectors/druid/views.py:211 superset/connectors/sqla/views.py:204
#: superset/views/core.py:242 superset/views/core.py:352
msgid "Cache Timeout"
msgstr ""

#: superset/connectors/sqla/models.py:388
msgid ""
"Datetime column not provided as part table configuration and is required "
"by this type of chart"
msgstr ""

#: superset/connectors/sqla/models.py:393
msgid "Metric '{}' is not valid"
msgstr ""

#: superset/connectors/sqla/views.py:39
msgid ""
"Whether to make this column available as a [Time Granularity] option, "
"column has to be DATETIME or DATETIME-like"
msgstr ""

#: superset/connectors/sqla/views.py:46
msgid ""
"The data type that was inferred by the database. It may be necessary to "
"input a type manually for expression-defined columns in some cases. In "
"most case users should not need to alter this."
msgstr ""

#: superset/connectors/sqla/views.py:79 superset/connectors/sqla/views.py:122
#: superset/connectors/sqla/views.py:194 superset/views/core.py:362
msgid "Table"
msgstr ""

#: superset/connectors/sqla/views.py:84
msgid "Expression"
msgstr ""

#: superset/connectors/sqla/views.py:85
msgid "Is temporal"
msgstr ""

#: superset/connectors/sqla/views.py:86
msgid "Datetime Format"
msgstr ""

#: superset/connectors/sqla/views.py:87
msgid "Database Expression"
msgstr ""

#: superset/connectors/sqla/views.py:121
msgid "SQL Expression"
msgstr ""

#: superset/connectors/sqla/views.py:165
msgid "Name of the table that exists in the source database"
msgstr ""

#: superset/connectors/sqla/views.py:167
msgid "Schema, as used only in some databases like Postgres, Redshift and DB2"
msgstr ""

#: superset/connectors/sqla/views.py:173
msgid ""
"This fields acts a Superset view, meaning that Superset will run a query "
"against this string as a subquery."
msgstr ""

#: superset/connectors/sqla/views.py:177
msgid ""
"Predicate applied when fetching distinct value to populate the filter "
"control component. Supports jinja template syntax. Applies only when "
"`Enable Filter Select` is on."
msgstr ""

#: superset/connectors/sqla/views.py:183
msgid "Redirects to this endpoint when clicking on the table from the table list"
msgstr ""

#: superset/connectors/sqla/views.py:195
msgid "Changed By"
msgstr ""

#: superset/connectors/sqla/views.py:196 superset/views/core.py:238
msgid "Database"
msgstr ""

#: superset/connectors/sqla/views.py:197 superset/views/core.py:240
msgid "Last Changed"
msgstr "更新时间"

#: superset/connectors/sqla/views.py:199
msgid "Schema"
msgstr "模式"

#: superset/connectors/sqla/views.py:203
msgid "Offset"
msgstr ""

#: superset/connectors/sqla/views.py:236
msgid ""
"The table was created. As part of this two phase configuration process, "
"you should now click the edit button by the new table to configure it."
msgstr ""

#: superset/templates/appbuilder/navbar_right.html:41
msgid "Profile"
msgstr ""

#: superset/templates/appbuilder/navbar_right.html:42
msgid "Logout"
msgstr ""

#: superset/templates/appbuilder/navbar_right.html:47
msgid "Login"
msgstr ""

#: superset/templates/superset/request_access.html:2
msgid "No Access!"
msgstr ""

#: superset/templates/superset/request_access.html:7
#, python-format
msgid "You do not have permissions to access the datasource(s): %(name)s."
msgstr ""

#: superset/templates/superset/request_access.html:13
msgid "Request Permissions"
msgstr ""

#: superset/templates/superset/request_access.html:16
msgid "Cancel"
msgstr ""

#: superset/templates/superset/models/database/macros.html:4
msgid "Test Connection"
msgstr ""

#: superset/views/core.py:206
msgid "Expose this DB in SQL Lab"
msgstr ""

#: superset/views/core.py:207
msgid ""
"Allow users to run synchronous queries, this is the default and should "
"work well for queries that can be executed within a web request scope "
"(<~1 minute)"
msgstr ""

#: superset/views/core.py:211
msgid ""
"Allow users to run queries, against an async backend. This assumes that "
"you have a Celery worker setup as well as a results backend."
msgstr ""

#: superset/views/core.py:215
msgid "Allow CREATE TABLE AS option in SQL Lab"
msgstr ""

#: superset/views/core.py:216
msgid ""
"Allow users to run non-SELECT statements (UPDATE, DELETE, CREATE, ...) in"
" SQL Lab"
msgstr ""

#: superset/views/core.py:220
msgid ""
"When allowing CREATE TABLE AS option in SQL Lab, this option forces the "
"table to be created in this schema"
msgstr ""

#: superset/views/core.py:234
msgid "Expose in SQL Lab"
msgstr ""

#: superset/views/core.py:235
msgid "Allow CREATE TABLE AS"
msgstr ""

#: superset/views/core.py:236
msgid "Allow DML"
msgstr ""

#: superset/views/core.py:237
msgid "CTAS Schema"
msgstr ""

#: superset/views/core.py:239 superset/views/core.py:353
#: superset/views/core.py:449 superset/views/core.py:513
msgid "Creator"
msgstr ""

#: superset/views/core.py:241
msgid "SQLAlchemy URI"
msgstr ""

#: superset/views/core.py:243
msgid "Extra"
msgstr ""

<<<<<<< HEAD
=======
#: superset/views/core.py:308
msgid "CSV to Database configuration"
msgstr ""

>>>>>>> ed13c1e4
#: superset/views/core.py:303 superset/views/core.py:526
msgid "User"
msgstr ""

#: superset/views/core.py:304
msgid "User Roles"
msgstr ""

#: superset/views/core.py:305
msgid "Database URL"
msgstr ""

#: superset/views/core.py:307
msgid "Roles to grant"
msgstr ""

#: superset/views/core.py:308
msgid "Created On"
msgstr ""

#: superset/views/core.py:341
msgid ""
"These parameters are generated dynamically when clicking the save or "
"overwrite button in the explore view. This JSON object is exposed here "
"for reference and for power users who may want to alter specific "
"parameters."
msgstr ""

#: superset/views/core.py:346
msgid "Duration (in seconds) of the caching timeout for this slice."
msgstr ""

#: superset/views/core.py:354
msgid "Dashboards"
msgstr "看板"

#: superset/views/core.py:357
msgid "Last Modified"
msgstr ""

#: superset/views/core.py:358 superset/views/core.py:448
msgid "Owners"
msgstr ""

#: superset/views/core.py:359
msgid "Parameters"
msgstr ""

#: superset/views/core.py:360 superset/views/core.py:396
msgid "Slice"
msgstr ""

#: superset/views/core.py:361
msgid "Name"
msgstr ""

#: superset/views/core.py:363
msgid "Visualization Type"
msgstr ""

#: superset/views/core.py:421
msgid ""
"This json object describes the positioning of the widgets in the "
"dashboard. It is dynamically generated when adjusting the widgets size "
"and positions by using drag & drop in the dashboard view"
msgstr ""

#: superset/views/core.py:426
msgid ""
"The css for individual dashboards can be altered here, or in the "
"dashboard view where changes are immediately visible"
msgstr ""

#: superset/views/core.py:430
msgid "To get a readable URL for your dashboard"
msgstr ""

#: superset/views/core.py:431
msgid ""
"This JSON object is generated dynamically when clicking the save or "
"overwrite button in the dashboard view. It is exposed here for reference "
"and for power users who may want to alter specific parameters."
msgstr ""

#: superset/views/core.py:436
msgid "Owners is a list of users who can alter the dashboard."
msgstr ""

#: superset/views/core.py:444 superset/views/core.py:511
msgid "Dashboard"
msgstr ""

#: superset/views/core.py:445 superset/views/core.py:512
msgid "Title"
msgstr ""

#: superset/views/core.py:446
msgid "Slug"
msgstr ""

#: superset/views/core.py:447
msgid "Slices"
msgstr ""

#: superset/views/core.py:450 superset/views/core.py:514
msgid "Modified"
msgstr ""

#: superset/views/core.py:451
msgid "Position JSON"
msgstr ""

#: superset/views/core.py:452
msgid "CSS"
msgstr ""

#: superset/views/core.py:453
msgid "JSON Metadata"
msgstr ""

#: superset/views/core.py:454
msgid "Underlying Tables"
msgstr ""

#: superset/views/core.py:527
msgid "Action"
msgstr ""

#: superset/views/core.py:528
msgid "dttm"
msgstr ""

#: superset/views/core.py:2279
msgid "SQL Editor"
msgstr ""

#: superset/views/core.py:2288
msgid "Query Search"
msgstr "查询搜索"

#~ msgid "[Superset] Access to the datasource %(name)s was granted"
#~ msgstr ""

#~ msgid "Druid Clusters"
#~ msgstr "Druid集群"

#~ msgid "Sources"
#~ msgstr "数据源"

#~ msgid "Druid Datasources"
#~ msgstr "Druid数据源"

#~ msgid "Refresh Druid Metadata"
#~ msgstr "刷新Druid元数据"

#~ msgid "Tables"
#~ msgstr "数据表"

#~ msgid "Datasource %(name)s already exists"
#~ msgstr ""

#~ msgid "This endpoint requires the `all_datasource_access` permission"
#~ msgstr ""

#~ msgid "The datasource seems to have been deleted"
#~ msgstr ""

#~ msgid "The access requests seem to have been deleted"
#~ msgstr ""

#~ msgid "The user seems to have been deleted"
#~ msgstr ""

#~ msgid "You don't have access to this datasource"
#~ msgstr ""

#~ msgid ""
#~ msgstr ""

#~ msgid "Import Dashboards"
#~ msgstr "导入仪表盘"

#~ msgid "Manage"
#~ msgstr "管理"

#~ msgid "Databases"
#~ msgstr "数据库"

#~ msgid "Access requests"
#~ msgstr "访问请求"

#~ msgid "Security"
#~ msgstr "安全"

#~ msgid "Click on a {} link to create a Slice"
#~ msgstr ""

#~ msgid "Action Log"
#~ msgstr "操作日志"

#~ msgid "Access was requested"
#~ msgstr ""

#~ msgid "Role %(r)s was extended to provide the access to the datasource %(ds)s"
#~ msgstr ""

#~ msgid "You have no permission to approve this request"
#~ msgstr ""

#~ msgid "Slice %(id)s not found"
#~ msgstr ""

#~ msgid "Table %(t)s wasn't found in the database %(d)s"
#~ msgstr ""

#~ msgid "Can't find User '%(name)s', please ask your admin to create one."
#~ msgstr ""

#~ msgid "Can't find DruidCluster with cluster_name = '%(name)s'"
#~ msgstr ""

#~ msgid "CSS Templates"
#~ msgstr "CSS模板"

#~ msgid "SQL Lab"
#~ msgstr "SQL工具箱"

#~ msgid "Queries"
#~ msgstr "查询"

#~ msgid "Saved Queries"
#~ msgstr "已保存查询"

#~ msgid "Import"
#~ msgstr "导入"

#~ msgid "Welcome!"
#~ msgstr "欢迎！"
<|MERGE_RESOLUTION|>--- conflicted
+++ resolved
@@ -1368,28 +1368,6 @@
 msgid "Skip spaces after delimiter."
 msgstr ""
 
-<<<<<<< HEAD
-#: superset/forms.py:1227
-msgid "Skip Rows"
-msgstr ""
-
-#: superset/forms.py:1228
-msgid "Number of rows to skip at start of file."
-msgstr ""
-
-#: superset/forms.py:1234
-msgid "Rows to Read"
-msgstr ""
-
-#: superset/forms.py:1235
-msgid "Number of rows of file to read."
-msgstr ""
-
-#: superset/forms.py:1239
-msgid "Skip Blank Lines"
-msgstr ""
-
-=======
 #: superset/forms.py:1253
 msgid "Skip Rows"
 msgstr ""
@@ -1398,7 +1376,6 @@
 msgid "Number of rows to skip at start of file."
 msgstr ""
 
->>>>>>> ed13c1e4
 #: superset/db_engine_specs.py:195 superset/db_engine_specs.py:226
 #: superset/db_engine_specs.py:318 superset/db_engine_specs.py:363
 #: superset/db_engine_specs.py:771 superset/db_engine_specs.py:839
@@ -1971,13 +1948,10 @@
 msgid "Extra"
 msgstr ""
 
-<<<<<<< HEAD
-=======
 #: superset/views/core.py:308
 msgid "CSV to Database configuration"
 msgstr ""
 
->>>>>>> ed13c1e4
 #: superset/views/core.py:303 superset/views/core.py:526
 msgid "User"
 msgstr ""
