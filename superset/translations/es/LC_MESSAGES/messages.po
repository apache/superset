--- conflicted
+++ resolved
@@ -598,12 +598,11 @@
 msgid "A Big Number"
 msgstr "Número Grande"
 
-<<<<<<< HEAD
 msgid "A comma separated list of columns that should be parsed as dates"
-=======
+
 #, fuzzy
 msgid "Select column names from a dropdown list that should be parsed as dates."
->>>>>>> 103fedaf
+
 msgstr ""
 "Seleccione en la lista desplegable los nombres de las columnas que deben analizarse como "
 "fechas."
