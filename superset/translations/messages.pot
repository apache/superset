--- conflicted
+++ resolved
@@ -3,8 +3,7 @@
 # This file is distributed under the same license as the PROJECT project.
 # FIRST AUTHOR <EMAIL@ADDRESS>, 2020.
 #
-<<<<<<< HEAD
-=======
+
 # http://www.apache.org/licenses/LICENSE-2.0
 # Unless required by applicable law or agreed to in writing,
 # software distributed under the License is distributed on an
@@ -12,18 +11,12 @@
 # KIND, either express or implied.  See the License for the
 # specific language governing permissions and limitations
 # under the License.
-
->>>>>>> 7d4d2e74
 #, fuzzy
 msgid ""
 msgstr ""
 "Project-Id-Version: PROJECT VERSION\n"
 "Report-Msgid-Bugs-To: EMAIL@ADDRESS\n"
-<<<<<<< HEAD
 "POT-Creation-Date: 2020-06-22 11:19+0200\n"
-=======
-"POT-Creation-Date: 2020-06-21 22:01-0700\n"
->>>>>>> 7d4d2e74
 "PO-Revision-Date: YEAR-MO-DA HO:MI+ZONE\n"
 "Last-Translator: FULL NAME <EMAIL@ADDRESS>\n"
 "Language-Team: LANGUAGE <LL@li.org>\n"
@@ -361,13 +354,8 @@
 msgid "World Map"
 msgstr ""
 
-<<<<<<< HEAD
 #: superset-frontend/src/dashboard/components/Header.jsx:443
 #: superset-frontend/src/explore/controls.jsx:479 superset/viz.py:1888
-=======
-#: superset-frontend/src/dashboard/components/Header.jsx:439
-#: superset-frontend/src/explore/controls.jsx:477 superset/viz.py:1888
->>>>>>> 7d4d2e74
 #: superset/viz_sip38.py:1876
 msgid "Filters"
 msgstr ""
@@ -579,13 +567,8 @@
 msgid "Unsupported extraction function: "
 msgstr ""
 
-<<<<<<< HEAD
 #: superset-frontend/src/datasource/DatasourceEditor.jsx:675
 #: superset-frontend/src/explore/controls.jsx:261
-=======
-#: superset-frontend/src/datasource/DatasourceEditor.jsx:670
-#: superset-frontend/src/explore/controls.jsx:260
->>>>>>> 7d4d2e74
 #: superset/connectors/druid/views.py:56 superset/connectors/sqla/views.py:58
 msgid "Columns"
 msgstr ""
@@ -604,11 +587,7 @@
 
 #: superset-frontend/src/dashboard/components/gridComponents/new/NewColumn.jsx:31
 #: superset-frontend/src/datasource/DatasourceEditor.jsx:139
-<<<<<<< HEAD
 #: superset-frontend/src/explore/components/controls/FilterBoxItemControl.jsx:114
-=======
-#: superset-frontend/src/explore/components/controls/FilterBoxItemControl.jsx:112
->>>>>>> 7d4d2e74
 #: superset-frontend/src/explore/components/controls/SpatialControl.jsx:192
 #: superset/connectors/druid/views.py:77 superset/connectors/sqla/views.py:129
 msgid "Column"
@@ -619,11 +598,7 @@
 msgid "Type"
 msgstr ""
 
-<<<<<<< HEAD
 #: superset-frontend/src/explore/controls.jsx:205
-=======
-#: superset-frontend/src/explore/controls.jsx:204
->>>>>>> 7d4d2e74
 #: superset/connectors/druid/views.py:79 superset/views/access_requests.py:43
 #: superset/views/chart/mixin.py:80
 msgid "Datasource"
@@ -643,13 +618,8 @@
 "view."
 msgstr ""
 
-<<<<<<< HEAD
 #: superset-frontend/src/datasource/DatasourceEditor.jsx:664
 #: superset-frontend/src/explore/controls.jsx:163
-=======
-#: superset-frontend/src/datasource/DatasourceEditor.jsx:659
-#: superset-frontend/src/explore/controls.jsx:162
->>>>>>> 7d4d2e74
 #: superset/connectors/druid/views.py:143 superset/connectors/sqla/views.py:175
 msgid "Metrics"
 msgstr ""
@@ -666,31 +636,18 @@
 msgid "Edit Druid Metric"
 msgstr ""
 
-<<<<<<< HEAD
 #: superset-frontend/src/datasource/DatasourceEditor.jsx:575
 #: superset-frontend/src/explore/controls.jsx:182
 #: superset-frontend/src/explore/controls.jsx:183
-=======
-#: superset-frontend/src/datasource/DatasourceEditor.jsx:570
-#: superset-frontend/src/explore/controls.jsx:181
-#: superset-frontend/src/explore/controls.jsx:182
->>>>>>> 7d4d2e74
 #: superset/connectors/druid/views.py:171 superset/connectors/sqla/views.py:209
 msgid "Metric"
 msgstr ""
 
 #: superset-frontend/src/SqlLab/components/SaveQuery.jsx:111
-<<<<<<< HEAD
 #: superset-frontend/src/SqlLab/components/ScheduleQueryButton.jsx:151
 #: superset-frontend/src/datasource/DatasourceEditor.jsx:96
 #: superset-frontend/src/datasource/DatasourceEditor.jsx:408
 #: superset-frontend/src/datasource/DatasourceEditor.jsx:589
-=======
-#: superset-frontend/src/SqlLab/components/ScheduleQueryButton.jsx:150
-#: superset-frontend/src/datasource/DatasourceEditor.jsx:96
-#: superset-frontend/src/datasource/DatasourceEditor.jsx:403
-#: superset-frontend/src/datasource/DatasourceEditor.jsx:584
->>>>>>> 7d4d2e74
 #: superset/connectors/druid/views.py:172
 #: superset/connectors/druid/views.py:325 superset/connectors/sqla/views.py:131
 #: superset/connectors/sqla/views.py:210 superset/connectors/sqla/views.py:367
@@ -705,11 +662,7 @@
 msgid "Verbose Name"
 msgstr ""
 
-<<<<<<< HEAD
 #: superset-frontend/src/datasource/DatasourceEditor.jsx:488
-=======
-#: superset-frontend/src/datasource/DatasourceEditor.jsx:483
->>>>>>> 7d4d2e74
 #: superset/connectors/druid/views.py:175 superset/views/log/__init__.py:33
 msgid "JSON"
 msgstr ""
@@ -718,11 +671,7 @@
 msgid "Druid Datasource"
 msgstr ""
 
-<<<<<<< HEAD
 #: superset-frontend/src/datasource/DatasourceEditor.jsx:598
-=======
-#: superset-frontend/src/datasource/DatasourceEditor.jsx:593
->>>>>>> 7d4d2e74
 #: superset/connectors/druid/views.py:177 superset/connectors/sqla/views.py:216
 msgid "Warning Message"
 msgstr ""
@@ -763,11 +712,7 @@
 msgid "Broker Endpoint"
 msgstr ""
 
-<<<<<<< HEAD
 #: superset-frontend/src/datasource/DatasourceEditor.jsx:499
-=======
-#: superset-frontend/src/datasource/DatasourceEditor.jsx:494
->>>>>>> 7d4d2e74
 #: superset/connectors/druid/views.py:221
 #: superset/connectors/druid/views.py:331 superset/connectors/sqla/views.py:362
 #: superset/views/chart/mixin.py:77
@@ -858,13 +803,8 @@
 msgid "Cluster"
 msgstr ""
 
-<<<<<<< HEAD
 #: superset-frontend/src/dashboard/components/PropertiesModal.jsx:242
 #: superset-frontend/src/datasource/DatasourceEditor.jsx:443
-=======
-#: superset-frontend/src/dashboard/components/PropertiesModal.jsx:238
-#: superset-frontend/src/datasource/DatasourceEditor.jsx:438
->>>>>>> 7d4d2e74
 #: superset/connectors/druid/views.py:326 superset/connectors/sqla/views.py:365
 #: superset/views/chart/mixin.py:83 superset/views/dashboard/mixin.py:76
 msgid "Owners"
@@ -967,11 +907,7 @@
 "most case users should not need to alter this."
 msgstr ""
 
-<<<<<<< HEAD
 #: superset-frontend/src/SqlLab/components/ResultSet.jsx:229
-=======
-#: superset-frontend/src/SqlLab/components/ResultSet.jsx:225
->>>>>>> 7d4d2e74
 #: superset/connectors/sqla/views.py:134 superset/connectors/sqla/views.py:214
 #: superset/connectors/sqla/views.py:255 superset/connectors/sqla/views.py:353
 #: superset/views/chart/mixin.py:87
@@ -1008,20 +944,12 @@
 msgstr ""
 
 #: superset-frontend/src/datasource/DatasourceEditor.jsx:85
-<<<<<<< HEAD
 #: superset-frontend/src/datasource/DatasourceEditor.jsx:577
-=======
-#: superset-frontend/src/datasource/DatasourceEditor.jsx:572
->>>>>>> 7d4d2e74
 #: superset/connectors/sqla/views.py:213
 msgid "SQL Expression"
 msgstr ""
 
-<<<<<<< HEAD
 #: superset-frontend/src/datasource/DatasourceEditor.jsx:594
-=======
-#: superset-frontend/src/datasource/DatasourceEditor.jsx:589
->>>>>>> 7d4d2e74
 #: superset/connectors/sqla/views.py:215
 msgid "D3 Format"
 msgstr ""
@@ -1113,11 +1041,7 @@
 msgid "Whether the table was generated by the 'Visualize' flow in SQL Lab"
 msgstr ""
 
-<<<<<<< HEAD
 #: superset-frontend/src/datasource/DatasourceEditor.jsx:514
-=======
-#: superset-frontend/src/datasource/DatasourceEditor.jsx:509
->>>>>>> 7d4d2e74
 #: superset/connectors/sqla/views.py:341
 msgid ""
 "A set of parameters that become available in the query using Jinja "
@@ -1165,11 +1089,7 @@
 msgid "SQL Lab View"
 msgstr ""
 
-<<<<<<< HEAD
 #: superset-frontend/src/datasource/DatasourceEditor.jsx:513
-=======
-#: superset-frontend/src/datasource/DatasourceEditor.jsx:508
->>>>>>> 7d4d2e74
 #: superset/connectors/sqla/views.py:369
 msgid "Template parameters"
 msgstr ""
@@ -1191,7 +1111,6 @@
 #: superset/connectors/sqla/views.py:432
 #, python-format
 msgid "Metadata refreshed for the following table(s): %(tables)s"
-<<<<<<< HEAD
 msgstr ""
 
 #: superset/connectors/sqla/views.py:438
@@ -1752,568 +1671,6 @@
 msgid "Can't find DruidCluster with cluster_name = '%(name)s'"
 msgstr ""
 
-=======
-msgstr ""
-
-#: superset/connectors/sqla/views.py:438
-#, python-format
-msgid "Unable to retrieve metadata for the following table(s): %(tables)s"
-msgstr ""
-
-#: superset/dashboards/api.py:384
-#, python-format
-msgid "Deleted %(num)d dashboard"
-msgid_plural "Deleted %(num)d dashboards"
-msgstr[0] ""
-msgstr[1] ""
-
-#: superset/dashboards/filters.py:31
-msgid "Title or Slug"
-msgstr ""
-
-#: superset/dashboards/commands/exceptions.py:36
-msgid "Must be unique"
-msgstr ""
-
-#: superset/dashboards/commands/exceptions.py:40
-msgid "Dashboard parameters are invalid."
-msgstr ""
-
-#: superset/dashboards/commands/exceptions.py:44
-msgid "Dashboard not found."
-msgstr ""
-
-#: superset/dashboards/commands/exceptions.py:48
-msgid "Dashboard could not be created."
-msgstr ""
-
-#: superset/dashboards/commands/exceptions.py:52
-msgid "Dashboards could not be deleted."
-msgstr ""
-
-#: superset/dashboards/commands/exceptions.py:56
-msgid "Dashboard could not be updated."
-msgstr ""
-
-#: superset/dashboards/commands/exceptions.py:60
-msgid "Dashboard could not be deleted."
-msgstr ""
-
-#: superset/dashboards/commands/exceptions.py:64
-msgid "Changing this Dashboard is forbidden"
-msgstr ""
-
-#: superset/datasets/commands/exceptions.py:46
-msgid "Database not allowed to change"
-msgstr ""
-
-#: superset/datasets/commands/exceptions.py:66
-msgid "One or more columns do not exist"
-msgstr ""
-
-#: superset/datasets/commands/exceptions.py:76
-msgid "One or more columns are duplicated"
-msgstr ""
-
-#: superset/datasets/commands/exceptions.py:87
-msgid "One or more columns already exist"
-msgstr ""
-
-#: superset/datasets/commands/exceptions.py:97
-msgid "One or more metrics do not exist"
-msgstr ""
-
-#: superset/datasets/commands/exceptions.py:107
-msgid "One or more metrics are duplicated"
-msgstr ""
-
-#: superset/datasets/commands/exceptions.py:118
-msgid "One or more metrics already exist"
-msgstr ""
-
-#: superset/datasets/commands/exceptions.py:129
-#, python-format
-msgid ""
-"Table [%(table_name)s] could not be found, please double check your "
-"database connection, schema, and table name"
-msgstr ""
-
-#: superset/datasets/commands/exceptions.py:150
-msgid "Dataset parameters are invalid."
-msgstr ""
-
-#: superset/datasets/commands/exceptions.py:154
-msgid "Dataset could not be created."
-msgstr ""
-
-#: superset/datasets/commands/exceptions.py:158
-#: superset/datasets/commands/exceptions.py:166
-msgid "Dataset could not be updated."
-msgstr ""
-
-#: superset/datasets/commands/exceptions.py:162
-msgid "Dataset could not be deleted."
-msgstr ""
-
-#: superset/datasets/commands/exceptions.py:170
-msgid "Changing this dataset is forbidden"
-msgstr ""
-
-#: superset/tasks/schedules.py:124
-#, python-format
-msgid ""
-"\n"
-"        *%(name)s*\n"
-"\n"
-"        <%(url)s|Explore in Superset>\n"
-"        "
-msgstr ""
-
-#: superset/tasks/schedules.py:136 superset/tasks/schedules.py:365
-#, python-format
-msgid "<b><a href=\"%(url)s\">Explore in Superset</a></b><p></p>"
-msgstr ""
-
-#: superset/tasks/schedules.py:149
-#, python-format
-msgid ""
-"\n"
-"            <b><a href=\"%(url)s\">Explore in Superset</a></b><p></p>\n"
-"            <img src=\"cid:%(msgid)s\">\n"
-"            "
-msgstr ""
-
-#: superset/tasks/schedules.py:301 superset/tasks/schedules.py:444
-#, python-format
-msgid "%(prefix)s %(title)s"
-msgstr ""
-
-#: superset/tasks/schedules.py:364
-#, python-format
-msgid "%(name)s.csv"
-msgstr ""
-
-#: superset/tasks/schedules.py:372
-#, python-format
-msgid ""
-"\n"
-"        *%(slice_name)s*\n"
-"\n"
-"        <%(slice_url_user_friendly)s|Explore in Superset>\n"
-"        "
-msgstr ""
-
-#: superset/templates/appbuilder/navbar_right.html:35
-msgid "New"
-msgstr ""
-
-#: superset-frontend/src/components/Menu/NewMenu.jsx:44
-#: superset/templates/appbuilder/navbar_right.html:38
-msgid "SQL Query"
-msgstr ""
-
-#: superset-frontend/src/components/Menu/NewMenu.jsx:50
-#: superset-frontend/src/explore/components/controls/AnnotationLayer.jsx:363
-#: superset/templates/appbuilder/navbar_right.html:39
-#: superset/views/chart/mixin.py:85 superset/views/chart/views.py:102
-#: superset/views/schedules.py:286
-msgid "Chart"
-msgstr ""
-
-#: superset-frontend/src/components/Menu/NewMenu.jsx:56
-#: superset/templates/appbuilder/navbar_right.html:40
-#: superset/views/dashboard/mixin.py:72 superset/views/dashboard/views.py:136
-#: superset/views/schedules.py:223
-msgid "Dashboard"
-msgstr ""
-
-#: superset-frontend/src/components/Menu/UserMenu.jsx:48
-#: superset/templates/appbuilder/navbar_right.html:109
-msgid "Profile"
-msgstr ""
-
-#: superset-frontend/src/components/Menu/UserMenu.jsx:52
-#: superset/templates/appbuilder/navbar_right.html:110
-msgid "Logout"
-msgstr ""
-
-#: superset-frontend/src/components/Menu/Menu.jsx:112
-#: superset/templates/appbuilder/navbar_right.html:125
-msgid "Login"
-msgstr ""
-
-#: superset/templates/appbuilder/general/widgets/base_list.html:55
-msgid "Record Count"
-msgstr ""
-
-#: superset/templates/appbuilder/general/widgets/base_list.html:64
-msgid "No records found"
-msgstr ""
-
-#: superset/templates/appbuilder/general/widgets/search.html:24
-msgid "Filter List"
-msgstr ""
-
-#: superset/templates/superset/import_dashboards.html:21
-msgid "Import dashboards"
-msgstr ""
-
-#: superset/templates/superset/request_access.html:20
-msgid "No Access!"
-msgstr ""
-
-#: superset/templates/superset/request_access.html:25
-#, python-format
-msgid "You do not have permissions to access the datasource(s): %(name)s."
-msgstr ""
-
-#: superset/templates/superset/request_access.html:31
-msgid "Request Permissions"
-msgstr ""
-
-#: superset-frontend/src/SqlLab/components/SaveQuery.jsx:152
-#: superset-frontend/src/dashboard/components/DeleteComponentModal.jsx:68
-#: superset-frontend/src/dashboard/components/PropertiesModal.jsx:313
-#: superset-frontend/src/dashboard/components/RefreshIntervalModal.jsx:121
-#: superset-frontend/src/datasource/DatasourceModal.jsx:168
-#: superset-frontend/src/explore/components/controls/AnnotationLayer.jsx:728
-#: superset/templates/superset/request_access.html:34
-msgid "Cancel"
-msgstr ""
-
-#: superset/templates/superset/fab_overrides/list_with_checkboxes.html:82
-msgid "Use the edit buttom to change this field"
-msgstr ""
-
-#: superset/templates/superset/models/database/macros.html:22
-msgid "Test Connection"
-msgstr ""
-
-#: superset/utils/core.py:681
-#, python-format
-msgid "[Superset] Access to the datasource %(name)s was granted"
-msgstr ""
-
-#: superset/utils/pandas_postprocessing.py:84
-msgid "Referenced columns not available in DataFrame."
-msgstr ""
-
-#: superset/utils/pandas_postprocessing.py:109
-#, python-format
-msgid "Column referenced by aggregate is undefined: %(column)s"
-msgstr ""
-
-#: superset/utils/pandas_postprocessing.py:116
-#, python-format
-msgid "Operator undefined for aggregator: %(name)s"
-msgstr ""
-
-#: superset/utils/pandas_postprocessing.py:121
-#, python-format
-msgid "Invalid numpy function: %(operator)s"
-msgstr ""
-
-#: superset/utils/pandas_postprocessing.py:187
-msgid "Pivot operation requires at least one index"
-msgstr ""
-
-#: superset/utils/pandas_postprocessing.py:191
-msgid "Pivot operation requires at least one column"
-msgstr ""
-
-#: superset/utils/pandas_postprocessing.py:195
-msgid "Pivot operation must include at least one aggregate"
-msgstr ""
-
-#: superset/utils/pandas_postprocessing.py:292
-msgid "Undefined window for rolling operation"
-msgstr ""
-
-#: superset/utils/pandas_postprocessing.py:307
-#, python-format
-msgid "Invalid rolling_type: %(type)s"
-msgstr ""
-
-#: superset/utils/pandas_postprocessing.py:313
-#, python-format
-msgid "Invalid options for %(rolling_type)s: %(options)s"
-msgstr ""
-
-#: superset/utils/pandas_postprocessing.py:398
-#, python-format
-msgid "Invalid cumulative operator: %(operator)s"
-msgstr ""
-
-#: superset/utils/pandas_postprocessing.py:424
-msgid "Invalid geohash string"
-msgstr ""
-
-#: superset/utils/pandas_postprocessing.py:447
-msgid "Invalid longitude/latitude"
-msgstr ""
-
-#: superset/utils/pandas_postprocessing.py:489
-msgid "Invalid geodetic string"
-msgstr ""
-
-#: superset/views/access_requests.py:40 superset/views/log/__init__.py:30
-#: superset/views/schedules.py:226 superset/views/schedules.py:289
-#: superset/views/sql_lab.py:68 superset/views/sql_lab.py:69
-#: superset/views/sql_lab.py:113
-msgid "User"
-msgstr ""
-
-#: superset/views/access_requests.py:41
-msgid "User Roles"
-msgstr ""
-
-#: superset/views/access_requests.py:42
-msgid "Database URL"
-msgstr ""
-
-#: superset/views/access_requests.py:44
-msgid "Roles to grant"
-msgstr ""
-
-#: superset/views/access_requests.py:45 superset/views/schedules.py:224
-#: superset/views/schedules.py:287
-msgid "Created On"
-msgstr ""
-
-#: superset/views/annotations.py:36
-msgid "annotation start time or end time is required."
-msgstr ""
-
-#: superset/views/annotations.py:43
-msgid "Annotation end time must be no earlier than start time."
-msgstr ""
-
-#: superset/views/annotations.py:53
-msgid "Annotations"
-msgstr ""
-
-#: superset/views/annotations.py:54
-msgid "Show Annotation"
-msgstr ""
-
-#: superset/views/annotations.py:55
-msgid "Add Annotation"
-msgstr ""
-
-#: superset/views/annotations.py:56
-msgid "Edit Annotation"
-msgstr ""
-
-#: superset/views/annotations.py:71
-msgid "Layer"
-msgstr ""
-
-#: superset-frontend/src/SqlLab/components/SaveQuery.jsx:95
-#: superset-frontend/src/SqlLab/components/ScheduleQueryButton.jsx:137
-#: superset-frontend/src/datasource/DatasourceEditor.jsx:91
-#: superset-frontend/src/datasource/DatasourceEditor.jsx:571
-#: superset-frontend/src/datasource/DatasourceEditor.jsx:579
-#: superset-frontend/src/explore/components/controls/FilterBoxItemControl.jsx:132
-#: superset/views/annotations.py:72 superset/views/sql_lab.py:112
-msgid "Label"
-msgstr ""
-
-#: superset/views/annotations.py:74
-msgid "Start"
-msgstr ""
-
-#: superset/views/annotations.py:75
-msgid "End"
-msgstr ""
-
-#: superset-frontend/src/dashboard/components/PropertiesModal.jsx:278
-#: superset/views/annotations.py:76 superset/views/dashboard/mixin.py:81
-msgid "JSON Metadata"
-msgstr ""
-
-#: superset/views/annotations.py:101
-msgid "Show Annotation Layer"
-msgstr ""
-
-#: superset-frontend/src/explore/components/controls/AnnotationLayerControl.jsx:107
-#: superset-frontend/src/explore/components/controls/AnnotationLayerControl.jsx:178
-#: superset/views/annotations.py:102
-msgid "Add Annotation Layer"
-msgstr ""
-
-#: superset-frontend/src/explore/components/controls/AnnotationLayerControl.jsx:107
-#: superset/views/annotations.py:103
-msgid "Edit Annotation Layer"
-msgstr ""
-
-#: superset-frontend/src/explore/components/controls/AnnotationLayer.jsx:688
-#: superset/views/annotations.py:109 superset/views/chart/mixin.py:86
-msgid "Name"
-msgstr ""
-
-#: superset/views/base.py:197
-#, python-format
-msgid "Datasource %(name)s already exists"
-msgstr ""
-
-#: superset/views/base.py:217
-msgid ""
-"Table [%{table}s] could not be found, please double check your database "
-"connection, schema, and table name, error: {}"
-msgstr ""
-
-#: superset/views/base.py:350
-msgid "json isn't valid"
-msgstr ""
-
-#: superset/views/base.py:361
-msgid "Export to YAML"
-msgstr ""
-
-#: superset/views/base.py:361
-msgid "Export to YAML?"
-msgstr ""
-
-#: superset-frontend/src/dashboard/components/DeleteComponentModal.jsx:70
-#: superset/views/base.py:418
-msgid "Delete"
-msgstr ""
-
-#: superset/views/base.py:418
-msgid "Delete all Really?"
-msgstr ""
-
-#: superset/views/core.py:147
-msgid "The data source seems to have been deleted"
-msgstr ""
-
-#: superset/views/core.py:148
-msgid "The user seems to have been deleted"
-msgstr ""
-
-#: superset/views/core.py:256
-msgid "Access was requested"
-msgstr ""
-
-#: superset/views/core.py:310
-msgid "The access requests seem to have been deleted"
-msgstr ""
-
-#: superset/views/core.py:322
-#, python-format
-msgid ""
-"%(user)s was granted the role %(role)s that gives access to the "
-"%(datasource)s"
-msgstr ""
-
-#: superset/views/core.py:345
-#, python-format
-msgid "Role %(r)s was extended to provide the access to the datasource %(ds)s"
-msgstr ""
-
-#: superset/views/core.py:362
-msgid "You have no permission to approve this request"
-msgstr ""
-
-#: superset/views/core.py:546
-#, python-format
-msgid ""
-"Cannot import dashboard: %(db_error)s.\n"
-"Make sure to create the database before importing the dashboard."
-msgstr ""
-
-#: superset/views/core.py:557
-msgid "An unknown error occurred. Please contact your Superset administrator"
-msgstr ""
-
-#: superset/views/core.py:661 superset/views/core.py:667
-#: superset/views/core.py:804 superset/views/core.py:821
-msgid "You don't have the rights to "
-msgstr ""
-
-#: superset/views/core.py:661 superset/views/core.py:805
-msgid "alter this "
-msgstr ""
-
-#: superset/views/core.py:661 superset/views/core.py:667
-msgid "chart"
-msgstr ""
-
-#: superset/views/core.py:667 superset/views/core.py:822
-msgid "create a "
-msgstr ""
-
-#: superset/views/core.py:707
-#, python-format
-msgid "Explore - %(table)s"
-msgstr ""
-
-#: superset/views/core.py:806 superset/views/core.py:823
-msgid "dashboard"
-msgstr ""
-
-#: superset/views/core.py:811
-msgid "Chart [{}] was added to dashboard [{}]"
-msgstr ""
-
-#: superset/views/core.py:832
-msgid "Dashboard [{}] just got created and chart [{}] was added to it"
-msgstr ""
-
-#: superset/views/core.py:858
-msgid "Chart [{}] has been saved"
-msgstr ""
-
-#: superset/views/core.py:867
-msgid "Chart [{}] has been overwritten"
-msgstr ""
-
-#: superset/views/core.py:1195
-#, python-format
-msgid "Could not load database driver: %(driver_name)s"
-msgstr ""
-
-#: superset/views/core.py:1204
-msgid ""
-"Invalid connection string, a valid string usually follows:\n"
-"'DRIVER://USER:PASSWORD@DB-HOST/DATABASE-NAME'"
-msgstr ""
-
-#: superset/views/core.py:1212
-msgid "Connection failed, please check your connection settings."
-msgstr ""
-
-#: superset/views/core.py:1220
-msgid "Unexpected error occurred, please check your logs for details"
-msgstr ""
-
-#: superset/views/core.py:1472
-msgid ""
-"Malformed request. slice_id or table_name and db_name arguments are "
-"expected"
-msgstr ""
-
-#: superset/views/core.py:1482
-#, python-format
-msgid "Chart %(id)s not found"
-msgstr ""
-
-#: superset/views/core.py:1495
-#, python-format
-msgid "Table %(table)s wasn't found in the database %(db)s"
-msgstr ""
-
-#: superset/views/core.py:1757
-#, python-format
-msgid "Can't find User '%(name)s', please ask your admin to create one."
-msgstr ""
-
-#: superset/views/core.py:1769
-#, python-format
-msgid "Can't find DruidCluster with cluster_name = '%(name)s'"
-msgstr ""
-
->>>>>>> 7d4d2e74
 #: superset/views/core.py:2099
 #, python-format
 msgid ""
@@ -2487,11 +1844,7 @@
 msgid "Parameters"
 msgstr ""
 
-<<<<<<< HEAD
 #: superset-frontend/src/explore/controls.jsx:216
-=======
-#: superset-frontend/src/explore/controls.jsx:215
->>>>>>> 7d4d2e74
 #: superset/views/chart/mixin.py:88
 msgid "Visualization Type"
 msgstr ""
@@ -2513,7 +1866,6 @@
 "This json object describes the positioning of the widgets in the "
 "dashboard. It is dynamically generated when adjusting the widgets size "
 "and positions by using drag & drop in the dashboard view"
-<<<<<<< HEAD
 msgstr ""
 
 #: superset/views/dashboard/mixin.py:52
@@ -5814,3305 +5166,6 @@
 msgid "Select [%s]"
 msgstr ""
 
-=======
-msgstr ""
-
-#: superset/views/dashboard/mixin.py:52
-msgid ""
-"The CSS for individual dashboards can be altered here, or in the "
-"dashboard view where changes are immediately visible"
-msgstr ""
-
-#: superset/views/dashboard/mixin.py:57
-msgid "To get a readable URL for your dashboard"
-msgstr ""
-
-#: superset-frontend/src/dashboard/components/PropertiesModal.jsx:292
-#: superset/views/dashboard/mixin.py:58
-msgid ""
-"This JSON object is generated dynamically when clicking the save or "
-"overwrite button in the dashboard view. It is exposed here for reference "
-"and for power users who may want to alter specific parameters."
-msgstr ""
-
-#: superset/views/dashboard/mixin.py:64
-msgid "Owners is a list of users who can alter the dashboard."
-msgstr ""
-
-#: superset/views/dashboard/mixin.py:65
-msgid ""
-"Determines whether or not this dashboard is visible in the list of all "
-"dashboards"
-msgstr ""
-
-#: superset-frontend/src/components/EditableTitle.jsx:40
-#: superset-frontend/src/dashboard/components/PropertiesModal.jsx:206
-#: superset/views/dashboard/mixin.py:73 superset/views/dashboard/views.py:137
-msgid "Title"
-msgstr ""
-
-#: superset/views/dashboard/mixin.py:74
-msgid "Slug"
-msgstr ""
-
-#: superset/views/dashboard/mixin.py:79
-msgid "Position JSON"
-msgstr ""
-
-#: superset-frontend/src/dashboard/components/CssEditor.jsx:83
-#: superset/views/dashboard/mixin.py:80
-msgid "CSS"
-msgstr ""
-
-#: superset/views/dashboard/mixin.py:82
-msgid "Underlying Tables"
-msgstr ""
-
-#: superset/views/dashboard/views.py:63
-msgid "Export"
-msgstr ""
-
-#: superset/views/dashboard/views.py:63
-msgid "Export dashboards?"
-msgstr ""
-
-#: superset/views/database/decorators.py:46
-msgid "Table name undefined"
-msgstr ""
-
-#: superset/views/database/forms.py:84
-msgid "Name of table to be created from csv data."
-msgstr ""
-
-#: superset/views/database/forms.py:89
-msgid "CSV File"
-msgstr ""
-
-#: superset/views/database/forms.py:90
-msgid "Select a CSV file to be uploaded to a database."
-msgstr ""
-
-#: superset/views/database/forms.py:98
-#, python-format
-msgid "Only the following file extensions are allowed: %(allowed_extensions)s"
-msgstr ""
-
-#: superset/views/database/forms.py:111
-msgid "Specify a schema (if database flavor supports this)."
-msgstr ""
-
-#: superset/views/database/forms.py:116
-msgid "Delimiter"
-msgstr ""
-
-#: superset/views/database/forms.py:117
-msgid "Delimiter used by CSV file (for whitespace use \\s+)."
-msgstr ""
-
-#: superset/views/database/forms.py:122
-msgid "Table Exists"
-msgstr ""
-
-#: superset/views/database/forms.py:123
-msgid ""
-"If table exists do one of the following: Fail (do nothing), Replace (drop"
-" and recreate table) or Append (insert data)."
-msgstr ""
-
-#: superset/views/database/forms.py:129
-msgid "Fail"
-msgstr ""
-
-#: superset/views/database/forms.py:130
-msgid "Replace"
-msgstr ""
-
-#: superset/views/database/forms.py:131
-msgid "Append"
-msgstr ""
-
-#: superset/views/database/forms.py:136
-msgid "Header Row"
-msgstr ""
-
-#: superset/views/database/forms.py:137
-msgid ""
-"Row containing the headers to use as column names (0 is first line of "
-"data). Leave empty if there is no header row."
-msgstr ""
-
-#: superset/views/database/forms.py:146
-msgid "Index Column"
-msgstr ""
-
-#: superset/views/database/forms.py:147
-msgid ""
-"Column to use as the row labels of the dataframe. Leave empty if no index"
-" column."
-msgstr ""
-
-#: superset/views/database/forms.py:155
-msgid "Mangle Duplicate Columns"
-msgstr ""
-
-#: superset/views/database/forms.py:156
-msgid "Specify duplicate columns as \"X.0, X.1\"."
-msgstr ""
-
-#: superset/views/database/forms.py:159
-msgid "Skip Initial Space"
-msgstr ""
-
-#: superset/views/database/forms.py:159
-msgid "Skip spaces after delimiter."
-msgstr ""
-
-#: superset/views/database/forms.py:162
-msgid "Skip Rows"
-msgstr ""
-
-#: superset/views/database/forms.py:163
-msgid "Number of rows to skip at start of file."
-msgstr ""
-
-#: superset/views/database/forms.py:168
-msgid "Rows to Read"
-msgstr ""
-
-#: superset/views/database/forms.py:169
-msgid "Number of rows of file to read."
-msgstr ""
-
-#: superset/views/database/forms.py:174
-msgid "Skip Blank Lines"
-msgstr ""
-
-#: superset/views/database/forms.py:175
-msgid "Skip blank lines rather than interpreting them as NaN values."
-msgstr ""
-
-#: superset/views/database/forms.py:180
-msgid "Parse Dates"
-msgstr ""
-
-#: superset/views/database/forms.py:181
-msgid "A comma separated list of columns that should be parsed as dates."
-msgstr ""
-
-#: superset/views/database/forms.py:187
-msgid "Infer Datetime Format"
-msgstr ""
-
-#: superset/views/database/forms.py:188
-msgid "Use Pandas to interpret the datetime format automatically."
-msgstr ""
-
-#: superset/views/database/forms.py:191
-msgid "Decimal Character"
-msgstr ""
-
-#: superset/views/database/forms.py:193
-msgid "Character to interpret as decimal point."
-msgstr ""
-
-#: superset/views/database/forms.py:198
-msgid "Dataframe Index"
-msgstr ""
-
-#: superset/views/database/forms.py:198
-msgid "Write dataframe index as a column."
-msgstr ""
-
-#: superset/views/database/forms.py:201
-msgid "Column Label(s)"
-msgstr ""
-
-#: superset/views/database/forms.py:202
-msgid ""
-"Column label for index column(s). If None is given and Dataframe Index is"
-" True, Index Names are used."
-msgstr ""
-
-#: superset/views/database/mixins.py:33
-msgid "Show Database"
-msgstr ""
-
-#: superset/views/database/mixins.py:34
-msgid "Add Database"
-msgstr ""
-
-#: superset/views/database/mixins.py:35
-msgid "Edit Database"
-msgstr ""
-
-#: superset/views/database/mixins.py:104
-msgid "Expose this DB in SQL Lab"
-msgstr ""
-
-#: superset/views/database/mixins.py:105
-msgid ""
-"Operate the database in asynchronous mode, meaning  that the queries are "
-"executed on remote workers as opposed to on the web server itself. This "
-"assumes that you have a Celery worker setup as well as a results backend."
-" Refer to the installation docs for more information."
-msgstr ""
-
-#: superset/views/database/mixins.py:113
-msgid "Allow CREATE TABLE AS option in SQL Lab"
-msgstr ""
-
-#: superset/views/database/mixins.py:114
-msgid ""
-"Allow users to run non-SELECT statements (UPDATE, DELETE, CREATE, ...) in"
-" SQL Lab"
-msgstr ""
-
-#: superset/views/database/mixins.py:119
-msgid ""
-"When allowing CREATE TABLE AS option in SQL Lab, this option forces the "
-"table to be created in this schema"
-msgstr ""
-
-#: superset/views/database/mixins.py:160
-msgid ""
-"If Presto, all the queries in SQL Lab are going to be executed as the "
-"currently logged on user who must have permission to run them.<br/>If "
-"Hive and hive.server2.enable.doAs is enabled, will run the queries as "
-"service account, but impersonate the currently logged on user via "
-"hive.server2.proxy.user property."
-msgstr ""
-
-#: superset/views/database/mixins.py:167
-msgid ""
-"Allow SQL Lab to fetch a list of all tables and all views across all "
-"database schemas. For large data warehouse with thousands of tables, this"
-" can be expensive and put strain on the system."
-msgstr ""
-
-#: superset/views/database/mixins.py:172
-msgid ""
-"Duration (in seconds) of the caching timeout for charts of this database."
-" A timeout of 0 indicates that the cache never expires. Note this "
-"defaults to the global timeout if undefined."
-msgstr ""
-
-#: superset/views/database/mixins.py:177
-msgid "If selected, please set the schemas allowed for csv upload in Extra."
-msgstr ""
-
-#: superset/views/database/mixins.py:183
-msgid "Expose in SQL Lab"
-msgstr ""
-
-#: superset/views/database/mixins.py:184
-msgid "Allow CREATE TABLE AS"
-msgstr ""
-
-#: superset/views/database/mixins.py:185
-msgid "Allow DML"
-msgstr ""
-
-#: superset/views/database/mixins.py:186
-msgid "CTAS Schema"
-msgstr ""
-
-#: superset/views/database/mixins.py:190
-msgid "SQLAlchemy URI"
-msgstr ""
-
-#: superset/views/database/mixins.py:191
-msgid "Chart Cache Timeout"
-msgstr ""
-
-#: superset/views/database/mixins.py:192
-msgid "Extra"
-msgstr ""
-
-#: superset/views/database/mixins.py:193
-msgid "Secure Extra"
-msgstr ""
-
-#: superset/views/database/mixins.py:194
-msgid "Root certificate"
-msgstr ""
-
-#: superset/views/database/mixins.py:195
-msgid "Asynchronous Query Execution"
-msgstr ""
-
-#: superset/views/database/mixins.py:196
-msgid "Impersonate the logged on user"
-msgstr ""
-
-#: superset/views/database/mixins.py:197
-msgid "Allow Csv Upload"
-msgstr ""
-
-#: superset/views/database/mixins.py:199
-msgid "Allow Multi Schema Metadata Fetch"
-msgstr ""
-
-#: superset/views/database/mixins.py:200
-msgid "Backend"
-msgstr ""
-
-#: superset/views/database/mixins.py:240 superset/views/database/mixins.py:264
-msgid "Extra field cannot be decoded by JSON. %{msg}s"
-msgstr ""
-
-#: superset/views/database/mixins.py:248
-msgid ""
-"The metadata_params in Extra field is not configured correctly. The key "
-"%{key}s is invalid."
-msgstr ""
-
-#: superset/views/database/validators.py:39
-msgid ""
-"Invalid connection string, a valid string usually "
-"follows:'DRIVER://USER:PASSWORD@DB-HOST/DATABASE-"
-"NAME'<p>Example:'postgresql://user:password@your-postgres-"
-"db/database'</p>"
-msgstr ""
-
-#: superset/views/database/views.py:106
-msgid "CSV to Database configuration"
-msgstr ""
-
-#: superset/views/database/views.py:124
-#, python-format
-msgid ""
-"Database \"%(database_name)s\" schema \"%(schema_name)s\" is not allowed "
-"for csv uploads. Please contact your Superset Admin."
-msgstr ""
-
-#: superset/views/database/views.py:134
-msgid ""
-"You cannot specify a namespace both in the name of the table: "
-"\"%(csv_table.table)s\" and in the schema field: "
-"\"%(csv_table.schema)s\". Please remove one"
-msgstr ""
-
-#: superset/views/database/views.py:233
-#, python-format
-msgid ""
-"Unable to upload CSV file \"%(filename)s\" to table \"%(table_name)s\" in"
-" database \"%(db_name)s\". Error message: %(error_msg)s"
-msgstr ""
-
-#: superset/views/database/views.py:246
-#, python-format
-msgid ""
-"CSV file \"%(csv_filename)s\" uploaded to table \"%(table_name)s\" in "
-"database \"%(db_name)s\""
-msgstr ""
-
-#: superset/views/log/__init__.py:21
-msgid "Logs"
-msgstr ""
-
-#: superset/views/log/__init__.py:22
-msgid "Show Log"
-msgstr ""
-
-#: superset/views/log/__init__.py:23
-msgid "Add Log"
-msgstr ""
-
-#: superset/views/log/__init__.py:24
-msgid "Edit Log"
-msgstr ""
-
-#: superset/views/log/__init__.py:31
-msgid "Action"
-msgstr ""
-
-#: superset/views/log/__init__.py:32
-msgid "dttm"
-msgstr ""
-
-#: superset-frontend/src/CRUD/CollectionTable.jsx:254
-msgid "Add Item"
-msgstr ""
-
-#: superset-frontend/src/SqlLab/actions/sqlLab.js:150
-msgid "Your query was saved"
-msgstr ""
-
-#: superset-frontend/src/SqlLab/actions/sqlLab.js:153
-msgid "Your query could not be saved"
-msgstr ""
-
-#: superset-frontend/src/SqlLab/actions/sqlLab.js:168
-msgid "Your query was updated"
-msgstr ""
-
-#: superset-frontend/src/SqlLab/actions/sqlLab.js:170
-msgid "Your query could not be updated"
-msgstr ""
-
-#: superset-frontend/src/SqlLab/actions/sqlLab.js:185
-msgid ""
-"Your query has been scheduled. To see details of your query, navigate to "
-"Saved Queries"
-msgstr ""
-
-#: superset-frontend/src/SqlLab/actions/sqlLab.js:192
-msgid "Your query could not be scheduled"
-msgstr ""
-
-#: superset-frontend/src/SqlLab/actions/sqlLab.js:220
-#: superset-frontend/src/SqlLab/actions/sqlLab.js:327
-msgid "Failed at retrieving results"
-msgstr ""
-
-#: superset-frontend/src/SqlLab/actions/sqlLab.js:258
-#: superset-frontend/src/SqlLab/actions/sqlLab.js:284
-msgid ""
-"An error occurred while storing the latest query id in the backend. "
-"Please contact your administrator if this problem persists."
-msgstr ""
-
-#: superset-frontend/src/SqlLab/actions/sqlLab.js:368
-#: superset-frontend/src/SqlLab/actions/sqlLab.js:401
-msgid "Unknown error"
-msgstr ""
-
-#: superset-frontend/src/SqlLab/actions/sqlLab.js:419
-msgid "Query was stopped."
-msgstr ""
-
-#: superset-frontend/src/SqlLab/actions/sqlLab.js:422
-msgid "Failed at stopping query. "
-msgstr ""
-
-#: superset-frontend/src/SqlLab/actions/sqlLab.js:448
-msgid ""
-"Unable to migrate table schema state to backend. Superset will retry "
-"later. Please contact your administrator if this problem persists."
-msgstr ""
-
-#: superset-frontend/src/SqlLab/actions/sqlLab.js:466
-msgid ""
-"Unable to migrate query state to backend. Superset will retry later. "
-"Please contact your administrator if this problem persists."
-msgstr ""
-
-#: superset-frontend/src/SqlLab/actions/sqlLab.js:512
-msgid ""
-"Unable to migrate query editor state to backend. Superset will retry "
-"later. Please contact your administrator if this problem persists."
-msgstr ""
-
-#: superset-frontend/src/SqlLab/actions/sqlLab.js:545
-msgid "Unable to add a new tab to the backend. Please contact your administrator."
-msgstr ""
-
-#: superset-frontend/src/SqlLab/actions/sqlLab.js:562
-#: superset-frontend/src/SqlLab/reducers/sqlLab.js:74
-#, python-format
-msgid "Copy of %s"
-msgstr ""
-
-#: superset-frontend/src/SqlLab/actions/sqlLab.js:589
-msgid ""
-"An error occurred while setting the active tab. Please contact your "
-"administrator."
-msgstr ""
-
-#: superset-frontend/src/SqlLab/actions/sqlLab.js:675
-msgid "An error occurred while fetching tab state"
-msgstr ""
-
-#: superset-frontend/src/SqlLab/actions/sqlLab.js:703
-msgid "An error occurred while removing tab. Please contact your administrator."
-msgstr ""
-
-#: superset-frontend/src/SqlLab/actions/sqlLab.js:727
-msgid "An error occurred while removing query. Please contact your administrator."
-msgstr ""
-
-#: superset-frontend/src/SqlLab/actions/sqlLab.js:750
-msgid ""
-"An error occurred while setting the tab database ID. Please contact your "
-"administrator."
-msgstr ""
-
-#: superset-frontend/src/SqlLab/actions/sqlLab.js:775
-msgid ""
-"An error occurred while setting the tab schema. Please contact your "
-"administrator."
-msgstr ""
-
-#: superset-frontend/src/SqlLab/actions/sqlLab.js:808
-msgid ""
-"An error occurred while setting the tab autorun. Please contact your "
-"administrator."
-msgstr ""
-
-#: superset-frontend/src/SqlLab/actions/sqlLab.js:833
-#: superset-frontend/src/SqlLab/actions/sqlLab.js:887
-msgid ""
-"An error occurred while setting the tab title. Please contact your "
-"administrator."
-msgstr ""
-
-#: superset-frontend/src/SqlLab/actions/sqlLab.js:856
-msgid ""
-"An error occurred while storing your query in the backend. To avoid "
-"losing your changes, please save your query using the \"Save Query\" "
-"button."
-msgstr ""
-
-#: superset-frontend/src/SqlLab/actions/sqlLab.js:916
-msgid ""
-"An error occurred while setting the tab template parameters. Please "
-"contact your administrator."
-msgstr ""
-
-#: superset-frontend/src/SqlLab/actions/sqlLab.js:977
-#: superset-frontend/src/SqlLab/actions/sqlLab.js:1002
-msgid "An error occurred while fetching table metadata"
-msgstr ""
-
-#: superset-frontend/src/SqlLab/actions/sqlLab.js:1043
-msgid ""
-"An error occurred while fetching table metadata. Please contact your "
-"administrator."
-msgstr ""
-
-#: superset-frontend/src/SqlLab/actions/sqlLab.js:1091
-msgid ""
-"An error occurred while expanding the table schema. Please contact your "
-"administrator."
-msgstr ""
-
-#: superset-frontend/src/SqlLab/actions/sqlLab.js:1115
-msgid ""
-"An error occurred while collapsing the table schema. Please contact your "
-"administrator."
-msgstr ""
-
-#: superset-frontend/src/SqlLab/actions/sqlLab.js:1138
-msgid ""
-"An error occurred while removing the table schema. Please contact your "
-"administrator."
-msgstr ""
-
-#: superset-frontend/src/SqlLab/actions/sqlLab.js:1171
-msgid "Sjsonhared query"
-msgstr ""
-
-#: superset-frontend/src/SqlLab/actions/sqlLab.js:1179
-#: superset-frontend/src/SqlLab/actions/sqlLab.js:1194
-msgid "The query couldn't be loaded"
-msgstr ""
-
-#: superset-frontend/src/SqlLab/actions/sqlLab.js:1214
-msgid "The datasource couldn't be loaded"
-msgstr ""
-
-#: superset-frontend/src/SqlLab/actions/sqlLab.js:1244
-#: superset-frontend/src/SqlLab/actions/sqlLab.js:1266
-msgid "An error occurred while creating the data source"
-msgstr ""
-
-#: superset-frontend/src/SqlLab/components/App.jsx:103
-msgid ""
-"SQL Lab uses your browser's local storage to store queries and results.\n"
-" Currently, you are using ${currentUsage.toFixed(\n"
-"            2,\n"
-"          )} KB out of ${LOCALSTORAGE_MAX_USAGE_KB} KB. storage space.\n"
-" To keep SQL Lab from crashing, please delete some query tabs.\n"
-" You can re-access these queries by using the Save feature before you "
-"delete the tab. Note that you will need to close other SQL Lab windows "
-"before you do this."
-msgstr ""
-
-#: superset-frontend/src/SqlLab/components/EstimateQueryCostButton.jsx:78
-msgid "Estimate Selected Query Cost"
-msgstr ""
-
-#: superset-frontend/src/SqlLab/components/EstimateQueryCostButton.jsx:79
-msgid "Estimate Query Cost"
-msgstr ""
-
-#: superset-frontend/src/SqlLab/components/EstimateQueryCostButton.jsx:84
-msgid "Query Cost Estimate"
-msgstr ""
-
-#: superset-frontend/src/SqlLab/components/ExploreCtasResultsButton.jsx:76
-#: superset-frontend/src/SqlLab/components/ExploreResultsButton.jsx:150
-msgid "Creating a data source and creating a new tab"
-msgstr ""
-
-#: superset-frontend/src/SqlLab/components/ExploreCtasResultsButton.jsx:84
-#: superset-frontend/src/SqlLab/components/ExploreResultsButton.jsx:158
-#: superset-frontend/src/components/TableLoader.jsx:58
-msgid "An error occurred"
-msgstr ""
-
-#: superset-frontend/src/SqlLab/components/ExploreCtasResultsButton.jsx:94
-#: superset-frontend/src/SqlLab/components/ExploreResultsButton.jsx:218
-msgid "Explore the result set in the data exploration view"
-msgstr ""
-
-#: superset-frontend/src/SqlLab/components/ExploreCtasResultsButton.jsx:101
-#: superset-frontend/src/SqlLab/components/ExploreResultsButton.jsx:60
-#: superset-frontend/src/SqlLab/components/ExploreResultsButton.jsx:75
-#: superset-frontend/src/SqlLab/components/ExploreResultsButton.jsx:225
-msgid "Explore"
-msgstr ""
-
-#: superset-frontend/src/SqlLab/components/ExploreResultsButton.jsx:167
-#, python-format
-msgid "This query took %s seconds to run, "
-msgstr ""
-
-#: superset-frontend/src/SqlLab/components/ExploreResultsButton.jsx:169
-#, python-format
-msgid "and the explore view times out at %s seconds "
-msgstr ""
-
-#: superset-frontend/src/SqlLab/components/ExploreResultsButton.jsx:173
-msgid "following this flow will most likely lead to your query timing out. "
-msgstr ""
-
-#: superset-frontend/src/SqlLab/components/ExploreResultsButton.jsx:176
-msgid "We recommend your summarize your data further before following that flow. "
-msgstr ""
-
-#: superset-frontend/src/SqlLab/components/ExploreResultsButton.jsx:179
-msgid "If activated you can use the "
-msgstr ""
-
-#: superset-frontend/src/SqlLab/components/ExploreResultsButton.jsx:181
-msgid "feature to store a summarized data set that you can then explore."
-msgstr ""
-
-#: superset-frontend/src/SqlLab/components/ExploreResultsButton.jsx:192
-msgid "Column name(s) "
-msgstr ""
-
-#: superset-frontend/src/SqlLab/components/ExploreResultsButton.jsx:196
-msgid "cannot be used as a column name. Please use aliases (as in "
-msgstr ""
-
-#: superset-frontend/src/SqlLab/components/ExploreResultsButton.jsx:202
-msgid ""
-"limited to alphanumeric characters and underscores. Column aliases "
-"starting\n"
-"          with double underscores or ending with double underscores "
-"followed by a\n"
-"          numeric value are not allowed for reasons discussed in Github "
-"issue #5739.\n"
-"          "
-msgstr ""
-
-#: superset-frontend/src/SqlLab/components/HighlightedSql.jsx:84
-msgid "Raw SQL"
-msgstr ""
-
-#: superset-frontend/src/SqlLab/components/HighlightedSql.jsx:94
-msgid "Source SQL"
-msgstr ""
-
-#: superset-frontend/src/SqlLab/components/HighlightedSql.jsx:106
-#: superset-frontend/src/datasource/DatasourceEditor.jsx:469
-msgid "SQL"
-msgstr ""
-
-#: superset-frontend/src/SqlLab/components/LimitControl.jsx:85
-msgid "Row limit must be positive integer"
-msgstr ""
-
-#: superset-frontend/src/SqlLab/components/LimitControl.jsx:87
-#, python-format
-msgid " and not greater than %s"
-msgstr ""
-
-#: superset-frontend/src/SqlLab/components/LimitControl.jsx:93
-#: superset-frontend/src/explore/controls.jsx:376
-msgid "Row limit"
-msgstr ""
-
-#: superset-frontend/src/SqlLab/components/LimitControl.jsx:100
-msgid "Max: ${this.props.maxRow}"
-msgstr ""
-
-#: superset-frontend/src/SqlLab/components/QueryHistory.jsx:52
-msgid "No query history yet..."
-msgstr ""
-
-#: superset-frontend/src/SqlLab/components/QuerySearch.jsx:177
-#: superset-frontend/src/SqlLab/components/SqlEditorLeftBar.jsx:86
-#: superset-frontend/src/components/TableSelector.jsx:129
-msgid "It seems you don't have access to any database"
-msgstr ""
-
-#: superset-frontend/src/SqlLab/components/QuerySearch.jsx:204
-msgid "An error occurred when refreshing queries"
-msgstr ""
-
-#: superset-frontend/src/SqlLab/components/QuerySearch.jsx:219
-msgid "Filter by user"
-msgstr ""
-
-#: superset-frontend/src/SqlLab/components/QuerySearch.jsx:228
-msgid "Filter by database"
-msgstr ""
-
-#: superset-frontend/src/SqlLab/components/QuerySearch.jsx:237
-msgid "Query search string"
-msgstr ""
-
-#: superset-frontend/src/SqlLab/components/QuerySearch.jsx:243
-msgid "[From]-"
-msgstr ""
-
-#: superset-frontend/src/SqlLab/components/QuerySearch.jsx:255
-msgid "[To]-"
-msgstr ""
-
-#: superset-frontend/src/SqlLab/components/QuerySearch.jsx:264
-msgid "Filter by status"
-msgstr ""
-
-#: superset-frontend/src/SqlLab/components/QuerySearch.jsx:280
-#: superset-frontend/src/explore/components/DisplayQueryButton.jsx:189
-#: superset-frontend/src/explore/components/controls/VizTypeControl.jsx:228
-msgid "Search"
-msgstr ""
-
-#: superset-frontend/src/SqlLab/components/QueryTable.jsx:66
-#: superset-frontend/src/SqlLab/components/SqlEditor.jsx:212
-#: superset-frontend/src/SqlLab/reducers/getInitialState.js:43
-msgid "Untitled Query"
-msgstr ""
-
-#: superset-frontend/src/SqlLab/components/QueryTable.jsx:133
-msgid "Open in SQL Editor"
-msgstr ""
-
-#: superset-frontend/src/SqlLab/components/QueryTable.jsx:154
-msgid "view results"
-msgstr ""
-
-#: superset-frontend/src/SqlLab/components/QueryTable.jsx:157
-msgid "Data preview"
-msgstr ""
-
-#: superset-frontend/src/SqlLab/components/QueryTable.jsx:209
-msgid "Overwrite text in the editor with a query on this table"
-msgstr ""
-
-#: superset-frontend/src/SqlLab/components/QueryTable.jsx:217
-msgid "Run query in a new tab"
-msgstr ""
-
-#: superset-frontend/src/SqlLab/components/QueryTable.jsx:222
-msgid "Remove query from log"
-msgstr ""
-
-#: superset-frontend/src/SqlLab/components/ResultSet.jsx:159
-msgid ".CSV"
-msgstr ""
-
-#: superset-frontend/src/SqlLab/components/ResultSet.jsx:168
-msgid "Clipboard"
-msgstr ""
-
-#: superset-frontend/src/SqlLab/components/ResultSet.jsx:179
-msgid "Filter Results"
-msgstr ""
-
-#: superset-frontend/src/SqlLab/components/ResultSet.jsx:208
-msgid "(Request Access)"
-msgstr ""
-
-#: superset-frontend/src/SqlLab/components/ResultSet.jsx:229
-msgid "was created"
-msgstr ""
-
-#: superset-frontend/src/SqlLab/components/ResultSet.jsx:236
-msgid "Query in a new tab"
-msgstr ""
-
-#: superset-frontend/src/SqlLab/components/ResultSet.jsx:276
-msgid "The query returned no data"
-msgstr ""
-
-#: superset-frontend/src/SqlLab/components/ResultSet.jsx:294
-msgid "Fetch data preview"
-msgstr ""
-
-#: superset-frontend/src/SqlLab/components/ResultSet.jsx:305
-msgid "Refetch Results"
-msgstr ""
-
-#: superset-frontend/src/SqlLab/components/ResultSet.jsx:329
-msgid "Track Job"
-msgstr ""
-
-#: superset-frontend/src/SqlLab/components/SaveQuery.jsx:36
-#: superset-frontend/src/SqlLab/components/ScheduleQueryButton.jsx:85
-msgid "Undefined"
-msgstr ""
-
-#: superset-frontend/src/SqlLab/components/SaveQuery.jsx:100
-#: superset-frontend/src/SqlLab/components/ScheduleQueryButton.jsx:141
-msgid "Label for your query"
-msgstr ""
-
-#: superset-frontend/src/SqlLab/components/SaveQuery.jsx:116
-#: superset-frontend/src/SqlLab/components/ScheduleQueryButton.jsx:154
-msgid "Write a description for your query"
-msgstr ""
-
-#: superset-frontend/src/SqlLab/components/SaveQuery.jsx:141
-msgid "Update"
-msgstr ""
-
-#: superset-frontend/src/SqlLab/components/SaveQuery.jsx:149
-msgid "Save New"
-msgstr ""
-
-#: superset-frontend/src/SqlLab/components/SaveQuery.jsx:149
-#: superset-frontend/src/SqlLab/components/SaveQuery.jsx:175
-#: superset-frontend/src/dashboard/components/PropertiesModal.jsx:310
-#: superset-frontend/src/dashboard/components/RefreshIntervalModal.jsx:119
-#: superset-frontend/src/dashboard/components/SaveModal.jsx:195
-#: superset-frontend/src/dashboard/components/filterscope/FilterScopeSelector.jsx:519
-#: superset-frontend/src/datasource/DatasourceModal.jsx:165
-#: superset-frontend/src/explore/components/SaveModal.jsx:265
-msgid "Save"
-msgstr ""
-
-#: superset-frontend/src/SqlLab/components/SaveQuery.jsx:166
-msgid "Save Query"
-msgstr ""
-
-#: superset-frontend/src/SqlLab/components/ScheduleQueryButton.jsx:187
-#: superset-frontend/src/SqlLab/components/ScheduleQueryButton.jsx:197
-msgid "Schedule Query"
-msgstr ""
-
-#: superset-frontend/src/SqlLab/components/ShareSqlLabQuery.jsx:47
-#: superset-frontend/src/SqlLab/components/ShareSqlLabQuery.jsx:95
-msgid "Loading ..."
-msgstr ""
-
-#: superset-frontend/src/SqlLab/components/ShareSqlLabQuery.jsx:71
-msgid "Error"
-msgstr ""
-
-#: superset-frontend/src/SqlLab/components/ShareSqlLabQuery.jsx:86
-msgid "Please save the query to enable sharing"
-msgstr ""
-
-#: superset-frontend/src/SqlLab/components/ShareSqlLabQuery.jsx:97
-#: superset-frontend/src/components/CopyToClipboard.jsx:41
-#: superset-frontend/src/components/URLShortLinkButton.jsx:64
-#: superset-frontend/src/components/URLShortLinkModal.jsx:77
-#: superset-frontend/src/explore/components/EmbedCodeButton.jsx:89
-msgid "Copy to clipboard"
-msgstr ""
-
-#: superset-frontend/src/SqlLab/components/ShareSqlLabQuery.jsx:115
-msgid "Share"
-msgstr ""
-
-#: superset-frontend/src/SqlLab/components/ShowSQL.jsx:41
-msgid "Show SQL"
-msgstr ""
-
-#: superset-frontend/src/SqlLab/components/ShowSQL.jsx:42
-msgid "SQL statement"
-msgstr ""
-
-#: superset-frontend/src/SqlLab/components/SouthPane.jsx:113
-msgid "No stored results found, you need to re-run your query"
-msgstr ""
-
-#: superset-frontend/src/SqlLab/components/SouthPane.jsx:134
-msgid "Run a query to display results here"
-msgstr ""
-
-#: superset-frontend/src/SqlLab/components/SouthPane.jsx:139
-#, python-format
-msgid "Preview: `%s`"
-msgstr ""
-
-#: superset-frontend/src/SqlLab/components/SouthPane.jsx:165
-msgid "Results"
-msgstr ""
-
-#: superset-frontend/src/SqlLab/components/SouthPane.jsx:168
-msgid "Query History"
-msgstr ""
-
-#: superset-frontend/src/SqlLab/components/SqlEditor.jsx:196
-#: superset-frontend/src/SqlLab/components/SqlEditor.jsx:202
-msgid "Run query"
-msgstr ""
-
-#: superset-frontend/src/SqlLab/components/SqlEditor.jsx:208
-msgid "New tab"
-msgstr ""
-
-#: superset-frontend/src/SqlLab/components/SqlEditor.jsx:220
-msgid "Stop query"
-msgstr ""
-
-#: superset-frontend/src/SqlLab/components/SqlEditor.jsx:376
-msgid "Create table as with query results"
-msgstr ""
-
-#: superset-frontend/src/SqlLab/components/SqlEditor.jsx:384
-msgid "new table name"
-msgstr ""
-
-#: superset-frontend/src/SqlLab/components/SqlEditor.jsx:410
-#, python-format
-msgid ""
-"It appears that the number of rows in the query results displayed\n"
-"           was limited on the server side to\n"
-"           the %s limit."
-msgstr ""
-
-#: superset-frontend/src/SqlLab/components/SqlEditor.jsx:427
-msgid "Schedule the query periodically"
-msgstr ""
-
-#: superset-frontend/src/SqlLab/components/SqlEditor.jsx:428
-msgid "You must run the query successfully first"
-msgstr ""
-
-#: superset-frontend/src/SqlLab/components/SqlEditor.jsx:461
-msgid "Estimate the cost before running a query"
-msgstr ""
-
-#: superset-frontend/src/SqlLab/components/SqlEditor.jsx:507
-msgid "Keyboard shortcuts"
-msgstr ""
-
-#: superset-frontend/src/SqlLab/components/SqlEditor.jsx:517
-msgid "Autocomplete"
-msgstr ""
-
-#: superset-frontend/src/SqlLab/components/SqlEditorLeftBar.jsx:144
-msgid "Reset State"
-msgstr ""
-
-#: superset-frontend/src/SqlLab/components/TabbedSqlEditors.jsx:202
-msgid "Enter a new title for the tab"
-msgstr ""
-
-#: superset-frontend/src/SqlLab/components/TabbedSqlEditors.jsx:226
-#, python-format
-msgid "Untitled Query %s"
-msgstr ""
-
-#: superset-frontend/src/SqlLab/components/TabbedSqlEditors.jsx:308
-msgid "Close tab"
-msgstr ""
-
-#: superset-frontend/src/SqlLab/components/TabbedSqlEditors.jsx:314
-msgid "Rename tab"
-msgstr ""
-
-#: superset-frontend/src/SqlLab/components/TabbedSqlEditors.jsx:321
-msgid "Expand tool bar"
-msgstr ""
-
-#: superset-frontend/src/SqlLab/components/TabbedSqlEditors.jsx:322
-msgid "Hide tool bar"
-msgstr ""
-
-#: superset-frontend/src/SqlLab/components/TabbedSqlEditors.jsx:331
-msgid "Close all other tabs"
-msgstr ""
-
-#: superset-frontend/src/SqlLab/components/TabbedSqlEditors.jsx:340
-msgid "Duplicate tab"
-msgstr ""
-
-#: superset-frontend/src/SqlLab/components/TableElement.jsx:102
-msgid "Copy partition query to clipboard"
-msgstr ""
-
-#: superset-frontend/src/SqlLab/components/TableElement.jsx:121
-msgid "latest partition:"
-msgstr ""
-
-#: superset-frontend/src/SqlLab/components/TableElement.jsx:138
-msgid "Keys for table"
-msgstr ""
-
-#: superset-frontend/src/SqlLab/components/TableElement.jsx:147
-#, python-format
-msgid "View keys & indexes (%s)"
-msgstr ""
-
-#: superset-frontend/src/SqlLab/components/TableElement.jsx:164
-msgid "Sort columns alphabetically"
-msgstr ""
-
-#: superset-frontend/src/SqlLab/components/TableElement.jsx:165
-msgid "Original table column order"
-msgstr ""
-
-#: superset-frontend/src/SqlLab/components/TableElement.jsx:174
-msgid "Copy SELECT statement to the clipboard"
-msgstr ""
-
-#: superset-frontend/src/SqlLab/components/TableElement.jsx:180
-msgid "Show CREATE VIEW statement"
-msgstr ""
-
-#: superset-frontend/src/SqlLab/components/TableElement.jsx:181
-msgid "CREATE VIEW statement"
-msgstr ""
-
-#: superset-frontend/src/SqlLab/components/TableElement.jsx:187
-msgid "Remove table preview"
-msgstr ""
-
-#: superset-frontend/src/SqlLab/components/TemplateParamsEditor.jsx:81
-msgid "Assign a set of parameters as"
-msgstr ""
-
-#: superset-frontend/src/SqlLab/components/TemplateParamsEditor.jsx:83
-msgid "below (example:"
-msgstr ""
-
-#: superset-frontend/src/SqlLab/components/TemplateParamsEditor.jsx:85
-msgid "), and they become available in your SQL (example:"
-msgstr ""
-
-#: superset-frontend/src/SqlLab/components/TemplateParamsEditor.jsx:87
-msgid ") by using"
-msgstr ""
-
-#: superset-frontend/src/SqlLab/components/TemplateParamsEditor.jsx:124
-msgid "Template Parameters"
-msgstr ""
-
-#: superset-frontend/src/SqlLab/components/TemplateParamsEditor.jsx:126
-msgid "Edit template parameters"
-msgstr ""
-
-#: superset-frontend/src/SqlLab/components/TemplateParamsEditor.jsx:133
-msgid "Invalid JSON"
-msgstr ""
-
-#: superset-frontend/src/addSlice/AddSliceContainer.jsx:85
-msgid "Create a new chart"
-msgstr ""
-
-#: superset-frontend/src/addSlice/AddSliceContainer.jsx:89
-#: superset-frontend/src/addSlice/AddSliceContainer.jsx:97
-msgid "Choose a datasource"
-msgstr ""
-
-#: superset-frontend/src/addSlice/AddSliceContainer.jsx:104
-msgid ""
-"If the datasource you are looking for is not available in the list, "
-"follow the instructions on the how to add it on the "
-msgstr ""
-
-#: superset-frontend/src/addSlice/AddSliceContainer.jsx:110
-msgid "Superset tutorial"
-msgstr ""
-
-#: superset-frontend/src/addSlice/AddSliceContainer.jsx:116
-msgid "Choose a visualization type"
-msgstr ""
-
-#: superset-frontend/src/addSlice/AddSliceContainer.jsx:130
-msgid "Create new chart"
-msgstr ""
-
-#: superset-frontend/src/chart/chartAction.js:479
-msgid "An error occurred while loading the SQL"
-msgstr ""
-
-#: superset-frontend/src/chart/chartReducer.js:70
-msgid "Updating chart was stopped"
-msgstr ""
-
-#: superset-frontend/src/chart/chartReducer.js:82
-#, python-format
-msgid "An error occurred while rendering the visualization: %s"
-msgstr ""
-
-#: superset-frontend/src/chart/chartReducer.js:94
-msgid "visualization queries are set to timeout at ${action.timeout} seconds. "
-msgstr ""
-
-#: superset-frontend/src/chart/chartReducer.js:97
-msgid ""
-"Perhaps your data has grown, your database is under unusual load, or you "
-"are simply querying a data source that is too large to be processed "
-"within the timeout range. If that is the case, we recommend that you "
-"summarize your data further."
-msgstr ""
-
-#: superset-frontend/src/chart/chartReducer.js:112
-#: superset-frontend/src/chart/chartReducer.js:172
-msgid "Network error."
-msgstr ""
-
-#: superset-frontend/src/components/AlteredSliceTag.jsx:179
-msgid "Click to see difference"
-msgstr ""
-
-#: superset-frontend/src/components/AlteredSliceTag.jsx:184
-msgid "Altered"
-msgstr ""
-
-#: superset-frontend/src/components/AlteredSliceTag.jsx:202
-msgid "Chart changes"
-msgstr ""
-
-#: superset-frontend/src/components/AnchorLink.jsx:88
-msgid "Superset Chart"
-msgstr ""
-
-#: superset-frontend/src/components/AnchorLink.jsx:89
-msgid "Check out this chart in dashboard:"
-msgstr ""
-
-#: superset-frontend/src/components/AsyncSelect.jsx:42
-#: superset-frontend/src/explore/components/controls/SelectAsyncControl.jsx:47
-msgid "Select ..."
-msgstr ""
-
-#: superset-frontend/src/components/CachedLabel.jsx:44
-msgid "Loaded data cached"
-msgstr ""
-
-#: superset-frontend/src/components/CachedLabel.jsx:48
-msgid "Loaded from cache"
-msgstr ""
-
-#: superset-frontend/src/components/CachedLabel.jsx:53
-msgid "Click to force-refresh"
-msgstr ""
-
-#: superset-frontend/src/components/CachedLabel.jsx:80
-msgid "cached"
-msgstr ""
-
-#: superset-frontend/src/components/CopyToClipboard.jsx:95
-msgid "Not successful"
-msgstr ""
-
-#: superset-frontend/src/components/CopyToClipboard.jsx:98
-msgid "Sorry, your browser does not support copying. Use Ctrl / Cmd + C!"
-msgstr ""
-
-#: superset-frontend/src/components/CopyToClipboard.jsx:114
-msgid "Copied!"
-msgstr ""
-
-#: superset-frontend/src/components/EditableTitle.jsx:211
-msgid "click to edit"
-msgstr ""
-
-#: superset-frontend/src/components/EditableTitle.jsx:213
-msgid "You don't have the rights to alter this title."
-msgstr ""
-
-#: superset-frontend/src/components/ErrorBoundary.jsx:51
-msgid "Unexpected error"
-msgstr ""
-
-#: superset-frontend/src/components/FaveStar.jsx:51
-msgid "Click to favorite/unfavorite"
-msgstr ""
-
-#: superset-frontend/src/components/OmniContainer.jsx:45
-msgid "An error occurred while fethching Dashboards"
-msgstr ""
-
-#: superset-frontend/src/components/RefreshChartOverlay.jsx:43
-msgid "Run Query"
-msgstr ""
-
-#: superset-frontend/src/components/TableSelector.jsx:165
-msgid "Error while fetching table list"
-msgstr ""
-
-#: superset-frontend/src/components/TableSelector.jsx:189
-msgid "Error while fetching schema list"
-msgstr ""
-
-#: superset-frontend/src/components/TableSelector.jsx:272
-msgid "Error while fetching database list"
-msgstr ""
-
-#: superset-frontend/src/components/TableSelector.jsx:279
-msgid "Database:"
-msgstr ""
-
-#: superset-frontend/src/components/TableSelector.jsx:285
-msgid "Select a database"
-msgstr ""
-
-#: superset-frontend/src/components/TableSelector.jsx:295
-#, python-format
-msgid "Select a schema (%s)"
-msgstr ""
-
-#: superset-frontend/src/components/TableSelector.jsx:300
-msgid "Schema:"
-msgstr ""
-
-#: superset-frontend/src/components/TableSelector.jsx:309
-msgid "Force refresh schema list"
-msgstr ""
-
-#: superset-frontend/src/components/TableSelector.jsx:321
-msgid "Type to search ..."
-msgstr ""
-
-#: superset-frontend/src/components/TableSelector.jsx:323
-msgid "Select table "
-msgstr ""
-
-#: superset-frontend/src/components/TableSelector.jsx:332
-msgid "Select table or type table name"
-msgstr ""
-
-#: superset-frontend/src/components/TableSelector.jsx:355
-msgid "Force refresh table list"
-msgstr ""
-
-#: superset-frontend/src/components/TableSelector.jsx:364
-msgid "See table schema"
-msgstr ""
-
-#: superset-frontend/src/components/URLShortLinkButton.jsx:58
-#: superset-frontend/src/components/URLShortLinkModal.jsx:64
-#, python-format
-msgid "%s%s"
-msgstr ""
-
-#: superset-frontend/src/components/URLShortLinkModal.jsx:71
-msgid "Share Dashboard"
-msgstr ""
-
-#: superset-frontend/src/dashboard/actions/dashboardLayout.js:180
-msgid ""
-"There is not enough space for this component. Try decreasing its width, "
-"or increasing the destination width."
-msgstr ""
-
-#: superset-frontend/src/dashboard/actions/dashboardLayout.js:211
-msgid "Can not move top level tab into nested tabs"
-msgstr ""
-
-#: superset-frontend/src/dashboard/actions/dashboardLayout.js:258
-msgid "This chart has been moved to a different filter scope."
-msgstr ""
-
-#: superset-frontend/src/dashboard/actions/dashboardState.js:79
-msgid "There was an issue fetching the favorite status of this dashboard."
-msgstr ""
-
-#: superset-frontend/src/dashboard/actions/dashboardState.js:100
-msgid "There was an issue favoriting this dashboard."
-msgstr ""
-
-#: superset-frontend/src/dashboard/actions/dashboardState.js:122
-msgid "This dashboard is now ${nowPublished}"
-msgstr ""
-
-#: superset-frontend/src/dashboard/actions/dashboardState.js:128
-msgid "You do not have permissions to edit this dashboard."
-msgstr ""
-
-#: superset-frontend/src/dashboard/actions/dashboardState.js:204
-msgid "This dashboard was saved successfully."
-msgstr ""
-
-#: superset-frontend/src/dashboard/actions/sliceEntities.js:91
-#: superset-frontend/src/dashboard/reducers/sliceEntities.js:59
-msgid "Could not fetch all saved charts"
-msgstr ""
-
-#: superset-frontend/src/dashboard/actions/sliceEntities.js:96
-msgid "Sorry there was an error fetching saved charts: "
-msgstr ""
-
-#: superset-frontend/src/dashboard/components/AddSliceCard.jsx:60
-msgid "Visualization"
-msgstr ""
-
-#: superset-frontend/src/dashboard/components/AddSliceCard.jsx:64
-msgid "Data source"
-msgstr ""
-
-#: superset-frontend/src/dashboard/components/AddSliceCard.jsx:71
-msgid "Added"
-msgstr ""
-
-#: superset-frontend/src/dashboard/components/CodeModal.jsx:57
-msgid "Active Dashboard Filters"
-msgstr ""
-
-#: superset-frontend/src/dashboard/components/ColorComponentPane.jsx:86
-msgid ""
-"Any color palette selected here will override the colors applied to this "
-"dashboard's individual charts"
-msgstr ""
-
-#: superset-frontend/src/dashboard/components/ColorComponentPane.jsx:89
-#: superset-frontend/src/explore/controlPanels/sections.jsx:78
-#: superset-frontend/src/explore/controls.jsx:492
-msgid "Color Scheme"
-msgstr ""
-
-#: superset-frontend/src/dashboard/components/CssEditor.jsx:67
-msgid "Load a template"
-msgstr ""
-
-#: superset-frontend/src/dashboard/components/CssEditor.jsx:70
-msgid "Load a CSS template"
-msgstr ""
-
-#: superset-frontend/src/dashboard/components/CssEditor.jsx:89
-msgid "Live CSS Editor"
-msgstr ""
-
-#: superset-frontend/src/dashboard/components/Dashboard.jsx:81
-msgid "You have unsaved changes."
-msgstr ""
-
-#: superset-frontend/src/dashboard/components/DeleteComponentModal.jsx:61
-msgid "Delete dashboard tab?"
-msgstr ""
-
-#: superset-frontend/src/dashboard/components/FilterIndicatorGroup.jsx:58
-#, python-format
-msgid "%s filters"
-msgstr ""
-
-#: superset-frontend/src/dashboard/components/FilterIndicatorTooltip.jsx:39
-msgid "Not filtered"
-msgstr ""
-
-#: superset-frontend/src/dashboard/components/Header.jsx:237
-#, python-format
-msgid ""
-"This dashboard is currently force refreshing; the next force refresh will"
-" be in %s."
-msgstr ""
-
-#: superset-frontend/src/dashboard/components/Header.jsx:306
-msgid "Your dashboard is too large. Please reduce the size before save it."
-msgstr ""
-
-#: superset-frontend/src/dashboard/components/Header.jsx:423
-msgid "Components"
-msgstr ""
-
-#: superset-frontend/src/dashboard/components/Header.jsx:433
-msgid "Colors"
-msgstr ""
-
-#: superset-frontend/src/dashboard/components/Header.jsx:449
-msgid "Save changes"
-msgstr ""
-
-#: superset-frontend/src/dashboard/components/Header.jsx:460
-msgid "Switch to view mode"
-msgstr ""
-
-#: superset-frontend/src/dashboard/components/Header.jsx:480
-msgid "Edit dashboard"
-msgstr ""
-
-#: superset-frontend/src/dashboard/components/HeaderActionsDropdown.jsx:101
-msgid "An error occurred while fetching available CSS templates"
-msgstr ""
-
-#: superset-frontend/src/dashboard/components/HeaderActionsDropdown.jsx:142
-msgid "Superset Dashboard"
-msgstr ""
-
-#: superset-frontend/src/dashboard/components/HeaderActionsDropdown.jsx:144
-msgid "Check out this dashboard: "
-msgstr ""
-
-#: superset-frontend/src/dashboard/components/HeaderActionsDropdown.jsx:171
-#: superset-frontend/src/explore/components/SaveModal.jsx:203
-msgid "Save as"
-msgstr ""
-
-#: superset-frontend/src/dashboard/components/HeaderActionsDropdown.jsx:182
-msgid "Discard changes"
-msgstr ""
-
-#: superset-frontend/src/dashboard/components/HeaderActionsDropdown.jsx:190
-msgid "Force refresh dashboard"
-msgstr ""
-
-#: superset-frontend/src/dashboard/components/HeaderActionsDropdown.jsx:202
-msgid "Set auto-refresh interval"
-msgstr ""
-
-#: superset-frontend/src/dashboard/components/HeaderActionsDropdown.jsx:203
-msgid "Auto-refresh dashboard"
-msgstr ""
-
-#: superset-frontend/src/dashboard/components/HeaderActionsDropdown.jsx:210
-msgid "Edit dashboard properties"
-msgstr ""
-
-#: superset-frontend/src/dashboard/components/HeaderActionsDropdown.jsx:224
-msgid "Share dashboard"
-msgstr ""
-
-#: superset-frontend/src/dashboard/components/HeaderActionsDropdown.jsx:229
-msgid "Edit CSS"
-msgstr ""
-
-#: superset-frontend/src/dashboard/components/HeaderActionsDropdown.jsx:238
-#: superset-frontend/src/dashboard/components/SliceHeaderControls.jsx:187
-msgid "Download as image"
-msgstr ""
-
-#: superset-frontend/src/dashboard/components/InsertComponentPane.jsx:69
-msgid "Insert components"
-msgstr ""
-
-#: superset-frontend/src/dashboard/components/InsertComponentPane.jsx:83
-msgid "Your charts & filters"
-msgstr ""
-
-#: superset-frontend/src/dashboard/components/InsertComponentPane.jsx:102
-msgid "Your charts and filters"
-msgstr ""
-
-#: superset-frontend/src/dashboard/components/MissingChart.jsx:31
-msgid ""
-"There is no chart definition associated with this component, could it "
-"have been deleted?"
-msgstr ""
-
-#: superset-frontend/src/dashboard/components/MissingChart.jsx:36
-msgid "Delete this container and save to remove this message."
-msgstr ""
-
-#: superset-frontend/src/dashboard/components/PropertiesModal.jsx:153
-#: superset-frontend/src/datasource/DatasourceEditor.jsx:308
-#: superset-frontend/src/datasource/DatasourceModal.jsx:88
-msgid "An error has occurred"
-msgstr ""
-
-#: superset-frontend/src/dashboard/components/PropertiesModal.jsx:173
-msgid "The dashboard has been saved"
-msgstr ""
-
-#: superset-frontend/src/dashboard/components/PropertiesModal.jsx:193
-msgid "Dashboard Properties"
-msgstr ""
-
-#: superset-frontend/src/dashboard/components/PropertiesModal.jsx:200
-msgid "Basic Information"
-msgstr ""
-
-#: superset-frontend/src/dashboard/components/PropertiesModal.jsx:219
-msgid "URL Slug"
-msgstr ""
-
-#: superset-frontend/src/dashboard/components/PropertiesModal.jsx:230
-msgid "A readable URL for your dashboard"
-msgstr ""
-
-#: superset-frontend/src/dashboard/components/PropertiesModal.jsx:236
-msgid "Access"
-msgstr ""
-
-#: superset-frontend/src/dashboard/components/PropertiesModal.jsx:252
-msgid ""
-"Owners is a list of users who can alter the dashboard. Searchable by name"
-" or username."
-msgstr ""
-
-#: superset-frontend/src/dashboard/components/PropertiesModal.jsx:272
-#: superset-frontend/src/datasource/DatasourceEditor.jsx:462
-#: superset-frontend/src/explore/controlPanels/DeckArc.js:131
-#: superset-frontend/src/explore/controlPanels/DeckGeojson.js:97
-#: superset-frontend/src/explore/controlPanels/DeckGrid.js:56
-#: superset-frontend/src/explore/controlPanels/DeckHex.js:89
-#: superset-frontend/src/explore/controlPanels/DeckPath.js:66
-#: superset-frontend/src/explore/controlPanels/DeckPolygon.js:152
-#: superset-frontend/src/explore/controlPanels/DeckScatter.js:150
-#: superset-frontend/src/explore/controlPanels/DeckScreengrid.js:60
-msgid "Advanced"
-msgstr ""
-
-#: superset-frontend/src/dashboard/components/PublishedStatus.jsx:32
-msgid ""
-"This dashboard is not published, it will not show up in the list of "
-"dashboards. Click here to publish this dashboard."
-msgstr ""
-
-#: superset-frontend/src/dashboard/components/PublishedStatus.jsx:37
-msgid ""
-"This dashboard is not published which means it will not show up in the "
-"list of dashboards. Favorite it to see it there or access it by using the"
-" URL directly."
-msgstr ""
-
-#: superset-frontend/src/dashboard/components/PublishedStatus.jsx:42
-msgid "This dashboard is published. Click to make it a draft."
-msgstr ""
-
-#: superset-frontend/src/dashboard/components/RefreshIntervalModal.jsx:42
-msgid "Don't refresh"
-msgstr ""
-
-#: superset-frontend/src/dashboard/components/RefreshIntervalModal.jsx:43
-msgid "10 seconds"
-msgstr ""
-
-#: superset-frontend/src/dashboard/components/RefreshIntervalModal.jsx:44
-msgid "30 seconds"
-msgstr ""
-
-#: superset-frontend/src/dashboard/components/RefreshIntervalModal.jsx:45
-msgid "1 minute"
-msgstr ""
-
-#: superset-frontend/src/dashboard/components/RefreshIntervalModal.jsx:46
-msgid "5 minutes"
-msgstr ""
-
-#: superset-frontend/src/dashboard/components/RefreshIntervalModal.jsx:47
-msgid "30 minutes"
-msgstr ""
-
-#: superset-frontend/src/dashboard/components/RefreshIntervalModal.jsx:48
-msgid "1 hour"
-msgstr ""
-
-#: superset-frontend/src/dashboard/components/RefreshIntervalModal.jsx:49
-msgid "6 hours"
-msgstr ""
-
-#: superset-frontend/src/dashboard/components/RefreshIntervalModal.jsx:50
-msgid "12 hours"
-msgstr ""
-
-#: superset-frontend/src/dashboard/components/RefreshIntervalModal.jsx:51
-msgid "24 hours"
-msgstr ""
-
-#: superset-frontend/src/dashboard/components/RefreshIntervalModal.jsx:96
-msgid "Refresh Interval"
-msgstr ""
-
-#: superset-frontend/src/dashboard/components/RefreshIntervalModal.jsx:99
-msgid "Choose the refresh frequency for this dashboard"
-msgstr ""
-
-#: superset-frontend/src/dashboard/components/RefreshIntervalModal.jsx:110
-msgid "Are you sure you want to proceed?"
-msgstr ""
-
-#: superset-frontend/src/dashboard/components/RefreshIntervalModal.jsx:119
-msgid "Save for this session"
-msgstr ""
-
-#: superset-frontend/src/dashboard/components/SaveModal.jsx:134
-msgid "You must pick a name for the new dashboard"
-msgstr ""
-
-#: superset-frontend/src/dashboard/components/SaveModal.jsx:157
-msgid "Save Dashboard"
-msgstr ""
-
-#: superset-frontend/src/dashboard/components/SaveModal.jsx:166
-#, python-format
-msgid "Overwrite Dashboard [%s]"
-msgstr ""
-
-#: superset-frontend/src/dashboard/components/SaveModal.jsx:174
-msgid "Save as:"
-msgstr ""
-
-#: superset-frontend/src/dashboard/components/SaveModal.jsx:178
-#: superset-frontend/src/explore/components/SaveModal.jsx:254
-msgid "[dashboard name]"
-msgstr ""
-
-#: superset-frontend/src/dashboard/components/SaveModal.jsx:188
-msgid "also copy (duplicate) charts"
-msgstr ""
-
-#: superset-frontend/src/dashboard/components/SliceAdder.jsx:225
-msgid "Filter your charts"
-msgstr ""
-
-#: superset-frontend/src/dashboard/components/SliceHeader.jsx:73
-msgid "Annotation layers are still loading."
-msgstr ""
-
-#: superset-frontend/src/dashboard/components/SliceHeader.jsx:74
-msgid "One ore more annotation layers failed loading."
-msgstr ""
-
-#: superset-frontend/src/dashboard/components/SliceHeaderControls.jsx:121
-#, python-format
-msgid "Cached %s"
-msgstr ""
-
-#: superset-frontend/src/dashboard/components/SliceHeaderControls.jsx:122
-#, python-format
-msgid "Fetched %s"
-msgstr ""
-
-#: superset-frontend/src/dashboard/components/SliceHeaderControls.jsx:141
-msgid "Force refresh"
-msgstr ""
-
-#: superset-frontend/src/dashboard/components/SliceHeaderControls.jsx:149
-msgid "Toggle chart description"
-msgstr ""
-
-#: superset-frontend/src/dashboard/components/SliceHeaderControls.jsx:155
-msgid "Edit chart metadata"
-msgstr ""
-
-#: superset-frontend/src/dashboard/components/SliceHeaderControls.jsx:160
-msgid "Export CSV"
-msgstr ""
-
-#: superset-frontend/src/dashboard/components/SliceHeaderControls.jsx:165
-msgid "Explore chart"
-msgstr ""
-
-#: superset-frontend/src/dashboard/components/SliceHeaderControls.jsx:177
-#: superset-frontend/src/dashboard/components/SliceHeaderControls.jsx:178
-msgid "Share chart"
-msgstr ""
-
-#: superset-frontend/src/dashboard/components/filterscope/FilterScopeSelector.jsx:446
-msgid "Search..."
-msgstr ""
-
-#: superset-frontend/src/dashboard/components/filterscope/FilterScopeSelector.jsx:477
-msgid "No filter is selected."
-msgstr ""
-
-#: superset-frontend/src/dashboard/components/filterscope/FilterScopeSelector.jsx:478
-msgid "Editing 1 filter:"
-msgstr ""
-
-#: superset-frontend/src/dashboard/components/filterscope/FilterScopeSelector.jsx:480
-#, python-format
-msgid "Batch editing %d filters:"
-msgstr ""
-
-#: superset-frontend/src/dashboard/components/filterscope/FilterScopeSelector.jsx:494
-msgid "Configure filter scopes"
-msgstr ""
-
-#: superset-frontend/src/dashboard/components/filterscope/FilterScopeSelector.jsx:501
-msgid "There are no filters in this dashboard."
-msgstr ""
-
-#: superset-frontend/src/dashboard/components/filterscope/FilterScopeSelector.jsx:516
-msgid "Close"
-msgstr ""
-
-#: superset-frontend/src/dashboard/components/filterscope/treeIcons.jsx:36
-msgid "Expand all"
-msgstr ""
-
-#: superset-frontend/src/dashboard/components/filterscope/treeIcons.jsx:39
-msgid "Collapse all"
-msgstr ""
-
-#: superset-frontend/src/dashboard/components/gridComponents/Markdown.jsx:80
-msgid "This markdown component has an error."
-msgstr ""
-
-#: superset-frontend/src/dashboard/components/gridComponents/Markdown.jsx:173
-msgid "This markdown component has an error. Please revert your recent changes."
-msgstr ""
-
-#: superset-frontend/src/dashboard/components/gridComponents/new/NewDivider.jsx:31
-msgid "Divider"
-msgstr ""
-
-#: superset-frontend/src/dashboard/components/gridComponents/new/NewHeader.jsx:31
-msgid "Header"
-msgstr ""
-
-#: superset-frontend/src/dashboard/components/gridComponents/new/NewRow.jsx:31
-msgid "Row"
-msgstr ""
-
-#: superset-frontend/src/dashboard/components/gridComponents/new/NewTabs.jsx:31
-msgid "Tabs"
-msgstr ""
-
-#: superset-frontend/src/dashboard/components/menu/MarkdownModeDropdown.jsx:34
-#: superset-frontend/src/explore/components/controls/TextAreaControl.jsx:125
-msgid "Edit"
-msgstr ""
-
-#: superset-frontend/src/dashboard/components/menu/MarkdownModeDropdown.jsx:38
-msgid "Preview"
-msgstr ""
-
-#: superset-frontend/src/dashboard/util/getFilterFieldNodesTree.js:44
-msgid "All filters"
-msgstr ""
-
-#: superset-frontend/src/dashboard/util/getFilterScopeNodesTree.js:89
-msgid "All charts"
-msgstr ""
-
-#: superset-frontend/src/datasource/ChangeDatasourceModal.jsx:136
-msgid "Select a datasource"
-msgstr ""
-
-#: superset-frontend/src/datasource/ChangeDatasourceModal.jsx:147
-msgid "Search / Filter"
-msgstr ""
-
-#: superset-frontend/src/datasource/DatasourceEditor.jsx:102
-#: superset-frontend/src/datasource/DatasourceEditor.jsx:140
-msgid "Data Type"
-msgstr ""
-
-#: superset-frontend/src/datasource/DatasourceEditor.jsx:114
-msgid "The pattern of timestamp format. For strings use "
-msgstr ""
-
-#: superset-frontend/src/datasource/DatasourceEditor.jsx:116
-msgid "python datetime string pattern"
-msgstr ""
-
-#: superset-frontend/src/datasource/DatasourceEditor.jsx:118
-msgid " expression which needs to adhere to the "
-msgstr ""
-
-#: superset-frontend/src/datasource/DatasourceEditor.jsx:120
-msgid "ISO 8601"
-msgstr ""
-
-#: superset-frontend/src/datasource/DatasourceEditor.jsx:122
-msgid ""
-" standard to ensure that the lexicographical ordering\n"
-"                      coincides with the chronological ordering. If the\n"
-"                      timestamp format does not adhere to the ISO 8601 "
-"standard\n"
-"                      you will need to define an expression and type for\n"
-"                      transforming the string into a date or timestamp. "
-"Note\n"
-"                      currently time zones are not supported. If time is "
-"stored\n"
-"                      in epoch format, put `epoch_s` or `epoch_ms`. If no"
-" pattern\n"
-"                      is specified we fall back to using the optional "
-"defaults on a per\n"
-"                      database/column name level via the extra parameter."
-msgstr ""
-
-#: superset-frontend/src/datasource/DatasourceEditor.jsx:141
-msgid "Is Dimension"
-msgstr ""
-
-#: superset-frontend/src/datasource/DatasourceEditor.jsx:142
-msgid "Is Temporal"
-msgstr ""
-
-#: superset-frontend/src/datasource/DatasourceEditor.jsx:143
-msgid "Is Filterable"
-msgstr ""
-
-#: superset-frontend/src/datasource/DatasourceEditor.jsx:302
-msgid "Metadata has been synced"
-msgstr ""
-
-#: superset-frontend/src/datasource/DatasourceEditor.jsx:337
-#, python-format
-msgid "Column name [%s] is duplicated"
-msgstr ""
-
-#: superset-frontend/src/datasource/DatasourceEditor.jsx:343
-#, python-format
-msgid "Metric name [%s] is duplicated"
-msgstr ""
-
-#: superset-frontend/src/datasource/DatasourceEditor.jsx:352
-#, python-format
-msgid "Calculated column [%s] requires an expression"
-msgstr ""
-
-#: superset-frontend/src/datasource/DatasourceEditor.jsx:367
-msgid "Basic"
-msgstr ""
-
-#: superset-frontend/src/datasource/DatasourceEditor.jsx:374
-msgid "Physical Table"
-msgstr ""
-
-#: superset-frontend/src/datasource/DatasourceEditor.jsx:394
-msgid ""
-"The pointer to a physical table. Keep in mind that the chart is "
-"associated to this Superset logical table, and this logical table points "
-"the physical table referenced here."
-msgstr ""
-
-#: superset-frontend/src/datasource/DatasourceEditor.jsx:410
-msgid "Default URL"
-msgstr ""
-
-#: superset-frontend/src/datasource/DatasourceEditor.jsx:411
-msgid "Default URL to redirect to when accessing from the datasource list page"
-msgstr ""
-
-#: superset-frontend/src/datasource/DatasourceEditor.jsx:418
-msgid "Autocomplete filters"
-msgstr ""
-
-#: superset-frontend/src/datasource/DatasourceEditor.jsx:419
-msgid "Whether to populate autocomplete filters options"
-msgstr ""
-
-#: superset-frontend/src/datasource/DatasourceEditor.jsx:425
-msgid "Autocomplete Query Predicate"
-msgstr ""
-
-#: superset-frontend/src/datasource/DatasourceEditor.jsx:426
-msgid ""
-"When using \"Autocomplete filters\", this can be used to improve "
-"performance of the query fetching the values. Use this option to apply a "
-"predicate (WHERE clause) to the query selecting the distinct values from "
-"the table. Typically the intent would be to limit the scan by applying a "
-"relative time filter on a partitioned or indexed time-related field."
-msgstr ""
-
-#: superset-frontend/src/datasource/DatasourceEditor.jsx:439
-msgid "Owners of the datasource"
-msgstr ""
-
-#: superset-frontend/src/datasource/DatasourceEditor.jsx:470
-msgid ""
-"When specifying SQL, the datasource acts as a view. Superset will use "
-"this statement as a subquery while grouping and filtering on the "
-"generated parent queries."
-msgstr ""
-
-#: superset-frontend/src/datasource/DatasourceEditor.jsx:485
-msgid "The JSON metric or post aggregation definition."
-msgstr ""
-
-#: superset-frontend/src/datasource/DatasourceEditor.jsx:495
-msgid "The duration of time in seconds before the cache is invalidated"
-msgstr ""
-
-#: superset-frontend/src/datasource/DatasourceEditor.jsx:502
-msgid "Hours offset"
-msgstr ""
-
-#: superset-frontend/src/datasource/DatasourceEditor.jsx:525
-msgid "Spatial"
-msgstr ""
-
-#: superset-frontend/src/datasource/DatasourceEditor.jsx:595
-msgid "Warning message to display in the metric selector"
-msgstr ""
-
-#: superset-frontend/src/datasource/DatasourceEditor.jsx:690
-msgid "This option is not yet available for views"
-msgstr ""
-
-#: superset-frontend/src/datasource/DatasourceEditor.jsx:694
-msgid "Sync columns from source"
-msgstr ""
-
-#: superset-frontend/src/datasource/DatasourceEditor.jsx:704
-msgid "Calculated Columns"
-msgstr ""
-
-#: superset-frontend/src/datasource/DatasourceEditor.jsx:729
-msgid "Settings"
-msgstr ""
-
-#: superset-frontend/src/datasource/DatasourceEditor.jsx:734
-msgid "Be careful."
-msgstr ""
-
-#: superset-frontend/src/datasource/DatasourceEditor.jsx:735
-msgid ""
-"Changing these settings will affect all charts using this datasource, "
-"including charts owned by other people."
-msgstr ""
-
-#: superset-frontend/src/datasource/DatasourceModal.jsx:62
-msgid "Confirm save"
-msgstr ""
-
-#: superset-frontend/src/datasource/DatasourceModal.jsx:77
-msgid "The datasource has been saved"
-msgstr ""
-
-#: superset-frontend/src/datasource/DatasourceModal.jsx:112
-msgid ""
-"The data source configuration exposed here\n"
-"                affects all the charts using this datasource.\n"
-"                Be mindful that changing settings\n"
-"                here may affect other charts\n"
-"                in undesirable ways."
-msgstr ""
-
-#: superset-frontend/src/datasource/DatasourceModal.jsx:119
-msgid "Are you sure you want to save and apply changes?"
-msgstr ""
-
-#: superset-frontend/src/datasource/DatasourceModal.jsx:131
-msgid "Datasource Editor for "
-msgstr ""
-
-#: superset-frontend/src/datasource/DatasourceModal.jsx:153
-msgid "Use Legacy Datasource Editor"
-msgstr ""
-
-#: superset-frontend/src/explore/constants.js:77
-msgid "Time Range"
-msgstr ""
-
-#: superset-frontend/src/explore/constants.js:78
-msgid "Time Column"
-msgstr ""
-
-#: superset-frontend/src/explore/constants.js:79
-msgid "Time Grain"
-msgstr ""
-
-#: superset-frontend/src/explore/constants.js:80
-msgid "Origin"
-msgstr ""
-
-#: superset-frontend/src/explore/constants.js:81
-msgid "Time Granularity"
-msgstr ""
-
-#: superset-frontend/src/explore/controlPanels/Shared_DeckGL.jsx:32
-#: superset-frontend/src/explore/controls.jsx:120
-msgid "A reference to the [Time] configuration, taking granularity into account"
-msgstr ""
-
-#: superset-frontend/src/explore/controlPanels/Shared_DeckGL.jsx:42
-#: superset-frontend/src/explore/controls.jsx:131
-msgid "Group by"
-msgstr ""
-
-#: superset-frontend/src/explore/controlPanels/Shared_DeckGL.jsx:45
-#: superset-frontend/src/explore/controls.jsx:134
-msgid "One or many controls to group by"
-msgstr ""
-
-#: superset-frontend/src/explore/controls.jsx:176
-msgid "One or many metrics to display"
-msgstr ""
-
-#: superset-frontend/src/explore/controls.jsx:217
-msgid "The type of visualization to display"
-msgstr ""
-
-#: superset-frontend/src/explore/controls.jsx:221
-msgid "Fixed Color"
-msgstr ""
-
-#: superset-frontend/src/explore/controls.jsx:222
-msgid "Use this to define a static color for all circles"
-msgstr ""
-
-#: superset-frontend/src/explore/controls.jsx:230
-msgid "Right Axis Metric"
-msgstr ""
-
-#: superset-frontend/src/explore/controls.jsx:232
-msgid "Choose a metric for right axis"
-msgstr ""
-
-#: superset-frontend/src/explore/controls.jsx:237
-msgid "Linear Color Scheme"
-msgstr ""
-
-#: superset-frontend/src/explore/controls.jsx:250
-msgid "Color Metric"
-msgstr ""
-
-#: superset-frontend/src/explore/controls.jsx:253
-msgid "A metric to use for color"
-msgstr ""
-
-#: superset-frontend/src/explore/controls.jsx:261
-msgid "One or many controls to pivot as columns"
-msgstr ""
-
-#: superset-frontend/src/explore/controls.jsx:273
-msgid ""
-"Defines the origin where time buckets start, accepts natural dates as in "
-"`now`, `sunday` or `1970-01-01`"
-msgstr ""
-
-#: superset-frontend/src/explore/controls.jsx:302
-msgid ""
-"The time granularity for the visualization. Note that you can type and "
-"use simple natural language as in `10 seconds`, `1 day` or `56 weeks`"
-msgstr ""
-
-#: superset-frontend/src/explore/controls.jsx:312
-msgid ""
-"The time column for the visualization. Note that you can define arbitrary"
-" expression that return a DATETIME column in the table. Also note that "
-"the filter below is applied against this column or expression"
-msgstr ""
-
-#: superset-frontend/src/explore/controls.jsx:343
-msgid ""
-"The time granularity for the visualization. This applies a date "
-"transformation to alter your time column and defines a new time "
-"granularity. The options here are defined on a per database engine basis "
-"in the Superset source code."
-msgstr ""
-
-#: superset-frontend/src/explore/controls.jsx:359
-msgid "Last week"
-msgstr ""
-
-#: superset-frontend/src/explore/controls.jsx:360
-msgid ""
-"The time range for the visualization. All relative times, e.g. \"Last "
-"month\", \"Last 7 days\", \"now\", etc. are evaluated on the server using"
-" the server's local time (sans timezone). All tooltips and placeholder "
-"times are expressed in UTC (sans timezone). The timestamps are then "
-"evaluated by the database using the engine's local timezone. Note one can"
-" explicitly set the timezone per the ISO 8601 format if specifying either"
-" the start and/or end time."
-msgstr ""
-
-#: superset-frontend/src/explore/controls.jsx:385
-msgid "Series limit"
-msgstr ""
-
-#: superset-frontend/src/explore/controls.jsx:388
-msgid ""
-"Limits the number of time series that get displayed. A sub query (or an "
-"extra phase where sub queries are not supported) is applied to limit the "
-"number of time series that get fetched and displayed. This feature is "
-"useful when grouping by high cardinality dimension(s)."
-msgstr ""
-
-#: superset-frontend/src/explore/controls.jsx:398
-msgid "Sort By"
-msgstr ""
-
-#: superset-frontend/src/explore/controls.jsx:401
-msgid "Metric used to define the top series"
-msgstr ""
-
-#: superset-frontend/src/explore/controls.jsx:411
-msgid "Series"
-msgstr ""
-
-#: superset-frontend/src/explore/controls.jsx:414
-msgid ""
-"Defines the grouping of entities. Each series is shown as a specific "
-"color on the chart and has a legend toggle"
-msgstr ""
-
-#: superset-frontend/src/explore/controls.jsx:423
-msgid "Entity"
-msgstr ""
-
-#: superset-frontend/src/explore/controls.jsx:427
-msgid "This defines the element to be plotted on the chart"
-msgstr ""
-
-#: superset-frontend/src/explore/controls.jsx:432
-msgid "X Axis"
-msgstr ""
-
-#: superset-frontend/src/explore/controls.jsx:433
-msgid "Metric assigned to the [X] axis"
-msgstr ""
-
-#: superset-frontend/src/explore/controls.jsx:439
-msgid "Y Axis"
-msgstr ""
-
-#: superset-frontend/src/explore/controls.jsx:441
-msgid "Metric assigned to the [Y] axis"
-msgstr ""
-
-#: superset-frontend/src/explore/controls.jsx:446
-msgid "Bubble Size"
-msgstr ""
-
-#: superset-frontend/src/explore/controls.jsx:453
-msgid "Y Axis Format"
-msgstr ""
-
-#: superset-frontend/src/explore/controls.jsx:465
-msgid ""
-"When `Calculation type` is set to \"Percentage change\", the Y Axis "
-"Format is forced to `.1%`"
-msgstr ""
-
-#: superset-frontend/src/explore/controls.jsx:496
-msgid "The color scheme for rendering chart"
-msgstr ""
-
-#: superset-frontend/src/explore/controls.jsx:502
-msgid "Color Map"
-msgstr ""
-
-#: superset-frontend/src/explore/actions/exploreActions.js:100
-msgid "An error occurred while starring this chart"
-msgstr ""
-
-#: superset-frontend/src/explore/components/AdhocFilterEditPopoverSimpleTabContent.jsx:295
-msgid "No such column found. To filter on a metric, try the Custom SQL tab."
-msgstr ""
-
-#: superset-frontend/src/explore/components/AdhocFilterEditPopoverSimpleTabContent.jsx:301
-#, python-format
-msgid "%s column(s) and metric(s)"
-msgstr ""
-
-#: superset-frontend/src/explore/components/AdhocFilterEditPopoverSimpleTabContent.jsx:311
-#: superset-frontend/src/explore/components/AdhocMetricEditPopover.jsx:206
-#, python-format
-msgid "%s column(s)"
-msgstr ""
-
-#: superset-frontend/src/explore/components/AdhocFilterEditPopoverSimpleTabContent.jsx:312
-msgid "To filter on a metric, use Custom SQL tab."
-msgstr ""
-
-#: superset-frontend/src/explore/components/AdhocFilterEditPopoverSimpleTabContent.jsx:318
-#, python-format
-msgid "%s operators(s)"
-msgstr ""
-
-#: superset-frontend/src/explore/components/AdhocFilterEditPopoverSimpleTabContent.jsx:357
-msgid "type a value here"
-msgstr ""
-
-#: superset-frontend/src/explore/components/AdhocFilterEditPopoverSimpleTabContent.jsx:369
-msgid "Filter value"
-msgstr ""
-
-#: superset-frontend/src/explore/components/AdhocFilterEditPopoverSqlTabContent.jsx:122
-msgid "choose WHERE or HAVING..."
-msgstr ""
-
-#: superset-frontend/src/explore/components/AdhocFilterOption.jsx:94
-msgid ""
-"\n"
-"                This filter was inherited from the dashboard's context.\n"
-"                It won't be saved when saving the chart.\n"
-"              "
-msgstr ""
-
-#: superset-frontend/src/explore/components/AdhocMetricEditPopover.jsx:217
-#, python-format
-msgid "%s aggregates(s)"
-msgstr ""
-
-#: superset-frontend/src/explore/components/ControlHeader.jsx:55
-msgid "description"
-msgstr ""
-
-#: superset-frontend/src/explore/components/ControlHeader.jsx:65
-msgid "bolt"
-msgstr ""
-
-#: superset-frontend/src/explore/components/ControlHeader.jsx:66
-msgid "Changing this control takes effect instantly"
-msgstr ""
-
-#: superset-frontend/src/explore/components/ControlPanelsContainer.jsx:234
-msgid "Data"
-msgstr ""
-
-#: superset-frontend/src/explore/components/ControlPanelsContainer.jsx:238
-msgid "Customize"
-msgstr ""
-
-#: superset-frontend/src/explore/components/DisplayQueryButton.jsx:112
-msgid "Sorry, An error occurred"
-msgstr ""
-
-#: superset-frontend/src/explore/components/DisplayQueryButton.jsx:175
-msgid "rows retrieved"
-msgstr ""
-
-#: superset-frontend/src/explore/components/DisplayQueryButton.jsx:204
-msgid "No data"
-msgstr ""
-
-#: superset-frontend/src/explore/components/DisplayQueryButton.jsx:243
-msgid "Edit properties"
-msgstr ""
-
-#: superset-frontend/src/explore/components/DisplayQueryButton.jsx:257
-#: superset-frontend/src/explore/components/DisplayQueryButton.jsx:258
-msgid "View query"
-msgstr ""
-
-#: superset-frontend/src/explore/components/DisplayQueryButton.jsx:266
-#: superset-frontend/src/explore/components/DisplayQueryButton.jsx:267
-msgid "View results"
-msgstr ""
-
-#: superset-frontend/src/explore/components/DisplayQueryButton.jsx:275
-#: superset-frontend/src/explore/components/DisplayQueryButton.jsx:276
-msgid "View samples"
-msgstr ""
-
-#: superset-frontend/src/explore/components/DisplayQueryButton.jsx:283
-msgid "Run in SQL Lab"
-msgstr ""
-
-#: superset-frontend/src/explore/components/EmbedCodeButton.jsx:101
-#: superset-frontend/src/explore/controlPanels/DeckGrid.js:67
-#: superset-frontend/src/explore/controlPanels/DeckHex.js:100
-msgid "Height"
-msgstr ""
-
-#: superset-frontend/src/explore/components/EmbedCodeButton.jsx:117
-msgid "Width"
-msgstr ""
-
-#: superset-frontend/src/explore/components/ExploreActionButtons.jsx:79
-msgid "Export to .json"
-msgstr ""
-
-#: superset-frontend/src/explore/components/ExploreActionButtons.jsx:90
-msgid "Export to .csv format"
-msgstr ""
-
-#: superset-frontend/src/explore/components/ExploreChartHeader.jsx:68
-#, python-format
-msgid "%s - untitled"
-msgstr ""
-
-#: superset-frontend/src/explore/components/ExploreChartHeader.jsx:128
-msgid "Edit chart properties"
-msgstr ""
-
-#: superset-frontend/src/explore/components/ExploreViewContainer.jsx:297
-msgid "Control labeled "
-msgstr ""
-
-#: superset-frontend/src/explore/components/QueryAndSaveBtns.jsx:77
-msgid "Run"
-msgstr ""
-
-#: superset-frontend/src/explore/components/RowCountLabel.jsx:35
-msgid "rows"
-msgstr ""
-
-#: superset-frontend/src/explore/components/RowCountLabel.jsx:44
-msgid "Limit reached"
-msgstr ""
-
-#: superset-frontend/src/explore/components/SaveModal.jsx:108
-msgid "Please enter a chart name"
-msgstr ""
-
-#: superset-frontend/src/explore/components/SaveModal.jsx:122
-msgid "Please select a dashboard"
-msgstr ""
-
-#: superset-frontend/src/explore/components/SaveModal.jsx:130
-msgid "Please enter a dashboard name"
-msgstr ""
-
-#: superset-frontend/src/explore/components/SaveModal.jsx:172
-msgid "Save A Chart"
-msgstr ""
-
-#: superset-frontend/src/explore/components/SaveModal.jsx:192
-#, python-format
-msgid "Overwrite chart %s"
-msgstr ""
-
-#: superset-frontend/src/explore/components/SaveModal.jsx:207
-msgid "[chart name]"
-msgstr ""
-
-#: superset-frontend/src/explore/components/SaveModal.jsx:219
-msgid "Do not add to a dashboard"
-msgstr ""
-
-#: superset-frontend/src/explore/components/SaveModal.jsx:229
-msgid "Add chart to existing dashboard"
-msgstr ""
-
-#: superset-frontend/src/explore/components/SaveModal.jsx:248
-msgid "Add to new dashboard"
-msgstr ""
-
-#: superset-frontend/src/explore/components/SaveModal.jsx:274
-msgid "Save & go to dashboard"
-msgstr ""
-
-#: superset-frontend/src/explore/components/controls/AdhocFilterControl.jsx:272
-msgid "choose a column or metric"
-msgstr ""
-
-#: superset-frontend/src/explore/components/controls/AnnotationLayer.jsx:583
-msgid "Display configuration"
-msgstr ""
-
-#: superset-frontend/src/explore/components/controls/AnnotationLayer.jsx:584
-msgid "Configure your how you overlay is displayed here."
-msgstr ""
-
-#: superset-frontend/src/explore/components/controls/AnnotationLayer.jsx:588
-msgid "Style"
-msgstr ""
-
-#: superset-frontend/src/explore/components/controls/AnnotationLayer.jsx:601
-#: superset-frontend/src/explore/controlPanels/DeckPolygon.js:85
-msgid "Opacity"
-msgstr ""
-
-#: superset-frontend/src/explore/components/controls/AnnotationLayer.jsx:613
-msgid "Color"
-msgstr ""
-
-#: superset-frontend/src/explore/components/controls/AnnotationLayer.jsx:632
-msgid "Line Width"
-msgstr ""
-
-#: superset-frontend/src/explore/components/controls/AnnotationLayer.jsx:683
-msgid "Layer Configuration"
-msgstr ""
-
-#: superset-frontend/src/explore/components/controls/AnnotationLayer.jsx:684
-msgid "Configure the basics of your Annotation Layer."
-msgstr ""
-
-#: superset-frontend/src/explore/components/controls/AnnotationLayer.jsx:692
-msgid "Mandatory"
-msgstr ""
-
-#: superset-frontend/src/explore/components/controls/AnnotationLayer.jsx:696
-msgid "Hide Layer"
-msgstr ""
-
-#: superset-frontend/src/explore/components/controls/AnnotationLayer.jsx:702
-msgid "Choose the Annotation Layer Type"
-msgstr ""
-
-#: superset-frontend/src/explore/components/controls/AnnotationLayer.jsx:703
-msgid "Annotation Layer Type"
-msgstr ""
-
-#: superset-frontend/src/explore/components/controls/AnnotationLayer.jsx:728
-msgid "Remove"
-msgstr ""
-
-#: superset-frontend/src/explore/components/controls/AnnotationLayer.jsx:736
-#: superset-frontend/src/visualizations/FilterBox/FilterBox.jsx:350
-msgid "Apply"
-msgstr ""
-
-#: superset-frontend/src/explore/components/controls/AnnotationLayer.jsx:744
-msgid "OK"
-msgstr ""
-
-#: superset-frontend/src/explore/components/controls/BoundsControl.jsx:68
-msgid "`Min` value should be numeric or empty"
-msgstr ""
-
-#: superset-frontend/src/explore/components/controls/BoundsControl.jsx:71
-msgid "`Max` value should be numeric or empty"
-msgstr ""
-
-#: superset-frontend/src/explore/components/controls/BoundsControl.jsx:88
-msgid "Min"
-msgstr ""
-
-#: superset-frontend/src/explore/components/controls/BoundsControl.jsx:96
-msgid "Max"
-msgstr ""
-
-#: superset-frontend/src/explore/components/controls/DatasourceControl.jsx:130
-msgid "Click to change the datasource"
-msgstr ""
-
-#: superset-frontend/src/explore/components/controls/DatasourceControl.jsx:139
-msgid "Change Datasource"
-msgstr ""
-
-#: superset-frontend/src/explore/components/controls/DatasourceControl.jsx:148
-msgid "Explore in SQL Lab"
-msgstr ""
-
-#: superset-frontend/src/explore/components/controls/DatasourceControl.jsx:153
-msgid "Edit Datasource"
-msgstr ""
-
-#: superset-frontend/src/explore/components/controls/DatasourceControl.jsx:162
-msgid "Expand/collapse datasource configuration"
-msgstr ""
-
-#: superset-frontend/src/explore/components/controls/DateFilterControl.jsx:85
-msgid ""
-"Superset supports smart date parsing. Strings like `last sunday` or `last"
-" october` can be used."
-msgstr ""
-
-#: superset-frontend/src/explore/components/controls/FilterBoxItemControl.jsx:142
-msgid "Default"
-msgstr ""
-
-#: superset-frontend/src/explore/components/controls/FilterBoxItemControl.jsx:143
-msgid ""
-"(optional) default value for the filter, when using the multiple option, "
-"you can use a semicolon-delimited list of options."
-msgstr ""
-
-#: superset-frontend/src/explore/components/controls/FilterBoxItemControl.jsx:159
-msgid "Sort Metric"
-msgstr ""
-
-#: superset-frontend/src/explore/components/controls/FilterBoxItemControl.jsx:160
-msgid "Metric to sort the results by"
-msgstr ""
-
-#: superset-frontend/src/explore/components/controls/FilterBoxItemControl.jsx:179
-msgid "Sort Ascending"
-msgstr ""
-
-#: superset-frontend/src/explore/components/controls/FilterBoxItemControl.jsx:180
-msgid "Check for sorting ascending"
-msgstr ""
-
-#: superset-frontend/src/explore/components/controls/FilterBoxItemControl.jsx:190
-msgid "Allow Multiple Selections"
-msgstr ""
-
-#: superset-frontend/src/explore/components/controls/FilterBoxItemControl.jsx:192
-msgid "Multiple selections allowed, otherwise filter is limited to a single value"
-msgstr ""
-
-#: superset-frontend/src/explore/components/controls/FilterBoxItemControl.jsx:206
-msgid "Required"
-msgstr ""
-
-#: superset-frontend/src/explore/components/controls/FilterBoxItemControl.jsx:207
-msgid "User must select a value for this filter"
-msgstr ""
-
-#: superset-frontend/src/explore/components/controls/FilterBoxItemControl.jsx:221
-msgid "Filter Configuration"
-msgstr ""
-
-#: superset-frontend/src/explore/components/controls/MetricsControl.jsx:334
-msgid "choose a column or aggregate function"
-msgstr ""
-
-#: superset-frontend/src/explore/components/controls/SelectAsyncControl.jsx:45
-msgid "Error while fetching data"
-msgstr ""
-
-#: superset-frontend/src/explore/components/controls/SelectControl.jsx:72
-#: superset-frontend/src/visualizations/FilterBox/FilterBox.jsx:301
-msgid "No results found"
-msgstr ""
-
-#: superset-frontend/src/explore/components/controls/SelectControl.jsx:199
-#, python-format
-msgid "%s option(s)"
-msgstr ""
-
-#: superset-frontend/src/explore/components/controls/SpatialControl.jsx:85
-msgid "Invalid lat/long configuration."
-msgstr ""
-
-#: superset-frontend/src/explore/components/controls/SpatialControl.jsx:153
-msgid "Reverse lat/long "
-msgstr ""
-
-#: superset-frontend/src/explore/components/controls/SpatialControl.jsx:166
-msgid "Longitude & Latitude columns"
-msgstr ""
-
-#: superset-frontend/src/explore/components/controls/SpatialControl.jsx:182
-msgid "Delimited long & lat single column"
-msgstr ""
-
-#: superset-frontend/src/explore/components/controls/SpatialControl.jsx:183
-msgid ""
-"Multiple formats accepted, look the geopy.points Python library for more "
-"details"
-msgstr ""
-
-#: superset-frontend/src/explore/components/controls/SpatialControl.jsx:199
-msgid "Geohash"
-msgstr ""
-
-#: superset-frontend/src/explore/components/controls/TextAreaControl.jsx:96
-msgid "textarea"
-msgstr ""
-
-#: superset-frontend/src/explore/components/controls/TextAreaControl.jsx:126
-msgid "in modal"
-msgstr ""
-
-#: superset-frontend/src/explore/components/controls/TimeSeriesColumnControl.jsx:53
-#: superset-frontend/src/explore/controlPanels/TimeTable.js:37
-msgid "Time Series Columns"
-msgstr ""
-
-#: superset-frontend/src/explore/components/controls/VizTypeControl.jsx:196
-msgid "Click to change visualization type"
-msgstr ""
-
-#: superset-frontend/src/explore/components/controls/VizTypeControl.jsx:207
-msgid "This visualization type is not supported."
-msgstr ""
-
-#: superset-frontend/src/explore/components/controls/VizTypeControl.jsx:220
-msgid "Select a visualization type"
-msgstr ""
-
-#: superset-frontend/src/explore/controlPanels/DeckArc.js:45
-#: superset-frontend/src/explore/controlPanels/DeckGeojson.js:45
-#: superset-frontend/src/explore/controlPanels/DeckGrid.js:39
-#: superset-frontend/src/explore/controlPanels/DeckHex.js:42
-#: superset-frontend/src/explore/controlPanels/DeckMulti.js:63
-#: superset-frontend/src/explore/controlPanels/DeckPath.js:39
-#: superset-frontend/src/explore/controlPanels/DeckPolygon.js:50
-#: superset-frontend/src/explore/controlPanels/DeckScatter.js:54
-#: superset-frontend/src/explore/controlPanels/DeckScreengrid.js:39
-#: superset-frontend/src/explore/controlPanels/TimeTable.js:25
-#: superset-frontend/src/explore/controlPanels/sections.jsx:112
-msgid "Query"
-msgstr ""
-
-#: superset-frontend/src/explore/controlPanels/DeckArc.js:53
-msgid "Start Longitude & Latitude"
-msgstr ""
-
-#: superset-frontend/src/explore/controlPanels/DeckArc.js:55
-#: superset-frontend/src/explore/controlPanels/DeckArc.js:67
-#: superset-frontend/src/explore/controlPanels/Shared_DeckGL.jsx:339
-msgid "Point to your spatial columns"
-msgstr ""
-
-#: superset-frontend/src/explore/controlPanels/DeckArc.js:65
-msgid "End Longitude & Latitude"
-msgstr ""
-
-#: superset-frontend/src/explore/controlPanels/DeckArc.js:79
-#: superset-frontend/src/explore/controlPanels/DeckGeojson.js:68
-#: superset-frontend/src/explore/controlPanels/DeckGrid.js:48
-#: superset-frontend/src/explore/controlPanels/DeckHex.js:51
-#: superset-frontend/src/explore/controlPanels/DeckMulti.js:27
-#: superset-frontend/src/explore/controlPanels/DeckPath.js:57
-#: superset-frontend/src/explore/controlPanels/DeckPolygon.js:64
-#: superset-frontend/src/explore/controlPanels/DeckScatter.js:63
-#: superset-frontend/src/explore/controlPanels/DeckScreengrid.js:48
-msgid "Map"
-msgstr ""
-
-#: superset-frontend/src/explore/controlPanels/DeckArc.js:86
-msgid "Arc"
-msgstr ""
-
-#: superset-frontend/src/explore/controlPanels/DeckArc.js:93
-msgid "Target Color"
-msgstr ""
-
-#: superset-frontend/src/explore/controlPanels/DeckArc.js:94
-msgid "Color of the target location"
-msgstr ""
-
-#: superset-frontend/src/explore/controlPanels/DeckArc.js:104
-#: superset-frontend/src/explore/controlPanels/DeckScatter.js:139
-msgid "Categorical Color"
-msgstr ""
-
-#: superset-frontend/src/explore/controlPanels/DeckArc.js:105
-#: superset-frontend/src/explore/controlPanels/DeckScatter.js:140
-msgid "Pick a dimension from which categorical colors are defined"
-msgstr ""
-
-#: superset-frontend/src/explore/controlPanels/DeckArc.js:118
-msgid "Stroke Width"
-msgstr ""
-
-#: superset-frontend/src/explore/controlPanels/DeckGeojson.js:53
-msgid "GeoJson Column"
-msgstr ""
-
-#: superset-frontend/src/explore/controlPanels/DeckGeojson.js:55
-msgid "Select the geojson column"
-msgstr ""
-
-#: superset-frontend/src/explore/controlPanels/DeckGeojson.js:75
-msgid "GeoJson Settings"
-msgstr ""
-
-#: superset-frontend/src/explore/controlPanels/DeckGeojson.js:86
-msgid "Point Radius Scale"
-msgstr ""
-
-#: superset-frontend/src/explore/controlPanels/DeckGrid.js:68
-#: superset-frontend/src/explore/controlPanels/DeckHex.js:101
-msgid "Metric used to control height"
-msgstr ""
-
-#: superset-frontend/src/explore/controlPanels/DeckHex.js:61
-msgid "Dynamic Aggregation Function"
-msgstr ""
-
-#: superset-frontend/src/explore/controlPanels/DeckHex.js:62
-msgid "The function to use when aggregating points into groups"
-msgstr ""
-
-#: superset-frontend/src/explore/controlPanels/DeckMulti.js:37
-msgid "deck.gl charts"
-msgstr ""
-
-#: superset-frontend/src/explore/controlPanels/DeckMulti.js:40
-msgid "Pick a set of deck.gl charts to layer on top of one another"
-msgstr ""
-
-#: superset-frontend/src/explore/controlPanels/DeckMulti.js:45
-msgid "Select charts"
-msgstr ""
-
-#: superset-frontend/src/explore/controlPanels/DeckMulti.js:46
-msgid "Error while fetching charts"
-msgstr ""
-
-#: superset-frontend/src/explore/controlPanels/DeckPolygon.js:54
-msgid "Polygon Column"
-msgstr ""
-
-#: superset-frontend/src/explore/controlPanels/DeckPolygon.js:55
-msgid "Polygon Encoding"
-msgstr ""
-
-#: superset-frontend/src/explore/controlPanels/DeckPolygon.js:58
-msgid "Elevation"
-msgstr ""
-
-#: superset-frontend/src/explore/controlPanels/DeckPolygon.js:72
-msgid "Polygon Settings"
-msgstr ""
-
-#: superset-frontend/src/explore/controlPanels/DeckPolygon.js:91
-msgid "Opacity, expects values between 0 and 100"
-msgstr ""
-
-#: superset-frontend/src/explore/controlPanels/DeckPolygon.js:102
-msgid "Number of buckets to group data"
-msgstr ""
-
-#: superset-frontend/src/explore/controlPanels/DeckPolygon.js:105
-msgid "How many buckets should the data be grouped in."
-msgstr ""
-
-#: superset-frontend/src/explore/controlPanels/DeckPolygon.js:115
-msgid "Bucket break points"
-msgstr ""
-
-#: superset-frontend/src/explore/controlPanels/DeckPolygon.js:117
-msgid "List of n+1 values for bucketing metric into n buckets."
-msgstr ""
-
-#: superset-frontend/src/explore/controlPanels/DeckPolygon.js:129
-msgid "Emit Filter Events"
-msgstr ""
-
-#: superset-frontend/src/explore/controlPanels/DeckPolygon.js:132
-msgid "Whether to apply filter when items are clicked"
-msgstr ""
-
-#: superset-frontend/src/explore/controlPanels/DeckPolygon.js:139
-msgid "Multiple filtering"
-msgstr ""
-
-#: superset-frontend/src/explore/controlPanels/DeckPolygon.js:142
-msgid "Allow sending multiple polygons as a filter event"
-msgstr ""
-
-#: superset-frontend/src/explore/controlPanels/DeckScatter.js:71
-#: superset-frontend/src/explore/controlPanels/Shared_DeckGL.jsx:350
-msgid "Point Size"
-msgstr ""
-
-#: superset-frontend/src/explore/controlPanels/DeckScatter.js:79
-msgid "Point Unit"
-msgstr ""
-
-#: superset-frontend/src/explore/controlPanels/DeckScatter.js:90
-msgid "The unit of measure for the specified point radius"
-msgstr ""
-
-#: superset-frontend/src/explore/controlPanels/DeckScatter.js:101
-msgid "Minimum Radius"
-msgstr ""
-
-#: superset-frontend/src/explore/controlPanels/DeckScatter.js:106
-msgid ""
-"Minimum radius size of the circle, in pixels. As the zoom level changes, "
-"this insures that the circle respects this minimum radius."
-msgstr ""
-
-#: superset-frontend/src/explore/controlPanels/DeckScatter.js:116
-msgid "Maximum Radius"
-msgstr ""
-
-#: superset-frontend/src/explore/controlPanels/DeckScatter.js:121
-msgid ""
-"Maxium radius size of the circle, in pixels. As the zoom level changes, "
-"this insures that the circle respects this maximum radius."
-msgstr ""
-
-#: superset-frontend/src/explore/controlPanels/DeckScatter.js:132
-msgid "Point Color"
-msgstr ""
-
-#: superset-frontend/src/explore/controlPanels/DeckScreengrid.js:55
-msgid "Grid"
-msgstr ""
-
-#: superset-frontend/src/explore/controlPanels/DeckScreengrid.js:71
-msgid "Weight"
-msgstr ""
-
-#: superset-frontend/src/explore/controlPanels/DeckScreengrid.js:72
-msgid "Metric used as a weight for the grid's coloring"
-msgstr ""
-
-#: superset-frontend/src/explore/controlPanels/FilterBox.jsx:25
-msgid "Filters Configuration"
-msgstr ""
-
-#: superset-frontend/src/explore/controlPanels/FilterBox.jsx:34
-msgid "Filter configuration for the filter box"
-msgstr ""
-
-#: superset-frontend/src/explore/controlPanels/FilterBox.jsx:47
-msgid "Date Filter"
-msgstr ""
-
-#: superset-frontend/src/explore/controlPanels/FilterBox.jsx:49
-msgid "Whether to include a time filter"
-msgstr ""
-
-#: superset-frontend/src/explore/controlPanels/FilterBox.jsx:56
-msgid "Instant Filtering"
-msgstr ""
-
-#: superset-frontend/src/explore/controlPanels/FilterBox.jsx:59
-msgid ""
-"Check to apply filters instantly as they change instead of displaying "
-"[Apply] button"
-msgstr ""
-
-#: superset-frontend/src/explore/controlPanels/FilterBox.jsx:70
-msgid "Show SQL Granularity Dropdown"
-msgstr ""
-
-#: superset-frontend/src/explore/controlPanels/FilterBox.jsx:72
-msgid "Check to include SQL Granularity dropdown"
-msgstr ""
-
-#: superset-frontend/src/explore/controlPanels/FilterBox.jsx:79
-msgid "Show SQL Time Column"
-msgstr ""
-
-#: superset-frontend/src/explore/controlPanels/FilterBox.jsx:81
-msgid "Check to include Time Column dropdown"
-msgstr ""
-
-#: superset-frontend/src/explore/controlPanels/FilterBox.jsx:90
-msgid "Show Druid Granularity Dropdown"
-msgstr ""
-
-#: superset-frontend/src/explore/controlPanels/FilterBox.jsx:92
-msgid "Check to include Druid Granularity dropdown"
-msgstr ""
-
-#: superset-frontend/src/explore/controlPanels/FilterBox.jsx:99
-msgid "Show Druid Time Origin"
-msgstr ""
-
-#: superset-frontend/src/explore/controlPanels/FilterBox.jsx:101
-msgid "Check to include Time Origin dropdown"
-msgstr ""
-
-#: superset-frontend/src/explore/controlPanels/FilterBox.jsx:111
-msgid "Limit Selector Values"
-msgstr ""
-
-#: superset-frontend/src/explore/controlPanels/FilterBox.jsx:112
-msgid "These filters apply to the values available in the dropdowns"
-msgstr ""
-
-#: superset-frontend/src/explore/controlPanels/Separator.js:26
-#: superset-frontend/src/explore/controlPanels/Separator.js:47
-msgid "Code"
-msgstr ""
-
-#: superset-frontend/src/explore/controlPanels/Separator.js:33
-msgid "Markup Type"
-msgstr ""
-
-#: superset-frontend/src/explore/controlPanels/Separator.js:38
-msgid "Pick your favorite markup language"
-msgstr ""
-
-#: superset-frontend/src/explore/controlPanels/Separator.js:48
-msgid "Put your code here"
-msgstr ""
-
-#: superset-frontend/src/explore/controlPanels/Shared_DeckGL.jsx:74
-msgid ""
-"For more information about objects are in context in the scope of this "
-"function, refer to the"
-msgstr ""
-
-#: superset-frontend/src/explore/controlPanels/Shared_DeckGL.jsx:77
-msgid " source code of Superset's sandboxed parser"
-msgstr ""
-
-#: superset-frontend/src/explore/controlPanels/Shared_DeckGL.jsx:105
-msgid "This functionality is disabled in your environment for security reasons."
-msgstr ""
-
-#: superset-frontend/src/explore/controlPanels/Shared_DeckGL.jsx:118
-msgid "Ignore null locations"
-msgstr ""
-
-#: superset-frontend/src/explore/controlPanels/Shared_DeckGL.jsx:120
-msgid "Whether to ignore locations that are null"
-msgstr ""
-
-#: superset-frontend/src/explore/controlPanels/Shared_DeckGL.jsx:128
-msgid "Auto Zoom"
-msgstr ""
-
-#: superset-frontend/src/explore/controlPanels/Shared_DeckGL.jsx:131
-msgid "When checked, the map will zoom to your data after each query"
-msgstr ""
-
-#: superset-frontend/src/explore/controlPanels/Shared_DeckGL.jsx:141
-msgid "Dimension"
-msgstr ""
-
-#: superset-frontend/src/explore/controlPanels/Shared_DeckGL.jsx:142
-msgid "Select a dimension"
-msgstr ""
-
-#: superset-frontend/src/explore/controlPanels/Shared_DeckGL.jsx:152
-msgid "Extra data for JS"
-msgstr ""
-
-#: superset-frontend/src/explore/controlPanels/Shared_DeckGL.jsx:154
-msgid "List of extra columns made available in Javascript functions"
-msgstr ""
-
-#: superset-frontend/src/explore/controlPanels/Shared_DeckGL.jsx:163
-msgid "Javascript data interceptor"
-msgstr ""
-
-#: superset-frontend/src/explore/controlPanels/Shared_DeckGL.jsx:164
-msgid ""
-"Define a javascript function that receives the data array used in the "
-"visualization and is expected to return a modified version of that array."
-" This can be used to alter properties of the data, filter, or enrich the "
-"array."
-msgstr ""
-
-#: superset-frontend/src/explore/controlPanels/Shared_DeckGL.jsx:175
-msgid "Javascript tooltip generator"
-msgstr ""
-
-#: superset-frontend/src/explore/controlPanels/Shared_DeckGL.jsx:176
-msgid ""
-"Define a function that receives the input and outputs the content for a "
-"tooltip"
-msgstr ""
-
-#: superset-frontend/src/explore/controlPanels/Shared_DeckGL.jsx:185
-msgid "Javascript onClick href"
-msgstr ""
-
-#: superset-frontend/src/explore/controlPanels/Shared_DeckGL.jsx:186
-msgid "Define a function that returns a URL to navigate to when user clicks"
-msgstr ""
-
-#: superset-frontend/src/explore/controlPanels/Shared_DeckGL.jsx:193
-msgid "Legend Format"
-msgstr ""
-
-#: superset-frontend/src/explore/controlPanels/Shared_DeckGL.jsx:194
-msgid "Choose the format for legend values"
-msgstr ""
-
-#: superset-frontend/src/explore/controlPanels/Shared_DeckGL.jsx:206
-msgid "Legend Position"
-msgstr ""
-
-#: superset-frontend/src/explore/controlPanels/Shared_DeckGL.jsx:207
-msgid "Choose the position of the legend"
-msgstr ""
-
-#: superset-frontend/src/explore/controlPanels/Shared_DeckGL.jsx:226
-msgid "Lines column"
-msgstr ""
-
-#: superset-frontend/src/explore/controlPanels/Shared_DeckGL.jsx:228
-msgid "The database columns that contains lines information"
-msgstr ""
-
-#: superset-frontend/src/explore/controlPanels/Shared_DeckGL.jsx:240
-msgid "Line width"
-msgstr ""
-
-#: superset-frontend/src/explore/controlPanels/Shared_DeckGL.jsx:244
-msgid "The width of the lines"
-msgstr ""
-
-#: superset-frontend/src/explore/controlPanels/Shared_DeckGL.jsx:251
-msgid "Fill Color"
-msgstr ""
-
-#: superset-frontend/src/explore/controlPanels/Shared_DeckGL.jsx:252
-#: superset-frontend/src/explore/controlPanels/Shared_DeckGL.jsx:265
-msgid ""
-" Set the opacity to 0 if you do not want to override the color specified "
-"in the GeoJSON"
-msgstr ""
-
-#: superset-frontend/src/explore/controlPanels/Shared_DeckGL.jsx:264
-msgid "Stroke Color"
-msgstr ""
-
-#: superset-frontend/src/explore/controlPanels/Shared_DeckGL.jsx:278
-msgid "Filled"
-msgstr ""
-
-#: superset-frontend/src/explore/controlPanels/Shared_DeckGL.jsx:280
-msgid "Whether to fill the objects"
-msgstr ""
-
-#: superset-frontend/src/explore/controlPanels/Shared_DeckGL.jsx:289
-msgid "Stroked"
-msgstr ""
-
-#: superset-frontend/src/explore/controlPanels/Shared_DeckGL.jsx:291
-msgid "Whether to display the stroke"
-msgstr ""
-
-#: superset-frontend/src/explore/controlPanels/Shared_DeckGL.jsx:300
-msgid "Extruded"
-msgstr ""
-
-#: superset-frontend/src/explore/controlPanels/Shared_DeckGL.jsx:311
-msgid "Grid Size"
-msgstr ""
-
-#: superset-frontend/src/explore/controlPanels/Shared_DeckGL.jsx:315
-msgid "Defines the grid size in pixels"
-msgstr ""
-
-#: superset-frontend/src/explore/controlPanels/Shared_DeckGL.jsx:323
-msgid "Viewport"
-msgstr ""
-
-#: superset-frontend/src/explore/controlPanels/Shared_DeckGL.jsx:325
-msgid "Parameters related to the view and perspective on the map"
-msgstr ""
-
-#: superset-frontend/src/explore/controlPanels/Shared_DeckGL.jsx:337
-msgid "Longitude & Latitude"
-msgstr ""
-
-#: superset-frontend/src/explore/controlPanels/Shared_DeckGL.jsx:352
-msgid "Fixed point radius"
-msgstr ""
-
-#: superset-frontend/src/explore/controlPanels/Shared_DeckGL.jsx:363
-msgid "Multiplier"
-msgstr ""
-
-#: superset-frontend/src/explore/controlPanels/Shared_DeckGL.jsx:367
-msgid "Factor to multiply the metric by"
-msgstr ""
-
-#: superset-frontend/src/explore/controlPanels/Shared_DeckGL.jsx:375
-msgid "Lines encoding"
-msgstr ""
-
-#: superset-frontend/src/explore/controlPanels/Shared_DeckGL.jsx:378
-msgid "The encoding format of the lines"
-msgstr ""
-
-#: superset-frontend/src/explore/controlPanels/Shared_DeckGL.jsx:391
-msgid "Reverse Lat & Long"
-msgstr ""
-
-#: superset-frontend/src/explore/controlPanels/Shared_DeckGL.jsx:400
-msgid "Map Style"
-msgstr ""
-
-#: superset-frontend/src/explore/controlPanels/Shared_DeckGL.jsx:412
-msgid "Base layer map style"
-msgstr ""
-
-#: superset-frontend/src/explore/controlPanels/TimeTable.js:48
-msgid "URL"
-msgstr ""
-
-#: superset-frontend/src/explore/controlPanels/TimeTable.js:49
-msgid ""
-"Templated link, it's possible to include {{ metric }} or other values "
-"coming from the controls."
-msgstr ""
-
-#: superset-frontend/src/explore/controlPanels/sections.jsx:24
-#: superset-frontend/src/explore/controlPanels/sections.jsx:83
-msgid "Time"
-msgstr ""
-
-#: superset-frontend/src/explore/controlPanels/sections.jsx:26
-#: superset-frontend/src/explore/controlPanels/sections.jsx:84
-msgid "Time related form attributes"
-msgstr ""
-
-#: superset-frontend/src/explore/controlPanels/sections.jsx:31
-msgid "Datasource & Chart Type"
-msgstr ""
-
-#: superset-frontend/src/explore/controlPanels/sections.jsx:41
-msgid "Chart ID"
-msgstr ""
-
-#: superset-frontend/src/explore/controlPanels/sections.jsx:43
-msgid "The id of the active chart"
-msgstr ""
-
-#: superset-frontend/src/explore/controlPanels/sections.jsx:50
-msgid "Cache Timeout (seconds)"
-msgstr ""
-
-#: superset-frontend/src/explore/controlPanels/sections.jsx:52
-msgid "The number of seconds before expiring the cache"
-msgstr ""
-
-#: superset-frontend/src/explore/controlPanels/sections.jsx:59
-msgid "URL Parameters"
-msgstr ""
-
-#: superset-frontend/src/explore/controlPanels/sections.jsx:61
-msgid "Extra parameters for use in jinja templated queries"
-msgstr ""
-
-#: superset-frontend/src/explore/controlPanels/sections.jsx:68
-msgid "Time range endpoints"
-msgstr ""
-
-#: superset-frontend/src/explore/controlPanels/sections.jsx:70
-msgid "Time range endpoints (SIP-15)"
-msgstr ""
-
-#: superset-frontend/src/explore/controlPanels/sections.jsx:90
-msgid "Annotations and Layers"
-msgstr ""
-
-#: superset-frontend/src/explore/controlPanels/sections.jsx:124
-msgid "Sort Descending"
-msgstr ""
-
-#: superset-frontend/src/explore/controlPanels/sections.jsx:126
-msgid "Whether to sort descending or ascending"
-msgstr ""
-
-#: superset-frontend/src/explore/controlPanels/sections.jsx:133
-msgid "Contribution"
-msgstr ""
-
-#: superset-frontend/src/explore/controlPanels/sections.jsx:135
-msgid "Compute the contribution to the total"
-msgstr ""
-
-#: superset-frontend/src/explore/controlPanels/sections.jsx:143
-msgid "Advanced Analytics"
-msgstr ""
-
-#: superset-frontend/src/explore/controlPanels/sections.jsx:145
-msgid ""
-"This section contains options that allow for advanced analytical post "
-"processing of query results"
-msgstr ""
-
-#: superset-frontend/src/explore/controlPanels/sections.jsx:151
-msgid "Rolling Window"
-msgstr ""
-
-#: superset-frontend/src/explore/controlPanels/sections.jsx:157
-msgid "Rolling Function"
-msgstr ""
-
-#: superset-frontend/src/explore/controlPanels/sections.jsx:166
-msgid ""
-"Defines a rolling window function to apply, works along with the "
-"[Periods] text box"
-msgstr ""
-
-#: superset-frontend/src/explore/controlPanels/sections.jsx:176
-msgid "Periods"
-msgstr ""
-
-#: superset-frontend/src/explore/controlPanels/sections.jsx:178
-msgid ""
-"Defines the size of the rolling window function, relative to the time "
-"granularity selected"
-msgstr ""
-
-#: superset-frontend/src/explore/controlPanels/sections.jsx:188
-msgid "Min Periods"
-msgstr ""
-
-#: superset-frontend/src/explore/controlPanels/sections.jsx:190
-msgid ""
-"The minimum number of rolling periods required to show a value. For "
-"instance if you do a cumulative sum on 7 days you may want your \"Min "
-"Period\" to be 7, so that all data points shown are the total of 7 "
-"periods. This will hide the \"ramp up\" taking place over the first 7 "
-"periods"
-msgstr ""
-
-#: superset-frontend/src/explore/controlPanels/sections.jsx:200
-msgid "Time Comparison"
-msgstr ""
-
-#: superset-frontend/src/explore/controlPanels/sections.jsx:208
-msgid "Time Shift"
-msgstr ""
-
-#: superset-frontend/src/explore/controlPanels/sections.jsx:217
-msgid ""
-"Overlay one or more timeseries from a relative time period. Expects "
-"relative time deltas in natural language (example:  24 hours, 7 days, 56 "
-"weeks, 365 days)"
-msgstr ""
-
-#: superset-frontend/src/explore/controlPanels/sections.jsx:229
-msgid "Calculation type"
-msgstr ""
-
-#: superset-frontend/src/explore/controlPanels/sections.jsx:237
-msgid ""
-"How to display time shifts: as individual lines; as the absolute "
-"difference between the main time series and each time shift; as the "
-"percentage change; or as the ratio between series and time shifts."
-msgstr ""
-
-#: superset-frontend/src/explore/controlPanels/sections.jsx:245
-msgid "Python Functions"
-msgstr ""
-
-#: superset-frontend/src/explore/controlPanels/sections.jsx:253
-msgid "Rule"
-msgstr ""
-
-#: superset-frontend/src/explore/controlPanels/sections.jsx:256
-msgid "Pandas resample rule"
-msgstr ""
-
-#: superset-frontend/src/explore/controlPanels/sections.jsx:264
-msgid "Method"
-msgstr ""
-
-#: superset-frontend/src/explore/controlPanels/sections.jsx:274
-msgid "Pandas resample method"
-msgstr ""
-
-#: superset-frontend/src/profile/components/App.jsx:47
-#: superset-frontend/src/welcome/Welcome.jsx:100
-#: superset-frontend/src/welcome/Welcome.jsx:105
-msgid "Favorites"
-msgstr ""
-
-#: superset-frontend/src/profile/components/App.jsx:61
-msgid "Created Content"
-msgstr ""
-
-#: superset-frontend/src/profile/components/App.jsx:75
-msgid "Recent Activity"
-msgstr ""
-
-#: superset-frontend/src/profile/components/App.jsx:89
-msgid "Security & Access"
-msgstr ""
-
-#: superset-frontend/src/profile/components/CreatedContent.jsx:53
-msgid "No charts"
-msgstr ""
-
-#: superset-frontend/src/profile/components/CreatedContent.jsx:70
-msgid "No dashboards"
-msgstr ""
-
-#: superset-frontend/src/profile/components/Favorites.jsx:54
-msgid "No favorite charts yet, go click on stars!"
-msgstr ""
-
-#: superset-frontend/src/profile/components/Favorites.jsx:71
-msgid "No favorite dashboards yet, go click on stars!"
-msgstr ""
-
-#: superset-frontend/src/profile/components/Security.jsx:57
-msgid "Datasources"
-msgstr ""
-
-#: superset-frontend/src/profile/components/UserInfo.jsx:37
-msgid "Profile picture provided by Gravatar"
-msgstr ""
-
-#: superset-frontend/src/profile/components/UserInfo.jsx:55
-msgid "joined"
-msgstr ""
-
-#: superset-frontend/src/profile/components/UserInfo.jsx:67
-msgid "id:"
-msgstr ""
-
-#: superset-frontend/src/visualizations/FilterBox/FilterBox.jsx:176
-msgid "Select start and end date"
-msgstr ""
-
-#: superset-frontend/src/visualizations/FilterBox/FilterBox.jsx:277
-#, python-format
-msgid "Select [%s]"
-msgstr ""
-
->>>>>>> 7d4d2e74
 #: superset-frontend/src/visualizations/FilterBox/FilterBoxChartPlugin.js:25
 msgid "Filter Box"
 msgstr ""
@@ -9134,8 +5187,4 @@
 #: superset-frontend/src/welcome/Welcome.jsx:87
 #: superset-frontend/src/welcome/Welcome.jsx:92
 msgid "Recently Viewed"
-<<<<<<< HEAD
-msgstr ""
-=======
-msgstr ""
->>>>>>> 7d4d2e74
+msgstr ""
