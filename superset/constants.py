--- conflicted
+++ resolved
@@ -140,12 +140,7 @@
     "get_data": "read",
     "samples": "read",
     "delete_ssh_tunnel": "write",
-<<<<<<< HEAD
-    "get_results": "read",
-    "execute_sql_query": "read",
-=======
     "get_updated_since": "read",
->>>>>>> 0706bcfe
     "stop_query": "read",
 }
 
