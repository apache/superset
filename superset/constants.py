--- conflicted
+++ resolved
@@ -147,15 +147,12 @@
     "delete_ssh_tunnel": "write",
     "get_updated_since": "read",
     "stop_query": "read",
-<<<<<<< HEAD
     "get_user_slices": "read",
-=======
     "schemas_access_for_file_upload": "read",
     "get_objects": "read",
     "get_all_objects": "read",
     "add_objects": "write",
     "delete_object": "write",
->>>>>>> 81b32d10
 }
 
 EXTRA_FORM_DATA_APPEND_KEYS = {
