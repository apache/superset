# pylint: disable=C,R,W
"""Package's main module!"""
import json
import logging
from logging.handlers import TimedRotatingFileHandler
import os

from flask import Flask, redirect
from flask_appbuilder import AppBuilder, IndexView, SQLA
from flask_appbuilder.baseviews import expose
from flask_compress import Compress
from flask_migrate import Migrate
from flask_wtf.csrf import CSRFProtect
from werkzeug.contrib.fixers import ProxyFix

from superset import config
from superset.connectors.connector_registry import ConnectorRegistry
from superset.security import SupersetSecurityManager
from superset.utils.core import (
    get_update_perms_flag, pessimistic_connection_handling, setup_cache)

APP_DIR = os.path.dirname(__file__)
CONFIG_MODULE = os.environ.get('SUPERSET_CONFIG', 'superset.config')

if not os.path.exists(config.DATA_DIR):
    os.makedirs(config.DATA_DIR)

with open(APP_DIR + '/static/assets/backendSync.json', 'r') as f:
    frontend_config = json.load(f)

app = Flask(__name__)
app.config.from_object(CONFIG_MODULE)
conf = app.config

#################################################################
# Handling manifest file logic at app start
#################################################################
MANIFEST_FILE = APP_DIR + '/static/assets/dist/manifest.json'
manifest = {}


def parse_manifest_json():
    global manifest
    try:
        with open(MANIFEST_FILE, 'r') as f:
            # the manifest inclues non-entry files
            # we only need entries in templates
            full_manifest = json.load(f)
            manifest = full_manifest.get('entrypoints', {})
    except Exception:
        pass


def get_js_manifest_files(filename):
    if app.debug:
        parse_manifest_json()
    entry_files = manifest.get(filename, {})
    return entry_files.get('js', [])


def get_css_manifest_files(filename):
    if app.debug:
        parse_manifest_json()
    entry_files = manifest.get(filename, {})
    return entry_files.get('css', [])


def get_unloaded_chunks(files, loaded_chunks):
    filtered_files = [f for f in files if f not in loaded_chunks]
    for f in filtered_files:
        loaded_chunks.add(f)
    return filtered_files


parse_manifest_json()


@app.context_processor
def get_manifest():
    return dict(
        loaded_chunks=set(),
        get_unloaded_chunks=get_unloaded_chunks,
        js_manifest=get_js_manifest_files,
        css_manifest=get_css_manifest_files,
    )


#################################################################

for bp in conf.get('BLUEPRINTS'):
    try:
        print("Registering blueprint: '{}'".format(bp.name))
        app.register_blueprint(bp)
    except Exception as e:
        print('blueprint registration failed')
        logging.exception(e)

if conf.get('SILENCE_FAB'):
    logging.getLogger('flask_appbuilder').setLevel(logging.ERROR)

if app.debug:
    app.logger.setLevel(logging.DEBUG)  # pylint: disable=no-member
else:
    # In production mode, add log handler to sys.stderr.
    app.logger.addHandler(logging.StreamHandler())  # pylint: disable=no-member
    app.logger.setLevel(logging.INFO)  # pylint: disable=no-member
logging.getLogger('pyhive.presto').setLevel(logging.INFO)

db = SQLA(app)

if conf.get('WTF_CSRF_ENABLED'):
    csrf = CSRFProtect(app)
    csrf_exempt_list = conf.get('WTF_CSRF_EXEMPT_LIST', [])
    for ex in csrf_exempt_list:
        csrf.exempt(ex)

pessimistic_connection_handling(db.engine)

cache = setup_cache(app, conf.get('CACHE_CONFIG'))
tables_cache = setup_cache(app, conf.get('TABLE_NAMES_CACHE_CONFIG'))
<<<<<<< HEAD
=======
# For example:
# DATAFRAME_CACHE_CONFIG = {
#    'CACHE_TYPE': 'contrib.connectors.pandas.cache.dataframe',
#    'CACHE_DEFAULT_TIMEOUT': 60 * 60 * 24,
#    'CACHE_DIR': '/tmp/pandasdatasource_cache',
#    'CACHE_THRESHOLD': 200}
>>>>>>> 85351018
dataframe_cache = setup_cache(app, conf.get('DATAFRAME_CACHE_CONFIG'))

migrate = Migrate(app, db, directory=APP_DIR + '/migrations')

# Logging configuration
logging.basicConfig(format=app.config.get('LOG_FORMAT'))
logging.getLogger().setLevel(app.config.get('LOG_LEVEL'))

if app.config.get('ENABLE_TIME_ROTATE'):
    logging.getLogger().setLevel(app.config.get('TIME_ROTATE_LOG_LEVEL'))
    handler = TimedRotatingFileHandler(
        app.config.get('FILENAME'),
        when=app.config.get('ROLLOVER'),
        interval=app.config.get('INTERVAL'),
        backupCount=app.config.get('BACKUP_COUNT'))
    logging.getLogger().addHandler(handler)

if app.config.get('ENABLE_CORS'):
    from flask_cors import CORS
    CORS(app, **app.config.get('CORS_OPTIONS'))

if app.config.get('ENABLE_PROXY_FIX'):
    app.wsgi_app = ProxyFix(app.wsgi_app)

if app.config.get('ENABLE_CHUNK_ENCODING'):

    class ChunkedEncodingFix(object):
        def __init__(self, app):
            self.app = app

        def __call__(self, environ, start_response):
            # Setting wsgi.input_terminated tells werkzeug.wsgi to ignore
            # content-length and read the stream till the end.
            if environ.get('HTTP_TRANSFER_ENCODING', '').lower() == u'chunked':
                environ['wsgi.input_terminated'] = True
            return self.app(environ, start_response)

    app.wsgi_app = ChunkedEncodingFix(app.wsgi_app)

if app.config.get('UPLOAD_FOLDER'):
    try:
        os.makedirs(app.config.get('UPLOAD_FOLDER'))
    except OSError:
        pass

for middleware in app.config.get('ADDITIONAL_MIDDLEWARE'):
    app.wsgi_app = middleware(app.wsgi_app)


class MyIndexView(IndexView):
    @expose('/')
    def index(self):
        return redirect('/superset/welcome')


custom_sm = app.config.get('CUSTOM_SECURITY_MANAGER') or SupersetSecurityManager
if not issubclass(custom_sm, SupersetSecurityManager):
    raise Exception(
        """Your CUSTOM_SECURITY_MANAGER must now extend SupersetSecurityManager,
         not FAB's security manager.
         See [4565] in UPDATING.md""")

appbuilder = AppBuilder(
    app,
    db.session,
    base_template='superset/base.html',
    indexview=MyIndexView,
    security_manager_class=custom_sm,
    update_perms=get_update_perms_flag(),
)

security_manager = appbuilder.sm

results_backend = app.config.get('RESULTS_BACKEND')

# Registering sources
module_datasource_map = app.config.get('DEFAULT_MODULE_DS_MAP')
module_datasource_map.update(app.config.get('ADDITIONAL_MODULE_DS_MAP'))
ConnectorRegistry.register_sources(module_datasource_map)

# Flask-Compress
if conf.get('ENABLE_FLASK_COMPRESS'):
    Compress(app)

# Hook that provides administrators a handle on the Flask APP
# after initialization
flask_app_mutator = app.config.get('FLASK_APP_MUTATOR')
if flask_app_mutator:
    flask_app_mutator(app)

from superset import views  # noqa<|MERGE_RESOLUTION|>--- conflicted
+++ resolved
@@ -118,15 +118,12 @@
 
 cache = setup_cache(app, conf.get('CACHE_CONFIG'))
 tables_cache = setup_cache(app, conf.get('TABLE_NAMES_CACHE_CONFIG'))
-<<<<<<< HEAD
-=======
 # For example:
 # DATAFRAME_CACHE_CONFIG = {
 #    'CACHE_TYPE': 'contrib.connectors.pandas.cache.dataframe',
 #    'CACHE_DEFAULT_TIMEOUT': 60 * 60 * 24,
 #    'CACHE_DIR': '/tmp/pandasdatasource_cache',
 #    'CACHE_THRESHOLD': 200}
->>>>>>> 85351018
 dataframe_cache = setup_cache(app, conf.get('DATAFRAME_CACHE_CONFIG'))
 
 migrate = Migrate(app, db, directory=APP_DIR + '/migrations')
