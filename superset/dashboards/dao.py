# Licensed to the Apache Software Foundation (ASF) under one
# or more contributor license agreements.  See the NOTICE file
# distributed with this work for additional information
# regarding copyright ownership.  The ASF licenses this file
# to you under the Apache License, Version 2.0 (the
# "License"); you may not use this file except in compliance
# with the License.  You may obtain a copy of the License at
#
#   http://www.apache.org/licenses/LICENSE-2.0
#
# Unless required by applicable law or agreed to in writing,
# software distributed under the License is distributed on an
# "AS IS" BASIS, WITHOUT WARRANTIES OR CONDITIONS OF ANY
# KIND, either express or implied.  See the License for the
# specific language governing permissions and limitations
# under the License.
import json
import logging
from typing import Any, Dict, List, Optional

<<<<<<< HEAD
from sqlalchemy import or_
=======
from flask_appbuilder.models.sqla.interface import SQLAInterface
>>>>>>> 974f4476
from sqlalchemy.exc import SQLAlchemyError
from sqlalchemy.orm import contains_eager

from superset.dao.base import BaseDAO
from superset.dashboards.commands.exceptions import DashboardNotFoundError
from superset.dashboards.filters import DashboardFilter
from superset.extensions import db
from superset.models.core import FavStar, FavStarClassName
from superset.models.dashboard import Dashboard
from superset.models.slice import Slice
from superset.utils.dashboard_filter_scopes_converter import copy_filter_scopes

logger = logging.getLogger(__name__)


class DashboardDAO(BaseDAO):
    model_cls = Dashboard
    base_filter = DashboardFilter

    @staticmethod
    def get_charts_for_dashboard(dashboard_id_or_slug: str) -> List[Slice]:
        query = (
            db.session.query(Dashboard)
            .outerjoin(Slice, Dashboard.slices)
            .outerjoin(Slice.table)
            .filter(
                or_(
                    Dashboard.id == dashboard_id_or_slug,
                    Dashboard.slug == dashboard_id_or_slug,
                )
            )
            .options(contains_eager(Dashboard.slices))
        )
        # Apply dashboard base filters
        query = DashboardFilter("id", SQLAInterface(Dashboard, db.session)).apply(
            query, None
        )

        dashboard = query.one_or_none()
        if not dashboard:
            raise DashboardNotFoundError()
        return dashboard.slices

    @staticmethod
    def validate_slug_uniqueness(slug: str) -> bool:
        if not slug:
            return True
        dashboard_query = db.session.query(Dashboard).filter(Dashboard.slug == slug)
        return not db.session.query(dashboard_query.exists()).scalar()

    @staticmethod
    def validate_update_slug_uniqueness(dashboard_id: int, slug: Optional[str]) -> bool:
        if slug is not None:
            dashboard_query = db.session.query(Dashboard).filter(
                Dashboard.slug == slug, Dashboard.id != dashboard_id
            )
            return not db.session.query(dashboard_query.exists()).scalar()
        return True

    @staticmethod
    def update_charts_owners(model: Dashboard, commit: bool = True) -> Dashboard:
        owners = list(model.owners)
        for slc in model.slices:
            slc.owners = list(set(owners) | set(slc.owners))
        if commit:
            db.session.commit()
        return model

    @staticmethod
    def bulk_delete(models: Optional[List[Dashboard]], commit: bool = True) -> None:
        item_ids = [model.id for model in models] if models else []
        # bulk delete, first delete related data
        if models:
            for model in models:
                model.slices = []
                model.owners = []
                db.session.merge(model)
        # bulk delete itself
        try:
            db.session.query(Dashboard).filter(Dashboard.id.in_(item_ids)).delete(
                synchronize_session="fetch"
            )
            if commit:
                db.session.commit()
        except SQLAlchemyError as ex:
            if commit:
                db.session.rollback()
            raise ex

    @staticmethod
    def set_dash_metadata(
        dashboard: Dashboard,
        data: Dict[Any, Any],
        old_to_new_slice_ids: Optional[Dict[int, int]] = None,
    ) -> None:
        positions = data["positions"]
        # find slices in the position data
        slice_ids = [
            value.get("meta", {}).get("chartId")
            for value in positions.values()
            if isinstance(value, dict)
        ]

        session = db.session()
        current_slices = session.query(Slice).filter(Slice.id.in_(slice_ids)).all()

        dashboard.slices = current_slices

        # add UUID to positions
        uuid_map = {slice.id: str(slice.uuid) for slice in current_slices}
        for obj in positions.values():
            if (
                isinstance(obj, dict)
                and obj["type"] == "CHART"
                and obj["meta"]["chartId"]
            ):
                chart_id = obj["meta"]["chartId"]
                obj["meta"]["uuid"] = uuid_map.get(chart_id)

        # remove leading and trailing white spaces in the dumped json
        dashboard.position_json = json.dumps(
            positions, indent=None, separators=(",", ":"), sort_keys=True
        )
        md = dashboard.params_dict
        dashboard.css = data.get("css")
        dashboard.dashboard_title = data["dashboard_title"]

        if "timed_refresh_immune_slices" not in md:
            md["timed_refresh_immune_slices"] = []
        new_filter_scopes = {}
        if "filter_scopes" in data:
            # replace filter_id and immune ids from old slice id to new slice id:
            # and remove slice ids that are not in dash anymore
            slc_id_dict: Dict[int, int] = {}
            if old_to_new_slice_ids:
                slc_id_dict = {
                    old: new
                    for old, new in old_to_new_slice_ids.items()
                    if new in slice_ids
                }
            else:
                slc_id_dict = {sid: sid for sid in slice_ids}
            new_filter_scopes = copy_filter_scopes(
                old_to_new_slc_id_dict=slc_id_dict,
                old_filter_scopes=json.loads(data["filter_scopes"] or "{}"),
            )
        if new_filter_scopes:
            md["filter_scopes"] = new_filter_scopes
        else:
            md.pop("filter_scopes", None)
        md["expanded_slices"] = data.get("expanded_slices", {})
        md["refresh_frequency"] = data.get("refresh_frequency", 0)
        default_filters_data = json.loads(data.get("default_filters", "{}"))
        applicable_filters = {
            key: v for key, v in default_filters_data.items() if int(key) in slice_ids
        }
        md["default_filters"] = json.dumps(applicable_filters)
        md["color_scheme"] = data.get("color_scheme")
        if data.get("color_namespace"):
            md["color_namespace"] = data.get("color_namespace")
        if data.get("label_colors"):
            md["label_colors"] = data.get("label_colors")
        dashboard.json_metadata = json.dumps(md)

    @staticmethod
    def favorited_ids(
        dashboards: List[Dashboard], current_user_id: int
    ) -> List[FavStar]:
        ids = [dash.id for dash in dashboards]
        return [
            star.obj_id
            for star in db.session.query(FavStar.obj_id)
            .filter(
                FavStar.class_name == FavStarClassName.DASHBOARD,
                FavStar.obj_id.in_(ids),
                FavStar.user_id == current_user_id,
            )
            .all()
        ]<|MERGE_RESOLUTION|>--- conflicted
+++ resolved
@@ -18,11 +18,8 @@
 import logging
 from typing import Any, Dict, List, Optional
 
-<<<<<<< HEAD
+from flask_appbuilder.models.sqla.interface import SQLAInterface
 from sqlalchemy import or_
-=======
-from flask_appbuilder.models.sqla.interface import SQLAInterface
->>>>>>> 974f4476
 from sqlalchemy.exc import SQLAlchemyError
 from sqlalchemy.orm import contains_eager
 
