# Licensed to the Apache Software Foundation (ASF) under one
# or more contributor license agreements.  See the NOTICE file
# distributed with this work for additional information
# regarding copyright ownership.  The ASF licenses this file
# to you under the Apache License, Version 2.0 (the
# "License"); you may not use this file except in compliance
# with the License.  You may obtain a copy of the License at
#
#   http://www.apache.org/licenses/LICENSE-2.0
#
# Unless required by applicable law or agreed to in writing,
# software distributed under the License is distributed on an
# "AS IS" BASIS, WITHOUT WARRANTIES OR CONDITIONS OF ANY
# KIND, either express or implied.  See the License for the
# specific language governing permissions and limitations
# under the License.
import json
import logging
from typing import Any, Dict, List, Optional

from flask_appbuilder.models.sqla.interface import SQLAInterface
from sqlalchemy import or_
from sqlalchemy.exc import SQLAlchemyError
from sqlalchemy.orm import contains_eager

from superset.dao.base import BaseDAO
from superset.dashboards.commands.exceptions import DashboardNotFoundError
from superset.dashboards.filters import DashboardFilter
from superset.extensions import db
from superset.models.core import FavStar, FavStarClassName
from superset.models.dashboard import Dashboard, id_or_slug_filter
from superset.models.slice import Slice
from superset.utils.dashboard_filter_scopes_converter import copy_filter_scopes

logger = logging.getLogger(__name__)


class DashboardDAO(BaseDAO):
    model_cls = Dashboard
    base_filter = DashboardFilter

    @staticmethod
<<<<<<< HEAD
    def get_charts_for_dashboard(dashboard_id_or_slug: str) -> List[Slice]:
=======
    def get_by_id_or_slug(id_or_slug: str) -> Dashboard:
        query = (
            db.session.query(Dashboard)
            .filter(id_or_slug_filter(id_or_slug))
            .outerjoin(Slice, Dashboard.slices)
            .outerjoin(Slice.table)
            .outerjoin(Dashboard.owners)
            .outerjoin(Dashboard.roles)
        )
        # Apply dashboard base filters
        query = DashboardFilter("id", SQLAInterface(Dashboard, db.session)).apply(
            query, None
        )
        dashboard = query.one_or_none()
        if not dashboard:
            raise DashboardNotFoundError()
        return dashboard

    @staticmethod
    def get_charts_for_dashboard(dashboard_id: int) -> List[Slice]:
>>>>>>> 9e964f47
        query = (
            db.session.query(Dashboard)
            .outerjoin(Slice, Dashboard.slices)
            .outerjoin(Slice.table)
            .filter(
                or_(
                    Dashboard.id == dashboard_id_or_slug,
                    Dashboard.slug == dashboard_id_or_slug,
                )
            )
            .options(contains_eager(Dashboard.slices))
        )
        # Apply dashboard base filters
        query = DashboardFilter("id", SQLAInterface(Dashboard, db.session)).apply(
            query, None
        )

        dashboard = query.one_or_none()
        if not dashboard:
            raise DashboardNotFoundError()
        return dashboard.slices

    @staticmethod
    def validate_slug_uniqueness(slug: str) -> bool:
        if not slug:
            return True
        dashboard_query = db.session.query(Dashboard).filter(Dashboard.slug == slug)
        return not db.session.query(dashboard_query.exists()).scalar()

    @staticmethod
    def validate_update_slug_uniqueness(dashboard_id: int, slug: Optional[str]) -> bool:
        if slug is not None:
            dashboard_query = db.session.query(Dashboard).filter(
                Dashboard.slug == slug, Dashboard.id != dashboard_id
            )
            return not db.session.query(dashboard_query.exists()).scalar()
        return True

    @staticmethod
    def update_charts_owners(model: Dashboard, commit: bool = True) -> Dashboard:
        owners = list(model.owners)
        for slc in model.slices:
            slc.owners = list(set(owners) | set(slc.owners))
        if commit:
            db.session.commit()
        return model

    @staticmethod
    def bulk_delete(models: Optional[List[Dashboard]], commit: bool = True) -> None:
        item_ids = [model.id for model in models] if models else []
        # bulk delete, first delete related data
        if models:
            for model in models:
                model.slices = []
                model.owners = []
                db.session.merge(model)
        # bulk delete itself
        try:
            db.session.query(Dashboard).filter(Dashboard.id.in_(item_ids)).delete(
                synchronize_session="fetch"
            )
            if commit:
                db.session.commit()
        except SQLAlchemyError as ex:
            if commit:
                db.session.rollback()
            raise ex

    @staticmethod
    def set_dash_metadata(
        dashboard: Dashboard,
        data: Dict[Any, Any],
        old_to_new_slice_ids: Optional[Dict[int, int]] = None,
    ) -> None:
        positions = data["positions"]
        # find slices in the position data
        slice_ids = [
            value.get("meta", {}).get("chartId")
            for value in positions.values()
            if isinstance(value, dict)
        ]

        session = db.session()
        current_slices = session.query(Slice).filter(Slice.id.in_(slice_ids)).all()

        dashboard.slices = current_slices

        # add UUID to positions
        uuid_map = {slice.id: str(slice.uuid) for slice in current_slices}
        for obj in positions.values():
            if (
                isinstance(obj, dict)
                and obj["type"] == "CHART"
                and obj["meta"]["chartId"]
            ):
                chart_id = obj["meta"]["chartId"]
                obj["meta"]["uuid"] = uuid_map.get(chart_id)

        # remove leading and trailing white spaces in the dumped json
        dashboard.position_json = json.dumps(
            positions, indent=None, separators=(",", ":"), sort_keys=True
        )
        md = dashboard.params_dict
        dashboard.css = data.get("css")
        dashboard.dashboard_title = data["dashboard_title"]

        if "timed_refresh_immune_slices" not in md:
            md["timed_refresh_immune_slices"] = []
        new_filter_scopes = {}
        if "filter_scopes" in data:
            # replace filter_id and immune ids from old slice id to new slice id:
            # and remove slice ids that are not in dash anymore
            slc_id_dict: Dict[int, int] = {}
            if old_to_new_slice_ids:
                slc_id_dict = {
                    old: new
                    for old, new in old_to_new_slice_ids.items()
                    if new in slice_ids
                }
            else:
                slc_id_dict = {sid: sid for sid in slice_ids}
            new_filter_scopes = copy_filter_scopes(
                old_to_new_slc_id_dict=slc_id_dict,
                old_filter_scopes=json.loads(data["filter_scopes"] or "{}"),
            )
        if new_filter_scopes:
            md["filter_scopes"] = new_filter_scopes
        else:
            md.pop("filter_scopes", None)
        md["expanded_slices"] = data.get("expanded_slices", {})
        md["refresh_frequency"] = data.get("refresh_frequency", 0)
        default_filters_data = json.loads(data.get("default_filters", "{}"))
        applicable_filters = {
            key: v for key, v in default_filters_data.items() if int(key) in slice_ids
        }
        md["default_filters"] = json.dumps(applicable_filters)
        md["color_scheme"] = data.get("color_scheme")
        if data.get("color_namespace"):
            md["color_namespace"] = data.get("color_namespace")
        if data.get("label_colors"):
            md["label_colors"] = data.get("label_colors")
        dashboard.json_metadata = json.dumps(md)

    @staticmethod
    def favorited_ids(
        dashboards: List[Dashboard], current_user_id: int
    ) -> List[FavStar]:
        ids = [dash.id for dash in dashboards]
        return [
            star.obj_id
            for star in db.session.query(FavStar.obj_id)
            .filter(
                FavStar.class_name == FavStarClassName.DASHBOARD,
                FavStar.obj_id.in_(ids),
                FavStar.user_id == current_user_id,
            )
            .all()
        ]<|MERGE_RESOLUTION|>--- conflicted
+++ resolved
@@ -40,9 +40,6 @@
     base_filter = DashboardFilter
 
     @staticmethod
-<<<<<<< HEAD
-    def get_charts_for_dashboard(dashboard_id_or_slug: str) -> List[Slice]:
-=======
     def get_by_id_or_slug(id_or_slug: str) -> Dashboard:
         query = (
             db.session.query(Dashboard)
@@ -63,7 +60,6 @@
 
     @staticmethod
     def get_charts_for_dashboard(dashboard_id: int) -> List[Slice]:
->>>>>>> 9e964f47
         query = (
             db.session.query(Dashboard)
             .outerjoin(Slice, Dashboard.slices)
