# Licensed to the Apache Software Foundation (ASF) under one
# or more contributor license agreements.  See the NOTICE file
# distributed with this work for additional information
# regarding copyright ownership.  The ASF licenses this file
# to you under the Apache License, Version 2.0 (the
# "License"); you may not use this file except in compliance
# with the License.  You may obtain a copy of the License at
#
#   http://www.apache.org/licenses/LICENSE-2.0
#
# Unless required by applicable law or agreed to in writing,
# software distributed under the License is distributed on an
# "AS IS" BASIS, WITHOUT WARRANTIES OR CONDITIONS OF ANY
# KIND, either express or implied.  See the License for the
# specific language governing permissions and limitations
# under the License.
import json
import re
from typing import Any, Union

from marshmallow import fields, post_load, pre_load, Schema
from marshmallow.validate import Length, ValidationError

<<<<<<< HEAD
from superset.tags.models import TagTypes
from superset.utils.schema import validate_json
=======
from superset.exceptions import SupersetException
from superset.tags.models import TagType
from superset.utils import core as utils
>>>>>>> 83b7fa92

get_delete_ids_schema = {"type": "array", "items": {"type": "integer"}}
get_export_ids_schema = {"type": "array", "items": {"type": "integer"}}
get_fav_star_ids_schema = {"type": "array", "items": {"type": "integer"}}
thumbnail_query_schema = {
    "type": "object",
    "properties": {"force": {"type": "boolean"}},
}

dashboard_title_description = "A title for the dashboard."
slug_description = "Unique identifying part for the web address of the dashboard."
owners_description = (
    "Owner are users ids allowed to delete or change this dashboard. "
    "If left empty you will be one of the owners of the dashboard."
)
roles_description = (
    "Roles is a list which defines access to the dashboard. "
    "These roles are always applied in addition to restrictions on dataset "
    "level access. "
    "If no roles defined then the dashboard is available to all roles."
)
position_json_description = (
    "This json object describes the positioning of the widgets "
    "in the dashboard. It is dynamically generated when "
    "adjusting the widgets size and positions by using "
    "drag & drop in the dashboard view"
)
css_description = "Override CSS for the dashboard."
json_metadata_description = (
    "This JSON object is generated dynamically when clicking "
    "the save or overwrite button in the dashboard view. "
    "It is exposed here for reference and for power users who may want to alter "
    " specific parameters."
)
published_description = (
    "Determines whether or not this dashboard is visible in "
    "the list of all dashboards."
)
charts_description = (
    "The names of the dashboard's charts. Names are used for legacy reasons."
)
certified_by_description = "Person or group that has certified this dashboard"
certification_details_description = "Details of the certification"

openapi_spec_methods_override = {
    "get": {"get": {"summary": "Get a dashboard detail information"}},
    "get_list": {
        "get": {
            "summary": "Get a list of dashboards",
            "description": "Gets a list of dashboards, use Rison or JSON query "
            "parameters for filtering, sorting, pagination and "
            " for selecting specific columns and metadata.",
        }
    },
    "info": {"get": {"summary": "Get metadata information about this API resource"}},
    "related": {
        "get": {"description": "Get a list of all possible owners for a dashboard."}
    },
}


def validate_json_metadata(value: Union[bytes, bytearray, str]) -> None:
    if not value:
        return
    try:
        value_obj = json.loads(value)
    except json.decoder.JSONDecodeError as ex:
        raise ValidationError("JSON not valid") from ex
    errors = DashboardJSONMetadataSchema().validate(value_obj, partial=False)
    if errors:
        raise ValidationError(errors)


class DashboardJSONMetadataSchema(Schema):
    # native_filter_configuration is for dashboard-native filters
    native_filter_configuration = fields.List(fields.Dict(), allow_none=True)
    # chart_configuration for now keeps data about cross-filter scoping for charts
    chart_configuration = fields.Dict()
    # global_chart_configuration keeps data about global cross-filter scoping
    # for charts - can be overridden by chart_configuration for each chart
    global_chart_configuration = fields.Dict()
    # filter_sets_configuration is for dashboard-native filters
    filter_sets_configuration = fields.List(fields.Dict(), allow_none=True)
    timed_refresh_immune_slices = fields.List(fields.Integer())
    # deprecated wrt dashboard-native filters
    filter_scopes = fields.Dict()
    expanded_slices = fields.Dict()
    refresh_frequency = fields.Integer()
    # deprecated wrt dashboard-native filters
    default_filters = fields.Str()
    stagger_refresh = fields.Boolean()
    stagger_time = fields.Integer()
    color_scheme = fields.Str(allow_none=True)
    color_namespace = fields.Str(allow_none=True)
    positions = fields.Dict(allow_none=True)
    label_colors = fields.Dict()
    shared_label_colors = fields.Dict()
    color_scheme_domain = fields.List(fields.Str())
    cross_filters_enabled = fields.Boolean(dump_default=True)
    # used for v0 import/export
    import_time = fields.Integer()
    remote_id = fields.Integer()
    filter_bar_orientation = fields.Str(allow_none=True)
    native_filter_migration = fields.Dict()

    @pre_load
    def remove_show_native_filters(  # pylint: disable=unused-argument
        self,
        data: dict[str, Any],
        **kwargs: Any,
    ) -> dict[str, Any]:
        """
        Remove ``show_native_filters`` from the JSON metadata.

        This field was removed in https://github.com/apache/superset/pull/23228, but might
        be present in old exports.
        """
        if "show_native_filters" in data:
            del data["show_native_filters"]

        return data


class UserSchema(Schema):
    id = fields.Int()
    username = fields.String()
    first_name = fields.String()
    last_name = fields.String()


class RolesSchema(Schema):
    id = fields.Int()
    name = fields.String()


class TagSchema(Schema):
    id = fields.Int()
    name = fields.String()
    type = fields.Enum(TagType, by_value=True)


class DashboardGetResponseSchema(Schema):
    id = fields.Int()
    slug = fields.String()
    url = fields.String()
    dashboard_title = fields.String(
        metadata={"description": dashboard_title_description}
    )
    thumbnail_url = fields.String()
    published = fields.Boolean()
    css = fields.String(metadata={"description": css_description})
    json_metadata = fields.String(metadata={"description": json_metadata_description})
    position_json = fields.String(metadata={"description": position_json_description})
    certified_by = fields.String(metadata={"description": certified_by_description})
    certification_details = fields.String(
        metadata={"description": certification_details_description}
    )
    changed_by_name = fields.String()
    changed_by = fields.Nested(UserSchema(exclude=["username"]))
    changed_on = fields.DateTime()
    charts = fields.List(fields.String(metadata={"description": charts_description}))
    owners = fields.List(fields.Nested(UserSchema(exclude=["username"])))
    roles = fields.List(fields.Nested(RolesSchema))
    tags = fields.Nested(TagSchema, many=True)
    changed_on_humanized = fields.String(data_key="changed_on_delta_humanized")
    is_managed_externally = fields.Boolean(allow_none=True, dump_default=False)


class DatabaseSchema(Schema):
    id = fields.Int()
    name = fields.String()
    backend = fields.String()
    allows_subquery = fields.Bool()
    allows_cost_estimate = fields.Bool()
    allows_virtual_table_explore = fields.Bool()
    disable_data_preview = fields.Bool()
    explore_database_id = fields.Int()


class DashboardDatasetSchema(Schema):
    id = fields.Int()
    uid = fields.Str()
    column_formats = fields.Dict()
    currency_formats = fields.Dict()
    database = fields.Nested(DatabaseSchema)
    default_endpoint = fields.String()
    filter_select = fields.Bool()
    filter_select_enabled = fields.Bool()
    is_sqllab_view = fields.Bool()
    name = fields.Str()
    datasource_name = fields.Str()
    table_name = fields.Str()
    type = fields.Str()
    schema = fields.Str()
    offset = fields.Int()
    cache_timeout = fields.Int()
    params = fields.Str()
    perm = fields.Str()
    edit_url = fields.Str()
    sql = fields.Str()
    select_star = fields.Str()
    main_dttm_col = fields.Str()
    health_check_message = fields.Str()
    fetch_values_predicate = fields.Str()
    template_params = fields.Str()
    owners = fields.List(fields.Dict())
    columns = fields.List(fields.Dict())
    column_types = fields.List(fields.Int())
    metrics = fields.List(fields.Dict())
    order_by_choices = fields.List(fields.List(fields.Str()))
    verbose_map = fields.Dict(fields.Str(), fields.Str())
    time_grain_sqla = fields.List(fields.List(fields.Str()))
    granularity_sqla = fields.List(fields.List(fields.Str()))
    normalize_columns = fields.Bool()
    always_filter_main_dttm = fields.Bool()


class BaseDashboardSchema(Schema):
    # pylint: disable=unused-argument
    @post_load
    def post_load(self, data: dict[str, Any], **kwargs: Any) -> dict[str, Any]:
        if data.get("slug"):
            data["slug"] = data["slug"].strip()
            data["slug"] = data["slug"].replace(" ", "-")
            data["slug"] = re.sub(r"[^\w\-]+", "", data["slug"])
        return data


class DashboardPostSchema(BaseDashboardSchema):
    dashboard_title = fields.String(
        metadata={"description": dashboard_title_description},
        allow_none=True,
        validate=Length(0, 500),
    )
    slug = fields.String(
        metadata={"description": slug_description},
        allow_none=True,
        validate=[Length(1, 255)],
    )
    owners = fields.List(fields.Integer(metadata={"description": owners_description}))
    roles = fields.List(fields.Integer(metadata={"description": roles_description}))
    position_json = fields.String(
        metadata={"description": position_json_description}, validate=validate_json
    )
    css = fields.String(metadata={"description": css_description})
    json_metadata = fields.String(
        metadata={"description": json_metadata_description},
        validate=validate_json_metadata,
    )
    published = fields.Boolean(metadata={"description": published_description})
    certified_by = fields.String(
        metadata={"description": certified_by_description}, allow_none=True
    )
    certification_details = fields.String(
        metadata={"description": certification_details_description}, allow_none=True
    )
    is_managed_externally = fields.Boolean(allow_none=True, dump_default=False)
    external_url = fields.String(allow_none=True)


class DashboardCopySchema(Schema):
    dashboard_title = fields.String(
        metadata={"description": dashboard_title_description},
        allow_none=True,
        validate=Length(0, 500),
    )
    css = fields.String(metadata={"description": css_description})
    json_metadata = fields.String(
        metadata={"description": json_metadata_description},
        validate=validate_json_metadata,
        required=True,
    )
    duplicate_slices = fields.Boolean(
        metadata={
            "description": "Whether or not to also copy all charts on the dashboard"
        }
    )


class DashboardPutSchema(BaseDashboardSchema):
    dashboard_title = fields.String(
        metadata={"description": dashboard_title_description},
        allow_none=True,
        validate=Length(0, 500),
    )
    slug = fields.String(
        metadata={"description": slug_description},
        allow_none=True,
        validate=Length(0, 255),
    )
    owners = fields.List(
        fields.Integer(metadata={"description": owners_description}, allow_none=True)
    )
    roles = fields.List(
        fields.Integer(metadata={"description": roles_description}, allow_none=True)
    )
    position_json = fields.String(
        metadata={"description": position_json_description},
        allow_none=True,
        validate=validate_json,
    )
    css = fields.String(metadata={"description": css_description}, allow_none=True)
    json_metadata = fields.String(
        metadata={"description": json_metadata_description},
        allow_none=True,
        validate=validate_json_metadata,
    )
    published = fields.Boolean(
        metadata={"description": published_description}, allow_none=True
    )
    certified_by = fields.String(
        metadata={"description": certified_by_description}, allow_none=True
    )
    certification_details = fields.String(
        metadata={"description": certification_details_description}, allow_none=True
    )
    is_managed_externally = fields.Boolean(allow_none=True, dump_default=False)
    external_url = fields.String(allow_none=True)


class ChartFavStarResponseResult(Schema):
    id = fields.Integer(metadata={"description": "The Chart id"})
    value = fields.Boolean(metadata={"description": "The FaveStar value"})


class GetFavStarIdsSchema(Schema):
    result = fields.List(
        fields.Nested(ChartFavStarResponseResult),
        metadata={
            "description": "A list of results for each corresponding chart in the request"
        },
    )


class ImportV1DashboardSchema(Schema):
    dashboard_title = fields.String(required=True)
    description = fields.String(allow_none=True)
    css = fields.String(allow_none=True)
    slug = fields.String(allow_none=True)
    uuid = fields.UUID(required=True)
    position = fields.Dict()
    metadata = fields.Dict()
    version = fields.String(required=True)
    is_managed_externally = fields.Boolean(allow_none=True, dump_default=False)
    external_url = fields.String(allow_none=True)
    certified_by = fields.String(allow_none=True)
    certification_details = fields.String(allow_none=True)
    published = fields.Boolean(allow_none=True)


class EmbeddedDashboardConfigSchema(Schema):
    allowed_domains = fields.List(fields.String(), required=True)


class EmbeddedDashboardResponseSchema(Schema):
    uuid = fields.String()
    allowed_domains = fields.List(fields.String())
    dashboard_id = fields.String()
    changed_on = fields.DateTime()
    changed_by = fields.Nested(UserSchema)<|MERGE_RESOLUTION|>--- conflicted
+++ resolved
@@ -21,14 +21,8 @@
 from marshmallow import fields, post_load, pre_load, Schema
 from marshmallow.validate import Length, ValidationError
 
-<<<<<<< HEAD
-from superset.tags.models import TagTypes
+from superset.tags.models import TagType
 from superset.utils.schema import validate_json
-=======
-from superset.exceptions import SupersetException
-from superset.tags.models import TagType
-from superset.utils import core as utils
->>>>>>> 83b7fa92
 
 get_delete_ids_schema = {"type": "array", "items": {"type": "integer"}}
 get_export_ids_schema = {"type": "array", "items": {"type": "integer"}}
