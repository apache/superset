# Licensed to the Apache Software Foundation (ASF) under one
# or more contributor license agreements.  See the NOTICE file
# distributed with this work for additional information
# regarding copyright ownership.  The ASF licenses this file
# to you under the Apache License, Version 2.0 (the
# "License"); you may not use this file except in compliance
# with the License.  You may obtain a copy of the License at
#
#   http://www.apache.org/licenses/LICENSE-2.0
#
# Unless required by applicable law or agreed to in writing,
# software distributed under the License is distributed on an
# "AS IS" BASIS, WITHOUT WARRANTIES OR CONDITIONS OF ANY
# KIND, either express or implied.  See the License for the
# specific language governing permissions and limitations
# under the License.
import uuid
from typing import Any, Optional, Union

from flask import g
from flask_appbuilder.security.sqla.models import Role
from flask_babel import lazy_gettext as _
from sqlalchemy import and_, or_
from sqlalchemy.orm.query import Query

from superset import db, is_feature_enabled, security_manager
from superset.connectors.sqla.models import SqlaTable
from superset.models.core import Database, FavStar
from superset.models.dashboard import Dashboard
from superset.models.embedded_dashboard import EmbeddedDashboard
from superset.models.slice import Slice
from superset.security.guest_token import GuestTokenResourceType, GuestUser
from superset.utils.core import get_user_id
<<<<<<< HEAD
=======
from superset.utils.filters import get_dataset_access_filters
>>>>>>> 2817aebd
from superset.views.base import BaseFilter
from superset.views.base_api import BaseFavoriteFilter


class DashboardTitleOrSlugFilter(BaseFilter):  # pylint: disable=too-few-public-methods
    name = _("Title or Slug")
    arg_name = "title_or_slug"

    def apply(self, query: Query, value: Any) -> Query:
        if not value:
            return query
        ilike_value = f"%{value}%"
        return query.filter(
            or_(
                Dashboard.dashboard_title.ilike(ilike_value),
                Dashboard.slug.ilike(ilike_value),
            )
        )


class DashboardCreatedByMeFilter(BaseFilter):  # pylint: disable=too-few-public-methods
    name = _("Created by me")
    arg_name = "dashboard_created_by_me"

    def apply(self, query: Query, value: Any) -> Query:
        return query.filter(
            or_(
                Dashboard.created_by_fk  # pylint: disable=comparison-with-callable
                == get_user_id(),
                Dashboard.changed_by_fk  # pylint: disable=comparison-with-callable
                == get_user_id(),
            )
        )


class DashboardFavoriteFilter(  # pylint: disable=too-few-public-methods
    BaseFavoriteFilter
):
    """
    Custom filter for the GET list that filters all dashboards that a user has favored
    """

    arg_name = "dashboard_is_favorite"
    class_name = "Dashboard"
    model = Dashboard


def is_uuid(value: Union[str, int]) -> bool:
    try:
        uuid.UUID(str(value))
        return True
    except ValueError:
        return False


class DashboardAccessFilter(BaseFilter):  # pylint: disable=too-few-public-methods
    """
    List dashboards with the following criteria:
        1. Those which the user owns
        2. Those which the user has favorited
        3. Those which have been published (if they have access to at least one slice)

    If the user is an admin then show all dashboards.
    This means they do not get curation but can still sort by "published"
    if they wish to see those dashboards which are published first.
    """

    def apply(self, query: Query, value: Any) -> Query:
        if security_manager.is_admin():
            return query

        is_rbac_disabled_filter = []
        dashboard_has_roles = Dashboard.roles.any()
        if is_feature_enabled("DASHBOARD_RBAC"):
            is_rbac_disabled_filter.append(~dashboard_has_roles)

        datasource_perm_query = (
            db.session.query(Dashboard.id)
            .join(Dashboard.slices, isouter=True)
<<<<<<< HEAD
=======
            .join(SqlaTable, Slice.datasource_id == SqlaTable.id)
            .join(Database, SqlaTable.database_id == Database.id)
>>>>>>> 2817aebd
            .filter(
                and_(
                    Dashboard.published.is_(True),
                    *is_rbac_disabled_filter,
                    get_dataset_access_filters(
                        Slice,
                        security_manager.can_access_all_datasources(),
                    ),
                )
            )
        )

        users_favorite_dash_query = db.session.query(FavStar.obj_id).filter(
            and_(
                FavStar.user_id == get_user_id(),
                FavStar.class_name == "Dashboard",
            )
        )
        owner_ids_query = (
            db.session.query(Dashboard.id)
            .join(Dashboard.owners)
            .filter(security_manager.user_model.id == get_user_id())
        )

        feature_flagged_filters = []
        if is_feature_enabled("DASHBOARD_RBAC"):
            roles_based_query = (
                db.session.query(Dashboard.id)
                .join(Dashboard.roles)
                .filter(
                    and_(
                        Dashboard.published.is_(True),
                        dashboard_has_roles,
                        Role.id.in_([x.id for x in security_manager.get_user_roles()]),
                    ),
                )
            )

            feature_flagged_filters.append(Dashboard.id.in_(roles_based_query))

        if is_feature_enabled("EMBEDDED_SUPERSET") and security_manager.is_guest_user(
            g.user
        ):
            guest_user: GuestUser = g.user
            embedded_dashboard_ids = [
                r["id"]
                for r in guest_user.resources
                if r["type"] == GuestTokenResourceType.DASHBOARD.value
            ]

            # TODO (embedded): only use uuid filter once uuids are rolled out
            condition = (
                Dashboard.embedded.any(
                    EmbeddedDashboard.uuid.in_(embedded_dashboard_ids)
                )
                if any(is_uuid(id_) for id_ in embedded_dashboard_ids)
                else Dashboard.id.in_(embedded_dashboard_ids)
            )

            feature_flagged_filters.append(condition)

        query = query.filter(
            or_(
                Dashboard.id.in_(owner_ids_query),
                Dashboard.id.in_(datasource_perm_query),
                Dashboard.id.in_(users_favorite_dash_query),
                *feature_flagged_filters,
            )
        )

        return query


class FilterRelatedRoles(BaseFilter):  # pylint: disable=too-few-public-methods
    """
    A filter to allow searching for related roles of a resource.

    Use in the api by adding something like:
    related_field_filters = {
      "roles": RelatedFieldFilter("name", FilterRelatedRoles),
    }
    """

    name = _("Role")
    arg_name = "roles"

    def apply(self, query: Query, value: Optional[Any]) -> Query:
        role_model = security_manager.role_model
        if value:
            return query.filter(
                role_model.name.ilike(f"%{value}%"),
            )
        return query


class DashboardCertifiedFilter(BaseFilter):  # pylint: disable=too-few-public-methods
    """
    Custom filter for the GET list that filters all certified dashboards
    """

    name = _("Is certified")
    arg_name = "dashboard_is_certified"

    def apply(self, query: Query, value: Any) -> Query:
        if value is True:
            return query.filter(
                and_(
                    Dashboard.certified_by.isnot(None),
                    Dashboard.certified_by != "",
                )
            )
        if value is False:
            return query.filter(
                or_(
                    Dashboard.certified_by.is_(None),
                    Dashboard.certified_by == "",
                )
            )
        return query


class DashboardHasCreatedByFilter(BaseFilter):  # pylint: disable=too-few-public-methods
    """
    Custom filter for the GET list that filters all dashboards created by user
    """

    name = _("Has created by")
    arg_name = "dashboard_has_created_by"

    def apply(self, query: Query, value: Any) -> Query:
        if value is True:
            return query.filter(and_(Dashboard.created_by_fk.isnot(None)))
        if value is False:
            return query.filter(and_(Dashboard.created_by_fk.is_(None)))
        return query<|MERGE_RESOLUTION|>--- conflicted
+++ resolved
@@ -31,10 +31,7 @@
 from superset.models.slice import Slice
 from superset.security.guest_token import GuestTokenResourceType, GuestUser
 from superset.utils.core import get_user_id
-<<<<<<< HEAD
-=======
 from superset.utils.filters import get_dataset_access_filters
->>>>>>> 2817aebd
 from superset.views.base import BaseFilter
 from superset.views.base_api import BaseFavoriteFilter
 
@@ -114,11 +111,8 @@
         datasource_perm_query = (
             db.session.query(Dashboard.id)
             .join(Dashboard.slices, isouter=True)
-<<<<<<< HEAD
-=======
             .join(SqlaTable, Slice.datasource_id == SqlaTable.id)
             .join(Database, SqlaTable.database_id == Database.id)
->>>>>>> 2817aebd
             .filter(
                 and_(
                     Dashboard.published.is_(True),
