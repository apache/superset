--- conflicted
+++ resolved
@@ -256,9 +256,6 @@
         except DashboardNotFoundError:
             return self.response_404()
 
-<<<<<<< HEAD
-    @expose("/<id_or_slug>/charts", methods=["GET"])
-=======
     @expose("/<id_or_slug>/datasets", methods=["GET"])
     @protect()
     @safe
@@ -310,8 +307,7 @@
         except DashboardNotFoundError:
             return self.response_404()
 
-    @expose("/<pk>/charts", methods=["GET"])
->>>>>>> 1b95ed72
+    @expose("/<id_or_slug>/charts", methods=["GET"])
     @protect()
     @safe
     @statsd_metrics
