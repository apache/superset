--- conflicted
+++ resolved
@@ -24,12 +24,8 @@
 from zipfile import is_zipfile, ZipFile
 
 from flask import g, make_response, redirect, request, Response, send_file, url_for
-<<<<<<< HEAD
-from flask_appbuilder.api import expose, permission_name, protect, rison, safe
-=======
 from flask_appbuilder import permission_name
 from flask_appbuilder.api import expose, protect, rison, safe
->>>>>>> 129063d5
 from flask_appbuilder.hooks import before_request
 from flask_appbuilder.models.sqla.interface import SQLAInterface
 from flask_babel import ngettext
