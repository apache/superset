# Licensed to the Apache Software Foundation (ASF) under one
# or more contributor license agreements.  See the NOTICE file
# distributed with this work for additional information
# regarding copyright ownership.  The ASF licenses this file
# to you under the Apache License, Version 2.0 (the
# "License"); you may not use this file except in compliance
# with the License.  You may obtain a copy of the License at
#
#   http://www.apache.org/licenses/LICENSE-2.0
#
# Unless required by applicable law or agreed to in writing,
# software distributed under the License is distributed on an
# "AS IS" BASIS, WITHOUT WARRANTIES OR CONDITIONS OF ANY
# KIND, either express or implied.  See the License for the
# specific language governing permissions and limitations
# under the License.
import json
import logging
from datetime import datetime
from io import BytesIO
from typing import Any, Dict
from zipfile import is_zipfile, ZipFile

from flask import g, make_response, redirect, request, Response, send_file, url_for
from flask_appbuilder.api import expose, protect, rison, safe
from flask_appbuilder.models.sqla.interface import SQLAInterface
from flask_babel import ngettext
from marshmallow import ValidationError
from werkzeug.wrappers import Response as WerkzeugResponse
from werkzeug.wsgi import FileWrapper

from superset import is_feature_enabled, thumbnail_cache
from superset.charts.schemas import ChartEntityResponseSchema
from superset.commands.exceptions import CommandInvalidError
from superset.commands.importers.v1.utils import get_contents_from_bundle
from superset.constants import MODEL_API_RW_METHOD_PERMISSION_MAP, RouteMethod
from superset.dashboards.commands.bulk_delete import BulkDeleteDashboardCommand
from superset.dashboards.commands.create import CreateDashboardCommand
from superset.dashboards.commands.delete import DeleteDashboardCommand
from superset.dashboards.commands.exceptions import (
    DashboardBulkDeleteFailedError,
    DashboardCreateFailedError,
    DashboardDeleteFailedError,
    DashboardForbiddenError,
    DashboardImportError,
    DashboardInvalidError,
    DashboardNotFoundError,
    DashboardUpdateFailedError,
)
from superset.dashboards.commands.export import ExportDashboardsCommand
from superset.dashboards.commands.importers.dispatcher import ImportDashboardsCommand
from superset.dashboards.commands.update import UpdateDashboardCommand
from superset.dashboards.dao import DashboardDAO
from superset.dashboards.filters import (
    DashboardFavoriteFilter,
    DashboardFilter,
    DashboardTitleOrSlugFilter,
    FilterRelatedRoles,
)
from superset.dashboards.schemas import (
    DashboardGetResponseSchema,
    DashboardPostSchema,
    DashboardPutSchema,
    get_delete_ids_schema,
    get_export_ids_schema,
    get_fav_star_ids_schema,
    GetFavStarIdsSchema,
    openapi_spec_methods_override,
    thumbnail_query_schema,
)
from superset.extensions import event_logger
from superset.models.dashboard import Dashboard
from superset.tasks.thumbnails import cache_dashboard_thumbnail
from superset.utils.screenshots import DashboardScreenshot
from superset.utils.urls import get_url_path
from superset.views.base import generate_download_headers
from superset.views.base_api import (
    BaseSupersetModelRestApi,
    RelatedFieldFilter,
    statsd_metrics,
)
from superset.views.filters import FilterRelatedOwners

logger = logging.getLogger(__name__)


class DashboardRestApi(BaseSupersetModelRestApi):
    datamodel = SQLAInterface(Dashboard)
    include_route_methods = RouteMethod.REST_MODEL_VIEW_CRUD_SET | {
        RouteMethod.EXPORT,
        RouteMethod.IMPORT,
        RouteMethod.RELATED,
        "bulk_delete",  # not using RouteMethod since locally defined
        "favorite_status",
        "get_charts",
    }
    resource_name = "dashboard"
    allow_browser_login = True

    class_permission_name = "Dashboard"
    method_permission_name = MODEL_API_RW_METHOD_PERMISSION_MAP

    list_columns = [
        "id",
        "published",
        "slug",
        "url",
        "css",
        "position_json",
        "json_metadata",
        "thumbnail_url",
        "changed_by.first_name",
        "changed_by.last_name",
        "changed_by.username",
        "changed_by.id",
        "changed_by_name",
        "changed_by_url",
        "changed_on_utc",
        "changed_on_delta_humanized",
        "created_by.first_name",
        "created_by.id",
        "created_by.last_name",
        "dashboard_title",
        "owners.id",
        "owners.username",
        "owners.first_name",
        "owners.last_name",
        "roles.id",
        "roles.name",
    ]
    list_select_columns = list_columns + ["changed_on", "changed_by_fk"]
    order_columns = [
        "changed_by.first_name",
        "changed_on_delta_humanized",
        "created_by.first_name",
        "dashboard_title",
        "published",
    ]

    add_columns = [
        "dashboard_title",
        "slug",
        "owners",
        "roles",
        "position_json",
        "css",
        "json_metadata",
        "published",
    ]
    edit_columns = add_columns

    search_columns = (
        "created_by",
        "dashboard_title",
        "id",
        "owners",
        "roles",
        "published",
        "slug",
        "changed_by",
    )
    search_filters = {
        "dashboard_title": [DashboardTitleOrSlugFilter],
        "id": [DashboardFavoriteFilter],
    }
    base_order = ("changed_on", "desc")

    add_model_schema = DashboardPostSchema()
    edit_model_schema = DashboardPutSchema()
    chart_entity_response_schema = ChartEntityResponseSchema()
    dashboard_get_response_schema = DashboardGetResponseSchema()

    base_filters = [["slice", DashboardFilter, lambda: []]]

    order_rel_fields = {
        "slices": ("slice_name", "asc"),
        "owners": ("first_name", "asc"),
        "roles": ("name", "asc"),
    }
    related_field_filters = {
        "owners": RelatedFieldFilter("first_name", FilterRelatedOwners),
        "roles": RelatedFieldFilter("name", FilterRelatedRoles),
        "created_by": RelatedFieldFilter("first_name", FilterRelatedOwners),
    }
    allowed_rel_fields = {"owners", "roles", "created_by"}

    openapi_spec_tag = "Dashboards"
    """ Override the name set for this collection of endpoints """
    openapi_spec_component_schemas = (
        ChartEntityResponseSchema,
        DashboardGetResponseSchema,
        GetFavStarIdsSchema,
    )
    apispec_parameter_schemas = {
        "get_delete_ids_schema": get_delete_ids_schema,
        "get_export_ids_schema": get_export_ids_schema,
        "thumbnail_query_schema": thumbnail_query_schema,
        "get_fav_star_ids_schema": get_fav_star_ids_schema,
    }
    openapi_spec_methods = openapi_spec_methods_override
    """ Overrides GET methods OpenApi descriptions """

    def __init__(self) -> None:
        if is_feature_enabled("THUMBNAILS"):
            self.include_route_methods = self.include_route_methods | {"thumbnail"}
        super().__init__()

<<<<<<< HEAD
    @expose("/<id_or_slug>/charts", methods=["GET"])
=======
    @expose("/<id_or_slug>", methods=["GET"])
    @protect()
    @safe
    @statsd_metrics
    @event_logger.log_this_with_context(
        action=lambda self, *args, **kwargs: f"{self.__class__.__name__}.get",
        log_to_statsd=False,
    )
    def get(self, id_or_slug: str) -> Response:
        """Gets a dashboard
        ---
        get:
          description: >-
            Get a dashboard
          parameters:
          - in: path
            schema:
              type: string
            name: id_or_slug
            description: Either the id of the dashboard, or its slug
          responses:
            200:
              description: Dashboard
              content:
                application/json:
                  schema:
                    type: object
                    properties:
                      result:
                        $ref: '#/components/schemas/DashboardGetResponseSchema'
            302:
              description: Redirects to the current digest
            400:
              $ref: '#/components/responses/400'
            401:
              $ref: '#/components/responses/401'
            404:
              $ref: '#/components/responses/404'
        """
        # pylint: disable=arguments-differ
        try:
            dash = DashboardDAO.get_by_id_or_slug(id_or_slug)
            result = self.dashboard_get_response_schema.dump(dash)
            return self.response(200, result=result)
        except DashboardNotFoundError:
            return self.response_404()

    @expose("/<pk>/charts", methods=["GET"])
>>>>>>> 9e964f47
    @protect()
    @safe
    @statsd_metrics
    @event_logger.log_this_with_context(
        action=lambda self, *args, **kwargs: f"{self.__class__.__name__}.get_charts",
        log_to_statsd=False,
    )
    def get_charts(self, id_or_slug: str) -> Response:
        """Gets the chart definitions for a given dashboard
        ---
        get:
          description: >-
            Get the chart definitions for a given dashboard
          parameters:
          - in: path
            schema:
              type: string
            name: id_or_slug
          responses:
            200:
              description: Dashboard chart definitions
              content:
                application/json:
                  schema:
                    type: object
                    properties:
                      result:
                        type: array
                        items:
                          $ref: '#/components/schemas/ChartEntityResponseSchema'
            302:
              description: Redirects to the current digest
            400:
              $ref: '#/components/responses/400'
            401:
              $ref: '#/components/responses/401'
            404:
              $ref: '#/components/responses/404'
        """
        try:
            charts = DashboardDAO.get_charts_for_dashboard(id_or_slug)
            result = [self.chart_entity_response_schema.dump(chart) for chart in charts]
            return self.response(200, result=result)
        except DashboardNotFoundError:
            return self.response_404()

    @expose("/", methods=["POST"])
    @protect()
    @safe
    @statsd_metrics
    @event_logger.log_this_with_context(
        action=lambda self, *args, **kwargs: f"{self.__class__.__name__}.post",
        log_to_statsd=False,
    )
    def post(self) -> Response:
        """Creates a new Dashboard
        ---
        post:
          description: >-
            Create a new Dashboard.
          requestBody:
            description: Dashboard schema
            required: true
            content:
              application/json:
                schema:
                  $ref: '#/components/schemas/{{self.__class__.__name__}}.post'
          responses:
            201:
              description: Dashboard added
              content:
                application/json:
                  schema:
                    type: object
                    properties:
                      id:
                        type: number
                      result:
                        $ref: '#/components/schemas/{{self.__class__.__name__}}.post'
            302:
              description: Redirects to the current digest
            400:
              $ref: '#/components/responses/400'
            401:
              $ref: '#/components/responses/401'
            404:
              $ref: '#/components/responses/404'
            500:
              $ref: '#/components/responses/500'
        """
        if not request.is_json:
            return self.response_400(message="Request is not JSON")
        try:
            item = self.add_model_schema.load(request.json)
        # This validates custom Schema with custom validations
        except ValidationError as error:
            return self.response_400(message=error.messages)
        try:
            new_model = CreateDashboardCommand(g.user, item).run()
            return self.response(201, id=new_model.id, result=item)
        except DashboardInvalidError as ex:
            return self.response_422(message=ex.normalized_messages())
        except DashboardCreateFailedError as ex:
            logger.error(
                "Error creating model %s: %s", self.__class__.__name__, str(ex)
            )
            return self.response_422(message=str(ex))

    @expose("/<pk>", methods=["PUT"])
    @protect()
    @safe
    @statsd_metrics
    @event_logger.log_this_with_context(
        action=lambda self, *args, **kwargs: f"{self.__class__.__name__}.put",
        log_to_statsd=False,
    )
    def put(self, pk: int) -> Response:
        """Changes a Dashboard
        ---
        put:
          description: >-
            Changes a Dashboard.
          parameters:
          - in: path
            schema:
              type: integer
            name: pk
          requestBody:
            description: Dashboard schema
            required: true
            content:
              application/json:
                schema:
                  $ref: '#/components/schemas/{{self.__class__.__name__}}.put'
          responses:
            200:
              description: Dashboard changed
              content:
                application/json:
                  schema:
                    type: object
                    properties:
                      id:
                        type: number
                      result:
                        $ref: '#/components/schemas/{{self.__class__.__name__}}.put'
            400:
              $ref: '#/components/responses/400'
            401:
              $ref: '#/components/responses/401'
            403:
              $ref: '#/components/responses/403'
            404:
              $ref: '#/components/responses/404'
            422:
              $ref: '#/components/responses/422'
            500:
              $ref: '#/components/responses/500'
        """
        if not request.is_json:
            return self.response_400(message="Request is not JSON")
        try:
            item = self.edit_model_schema.load(request.json)
        # This validates custom Schema with custom validations
        except ValidationError as error:
            return self.response_400(message=error.messages)
        try:
            changed_model = UpdateDashboardCommand(g.user, pk, item).run()
            response = self.response(200, id=changed_model.id, result=item)
        except DashboardNotFoundError:
            response = self.response_404()
        except DashboardForbiddenError:
            response = self.response_403()
        except DashboardInvalidError as ex:
            return self.response_422(message=ex.normalized_messages())
        except DashboardUpdateFailedError as ex:
            logger.error(
                "Error updating model %s: %s", self.__class__.__name__, str(ex)
            )
            response = self.response_422(message=str(ex))
        return response

    @expose("/<pk>", methods=["DELETE"])
    @protect()
    @safe
    @statsd_metrics
    @event_logger.log_this_with_context(
        action=lambda self, *args, **kwargs: f"{self.__class__.__name__}.delete",
        log_to_statsd=False,
    )
    def delete(self, pk: int) -> Response:
        """Deletes a Dashboard
        ---
        delete:
          description: >-
            Deletes a Dashboard.
          parameters:
          - in: path
            schema:
              type: integer
            name: pk
          responses:
            200:
              description: Dashboard deleted
              content:
                application/json:
                  schema:
                    type: object
                    properties:
                      message:
                        type: string
            401:
              $ref: '#/components/responses/401'
            403:
              $ref: '#/components/responses/403'
            404:
              $ref: '#/components/responses/404'
            422:
              $ref: '#/components/responses/422'
            500:
              $ref: '#/components/responses/500'
        """
        try:
            DeleteDashboardCommand(g.user, pk).run()
            return self.response(200, message="OK")
        except DashboardNotFoundError:
            return self.response_404()
        except DashboardForbiddenError:
            return self.response_403()
        except DashboardDeleteFailedError as ex:
            logger.error(
                "Error deleting model %s: %s", self.__class__.__name__, str(ex)
            )
            return self.response_422(message=str(ex))

    @expose("/", methods=["DELETE"])
    @protect()
    @safe
    @statsd_metrics
    @rison(get_delete_ids_schema)
    @event_logger.log_this_with_context(
        action=lambda self, *args, **kwargs: f"{self.__class__.__name__}.bulk_delete",
        log_to_statsd=False,
    )
    def bulk_delete(self, **kwargs: Any) -> Response:
        """Delete bulk Dashboards
        ---
        delete:
          description: >-
            Deletes multiple Dashboards in a bulk operation.
          parameters:
          - in: query
            name: q
            content:
              application/json:
                schema:
                  $ref: '#/components/schemas/get_delete_ids_schema'
          responses:
            200:
              description: Dashboard bulk delete
              content:
                application/json:
                  schema:
                    type: object
                    properties:
                      message:
                        type: string
            401:
              $ref: '#/components/responses/401'
            403:
              $ref: '#/components/responses/403'
            404:
              $ref: '#/components/responses/404'
            422:
              $ref: '#/components/responses/422'
            500:
              $ref: '#/components/responses/500'
        """
        item_ids = kwargs["rison"]
        try:
            BulkDeleteDashboardCommand(g.user, item_ids).run()
            return self.response(
                200,
                message=ngettext(
                    "Deleted %(num)d dashboard",
                    "Deleted %(num)d dashboards",
                    num=len(item_ids),
                ),
            )
        except DashboardNotFoundError:
            return self.response_404()
        except DashboardForbiddenError:
            return self.response_403()
        except DashboardBulkDeleteFailedError as ex:
            return self.response_422(message=str(ex))

    @expose("/export/", methods=["GET"])
    @protect()
    @safe
    @statsd_metrics
    @rison(get_export_ids_schema)
    @event_logger.log_this_with_context(
        action=lambda self, *args, **kwargs: f"{self.__class__.__name__}.export",
        log_to_statsd=False,
    )
    def export(self, **kwargs: Any) -> Response:
        """Export dashboards
        ---
        get:
          description: >-
            Exports multiple Dashboards and downloads them as YAML files.
          parameters:
          - in: query
            name: q
            content:
              application/json:
                schema:
                  $ref: '#/components/schemas/get_export_ids_schema'
          responses:
            200:
              description: Dashboard export
              content:
                text/plain:
                  schema:
                    type: string
            400:
              $ref: '#/components/responses/400'
            401:
              $ref: '#/components/responses/401'
            404:
              $ref: '#/components/responses/404'
            422:
              $ref: '#/components/responses/422'
            500:
              $ref: '#/components/responses/500'
        """
        requested_ids = kwargs["rison"]

        if is_feature_enabled("VERSIONED_EXPORT"):
            timestamp = datetime.now().strftime("%Y%m%dT%H%M%S")
            root = f"dashboard_export_{timestamp}"
            filename = f"{root}.zip"

            buf = BytesIO()
            with ZipFile(buf, "w") as bundle:
                try:
                    for file_name, file_content in ExportDashboardsCommand(
                        requested_ids
                    ).run():
                        with bundle.open(f"{root}/{file_name}", "w") as fp:
                            fp.write(file_content.encode())
                except DashboardNotFoundError:
                    return self.response_404()
            buf.seek(0)

            return send_file(
                buf,
                mimetype="application/zip",
                as_attachment=True,
                attachment_filename=filename,
            )

        query = self.datamodel.session.query(Dashboard).filter(
            Dashboard.id.in_(requested_ids)
        )
        query = self._base_filters.apply_all(query)
        ids = [item.id for item in query.all()]
        if not ids:
            return self.response_404()
        export = Dashboard.export_dashboards(ids)
        resp = make_response(export, 200)
        resp.headers["Content-Disposition"] = generate_download_headers("json")[
            "Content-Disposition"
        ]
        return resp

    @expose("/<pk>/thumbnail/<digest>/", methods=["GET"])
    @protect()
    @safe
    @rison(thumbnail_query_schema)
    @event_logger.log_this_with_context(
        action=lambda self, *args, **kwargs: f"{self.__class__.__name__}.thumbnail",
        log_to_statsd=False,
    )
    def thumbnail(
        self, pk: int, digest: str, **kwargs: Dict[str, bool]
    ) -> WerkzeugResponse:
        """Get Dashboard thumbnail
        ---
        get:
          description: >-
            Compute async or get already computed dashboard thumbnail from cache.
          parameters:
          - in: path
            schema:
              type: integer
            name: pk
          - in: path
            name: digest
            description: A hex digest that makes this dashboard unique
            schema:
              type: string
          - in: query
            name: q
            content:
              application/json:
                schema:
                  $ref: '#/components/schemas/thumbnail_query_schema'
          responses:
            200:
              description: Dashboard thumbnail image
              content:
               image/*:
                 schema:
                   type: string
                   format: binary
            202:
              description: Thumbnail does not exist on cache, fired async to compute
              content:
                application/json:
                  schema:
                    type: object
                    properties:
                      message:
                        type: string
            401:
              $ref: '#/components/responses/401'
            404:
              $ref: '#/components/responses/404'
            422:
              $ref: '#/components/responses/422'
            500:
              $ref: '#/components/responses/500'
        """
        dashboard = self.datamodel.get(pk, self._base_filters)
        if not dashboard:
            return self.response_404()

        dashboard_url = get_url_path(
            "Superset.dashboard", dashboard_id_or_slug=dashboard.id
        )
        # If force, request a screenshot from the workers
        if kwargs["rison"].get("force", False):
            cache_dashboard_thumbnail.delay(dashboard_url, dashboard.digest, force=True)
            return self.response(202, message="OK Async")
        # fetch the dashboard screenshot using the current user and cache if set
        screenshot = DashboardScreenshot(
            dashboard_url, dashboard.digest
        ).get_from_cache(cache=thumbnail_cache)
        # If the screenshot does not exist, request one from the workers
        if not screenshot:
            cache_dashboard_thumbnail.delay(dashboard_url, dashboard.digest, force=True)
            return self.response(202, message="OK Async")
        # If digests
        if dashboard.digest != digest:
            return redirect(
                url_for(
                    f"{self.__class__.__name__}.thumbnail",
                    pk=pk,
                    digest=dashboard.digest,
                )
            )
        return Response(
            FileWrapper(screenshot), mimetype="image/png", direct_passthrough=True
        )

    @expose("/favorite_status/", methods=["GET"])
    @protect()
    @safe
    @statsd_metrics
    @rison(get_fav_star_ids_schema)
    @event_logger.log_this_with_context(
        action=lambda self, *args, **kwargs: f"{self.__class__.__name__}"
        f".favorite_status",
        log_to_statsd=False,
    )
    def favorite_status(self, **kwargs: Any) -> Response:
        """Favorite Stars for Dashboards
        ---
        get:
          description: >-
            Check favorited dashboards for current user
          parameters:
          - in: query
            name: q
            content:
              application/json:
                schema:
                  $ref: '#/components/schemas/get_fav_star_ids_schema'
          responses:
            200:
              description:
              content:
                application/json:
                  schema:
                    $ref: "#/components/schemas/GetFavStarIdsSchema"
            400:
              $ref: '#/components/responses/400'
            401:
              $ref: '#/components/responses/401'
            404:
              $ref: '#/components/responses/404'
            500:
              $ref: '#/components/responses/500'
        """
        requested_ids = kwargs["rison"]
        dashboards = DashboardDAO.find_by_ids(requested_ids)
        if not dashboards:
            return self.response_404()
        favorited_dashboard_ids = DashboardDAO.favorited_ids(dashboards, g.user.id)
        res = [
            {"id": request_id, "value": request_id in favorited_dashboard_ids}
            for request_id in requested_ids
        ]
        return self.response(200, result=res)

    @expose("/import/", methods=["POST"])
    @protect()
    @safe
    @statsd_metrics
    @event_logger.log_this_with_context(
        action=lambda self, *args, **kwargs: f"{self.__class__.__name__}.import_",
        log_to_statsd=False,
    )
    def import_(self) -> Response:
        """Import dashboard(s) with associated charts/datasets/databases
        ---
        post:
          requestBody:
            required: true
            content:
              multipart/form-data:
                schema:
                  type: object
                  properties:
                    formData:
                      description: upload file (ZIP or JSON)
                      type: string
                      format: binary
                    passwords:
                      description: JSON map of passwords for each file
                      type: string
                    overwrite:
                      description: overwrite existing databases?
                      type: bool
          responses:
            200:
              description: Dashboard import result
              content:
                application/json:
                  schema:
                    type: object
                    properties:
                      message:
                        type: string
            400:
              $ref: '#/components/responses/400'
            401:
              $ref: '#/components/responses/401'
            422:
              $ref: '#/components/responses/422'
            500:
              $ref: '#/components/responses/500'
        """
        upload = request.files.get("formData")
        if not upload:
            return self.response_400()
        if is_zipfile(upload):
            with ZipFile(upload) as bundle:
                contents = get_contents_from_bundle(bundle)
        else:
            upload.seek(0)
            contents = {upload.filename: upload.read()}

        passwords = (
            json.loads(request.form["passwords"])
            if "passwords" in request.form
            else None
        )
        overwrite = request.form.get("overwrite") == "true"

        command = ImportDashboardsCommand(
            contents, passwords=passwords, overwrite=overwrite
        )
        try:
            command.run()
            return self.response(200, message="OK")
        except CommandInvalidError as exc:
            logger.warning("Import dashboard failed")
            return self.response_422(message=exc.normalized_messages())
        except DashboardImportError as exc:
            logger.exception("Import dashboard failed")
            return self.response_500(message=str(exc))<|MERGE_RESOLUTION|>--- conflicted
+++ resolved
@@ -205,9 +205,6 @@
             self.include_route_methods = self.include_route_methods | {"thumbnail"}
         super().__init__()
 
-<<<<<<< HEAD
-    @expose("/<id_or_slug>/charts", methods=["GET"])
-=======
     @expose("/<id_or_slug>", methods=["GET"])
     @protect()
     @safe
@@ -256,7 +253,6 @@
             return self.response_404()
 
     @expose("/<pk>/charts", methods=["GET"])
->>>>>>> 9e964f47
     @protect()
     @safe
     @statsd_metrics
