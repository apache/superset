# Licensed to the Apache Software Foundation (ASF) under one
# or more contributor license agreements.  See the NOTICE file
# distributed with this work for additional information
# regarding copyright ownership.  The ASF licenses this file
# to you under the Apache License, Version 2.0 (the
# "License"); you may not use this file except in compliance
# with the License.  You may obtain a copy of the License at
#
#   http://www.apache.org/licenses/LICENSE-2.0
#
# Unless required by applicable law or agreed to in writing,
# software distributed under the License is distributed on an
# "AS IS" BASIS, WITHOUT WARRANTIES OR CONDITIONS OF ANY
# KIND, either express or implied.  See the License for the
# specific language governing permissions and limitations
# under the License.
from typing import cast, Optional

from flask import session

from superset.dashboards.filter_state.commands.utils import check_access
from superset.extensions import cache_manager
<<<<<<< HEAD
from superset.key_value.utils import random_key
=======
from superset.key_value.utils import get_owner, random_key
>>>>>>> 16654034
from superset.temporary_cache.commands.entry import Entry
from superset.temporary_cache.commands.exceptions import TemporaryCacheAccessDeniedError
from superset.temporary_cache.commands.parameters import CommandParameters
from superset.temporary_cache.commands.update import UpdateTemporaryCacheCommand
from superset.temporary_cache.utils import cache_key


class UpdateFilterStateCommand(UpdateTemporaryCacheCommand):
    def update(self, cmd_params: CommandParameters) -> Optional[str]:
        resource_id = cmd_params.resource_id
        actor = cmd_params.actor
        key = cmd_params.key
<<<<<<< HEAD
        value = cmd_params.value
        dashboard = DashboardDAO.get_by_id_or_slug(str(resource_id))
        if dashboard and value:
            entry: Entry = cache_manager.filter_state_cache.get(
                cache_key(resource_id, key)
            )
            if entry:
                user_id = actor.get_user_id()
                if entry["owner"] != user_id:
                    raise TemporaryCacheAccessDeniedError()
=======
        value = cast(str, cmd_params.value)  # schema ensures that value is not optional
        check_access(resource_id)
        entry: Entry = cache_manager.filter_state_cache.get(cache_key(resource_id, key))
        owner = get_owner(actor)
        if entry:
            if entry["owner"] != owner:
                raise TemporaryCacheAccessDeniedError()
>>>>>>> 16654034

            # Generate a new key if tab_id changes or equals 0
            contextual_key = cache_key(
                session.get("_id"), cmd_params.tab_id, resource_id
            )
            key = cache_manager.filter_state_cache.get(contextual_key)
            if not key or not cmd_params.tab_id:
                key = random_key()
                cache_manager.filter_state_cache.set(contextual_key, key)

            new_entry: Entry = {"owner": owner, "value": value}
            cache_manager.filter_state_cache.set(cache_key(resource_id, key), new_entry)
        return key<|MERGE_RESOLUTION|>--- conflicted
+++ resolved
@@ -20,11 +20,7 @@
 
 from superset.dashboards.filter_state.commands.utils import check_access
 from superset.extensions import cache_manager
-<<<<<<< HEAD
-from superset.key_value.utils import random_key
-=======
 from superset.key_value.utils import get_owner, random_key
->>>>>>> 16654034
 from superset.temporary_cache.commands.entry import Entry
 from superset.temporary_cache.commands.exceptions import TemporaryCacheAccessDeniedError
 from superset.temporary_cache.commands.parameters import CommandParameters
@@ -37,18 +33,6 @@
         resource_id = cmd_params.resource_id
         actor = cmd_params.actor
         key = cmd_params.key
-<<<<<<< HEAD
-        value = cmd_params.value
-        dashboard = DashboardDAO.get_by_id_or_slug(str(resource_id))
-        if dashboard and value:
-            entry: Entry = cache_manager.filter_state_cache.get(
-                cache_key(resource_id, key)
-            )
-            if entry:
-                user_id = actor.get_user_id()
-                if entry["owner"] != user_id:
-                    raise TemporaryCacheAccessDeniedError()
-=======
         value = cast(str, cmd_params.value)  # schema ensures that value is not optional
         check_access(resource_id)
         entry: Entry = cache_manager.filter_state_cache.get(cache_key(resource_id, key))
@@ -56,7 +40,6 @@
         if entry:
             if entry["owner"] != owner:
                 raise TemporaryCacheAccessDeniedError()
->>>>>>> 16654034
 
             # Generate a new key if tab_id changes or equals 0
             contextual_key = cache_key(
