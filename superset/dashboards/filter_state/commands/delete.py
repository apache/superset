--- conflicted
+++ resolved
@@ -18,10 +18,7 @@
 
 from superset.dashboards.filter_state.commands.utils import check_access
 from superset.extensions import cache_manager
-<<<<<<< HEAD
-=======
 from superset.key_value.utils import get_owner
->>>>>>> 16654034
 from superset.temporary_cache.commands.delete import DeleteTemporaryCacheCommand
 from superset.temporary_cache.commands.entry import Entry
 from superset.temporary_cache.commands.exceptions import TemporaryCacheAccessDeniedError
@@ -34,18 +31,6 @@
         resource_id = cmd_params.resource_id
         actor = cmd_params.actor
         key = cache_key(resource_id, cmd_params.key)
-<<<<<<< HEAD
-        dashboard = DashboardDAO.get_by_id_or_slug(str(resource_id))
-        if dashboard:
-            entry: Entry = cache_manager.filter_state_cache.get(key)
-            if entry:
-                if entry["owner"] != actor.get_user_id():
-                    raise TemporaryCacheAccessDeniedError()
-                tab_id = cmd_params.tab_id
-                contextual_key = cache_key(session.get("_id"), tab_id, resource_id)
-                cache_manager.filter_state_cache.delete(contextual_key)
-                return cache_manager.filter_state_cache.delete(key)
-=======
         check_access(resource_id)
         entry: Entry = cache_manager.filter_state_cache.get(key)
         if entry:
@@ -55,5 +40,4 @@
             contextual_key = cache_key(session.get("_id"), tab_id, resource_id)
             cache_manager.filter_state_cache.delete(contextual_key)
             return cache_manager.filter_state_cache.delete(key)
->>>>>>> 16654034
         return False