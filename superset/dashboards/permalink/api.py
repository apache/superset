# Licensed to the Apache Software Foundation (ASF) under one
# or more contributor license agreements.  See the NOTICE file
# distributed with this work for additional information
# regarding copyright ownership.  The ASF licenses this file
# to you under the Apache License, Version 2.0 (the
# "License"); you may not use this file except in compliance
# with the License.  You may obtain a copy of the License at
#
#   http://www.apache.org/licenses/LICENSE-2.0
#
# Unless required by applicable law or agreed to in writing,
# software distributed under the License is distributed on an
# "AS IS" BASIS, WITHOUT WARRANTIES OR CONDITIONS OF ANY
# KIND, either express or implied.  See the License for the
# specific language governing permissions and limitations
# under the License.
import logging

from flask import request, Response, url_for
from flask_appbuilder.api import expose, protect, safe
from marshmallow import ValidationError

from superset.commands.dashboard.exceptions import (
    DashboardAccessDeniedError,
    DashboardNotFoundError,
)
from superset.commands.dashboard.permalink.create import CreateDashboardPermalinkCommand
from superset.commands.dashboard.permalink.get import GetDashboardPermalinkCommand
from superset.constants import MODEL_API_RW_METHOD_PERMISSION_MAP
from superset.dashboards.permalink.exceptions import DashboardPermalinkInvalidStateError
from superset.dashboards.permalink.schemas import DashboardPermalinkStateSchema
from superset.extensions import event_logger
from superset.key_value.exceptions import KeyValueAccessDeniedError
from superset.views.base_api import BaseSupersetApi, requires_json

logger = logging.getLogger(__name__)


class DashboardPermalinkRestApi(BaseSupersetApi):
    add_model_schema = DashboardPermalinkStateSchema()
    method_permission_name = MODEL_API_RW_METHOD_PERMISSION_MAP
    allow_browser_login = True
    class_permission_name = "DashboardPermalinkRestApi"
    resource_name = "dashboard"
    openapi_spec_tag = "Dashboard Permanent Link"
    openapi_spec_component_schemas = (DashboardPermalinkStateSchema,)

    @expose("/<pk>/permalink", methods=("POST",))
    @protect()
    @safe
    @event_logger.log_this_with_context(
        action=lambda self, *args, **kwargs: f"{self.__class__.__name__}.post",
        log_to_statsd=False,
    )
    @requires_json
    def post(self, pk: str) -> Response:
        """Create a new dashboard's permanent link.
        ---
        post:
          summary: Create a new dashboard's permanent link
          parameters:
          - in: path
            schema:
              type: string
            name: pk
          requestBody:
            required: true
            content:
              application/json:
                schema:
                  $ref: '#/components/schemas/DashboardPermalinkStateSchema'
          responses:
            201:
              description: The permanent link was stored successfully.
              content:
                application/json:
                  schema:
                    type: object
                    properties:
                      key:
                        type: string
                        description: The key to retrieve the permanent link data.
                      url:
                        type: string
                        description: permanent link.
            400:
              $ref: '#/components/responses/400'
            401:
              $ref: '#/components/responses/401'
            422:
              $ref: '#/components/responses/422'
            500:
              $ref: '#/components/responses/500'
        """
        try:
            state = self.add_model_schema.load(request.json)
            key = CreateDashboardPermalinkCommand(
                dashboard_id=pk,
                state=state,
            ).run()
<<<<<<< HEAD
            http_origin = request.headers.environ.get("HTTP_ORIGIN")
            url = f"{http_origin}{url_for('Superset.dashboard_permalink', key=key)}"
=======
            url = url_for("Superset.dashboard_permalink", key=key, _external=True)
>>>>>>> 6eb87e04
            return self.response(201, key=key, url=url)
        except (ValidationError, DashboardPermalinkInvalidStateError) as ex:
            return self.response(400, message=str(ex))
        except (
            DashboardAccessDeniedError,
            KeyValueAccessDeniedError,
        ) as ex:
            return self.response(403, message=str(ex))
        except DashboardNotFoundError as ex:
            return self.response(404, message=str(ex))

    @expose("/permalink/<string:key>", methods=("GET",))
    @protect()
    @safe
    @event_logger.log_this_with_context(
        action=lambda self, *args, **kwargs: f"{self.__class__.__name__}.get",
        log_to_statsd=False,
    )
    def get(self, key: str) -> Response:
        """Get dashboard's permanent link state.
        ---
        get:
          summary: Get dashboard's permanent link state
          parameters:
          - in: path
            schema:
              type: string
            name: key
          responses:
            200:
              description: Returns the stored state.
              content:
                application/json:
                  schema:
                    type: object
                    properties:
                      state:
                        type: object
                        description: The stored state
            400:
              $ref: '#/components/responses/400'
            401:
              $ref: '#/components/responses/401'
            404:
              $ref: '#/components/responses/404'
            422:
              $ref: '#/components/responses/422'
            500:
              $ref: '#/components/responses/500'
        """
        try:
            value = GetDashboardPermalinkCommand(key=key).run()
            if not value:
                return self.response_404()
            return self.response(200, **value)
        except DashboardAccessDeniedError as ex:
            return self.response(403, message=str(ex))
        except DashboardNotFoundError as ex:
            return self.response(404, message=str(ex))<|MERGE_RESOLUTION|>--- conflicted
+++ resolved
@@ -98,12 +98,7 @@
                 dashboard_id=pk,
                 state=state,
             ).run()
-<<<<<<< HEAD
-            http_origin = request.headers.environ.get("HTTP_ORIGIN")
-            url = f"{http_origin}{url_for('Superset.dashboard_permalink', key=key)}"
-=======
             url = url_for("Superset.dashboard_permalink", key=key, _external=True)
->>>>>>> 6eb87e04
             return self.response(201, key=key, url=url)
         except (ValidationError, DashboardPermalinkInvalidStateError) as ex:
             return self.response(400, message=str(ex))
