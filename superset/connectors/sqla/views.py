# Licensed to the Apache Software Foundation (ASF) under one
# or more contributor license agreements.  See the NOTICE file
# distributed with this work for additional information
# regarding copyright ownership.  The ASF licenses this file
# to you under the Apache License, Version 2.0 (the
# "License"); you may not use this file except in compliance
# with the License.  You may obtain a copy of the License at
#
#   http://www.apache.org/licenses/LICENSE-2.0
#
# Unless required by applicable law or agreed to in writing,
# software distributed under the License is distributed on an
# "AS IS" BASIS, WITHOUT WARRANTIES OR CONDITIONS OF ANY
# KIND, either express or implied.  See the License for the
# specific language governing permissions and limitations
# under the License.
"""Views used by the SqlAlchemy connector"""
import logging
import re
from typing import Any, cast

from flask import current_app, flash, Markup, redirect
from flask_appbuilder import CompactCRUDMixin, expose
from flask_appbuilder.fieldwidgets import Select2Widget
from flask_appbuilder.models.sqla.interface import SQLAInterface
from flask_appbuilder.security.decorators import has_access
from flask_babel import lazy_gettext as _
from wtforms.ext.sqlalchemy.fields import QuerySelectField
from wtforms.validators import Regexp

from superset import app, db
from superset.connectors.base.views import DatasourceModelView
from superset.connectors.sqla import models
from superset.constants import MODEL_VIEW_RW_METHOD_PERMISSION_MAP, RouteMethod
from superset.superset_typing import FlaskResponse
from superset.utils import core as utils
from superset.views.base import (
    create_table_permissions,
    DatasourceFilter,
    DeleteMixin,
    ListWidgetWithCheckboxes,
    SupersetListWidget,
    SupersetModelView,
    YamlExportMixin,
)

logger = logging.getLogger(__name__)


class TableColumnInlineView(CompactCRUDMixin, SupersetModelView):
    datamodel = SQLAInterface(models.TableColumn)
    # TODO TODO, review need for this on related_views
    class_permission_name = "Dataset"
    method_permission_name = MODEL_VIEW_RW_METHOD_PERMISSION_MAP
    include_route_methods = RouteMethod.RELATED_VIEW_SET | RouteMethod.API_SET

    list_title = _("Columns")
    show_title = _("Show Column")
    add_title = _("Add Column")
    edit_title = _("Edit Column")

    can_delete = False
    list_widget = ListWidgetWithCheckboxes
    edit_columns = [
        "column_name",
        "verbose_name",
        "description",
        "type",
<<<<<<< HEAD
        "business_type",
=======
        "advanced_data_type",
>>>>>>> 16654034
        "groupby",
        "filterable",
        "table",
        "expression",
        "is_dttm",
        "python_date_format",
        "extra",
    ]
    add_columns = edit_columns
    list_columns = [
        "column_name",
        "verbose_name",
        "type",
<<<<<<< HEAD
        "business_type",
=======
        "advanced_data_type",
>>>>>>> 16654034
        "groupby",
        "filterable",
        "is_dttm",
    ]
    page_size = 500
    description_columns = {
        "is_dttm": _(
            "Whether to make this column available as a "
            "[Time Granularity] option, column has to be DATETIME or "
            "DATETIME-like"
        ),
        "filterable": _(
            "Whether this column is exposed in the `Filters` section "
            "of the explore view."
        ),
        "type": _(
            "The data type that was inferred by the database. "
            "It may be necessary to input a type manually for "
            "expression-defined columns in some cases. In most case "
            "users should not need to alter this."
        ),
        "expression": utils.markdown(
            "a valid, *non-aggregating* SQL expression as supported by the "
            "underlying backend. Example: `substr(name, 1, 1)`",
            True,
        ),
        "python_date_format": utils.markdown(
            Markup(
                "The pattern of timestamp format. For strings use "
                '<a href="https://docs.python.org/2/library/'
                'datetime.html#strftime-strptime-behavior">'
                "python datetime string pattern</a> expression which needs to "
                'adhere to the <a href="https://en.wikipedia.org/wiki/ISO_8601">'
                "ISO 8601</a> standard to ensure that the lexicographical ordering "
                "coincides with the chronological ordering. If the timestamp "
                "format does not adhere to the ISO 8601 standard you will need to "
                "define an expression and type for transforming the string into a "
                "date or timestamp. Note currently time zones are not supported. "
                "If time is stored in epoch format, put `epoch_s` or `epoch_ms`."
                "If no pattern is specified we fall back to using the optional "
                "defaults on a per database/column name level via the extra parameter."
                ""
            ),
            True,
        ),
        "extra": utils.markdown(
            "Extra data to specify column metadata. Currently supports "
            'certification data of the format: `{ "certification": "certified_by": '
            '"Taylor Swift", "details": "This column is the source of truth." '
            "} }`. This should be modified from the edit datasource model in "
            "Explore to ensure correct formatting.",
            True,
        ),
    }
    label_columns = {
        "column_name": _("Column"),
        "verbose_name": _("Verbose Name"),
        "description": _("Description"),
        "groupby": _("Groupable"),
        "filterable": _("Filterable"),
        "table": _("Table"),
        "expression": _("Expression"),
        "is_dttm": _("Is temporal"),
        "python_date_format": _("Datetime Format"),
        "type": _("Type"),
<<<<<<< HEAD
        "business_type": _("Business Type"),
=======
        "advanced_data_type": _("Business Data Type"),
>>>>>>> 16654034
    }
    validators_columns = {
        "python_date_format": [
            # Restrict viable values to epoch_s, epoch_ms, or a strftime format
            # which adhere's to the ISO 8601 format (without time zone).
            Regexp(
                re.compile(
                    r"""
                    ^(
                        epoch_s|epoch_ms|
                        (?P<date>%Y(-%m(-%d)?)?)([\sT](?P<time>%H(:%M(:%S(\.%f)?)?)?))?
                    )$
                    """,
                    re.VERBOSE,
                ),
                message=_("Invalid date/timestamp format"),
            )
        ]
    }

    add_form_extra_fields = {
        "table": QuerySelectField(
            "Table",
            query_factory=lambda: db.session.query(models.SqlaTable),
            allow_blank=True,
            widget=Select2Widget(extra_classes="readonly"),
        )
    }

    edit_form_extra_fields = add_form_extra_fields


class SqlMetricInlineView(CompactCRUDMixin, SupersetModelView):
    datamodel = SQLAInterface(models.SqlMetric)
    class_permission_name = "Dataset"
    method_permission_name = MODEL_VIEW_RW_METHOD_PERMISSION_MAP
    include_route_methods = RouteMethod.RELATED_VIEW_SET | RouteMethod.API_SET

    list_title = _("Metrics")
    show_title = _("Show Metric")
    add_title = _("Add Metric")
    edit_title = _("Edit Metric")

    list_columns = ["metric_name", "verbose_name", "metric_type"]
    edit_columns = [
        "metric_name",
        "description",
        "verbose_name",
        "metric_type",
        "expression",
        "table",
        "d3format",
        "extra",
        "warning_text",
    ]
    description_columns = {
        "expression": utils.markdown(
            "a valid, *aggregating* SQL expression as supported by the "
            "underlying backend. Example: `count(DISTINCT userid)`",
            True,
        ),
        "d3format": utils.markdown(
            "d3 formatting string as defined [here]"
            "(https://github.com/d3/d3-format/blob/master/README.md#format). "
            "For instance, this default formatting applies in the Table "
            "visualization and allow for different metric to use different "
            "formats",
            True,
        ),
        "extra": utils.markdown(
            "Extra data to specify metric metadata. Currently supports "
            'metadata of the format: `{ "certification": { "certified_by": '
            '"Data Platform Team", "details": "This metric is the source of truth." '
            '}, "warning_markdown": "This is a warning." }`. This should be modified '
            "from the edit datasource model in Explore to ensure correct formatting.",
            True,
        ),
    }
    add_columns = edit_columns
    page_size = 500
    label_columns = {
        "metric_name": _("Metric"),
        "description": _("Description"),
        "verbose_name": _("Verbose Name"),
        "metric_type": _("Type"),
        "expression": _("SQL Expression"),
        "table": _("Table"),
        "d3format": _("D3 Format"),
        "extra": _("Extra"),
        "warning_text": _("Warning Message"),
    }

    add_form_extra_fields = {
        "table": QuerySelectField(
            "Table",
            query_factory=lambda: db.session.query(models.SqlaTable),
            allow_blank=True,
            widget=Select2Widget(extra_classes="readonly"),
        )
    }

    edit_form_extra_fields = add_form_extra_fields


class RowLevelSecurityListWidget(
    SupersetListWidget
):  # pylint: disable=too-few-public-methods
    template = "superset/models/rls/list.html"

    def __init__(self, **kwargs: Any):
        kwargs["appbuilder"] = current_app.appbuilder
        super().__init__(**kwargs)


class RowLevelSecurityFiltersModelView(SupersetModelView, DeleteMixin):
    datamodel = SQLAInterface(models.RowLevelSecurityFilter)

    list_widget = cast(SupersetListWidget, RowLevelSecurityListWidget)

    list_title = _("Row level security filter")
    show_title = _("Show Row level security filter")
    add_title = _("Add Row level security filter")
    edit_title = _("Edit Row level security filter")

    list_columns = [
        "filter_type",
        "tables",
        "roles",
        "group_key",
        "clause",
        "creator",
        "modified",
    ]
    order_columns = ["filter_type", "group_key", "clause", "modified"]
    edit_columns = ["filter_type", "tables", "roles", "group_key", "clause"]
    show_columns = edit_columns
    search_columns = ("filter_type", "tables", "roles", "group_key", "clause")
    add_columns = edit_columns
    base_order = ("changed_on", "desc")
    description_columns = {
        "filter_type": _(
            "Regular filters add where clauses to queries if a user belongs to a "
            "role referenced in the filter. Base filters apply filters to all queries "
            "except the roles defined in the filter, and can be used to define what "
            "users can see if no RLS filters within a filter group apply to them."
        ),
        "tables": _("These are the tables this filter will be applied to."),
        "roles": _(
            "For regular filters, these are the roles this filter will be "
            "applied to. For base filters, these are the roles that the "
            "filter DOES NOT apply to, e.g. Admin if admin should see all "
            "data."
        ),
        "group_key": _(
            "Filters with the same group key will be ORed together within the group, "
            "while different filter groups will be ANDed together. Undefined group "
            "keys are treated as unique groups, i.e. are not grouped together. "
            "For example, if a table has three filters, of which two are for "
            "departments Finance and Marketing (group key = 'department'), and one "
            "refers to the region Europe (group key = 'region'), the filter clause "
            "would apply the filter (department = 'Finance' OR department = "
            "'Marketing') AND (region = 'Europe')."
        ),
        "clause": _(
            "This is the condition that will be added to the WHERE clause. "
            "For example, to only return rows for a particular client, "
            "you might define a regular filter with the clause `client_id = 9`. To "
            "display no rows unless a user belongs to a RLS filter role, a base "
            "filter can be created with the clause `1 = 0` (always false)."
        ),
    }
    label_columns = {
        "tables": _("Tables"),
        "roles": _("Roles"),
        "clause": _("Clause"),
        "creator": _("Creator"),
        "modified": _("Modified"),
    }
    if app.config["RLS_FORM_QUERY_REL_FIELDS"]:
        add_form_query_rel_fields = app.config["RLS_FORM_QUERY_REL_FIELDS"]
        edit_form_query_rel_fields = add_form_query_rel_fields


class TableModelView(  # pylint: disable=too-many-ancestors
    DatasourceModelView, DeleteMixin, YamlExportMixin
):
    datamodel = SQLAInterface(models.SqlaTable)
    class_permission_name = "Dataset"
    method_permission_name = MODEL_VIEW_RW_METHOD_PERMISSION_MAP
    include_route_methods = RouteMethod.CRUD_SET

    list_title = _("Tables")
    show_title = _("Show Table")
    add_title = _("Import a table definition")
    edit_title = _("Edit Table")

    list_columns = ["link", "database_name", "changed_by_", "modified"]
    order_columns = ["modified"]
    add_columns = ["database", "schema", "table_name"]
    edit_columns = [
        "table_name",
        "sql",
        "filter_select_enabled",
        "fetch_values_predicate",
        "database",
        "schema",
        "description",
        "owners",
        "main_dttm_col",
        "default_endpoint",
        "offset",
        "cache_timeout",
        "is_sqllab_view",
        "template_params",
        "extra",
    ]
    base_filters = [["id", DatasourceFilter, lambda: []]]
    show_columns = edit_columns + ["perm", "slices"]
    related_views = [
        TableColumnInlineView,
        SqlMetricInlineView,
    ]
    base_order = ("changed_on", "desc")
    search_columns = ("database", "schema", "table_name", "owners", "is_sqllab_view")
    description_columns = {
        "slices": _(
            "The list of charts associated with this table. By "
            "altering this datasource, you may change how these associated "
            "charts behave. "
            "Also note that charts need to point to a datasource, so "
            "this form will fail at saving if removing charts from a "
            "datasource. If you want to change the datasource for a chart, "
            "overwrite the chart from the 'explore view'"
        ),
        "offset": _("Timezone offset (in hours) for this datasource"),
        "table_name": _("Name of the table that exists in the source database"),
        "schema": _(
            "Schema, as used only in some databases like Postgres, Redshift " "and DB2"
        ),
        "description": Markup(
            'Supports <a href="https://daringfireball.net/projects/markdown/">'
            "markdown</a>"
        ),
        "sql": _(
            "This fields acts a Superset view, meaning that Superset will "
            "run a query against this string as a subquery."
        ),
        "fetch_values_predicate": _(
            "Predicate applied when fetching distinct value to "
            "populate the filter control component. Supports "
            "jinja template syntax. Applies only when "
            "`Enable Filter Select` is on."
        ),
        "default_endpoint": _(
            "Redirects to this endpoint when clicking on the table "
            "from the table list"
        ),
        "filter_select_enabled": _(
            "Whether to populate the filter's dropdown in the explore "
            "view's filter section with a list of distinct values fetched "
            "from the backend on the fly"
        ),
        "is_sqllab_view": _(
            "Whether the table was generated by the 'Visualize' flow " "in SQL Lab"
        ),
        "template_params": _(
            "A set of parameters that become available in the query using "
            "Jinja templating syntax"
        ),
        "cache_timeout": _(
            "Duration (in seconds) of the caching timeout for this table. "
            "A timeout of 0 indicates that the cache never expires. "
            "Note this defaults to the database timeout if undefined."
        ),
        "extra": utils.markdown(
            "Extra data to specify table metadata. Currently supports "
            'metadata of the format: `{ "certification": { "certified_by": '
            '"Data Platform Team", "details": "This table is the source of truth." '
            '}, "warning_markdown": "This is a warning." }`.',
            True,
        ),
    }
    label_columns = {
        "slices": _("Associated Charts"),
        "link": _("Table"),
        "changed_by_": _("Changed By"),
        "database": _("Database"),
        "database_name": _("Database"),
        "changed_on_": _("Last Changed"),
        "filter_select_enabled": _("Enable Filter Select"),
        "schema": _("Schema"),
        "default_endpoint": _("Default Endpoint"),
        "offset": _("Offset"),
        "cache_timeout": _("Cache Timeout"),
        "table_name": _("Table Name"),
        "fetch_values_predicate": _("Fetch Values Predicate"),
        "owners": _("Owners"),
        "main_dttm_col": _("Main Datetime Column"),
        "description": _("Description"),
        "is_sqllab_view": _("SQL Lab View"),
        "template_params": _("Template parameters"),
        "extra": _("Extra"),
        "modified": _("Modified"),
    }
    edit_form_extra_fields = {
        "database": QuerySelectField(
            "Database",
            query_factory=lambda: db.session.query(models.Database),
            widget=Select2Widget(extra_classes="readonly"),
        )
    }

    def post_add(  # pylint: disable=arguments-differ
        self,
        item: "TableModelView",
        flash_message: bool = True,
        fetch_metadata: bool = True,
    ) -> None:
        if fetch_metadata:
            item.fetch_metadata()
        create_table_permissions(item)
        if flash_message:
            flash(
                _(
                    "The table was created. "
                    "As part of this two-phase configuration "
                    "process, you should now click the edit button by "
                    "the new table to configure it."
                ),
                "info",
            )

    def post_update(self, item: "TableModelView") -> None:
        self.post_add(item, flash_message=False, fetch_metadata=False)

    def _delete(self, pk: int) -> None:
        DeleteMixin._delete(self, pk)

    @expose("/edit/<pk>", methods=["GET", "POST"])
    @has_access
    def edit(self, pk: str) -> FlaskResponse:
        """Simple hack to redirect to explore view after saving"""
        resp = super().edit(pk)
        if isinstance(resp, str):
            return resp
        return redirect("/superset/explore/table/{}/".format(pk))

    @expose("/list/")
    @has_access
    def list(self) -> FlaskResponse:
        return super().render_app_template()<|MERGE_RESOLUTION|>--- conflicted
+++ resolved
@@ -66,11 +66,7 @@
         "verbose_name",
         "description",
         "type",
-<<<<<<< HEAD
-        "business_type",
-=======
         "advanced_data_type",
->>>>>>> 16654034
         "groupby",
         "filterable",
         "table",
@@ -84,11 +80,7 @@
         "column_name",
         "verbose_name",
         "type",
-<<<<<<< HEAD
-        "business_type",
-=======
         "advanced_data_type",
->>>>>>> 16654034
         "groupby",
         "filterable",
         "is_dttm",
@@ -154,11 +146,7 @@
         "is_dttm": _("Is temporal"),
         "python_date_format": _("Datetime Format"),
         "type": _("Type"),
-<<<<<<< HEAD
-        "business_type": _("Business Type"),
-=======
         "advanced_data_type": _("Business Data Type"),
->>>>>>> 16654034
     }
     validators_columns = {
         "python_date_format": [
