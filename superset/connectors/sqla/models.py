# Licensed to the Apache Software Foundation (ASF) under one
# or more contributor license agreements.  See the NOTICE file
# distributed with this work for additional information
# regarding copyright ownership.  The ASF licenses this file
# to you under the Apache License, Version 2.0 (the
# "License"); you may not use this file except in compliance
# with the License.  You may obtain a copy of the License at
#
#   http://www.apache.org/licenses/LICENSE-2.0
#
# Unless required by applicable law or agreed to in writing,
# software distributed under the License is distributed on an
# "AS IS" BASIS, WITHOUT WARRANTIES OR CONDITIONS OF ANY
# KIND, either express or implied.  See the License for the
# specific language governing permissions and limitations
# under the License.
# pylint: disable=too-many-lines
from __future__ import annotations

import builtins
import dataclasses
import json
import logging
import re
from collections import defaultdict
from collections.abc import Hashable
from dataclasses import dataclass, field
from datetime import datetime, timedelta
from json.decoder import JSONDecodeError
from typing import Any, Callable, cast

import dateutil.parser
import numpy as np
import pandas as pd
import sqlalchemy as sa
from flask_appbuilder import Model
from flask_appbuilder.security.sqla.models import User
from flask_babel import gettext as __, lazy_gettext as _
from jinja2.exceptions import TemplateError
from markupsafe import escape, Markup
from sqlalchemy import (
    and_,
    Boolean,
    Column,
    DateTime,
    Enum,
    ForeignKey,
    inspect,
    Integer,
    or_,
    String,
    Table,
    Text,
    update,
)
from sqlalchemy.engine.base import Connection
from sqlalchemy.ext.declarative import declared_attr
from sqlalchemy.ext.hybrid import hybrid_property
from sqlalchemy.orm import (
    backref,
    foreign,
    Mapped,
    Query,
    reconstructor,
    relationship,
    RelationshipProperty,
)
from sqlalchemy.orm.mapper import Mapper
from sqlalchemy.schema import UniqueConstraint
from sqlalchemy.sql import column, ColumnElement, literal_column, table
from sqlalchemy.sql.elements import ColumnClause, TextClause
from sqlalchemy.sql.expression import Label, TextAsFrom
from sqlalchemy.sql.selectable import Alias, TableClause

from superset import app, db, is_feature_enabled, security_manager
from superset.commands.dataset.exceptions import DatasetNotFoundError
from superset.common.db_query_status import QueryStatus
from superset.connectors.sqla.utils import (
    get_columns_description,
    get_physical_table_metadata,
    get_virtual_table_metadata,
)
from superset.constants import EMPTY_STRING, NULL_STRING
from superset.db_engine_specs.base import BaseEngineSpec, TimestampExpression
from superset.exceptions import (
    ColumnNotFoundException,
    DatasetInvalidPermissionEvaluationException,
    QueryClauseValidationException,
    QueryObjectValidationError,
    SupersetErrorException,
    SupersetErrorsException,
    SupersetGenericDBErrorException,
    SupersetSecurityException,
)
from superset.jinja_context import (
    BaseTemplateProcessor,
    ExtraCache,
    get_template_processor,
)
from superset.models.annotations import Annotation
from superset.models.core import Database
from superset.models.helpers import (
    AuditMixinNullable,
    CertificationMixin,
    ExploreMixin,
    ImportExportMixin,
    QueryResult,
    validate_adhoc_subquery,
)
from superset.models.slice import Slice
from superset.sql_parse import ParsedQuery, sanitize_clause
from superset.superset_typing import (
    AdhocColumn,
    AdhocMetric,
    FilterValue,
    FilterValues,
    Metric,
    QueryObjectDict,
    ResultSetColumnType,
)
from superset.utils import core as utils
from superset.utils.backports import StrEnum
from superset.utils.core import GenericDataType, MediumText

config = app.config
metadata = Model.metadata  # pylint: disable=no-member
logger = logging.getLogger(__name__)
ADVANCED_DATA_TYPES = config["ADVANCED_DATA_TYPES"]
VIRTUAL_TABLE_ALIAS = "virtual_table"

# a non-exhaustive set of additive metrics
ADDITIVE_METRIC_TYPES = {
    "count",
    "sum",
    "doubleSum",
}
ADDITIVE_METRIC_TYPES_LOWER = {op.lower() for op in ADDITIVE_METRIC_TYPES}


@dataclass
class MetadataResult:
    added: list[str] = field(default_factory=list)
    removed: list[str] = field(default_factory=list)
    modified: list[str] = field(default_factory=list)


logger = logging.getLogger(__name__)

METRIC_FORM_DATA_PARAMS = [
    "metric",
    "metric_2",
    "metrics",
    "metrics_b",
    "percent_metrics",
    "secondary_metric",
    "size",
    "timeseries_limit_metric",
    "x",
    "y",
]

COLUMN_FORM_DATA_PARAMS = [
    "all_columns",
    "all_columns_x",
    "columns",
    "entity",
    "groupby",
    "order_by_cols",
    "series",
]


class DatasourceKind(StrEnum):
    VIRTUAL = "virtual"
    PHYSICAL = "physical"


class BaseDatasource(
    AuditMixinNullable, ImportExportMixin
):  # pylint: disable=too-many-public-methods
    """A common interface to objects that are queryable
    (tables and datasources)"""

    # ---------------------------------------------------------------
    # class attributes to define when deriving BaseDatasource
    # ---------------------------------------------------------------
    __tablename__: str | None = None  # {connector_name}_datasource
    baselink: str | None = None  # url portion pointing to ModelView endpoint

    owner_class: User | None = None

    # Used to do code highlighting when displaying the query in the UI
    query_language: str | None = None

    # Only some datasources support Row Level Security
    is_rls_supported: bool = False

    @property
    def name(self) -> str:
        # can be a Column or a property pointing to one
        raise NotImplementedError()

    # ---------------------------------------------------------------

    # Columns
    id = Column(Integer, primary_key=True)
    description = Column(Text)
    default_endpoint = Column(Text)
    is_featured = Column(Boolean, default=False)  # TODO deprecating
    filter_select_enabled = Column(Boolean, default=True)
    offset = Column(Integer, default=0)
    cache_timeout = Column(Integer)
    params = Column(String(1000))
    perm = Column(String(1000))
    schema_perm = Column(String(1000))
    is_managed_externally = Column(Boolean, nullable=False, default=False)
    external_url = Column(Text, nullable=True)

    sql: str | None = None
    owners: list[User]
    update_from_object_fields: list[str]

    extra_import_fields = ["is_managed_externally", "external_url"]

    @property
    def kind(self) -> DatasourceKind:
        return DatasourceKind.VIRTUAL if self.sql else DatasourceKind.PHYSICAL

    @property
    def owners_data(self) -> list[dict[str, Any]]:
        return [
            {
                "first_name": o.first_name,
                "last_name": o.last_name,
                "username": o.username,
                "id": o.id,
            }
            for o in self.owners
        ]

    @property
    def is_virtual(self) -> bool:
        return self.kind == DatasourceKind.VIRTUAL

    @declared_attr
    def slices(self) -> RelationshipProperty:
        return relationship(
            "Slice",
            overlaps="table",
            primaryjoin=lambda: and_(
                foreign(Slice.datasource_id) == self.id,
                foreign(Slice.datasource_type) == self.type,
            ),
        )

    columns: list[TableColumn] = []
    metrics: list[SqlMetric] = []

    @property
    def type(self) -> str:
        raise NotImplementedError()

    @property
    def uid(self) -> str:
        """Unique id across datasource types"""
        return f"{self.id}__{self.type}"

    @property
    def column_names(self) -> list[str]:
        return sorted([c.column_name for c in self.columns], key=lambda x: x or "")

    @property
    def columns_types(self) -> dict[str, str]:
        return {c.column_name: c.type for c in self.columns}

    @property
    def main_dttm_col(self) -> str:
        return "timestamp"

    @property
    def datasource_name(self) -> str:
        raise NotImplementedError()

    @property
    def connection(self) -> str | None:
        """String representing the context of the Datasource"""
        return None

    @property
    def schema(self) -> str | None:
        """String representing the schema of the Datasource (if it applies)"""
        return None

    @property
    def filterable_column_names(self) -> list[str]:
        return sorted([c.column_name for c in self.columns if c.filterable])

    @property
    def dttm_cols(self) -> list[str]:
        return []

    @property
    def url(self) -> str:
        return f"/{self.baselink}/edit/{self.id}"

    @property
    def explore_url(self) -> str:
        if self.default_endpoint:
            return self.default_endpoint
        return f"/explore/?datasource_type={self.type}&datasource_id={self.id}"

    @property
    def column_formats(self) -> dict[str, str | None]:
        return {m.metric_name: m.d3format for m in self.metrics if m.d3format}

    @property
    def currency_formats(self) -> dict[str, dict[str, str | None] | None]:
        return {m.metric_name: m.currency_json for m in self.metrics if m.currency_json}

    def add_missing_metrics(self, metrics: list[SqlMetric]) -> None:
        existing_metrics = {m.metric_name for m in self.metrics}
        for metric in metrics:
            if metric.metric_name not in existing_metrics:
                metric.table_id = self.id
                self.metrics.append(metric)

    @property
    def short_data(self) -> dict[str, Any]:
        """Data representation of the datasource sent to the frontend"""
        return {
            "edit_url": self.url,
            "id": self.id,
            "uid": self.uid,
            "schema": self.schema,
            "name": self.name,
            "type": self.type,
            "connection": self.connection,
            "creator": str(self.created_by),
        }

    @property
    def select_star(self) -> str | None:
        pass

    @property
    def order_by_choices(self) -> list[tuple[str, str]]:
        choices = []
        # self.column_names return sorted column_names
        for column_name in self.column_names:
            column_name = str(column_name or "")
            choices.append(
                (json.dumps([column_name, True]), f"{column_name} " + __("[asc]"))
            )
            choices.append(
                (json.dumps([column_name, False]), f"{column_name} " + __("[desc]"))
            )
        return choices

    @property
    def verbose_map(self) -> dict[str, str]:
        verb_map = {"__timestamp": "Time"}
        verb_map.update(
            {o.metric_name: o.verbose_name or o.metric_name for o in self.metrics}
        )
        verb_map.update(
            {o.column_name: o.verbose_name or o.column_name for o in self.columns}
        )
        return verb_map

    @property
    def data(self) -> dict[str, Any]:
        """Data representation of the datasource sent to the frontend"""
        return {
            # simple fields
            "id": self.id,
            "uid": self.uid,
            "column_formats": self.column_formats,
            "currency_formats": self.currency_formats,
            "description": self.description,
            "database": self.database.data,  # pylint: disable=no-member
            "default_endpoint": self.default_endpoint,
            "filter_select": self.filter_select_enabled,  # TODO deprecate
            "filter_select_enabled": self.filter_select_enabled,
            "name": self.name,
            "datasource_name": self.datasource_name,
            "table_name": self.datasource_name,
            "type": self.type,
            "schema": self.schema,
            "offset": self.offset,
            "cache_timeout": self.cache_timeout,
            "params": self.params,
            "perm": self.perm,
            "edit_url": self.url,
            # sqla-specific
            "sql": self.sql,
            # one to many
            "columns": [o.data for o in self.columns],
            "metrics": [o.data for o in self.metrics],
            # TODO deprecate, move logic to JS
            "order_by_choices": self.order_by_choices,
            "owners": [owner.id for owner in self.owners],
            "verbose_map": self.verbose_map,
            "select_star": self.select_star,
        }

    def data_for_slices(  # pylint: disable=too-many-locals
        self, slices: list[Slice]
    ) -> dict[str, Any]:
        """
        The representation of the datasource containing only the required data
        to render the provided slices.

        Used to reduce the payload when loading a dashboard.
        """
        data = self.data
        metric_names = set()
        column_names = set()
        for slc in slices:
            form_data = slc.form_data
            # pull out all required metrics from the form_data
            for metric_param in METRIC_FORM_DATA_PARAMS:
                for metric in utils.as_list(form_data.get(metric_param) or []):
                    metric_names.add(utils.get_metric_name(metric))
                    if utils.is_adhoc_metric(metric):
                        column_ = metric.get("column") or {}
                        if column_name := column_.get("column_name"):
                            column_names.add(column_name)

            # Columns used in query filters
            column_names.update(
                filter_["subject"]
                for filter_ in form_data.get("adhoc_filters") or []
                if filter_.get("clause") == "WHERE" and filter_.get("subject")
            )

            # columns used by Filter Box
            column_names.update(
                filter_config["column"]
                for filter_config in form_data.get("filter_configs") or []
                if "column" in filter_config
            )

            # for legacy dashboard imports which have the wrong query_context in them
            try:
                query_context = slc.get_query_context()
            except DatasetNotFoundError:
                query_context = None

            # legacy charts don't have query_context charts
            if query_context:
                column_names.update(
                    [
                        utils.get_column_name(column_)
                        for query in query_context.queries
                        for column_ in query.columns
                    ]
                    or []
                )
            else:
                _columns = [
                    utils.get_column_name(column_)
                    if utils.is_adhoc_column(column_)
                    else column_
                    for column_param in COLUMN_FORM_DATA_PARAMS
                    for column_ in utils.as_list(form_data.get(column_param) or [])
                ]
                column_names.update(_columns)

        filtered_metrics = [
            metric
            for metric in data["metrics"]
            if metric["metric_name"] in metric_names
        ]

        filtered_columns: list[Column] = []
        column_types: set[GenericDataType] = set()
        for column_ in data["columns"]:
            generic_type = column_.get("type_generic")
            if generic_type is not None:
                column_types.add(generic_type)
            if column_["column_name"] in column_names:
                filtered_columns.append(column_)

        data["column_types"] = list(column_types)
        del data["description"]
        data.update({"metrics": filtered_metrics})
        data.update({"columns": filtered_columns})
        verbose_map = {"__timestamp": "Time"}
        verbose_map.update(
            {
                metric["metric_name"]: metric["verbose_name"] or metric["metric_name"]
                for metric in filtered_metrics
            }
        )
        verbose_map.update(
            {
                column_["column_name"]: column_["verbose_name"]
                or column_["column_name"]
                for column_ in filtered_columns
            }
        )
        data["verbose_map"] = verbose_map

        return data

    @staticmethod
    def filter_values_handler(  # pylint: disable=too-many-arguments
        values: FilterValues | None,
        operator: str,
        target_generic_type: GenericDataType,
        target_native_type: str | None = None,
        is_list_target: bool = False,
        db_engine_spec: builtins.type[BaseEngineSpec] | None = None,
        db_extra: dict[str, Any] | None = None,
    ) -> FilterValues | None:
        if values is None:
            return None

        def handle_single_value(value: FilterValue | None) -> FilterValue | None:
            if operator == utils.FilterOperator.TEMPORAL_RANGE:
                return value
            if (
                isinstance(value, (float, int))
                and target_generic_type == utils.GenericDataType.TEMPORAL
                and target_native_type is not None
                and db_engine_spec is not None
            ):
                value = db_engine_spec.convert_dttm(
                    target_type=target_native_type,
                    dttm=datetime.utcfromtimestamp(value / 1000),
                    db_extra=db_extra,
                )
                value = literal_column(value)
            if isinstance(value, str):
                value = value.strip("\t\n")

                if (
                    target_generic_type == utils.GenericDataType.NUMERIC
                    and operator
                    not in {
                        utils.FilterOperator.ILIKE,
                        utils.FilterOperator.LIKE,
                    }
                ):
                    # For backwards compatibility and edge cases
                    # where a column data type might have changed
                    return utils.cast_to_num(value)
                if value == NULL_STRING:
                    return None
                if value == EMPTY_STRING:
                    return ""
            if target_generic_type == utils.GenericDataType.BOOLEAN:
                return utils.cast_to_boolean(value)
            return value

        if isinstance(values, (list, tuple)):
            values = [handle_single_value(v) for v in values]  # type: ignore
        else:
            values = handle_single_value(values)
        if is_list_target and not isinstance(values, (tuple, list)):
            values = [values]  # type: ignore
        elif not is_list_target and isinstance(values, (tuple, list)):
            values = values[0] if values else None
        return values

    def external_metadata(self) -> list[ResultSetColumnType]:
        """Returns column information from the external system"""
        raise NotImplementedError()

    def get_query_str(self, query_obj: QueryObjectDict) -> str:
        """Returns a query as a string

        This is used to be displayed to the user so that they can
        understand what is taking place behind the scene"""
        raise NotImplementedError()

    def query(self, query_obj: QueryObjectDict) -> QueryResult:
        """Executes the query and returns a dataframe

        query_obj is a dictionary representing Superset's query interface.
        Should return a ``superset.models.helpers.QueryResult``
        """
        raise NotImplementedError()

    @staticmethod
    def default_query(qry: Query) -> Query:
        return qry

    def get_column(self, column_name: str | None) -> TableColumn | None:
        if not column_name:
            return None
        for col in self.columns:
            if col.column_name == column_name:
                return col
        return None

    @staticmethod
    def get_fk_many_from_list(
        object_list: list[Any],
        fkmany: list[Column],
        fkmany_class: builtins.type[TableColumn | SqlMetric],
        key_attr: str,
    ) -> list[Column]:
        """Update ORM one-to-many list from object list

        Used for syncing metrics and columns using the same code"""

        object_dict = {o.get(key_attr): o for o in object_list}

        # delete fks that have been removed
        fkmany = [o for o in fkmany if getattr(o, key_attr) in object_dict]

        # sync existing fks
        for fk in fkmany:
            obj = object_dict.get(getattr(fk, key_attr))
            if obj:
                for attr in fkmany_class.update_from_object_fields:
                    setattr(fk, attr, obj.get(attr))

        # create new fks
        new_fks = []
        orm_keys = [getattr(o, key_attr) for o in fkmany]
        for obj in object_list:
            key = obj.get(key_attr)
            if key not in orm_keys:
                del obj["id"]
                orm_kwargs = {}
                for k in obj:
                    if k in fkmany_class.update_from_object_fields and k in obj:
                        orm_kwargs[k] = obj[k]
                new_obj = fkmany_class(**orm_kwargs)
                new_fks.append(new_obj)
        fkmany += new_fks
        return fkmany

    def update_from_object(self, obj: dict[str, Any]) -> None:
        """Update datasource from a data structure

        The UI's table editor crafts a complex data structure that
        contains most of the datasource's properties as well as
        an array of metrics and columns objects. This method
        receives the object from the UI and syncs the datasource to
        match it. Since the fields are different for the different
        connectors, the implementation uses ``update_from_object_fields``
        which can be defined for each connector and
        defines which fields should be synced"""
        for attr in self.update_from_object_fields:
            setattr(self, attr, obj.get(attr))

        self.owners = obj.get("owners", [])

        # Syncing metrics
        metrics = (
            self.get_fk_many_from_list(
                obj["metrics"], self.metrics, SqlMetric, "metric_name"
            )
            if "metrics" in obj
            else []
        )
        self.metrics = metrics

        # Syncing columns
        self.columns = (
            self.get_fk_many_from_list(
                obj["columns"], self.columns, TableColumn, "column_name"
            )
            if "columns" in obj
            else []
        )

    def get_extra_cache_keys(
        self, query_obj: QueryObjectDict  # pylint: disable=unused-argument
    ) -> list[Hashable]:
        """If a datasource needs to provide additional keys for calculation of
        cache keys, those can be provided via this method

        :param query_obj: The dict representation of a query object
        :return: list of keys
        """
        return []

    def __hash__(self) -> int:
        return hash(self.uid)

    def __eq__(self, other: object) -> bool:
        if not isinstance(other, BaseDatasource):
            return NotImplemented
        return self.uid == other.uid

    def raise_for_access(self) -> None:
        """
        Raise an exception if the user cannot access the resource.

        :raises SupersetSecurityException: If the user cannot access the resource
        """

        security_manager.raise_for_access(datasource=self)

    @classmethod
    def get_datasource_by_name(
        cls, datasource_name: str, schema: str, database_name: str
    ) -> BaseDatasource | None:
        raise NotImplementedError()


class AnnotationDatasource(BaseDatasource):
    """Dummy object so we can query annotations using 'Viz' objects just like
    regular datasources.
    """

    cache_timeout = 0
    changed_on = None
    type = "annotation"
    column_names = [
        "created_on",
        "changed_on",
        "id",
        "start_dttm",
        "end_dttm",
        "layer_id",
        "short_descr",
        "long_descr",
        "json_metadata",
        "created_by_fk",
        "changed_by_fk",
    ]

    def query(self, query_obj: QueryObjectDict) -> QueryResult:
        error_message = None
        qry = db.session.query(Annotation)
        qry = qry.filter(Annotation.layer_id == query_obj["filter"][0]["val"])
        if query_obj["from_dttm"]:
            qry = qry.filter(Annotation.start_dttm >= query_obj["from_dttm"])
        if query_obj["to_dttm"]:
            qry = qry.filter(Annotation.end_dttm <= query_obj["to_dttm"])
        status = QueryStatus.SUCCESS
        try:
            df = pd.read_sql_query(qry.statement, db.engine)
        except Exception as ex:  # pylint: disable=broad-except
            df = pd.DataFrame()
            status = QueryStatus.FAILED
            logger.exception(ex)
            error_message = utils.error_msg_from_exception(ex)
        return QueryResult(
            status=status,
            df=df,
            duration=timedelta(0),
            query="",
            error_message=error_message,
        )

    def get_query_str(self, query_obj: QueryObjectDict) -> str:
        raise NotImplementedError()

    def values_for_column(self, column_name: str, limit: int = 10000) -> list[Any]:
        raise NotImplementedError()


class TableColumn(AuditMixinNullable, ImportExportMixin, CertificationMixin, Model):

    """ORM object for table columns, each table can have multiple columns"""

    __tablename__ = "table_columns"
    __table_args__ = (UniqueConstraint("table_id", "column_name"),)

    id = Column(Integer, primary_key=True)
    column_name = Column(String(255), nullable=False)
    verbose_name = Column(String(1024))
    is_active = Column(Boolean, default=True)
    type = Column(Text)
    advanced_data_type = Column(String(255))
    groupby = Column(Boolean, default=True)
    filterable = Column(Boolean, default=True)
    description = Column(MediumText())
    table_id = Column(Integer, ForeignKey("tables.id", ondelete="CASCADE"))
    is_dttm = Column(Boolean, default=False)
    expression = Column(MediumText())
    python_date_format = Column(String(255))
    extra = Column(Text)

    table: Mapped[SqlaTable] = relationship(
        "SqlaTable",
        back_populates="columns",
    )

    export_fields = [
        "table_id",
        "column_name",
        "verbose_name",
        "is_dttm",
        "is_active",
        "type",
        "advanced_data_type",
        "groupby",
        "filterable",
        "expression",
        "description",
        "python_date_format",
        "extra",
    ]

    update_from_object_fields = [s for s in export_fields if s not in ("table_id",)]
    export_parent = "table"

    def __init__(self, **kwargs: Any) -> None:
        """
        Construct a TableColumn object.

        Historically a TableColumn object (from an ORM perspective) was tightly bound to
        a SqlaTable object, however with the introduction of the Query datasource this
        is no longer true, i.e., the SqlaTable relationship is optional.

        Now the TableColumn is either directly associated with the Database object (
        which is unknown to the ORM) or indirectly via the SqlaTable object (courtesy of
        the ORM) depending on the context.
        """

        self._database: Database | None = kwargs.pop("database", None)
        super().__init__(**kwargs)

    @reconstructor
    def init_on_load(self) -> None:
        """
        Construct a TableColumn object when invoked via the SQLAlchemy ORM.
        """

        self._database = None

    def __repr__(self) -> str:
        return str(self.column_name)

    @property
    def is_boolean(self) -> bool:
        """
        Check if the column has a boolean datatype.
        """
        return self.type_generic == GenericDataType.BOOLEAN

    @property
    def is_numeric(self) -> bool:
        """
        Check if the column has a numeric datatype.
        """
        return self.type_generic == GenericDataType.NUMERIC

    @property
    def is_string(self) -> bool:
        """
        Check if the column has a string datatype.
        """
        return self.type_generic == GenericDataType.STRING

    @property
    def is_temporal(self) -> bool:
        """
        Check if the column has a temporal datatype. If column has been set as
        temporal/non-temporal (`is_dttm` is True or False respectively), return that
        value. This usually happens during initial metadata fetching or when a column
        is manually set as temporal (for this `python_date_format` needs to be set).
        """
        if self.is_dttm is not None:
            return self.is_dttm
        return self.type_generic == GenericDataType.TEMPORAL

    @property
    def database(self) -> Database:
        return self.table.database if self.table else self._database

    @property
    def db_engine_spec(self) -> builtins.type[BaseEngineSpec]:
        return self.database.db_engine_spec

    @property
    def db_extra(self) -> dict[str, Any]:
        return self.database.get_extra()

    @property
    def type_generic(self) -> utils.GenericDataType | None:
        if self.is_dttm:
            return GenericDataType.TEMPORAL

        return (
            column_spec.generic_type
            if (
                column_spec := self.db_engine_spec.get_column_spec(
                    self.type,
                    db_extra=self.db_extra,
                )
            )
            else None
        )

    def get_sqla_col(
        self,
        label: str | None = None,
        template_processor: BaseTemplateProcessor | None = None,
    ) -> Column:
        label = label or self.column_name
        db_engine_spec = self.db_engine_spec
        column_spec = db_engine_spec.get_column_spec(self.type, db_extra=self.db_extra)
        type_ = column_spec.sqla_type if column_spec else None
        if expression := self.expression:
            if template_processor:
                expression = template_processor.process_template(expression)
            col = literal_column(expression, type_=type_)
        else:
            col = column(self.column_name, type_=type_)
        col = self.database.make_sqla_column_compatible(col, label)
        return col

    @property
    def datasource(self) -> RelationshipProperty:
        return self.table

    def get_timestamp_expression(
        self,
        time_grain: str | None,
        label: str | None = None,
        template_processor: BaseTemplateProcessor | None = None,
    ) -> TimestampExpression | Label:
        """
        Return a SQLAlchemy Core element representation of self to be used in a query.

        :param time_grain: Optional time grain, e.g. P1Y
        :param label: alias/label that column is expected to have
        :param template_processor: template processor
        :return: A TimeExpression object wrapped in a Label if supported by db
        """
        label = label or utils.DTTM_ALIAS

        pdf = self.python_date_format
        is_epoch = pdf in ("epoch_s", "epoch_ms")
        column_spec = self.db_engine_spec.get_column_spec(
            self.type, db_extra=self.db_extra
        )
        type_ = column_spec.sqla_type if column_spec else DateTime
        if not self.expression and not time_grain and not is_epoch:
            sqla_col = column(self.column_name, type_=type_)
            return self.database.make_sqla_column_compatible(sqla_col, label)
        if expression := self.expression:
            if template_processor:
                expression = template_processor.process_template(expression)
            col = literal_column(expression, type_=type_)
        else:
            col = column(self.column_name, type_=type_)
        time_expr = self.db_engine_spec.get_timestamp_expr(col, pdf, time_grain)
        return self.database.make_sqla_column_compatible(time_expr, label)

    @property
    def data(self) -> dict[str, Any]:
        attrs = (
            "advanced_data_type",
            "certification_details",
            "certified_by",
            "column_name",
            "description",
            "expression",
            "filterable",
            "groupby",
            "id",
            "is_certified",
            "is_dttm",
            "python_date_format",
            "type",
            "type_generic",
            "verbose_name",
            "warning_markdown",
        )

        return {s: getattr(self, s) for s in attrs if hasattr(self, s)}


class SqlMetric(AuditMixinNullable, ImportExportMixin, CertificationMixin, Model):

    """ORM object for metrics, each table can have multiple metrics"""

    __tablename__ = "sql_metrics"
    __table_args__ = (UniqueConstraint("table_id", "metric_name"),)

    id = Column(Integer, primary_key=True)
    metric_name = Column(String(255), nullable=False)
    verbose_name = Column(String(1024))
    metric_type = Column(String(32))
    description = Column(MediumText())
    d3format = Column(String(128))
    currency = Column(String(128))
    warning_text = Column(Text)
    table_id = Column(Integer, ForeignKey("tables.id", ondelete="CASCADE"))
    expression = Column(MediumText(), nullable=False)
    extra = Column(Text)

    table: Mapped[SqlaTable] = relationship(
        "SqlaTable",
        back_populates="metrics",
    )

    export_fields = [
        "metric_name",
        "verbose_name",
        "metric_type",
        "table_id",
        "expression",
        "description",
        "d3format",
        "currency",
        "extra",
        "warning_text",
    ]
    update_from_object_fields = list(s for s in export_fields if s != "table_id")
    export_parent = "table"

    def __repr__(self) -> str:
        return str(self.metric_name)

    def get_sqla_col(
        self,
        label: str | None = None,
        template_processor: BaseTemplateProcessor | None = None,
    ) -> Column:
        label = label or self.metric_name
        expression = self.expression
        if template_processor:
            expression = template_processor.process_template(expression)

        sqla_col: ColumnClause = literal_column(expression)
        return self.table.database.make_sqla_column_compatible(sqla_col, label)

    @property
    def perm(self) -> str | None:
        return (
            ("{parent_name}.[{obj.metric_name}](id:{obj.id})").format(
                obj=self, parent_name=self.table.full_name
            )
            if self.table
            else None
        )

    def get_perm(self) -> str | None:
        return self.perm

    @property
    def currency_json(self) -> dict[str, str | None] | None:
        try:
            return json.loads(self.currency or "{}") or None
        except (TypeError, JSONDecodeError) as exc:
            logger.error(
                "Unable to load currency json: %r. Leaving empty.", exc, exc_info=True
            )
            return None

    @property
    def data(self) -> dict[str, Any]:
        attrs = (
            "certification_details",
            "certified_by",
            "currency",
            "d3format",
            "description",
            "expression",
            "id",
            "is_certified",
            "metric_name",
            "warning_markdown",
            "warning_text",
            "verbose_name",
        )

        return {s: getattr(self, s) for s in attrs}


sqlatable_user = Table(
    "sqlatable_user",
    metadata,
    Column("id", Integer, primary_key=True),
    Column("user_id", Integer, ForeignKey("ab_user.id", ondelete="CASCADE")),
    Column("table_id", Integer, ForeignKey("tables.id", ondelete="CASCADE")),
)


def _process_sql_expression(
    expression: str | None,
    database_id: int,
    schema: str,
    template_processor: BaseTemplateProcessor | None = None,
) -> str | None:
    if template_processor and expression:
        expression = template_processor.process_template(expression)
    if expression:
        try:
            expression = validate_adhoc_subquery(
                expression,
                database_id,
                schema,
            )
            expression = sanitize_clause(expression)
        except (QueryClauseValidationException, SupersetSecurityException) as ex:
            raise QueryObjectValidationError(ex.message) from ex
    return expression


class SqlaTable(
    Model,
    BaseDatasource,
    ExploreMixin,
):  # pylint: disable=too-many-public-methods
    """An ORM object for SqlAlchemy table references"""

    type = "table"
    query_language = "sql"
    is_rls_supported = True
    columns: Mapped[list[TableColumn]] = relationship(
        TableColumn,
        back_populates="table",
        cascade="all, delete-orphan",
        passive_deletes=True,
    )
    metrics: Mapped[list[SqlMetric]] = relationship(
        SqlMetric,
        back_populates="table",
        cascade="all, delete-orphan",
        passive_deletes=True,
    )
    metric_class = SqlMetric
    column_class = TableColumn
    owner_class = security_manager.user_model

    __tablename__ = "tables"

    # Note this uniqueness constraint is not part of the physical schema, i.e., it does
    # not exist in the migrations, but is required by `import_from_dict` to ensure the
    # correct filters are applied in order to identify uniqueness.
    #
    # The reason it does not physically exist is MySQL, PostgreSQL, etc. have a
    # different interpretation of uniqueness when it comes to NULL which is problematic
    # given the schema is optional.
    __table_args__ = (UniqueConstraint("database_id", "schema", "table_name"),)

    table_name = Column(String(250), nullable=False)
    main_dttm_col = Column(String(250))
    database_id = Column(Integer, ForeignKey("dbs.id"), nullable=False)
    fetch_values_predicate = Column(Text)
    owners = relationship(owner_class, secondary=sqlatable_user, backref="tables")
    database: Database = relationship(
        "Database",
        backref=backref("tables", cascade="all, delete-orphan"),
        foreign_keys=[database_id],
    )
    schema = Column(String(255))
    sql = Column(MediumText())
    is_sqllab_view = Column(Boolean, default=False)
    template_params = Column(Text)
    extra = Column(Text)
    normalize_columns = Column(Boolean, default=False)
    always_filter_main_dttm = Column(Boolean, default=False)

    baselink = "tablemodelview"

    export_fields = [
        "table_name",
        "main_dttm_col",
        "description",
        "default_endpoint",
        "database_id",
        "offset",
        "cache_timeout",
        "schema",
        "sql",
        "params",
        "template_params",
        "filter_select_enabled",
        "fetch_values_predicate",
        "extra",
        "normalize_columns",
        "always_filter_main_dttm",
    ]
    update_from_object_fields = [f for f in export_fields if f != "database_id"]
    export_parent = "database"
    export_children = ["metrics", "columns"]

    sqla_aggregations = {
        "COUNT_DISTINCT": lambda column_name: sa.func.COUNT(sa.distinct(column_name)),
        "COUNT": sa.func.COUNT,
        "SUM": sa.func.SUM,
        "AVG": sa.func.AVG,
        "MIN": sa.func.MIN,
        "MAX": sa.func.MAX,
    }

    def __repr__(self) -> str:  # pylint: disable=invalid-repr-returned
        return self.name

    @property
    def db_extra(self) -> dict[str, Any]:
        return self.database.get_extra()

    @staticmethod
    def _apply_cte(sql: str, cte: str | None) -> str:
        """
        Append a CTE before the SELECT statement if defined

        :param sql: SELECT statement
        :param cte: CTE statement
        :return:
        """
        if cte:
            sql = f"{cte}\n{sql}"
        return sql

    @property
    def db_engine_spec(self) -> __builtins__.type[BaseEngineSpec]:
        return self.database.db_engine_spec

    @property
    def changed_by_name(self) -> str:
        if not self.changed_by:
            return ""
        return str(self.changed_by)

    @property
    def connection(self) -> str:
        return str(self.database)

    @property
    def description_markeddown(self) -> str:
        return utils.markdown(self.description)

    @property
    def datasource_name(self) -> str:
        return self.table_name

    @property
    def datasource_type(self) -> str:
        return self.type

    @property
    def database_name(self) -> str:
        return self.database.name

    @classmethod
    def get_datasource_by_name(
        cls,
        datasource_name: str,
        schema: str | None,
        database_name: str,
    ) -> SqlaTable | None:
        schema = schema or None
        query = (
            db.session.query(cls)
            .join(Database)
            .filter(cls.table_name == datasource_name)
            .filter(Database.database_name == database_name)
        )
        # Handling schema being '' or None, which is easier to handle
        # in python than in the SQLA query in a multi-dialect way
        for tbl in query.all():
            if schema == (tbl.schema or None):
                return tbl
        return None

    @property
    def link(self) -> Markup:
        name = escape(self.name)
        anchor = f'<a target="_blank" href="{self.explore_url}">{name}</a>'
        return Markup(anchor)

    def get_schema_perm(self) -> str | None:
        """Returns schema permission if present, database one otherwise."""
        return security_manager.get_schema_perm(self.database, self.schema)

    def get_perm(self) -> str:
        """
        Return this dataset permission name
        :return: dataset permission name
        :raises DatasetInvalidPermissionEvaluationException: When database is missing
        """
        if self.database is None:
            raise DatasetInvalidPermissionEvaluationException()
        return f"[{self.database}].[{self.table_name}](id:{self.id})"

    @hybrid_property
    def name(self) -> str:  # pylint: disable=invalid-overridden-method
        return self.schema + "." + self.table_name if self.schema else self.table_name

    @property
    def full_name(self) -> str:
        return utils.get_datasource_full_name(
            self.database, self.table_name, schema=self.schema
        )

    @property
    def dttm_cols(self) -> list[str]:
        l = [c.column_name for c in self.columns if c.is_dttm]
        if self.main_dttm_col and self.main_dttm_col not in l:
            l.append(self.main_dttm_col)
        return l

    @property
    def num_cols(self) -> list[str]:
        return [c.column_name for c in self.columns if c.is_numeric]

    @property
    def any_dttm_col(self) -> str | None:
        cols = self.dttm_cols
        return cols[0] if cols else None

    @property
    def html(self) -> str:
        df = pd.DataFrame((c.column_name, c.type) for c in self.columns)
        df.columns = ["field", "type"]
        return df.to_html(
            index=False,
            classes=("dataframe table table-striped table-bordered " "table-condensed"),
        )

    @property
    def sql_url(self) -> str:
        return self.database.sql_url + "?table_name=" + str(self.table_name)

    def external_metadata(self) -> list[ResultSetColumnType]:
        # todo(yongjie): create a physical table column type in a separate PR
        if self.sql:
            return get_virtual_table_metadata(dataset=self)
        return get_physical_table_metadata(
            database=self.database,
            table_name=self.table_name,
            schema_name=self.schema,
            normalize_columns=self.normalize_columns,
        )

    @property
    def time_column_grains(self) -> dict[str, Any]:
        return {
            "time_columns": self.dttm_cols,
            "time_grains": [grain.name for grain in self.database.grains()],
        }

    @property
    def select_star(self) -> str | None:
        # show_cols and latest_partition set to false to avoid
        # the expensive cost of inspecting the DB
        return self.database.select_star(
            self.table_name, schema=self.schema, show_cols=False, latest_partition=False
        )

    @property
    def health_check_message(self) -> str | None:
        check = config["DATASET_HEALTH_CHECK"]
        return check(self) if check else None

    @property
    def granularity_sqla(self) -> list[tuple[Any, Any]]:
        return utils.choicify(self.dttm_cols)

    @property
    def time_grain_sqla(self) -> list[tuple[Any, Any]]:
        return [(g.duration, g.name) for g in self.database.grains() or []]

    @property
    def data(self) -> dict[str, Any]:
        data_ = super().data
        if self.type == "table":
            data_["granularity_sqla"] = self.granularity_sqla
            data_["time_grain_sqla"] = self.time_grain_sqla
            data_["main_dttm_col"] = self.main_dttm_col
            data_["fetch_values_predicate"] = self.fetch_values_predicate
            data_["template_params"] = self.template_params
            data_["is_sqllab_view"] = self.is_sqllab_view
            data_["health_check_message"] = self.health_check_message
            data_["extra"] = self.extra
            data_["owners"] = self.owners_data
            data_["always_filter_main_dttm"] = self.always_filter_main_dttm
            data_["normalize_columns"] = self.normalize_columns
        return data_

    @property
    def extra_dict(self) -> dict[str, Any]:
        try:
            return json.loads(self.extra)
        except (TypeError, json.JSONDecodeError):
            return {}

    def get_fetch_values_predicate(
        self,
        template_processor: BaseTemplateProcessor | None = None,
    ) -> TextClause:
        fetch_values_predicate = self.fetch_values_predicate
        if template_processor:
            fetch_values_predicate = template_processor.process_template(
                fetch_values_predicate
            )
        try:
            return self.text(fetch_values_predicate)
        except TemplateError as ex:
            raise QueryObjectValidationError(
                _(
                    "Error in jinja expression in fetch values predicate: %(msg)s",
                    msg=ex.message,
                )
            ) from ex

    def mutate_query_from_config(self, sql: str) -> str:
        """Apply config's SQL_QUERY_MUTATOR

        Typically adds comments to the query with context"""
        sql_query_mutator = config["SQL_QUERY_MUTATOR"]
        mutate_after_split = config["MUTATE_AFTER_SPLIT"]
        if sql_query_mutator and not mutate_after_split:
            sql = sql_query_mutator(
                sql,
                security_manager=security_manager,
                database=self.database,
            )
        return sql

    def get_template_processor(self, **kwargs: Any) -> BaseTemplateProcessor:
        return get_template_processor(table=self, database=self.database, **kwargs)

<<<<<<< HEAD
    def get_query_str_extended(
        self,
        query_obj: QueryObjectDict,
        mutate: bool = True,
    ) -> QueryStringExtended:
        sqlaq = self.get_sqla_query(**query_obj)
        sql = self.database.compile_sqla_query(sqlaq.sqla_query)
        sql = self._apply_cte(sql, sqlaq.cte)
        if mutate:
            sql = self.mutate_query_from_config(sql)
        return QueryStringExtended(
            applied_template_filters=sqlaq.applied_template_filters,
            applied_filter_columns=sqlaq.applied_filter_columns,
            rejected_filter_columns=sqlaq.rejected_filter_columns,
            labels_expected=sqlaq.labels_expected,
            prequeries=sqlaq.prequeries,
            sql=sql,
        )

=======
>>>>>>> a29cdefe
    def get_query_str(self, query_obj: QueryObjectDict) -> str:
        query_str_ext = self.get_query_str_extended(query_obj)
        all_queries = query_str_ext.prequeries + [query_str_ext.sql]
        return ";\n\n".join(all_queries) + ";"

    def get_sqla_table(self) -> TableClause:
        tbl = table(self.table_name)
        if self.schema:
            tbl.schema = self.schema
        return tbl

    def get_from_clause(
        self, template_processor: BaseTemplateProcessor | None = None
    ) -> tuple[TableClause | Alias, str | None]:
        """
        Return where to select the columns and metrics from. Either a physical table
        or a virtual table with it's own subquery. If the FROM is referencing a
        CTE, the CTE is returned as the second value in the return tuple.
        """
        if not self.is_virtual:
            return self.get_sqla_table(), None

        from_sql = self.get_rendered_sql(template_processor)
        parsed_query = ParsedQuery(from_sql, engine=self.db_engine_spec.engine)
        if not (
            parsed_query.is_unknown()
            or self.db_engine_spec.is_readonly_query(parsed_query)
        ):
            raise QueryObjectValidationError(
                _("Virtual dataset query must be read-only")
            )

        cte = self.db_engine_spec.get_cte_query(from_sql)
        from_clause = (
            table(self.db_engine_spec.cte_alias)
            if cte
            else TextAsFrom(self.text(from_sql), []).alias(VIRTUAL_TABLE_ALIAS)
        )

        return from_clause, cte

    def adhoc_metric_to_sqla(
        self,
        metric: AdhocMetric,
        columns_by_name: dict[str, TableColumn],
        template_processor: BaseTemplateProcessor | None = None,
    ) -> ColumnElement:
        """
        Turn an adhoc metric into a sqlalchemy column.

        :param dict metric: Adhoc metric definition
        :param dict columns_by_name: Columns for the current table
        :param template_processor: template_processor instance
        :returns: The metric defined as a sqlalchemy column
        :rtype: sqlalchemy.sql.column
        """
        expression_type = metric.get("expressionType")
        label = utils.get_metric_name(metric)

        if expression_type == utils.AdhocMetricExpressionType.SIMPLE:
            metric_column = metric.get("column") or {}
            column_name = cast(str, metric_column.get("column_name"))
            table_column: TableColumn | None = columns_by_name.get(column_name)
            if table_column:
                sqla_column = table_column.get_sqla_col(
                    template_processor=template_processor
                )
            else:
                sqla_column = column(column_name)
            sqla_metric = self.sqla_aggregations[metric["aggregate"]](sqla_column)
        elif expression_type == utils.AdhocMetricExpressionType.SQL:
            expression = _process_sql_expression(
                expression=metric["sqlExpression"],
                database_id=self.database_id,
                schema=self.schema,
                template_processor=template_processor,
            )
            sqla_metric = literal_column(expression)
        else:
            raise QueryObjectValidationError("Adhoc metric expressionType is invalid")

        return self.make_sqla_column_compatible(sqla_metric, label)

    def adhoc_column_to_sqla(  # pylint: disable=too-many-locals
        self,
        col: AdhocColumn,
        force_type_check: bool = False,
        template_processor: BaseTemplateProcessor | None = None,
    ) -> ColumnElement:
        """
        Turn an adhoc column into a sqlalchemy column.

        :param col: Adhoc column definition
        :param force_type_check: Should the column type be checked in the db.
               This is needed to validate if a filter with an adhoc column
               is applicable.
        :param template_processor: template_processor instance
        :returns: The metric defined as a sqlalchemy column
        :rtype: sqlalchemy.sql.column
        """
        label = utils.get_column_name(col)
        expression = _process_sql_expression(
            expression=col["sqlExpression"],
            database_id=self.database_id,
            schema=self.schema,
            template_processor=template_processor,
        )
        time_grain = col.get("timeGrain")
        has_timegrain = col.get("columnType") == "BASE_AXIS" and time_grain
        is_dttm = False
        pdf = None
        if col_in_metadata := self.get_column(expression):
            sqla_column = col_in_metadata.get_sqla_col(
                template_processor=template_processor
            )
            is_dttm = col_in_metadata.is_temporal
            pdf = col_in_metadata.python_date_format
        else:
            sqla_column = literal_column(expression)
            if has_timegrain or force_type_check:
                try:
                    # probe adhoc column type
                    tbl, _ = self.get_from_clause(template_processor)
                    qry = sa.select([sqla_column]).limit(1).select_from(tbl)
                    sql = self.database.compile_sqla_query(qry)
                    col_desc = get_columns_description(self.database, self.schema, sql)
                    if not col_desc:
                        raise SupersetGenericDBErrorException("Column not found")
                    is_dttm = col_desc[0]["is_dttm"]  # type: ignore
                except SupersetGenericDBErrorException as ex:
                    raise ColumnNotFoundException(message=str(ex)) from ex

        if is_dttm and has_timegrain:
            sqla_column = self.db_engine_spec.get_timestamp_expr(
                col=sqla_column,
                pdf=pdf,
                time_grain=time_grain,
            )
        return self.make_sqla_column_compatible(sqla_column, label)

    def make_orderby_compatible(
        self, select_exprs: list[ColumnElement], orderby_exprs: list[ColumnElement]
    ) -> None:
        """
        If needed, make sure aliases for selected columns are not used in
        `ORDER BY`.

        In some databases (e.g. Presto), `ORDER BY` clause is not able to
        automatically pick the source column if a `SELECT` clause alias is named
        the same as a source column. In this case, we update the SELECT alias to
        another name to avoid the conflict.
        """
        if self.db_engine_spec.allows_alias_to_source_column:
            return

        def is_alias_used_in_orderby(col: ColumnElement) -> bool:
            if not isinstance(col, Label):
                return False
            regexp = re.compile(f"\\(.*\\b{re.escape(col.name)}\\b.*\\)", re.IGNORECASE)
            return any(regexp.search(str(x)) for x in orderby_exprs)

        # Iterate through selected columns, if column alias appears in orderby
        # use another `alias`. The final output columns will still use the
        # original names, because they are updated by `labels_expected` after
        # querying.
        for col in select_exprs:
            if is_alias_used_in_orderby(col):
                col.name = f"{col.name}__"

    def get_sqla_row_level_filters(
        self,
        template_processor: BaseTemplateProcessor,
    ) -> list[TextClause]:
        """
        Return the appropriate row level security filters for this table and the
        current user. A custom username can be passed when the user is not present in the
        Flask global namespace.

        :param template_processor: The template processor to apply to the filters.
        :returns: A list of SQL clauses to be ANDed together.
        """
        all_filters: list[TextClause] = []
        filter_groups: dict[int | str, list[TextClause]] = defaultdict(list)
        try:
            for filter_ in security_manager.get_rls_filters(self):
                clause = self.text(
                    f"({template_processor.process_template(filter_.clause)})"
                )
                if filter_.group_key:
                    filter_groups[filter_.group_key].append(clause)
                else:
                    all_filters.append(clause)

            if is_feature_enabled("EMBEDDED_SUPERSET"):
                for rule in security_manager.get_guest_rls_filters(self):
                    clause = self.text(
                        f"({template_processor.process_template(rule['clause'])})"
                    )
                    all_filters.append(clause)

            grouped_filters = [or_(*clauses) for clauses in filter_groups.values()]
            all_filters.extend(grouped_filters)
            return all_filters
        except TemplateError as ex:
            raise QueryObjectValidationError(
                _(
                    "Error in jinja expression in RLS filters: %(msg)s",
                    msg=ex.message,
                )
            ) from ex

    def text(self, clause: str) -> TextClause:
        return self.db_engine_spec.get_text_clause(clause)

    def _get_series_orderby(
        self,
        series_limit_metric: Metric,
        metrics_by_name: dict[str, SqlMetric],
        columns_by_name: dict[str, TableColumn],
        template_processor: BaseTemplateProcessor | None = None,
    ) -> Column:
        if utils.is_adhoc_metric(series_limit_metric):
            assert isinstance(series_limit_metric, dict)
            ob = self.adhoc_metric_to_sqla(series_limit_metric, columns_by_name)
        elif (
            isinstance(series_limit_metric, str)
            and series_limit_metric in metrics_by_name
        ):
            ob = metrics_by_name[series_limit_metric].get_sqla_col(
                template_processor=template_processor
            )
        else:
            raise QueryObjectValidationError(
                _("Metric '%(metric)s' does not exist", metric=series_limit_metric)
            )
        return ob

    def _normalize_prequery_result_type(
        self,
        row: pd.Series,
        dimension: str,
        columns_by_name: dict[str, TableColumn],
    ) -> str | int | float | bool | Text:
        """
        Convert a prequery result type to its equivalent Python type.

        Some databases like Druid will return timestamps as strings, but do not perform
        automatic casting when comparing these strings to a timestamp. For cases like
        this we convert the value via the appropriate SQL transform.

        :param row: A prequery record
        :param dimension: The dimension name
        :param columns_by_name: The mapping of columns by name
        :return: equivalent primitive python type
        """

        value = row[dimension]

        if isinstance(value, np.generic):
            value = value.item()

        column_ = columns_by_name[dimension]
        db_extra: dict[str, Any] = self.database.get_extra()

        if column_.type and column_.is_temporal and isinstance(value, str):
            sql = self.db_engine_spec.convert_dttm(
                column_.type, dateutil.parser.parse(value), db_extra=db_extra
            )

            if sql:
                value = self.text(sql)

        return value

    def _get_top_groups(
        self,
        df: pd.DataFrame,
        dimensions: list[str],
        groupby_exprs: dict[str, Any],
        columns_by_name: dict[str, TableColumn],
    ) -> ColumnElement:
        groups = []
        for _unused, row in df.iterrows():
            group = []
            for dimension in dimensions:
                value = self._normalize_prequery_result_type(
                    row,
                    dimension,
                    columns_by_name,
                )

                group.append(groupby_exprs[dimension] == value)
            groups.append(and_(*group))

        return or_(*groups)

    def query(self, query_obj: QueryObjectDict) -> QueryResult:
        qry_start_dttm = datetime.now()
        query_str_ext = self.get_query_str_extended(query_obj)
        sql = query_str_ext.sql
        status = QueryStatus.SUCCESS
        errors = None
        error_message = None

        def assign_column_label(df: pd.DataFrame) -> pd.DataFrame | None:
            """
            Some engines change the case or generate bespoke column names, either by
            default or due to lack of support for aliasing. This function ensures that
            the column names in the DataFrame correspond to what is expected by
            the viz components.

            Sometimes a query may also contain only order by columns that are not used
            as metrics or groupby columns, but need to present in the SQL `select`,
            filtering by `labels_expected` make sure we only return columns users want.

            :param df: Original DataFrame returned by the engine
            :return: Mutated DataFrame
            """
            labels_expected = query_str_ext.labels_expected
            if df is not None and not df.empty:
                if len(df.columns) < len(labels_expected):
                    raise QueryObjectValidationError(
                        _("Db engine did not return all queried columns")
                    )
                if len(df.columns) > len(labels_expected):
                    df = df.iloc[:, 0 : len(labels_expected)]
                df.columns = labels_expected
            return df

        try:
            df = self.database.get_df(sql, self.schema, mutator=assign_column_label)
        except (SupersetErrorException, SupersetErrorsException) as ex:
            # SupersetError(s) exception should not be captured; instead, they should
            # bubble up to the Flask error handler so they are returned as proper SIP-40
            # errors. This is particularly important for database OAuth2, see SIP-85.
            raise ex
        except Exception as ex:  # pylint: disable=broad-except
            # TODO (betodealmeida): review exception handling while querying the external
            # database. Ideally we'd expect and handle external database error, but
            # everything else / the default should be to let things bubble up.
            df = pd.DataFrame()
            status = QueryStatus.FAILED
            logger.warning(
                "Query %s on schema %s failed", sql, self.schema, exc_info=True
            )
            db_engine_spec = self.db_engine_spec
            errors = [
                dataclasses.asdict(error) for error in db_engine_spec.extract_errors(ex)
            ]
            error_message = utils.error_msg_from_exception(ex)

        return QueryResult(
            applied_template_filters=query_str_ext.applied_template_filters,
            applied_filter_columns=query_str_ext.applied_filter_columns,
            rejected_filter_columns=query_str_ext.rejected_filter_columns,
            status=status,
            df=df,
            duration=datetime.now() - qry_start_dttm,
            query=sql,
            errors=errors,
            error_message=error_message,
        )

    def get_sqla_table_object(self) -> Table:
        return self.database.get_table(self.table_name, schema=self.schema)

    def fetch_metadata(self, commit: bool = True) -> MetadataResult:
        """
        Fetches the metadata for the table and merges it in

        :param commit: should the changes be committed or not.
        :return: Tuple with lists of added, removed and modified column names.
        """
        new_columns = self.external_metadata()
        metrics = [
            SqlMetric(**metric)
            for metric in self.database.get_metrics(self.table_name, self.schema)
        ]
        any_date_col = None
        db_engine_spec = self.db_engine_spec

        # If no `self.id`, then this is a new table, no need to fetch columns
        # from db.  Passing in `self.id` to query will actually automatically
        # generate a new id, which can be tricky during certain transactions.
        old_columns = (
            (
                db.session.query(TableColumn)
                .filter(TableColumn.table_id == self.id)
                .all()
            )
            if self.id
            else self.columns
        )

        old_columns_by_name: dict[str, TableColumn] = {
            col.column_name: col for col in old_columns
        }
        results = MetadataResult(
            removed=[
                col
                for col in old_columns_by_name
                if col not in {col["column_name"] for col in new_columns}
            ]
        )

        # clear old columns before adding modified columns back
        columns = []
        for col in new_columns:
            old_column = old_columns_by_name.pop(col["column_name"], None)
            if not old_column:
                results.added.append(col["column_name"])
                new_column = TableColumn(
                    column_name=col["column_name"],
                    type=col["type"],
                    table=self,
                )
                new_column.is_dttm = new_column.is_temporal
                db_engine_spec.alter_new_orm_column(new_column)
            else:
                new_column = old_column
                if new_column.type != col["type"]:
                    results.modified.append(col["column_name"])
                new_column.type = col["type"]
                new_column.expression = ""
            new_column.groupby = True
            new_column.filterable = True
            columns.append(new_column)
            if not any_date_col and new_column.is_temporal:
                any_date_col = col["column_name"]

        # add back calculated (virtual) columns
        columns.extend([col for col in old_columns if col.expression])
        self.columns = columns

        if not self.main_dttm_col:
            self.main_dttm_col = any_date_col
        self.add_missing_metrics(metrics)

        # Apply config supplied mutations.
        config["SQLA_TABLE_MUTATOR"](self)

        db.session.merge(self)
        if commit:
            db.session.commit()
        return results

    @classmethod
    def query_datasources_by_name(
        cls,
        database: Database,
        datasource_name: str,
        schema: str | None = None,
    ) -> list[SqlaTable]:
        query = (
            db.session.query(cls)
            .filter_by(database_id=database.id)
            .filter_by(table_name=datasource_name)
        )
        if schema:
            query = query.filter_by(schema=schema)
        return query.all()

    @classmethod
    def query_datasources_by_permissions(  # pylint: disable=invalid-name
        cls,
        database: Database,
        permissions: set[str],
        schema_perms: set[str],
    ) -> list[SqlaTable]:
        # TODO(hughhhh): add unit test
        return (
            db.session.query(cls)
            .filter_by(database_id=database.id)
            .filter(
                or_(
                    SqlaTable.perm.in_(permissions),
                    SqlaTable.schema_perm.in_(schema_perms),
                )
            )
            .all()
        )

    @classmethod
    def get_eager_sqlatable_datasource(cls, datasource_id: int) -> SqlaTable:
        """Returns SqlaTable with columns and metrics."""
        return (
            db.session.query(cls)
            .options(
                sa.orm.subqueryload(cls.columns),
                sa.orm.subqueryload(cls.metrics),
            )
            .filter_by(id=datasource_id)
            .one()
        )

    @classmethod
    def get_all_datasources(cls) -> list[SqlaTable]:
        qry = db.session.query(cls)
        qry = cls.default_query(qry)
        return qry.all()

    @staticmethod
    def default_query(qry: Query) -> Query:
        return qry.filter_by(is_sqllab_view=False)

    def has_extra_cache_key_calls(self, query_obj: QueryObjectDict) -> bool:
        """
        Detects the presence of calls to `ExtraCache` methods in items in query_obj that
        can be templated. If any are present, the query must be evaluated to extract
        additional keys for the cache key. This method is needed to avoid executing the
        template code unnecessarily, as it may contain expensive calls, e.g. to extract
        the latest partition of a database.

        :param query_obj: query object to analyze
        :return: True if there are call(s) to an `ExtraCache` method, False otherwise
        """
        templatable_statements: list[str] = []
        if self.sql:
            templatable_statements.append(self.sql)
        if self.fetch_values_predicate:
            templatable_statements.append(self.fetch_values_predicate)
        extras = query_obj.get("extras", {})
        if "where" in extras:
            templatable_statements.append(extras["where"])
        if "having" in extras:
            templatable_statements.append(extras["having"])
        if self.is_rls_supported:
            templatable_statements += [
                f.clause for f in security_manager.get_rls_filters(self)
            ]
        for statement in templatable_statements:
            if ExtraCache.regex.search(statement):
                return True
        return False

    def get_extra_cache_keys(self, query_obj: QueryObjectDict) -> list[Hashable]:
        """
        The cache key of a SqlaTable needs to consider any keys added by the parent
        class and any keys added via `ExtraCache`.

        :param query_obj: query object to analyze
        :return: The extra cache keys
        """
        extra_cache_keys = super().get_extra_cache_keys(query_obj)
        if self.has_extra_cache_key_calls(query_obj):
            sqla_query = self.get_sqla_query(**query_obj)
            extra_cache_keys += sqla_query.extra_cache_keys
        return extra_cache_keys

    @property
    def quote_identifier(self) -> Callable[[str], str]:
        return self.database.quote_identifier

    @staticmethod
    def before_update(
        mapper: Mapper,
        connection: Connection,
        target: SqlaTable,
    ) -> None:
        """
        Note this listener is called when any fields are being updated

        :param mapper: The table mapper
        :param connection: The DB-API connection
        :param target: The mapped instance being persisted
        :raises Exception: If the target table is not unique
        """
        target.load_database()
        security_manager.dataset_before_update(mapper, connection, target)

    @staticmethod
    def update_column(  # pylint: disable=unused-argument
        mapper: Mapper, connection: Connection, target: SqlMetric | TableColumn
    ) -> None:
        """
        :param mapper: Unused.
        :param connection: Unused.
        :param target: The metric or column that was updated.
        """
        session = inspect(target).session  # pylint: disable=disallowed-name

        # Forces an update to the table's changed_on value when a metric or column on the
        # table is updated. This busts the cache key for all charts that use the table.
        session.execute(update(SqlaTable).where(SqlaTable.id == target.table.id))

    @staticmethod
    def after_insert(
        mapper: Mapper,
        connection: Connection,
        target: SqlaTable,
    ) -> None:
        """
        Update dataset permissions after insert
        """
        target.load_database()
        security_manager.dataset_after_insert(mapper, connection, target)

    @staticmethod
    def after_delete(
        mapper: Mapper,
        connection: Connection,
        sqla_table: SqlaTable,
    ) -> None:
        """
        Update dataset permissions after delete
        """
        security_manager.dataset_after_delete(mapper, connection, sqla_table)

    def load_database(self: SqlaTable) -> None:
        # somehow the database attribute is not loaded on access
        if self.database_id and (
            not self.database or self.database.id != self.database_id
        ):
            session = inspect(self).session  # pylint: disable=disallowed-name
            self.database = session.query(Database).filter_by(id=self.database_id).one()


sa.event.listen(SqlaTable, "before_update", SqlaTable.before_update)
sa.event.listen(SqlaTable, "after_insert", SqlaTable.after_insert)
sa.event.listen(SqlaTable, "after_delete", SqlaTable.after_delete)
sa.event.listen(SqlMetric, "after_update", SqlaTable.update_column)
sa.event.listen(TableColumn, "after_update", SqlaTable.update_column)

RLSFilterRoles = Table(
    "rls_filter_roles",
    metadata,
    Column("id", Integer, primary_key=True),
    Column("role_id", Integer, ForeignKey("ab_role.id"), nullable=False),
    Column("rls_filter_id", Integer, ForeignKey("row_level_security_filters.id")),
)

RLSFilterTables = Table(
    "rls_filter_tables",
    metadata,
    Column("id", Integer, primary_key=True),
    Column("table_id", Integer, ForeignKey("tables.id")),
    Column("rls_filter_id", Integer, ForeignKey("row_level_security_filters.id")),
)


class RowLevelSecurityFilter(Model, AuditMixinNullable):
    """
    Custom where clauses attached to Tables and Roles.
    """

    __tablename__ = "row_level_security_filters"
    id = Column(Integer, primary_key=True)
    name = Column(String(255), unique=True, nullable=False)
    description = Column(Text)
    filter_type = Column(
        Enum(
            *[filter_type.value for filter_type in utils.RowLevelSecurityFilterType],
            name="filter_type_enum",
        ),
    )
    group_key = Column(String(255), nullable=True)
    roles = relationship(
        security_manager.role_model,
        secondary=RLSFilterRoles,
        backref="row_level_security_filters",
    )
    tables = relationship(
        SqlaTable,
        overlaps="table",
        secondary=RLSFilterTables,
        backref="row_level_security_filters",
    )
    clause = Column(MediumText(), nullable=False)<|MERGE_RESOLUTION|>--- conflicted
+++ resolved
@@ -1415,28 +1415,6 @@
     def get_template_processor(self, **kwargs: Any) -> BaseTemplateProcessor:
         return get_template_processor(table=self, database=self.database, **kwargs)
 
-<<<<<<< HEAD
-    def get_query_str_extended(
-        self,
-        query_obj: QueryObjectDict,
-        mutate: bool = True,
-    ) -> QueryStringExtended:
-        sqlaq = self.get_sqla_query(**query_obj)
-        sql = self.database.compile_sqla_query(sqlaq.sqla_query)
-        sql = self._apply_cte(sql, sqlaq.cte)
-        if mutate:
-            sql = self.mutate_query_from_config(sql)
-        return QueryStringExtended(
-            applied_template_filters=sqlaq.applied_template_filters,
-            applied_filter_columns=sqlaq.applied_filter_columns,
-            rejected_filter_columns=sqlaq.rejected_filter_columns,
-            labels_expected=sqlaq.labels_expected,
-            prequeries=sqlaq.prequeries,
-            sql=sql,
-        )
-
-=======
->>>>>>> a29cdefe
     def get_query_str(self, query_obj: QueryObjectDict) -> str:
         query_str_ext = self.get_query_str_extended(query_obj)
         all_queries = query_str_ext.prequeries + [query_str_ext.sql]
