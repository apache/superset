--- conflicted
+++ resolved
@@ -367,11 +367,8 @@
             "groupby",
             "is_dttm",
             "type",
-<<<<<<< HEAD
             "business_type",
-=======
             "type_generic",
->>>>>>> 69c5cd79
             "python_date_format",
         )
         return {s: getattr(self, s) for s in attrs if hasattr(self, s)}
