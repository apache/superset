# Licensed to the Apache Software Foundation (ASF) under one
# or more contributor license agreements.  See the NOTICE file
# distributed with this work for additional information
# regarding copyright ownership.  The ASF licenses this file
# to you under the Apache License, Version 2.0 (the
# "License"); you may not use this file except in compliance
# with the License.  You may obtain a copy of the License at
#
#   http://www.apache.org/licenses/LICENSE-2.0
#
# Unless required by applicable law or agreed to in writing,
# software distributed under the License is distributed on an
# "AS IS" BASIS, WITHOUT WARRANTIES OR CONDITIONS OF ANY
# KIND, either express or implied.  See the License for the
# specific language governing permissions and limitations
# under the License.
# pylint: disable=too-many-lines, redefined-outer-name
import dataclasses
import json
import logging
import re
from collections import defaultdict
from dataclasses import dataclass, field
from datetime import datetime, timedelta
from typing import (
    Any,
    cast,
    Dict,
    Hashable,
    List,
    NamedTuple,
    Optional,
    Tuple,
    Type,
    Union,
)

import dateutil.parser
import numpy as np
import pandas as pd
import sqlalchemy as sa
import sqlparse
from flask import escape, Markup
from flask_appbuilder import Model
from flask_babel import lazy_gettext as _
from jinja2.exceptions import TemplateError
from sqlalchemy import (
    and_,
    asc,
    Boolean,
    Column,
    DateTime,
    desc,
    Enum,
    ForeignKey,
    inspect,
    Integer,
    or_,
    select,
    String,
    Table,
    Text,
    update,
)
from sqlalchemy.engine.base import Connection
from sqlalchemy.orm import backref, Query, relationship, RelationshipProperty, Session
from sqlalchemy.orm.mapper import Mapper
from sqlalchemy.schema import UniqueConstraint
from sqlalchemy.sql import column, ColumnElement, literal_column, table
from sqlalchemy.sql.elements import ColumnClause, TextClause
from sqlalchemy.sql.expression import Label, Select, TextAsFrom
from sqlalchemy.sql.selectable import Alias, TableClause

from superset import app, db, is_feature_enabled, security_manager
from superset.business_type.business_type_response import BusinessTypeResponse
from superset.columns.models import Column as NewColumn
from superset.common.db_query_status import QueryStatus
from superset.connectors.base.models import BaseColumn, BaseDatasource, BaseMetric
from superset.connectors.sqla.utils import (
    get_physical_table_metadata,
    get_virtual_table_metadata,
    load_or_create_tables,
    validate_adhoc_subquery,
)
from superset.datasets.models import Dataset as NewDataset
from superset.db_engine_specs.base import BaseEngineSpec, CTE_ALIAS, TimestampExpression
<<<<<<< HEAD
from superset.exceptions import BusinessTypesResponseError, QueryObjectValidationError
from superset.extensions import feature_flag_manager
=======
from superset.exceptions import (
    QueryClauseValidationException,
    QueryObjectValidationError,
)
>>>>>>> f64d654d
from superset.jinja_context import (
    BaseTemplateProcessor,
    ExtraCache,
    get_template_processor,
)
from superset.models.annotations import Annotation
from superset.models.core import Database
from superset.models.helpers import (
    AuditMixinNullable,
    CertificationMixin,
    clone_model,
    QueryResult,
)
from superset.sql_parse import ParsedQuery, sanitize_clause
from superset.superset_typing import (
    AdhocColumn,
    AdhocMetric,
    Metric,
    OrderBy,
    QueryObjectDict,
)
from superset.tables.models import Table as NewTable
from superset.utils import core as utils
from superset.utils.core import (
    GenericDataType,
    get_column_name,
    is_adhoc_column,
    QueryObjectFilterClause,
    remove_duplicates,
)

config = app.config
metadata = Model.metadata  # pylint: disable=no-member
logger = logging.getLogger(__name__)
BUSINESS_TYPE_ADDONS = config["BUSINESS_TYPE_ADDONS"]
VIRTUAL_TABLE_ALIAS = "virtual_table"

# a non-exhaustive set of additive metrics
ADDITIVE_METRIC_TYPES = {
    "count",
    "sum",
    "doubleSum",
}


class SqlaQuery(NamedTuple):
    applied_template_filters: List[str]
    cte: Optional[str]
    extra_cache_keys: List[Any]
    labels_expected: List[str]
    prequeries: List[str]
    sqla_query: Select


class QueryStringExtended(NamedTuple):
    applied_template_filters: Optional[List[str]]
    labels_expected: List[str]
    prequeries: List[str]
    sql: str


@dataclass
class MetadataResult:
    added: List[str] = field(default_factory=list)
    removed: List[str] = field(default_factory=list)
    modified: List[str] = field(default_factory=list)


class AnnotationDatasource(BaseDatasource):
    """Dummy object so we can query annotations using 'Viz' objects just like
    regular datasources.
    """

    cache_timeout = 0
    changed_on = None
    type = "annotation"
    column_names = [
        "created_on",
        "changed_on",
        "id",
        "start_dttm",
        "end_dttm",
        "layer_id",
        "short_descr",
        "long_descr",
        "json_metadata",
        "created_by_fk",
        "changed_by_fk",
    ]

    def query(self, query_obj: QueryObjectDict) -> QueryResult:
        error_message = None
        qry = db.session.query(Annotation)
        qry = qry.filter(Annotation.layer_id == query_obj["filter"][0]["val"])
        if query_obj["from_dttm"]:
            qry = qry.filter(Annotation.start_dttm >= query_obj["from_dttm"])
        if query_obj["to_dttm"]:
            qry = qry.filter(Annotation.end_dttm <= query_obj["to_dttm"])
        status = QueryStatus.SUCCESS
        try:
            df = pd.read_sql_query(qry.statement, db.engine)
        except Exception as ex:  # pylint: disable=broad-except
            df = pd.DataFrame()
            status = QueryStatus.FAILED
            logger.exception(ex)
            error_message = utils.error_msg_from_exception(ex)
        return QueryResult(
            status=status,
            df=df,
            duration=timedelta(0),
            query="",
            error_message=error_message,
        )

    def get_query_str(self, query_obj: QueryObjectDict) -> str:
        raise NotImplementedError()

    def values_for_column(self, column_name: str, limit: int = 10000) -> List[Any]:
        raise NotImplementedError()


class TableColumn(Model, BaseColumn, CertificationMixin):

    """ORM object for table columns, each table can have multiple columns"""

    __tablename__ = "table_columns"
    __table_args__ = (UniqueConstraint("table_id", "column_name"),)
    table_id = Column(Integer, ForeignKey("tables.id"))
    table = relationship(
        "SqlaTable",
        backref=backref("columns", cascade="all, delete-orphan"),
        foreign_keys=[table_id],
    )
    is_dttm = Column(Boolean, default=False)
    expression = Column(Text)
    python_date_format = Column(String(255))
    extra = Column(Text)

    export_fields = [
        "table_id",
        "column_name",
        "verbose_name",
        "is_dttm",
        "is_active",
        "type",
        "business_type",
        "groupby",
        "filterable",
        "expression",
        "description",
        "python_date_format",
        "extra",
    ]

    update_from_object_fields = [s for s in export_fields if s not in ("table_id",)]
    export_parent = "table"

    @property
    def is_boolean(self) -> bool:
        """
        Check if the column has a boolean datatype.
        """
        return self.type_generic == GenericDataType.BOOLEAN

    @property
    def is_numeric(self) -> bool:
        """
        Check if the column has a numeric datatype.
        """
        return self.type_generic == GenericDataType.NUMERIC

    @property
    def is_string(self) -> bool:
        """
        Check if the column has a string datatype.
        """
        return self.type_generic == GenericDataType.STRING

    @property
    def is_temporal(self) -> bool:
        """
        Check if the column has a temporal datatype. If column has been set as
        temporal/non-temporal (`is_dttm` is True or False respectively), return that
        value. This usually happens during initial metadata fetching or when a column
        is manually set as temporal (for this `python_date_format` needs to be set).
        """
        if self.is_dttm is not None:
            return self.is_dttm
        return self.type_generic == GenericDataType.TEMPORAL

    @property
    def db_engine_spec(self) -> Type[BaseEngineSpec]:
        return self.table.db_engine_spec

    @property
    def db_extra(self) -> Dict[str, Any]:
        return self.table.database.get_extra()

    @property
    def type_generic(self) -> Optional[utils.GenericDataType]:
        if self.is_dttm:
            return GenericDataType.TEMPORAL
        column_spec = self.db_engine_spec.get_column_spec(
            self.type, db_extra=self.db_extra
        )
        return column_spec.generic_type if column_spec else None

    def get_sqla_col(self, label: Optional[str] = None) -> Column:
        label = label or self.column_name
        db_engine_spec = self.db_engine_spec
        column_spec = db_engine_spec.get_column_spec(self.type, db_extra=self.db_extra)
        type_ = column_spec.sqla_type if column_spec else None
        if self.expression:
            tp = self.table.get_template_processor()
            expression = tp.process_template(self.expression)
            col = literal_column(expression, type_=type_)
        else:
            col = column(self.column_name, type_=type_)
        col = self.table.make_sqla_column_compatible(col, label)
        return col

    @property
    def datasource(self) -> RelationshipProperty:
        return self.table

    def get_time_filter(
        self,
        start_dttm: DateTime,
        end_dttm: DateTime,
    ) -> ColumnElement:
        col = self.get_sqla_col(label="__time")
        l = []
        if start_dttm:
            l.append(col >= self.table.text(self.dttm_sql_literal(start_dttm)))
        if end_dttm:
            l.append(col < self.table.text(self.dttm_sql_literal(end_dttm)))
        return and_(*l)

    def get_timestamp_expression(
        self,
        time_grain: Optional[str],
        label: Optional[str] = None,
        template_processor: Optional[BaseTemplateProcessor] = None,
    ) -> Union[TimestampExpression, Label]:
        """
        Return a SQLAlchemy Core element representation of self to be used in a query.

        :param time_grain: Optional time grain, e.g. P1Y
        :param label: alias/label that column is expected to have
        :return: A TimeExpression object wrapped in a Label if supported by db
        """
        label = label or utils.DTTM_ALIAS

        pdf = self.python_date_format
        is_epoch = pdf in ("epoch_s", "epoch_ms")
        column_spec = self.db_engine_spec.get_column_spec(
            self.type, db_extra=self.db_extra
        )
        type_ = column_spec.sqla_type if column_spec else DateTime
        if not self.expression and not time_grain and not is_epoch:
            sqla_col = column(self.column_name, type_=type_)
            return self.table.make_sqla_column_compatible(sqla_col, label)
        if self.expression:
            expression = self.expression
            if template_processor:
                expression = template_processor.process_template(self.expression)
            col = literal_column(expression, type_=type_)
        else:
            col = column(self.column_name, type_=type_)
        time_expr = self.db_engine_spec.get_timestamp_expr(
            col, pdf, time_grain, self.type
        )
        return self.table.make_sqla_column_compatible(time_expr, label)

    def dttm_sql_literal(self, dttm: DateTime) -> str:
        """Convert datetime object to a SQL expression string"""
        sql = (
            self.db_engine_spec.convert_dttm(self.type, dttm, db_extra=self.db_extra)
            if self.type
            else None
        )

        if sql:
            return sql

        tf = self.python_date_format

        # Fallback to the default format (if defined).
        if not tf:
            tf = self.db_extra.get("python_date_format_by_column_name", {}).get(
                self.column_name
            )

        if tf:
            if tf in ["epoch_ms", "epoch_s"]:
                seconds_since_epoch = int(dttm.timestamp())
                if tf == "epoch_s":
                    return str(seconds_since_epoch)
                return str(seconds_since_epoch * 1000)
            return f"'{dttm.strftime(tf)}'"

        # TODO(john-bodley): SIP-15 will explicitly require a type conversion.
        return f"""'{dttm.strftime("%Y-%m-%d %H:%M:%S.%f")}'"""

    @property
    def data(self) -> Dict[str, Any]:
        attrs = (
            "id",
            "column_name",
            "verbose_name",
            "description",
            "expression",
            "filterable",
            "groupby",
            "is_dttm",
            "type",
            "type_generic",
            "business_type",
            "python_date_format",
            "is_certified",
            "certified_by",
            "certification_details",
            "warning_markdown",
        )

        attr_dict = {s: getattr(self, s) for s in attrs if hasattr(self, s)}

        attr_dict.update(super().data)

        return attr_dict


class SqlMetric(Model, BaseMetric, CertificationMixin):

    """ORM object for metrics, each table can have multiple metrics"""

    __tablename__ = "sql_metrics"
    __table_args__ = (UniqueConstraint("table_id", "metric_name"),)
    table_id = Column(Integer, ForeignKey("tables.id"))
    table = relationship(
        "SqlaTable",
        backref=backref("metrics", cascade="all, delete-orphan"),
        foreign_keys=[table_id],
    )
    expression = Column(Text, nullable=False)
    extra = Column(Text)

    export_fields = [
        "metric_name",
        "verbose_name",
        "metric_type",
        "table_id",
        "expression",
        "description",
        "d3format",
        "extra",
        "warning_text",
    ]
    update_from_object_fields = list(s for s in export_fields if s != "table_id")
    export_parent = "table"

    def get_sqla_col(self, label: Optional[str] = None) -> Column:
        label = label or self.metric_name
        tp = self.table.get_template_processor()
        sqla_col: ColumnClause = literal_column(tp.process_template(self.expression))
        return self.table.make_sqla_column_compatible(sqla_col, label)

    @property
    def perm(self) -> Optional[str]:
        return (
            ("{parent_name}.[{obj.metric_name}](id:{obj.id})").format(
                obj=self, parent_name=self.table.full_name
            )
            if self.table
            else None
        )

    def get_perm(self) -> Optional[str]:
        return self.perm

    @property
    def data(self) -> Dict[str, Any]:
        attrs = (
            "is_certified",
            "certified_by",
            "certification_details",
            "warning_markdown",
        )
        attr_dict = {s: getattr(self, s) for s in attrs}

        attr_dict.update(super().data)
        return attr_dict


sqlatable_user = Table(
    "sqlatable_user",
    metadata,
    Column("id", Integer, primary_key=True),
    Column("user_id", Integer, ForeignKey("ab_user.id")),
    Column("table_id", Integer, ForeignKey("tables.id")),
)


class SqlaTable(Model, BaseDatasource):  # pylint: disable=too-many-public-methods
    """An ORM object for SqlAlchemy table references"""

    type = "table"
    query_language = "sql"
    is_rls_supported = True
    columns: List[TableColumn] = []
    metrics: List[SqlMetric] = []
    metric_class = SqlMetric
    column_class = TableColumn
    owner_class = security_manager.user_model

    __tablename__ = "tables"

    # Note this uniqueness constraint is not part of the physical schema, i.e., it does
    # not exist in the migrations, but is required by `import_from_dict` to ensure the
    # correct filters are applied in order to identify uniqueness.
    #
    # The reason it does not physically exist is MySQL, PostgreSQL, etc. have a
    # different interpretation of uniqueness when it comes to NULL which is problematic
    # given the schema is optional.
    __table_args__ = (UniqueConstraint("database_id", "schema", "table_name"),)

    table_name = Column(String(250), nullable=False)
    main_dttm_col = Column(String(250))
    database_id = Column(Integer, ForeignKey("dbs.id"), nullable=False)
    fetch_values_predicate = Column(Text)
    owners = relationship(owner_class, secondary=sqlatable_user, backref="tables")
    database: Database = relationship(
        "Database",
        backref=backref("tables", cascade="all, delete-orphan"),
        foreign_keys=[database_id],
    )
    schema = Column(String(255))
    sql = Column(Text)
    is_sqllab_view = Column(Boolean, default=False)
    template_params = Column(Text)
    extra = Column(Text)

    baselink = "tablemodelview"

    export_fields = [
        "table_name",
        "main_dttm_col",
        "description",
        "default_endpoint",
        "database_id",
        "offset",
        "cache_timeout",
        "schema",
        "sql",
        "params",
        "template_params",
        "filter_select_enabled",
        "fetch_values_predicate",
        "extra",
    ]
    update_from_object_fields = [f for f in export_fields if f != "database_id"]
    export_parent = "database"
    export_children = ["metrics", "columns"]

    sqla_aggregations = {
        "COUNT_DISTINCT": lambda column_name: sa.func.COUNT(sa.distinct(column_name)),
        "COUNT": sa.func.COUNT,
        "SUM": sa.func.SUM,
        "AVG": sa.func.AVG,
        "MIN": sa.func.MIN,
        "MAX": sa.func.MAX,
    }

    def __repr__(self) -> str:
        return self.name

    @staticmethod
    def _apply_cte(sql: str, cte: Optional[str]) -> str:
        """
        Append a CTE before the SELECT statement if defined

        :param sql: SELECT statement
        :param cte: CTE statement
        :return:
        """
        if cte:
            sql = f"{cte}\n{sql}"
        return sql

    @property
    def db_engine_spec(self) -> Type[BaseEngineSpec]:
        return self.database.db_engine_spec

    @property
    def changed_by_name(self) -> str:
        if not self.changed_by:
            return ""
        return str(self.changed_by)

    @property
    def changed_by_url(self) -> str:
        if not self.changed_by:
            return ""
        return f"/superset/profile/{self.changed_by.username}"

    @property
    def connection(self) -> str:
        return str(self.database)

    @property
    def description_markeddown(self) -> str:
        return utils.markdown(self.description)

    @property
    def datasource_name(self) -> str:
        return self.table_name

    @property
    def datasource_type(self) -> str:
        return self.type

    @property
    def database_name(self) -> str:
        return self.database.name

    @classmethod
    def get_datasource_by_name(
        cls,
        session: Session,
        datasource_name: str,
        schema: Optional[str],
        database_name: str,
    ) -> Optional["SqlaTable"]:
        schema = schema or None
        query = (
            session.query(cls)
            .join(Database)
            .filter(cls.table_name == datasource_name)
            .filter(Database.database_name == database_name)
        )
        # Handling schema being '' or None, which is easier to handle
        # in python than in the SQLA query in a multi-dialect way
        for tbl in query.all():
            if schema == (tbl.schema or None):
                return tbl
        return None

    @property
    def link(self) -> Markup:
        name = escape(self.name)
        anchor = f'<a target="_blank" href="{self.explore_url}">{name}</a>'
        return Markup(anchor)

    def get_schema_perm(self) -> Optional[str]:
        """Returns schema permission if present, database one otherwise."""
        return security_manager.get_schema_perm(self.database, self.schema)

    def get_perm(self) -> str:
        return f"[{self.database}].[{self.table_name}](id:{self.id})"

    @property
    def name(self) -> str:
        if not self.schema:
            return self.table_name
        return "{}.{}".format(self.schema, self.table_name)

    @property
    def full_name(self) -> str:
        return utils.get_datasource_full_name(
            self.database, self.table_name, schema=self.schema
        )

    @property
    def dttm_cols(self) -> List[str]:
        l = [c.column_name for c in self.columns if c.is_dttm]
        if self.main_dttm_col and self.main_dttm_col not in l:
            l.append(self.main_dttm_col)
        return l

    @property
    def num_cols(self) -> List[str]:
        return [c.column_name for c in self.columns if c.is_numeric]

    @property
    def any_dttm_col(self) -> Optional[str]:
        cols = self.dttm_cols
        return cols[0] if cols else None

    @property
    def html(self) -> str:
        df = pd.DataFrame((c.column_name, c.type) for c in self.columns)
        df.columns = ["field", "type"]
        return df.to_html(
            index=False,
            classes=("dataframe table table-striped table-bordered " "table-condensed"),
        )

    @property
    def sql_url(self) -> str:
        return self.database.sql_url + "?table_name=" + str(self.table_name)

    def external_metadata(self) -> List[Dict[str, str]]:
        # todo(yongjie): create a pysical table column type in seprated PR
        if self.sql:
            return get_virtual_table_metadata(dataset=self)  # type: ignore
        return get_physical_table_metadata(
            database=self.database,
            table_name=self.table_name,
            schema_name=self.schema,
        )

    @property
    def time_column_grains(self) -> Dict[str, Any]:
        return {
            "time_columns": self.dttm_cols,
            "time_grains": [grain.name for grain in self.database.grains()],
        }

    @property
    def select_star(self) -> Optional[str]:
        # show_cols and latest_partition set to false to avoid
        # the expensive cost of inspecting the DB
        return self.database.select_star(
            self.table_name, schema=self.schema, show_cols=False, latest_partition=False
        )

    @property
    def health_check_message(self) -> Optional[str]:
        check = config["DATASET_HEALTH_CHECK"]
        return check(self) if check else None

    @property
    def data(self) -> Dict[str, Any]:
        data_ = super().data
        if self.type == "table":
            data_["granularity_sqla"] = utils.choicify(self.dttm_cols)
            data_["time_grain_sqla"] = [
                (g.duration, g.name) for g in self.database.grains() or []
            ]
            data_["main_dttm_col"] = self.main_dttm_col
            data_["fetch_values_predicate"] = self.fetch_values_predicate
            data_["template_params"] = self.template_params
            data_["is_sqllab_view"] = self.is_sqllab_view
            data_["health_check_message"] = self.health_check_message
            data_["extra"] = self.extra
        return data_

    @property
    def extra_dict(self) -> Dict[str, Any]:
        try:
            return json.loads(self.extra)
        except (TypeError, json.JSONDecodeError):
            return {}

    def get_fetch_values_predicate(self) -> TextClause:
        tp = self.get_template_processor()
        try:
            return self.text(tp.process_template(self.fetch_values_predicate))
        except TemplateError as ex:
            raise QueryObjectValidationError(
                _(
                    "Error in jinja expression in fetch values predicate: %(msg)s",
                    msg=ex.message,
                )
            ) from ex

    def values_for_column(self, column_name: str, limit: int = 10000) -> List[Any]:
        """Runs query against sqla to retrieve some
        sample values for the given column.
        """
        cols = {col.column_name: col for col in self.columns}
        target_col = cols[column_name]
        tp = self.get_template_processor()
        tbl, cte = self.get_from_clause(tp)

        qry = select([target_col.get_sqla_col()]).select_from(tbl).distinct()
        if limit:
            qry = qry.limit(limit)

        if self.fetch_values_predicate:
            qry = qry.where(self.get_fetch_values_predicate())

        engine = self.database.get_sqla_engine()
        sql = qry.compile(engine, compile_kwargs={"literal_binds": True})
        sql = self._apply_cte(sql, cte)
        sql = self.mutate_query_from_config(sql)

        df = pd.read_sql_query(sql=sql, con=engine)
        return df[column_name].to_list()

    def mutate_query_from_config(self, sql: str) -> str:
        """Apply config's SQL_QUERY_MUTATOR

        Typically adds comments to the query with context"""
        sql_query_mutator = config["SQL_QUERY_MUTATOR"]
        if sql_query_mutator:
            username = utils.get_username()
            sql = sql_query_mutator(
                sql,
                user_name=username,
                security_manager=security_manager,
                database=self.database,
            )
        return sql

    def get_template_processor(self, **kwargs: Any) -> BaseTemplateProcessor:
        return get_template_processor(table=self, database=self.database, **kwargs)

    def get_query_str_extended(self, query_obj: QueryObjectDict) -> QueryStringExtended:
        sqlaq = self.get_sqla_query(**query_obj)
        sql = self.database.compile_sqla_query(sqlaq.sqla_query)
        sql = self._apply_cte(sql, sqlaq.cte)
        sql = sqlparse.format(sql, reindent=True)
        sql = self.mutate_query_from_config(sql)
        return QueryStringExtended(
            applied_template_filters=sqlaq.applied_template_filters,
            labels_expected=sqlaq.labels_expected,
            prequeries=sqlaq.prequeries,
            sql=sql,
        )

    def get_query_str(self, query_obj: QueryObjectDict) -> str:
        query_str_ext = self.get_query_str_extended(query_obj)
        all_queries = query_str_ext.prequeries + [query_str_ext.sql]
        return ";\n\n".join(all_queries) + ";"

    def get_sqla_table(self) -> TableClause:
        tbl = table(self.table_name)
        if self.schema:
            tbl.schema = self.schema
        return tbl

    def get_from_clause(
        self, template_processor: Optional[BaseTemplateProcessor] = None
    ) -> Tuple[Union[TableClause, Alias], Optional[str]]:
        """
        Return where to select the columns and metrics from. Either a physical table
        or a virtual table with it's own subquery. If the FROM is referencing a
        CTE, the CTE is returned as the second value in the return tuple.
        """
        if not self.is_virtual:
            return self.get_sqla_table(), None

        from_sql = self.get_rendered_sql(template_processor)
        parsed_query = ParsedQuery(from_sql)
        if not (
            parsed_query.is_unknown()
            or self.db_engine_spec.is_readonly_query(parsed_query)
        ):
            raise QueryObjectValidationError(
                _("Virtual dataset query must be read-only")
            )

        cte = self.db_engine_spec.get_cte_query(from_sql)
        from_clause = (
            table(CTE_ALIAS)
            if cte
            else TextAsFrom(self.text(from_sql), []).alias(VIRTUAL_TABLE_ALIAS)
        )

        return from_clause, cte

    def get_rendered_sql(
        self, template_processor: Optional[BaseTemplateProcessor] = None
    ) -> str:
        """
        Render sql with template engine (Jinja).
        """

        sql = self.sql
        if template_processor:
            try:
                sql = template_processor.process_template(sql)
            except TemplateError as ex:
                raise QueryObjectValidationError(
                    _(
                        "Error while rendering virtual dataset query: %(msg)s",
                        msg=ex.message,
                    )
                ) from ex
        sql = sqlparse.format(sql.strip("\t\r\n; "), strip_comments=True)
        if not sql:
            raise QueryObjectValidationError(_("Virtual dataset query cannot be empty"))
        if len(sqlparse.split(sql)) > 1:
            raise QueryObjectValidationError(
                _("Virtual dataset query cannot consist of multiple statements")
            )
        return sql

    def adhoc_metric_to_sqla(
        self, metric: AdhocMetric, columns_by_name: Dict[str, TableColumn]
    ) -> ColumnElement:
        """
        Turn an adhoc metric into a sqlalchemy column.

        :param dict metric: Adhoc metric definition
        :param dict columns_by_name: Columns for the current table
        :returns: The metric defined as a sqlalchemy column
        :rtype: sqlalchemy.sql.column
        """
        expression_type = metric.get("expressionType")
        label = utils.get_metric_name(metric)

        if expression_type == utils.AdhocMetricExpressionType.SIMPLE:
            metric_column = metric.get("column") or {}
            column_name = cast(str, metric_column.get("column_name"))
            table_column: Optional[TableColumn] = columns_by_name.get(column_name)
            if table_column:
                sqla_column = table_column.get_sqla_col()
            else:
                sqla_column = column(column_name)
            sqla_metric = self.sqla_aggregations[metric["aggregate"]](sqla_column)
        elif expression_type == utils.AdhocMetricExpressionType.SQL:
            tp = self.get_template_processor()
            expression = tp.process_template(cast(str, metric["sqlExpression"]))
            expression = validate_adhoc_subquery(
                expression,
                self.database_id,
                self.schema,
            )
            try:
                expression = sanitize_clause(expression)
            except QueryClauseValidationException as ex:
                raise QueryObjectValidationError(ex.message) from ex
            sqla_metric = literal_column(expression)
        else:
            raise QueryObjectValidationError("Adhoc metric expressionType is invalid")

        return self.make_sqla_column_compatible(sqla_metric, label)

    def adhoc_column_to_sqla(
        self,
        col: AdhocColumn,
        template_processor: Optional[BaseTemplateProcessor] = None,
    ) -> ColumnElement:
        """
        Turn an adhoc column into a sqlalchemy column.

        :param col: Adhoc column definition
        :param template_processor: template_processor instance
        :returns: The metric defined as a sqlalchemy column
        :rtype: sqlalchemy.sql.column
        """
        label = utils.get_column_name(col)
        expression = col["sqlExpression"]
        if template_processor and expression:
            expression = template_processor.process_template(expression)
        if expression:
            expression = validate_adhoc_subquery(
                expression,
                self.database_id,
                self.schema,
            )
            try:
                expression = sanitize_clause(expression)
            except QueryClauseValidationException as ex:
                raise QueryObjectValidationError(ex.message) from ex
        sqla_metric = literal_column(expression)
        return self.make_sqla_column_compatible(sqla_metric, label)

    def make_sqla_column_compatible(
        self, sqla_col: ColumnElement, label: Optional[str] = None
    ) -> ColumnElement:
        """Takes a sqlalchemy column object and adds label info if supported by engine.
        :param sqla_col: sqlalchemy column instance
        :param label: alias/label that column is expected to have
        :return: either a sql alchemy column or label instance if supported by engine
        """
        label_expected = label or sqla_col.name
        db_engine_spec = self.db_engine_spec
        # add quotes to tables
        if db_engine_spec.allows_alias_in_select:
            label = db_engine_spec.make_label_compatible(label_expected)
            sqla_col = sqla_col.label(label)
        sqla_col.key = label_expected
        return sqla_col

    def make_orderby_compatible(
        self, select_exprs: List[ColumnElement], orderby_exprs: List[ColumnElement]
    ) -> None:
        """
        If needed, make sure aliases for selected columns are not used in
        `ORDER BY`.

        In some databases (e.g. Presto), `ORDER BY` clause is not able to
        automatically pick the source column if a `SELECT` clause alias is named
        the same as a source column. In this case, we update the SELECT alias to
        another name to avoid the conflict.
        """
        if self.db_engine_spec.allows_alias_to_source_column:
            return

        def is_alias_used_in_orderby(col: ColumnElement) -> bool:
            if not isinstance(col, Label):
                return False
            regexp = re.compile(f"\\(.*\\b{re.escape(col.name)}\\b.*\\)", re.IGNORECASE)
            return any(regexp.search(str(x)) for x in orderby_exprs)

        # Iterate through selected columns, if column alias appears in orderby
        # use another `alias`. The final output columns will still use the
        # original names, because they are updated by `labels_expected` after
        # querying.
        for col in select_exprs:
            if is_alias_used_in_orderby(col):
                col.name = f"{col.name}__"

    def get_sqla_row_level_filters(
        self, template_processor: BaseTemplateProcessor
    ) -> List[TextClause]:
        """
        Return the appropriate row level security filters for
        this table and the current user.

        :param BaseTemplateProcessor template_processor: The template
        processor to apply to the filters.
        :returns: A list of SQL clauses to be ANDed together.
        """
        all_filters: List[TextClause] = []
        filter_groups: Dict[Union[int, str], List[TextClause]] = defaultdict(list)
        try:
            for filter_ in security_manager.get_rls_filters(self):
                clause = self.text(
                    f"({template_processor.process_template(filter_.clause)})"
                )
                if filter_.group_key:
                    filter_groups[filter_.group_key].append(clause)
                else:
                    all_filters.append(clause)

            if is_feature_enabled("EMBEDDED_SUPERSET"):
                for rule in security_manager.get_guest_rls_filters(self):
                    clause = self.text(
                        f"({template_processor.process_template(rule['clause'])})"
                    )
                    all_filters.append(clause)

            grouped_filters = [or_(*clauses) for clauses in filter_groups.values()]
            all_filters.extend(grouped_filters)
            return all_filters
        except TemplateError as ex:
            raise QueryObjectValidationError(
                _(
                    "Error in jinja expression in RLS filters: %(msg)s",
                    msg=ex.message,
                )
            ) from ex

    def text(self, clause: str) -> TextClause:
        return self.db_engine_spec.get_text_clause(clause)

    def get_sqla_query(  # pylint: disable=too-many-arguments,too-many-locals,too-many-branches,too-many-statements
        self,
        apply_fetch_values_predicate: bool = False,
        columns: Optional[List[Column]] = None,
        extras: Optional[Dict[str, Any]] = None,
        filter: Optional[  # pylint: disable=redefined-builtin
            List[QueryObjectFilterClause]
        ] = None,
        from_dttm: Optional[datetime] = None,
        granularity: Optional[str] = None,
        groupby: Optional[List[Column]] = None,
        inner_from_dttm: Optional[datetime] = None,
        inner_to_dttm: Optional[datetime] = None,
        is_rowcount: bool = False,
        is_timeseries: bool = True,
        metrics: Optional[List[Metric]] = None,
        orderby: Optional[List[OrderBy]] = None,
        order_desc: bool = True,
        to_dttm: Optional[datetime] = None,
        series_columns: Optional[List[Column]] = None,
        series_limit: Optional[int] = None,
        series_limit_metric: Optional[Metric] = None,
        row_limit: Optional[int] = None,
        row_offset: Optional[int] = None,
        timeseries_limit: Optional[int] = None,
        timeseries_limit_metric: Optional[Metric] = None,
    ) -> SqlaQuery:
        """Querying any sqla table from this common interface"""
        if granularity not in self.dttm_cols and granularity is not None:
            granularity = self.main_dttm_col

        extras = extras or {}
        time_grain = extras.get("time_grain_sqla")

        template_kwargs = {
            "columns": columns,
            "from_dttm": from_dttm.isoformat() if from_dttm else None,
            "groupby": groupby,
            "metrics": metrics,
            "row_limit": row_limit,
            "row_offset": row_offset,
            "time_column": granularity,
            "time_grain": time_grain,
            "to_dttm": to_dttm.isoformat() if to_dttm else None,
            "table_columns": [col.column_name for col in self.columns],
            "filter": filter,
        }
        columns = columns or []
        groupby = groupby or []
        series_column_names = utils.get_column_names(series_columns or [])
        # deprecated, to be removed in 2.0
        if is_timeseries and timeseries_limit:
            series_limit = timeseries_limit
        series_limit_metric = series_limit_metric or timeseries_limit_metric
        template_kwargs.update(self.template_params_dict)
        extra_cache_keys: List[Any] = []
        template_kwargs["extra_cache_keys"] = extra_cache_keys
        removed_filters: List[str] = []
        applied_template_filters: List[str] = []
        template_kwargs["removed_filters"] = removed_filters
        template_kwargs["applied_filters"] = applied_template_filters
        template_processor = self.get_template_processor(**template_kwargs)
        db_engine_spec = self.db_engine_spec
        prequeries: List[str] = []
        orderby = orderby or []
        need_groupby = bool(metrics is not None or groupby)
        metrics = metrics or []

        # For backward compatibility
        if granularity not in self.dttm_cols and granularity is not None:
            granularity = self.main_dttm_col

        columns_by_name: Dict[str, TableColumn] = {
            col.column_name: col for col in self.columns
        }

        metrics_by_name: Dict[str, SqlMetric] = {m.metric_name: m for m in self.metrics}

        if not granularity and is_timeseries:
            raise QueryObjectValidationError(
                _(
                    "Datetime column not provided as part table configuration "
                    "and is required by this type of chart"
                )
            )
        if not metrics and not columns and not groupby:
            raise QueryObjectValidationError(_("Empty query?"))

        metrics_exprs: List[ColumnElement] = []
        for metric in metrics:
            if utils.is_adhoc_metric(metric):
                assert isinstance(metric, dict)
                metrics_exprs.append(self.adhoc_metric_to_sqla(metric, columns_by_name))
            elif isinstance(metric, str) and metric in metrics_by_name:
                metrics_exprs.append(metrics_by_name[metric].get_sqla_col())
            else:
                raise QueryObjectValidationError(
                    _("Metric '%(metric)s' does not exist", metric=metric)
                )

        if metrics_exprs:
            main_metric_expr = metrics_exprs[0]
        else:
            main_metric_expr, label = literal_column("COUNT(*)"), "ccount"
            main_metric_expr = self.make_sqla_column_compatible(main_metric_expr, label)

        # To ensure correct handling of the ORDER BY labeling we need to reference the
        # metric instance if defined in the SELECT clause.
        # use the key of the ColumnClause for the expected label
        metrics_exprs_by_label = {m.key: m for m in metrics_exprs}
        metrics_exprs_by_expr = {str(m): m for m in metrics_exprs}

        # Since orderby may use adhoc metrics, too; we need to process them first
        orderby_exprs: List[ColumnElement] = []
        for orig_col, ascending in orderby:
            col: Union[AdhocMetric, ColumnElement] = orig_col
            if isinstance(col, dict):
                col = cast(AdhocMetric, col)
                if col.get("sqlExpression"):
                    col["sqlExpression"] = validate_adhoc_subquery(
                        cast(str, col["sqlExpression"]),
                        self.database_id,
                        self.schema,
                    )
                if utils.is_adhoc_metric(col):
                    # add adhoc sort by column to columns_by_name if not exists
                    col = self.adhoc_metric_to_sqla(col, columns_by_name)
                    # if the adhoc metric has been defined before
                    # use the existing instance.
                    col = metrics_exprs_by_expr.get(str(col), col)
                    need_groupby = True
            elif col in columns_by_name:
                col = columns_by_name[col].get_sqla_col()
            elif col in metrics_exprs_by_label:
                col = metrics_exprs_by_label[col]
                need_groupby = True
            elif col in metrics_by_name:
                col = metrics_by_name[col].get_sqla_col()
                need_groupby = True

            if isinstance(col, ColumnElement):
                orderby_exprs.append(col)
            else:
                # Could not convert a column reference to valid ColumnElement
                raise QueryObjectValidationError(
                    _("Unknown column used in orderby: %(col)s", col=orig_col)
                )

        select_exprs: List[Union[Column, Label]] = []
        groupby_all_columns = {}
        groupby_series_columns = {}

        # filter out the pseudo column  __timestamp from columns
        columns = [col for col in columns if col != utils.DTTM_ALIAS]
        dttm_col = columns_by_name.get(granularity) if granularity else None

        if need_groupby:
            # dedup columns while preserving order
            columns = groupby or columns
            for selected in columns:
                if isinstance(selected, str):
                    # if groupby field/expr equals granularity field/expr
                    if selected == granularity:
                        table_col = columns_by_name[selected]
                        outer = table_col.get_timestamp_expression(
                            time_grain=time_grain,
                            label=selected,
                            template_processor=template_processor,
                        )
                    # if groupby field equals a selected column
                    elif selected in columns_by_name:
                        outer = columns_by_name[selected].get_sqla_col()
                    else:
                        selected = validate_adhoc_subquery(
                            selected,
                            self.database_id,
                            self.schema,
                        )
                        outer = literal_column(f"({selected})")
                        outer = self.make_sqla_column_compatible(outer, selected)
                else:
                    outer = self.adhoc_column_to_sqla(
                        col=selected, template_processor=template_processor
                    )
                groupby_all_columns[outer.name] = outer
                if not series_column_names or outer.name in series_column_names:
                    groupby_series_columns[outer.name] = outer
                select_exprs.append(outer)
        elif columns:
            for selected in columns:
                selected = validate_adhoc_subquery(
                    selected,
                    self.database_id,
                    self.schema,
                )
                select_exprs.append(
                    columns_by_name[selected].get_sqla_col()
                    if selected in columns_by_name
                    else self.make_sqla_column_compatible(literal_column(selected))
                )
            metrics_exprs = []

        if granularity:
            if granularity not in columns_by_name or not dttm_col:
                raise QueryObjectValidationError(
                    _(
                        'Time column "%(col)s" does not exist in dataset',
                        col=granularity,
                    )
                )
            time_filters = []

            if is_timeseries:
                timestamp = dttm_col.get_timestamp_expression(
                    time_grain=time_grain, template_processor=template_processor
                )
                # always put timestamp as the first column
                select_exprs.insert(0, timestamp)
                groupby_all_columns[timestamp.name] = timestamp

            # Use main dttm column to support index with secondary dttm columns.
            if (
                db_engine_spec.time_secondary_columns
                and self.main_dttm_col in self.dttm_cols
                and self.main_dttm_col != dttm_col.column_name
            ):
                time_filters.append(
                    columns_by_name[self.main_dttm_col].get_time_filter(
                        from_dttm,
                        to_dttm,
                    )
                )
            time_filters.append(dttm_col.get_time_filter(from_dttm, to_dttm))

        # Always remove duplicates by column name, as sometimes `metrics_exprs`
        # can have the same name as a groupby column (e.g. when users use
        # raw columns as custom SQL adhoc metric).
        select_exprs = remove_duplicates(
            select_exprs + metrics_exprs, key=lambda x: x.name
        )

        # Expected output columns
        labels_expected = [c.key for c in select_exprs]

        # Order by columns are "hidden" columns, some databases require them
        # always be present in SELECT if an aggregation function is used
        if not db_engine_spec.allows_hidden_ordeby_agg:
            select_exprs = remove_duplicates(select_exprs + orderby_exprs)

        qry = sa.select(select_exprs)

        tbl, cte = self.get_from_clause(template_processor)

        if groupby_all_columns:
            qry = qry.group_by(*groupby_all_columns.values())

        where_clause_and = []
        having_clause_and = []
        for flt in filter:  # type: ignore
            if not all(flt.get(s) for s in ["col", "op"]):
                continue
            flt_col = flt["col"]
            val = flt.get("val")
            op = flt["op"].upper()
            col_obj: Optional[TableColumn] = None
            sqla_col: Optional[Column] = None
            if flt_col == utils.DTTM_ALIAS and is_timeseries and dttm_col:
                col_obj = dttm_col
            elif is_adhoc_column(flt_col):
                sqla_col = self.adhoc_column_to_sqla(flt_col)
            else:
                col_obj = columns_by_name.get(flt_col)
            filter_grain = flt.get("grain")

            if is_feature_enabled("ENABLE_TEMPLATE_REMOVE_FILTERS"):
                if get_column_name(flt_col) in removed_filters:
                    # Skip generating SQLA filter when the jinja template handles it.
                    continue
            if col_obj or sqla_col is not None:
                if sqla_col is not None:
                    pass
                elif col_obj and filter_grain:
                    sqla_col = col_obj.get_timestamp_expression(
                        time_grain=filter_grain, template_processor=template_processor
                    )
                elif col_obj:
                    sqla_col = col_obj.get_sqla_col()
                col_spec = db_engine_spec.get_column_spec(
                    col_obj.type if col_obj else None
                )
                is_list_target = op in (
                    utils.FilterOperator.IN.value,
                    utils.FilterOperator.NOT_IN.value,
                )
                col_busniness_type = col_obj.business_type if col_obj else ""

                if col_spec and not col_busniness_type:
                    target_type = col_spec.generic_type
                else:
                    target_type = GenericDataType.STRING

                eq = self.filter_values_handler(
                    values=val,
                    target_column_type=target_type,
                    is_list_target=is_list_target,
                )

                if (
                    col_busniness_type != ""
                    and feature_flag_manager.is_feature_enabled("ENABLE_BUSINESS_TYPES")
                ):
                    values = eq if is_list_target else [eq]  # type: ignore
                    bus_resp: BusinessTypeResponse = BUSINESS_TYPE_ADDONS[
                        col_busniness_type
                    ].translate_type(
                        {"type": col_busniness_type, "values": values,}
                    )
                    if bus_resp["error_message"]:
                        raise BusinessTypesResponseError(_(bus_resp["error_message"]))

                    where_clause_and.append(
                        BUSINESS_TYPE_ADDONS[col_busniness_type].translate_filter(
                            sqla_col, op, bus_resp["values"]
                        )
                    )
                elif is_list_target:
                    assert isinstance(eq, (tuple, list))
                    if len(eq) == 0:
                        raise QueryObjectValidationError(
                            _("Filter value list cannot be empty")
                        )
                    if None in eq:
                        eq = [x for x in eq if x is not None]
                        is_null_cond = sqla_col.is_(None)
                        if eq:
                            cond = or_(is_null_cond, sqla_col.in_(eq))
                        else:
                            cond = is_null_cond
                    else:
                        cond = sqla_col.in_(eq)
                    if op == utils.FilterOperator.NOT_IN.value:
                        cond = ~cond
                    where_clause_and.append(cond)
                elif op == utils.FilterOperator.IS_NULL.value:
                    where_clause_and.append(sqla_col.is_(None))
                elif op == utils.FilterOperator.IS_NOT_NULL.value:
                    where_clause_and.append(sqla_col.isnot(None))
                elif op == utils.FilterOperator.IS_TRUE.value:
                    where_clause_and.append(sqla_col.is_(True))
                elif op == utils.FilterOperator.IS_FALSE.value:
                    where_clause_and.append(sqla_col.is_(False))
                else:
                    if eq is None:
                        raise QueryObjectValidationError(
                            _(
                                "Must specify a value for filters "
                                "with comparison operators"
                            )
                        )
                    if op == utils.FilterOperator.EQUALS.value:
                        where_clause_and.append(sqla_col == eq)
                    elif op == utils.FilterOperator.NOT_EQUALS.value:
                        where_clause_and.append(sqla_col != eq)
                    elif op == utils.FilterOperator.GREATER_THAN.value:
                        where_clause_and.append(sqla_col > eq)
                    elif op == utils.FilterOperator.LESS_THAN.value:
                        where_clause_and.append(sqla_col < eq)
                    elif op == utils.FilterOperator.GREATER_THAN_OR_EQUALS.value:
                        where_clause_and.append(sqla_col >= eq)
                    elif op == utils.FilterOperator.LESS_THAN_OR_EQUALS.value:
                        where_clause_and.append(sqla_col <= eq)
                    elif op == utils.FilterOperator.LIKE.value:
                        where_clause_and.append(sqla_col.like(eq))
                    elif op == utils.FilterOperator.ILIKE.value:
                        where_clause_and.append(sqla_col.ilike(eq))
                    else:
                        raise QueryObjectValidationError(
                            _("Invalid filter operation type: %(op)s", op=op)
                        )
        where_clause_and += self.get_sqla_row_level_filters(template_processor)
        if extras:
            where = extras.get("where")
            if where:
                try:
                    where = template_processor.process_template(f"({where})")
                except TemplateError as ex:
                    raise QueryObjectValidationError(
                        _(
                            "Error in jinja expression in WHERE clause: %(msg)s",
                            msg=ex.message,
                        )
                    ) from ex
                where_clause_and += [self.text(where)]
            having = extras.get("having")
            if having:
                try:
                    having = template_processor.process_template(f"({having})")
                except TemplateError as ex:
                    raise QueryObjectValidationError(
                        _(
                            "Error in jinja expression in HAVING clause: %(msg)s",
                            msg=ex.message,
                        )
                    ) from ex
                having_clause_and += [self.text(having)]
        if apply_fetch_values_predicate and self.fetch_values_predicate:
            qry = qry.where(self.get_fetch_values_predicate())
        if granularity:
            qry = qry.where(and_(*(time_filters + where_clause_and)))
        else:
            qry = qry.where(and_(*where_clause_and))
        qry = qry.having(and_(*having_clause_and))

        self.make_orderby_compatible(select_exprs, orderby_exprs)

        for col, (orig_col, ascending) in zip(orderby_exprs, orderby):
            if not db_engine_spec.allows_alias_in_orderby and isinstance(col, Label):
                # if engine does not allow using SELECT alias in ORDER BY
                # revert to the underlying column
                col = col.element

            if (
                db_engine_spec.allows_alias_in_select
                and db_engine_spec.allows_hidden_cc_in_orderby
                and col.name in [select_col.name for select_col in select_exprs]
            ):
                col = literal_column(col.name)
            direction = asc if ascending else desc
            qry = qry.order_by(direction(col))

        if row_limit:
            qry = qry.limit(row_limit)
        if row_offset:
            qry = qry.offset(row_offset)

        if series_limit and groupby_series_columns:
            if db_engine_spec.allows_joins and db_engine_spec.allows_subqueries:
                # some sql dialects require for order by expressions
                # to also be in the select clause -- others, e.g. vertica,
                # require a unique inner alias
                inner_main_metric_expr = self.make_sqla_column_compatible(
                    main_metric_expr, "mme_inner__"
                )
                inner_groupby_exprs = []
                inner_select_exprs = []
                for gby_name, gby_obj in groupby_series_columns.items():
                    label = get_column_name(gby_name)
                    inner = self.make_sqla_column_compatible(gby_obj, gby_name + "__")
                    inner_groupby_exprs.append(inner)
                    inner_select_exprs.append(inner)

                inner_select_exprs += [inner_main_metric_expr]
                subq = select(inner_select_exprs).select_from(tbl)
                inner_time_filter = []

                if dttm_col and not db_engine_spec.time_groupby_inline:
                    inner_time_filter = [
                        dttm_col.get_time_filter(
                            inner_from_dttm or from_dttm,
                            inner_to_dttm or to_dttm,
                        )
                    ]
                subq = subq.where(and_(*(where_clause_and + inner_time_filter)))
                subq = subq.group_by(*inner_groupby_exprs)

                ob = inner_main_metric_expr
                if series_limit_metric:
                    ob = self._get_series_orderby(
                        series_limit_metric, metrics_by_name, columns_by_name
                    )
                direction = desc if order_desc else asc
                subq = subq.order_by(direction(ob))
                subq = subq.limit(series_limit)

                on_clause = []
                for gby_name, gby_obj in groupby_series_columns.items():
                    # in this case the column name, not the alias, needs to be
                    # conditionally mutated, as it refers to the column alias in
                    # the inner query
                    col_name = db_engine_spec.make_label_compatible(gby_name + "__")
                    on_clause.append(gby_obj == column(col_name))

                tbl = tbl.join(subq.alias(), and_(*on_clause))
            else:
                if series_limit_metric:
                    orderby = [
                        (
                            self._get_series_orderby(
                                series_limit_metric,
                                metrics_by_name,
                                columns_by_name,
                            ),
                            not order_desc,
                        )
                    ]

                # run prequery to get top groups
                prequery_obj = {
                    "is_timeseries": False,
                    "row_limit": series_limit,
                    "metrics": metrics,
                    "granularity": granularity,
                    "groupby": groupby,
                    "from_dttm": inner_from_dttm or from_dttm,
                    "to_dttm": inner_to_dttm or to_dttm,
                    "filter": filter,
                    "orderby": orderby,
                    "extras": extras,
                    "columns": columns,
                    "order_desc": True,
                }

                result = self.query(prequery_obj)
                prequeries.append(result.query)
                dimensions = [
                    c
                    for c in result.df.columns
                    if c not in metrics and c in groupby_series_columns
                ]
                top_groups = self._get_top_groups(
                    result.df, dimensions, groupby_series_columns, columns_by_name
                )
                qry = qry.where(top_groups)

        qry = qry.select_from(tbl)

        if is_rowcount:
            if not db_engine_spec.allows_subqueries:
                raise QueryObjectValidationError(
                    _("Database does not support subqueries")
                )
            label = "rowcount"
            col = self.make_sqla_column_compatible(literal_column("COUNT(*)"), label)
            qry = select([col]).select_from(qry.alias("rowcount_qry"))
            labels_expected = [label]

        return SqlaQuery(
            applied_template_filters=applied_template_filters,
            cte=cte,
            extra_cache_keys=extra_cache_keys,
            labels_expected=labels_expected,
            sqla_query=qry,
            prequeries=prequeries,
        )

    def _get_series_orderby(
        self,
        series_limit_metric: Metric,
        metrics_by_name: Dict[str, SqlMetric],
        columns_by_name: Dict[str, TableColumn],
    ) -> Column:
        if utils.is_adhoc_metric(series_limit_metric):
            assert isinstance(series_limit_metric, dict)
            ob = self.adhoc_metric_to_sqla(series_limit_metric, columns_by_name)
        elif (
            isinstance(series_limit_metric, str)
            and series_limit_metric in metrics_by_name
        ):
            ob = metrics_by_name[series_limit_metric].get_sqla_col()
        else:
            raise QueryObjectValidationError(
                _("Metric '%(metric)s' does not exist", metric=series_limit_metric)
            )
        return ob

    def _normalize_prequery_result_type(
        self,
        row: pd.Series,
        dimension: str,
        columns_by_name: Dict[str, TableColumn],
    ) -> Union[str, int, float, bool, Text]:
        """
        Convert a prequery result type to its equivalent Python type.

        Some databases like Druid will return timestamps as strings, but do not perform
        automatic casting when comparing these strings to a timestamp. For cases like
        this we convert the value via the appropriate SQL transform.

        :param row: A prequery record
        :param dimension: The dimension name
        :param columns_by_name: The mapping of columns by name
        :return: equivalent primitive python type
        """

        value = row[dimension]

        if isinstance(value, np.generic):
            value = value.item()

        column_ = columns_by_name[dimension]
        db_extra: Dict[str, Any] = self.database.get_extra()

        if column_.type and column_.is_temporal and isinstance(value, str):
            sql = self.db_engine_spec.convert_dttm(
                column_.type, dateutil.parser.parse(value), db_extra=db_extra
            )

            if sql:
                value = self.text(sql)

        return value

    def _get_top_groups(
        self,
        df: pd.DataFrame,
        dimensions: List[str],
        groupby_exprs: Dict[str, Any],
        columns_by_name: Dict[str, TableColumn],
    ) -> ColumnElement:
        groups = []
        for _unused, row in df.iterrows():
            group = []
            for dimension in dimensions:
                value = self._normalize_prequery_result_type(
                    row,
                    dimension,
                    columns_by_name,
                )

                group.append(groupby_exprs[dimension] == value)
            groups.append(and_(*group))

        return or_(*groups)

    def query(self, query_obj: QueryObjectDict) -> QueryResult:
        qry_start_dttm = datetime.now()
        query_str_ext = self.get_query_str_extended(query_obj)
        sql = query_str_ext.sql
        status = QueryStatus.SUCCESS
        errors = None
        error_message = None

        def assign_column_label(df: pd.DataFrame) -> Optional[pd.DataFrame]:
            """
            Some engines change the case or generate bespoke column names, either by
            default or due to lack of support for aliasing. This function ensures that
            the column names in the DataFrame correspond to what is expected by
            the viz components.

            Sometimes a query may also contain only order by columns that are not used
            as metrics or groupby columns, but need to present in the SQL `select`,
            filtering by `labels_expected` make sure we only return columns users want.

            :param df: Original DataFrame returned by the engine
            :return: Mutated DataFrame
            """
            labels_expected = query_str_ext.labels_expected
            if df is not None and not df.empty:
                if len(df.columns) < len(labels_expected):
                    raise QueryObjectValidationError(
                        _("Db engine did not return all queried columns")
                    )
                if len(df.columns) > len(labels_expected):
                    df = df.iloc[:, 0 : len(labels_expected)]
                df.columns = labels_expected
            return df

        try:
            df = self.database.get_df(sql, self.schema, mutator=assign_column_label)
        except Exception as ex:  # pylint: disable=broad-except
            df = pd.DataFrame()
            status = QueryStatus.FAILED
            logger.warning(
                "Query %s on schema %s failed", sql, self.schema, exc_info=True
            )
            db_engine_spec = self.db_engine_spec
            errors = [
                dataclasses.asdict(error) for error in db_engine_spec.extract_errors(ex)
            ]
            error_message = utils.error_msg_from_exception(ex)

        return QueryResult(
            applied_template_filters=query_str_ext.applied_template_filters,
            status=status,
            df=df,
            duration=datetime.now() - qry_start_dttm,
            query=sql,
            errors=errors,
            error_message=error_message,
        )

    def get_sqla_table_object(self) -> Table:
        return self.database.get_table(self.table_name, schema=self.schema)

    def fetch_metadata(self, commit: bool = True) -> MetadataResult:
        """
        Fetches the metadata for the table and merges it in

        :param commit: should the changes be committed or not.
        :return: Tuple with lists of added, removed and modified column names.
        """
        new_columns = self.external_metadata()
        metrics = []
        any_date_col = None
        db_engine_spec = self.db_engine_spec
        old_columns = db.session.query(TableColumn).filter(TableColumn.table == self)

        old_columns_by_name: Dict[str, TableColumn] = {
            col.column_name: col for col in old_columns
        }
        results = MetadataResult(
            removed=[
                col
                for col in old_columns_by_name
                if col not in {col["name"] for col in new_columns}
            ]
        )

        # clear old columns before adding modified columns back
        self.columns = []
        for col in new_columns:
            old_column = old_columns_by_name.pop(col["name"], None)
            if not old_column:
                results.added.append(col["name"])
                new_column = TableColumn(
                    column_name=col["name"], type=col["type"], table=self
                )
                new_column.is_dttm = new_column.is_temporal
                db_engine_spec.alter_new_orm_column(new_column)
            else:
                new_column = old_column
                if new_column.type != col["type"]:
                    results.modified.append(col["name"])
                new_column.type = col["type"]
                new_column.expression = ""
            new_column.groupby = True
            new_column.filterable = True
            self.columns.append(new_column)
            if not any_date_col and new_column.is_temporal:
                any_date_col = col["name"]
        self.columns.extend(
            [col for col in old_columns_by_name.values() if col.expression]
        )
        metrics.append(
            SqlMetric(
                metric_name="count",
                verbose_name="COUNT(*)",
                metric_type="count",
                expression="COUNT(*)",
            )
        )
        if not self.main_dttm_col:
            self.main_dttm_col = any_date_col
        self.add_missing_metrics(metrics)

        # Apply config supplied mutations.
        config["SQLA_TABLE_MUTATOR"](self)

        db.session.merge(self)
        if commit:
            db.session.commit()
        return results

    @classmethod
    def query_datasources_by_name(
        cls,
        session: Session,
        database: Database,
        datasource_name: str,
        schema: Optional[str] = None,
    ) -> List["SqlaTable"]:
        query = (
            session.query(cls)
            .filter_by(database_id=database.id)
            .filter_by(table_name=datasource_name)
        )
        if schema:
            query = query.filter_by(schema=schema)
        return query.all()

    @staticmethod
    def default_query(qry: Query) -> Query:
        return qry.filter_by(is_sqllab_view=False)

    def has_extra_cache_key_calls(self, query_obj: QueryObjectDict) -> bool:
        """
        Detects the presence of calls to `ExtraCache` methods in items in query_obj that
        can be templated. If any are present, the query must be evaluated to extract
        additional keys for the cache key. This method is needed to avoid executing the
        template code unnecessarily, as it may contain expensive calls, e.g. to extract
        the latest partition of a database.

        :param query_obj: query object to analyze
        :return: True if there are call(s) to an `ExtraCache` method, False otherwise
        """
        templatable_statements: List[str] = []
        if self.sql:
            templatable_statements.append(self.sql)
        if self.fetch_values_predicate:
            templatable_statements.append(self.fetch_values_predicate)
        extras = query_obj.get("extras", {})
        if "where" in extras:
            templatable_statements.append(extras["where"])
        if "having" in extras:
            templatable_statements.append(extras["having"])
        if self.is_rls_supported:
            templatable_statements += [
                f.clause for f in security_manager.get_rls_filters(self)
            ]
        for statement in templatable_statements:
            if ExtraCache.regex.search(statement):
                return True
        return False

    def get_extra_cache_keys(self, query_obj: QueryObjectDict) -> List[Hashable]:
        """
        The cache key of a SqlaTable needs to consider any keys added by the parent
        class and any keys added via `ExtraCache`.

        :param query_obj: query object to analyze
        :return: The extra cache keys
        """
        extra_cache_keys = super().get_extra_cache_keys(query_obj)
        if self.has_extra_cache_key_calls(query_obj):
            sqla_query = self.get_sqla_query(**query_obj)
            extra_cache_keys += sqla_query.extra_cache_keys
        return extra_cache_keys

    @staticmethod
    def before_update(
        mapper: Mapper,  # pylint: disable=unused-argument
        connection: Connection,  # pylint: disable=unused-argument
        target: "SqlaTable",
    ) -> None:
        """
        Check before update if the target table already exists.

        Note this listener is called when any fields are being updated and thus it is
        necessary to first check whether the reference table is being updated.

        Note this logic is temporary, given uniqueness is handled via the dataset DAO,
        but is necessary until both the legacy datasource editor and datasource/save
        endpoints are deprecated.

        :param mapper: The table mapper
        :param connection: The DB-API connection
        :param target: The mapped instance being persisted
        :raises Exception: If the target table is not unique
        """

        # pylint: disable=import-outside-toplevel
        from superset.datasets.commands.exceptions import get_dataset_exist_error_msg
        from superset.datasets.dao import DatasetDAO

        # Check whether the relevant attributes have changed.
        state = db.inspect(target)  # pylint: disable=no-member

        for attr in ["database_id", "schema", "table_name"]:
            history = state.get_history(attr, True)
            if history.has_changes():
                break
        else:
            return None

        if not DatasetDAO.validate_uniqueness(
            target.database_id, target.schema, target.table_name, target.id
        ):
            raise Exception(get_dataset_exist_error_msg(target.full_name))

    @staticmethod
    def update_table(  # pylint: disable=unused-argument
        mapper: Mapper, connection: Connection, target: Union[SqlMetric, TableColumn]
    ) -> None:
        """
        Forces an update to the table's changed_on value when a metric or column on the
        table is updated. This busts the cache key for all charts that use the table.

        :param mapper: Unused.
        :param connection: Unused.
        :param target: The metric or column that was updated.
        """
        inspector = inspect(target)
        session = inspector.session

        # get DB-specific conditional quoter for expressions that point to columns or
        # table names
        database = (
            target.table.database
            or session.query(Database).filter_by(id=target.database_id).one()
        )
        engine = database.get_sqla_engine(schema=target.table.schema)
        conditional_quote = engine.dialect.identifier_preparer.quote

        session.execute(update(SqlaTable).where(SqlaTable.id == target.table.id))

        dataset = (
            session.query(NewDataset)
            .filter_by(sqlatable_id=target.table.id)
            .one_or_none()
        )

        if not dataset:
            # if dataset is not found create a new copy
            # of the dataset instead of updating the existing

            SqlaTable.write_shadow_dataset(target.table, database, session)
            return

        # update ``Column`` model as well
        if isinstance(target, TableColumn):
            columns = [
                column
                for column in dataset.columns
                if column.name == target.column_name
            ]
            if not columns:
                return

            column = columns[0]
            extra_json = json.loads(target.extra or "{}")
            for attr in {"groupby", "filterable", "verbose_name", "python_date_format"}:
                value = getattr(target, attr)
                if value:
                    extra_json[attr] = value

            column.name = target.column_name
            column.type = target.type or "Unknown"
            column.expression = target.expression or conditional_quote(
                target.column_name
            )
            column.description = target.description
            column.is_temporal = target.is_dttm
            column.is_physical = target.expression is None
            column.extra_json = json.dumps(extra_json) if extra_json else None

        else:  # SqlMetric
            columns = [
                column
                for column in dataset.columns
                if column.name == target.metric_name
            ]
            if not columns:
                return

            column = columns[0]
            extra_json = json.loads(target.extra or "{}")
            for attr in {"verbose_name", "metric_type", "d3format"}:
                value = getattr(target, attr)
                if value:
                    extra_json[attr] = value

            is_additive = (
                target.metric_type
                and target.metric_type.lower() in ADDITIVE_METRIC_TYPES
            )

            column.name = target.metric_name
            column.expression = target.expression
            column.warning_text = target.warning_text
            column.description = target.description
            column.is_additive = is_additive
            column.extra_json = json.dumps(extra_json) if extra_json else None

    @staticmethod
    def after_insert(
        mapper: Mapper,
        connection: Connection,
        target: "SqlaTable",
    ) -> None:
        """
        Shadow write the dataset to new models.

        The ``SqlaTable`` model is currently being migrated to two new models, ``Table``
        and ``Dataset``. In the first phase of the migration the new models are populated
        whenever ``SqlaTable`` is modified (created, updated, or deleted).

        In the second phase of the migration reads will be done from the new models.
        Finally, in the third phase of the migration the old models will be removed.

        For more context: https://github.com/apache/superset/issues/14909
        """
        session = inspect(target).session
        # set permissions
        security_manager.set_perm(mapper, connection, target)

        # get DB-specific conditional quoter for expressions that point to columns or
        # table names
        database = (
            target.database
            or session.query(Database).filter_by(id=target.database_id).one()
        )

        SqlaTable.write_shadow_dataset(target, database, session)

    @staticmethod
    def after_delete(  # pylint: disable=unused-argument
        mapper: Mapper,
        connection: Connection,
        target: "SqlaTable",
    ) -> None:
        """
        Shadow write the dataset to new models.

        The ``SqlaTable`` model is currently being migrated to two new models, ``Table``
        and ``Dataset``. In the first phase of the migration the new models are populated
        whenever ``SqlaTable`` is modified (created, updated, or deleted).

        In the second phase of the migration reads will be done from the new models.
        Finally, in the third phase of the migration the old models will be removed.

        For more context: https://github.com/apache/superset/issues/14909
        """
        session = inspect(target).session
        dataset = (
            session.query(NewDataset).filter_by(sqlatable_id=target.id).one_or_none()
        )
        if dataset:
            session.delete(dataset)

    @staticmethod
    def after_update(  # pylint: disable=too-many-branches, too-many-locals, too-many-statements
        mapper: Mapper,
        connection: Connection,
        target: "SqlaTable",
    ) -> None:
        """
        Shadow write the dataset to new models.

        The ``SqlaTable`` model is currently being migrated to two new models, ``Table``
        and ``Dataset``. In the first phase of the migration the new models are populated
        whenever ``SqlaTable`` is modified (created, updated, or deleted).

        In the second phase of the migration reads will be done from the new models.
        Finally, in the third phase of the migration the old models will be removed.

        For more context: https://github.com/apache/superset/issues/14909
        """
        inspector = inspect(target)
        session = inspector.session

        # double-check that ``UPDATE``s are actually pending (this method is called even
        # for instances that have no net changes to their column-based attributes)
        if not session.is_modified(target, include_collections=True):
            return

        # set permissions
        security_manager.set_perm(mapper, connection, target)

        dataset = (
            session.query(NewDataset).filter_by(sqlatable_id=target.id).one_or_none()
        )
        if not dataset:
            return

        # get DB-specific conditional quoter for expressions that point to columns or
        # table names
        database = (
            target.database
            or session.query(Database).filter_by(id=target.database_id).one()
        )
        engine = database.get_sqla_engine(schema=target.schema)
        conditional_quote = engine.dialect.identifier_preparer.quote

        # update columns
        if inspector.attrs.columns.history.has_changes():
            # handle deleted columns
            if inspector.attrs.columns.history.deleted:
                column_names = {
                    column.column_name
                    for column in inspector.attrs.columns.history.deleted
                }
                dataset.columns = [
                    column
                    for column in dataset.columns
                    if column.name not in column_names
                ]

            # handle inserted columns
            for column in inspector.attrs.columns.history.added:
                # ``is_active`` might be ``None``, but it defaults to ``True``.
                if column.is_active is False:
                    continue

                extra_json = json.loads(column.extra or "{}")
                for attr in {
                    "groupby",
                    "filterable",
                    "verbose_name",
                    "python_date_format",
                }:
                    value = getattr(column, attr)
                    if value:
                        extra_json[attr] = value

                dataset.columns.append(
                    NewColumn(
                        name=column.column_name,
                        type=column.type or "Unknown",
                        expression=column.expression
                        or conditional_quote(column.column_name),
                        description=column.description,
                        is_temporal=column.is_dttm,
                        is_aggregation=False,
                        is_physical=column.expression is None,
                        is_spatial=False,
                        is_partition=False,
                        is_increase_desired=True,
                        extra_json=json.dumps(extra_json) if extra_json else None,
                        is_managed_externally=target.is_managed_externally,
                        external_url=target.external_url,
                    )
                )

        # update metrics
        if inspector.attrs.metrics.history.has_changes():
            # handle deleted metrics
            if inspector.attrs.metrics.history.deleted:
                column_names = {
                    metric.metric_name
                    for metric in inspector.attrs.metrics.history.deleted
                }
                dataset.columns = [
                    column
                    for column in dataset.columns
                    if column.name not in column_names
                ]

            # handle inserted metrics
            for metric in inspector.attrs.metrics.history.added:
                extra_json = json.loads(metric.extra or "{}")
                for attr in {"verbose_name", "metric_type", "d3format"}:
                    value = getattr(metric, attr)
                    if value:
                        extra_json[attr] = value

                is_additive = (
                    metric.metric_type
                    and metric.metric_type.lower() in ADDITIVE_METRIC_TYPES
                )

                dataset.columns.append(
                    NewColumn(
                        name=metric.metric_name,
                        type="Unknown",
                        expression=metric.expression,
                        warning_text=metric.warning_text,
                        description=metric.description,
                        is_aggregation=True,
                        is_additive=is_additive,
                        is_physical=False,
                        is_spatial=False,
                        is_partition=False,
                        is_increase_desired=True,
                        extra_json=json.dumps(extra_json) if extra_json else None,
                        is_managed_externally=target.is_managed_externally,
                        external_url=target.external_url,
                    )
                )

        # physical dataset
        if target.sql is None:
            physical_columns = [
                column for column in dataset.columns if column.is_physical
            ]

            # if the table name changed we should create a new table instance, instead
            # of reusing the original one
            if (
                inspector.attrs.table_name.history.has_changes()
                or inspector.attrs.schema.history.has_changes()
                or inspector.attrs.database_id.history.has_changes()
            ):
                # does the dataset point to an existing table?
                table = (
                    session.query(NewTable)
                    .filter_by(
                        database_id=target.database_id,
                        schema=target.schema,
                        name=target.table_name,
                    )
                    .first()
                )
                if not table:
                    # create new columns
                    physical_columns = [
                        clone_model(column, ignore=["uuid"])
                        for column in physical_columns
                    ]

                    # create new table
                    table = NewTable(
                        name=target.table_name,
                        schema=target.schema,
                        catalog=None,
                        database_id=target.database_id,
                        columns=physical_columns,
                        is_managed_externally=target.is_managed_externally,
                        external_url=target.external_url,
                    )
                dataset.tables = [table]
            elif dataset.tables:
                table = dataset.tables[0]
                table.columns = physical_columns

        # virtual dataset
        else:
            # mark all columns as virtual (not physical)
            for column in dataset.columns:
                column.is_physical = False

            # update referenced tables if SQL changed
            if inspector.attrs.sql.history.has_changes():
                parsed = ParsedQuery(target.sql)
                referenced_tables = parsed.tables

                predicate = or_(
                    *[
                        and_(
                            NewTable.schema == (table.schema or target.schema),
                            NewTable.name == table.table,
                        )
                        for table in referenced_tables
                    ]
                )
                dataset.tables = session.query(NewTable).filter(predicate).all()

        # update other attributes
        dataset.name = target.table_name
        dataset.expression = target.sql or conditional_quote(target.table_name)
        dataset.is_physical = target.sql is None

    @staticmethod
    def write_shadow_dataset(  # pylint: disable=too-many-locals
        dataset: "SqlaTable", database: Database, session: Session
    ) -> None:
        """
        Shadow write the dataset to new models.

        The ``SqlaTable`` model is currently being migrated to two new models, ``Table``
        and ``Dataset``. In the first phase of the migration the new models are populated
        whenever ``SqlaTable`` is modified (created, updated, or deleted).

        In the second phase of the migration reads will be done from the new models.
        Finally, in the third phase of the migration the old models will be removed.

        For more context: https://github.com/apache/superset/issues/14909
        """

        engine = database.get_sqla_engine(schema=dataset.schema)
        conditional_quote = engine.dialect.identifier_preparer.quote

        # create columns
        columns = []
        for column in dataset.columns:
            # ``is_active`` might be ``None`` at this point, but it defaults to ``True``.
            if column.is_active is False:
                continue

            try:
                extra_json = json.loads(column.extra or "{}")
            except json.decoder.JSONDecodeError:
                extra_json = {}
            for attr in {"groupby", "filterable", "verbose_name", "python_date_format"}:
                value = getattr(column, attr)
                if value:
                    extra_json[attr] = value

            columns.append(
                NewColumn(
                    name=column.column_name,
                    type=column.type or "Unknown",
                    expression=column.expression
                    or conditional_quote(column.column_name),
                    description=column.description,
                    is_temporal=column.is_dttm,
                    is_aggregation=False,
                    is_physical=column.expression is None,
                    is_spatial=False,
                    is_partition=False,
                    is_increase_desired=True,
                    extra_json=json.dumps(extra_json) if extra_json else None,
                    is_managed_externally=dataset.is_managed_externally,
                    external_url=dataset.external_url,
                ),
            )

        # create metrics
        for metric in dataset.metrics:
            try:
                extra_json = json.loads(metric.extra or "{}")
            except json.decoder.JSONDecodeError:
                extra_json = {}
            for attr in {"verbose_name", "metric_type", "d3format"}:
                value = getattr(metric, attr)
                if value:
                    extra_json[attr] = value

            is_additive = (
                metric.metric_type
                and metric.metric_type.lower() in ADDITIVE_METRIC_TYPES
            )

            columns.append(
                NewColumn(
                    name=metric.metric_name,
                    type="Unknown",  # figuring this out would require a type inferrer
                    expression=metric.expression,
                    warning_text=metric.warning_text,
                    description=metric.description,
                    is_aggregation=True,
                    is_additive=is_additive,
                    is_physical=False,
                    is_spatial=False,
                    is_partition=False,
                    is_increase_desired=True,
                    extra_json=json.dumps(extra_json) if extra_json else None,
                    is_managed_externally=dataset.is_managed_externally,
                    external_url=dataset.external_url,
                ),
            )

        # physical dataset
        if not dataset.sql:
            physical_columns = [column for column in columns if column.is_physical]

            # create table
            table = NewTable(
                name=dataset.table_name,
                schema=dataset.schema,
                catalog=None,  # currently not supported
                database_id=dataset.database_id,
                columns=physical_columns,
                is_managed_externally=dataset.is_managed_externally,
                external_url=dataset.external_url,
            )
            tables = [table]

        # virtual dataset
        else:
            # mark all columns as virtual (not physical)
            for column in columns:
                column.is_physical = False

            # find referenced tables
            parsed = ParsedQuery(dataset.sql)
            referenced_tables = parsed.tables
            tables = load_or_create_tables(
                session,
                dataset.database_id,
                dataset.schema,
                referenced_tables,
                conditional_quote,
                engine,
            )

        # create the new dataset
        new_dataset = NewDataset(
            sqlatable_id=dataset.id,
            name=dataset.table_name,
            expression=dataset.sql or conditional_quote(dataset.table_name),
            tables=tables,
            columns=columns,
            is_physical=not dataset.sql,
            is_managed_externally=dataset.is_managed_externally,
            external_url=dataset.external_url,
        )
        session.add(new_dataset)


sa.event.listen(SqlaTable, "before_update", SqlaTable.before_update)
sa.event.listen(SqlaTable, "after_insert", SqlaTable.after_insert)
sa.event.listen(SqlaTable, "after_delete", SqlaTable.after_delete)
sa.event.listen(SqlaTable, "after_update", SqlaTable.after_update)
sa.event.listen(SqlMetric, "after_update", SqlaTable.update_table)
sa.event.listen(TableColumn, "after_update", SqlaTable.update_table)

RLSFilterRoles = Table(
    "rls_filter_roles",
    metadata,
    Column("id", Integer, primary_key=True),
    Column("role_id", Integer, ForeignKey("ab_role.id"), nullable=False),
    Column("rls_filter_id", Integer, ForeignKey("row_level_security_filters.id")),
)

RLSFilterTables = Table(
    "rls_filter_tables",
    metadata,
    Column("id", Integer, primary_key=True),
    Column("table_id", Integer, ForeignKey("tables.id")),
    Column("rls_filter_id", Integer, ForeignKey("row_level_security_filters.id")),
)


class RowLevelSecurityFilter(Model, AuditMixinNullable):
    """
    Custom where clauses attached to Tables and Roles.
    """

    __tablename__ = "row_level_security_filters"
    id = Column(Integer, primary_key=True)
    filter_type = Column(
        Enum(*[filter_type.value for filter_type in utils.RowLevelSecurityFilterType])
    )
    group_key = Column(String(255), nullable=True)
    roles = relationship(
        security_manager.role_model,
        secondary=RLSFilterRoles,
        backref="row_level_security_filters",
    )
    tables = relationship(
        SqlaTable, secondary=RLSFilterTables, backref="row_level_security_filters"
    )

    clause = Column(Text, nullable=False)<|MERGE_RESOLUTION|>--- conflicted
+++ resolved
@@ -84,15 +84,12 @@
 )
 from superset.datasets.models import Dataset as NewDataset
 from superset.db_engine_specs.base import BaseEngineSpec, CTE_ALIAS, TimestampExpression
-<<<<<<< HEAD
 from superset.exceptions import BusinessTypesResponseError, QueryObjectValidationError
 from superset.extensions import feature_flag_manager
-=======
 from superset.exceptions import (
     QueryClauseValidationException,
     QueryObjectValidationError,
 )
->>>>>>> f64d654d
 from superset.jinja_context import (
     BaseTemplateProcessor,
     ExtraCache,
