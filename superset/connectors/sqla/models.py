--- conflicted
+++ resolved
@@ -1102,21 +1102,13 @@
                     .filter_by(database_name=table.params_dict["database_name"])
                     .one()
                 )
-<<<<<<< HEAD
-            except NoResultFound:
-=======
             except NoResultFound as e:
->>>>>>> 51ed558a
                 raise DatabaseNotFoundException(
                     _(
                         "Database '%(name)s' is not found",
                         name=table.params_dict["database_name"],
                     ),
-<<<<<<< HEAD
-                    None,
-=======
                     e,
->>>>>>> 51ed558a
                 )
 
         return import_datasource.import_datasource(
