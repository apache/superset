# Licensed to the Apache Software Foundation (ASF) under one
# or more contributor license agreements.  See the NOTICE file
# distributed with this work for additional information
# regarding copyright ownership.  The ASF licenses this file
# to you under the Apache License, Version 2.0 (the
# "License"); you may not use this file except in compliance
# with the License.  You may obtain a copy of the License at
#
#   http://www.apache.org/licenses/LICENSE-2.0
#
# Unless required by applicable law or agreed to in writing,
# software distributed under the License is distributed on an
# "AS IS" BASIS, WITHOUT WARRANTIES OR CONDITIONS OF ANY
# KIND, either express or implied.  See the License for the
# specific language governing permissions and limitations
# under the License.
# pylint: disable=too-many-lines
import dataclasses
import json
import logging
import re
from collections import defaultdict
from dataclasses import dataclass, field
from datetime import datetime, timedelta
from typing import (
    Any,
    cast,
    Dict,
    Hashable,
    List,
    NamedTuple,
    Optional,
    Tuple,
    Type,
    Union,
)

import dateutil.parser
import pandas as pd
import sqlalchemy as sa
import sqlparse
from flask import escape, Markup
from flask_appbuilder import Model
from flask_babel import lazy_gettext as _
from jinja2.exceptions import TemplateError
from sqlalchemy import (
    and_,
    asc,
    Boolean,
    Column,
    DateTime,
    desc,
    Enum,
    ForeignKey,
    Integer,
    or_,
    select,
    String,
    Table,
    Text,
    update,
)
from sqlalchemy.engine.base import Connection
from sqlalchemy.orm import backref, Query, relationship, RelationshipProperty, Session
from sqlalchemy.orm.mapper import Mapper
from sqlalchemy.schema import UniqueConstraint
from sqlalchemy.sql import column, ColumnElement, literal_column, table, text
from sqlalchemy.sql.elements import ColumnClause, TextClause
from sqlalchemy.sql.expression import Label, Select, TextAsFrom
from sqlalchemy.sql.selectable import Alias, TableClause

from superset import app, db, is_feature_enabled, security_manager
from superset.common.db_query_status import QueryStatus
from superset.connectors.base.models import BaseColumn, BaseDatasource, BaseMetric
from superset.connectors.sqla.utils import (
    get_physical_table_metadata,
    get_virtual_table_metadata,
)
from superset.db_engine_specs.base import BaseEngineSpec, TimestampExpression
from superset.exceptions import QueryObjectValidationError
from superset.jinja_context import (
    BaseTemplateProcessor,
    ExtraCache,
    get_template_processor,
)
from superset.models.annotations import Annotation
from superset.models.core import Database
from superset.models.helpers import AuditMixinNullable, CertificationMixin, QueryResult
from superset.sql_parse import ParsedQuery
from superset.typing import AdhocMetric, Metric, OrderBy, QueryObjectDict
from superset.utils import core as utils
from superset.utils.core import (
    GenericDataType,
    QueryObjectFilterClause,
    remove_duplicates,
)

config = app.config
metadata = Model.metadata  # pylint: disable=no-member
logger = logging.getLogger(__name__)

VIRTUAL_TABLE_ALIAS = "virtual_table"


class SqlaQuery(NamedTuple):
    applied_template_filters: List[str]
    extra_cache_keys: List[Any]
    labels_expected: List[str]
    prequeries: List[str]
    sqla_query: Select


class QueryStringExtended(NamedTuple):
    applied_template_filters: Optional[List[str]]
    labels_expected: List[str]
    prequeries: List[str]
    sql: str


@dataclass
class MetadataResult:
    added: List[str] = field(default_factory=list)
    removed: List[str] = field(default_factory=list)
    modified: List[str] = field(default_factory=list)


class AnnotationDatasource(BaseDatasource):
    """Dummy object so we can query annotations using 'Viz' objects just like
    regular datasources.
    """

    cache_timeout = 0
    changed_on = None
    type = "annotation"
    column_names = [
        "created_on",
        "changed_on",
        "id",
        "start_dttm",
        "end_dttm",
        "layer_id",
        "short_descr",
        "long_descr",
        "json_metadata",
        "created_by_fk",
        "changed_by_fk",
    ]

    def query(self, query_obj: QueryObjectDict) -> QueryResult:
        error_message = None
        qry = db.session.query(Annotation)
        qry = qry.filter(Annotation.layer_id == query_obj["filter"][0]["val"])
        if query_obj["from_dttm"]:
            qry = qry.filter(Annotation.start_dttm >= query_obj["from_dttm"])
        if query_obj["to_dttm"]:
            qry = qry.filter(Annotation.end_dttm <= query_obj["to_dttm"])
        status = QueryStatus.SUCCESS
        try:
            df = pd.read_sql_query(qry.statement, db.engine)
        except Exception as ex:  # pylint: disable=broad-except
            df = pd.DataFrame()
            status = QueryStatus.FAILED
            logger.exception(ex)
            error_message = utils.error_msg_from_exception(ex)
        return QueryResult(
            status=status,
            df=df,
            duration=timedelta(0),
            query="",
            error_message=error_message,
        )

    def get_query_str(self, query_obj: QueryObjectDict) -> str:
        raise NotImplementedError()

    def values_for_column(
        self, column_name: str, limit: int = 10000, contain_null: bool = True,
    ) -> List[Any]:
        raise NotImplementedError()


class TableColumn(Model, BaseColumn, CertificationMixin):

    """ORM object for table columns, each table can have multiple columns"""

    __tablename__ = "table_columns"
    __table_args__ = (UniqueConstraint("table_id", "column_name"),)
    table_id = Column(Integer, ForeignKey("tables.id"))
    table = relationship(
        "SqlaTable",
        backref=backref("columns", cascade="all, delete-orphan"),
        foreign_keys=[table_id],
    )
    is_dttm = Column(Boolean, default=False)
    expression = Column(Text)
    python_date_format = Column(String(255))
    extra = Column(Text)

    export_fields = [
        "table_id",
        "column_name",
        "verbose_name",
        "is_dttm",
        "is_active",
        "type",
        "groupby",
        "filterable",
        "expression",
        "description",
        "python_date_format",
        "extra",
    ]

    update_from_object_fields = [s for s in export_fields if s not in ("table_id",)]
    export_parent = "table"

    @property
    def is_boolean(self) -> bool:
        """
        Check if the column has a boolean datatype.
        """
        return self.type_generic == GenericDataType.BOOLEAN

    @property
    def is_numeric(self) -> bool:
        """
        Check if the column has a numeric datatype.
        """
        return self.type_generic == GenericDataType.NUMERIC

    @property
    def is_string(self) -> bool:
        """
        Check if the column has a string datatype.
        """
        return self.type_generic == GenericDataType.STRING

    @property
    def is_temporal(self) -> bool:
        """
        Check if the column has a temporal datatype. If column has been set as
        temporal/non-temporal (`is_dttm` is True or False respectively), return that
        value. This usually happens during initial metadata fetching or when a column
        is manually set as temporal (for this `python_date_format` needs to be set).
        """
        if self.is_dttm is not None:
            return self.is_dttm
        return self.type_generic == GenericDataType.TEMPORAL

    @property
    def db_engine_spec(self) -> Type[BaseEngineSpec]:
        return self.table.db_engine_spec

    @property
    def type_generic(self) -> Optional[utils.GenericDataType]:
        if self.is_dttm:
            return GenericDataType.TEMPORAL
        column_spec = self.db_engine_spec.get_column_spec(self.type)
        return column_spec.generic_type if column_spec else None

    def get_sqla_col(self, label: Optional[str] = None) -> Column:
        label = label or self.column_name
        db_engine_spec = self.db_engine_spec
        column_spec = db_engine_spec.get_column_spec(self.type)
        type_ = column_spec.sqla_type if column_spec else None
        if self.expression:
            tp = self.table.get_template_processor()
            expression = tp.process_template(self.expression)
            col = literal_column(expression, type_=type_)
        else:
            col = column(self.column_name, type_=type_)
        col = self.table.make_sqla_column_compatible(col, label)
        return col

    @property
    def datasource(self) -> RelationshipProperty:
        return self.table

    def get_time_filter(
        self,
        start_dttm: DateTime,
        end_dttm: DateTime,
        time_range_endpoints: Optional[
            Tuple[utils.TimeRangeEndpoint, utils.TimeRangeEndpoint]
        ],
    ) -> ColumnElement:
        col = self.get_sqla_col(label="__time")
        l = []
        if start_dttm:
            l.append(
                col >= text(self.dttm_sql_literal(start_dttm, time_range_endpoints))
            )
        if end_dttm:
            if (
                time_range_endpoints
                and time_range_endpoints[1] == utils.TimeRangeEndpoint.EXCLUSIVE
            ):
                l.append(
                    col < text(self.dttm_sql_literal(end_dttm, time_range_endpoints))
                )
            else:
                l.append(col <= text(self.dttm_sql_literal(end_dttm, None)))
        return and_(*l)

    def get_timestamp_expression(
        self,
        time_grain: Optional[str],
        label: Optional[str] = None,
        template_processor: Optional[BaseTemplateProcessor] = None,
    ) -> Union[TimestampExpression, Label]:
        """
        Return a SQLAlchemy Core element representation of self to be used in a query.

        :param time_grain: Optional time grain, e.g. P1Y
        :param label: alias/label that column is expected to have
        :return: A TimeExpression object wrapped in a Label if supported by db
        """
        label = label or utils.DTTM_ALIAS

        pdf = self.python_date_format
        is_epoch = pdf in ("epoch_s", "epoch_ms")
        column_spec = self.db_engine_spec.get_column_spec(self.type)
        type_ = column_spec.sqla_type if column_spec else DateTime
        if not self.expression and not time_grain and not is_epoch:
            sqla_col = column(self.column_name, type_=type_)
            return self.table.make_sqla_column_compatible(sqla_col, label)
        if self.expression:
            expression = self.expression
            if template_processor:
                expression = template_processor.process_template(self.expression)
            col = literal_column(expression, type_=type_)
        else:
            col = column(self.column_name, type_=type_)
        time_expr = self.db_engine_spec.get_timestamp_expr(
            col, pdf, time_grain, self.type
        )
        return self.table.make_sqla_column_compatible(time_expr, label)

    def dttm_sql_literal(
        self,
        dttm: DateTime,
        time_range_endpoints: Optional[
            Tuple[utils.TimeRangeEndpoint, utils.TimeRangeEndpoint]
        ],
    ) -> str:
        """Convert datetime object to a SQL expression string"""
        sql = self.db_engine_spec.convert_dttm(self.type, dttm) if self.type else None

        if sql:
            return sql

        tf = self.python_date_format

        # Fallback to the default format (if defined) only if the SIP-15 time range
        # endpoints, i.e., [start, end) are enabled.
        if not tf and time_range_endpoints == (
            utils.TimeRangeEndpoint.INCLUSIVE,
            utils.TimeRangeEndpoint.EXCLUSIVE,
        ):
            tf = (
                self.table.database.get_extra()
                .get("python_date_format_by_column_name", {})
                .get(self.column_name)
            )

        if tf:
            if tf in ["epoch_ms", "epoch_s"]:
                seconds_since_epoch = int(dttm.timestamp())
                if tf == "epoch_s":
                    return str(seconds_since_epoch)
                return str(seconds_since_epoch * 1000)
            return f"'{dttm.strftime(tf)}'"

        # TODO(john-bodley): SIP-15 will explicitly require a type conversion.
        return f"""'{dttm.strftime("%Y-%m-%d %H:%M:%S.%f")}'"""

    @property
    def data(self) -> Dict[str, Any]:
        attrs = (
            "id",
            "column_name",
            "verbose_name",
            "description",
            "expression",
            "filterable",
            "groupby",
            "is_dttm",
            "type",
            "type_generic",
            "python_date_format",
            "is_certified",
            "certified_by",
            "certification_details",
            "warning_markdown",
        )

        attr_dict = {s: getattr(self, s) for s in attrs if hasattr(self, s)}

        attr_dict.update(super().data)

        return attr_dict


class SqlMetric(Model, BaseMetric, CertificationMixin):

    """ORM object for metrics, each table can have multiple metrics"""

    __tablename__ = "sql_metrics"
    __table_args__ = (UniqueConstraint("table_id", "metric_name"),)
    table_id = Column(Integer, ForeignKey("tables.id"))
    table = relationship(
        "SqlaTable",
        backref=backref("metrics", cascade="all, delete-orphan"),
        foreign_keys=[table_id],
    )
    expression = Column(Text, nullable=False)
    extra = Column(Text)

    export_fields = [
        "metric_name",
        "verbose_name",
        "metric_type",
        "table_id",
        "expression",
        "description",
        "d3format",
        "extra",
        "warning_text",
    ]
    update_from_object_fields = list(s for s in export_fields if s != "table_id")
    export_parent = "table"

    def get_sqla_col(self, label: Optional[str] = None) -> Column:
        label = label or self.metric_name
        tp = self.table.get_template_processor()
        sqla_col: ColumnClause = literal_column(tp.process_template(self.expression))
        return self.table.make_sqla_column_compatible(sqla_col, label)

    @property
    def perm(self) -> Optional[str]:
        return (
            ("{parent_name}.[{obj.metric_name}](id:{obj.id})").format(
                obj=self, parent_name=self.table.full_name
            )
            if self.table
            else None
        )

    def get_perm(self) -> Optional[str]:
        return self.perm

    @property
    def data(self) -> Dict[str, Any]:
        attrs = (
            "is_certified",
            "certified_by",
            "certification_details",
            "warning_markdown",
        )
        attr_dict = {s: getattr(self, s) for s in attrs}

        attr_dict.update(super().data)
        return attr_dict


sqlatable_user = Table(
    "sqlatable_user",
    metadata,
    Column("id", Integer, primary_key=True),
    Column("user_id", Integer, ForeignKey("ab_user.id")),
    Column("table_id", Integer, ForeignKey("tables.id")),
)


class SqlaTable(Model, BaseDatasource):  # pylint: disable=too-many-public-methods
    """An ORM object for SqlAlchemy table references"""

    type = "table"
    query_language = "sql"
    is_rls_supported = True
    columns: List[TableColumn] = []
    metrics: List[SqlMetric] = []
    metric_class = SqlMetric
    column_class = TableColumn
    owner_class = security_manager.user_model

    __tablename__ = "tables"

    # Note this uniqueness constraint is not part of the physical schema, i.e., it does
    # not exist in the migrations, but is required by `import_from_dict` to ensure the
    # correct filters are applied in order to identify uniqueness.
    #
    # The reason it does not physically exist is MySQL, PostgreSQL, etc. have a
    # different interpretation of uniqueness when it comes to NULL which is problematic
    # given the schema is optional.
    __table_args__ = (UniqueConstraint("database_id", "schema", "table_name"),)

    table_name = Column(String(250), nullable=False)
    main_dttm_col = Column(String(250))
    database_id = Column(Integer, ForeignKey("dbs.id"), nullable=False)
    fetch_values_predicate = Column(Text)
    owners = relationship(owner_class, secondary=sqlatable_user, backref="tables")
    database: Database = relationship(
        "Database",
        backref=backref("tables", cascade="all, delete-orphan"),
        foreign_keys=[database_id],
    )
    schema = Column(String(255))
    sql = Column(Text)
    is_sqllab_view = Column(Boolean, default=False)
    template_params = Column(Text)
    extra = Column(Text)

    baselink = "tablemodelview"

    export_fields = [
        "table_name",
        "main_dttm_col",
        "description",
        "default_endpoint",
        "database_id",
        "offset",
        "cache_timeout",
        "schema",
        "sql",
        "params",
        "template_params",
        "filter_select_enabled",
        "fetch_values_predicate",
        "extra",
    ]
    update_from_object_fields = [f for f in export_fields if f != "database_id"]
    export_parent = "database"
    export_children = ["metrics", "columns"]

    sqla_aggregations = {
        "COUNT_DISTINCT": lambda column_name: sa.func.COUNT(sa.distinct(column_name)),
        "COUNT": sa.func.COUNT,
        "SUM": sa.func.SUM,
        "AVG": sa.func.AVG,
        "MIN": sa.func.MIN,
        "MAX": sa.func.MAX,
    }

    def __repr__(self) -> str:
        return self.name

    @property
    def db_engine_spec(self) -> Type[BaseEngineSpec]:
        return self.database.db_engine_spec

    @property
    def changed_by_name(self) -> str:
        if not self.changed_by:
            return ""
        return str(self.changed_by)

    @property
    def changed_by_url(self) -> str:
        if not self.changed_by:
            return ""
        return f"/superset/profile/{self.changed_by.username}"

    @property
    def connection(self) -> str:
        return str(self.database)

    @property
    def description_markeddown(self) -> str:
        return utils.markdown(self.description)

    @property
    def datasource_name(self) -> str:
        return self.table_name

    @property
    def datasource_type(self) -> str:
        return self.type

    @property
    def database_name(self) -> str:
        return self.database.name

    @classmethod
    def get_datasource_by_name(
        cls,
        session: Session,
        datasource_name: str,
        schema: Optional[str],
        database_name: str,
    ) -> Optional["SqlaTable"]:
        schema = schema or None
        query = (
            session.query(cls)
            .join(Database)
            .filter(cls.table_name == datasource_name)
            .filter(Database.database_name == database_name)
        )
        # Handling schema being '' or None, which is easier to handle
        # in python than in the SQLA query in a multi-dialect way
        for tbl in query.all():
            if schema == (tbl.schema or None):
                return tbl
        return None

    @property
    def link(self) -> Markup:
        name = escape(self.name)
        anchor = f'<a target="_blank" href="{self.explore_url}">{name}</a>'
        return Markup(anchor)

    def get_schema_perm(self) -> Optional[str]:
        """Returns schema permission if present, database one otherwise."""
        return security_manager.get_schema_perm(self.database, self.schema)

    def get_perm(self) -> str:
        return f"[{self.database}].[{self.table_name}](id:{self.id})"

    @property
    def name(self) -> str:
        if not self.schema:
            return self.table_name
        return "{}.{}".format(self.schema, self.table_name)

    @property
    def full_name(self) -> str:
        return utils.get_datasource_full_name(
            self.database, self.table_name, schema=self.schema
        )

    @property
    def dttm_cols(self) -> List[str]:
        l = [c.column_name for c in self.columns if c.is_dttm]
        if self.main_dttm_col and self.main_dttm_col not in l:
            l.append(self.main_dttm_col)
        return l

    @property
    def num_cols(self) -> List[str]:
        return [c.column_name for c in self.columns if c.is_numeric]

    @property
    def any_dttm_col(self) -> Optional[str]:
        cols = self.dttm_cols
        return cols[0] if cols else None

    @property
    def html(self) -> str:
        df = pd.DataFrame((c.column_name, c.type) for c in self.columns)
        df.columns = ["field", "type"]
        return df.to_html(
            index=False,
            classes=("dataframe table table-striped table-bordered " "table-condensed"),
        )

    @property
    def sql_url(self) -> str:
        return self.database.sql_url + "?table_name=" + str(self.table_name)

    def external_metadata(self) -> List[Dict[str, str]]:
        if self.sql:
            return get_virtual_table_metadata(dataset=self)
        return get_physical_table_metadata(
            database=self.database, table_name=self.table_name, schema_name=self.schema,
        )

    @property
    def time_column_grains(self) -> Dict[str, Any]:
        return {
            "time_columns": self.dttm_cols,
            "time_grains": [grain.name for grain in self.database.grains()],
        }

    @property
    def select_star(self) -> Optional[str]:
        # show_cols and latest_partition set to false to avoid
        # the expensive cost of inspecting the DB
        return self.database.select_star(
            self.table_name, schema=self.schema, show_cols=False, latest_partition=False
        )

    @property
    def health_check_message(self) -> Optional[str]:
        check = config["DATASET_HEALTH_CHECK"]
        return check(self) if check else None

    @property
    def data(self) -> Dict[str, Any]:
        data_ = super().data
        if self.type == "table":
            data_["granularity_sqla"] = utils.choicify(self.dttm_cols)
            data_["time_grain_sqla"] = [
                (g.duration, g.name) for g in self.database.grains() or []
            ]
            data_["main_dttm_col"] = self.main_dttm_col
            data_["fetch_values_predicate"] = self.fetch_values_predicate
            data_["template_params"] = self.template_params
            data_["is_sqllab_view"] = self.is_sqllab_view
            data_["health_check_message"] = self.health_check_message
            data_["extra"] = self.extra
        return data_

    @property
    def extra_dict(self) -> Dict[str, Any]:
        try:
            return json.loads(self.extra)
        except (TypeError, json.JSONDecodeError):
            return {}

    def get_fetch_values_predicate(self) -> TextClause:
        tp = self.get_template_processor()
        try:
            return text(tp.process_template(self.fetch_values_predicate))
        except TemplateError as ex:
            raise QueryObjectValidationError(
                _(
                    "Error in jinja expression in fetch values predicate: %(msg)s",
                    msg=ex.message,
                )
            ) from ex

    def values_for_column(
        self, column_name: str, limit: int = 10000, contain_null: bool = True,
    ) -> List[Any]:
        """Runs query against sqla to retrieve some
        sample values for the given column.
        """
        cols = {col.column_name: col for col in self.columns}
        target_col = cols[column_name]
        tp = self.get_template_processor()

        qry = (
            select([target_col.get_sqla_col()])
            .select_from(self.get_from_clause(tp))
            .distinct()
        )
        if limit:
            qry = qry.limit(limit)

        if not contain_null:
            qry = qry.where(target_col.get_sqla_col().isnot(None))

        if self.fetch_values_predicate:
            qry = qry.where(self.get_fetch_values_predicate())

        engine = self.database.get_sqla_engine()
        sql = "{}".format(qry.compile(engine, compile_kwargs={"literal_binds": True}))
        sql = self.mutate_query_from_config(sql)

        df = pd.read_sql_query(sql=sql, con=engine)
        return df[column_name].to_list()

    def mutate_query_from_config(self, sql: str) -> str:
        """Apply config's SQL_QUERY_MUTATOR

        Typically adds comments to the query with context"""
        sql_query_mutator = config["SQL_QUERY_MUTATOR"]
        if sql_query_mutator:
            username = utils.get_username()
            sql = sql_query_mutator(sql, username, security_manager, self.database)
        return sql

    def get_template_processor(self, **kwargs: Any) -> BaseTemplateProcessor:
        return get_template_processor(table=self, database=self.database, **kwargs)

    def get_query_str_extended(self, query_obj: QueryObjectDict) -> QueryStringExtended:
        sqlaq = self.get_sqla_query(**query_obj)
        sql = self.database.compile_sqla_query(sqlaq.sqla_query)
        sql = sqlparse.format(sql, reindent=True)
        sql = self.mutate_query_from_config(sql)
        return QueryStringExtended(
            applied_template_filters=sqlaq.applied_template_filters,
            labels_expected=sqlaq.labels_expected,
            prequeries=sqlaq.prequeries,
            sql=sql,
        )

    def get_query_str(self, query_obj: QueryObjectDict) -> str:
        query_str_ext = self.get_query_str_extended(query_obj)
        all_queries = query_str_ext.prequeries + [query_str_ext.sql]
        return ";\n\n".join(all_queries) + ";"

    def get_sqla_table(self) -> TableClause:
        tbl = table(self.table_name)
        if self.schema:
            tbl.schema = self.schema
        return tbl

    def get_from_clause(
        self, template_processor: Optional[BaseTemplateProcessor] = None
    ) -> Union[TableClause, Alias]:
        """
        Return where to select the columns and metrics from. Either a physical table
        or a virtual table with it's own subquery.
        """
        if not self.is_virtual:
            return self.get_sqla_table()

        from_sql = self.get_rendered_sql(template_processor)
        parsed_query = ParsedQuery(from_sql)
        if not (
            parsed_query.is_unknown()
            or self.db_engine_spec.is_readonly_query(parsed_query)
        ):
            raise QueryObjectValidationError(
                _("Virtual dataset query must be read-only")
            )
        return TextAsFrom(sa.text(from_sql), []).alias(VIRTUAL_TABLE_ALIAS)

    def get_rendered_sql(
        self, template_processor: Optional[BaseTemplateProcessor] = None
    ) -> str:
        """
        Render sql with template engine (Jinja).
        """

        sql = self.sql
        if template_processor:
            try:
                sql = template_processor.process_template(sql)
            except TemplateError as ex:
                raise QueryObjectValidationError(
                    _(
                        "Error while rendering virtual dataset query: %(msg)s",
                        msg=ex.message,
                    )
                ) from ex
        sql = sqlparse.format(sql.strip("\t\r\n; "), strip_comments=True)
        # we need to escape strings that SQLAlchemy interprets as bind parameters
        sql = utils.escape_sqla_query_binds(sql)
        if not sql:
            raise QueryObjectValidationError(_("Virtual dataset query cannot be empty"))
        if len(sqlparse.split(sql)) > 1:
            raise QueryObjectValidationError(
                _("Virtual dataset query cannot consist of multiple statements")
            )
        return sql

    def adhoc_metric_to_sqla(
        self, metric: AdhocMetric, columns_by_name: Dict[str, TableColumn]
    ) -> ColumnElement:
        """
        Turn an adhoc metric into a sqlalchemy column.

        :param dict metric: Adhoc metric definition
        :param dict columns_by_name: Columns for the current table
        :returns: The metric defined as a sqlalchemy column
        :rtype: sqlalchemy.sql.column
        """
        expression_type = metric.get("expressionType")
        label = utils.get_metric_name(metric)

        if expression_type == utils.AdhocMetricExpressionType.SIMPLE:
            metric_column = metric.get("column") or {}
            column_name = cast(str, metric_column.get("column_name"))
            table_column: Optional[TableColumn] = columns_by_name.get(column_name)
            if table_column:
                sqla_column = table_column.get_sqla_col()
            else:
                sqla_column = column(column_name)
            sqla_metric = self.sqla_aggregations[metric["aggregate"]](sqla_column)
        elif expression_type == utils.AdhocMetricExpressionType.SQL:
            tp = self.get_template_processor()
            expression = tp.process_template(cast(str, metric["sqlExpression"]))
            sqla_metric = literal_column(expression)
        else:
            raise QueryObjectValidationError("Adhoc metric expressionType is invalid")

        return self.make_sqla_column_compatible(sqla_metric, label)

    def make_sqla_column_compatible(
        self, sqla_col: ColumnElement, label: Optional[str] = None
    ) -> ColumnElement:
        """Takes a sqlalchemy column object and adds label info if supported by engine.
        :param sqla_col: sqlalchemy column instance
        :param label: alias/label that column is expected to have
        :return: either a sql alchemy column or label instance if supported by engine
        """
        label_expected = label or sqla_col.name
        db_engine_spec = self.db_engine_spec
        # add quotes to tables
        if db_engine_spec.allows_alias_in_select:
            label = db_engine_spec.make_label_compatible(label_expected)
            sqla_col = sqla_col.label(label)
        sqla_col.key = label_expected
        return sqla_col

    def make_orderby_compatible(
        self, select_exprs: List[ColumnElement], orderby_exprs: List[ColumnElement]
    ) -> None:
        """
        If needed, make sure aliases for selected columns are not used in
        `ORDER BY`.

        In some databases (e.g. Presto), `ORDER BY` clause is not able to
        automatically pick the source column if a `SELECT` clause alias is named
        the same as a source column. In this case, we update the SELECT alias to
        another name to avoid the conflict.
        """
        if self.db_engine_spec.allows_alias_to_source_column:
            return

        def is_alias_used_in_orderby(col: ColumnElement) -> bool:
            if not isinstance(col, Label):
                return False
            regexp = re.compile(f"\\(.*\\b{re.escape(col.name)}\\b.*\\)", re.IGNORECASE)
            return any(regexp.search(str(x)) for x in orderby_exprs)

        # Iterate through selected columns, if column alias appears in orderby
        # use another `alias`. The final output columns will still use the
        # original names, because they are updated by `labels_expected` after
        # querying.
        for col in select_exprs:
            if is_alias_used_in_orderby(col):
                col.name = f"{col.name}__"

    def _get_sqla_row_level_filters(
        self, template_processor: BaseTemplateProcessor
    ) -> List[str]:
        """
        Return the appropriate row level security filters for
        this table and the current user.

        :param BaseTemplateProcessor template_processor: The template
        processor to apply to the filters.
        :returns: A list of SQL clauses to be ANDed together.
        :rtype: List[str]
        """
        filters_grouped: Dict[Union[int, str], List[str]] = defaultdict(list)
        try:
            for filter_ in security_manager.get_rls_filters(self):
                clause = text(
                    f"({template_processor.process_template(filter_.clause)})"
                )
                filters_grouped[filter_.group_key or filter_.id].append(clause)
            return [or_(*clauses) for clauses in filters_grouped.values()]
        except TemplateError as ex:
            raise QueryObjectValidationError(
                _("Error in jinja expression in RLS filters: %(msg)s", msg=ex.message,)
            ) from ex

    def get_sqla_query(  # pylint: disable=too-many-arguments,too-many-locals,too-many-branches,too-many-statements
        self,
        apply_fetch_values_predicate: bool = False,
        columns: Optional[List[str]] = None,
        extras: Optional[Dict[str, Any]] = None,
        filter: Optional[  # pylint: disable=redefined-builtin
            List[QueryObjectFilterClause]
        ] = None,
        from_dttm: Optional[datetime] = None,
        granularity: Optional[str] = None,
        groupby: Optional[List[str]] = None,
        inner_from_dttm: Optional[datetime] = None,
        inner_to_dttm: Optional[datetime] = None,
        is_rowcount: bool = False,
        is_timeseries: bool = True,
        metrics: Optional[List[Metric]] = None,
        orderby: Optional[List[OrderBy]] = None,
        order_desc: bool = True,
        to_dttm: Optional[datetime] = None,
        series_columns: Optional[List[str]] = None,
        series_limit: Optional[int] = None,
        series_limit_metric: Optional[Metric] = None,
        row_limit: Optional[int] = None,
        row_offset: Optional[int] = None,
        timeseries_limit: Optional[int] = None,
        timeseries_limit_metric: Optional[Metric] = None,
    ) -> SqlaQuery:
        """Querying any sqla table from this common interface"""
        if granularity not in self.dttm_cols and granularity is not None:
            granularity = self.main_dttm_col

        extras = extras or {}
        time_grain = extras.get("time_grain_sqla")

        template_kwargs = {
            "columns": columns,
            "from_dttm": from_dttm.isoformat() if from_dttm else None,
            "groupby": groupby,
            "metrics": metrics,
            "row_limit": row_limit,
            "row_offset": row_offset,
            "time_column": granularity,
            "time_grain": time_grain,
            "to_dttm": to_dttm.isoformat() if to_dttm else None,
            "table_columns": [col.column_name for col in self.columns],
            "filter": filter,
        }
        series_columns = series_columns or []
        # deprecated, to be removed in 2.0
        if is_timeseries and timeseries_limit:
            series_limit = timeseries_limit
        series_limit_metric = series_limit_metric or timeseries_limit_metric
        template_kwargs.update(self.template_params_dict)
        extra_cache_keys: List[Any] = []
        template_kwargs["extra_cache_keys"] = extra_cache_keys
        removed_filters: List[str] = []
        applied_template_filters: List[str] = []
        template_kwargs["removed_filters"] = removed_filters
        template_kwargs["applied_filters"] = applied_template_filters
        template_processor = self.get_template_processor(**template_kwargs)
        db_engine_spec = self.db_engine_spec
        prequeries: List[str] = []
        orderby = orderby or []
        need_groupby = bool(metrics is not None or groupby)
        metrics = metrics or []

        # For backward compatibility
        if granularity not in self.dttm_cols and granularity is not None:
            granularity = self.main_dttm_col

        columns_by_name: Dict[str, TableColumn] = {
            col.column_name: col for col in self.columns
        }
        metrics_by_name: Dict[str, SqlMetric] = {m.metric_name: m for m in self.metrics}

        if not granularity and is_timeseries:
            raise QueryObjectValidationError(
                _(
                    "Datetime column not provided as part table configuration "
                    "and is required by this type of chart"
                )
            )
        if not metrics and not columns and not groupby:
            raise QueryObjectValidationError(_("Empty query?"))

        metrics_exprs: List[ColumnElement] = []
        for metric in metrics:
            if utils.is_adhoc_metric(metric):
                assert isinstance(metric, dict)
                metrics_exprs.append(self.adhoc_metric_to_sqla(metric, columns_by_name))
            elif isinstance(metric, str) and metric in metrics_by_name:
                metrics_exprs.append(metrics_by_name[metric].get_sqla_col())
            else:
                raise QueryObjectValidationError(
                    _("Metric '%(metric)s' does not exist", metric=metric)
                )

        if metrics_exprs:
            main_metric_expr = metrics_exprs[0]
        else:
            main_metric_expr, label = literal_column("COUNT(*)"), "ccount"
            main_metric_expr = self.make_sqla_column_compatible(main_metric_expr, label)

        # To ensure correct handling of the ORDER BY labeling we need to reference the
        # metric instance if defined in the SELECT clause.
        # use the key of the ColumnClause for the expected label
        metrics_exprs_by_label = {m.key: m for m in metrics_exprs}
        metrics_exprs_by_expr = {str(m): m for m in metrics_exprs}

        # Since orderby may use adhoc metrics, too; we need to process them first
        orderby_exprs: List[ColumnElement] = []
        for orig_col, ascending in orderby:
            col: Union[AdhocMetric, ColumnElement] = orig_col
            if isinstance(col, dict):
                col = cast(AdhocMetric, col)
                if utils.is_adhoc_metric(col):
                    # add adhoc sort by column to columns_by_name if not exists
                    col = self.adhoc_metric_to_sqla(col, columns_by_name)
                    # if the adhoc metric has been defined before
                    # use the existing instance.
                    col = metrics_exprs_by_expr.get(str(col), col)
                    need_groupby = True
            elif col in columns_by_name:
                col = columns_by_name[col].get_sqla_col()
            elif col in metrics_exprs_by_label:
                col = metrics_exprs_by_label[col]
                need_groupby = True
            elif col in metrics_by_name:
                col = metrics_by_name[col].get_sqla_col()
                need_groupby = True

            if isinstance(col, ColumnElement):
                orderby_exprs.append(col)
            else:
                # Could not convert a column reference to valid ColumnElement
                raise QueryObjectValidationError(
                    _("Unknown column used in orderby: %(col)s", col=orig_col)
                )

        select_exprs: List[Union[Column, Label]] = []
        groupby_all_columns = {}
        groupby_series_columns = {}

        # filter out the pseudo column  __timestamp from columns
        columns = columns or []
        columns = [col for col in columns if col != utils.DTTM_ALIAS]
        dttm_col = columns_by_name.get(granularity) if granularity else None

        if need_groupby:
            # dedup columns while preserving order
            columns = groupby or columns
            for selected in columns:
                # if groupby field/expr equals granularity field/expr
<<<<<<< HEAD
                if selected == granularity:
                    sqla_col = columns_by_name[selected]
                    outer = sqla_col.get_timestamp_expression(time_grain, selected)
=======
                table_col = columns_by_name.get(selected)
                if table_col and table_col.type_generic == GenericDataType.TEMPORAL:
                    outer = table_col.get_timestamp_expression(
                        time_grain=time_grain,
                        label=selected,
                        template_processor=template_processor,
                    )
>>>>>>> 37909aac
                # if groupby field equals a selected column
                elif selected in columns_by_name:
                    outer = columns_by_name[selected].get_sqla_col()
                else:
                    outer = literal_column(f"({selected})")
                    outer = self.make_sqla_column_compatible(outer, selected)
                groupby_all_columns[outer.name] = outer
                if not series_columns or outer.name in series_columns:
                    groupby_series_columns[outer.name] = outer
                select_exprs.append(outer)
        elif columns:
            for selected in columns:
                select_exprs.append(
                    columns_by_name[selected].get_sqla_col()
                    if selected in columns_by_name
                    else self.make_sqla_column_compatible(literal_column(selected))
                )
            metrics_exprs = []

        time_range_endpoints = extras.get("time_range_endpoints")

        if granularity:
            if granularity not in columns_by_name or not dttm_col:
                raise QueryObjectValidationError(
                    _(
                        'Time column "%(col)s" does not exist in dataset',
                        col=granularity,
                    )
                )
            time_filters = []

            if is_timeseries:
                timestamp = dttm_col.get_timestamp_expression(
                    time_grain=time_grain, template_processor=template_processor
                )
                # always put timestamp as the first column
                select_exprs.insert(0, timestamp)
                groupby_all_columns[timestamp.name] = timestamp

            # Use main dttm column to support index with secondary dttm columns.
            if (
                db_engine_spec.time_secondary_columns
                and self.main_dttm_col in self.dttm_cols
                and self.main_dttm_col != dttm_col.column_name
            ):
                time_filters.append(
                    columns_by_name[self.main_dttm_col].get_time_filter(
                        from_dttm, to_dttm, time_range_endpoints
                    )
                )
            time_filters.append(
                dttm_col.get_time_filter(from_dttm, to_dttm, time_range_endpoints)
            )

        # Always remove duplicates by column name, as sometimes `metrics_exprs`
        # can have the same name as a groupby column (e.g. when users use
        # raw columns as custom SQL adhoc metric).
        select_exprs = remove_duplicates(
            select_exprs + metrics_exprs, key=lambda x: x.name
        )

        # Expected output columns
        labels_expected = [c.key for c in select_exprs]

        # Order by columns are "hidden" columns, some databases require them
        # always be present in SELECT if an aggregation function is used
        if not db_engine_spec.allows_hidden_ordeby_agg:
            select_exprs = remove_duplicates(select_exprs + orderby_exprs)

        qry = sa.select(select_exprs)

        tbl = self.get_from_clause(template_processor)

        if groupby_all_columns:
            qry = qry.group_by(*groupby_all_columns.values())

        where_clause_and = []
        having_clause_and = []

        for flt in filter:  # type: ignore
            if not all(flt.get(s) for s in ["col", "op"]):
                continue
            col = flt["col"]
            val = flt.get("val")
            op = flt["op"].upper()
            col_obj = (
                dttm_col
                if col == utils.DTTM_ALIAS and is_timeseries and dttm_col
                else columns_by_name.get(col)
            )
            filter_grain = flt.get("grain")

            if is_feature_enabled("ENABLE_TEMPLATE_REMOVE_FILTERS"):
                if col in removed_filters:
                    # Skip generating SQLA filter when the jinja template handles it.
                    continue

            if col_obj:
                if filter_grain:
                    sqla_col = col_obj.get_timestamp_expression(
                        time_grain=filter_grain, template_processor=template_processor
                    )
                else:
                    sqla_col = col_obj.get_sqla_col()
                col_spec = db_engine_spec.get_column_spec(col_obj.type)
                is_list_target = op in (
                    utils.FilterOperator.IN.value,
                    utils.FilterOperator.NOT_IN.value,
                )
                if col_spec:
                    target_type = col_spec.generic_type
                else:
                    target_type = GenericDataType.STRING
                eq = self.filter_values_handler(
                    values=val,
                    target_column_type=target_type,
                    is_list_target=is_list_target,
                )
                if is_list_target:
                    assert isinstance(eq, (tuple, list))
                    if len(eq) == 0:
                        raise QueryObjectValidationError(
                            _("Filter value list cannot be empty")
                        )
                    if None in eq:
                        eq = [x for x in eq if x is not None]
                        is_null_cond = sqla_col.is_(None)
                        if eq:
                            cond = or_(is_null_cond, sqla_col.in_(eq))
                        else:
                            cond = is_null_cond
                    else:
                        cond = sqla_col.in_(eq)
                    if op == utils.FilterOperator.NOT_IN.value:
                        cond = ~cond
                    where_clause_and.append(cond)
                elif op == utils.FilterOperator.IS_NULL.value:
                    where_clause_and.append(sqla_col.is_(None))
                elif op == utils.FilterOperator.IS_NOT_NULL.value:
                    where_clause_and.append(sqla_col.isnot(None))
                elif op == utils.FilterOperator.IS_TRUE.value:
                    where_clause_and.append(sqla_col.is_(True))
                elif op == utils.FilterOperator.IS_FALSE.value:
                    where_clause_and.append(sqla_col.is_(False))
                else:
                    if eq is None:
                        raise QueryObjectValidationError(
                            _(
                                "Must specify a value for filters "
                                "with comparison operators"
                            )
                        )
                    if op == utils.FilterOperator.EQUALS.value:
                        where_clause_and.append(sqla_col == eq)
                    elif op == utils.FilterOperator.NOT_EQUALS.value:
                        where_clause_and.append(sqla_col != eq)
                    elif op == utils.FilterOperator.GREATER_THAN.value:
                        where_clause_and.append(sqla_col > eq)
                    elif op == utils.FilterOperator.LESS_THAN.value:
                        where_clause_and.append(sqla_col < eq)
                    elif op == utils.FilterOperator.GREATER_THAN_OR_EQUALS.value:
                        where_clause_and.append(sqla_col >= eq)
                    elif op == utils.FilterOperator.LESS_THAN_OR_EQUALS.value:
                        where_clause_and.append(sqla_col <= eq)
                    elif op == utils.FilterOperator.LIKE.value:
                        where_clause_and.append(sqla_col.like(eq))
                    elif op == utils.FilterOperator.ILIKE.value:
                        where_clause_and.append(sqla_col.ilike(eq))
                    else:
                        raise QueryObjectValidationError(
                            _("Invalid filter operation type: %(op)s", op=op)
                        )
        if is_feature_enabled("ROW_LEVEL_SECURITY"):
            where_clause_and += self._get_sqla_row_level_filters(template_processor)
        if extras:
            where = extras.get("where")
            if where:
                try:
                    where = template_processor.process_template(where)
                except TemplateError as ex:
                    raise QueryObjectValidationError(
                        _(
                            "Error in jinja expression in WHERE clause: %(msg)s",
                            msg=ex.message,
                        )
                    ) from ex
                where_clause_and += [sa.text("({})".format(where))]
            having = extras.get("having")
            if having:
                try:
                    having = template_processor.process_template(having)
                except TemplateError as ex:
                    raise QueryObjectValidationError(
                        _(
                            "Error in jinja expression in HAVING clause: %(msg)s",
                            msg=ex.message,
                        )
                    ) from ex
                having_clause_and += [sa.text("({})".format(having))]
        if apply_fetch_values_predicate and self.fetch_values_predicate:
            qry = qry.where(self.get_fetch_values_predicate())
        if granularity:
            qry = qry.where(and_(*(time_filters + where_clause_and)))
        else:
            qry = qry.where(and_(*where_clause_and))
        qry = qry.having(and_(*having_clause_and))

        self.make_orderby_compatible(select_exprs, orderby_exprs)

        for col, (orig_col, ascending) in zip(orderby_exprs, orderby):
            if not db_engine_spec.allows_alias_in_orderby and isinstance(col, Label):
                # if engine does not allow using SELECT alias in ORDER BY
                # revert to the underlying column
                col = col.element

            if (
                db_engine_spec.allows_alias_in_select
                and db_engine_spec.allows_hidden_cc_in_orderby
                and col.name in [select_col.name for select_col in select_exprs]
            ):
                col = literal_column(col.name)
            direction = asc if ascending else desc
            qry = qry.order_by(direction(col))

        if row_limit:
            qry = qry.limit(row_limit)
        if row_offset:
            qry = qry.offset(row_offset)

        if series_limit and groupby_series_columns:
            if db_engine_spec.allows_joins and db_engine_spec.allows_subqueries:
                # some sql dialects require for order by expressions
                # to also be in the select clause -- others, e.g. vertica,
                # require a unique inner alias
                inner_main_metric_expr = self.make_sqla_column_compatible(
                    main_metric_expr, "mme_inner__"
                )
                inner_groupby_exprs = []
                inner_select_exprs = []
                for gby_name, gby_obj in groupby_series_columns.items():
                    inner = self.make_sqla_column_compatible(gby_obj, gby_name + "__")
                    inner_groupby_exprs.append(inner)
                    inner_select_exprs.append(inner)

                inner_select_exprs += [inner_main_metric_expr]
                subq = select(inner_select_exprs).select_from(tbl)
                inner_time_filter = []

                if dttm_col and not db_engine_spec.time_groupby_inline:
                    inner_time_filter = [
                        dttm_col.get_time_filter(
                            inner_from_dttm or from_dttm,
                            inner_to_dttm or to_dttm,
                            time_range_endpoints,
                        )
                    ]
                subq = subq.where(and_(*(where_clause_and + inner_time_filter)))
                subq = subq.group_by(*inner_groupby_exprs)

                ob = inner_main_metric_expr
                if series_limit_metric:
                    ob = self._get_series_orderby(
                        series_limit_metric, metrics_by_name, columns_by_name
                    )
                direction = desc if order_desc else asc
                subq = subq.order_by(direction(ob))
                subq = subq.limit(series_limit)

                on_clause = []
                for gby_name, gby_obj in groupby_series_columns.items():
                    # in this case the column name, not the alias, needs to be
                    # conditionally mutated, as it refers to the column alias in
                    # the inner query
                    col_name = db_engine_spec.make_label_compatible(gby_name + "__")
                    on_clause.append(gby_obj == column(col_name))

                tbl = tbl.join(subq.alias(), and_(*on_clause))
            else:
                if series_limit_metric:
                    orderby = [
                        (
                            self._get_series_orderby(
                                series_limit_metric, metrics_by_name, columns_by_name,
                            ),
                            False,
                        )
                    ]

                # run prequery to get top groups
                prequery_obj = {
                    "is_timeseries": False,
                    "row_limit": series_limit,
                    "metrics": metrics,
                    "granularity": granularity,
                    "groupby": groupby,
                    "from_dttm": inner_from_dttm or from_dttm,
                    "to_dttm": inner_to_dttm or to_dttm,
                    "filter": filter,
                    "orderby": orderby,
                    "extras": extras,
                    "columns": columns,
                    "order_desc": True,
                }

                result = self.query(prequery_obj)
                prequeries.append(result.query)
                dimensions = [
                    c
                    for c in result.df.columns
                    if c not in metrics and c in groupby_series_columns
                ]
                top_groups = self._get_top_groups(
                    result.df, dimensions, groupby_series_columns, columns_by_name
                )
                qry = qry.where(top_groups)

        qry = qry.select_from(tbl)

        if is_rowcount:
            if not db_engine_spec.allows_subqueries:
                raise QueryObjectValidationError(
                    _("Database does not support subqueries")
                )
            label = "rowcount"
            col = self.make_sqla_column_compatible(literal_column("COUNT(*)"), label)
            qry = select([col]).select_from(qry.alias("rowcount_qry"))
            labels_expected = [label]

        return SqlaQuery(
            applied_template_filters=applied_template_filters,
            extra_cache_keys=extra_cache_keys,
            labels_expected=labels_expected,
            sqla_query=qry,
            prequeries=prequeries,
        )

    def _get_series_orderby(
        self,
        series_limit_metric: Metric,
        metrics_by_name: Dict[str, SqlMetric],
        columns_by_name: Dict[str, TableColumn],
    ) -> Column:
        if utils.is_adhoc_metric(series_limit_metric):
            assert isinstance(series_limit_metric, dict)
            ob = self.adhoc_metric_to_sqla(series_limit_metric, columns_by_name)
        elif (
            isinstance(series_limit_metric, str)
            and series_limit_metric in metrics_by_name
        ):
            ob = metrics_by_name[series_limit_metric].get_sqla_col()
        else:
            raise QueryObjectValidationError(
                _("Metric '%(metric)s' does not exist", metric=series_limit_metric)
            )
        return ob

    def _get_top_groups(
        self,
        df: pd.DataFrame,
        dimensions: List[str],
        groupby_exprs: Dict[str, Any],
        columns_by_name: Dict[str, TableColumn],
    ) -> ColumnElement:
        groups = []
        for _unused, row in df.iterrows():
            group = []
            for dimension in dimensions:
                value = utils.normalize_prequery_result_type(row[dimension])

                # Some databases like Druid will return timestamps as strings, but
                # do not perform automatic casting when comparing these strings to
                # a timestamp. For cases like this we convert the value from a
                # string into a timestamp.
                if columns_by_name[dimension].is_temporal and isinstance(value, str):
                    dttm = dateutil.parser.parse(value)
                    value = text(self.db_engine_spec.convert_dttm("TIMESTAMP", dttm))

                group.append(groupby_exprs[dimension] == value)
            groups.append(and_(*group))

        return or_(*groups)

    def query(self, query_obj: QueryObjectDict) -> QueryResult:
        qry_start_dttm = datetime.now()
        query_str_ext = self.get_query_str_extended(query_obj)
        sql = query_str_ext.sql
        status = QueryStatus.SUCCESS
        errors = None
        error_message = None

        def assign_column_label(df: pd.DataFrame) -> Optional[pd.DataFrame]:
            """
            Some engines change the case or generate bespoke column names, either by
            default or due to lack of support for aliasing. This function ensures that
            the column names in the DataFrame correspond to what is expected by
            the viz components.

            Sometimes a query may also contain only order by columns that are not used
            as metrics or groupby columns, but need to present in the SQL `select`,
            filtering by `labels_expected` make sure we only return columns users want.

            :param df: Original DataFrame returned by the engine
            :return: Mutated DataFrame
            """
            labels_expected = query_str_ext.labels_expected
            if df is not None and not df.empty:
                if len(df.columns) < len(labels_expected):
                    raise QueryObjectValidationError(
                        _("Db engine did not return all queried columns")
                    )
                if len(df.columns) > len(labels_expected):
                    df = df.iloc[:, 0 : len(labels_expected)]
                df.columns = labels_expected
            return df

        try:
            df = self.database.get_df(sql, self.schema, mutator=assign_column_label)
        except Exception as ex:  # pylint: disable=broad-except
            df = pd.DataFrame()
            status = QueryStatus.FAILED
            logger.warning(
                "Query %s on schema %s failed", sql, self.schema, exc_info=True
            )
            db_engine_spec = self.db_engine_spec
            errors = [
                dataclasses.asdict(error) for error in db_engine_spec.extract_errors(ex)
            ]
            error_message = utils.error_msg_from_exception(ex)

        return QueryResult(
            applied_template_filters=query_str_ext.applied_template_filters,
            status=status,
            df=df,
            duration=datetime.now() - qry_start_dttm,
            query=sql,
            errors=errors,
            error_message=error_message,
        )

    def get_sqla_table_object(self) -> Table:
        return self.database.get_table(self.table_name, schema=self.schema)

    def fetch_metadata(self, commit: bool = True) -> MetadataResult:
        """
        Fetches the metadata for the table and merges it in

        :param commit: should the changes be committed or not.
        :return: Tuple with lists of added, removed and modified column names.
        """
        new_columns = self.external_metadata()
        metrics = []
        any_date_col = None
        db_engine_spec = self.db_engine_spec
        old_columns = db.session.query(TableColumn).filter(TableColumn.table == self)

        old_columns_by_name: Dict[str, TableColumn] = {
            col.column_name: col for col in old_columns
        }
        results = MetadataResult(
            removed=[
                col
                for col in old_columns_by_name
                if col not in {col["name"] for col in new_columns}
            ]
        )

        # clear old columns before adding modified columns back
        self.columns = []
        for col in new_columns:
            old_column = old_columns_by_name.pop(col["name"], None)
            if not old_column:
                results.added.append(col["name"])
                new_column = TableColumn(
                    column_name=col["name"], type=col["type"], table=self
                )
                new_column.is_dttm = new_column.is_temporal
                db_engine_spec.alter_new_orm_column(new_column)
            else:
                new_column = old_column
                if new_column.type != col["type"]:
                    results.modified.append(col["name"])
                new_column.type = col["type"]
                new_column.expression = ""
            new_column.groupby = True
            new_column.filterable = True
            self.columns.append(new_column)
            if not any_date_col and new_column.is_temporal:
                any_date_col = col["name"]
        self.columns.extend(
            [col for col in old_columns_by_name.values() if col.expression]
        )
        metrics.append(
            SqlMetric(
                metric_name="count",
                verbose_name="COUNT(*)",
                metric_type="count",
                expression="COUNT(*)",
            )
        )
        if not self.main_dttm_col:
            self.main_dttm_col = any_date_col
        self.add_missing_metrics(metrics)

        # Apply config supplied mutations.
        config["SQLA_TABLE_MUTATOR"](self)

        db.session.merge(self)
        if commit:
            db.session.commit()
        return results

    @classmethod
    def query_datasources_by_name(
        cls,
        session: Session,
        database: Database,
        datasource_name: str,
        schema: Optional[str] = None,
    ) -> List["SqlaTable"]:
        query = (
            session.query(cls)
            .filter_by(database_id=database.id)
            .filter_by(table_name=datasource_name)
        )
        if schema:
            query = query.filter_by(schema=schema)
        return query.all()

    @staticmethod
    def default_query(qry: Query) -> Query:
        return qry.filter_by(is_sqllab_view=False)

    def has_extra_cache_key_calls(self, query_obj: QueryObjectDict) -> bool:
        """
        Detects the presence of calls to `ExtraCache` methods in items in query_obj that
        can be templated. If any are present, the query must be evaluated to extract
        additional keys for the cache key. This method is needed to avoid executing the
        template code unnecessarily, as it may contain expensive calls, e.g. to extract
        the latest partition of a database.

        :param query_obj: query object to analyze
        :return: True if there are call(s) to an `ExtraCache` method, False otherwise
        """
        templatable_statements: List[str] = []
        if self.sql:
            templatable_statements.append(self.sql)
        if self.fetch_values_predicate:
            templatable_statements.append(self.fetch_values_predicate)
        extras = query_obj.get("extras", {})
        if "where" in extras:
            templatable_statements.append(extras["where"])
        if "having" in extras:
            templatable_statements.append(extras["having"])
        if is_feature_enabled("ROW_LEVEL_SECURITY") and self.is_rls_supported:
            templatable_statements += [
                f.clause for f in security_manager.get_rls_filters(self)
            ]
        for statement in templatable_statements:
            if ExtraCache.regex.search(statement):
                return True
        return False

    def get_extra_cache_keys(self, query_obj: QueryObjectDict) -> List[Hashable]:
        """
        The cache key of a SqlaTable needs to consider any keys added by the parent
        class and any keys added via `ExtraCache`.

        :param query_obj: query object to analyze
        :return: The extra cache keys
        """
        extra_cache_keys = super().get_extra_cache_keys(query_obj)
        if self.has_extra_cache_key_calls(query_obj):
            sqla_query = self.get_sqla_query(**query_obj)
            extra_cache_keys += sqla_query.extra_cache_keys
        return extra_cache_keys

    @staticmethod
    def before_update(
        mapper: Mapper,  # pylint: disable=unused-argument
        connection: Connection,  # pylint: disable=unused-argument
        target: "SqlaTable",
    ) -> None:
        """
        Check whether before update if the target table already exists.

        Note this listener is called when any fields are being updated and thus it is
        necessary to first check whether the reference table is being updated.

        Note this logic is temporary, given uniqueness is handled via the dataset DAO,
        but is necessary until both the legacy datasource editor and datasource/save
        endpoints are deprecated.

        :param mapper: The table mapper
        :param connection: The DB-API connection
        :param target: The mapped instance being persisted
        :raises Exception: If the target table is not unique
        """

        # pylint: disable=import-outside-toplevel
        from superset.datasets.commands.exceptions import get_dataset_exist_error_msg
        from superset.datasets.dao import DatasetDAO

        # Check whether the relevant attributes have changed.
        state = db.inspect(target)  # pylint: disable=no-member

        for attr in ["database_id", "schema", "table_name"]:
            history = state.get_history(attr, True)

            if history.has_changes():
                break
        else:
            return None

        if not DatasetDAO.validate_uniqueness(
            target.database_id, target.schema, target.table_name
        ):
            raise Exception(get_dataset_exist_error_msg(target.full_name))

    @staticmethod
    def update_table(
        _mapper: Mapper, _connection: Connection, obj: Union[SqlMetric, TableColumn]
    ) -> None:
        """
        Forces an update to the table's changed_on value when a metric or column on the
        table is updated. This busts the cache key for all charts that use the table.

        :param _mapper: Unused.
        :param _connection: Unused.
        :param obj: The metric or column that was updated.
        """
        db.session.execute(update(SqlaTable).where(SqlaTable.id == obj.table.id))


sa.event.listen(SqlaTable, "after_insert", security_manager.set_perm)
sa.event.listen(SqlaTable, "after_update", security_manager.set_perm)
sa.event.listen(SqlaTable, "before_update", SqlaTable.before_update)
sa.event.listen(SqlMetric, "after_update", SqlaTable.update_table)
sa.event.listen(TableColumn, "after_update", SqlaTable.update_table)

RLSFilterRoles = Table(
    "rls_filter_roles",
    metadata,
    Column("id", Integer, primary_key=True),
    Column("role_id", Integer, ForeignKey("ab_role.id"), nullable=False),
    Column("rls_filter_id", Integer, ForeignKey("row_level_security_filters.id")),
)

RLSFilterTables = Table(
    "rls_filter_tables",
    metadata,
    Column("id", Integer, primary_key=True),
    Column("table_id", Integer, ForeignKey("tables.id")),
    Column("rls_filter_id", Integer, ForeignKey("row_level_security_filters.id")),
)


class RowLevelSecurityFilter(Model, AuditMixinNullable):
    """
    Custom where clauses attached to Tables and Roles.
    """

    __tablename__ = "row_level_security_filters"
    id = Column(Integer, primary_key=True)
    filter_type = Column(
        Enum(*[filter_type.value for filter_type in utils.RowLevelSecurityFilterType])
    )
    group_key = Column(String(255), nullable=True)
    roles = relationship(
        security_manager.role_model,
        secondary=RLSFilterRoles,
        backref="row_level_security_filters",
    )
    tables = relationship(
        SqlaTable, secondary=RLSFilterTables, backref="row_level_security_filters"
    )

    clause = Column(Text, nullable=False)<|MERGE_RESOLUTION|>--- conflicted
+++ resolved
@@ -1092,19 +1092,13 @@
             columns = groupby or columns
             for selected in columns:
                 # if groupby field/expr equals granularity field/expr
-<<<<<<< HEAD
                 if selected == granularity:
                     sqla_col = columns_by_name[selected]
-                    outer = sqla_col.get_timestamp_expression(time_grain, selected)
-=======
-                table_col = columns_by_name.get(selected)
-                if table_col and table_col.type_generic == GenericDataType.TEMPORAL:
                     outer = table_col.get_timestamp_expression(
                         time_grain=time_grain,
                         label=selected,
                         template_processor=template_processor,
                     )
->>>>>>> 37909aac
                 # if groupby field equals a selected column
                 elif selected in columns_by_name:
                     outer = columns_by_name[selected].get_sqla_col()
