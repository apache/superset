--- conflicted
+++ resolved
@@ -277,25 +277,16 @@
         return self.type_generic == GenericDataType.TEMPORAL
 
     @property
-<<<<<<< HEAD
     def database(self) -> Database:
         return self.table.database if self.table else self._database
 
     @property
-    def db_engine_spec(self) -> Type[BaseEngineSpec]:
+    def db_engine_spec(self) -> type[BaseEngineSpec]:
         return self.database.db_engine_spec
 
     @property
-    def db_extra(self) -> Dict[str, Any]:
+    def db_extra(self) -> dict[str, Any]:
         return self.database.get_extra()
-=======
-    def db_engine_spec(self) -> type[BaseEngineSpec]:
-        return self.table.db_engine_spec
-
-    @property
-    def db_extra(self) -> dict[str, Any]:
-        return self.table.database.get_extra()
->>>>>>> a3aacf25
 
     @property
     def type_generic(self) -> utils.GenericDataType | None:
@@ -1024,26 +1015,6 @@
             )
         return self.make_sqla_column_compatible(sqla_column, label)
 
-<<<<<<< HEAD
-=======
-    def make_sqla_column_compatible(
-        self, sqla_col: ColumnElement, label: str | None = None
-    ) -> ColumnElement:
-        """Takes a sqlalchemy column object and adds label info if supported by engine.
-        :param sqla_col: sqlalchemy column instance
-        :param label: alias/label that column is expected to have
-        :return: either a sql alchemy column or label instance if supported by engine
-        """
-        label_expected = label or sqla_col.name
-        db_engine_spec = self.db_engine_spec
-        # add quotes to tables
-        if db_engine_spec.allows_alias_in_select:
-            label = db_engine_spec.make_label_compatible(label_expected)
-            sqla_col = sqla_col.label(label)
-        sqla_col.key = label_expected
-        return sqla_col
-
->>>>>>> a3aacf25
     def make_orderby_compatible(
         self, select_exprs: list[ColumnElement], orderby_exprs: list[ColumnElement]
     ) -> None:
