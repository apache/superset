--- conflicted
+++ resolved
@@ -1106,39 +1106,26 @@
             # dedup columns while preserving order
             columns = groupby or columns
             for selected in columns:
-                # if groupby field/expr equals granularity field/expr
-<<<<<<< HEAD
                 if isinstance(selected, str):
-                    table_col = columns_by_name.get(selected)
-                    if table_col and table_col.type_generic == GenericDataType.TEMPORAL:
-                        outer = table_col.get_timestamp_expression(time_grain, selected)
+                    # if groupby field/expr equals granularity field/expr
+                    if selected == granularity:
+                        sqla_col = columns_by_name[selected]
+                        outer = sqla_col.get_timestamp_expression(
+                            time_grain=time_grain,
+                            label=selected,
+                            template_processor=template_processor,
+                        )
                     # if groupby field equals a selected column
-                    elif table_col:
-                        outer = table_col.get_sqla_col()
+                    elif selected in columns_by_name:
+                        outer = columns_by_name[selected].get_sqla_col()
                     else:
                         outer = literal_column(f"({selected})")
                         outer = self.make_sqla_column_compatible(outer, selected)
+                    groupby_all_columns[outer.name] = outer
+                    if not series_columns or outer.name in series_columns:
+                        groupby_series_columns[outer.name] = outer
                 else:
                     outer = self.adhoc_column_to_sqla(selected)
-                groupby_exprs_sans_timestamp[outer.name] = outer
-=======
-                if selected == granularity:
-                    sqla_col = columns_by_name[selected]
-                    outer = sqla_col.get_timestamp_expression(
-                        time_grain=time_grain,
-                        label=selected,
-                        template_processor=template_processor,
-                    )
-                # if groupby field equals a selected column
-                elif selected in columns_by_name:
-                    outer = columns_by_name[selected].get_sqla_col()
-                else:
-                    outer = literal_column(f"({selected})")
-                    outer = self.make_sqla_column_compatible(outer, selected)
-                groupby_all_columns[outer.name] = outer
-                if not series_columns or outer.name in series_columns:
-                    groupby_series_columns[outer.name] = outer
->>>>>>> ee87b017
                 select_exprs.append(outer)
         elif columns:
             for selected in columns:
