# Licensed to the Apache Software Foundation (ASF) under one
# or more contributor license agreements.  See the NOTICE file
# distributed with this work for additional information
# regarding copyright ownership.  The ASF licenses this file
# to you under the Apache License, Version 2.0 (the
# "License"); you may not use this file except in compliance
# with the License.  You may obtain a copy of the License at
#
#   http://www.apache.org/licenses/LICENSE-2.0
#
# Unless required by applicable law or agreed to in writing,
# software distributed under the License is distributed on an
# "AS IS" BASIS, WITHOUT WARRANTIES OR CONDITIONS OF ANY
# KIND, either express or implied.  See the License for the
# specific language governing permissions and limitations
# under the License.
# pylint: disable=too-many-lines
from __future__ import annotations

import builtins
import dataclasses
import logging
import re
from collections import defaultdict
from collections.abc import Hashable
from dataclasses import dataclass, field
from datetime import datetime, timedelta
from typing import Any, Callable, cast, Optional, Union

import dateutil.parser
import numpy as np
import pandas as pd
import sqlalchemy as sa
from flask_appbuilder import Model
from flask_appbuilder.security.sqla.models import User
from flask_babel import gettext as __, lazy_gettext as _
from jinja2.exceptions import TemplateError
from markupsafe import escape, Markup
from sqlalchemy import (
    and_,
    Boolean,
    Column,
    DateTime,
    Enum,
    ForeignKey,
    inspect,
    Integer,
    or_,
    String,
    Table as DBTable,
    Text,
    update,
)
from sqlalchemy.engine.base import Connection
from sqlalchemy.ext.declarative import declared_attr
from sqlalchemy.ext.hybrid import hybrid_property
from sqlalchemy.orm import (
    backref,
    foreign,
    Mapped,
    Query,
    reconstructor,
    relationship,
    RelationshipProperty,
)
from sqlalchemy.orm.mapper import Mapper
from sqlalchemy.schema import UniqueConstraint
from sqlalchemy.sql import column, ColumnElement, literal_column, table
from sqlalchemy.sql.elements import ColumnClause, TextClause
from sqlalchemy.sql.expression import Label
from sqlalchemy.sql.selectable import Alias, TableClause

from superset import app, db, is_feature_enabled, security_manager
from superset.commands.dataset.exceptions import DatasetNotFoundError
from superset.common.db_query_status import QueryStatus
from superset.connectors.sqla.utils import (
    get_columns_description,
    get_physical_table_metadata,
    get_virtual_table_metadata,
)
from superset.constants import EMPTY_STRING, NULL_STRING
from superset.db_engine_specs.base import BaseEngineSpec, TimestampExpression
from superset.exceptions import (
    ColumnNotFoundException,
    DatasetInvalidPermissionEvaluationException,
    QueryObjectValidationError,
    SupersetErrorException,
    SupersetErrorsException,
    SupersetGenericDBErrorException,
    SupersetSecurityException,
)
from superset.jinja_context import (
    BaseTemplateProcessor,
    ExtraCache,
    get_template_processor,
)
from superset.models.annotations import Annotation
from superset.models.core import Database
from superset.models.helpers import (
    AuditMixinNullable,
    CertificationMixin,
    ExploreMixin,
    ImportExportMixin,
    QueryResult,
)
from superset.models.slice import Slice
from superset.sql_parse import Table
from superset.superset_typing import (
    AdhocColumn,
    AdhocMetric,
    FilterValue,
    FilterValues,
    Metric,
    QueryObjectDict,
    ResultSetColumnType,
)
from superset.utils import core as utils, json
from superset.utils.backports import StrEnum

config = app.config
metadata = Model.metadata  # pylint: disable=no-member
logger = logging.getLogger(__name__)
ADVANCED_DATA_TYPES = config["ADVANCED_DATA_TYPES"]
VIRTUAL_TABLE_ALIAS = "virtual_table"

# a non-exhaustive set of additive metrics
ADDITIVE_METRIC_TYPES = {
    "count",
    "sum",
    "doubleSum",
}
ADDITIVE_METRIC_TYPES_LOWER = {op.lower() for op in ADDITIVE_METRIC_TYPES}


@dataclass
class MetadataResult:
    added: list[str] = field(default_factory=list)
    removed: list[str] = field(default_factory=list)
    modified: list[str] = field(default_factory=list)


logger = logging.getLogger(__name__)

METRIC_FORM_DATA_PARAMS = [
    "metric",
    "metric_2",
    "metrics",
    "metrics_b",
    "percent_metrics",
    "secondary_metric",
    "size",
    "timeseries_limit_metric",
    "x",
    "y",
]

COLUMN_FORM_DATA_PARAMS = [
    "all_columns",
    "all_columns_x",
    "columns",
    "entity",
    "groupby",
    "order_by_cols",
    "series",
]


class DatasourceKind(StrEnum):
    VIRTUAL = "virtual"
    PHYSICAL = "physical"


class BaseDatasource(AuditMixinNullable,
                     ImportExportMixin):  # pylint: disable=too-many-public-methods
    """A common interface to objects that are queryable
    (tables and datasources)"""

    # ---------------------------------------------------------------
    # class attributes to define when deriving BaseDatasource
    # ---------------------------------------------------------------
    __tablename__: str | None = None  # {connector_name}_datasource
    baselink: str | None = None  # url portion pointing to ModelView endpoint

    owner_class: User | None = None

    # Used to do code highlighting when displaying the query in the UI
    query_language: str | None = None

    # Only some datasources support Row Level Security
    is_rls_supported: bool = False

    @property
    def name(self) -> str:
        # can be a Column or a property pointing to one
        raise NotImplementedError()

    # ---------------------------------------------------------------

    # Columns
    id = Column(Integer, primary_key=True)
    description = Column(Text)
    default_endpoint = Column(Text)
    is_featured = Column(Boolean, default=False)  # TODO deprecating
    filter_select_enabled = Column(Boolean, default=True)
    offset = Column(Integer, default=0)
    cache_timeout = Column(Integer)
    params = Column(String(1000))
    perm = Column(String(1000))
    schema_perm = Column(String(1000))
    catalog_perm = Column(String(1000), nullable=True, default=None)
    is_managed_externally = Column(Boolean, nullable=False, default=False)
    external_url = Column(Text, nullable=True)

    sql: str | None = None
    owners: list[User]
    update_from_object_fields: list[str]

    extra_import_fields = ["is_managed_externally", "external_url"]

    @property
    def kind(self) -> DatasourceKind:
        return DatasourceKind.VIRTUAL if self.sql else DatasourceKind.PHYSICAL

    @property
    def owners_data(self) -> list[dict[str, Any]]:
        return [
            {
                "first_name": o.first_name,
                "last_name": o.last_name,
                "username": o.username,
                "id": o.id,
            }
            for o in self.owners
        ]

    @property
    def is_virtual(self) -> bool:
        return self.kind == DatasourceKind.VIRTUAL

    @declared_attr
    def slices(self) -> RelationshipProperty:
        return relationship(
            "Slice",
            overlaps="table",
            primaryjoin=lambda: and_(
                foreign(Slice.datasource_id) == self.id,
                foreign(Slice.datasource_type) == self.type,
            ),
        )

    columns: list[TableColumn] = []
    metrics: list[SqlMetric] = []

    @property
    def type(self) -> str:
        raise NotImplementedError()

    @property
    def uid(self) -> str:
        """Unique id across datasource types"""
        return f"{self.id}__{self.type}"

    @property
    def column_names(self) -> list[str]:
        return sorted([c.column_name for c in self.columns], key=lambda x: x or "")

    @property
    def columns_types(self) -> dict[str, str]:
        return {c.column_name: c.type for c in self.columns}

    @property
    def main_dttm_col(self) -> str:
        return "timestamp"

    @property
    def datasource_name(self) -> str:
        raise NotImplementedError()

    @property
    def connection(self) -> str | None:
        """String representing the context of the Datasource"""
        return None

    @property
    def catalog(self) -> str | None:
        """String representing the catalog of the Datasource (if it applies)"""
        return None

    @property
    def schema(self) -> str | None:
        """String representing the schema of the Datasource (if it applies)"""
        return None

    @property
    def filterable_column_names(self) -> list[str]:
        return sorted([c.column_name for c in self.columns if c.filterable])

    @property
    def dttm_cols(self) -> list[str]:
        return []

    @property
    def url(self) -> str:
        return f"/{self.baselink}/edit/{self.id}"

    @property
    def explore_url(self) -> str:
        if self.default_endpoint:
            return self.default_endpoint
        return f"/explore/?datasource_type={self.type}&datasource_id={self.id}"

    @property
    def column_formats(self) -> dict[str, str | None]:
        return {m.metric_name: m.d3format for m in self.metrics if m.d3format}

    @property
    def currency_formats(self) -> dict[str, dict[str, str | None] | None]:
        return {m.metric_name: m.currency_json for m in self.metrics if m.currency_json}

    def add_missing_metrics(self, metrics: list[SqlMetric]) -> None:
        existing_metrics = {m.metric_name for m in self.metrics}
        for metric in metrics:
            if metric.metric_name not in existing_metrics:
                metric.table_id = self.id
                self.metrics.append(metric)

    @property
    def short_data(self) -> dict[str, Any]:
        """Data representation of the datasource sent to the frontend"""
        return {
            "edit_url": self.url,
            "id": self.id,
            "uid": self.uid,
            "catalog": self.catalog,
            "schema": self.schema or None,
            "name": self.name,
            "type": self.type,
            "connection": self.connection,
            "creator": str(self.created_by),
        }

    @property
    def select_star(self) -> str | None:
        pass

    @property
    def order_by_choices(self) -> list[tuple[str, str]]:
        choices = []
        # self.column_names return sorted column_names
        for column_name in self.column_names:
            column_name = str(column_name or "")
            choices.append(
                (json.dumps([column_name, True]), f"{column_name} " + __("[asc]"))
            )
            choices.append(
                (json.dumps([column_name, False]), f"{column_name} " + __("[desc]"))
            )
        return choices

    @property
    def verbose_map(self) -> dict[str, str]:
        verb_map = {"__timestamp": "Time"}
        verb_map.update({o.metric_name: verb_map.setdefault(
            o.metric_name, o.verbose_name or o.metric_name) for o in self.metrics})

        verb_map.update({o.column_name: verb_map.setdefault(
            o.column_name, o.verbose_name or o.column_name) for o in self.columns})
        return verb_map

    @property
    def data(self) -> dict[str, Any]:
        """Data representation of the datasource sent to the frontend"""
        return {
            # simple fields
            "id": self.id,
            "uid": self.uid,
            "column_formats": self.column_formats,
            "currency_formats": self.currency_formats,
            "description": self.description,
            "database": self.database.data,  # pylint: disable=no-member
            "default_endpoint": self.default_endpoint,
            "filter_select": self.filter_select_enabled,  # TODO deprecate
            "filter_select_enabled": self.filter_select_enabled,
            "name": self.name,
            "datasource_name": self.datasource_name,
            "table_name": self.datasource_name,
            "type": self.type,
            "catalog": self.catalog,
            "schema": self.schema or None,
            "offset": self.offset,
            "cache_timeout": self.cache_timeout,
            "params": self.params,
            "perm": self.perm,
            "edit_url": self.url,
            # sqla-specific
            "sql": self.sql,
            # one to many
            "columns": [o.data for o in self.columns],
            "metrics": [o.data for o in self.metrics],
            # TODO deprecate, move logic to JS
            "order_by_choices": self.order_by_choices,
            "owners": [owner.id for owner in self.owners],
            "verbose_map": self.verbose_map,
            "select_star": self.select_star,
        }

    def data_for_slices(  # pylint: disable=too-many-locals  # noqa: C901
        self, slices: list[Slice]
    ) -> dict[str, Any]:
        """
        The representation of the datasource containing only the required data
        to render the provided slices.

        Used to reduce the payload when loading a dashboard.
        """
        data = self.data
        metric_names = set()
        column_names = set()
        for slc in slices:
            form_data = slc.form_data
            # pull out all required metrics from the form_data
            for metric_param in METRIC_FORM_DATA_PARAMS:
                for metric in utils.as_list(form_data.get(metric_param) or []):
                    metric_names.add(utils.get_metric_name(metric))
                    if utils.is_adhoc_metric(metric):
                        column_ = metric.get("column") or {}
                        if column_name := column_.get("column_name"):
                            column_names.add(column_name)

            # Columns used in query filters
            column_names.update(
                filter_["subject"]
                for filter_ in form_data.get("adhoc_filters") or []
                if filter_.get("clause") == "WHERE" and filter_.get("subject")
            )

            # columns used by Filter Box
            column_names.update(
                filter_config["column"]
                for filter_config in form_data.get("filter_configs") or []
                if "column" in filter_config
            )

            # for legacy dashboard imports which have the wrong query_context in them
            try:
                query_context = slc.get_query_context()
            except DatasetNotFoundError:
                query_context = None

            # legacy charts don't have query_context charts
            if query_context:
                column_names.update(
                    [
                        utils.get_column_name(column_)
                        for query in query_context.queries
                        for column_ in query.columns
                    ]
                    or []
                )
            else:
                _columns = [
                    (
                        utils.get_column_name(column_)
                        if utils.is_adhoc_column(column_)
                        else column_
                    )
                    for column_param in COLUMN_FORM_DATA_PARAMS
                    for column_ in utils.as_list(form_data.get(column_param) or [])
                ]
                column_names.update(_columns)

        filtered_metrics = [
            metric
            for metric in data["metrics"]
            if metric["metric_name"] in metric_names
        ]

        filtered_columns: list[Column] = []
        column_types: set[utils.GenericDataType] = set()
        for column_ in data["columns"]:
            generic_type = column_.get("type_generic")
            if generic_type is not None:
                column_types.add(generic_type)
            if column_["column_name"] in column_names:
                filtered_columns.append(column_)

        data["column_types"] = list(column_types)
        del data["description"]
        data.update({"metrics": filtered_metrics})
        data.update({"columns": filtered_columns})

        all_columns = {
            column_["column_name"]: column_["verbose_name"] or column_["column_name"]
            for column_ in filtered_columns
        }
        verbose_map = {"__timestamp": "Time"}
        verbose_map.update(
            {
                metric["metric_name"]: metric["verbose_name"] or metric["metric_name"]
                for metric in filtered_metrics
            }
        )
<<<<<<< HEAD
        verbose_map.update(
            {
                column_["column_name"]: column_["verbose_name"]
                                        or column_["column_name"]
                for column_ in filtered_columns
            }
        )
=======
        verbose_map.update(all_columns)
>>>>>>> ab604569
        data["verbose_map"] = verbose_map
        data["column_names"] = set(all_columns.values()) | set(self.column_names)

        return data

    @staticmethod
    def filter_values_handler(  # pylint: disable=too-many-arguments  # noqa: C901
        values: FilterValues | None,
        operator: str,
        target_generic_type: utils.GenericDataType,
        target_native_type: str | None = None,
        is_list_target: bool = False,
        db_engine_spec: builtins.type[BaseEngineSpec] | None = None,
        db_extra: dict[str, Any] | None = None,
    ) -> FilterValues | None:
        if values is None:
            return None

        def handle_single_value(value: FilterValue | None) -> FilterValue | None:
            if operator == utils.FilterOperator.TEMPORAL_RANGE:
                return value
            if (
                isinstance(value, (float, int))
                and target_generic_type == utils.GenericDataType.TEMPORAL
                and target_native_type is not None
                and db_engine_spec is not None
            ):
                value = db_engine_spec.convert_dttm(
                    target_type=target_native_type,
                    dttm=datetime.utcfromtimestamp(value / 1000),
                    db_extra=db_extra,
                )
                value = literal_column(value)
            if isinstance(value, str):
                value = value.strip("\t\n")

                if (
                    target_generic_type == utils.GenericDataType.NUMERIC
                    and operator
                    not in {
                    utils.FilterOperator.ILIKE,
                    utils.FilterOperator.LIKE,
                }
                ):
                    # For backwards compatibility and edge cases
                    # where a column data type might have changed
                    return utils.cast_to_num(value)
                if value == NULL_STRING:
                    return None
                if value == EMPTY_STRING:
                    return ""
            if target_generic_type == utils.GenericDataType.BOOLEAN:
                return utils.cast_to_boolean(value)
            return value

        if isinstance(values, (list, tuple)):
            values = [handle_single_value(v) for v in values]  # type: ignore
        else:
            values = handle_single_value(values)
        if is_list_target and not isinstance(values, (tuple, list)):
            values = [values]  # type: ignore
        elif not is_list_target and isinstance(values, (tuple, list)):
            values = values[0] if values else None
        return values

    def external_metadata(self) -> list[ResultSetColumnType]:
        """Returns column information from the external system"""
        raise NotImplementedError()

    def get_query_str(self, query_obj: QueryObjectDict) -> str:
        """Returns a query as a string

        This is used to be displayed to the user so that they can
        understand what is taking place behind the scene"""
        raise NotImplementedError()

    def query(self, query_obj: QueryObjectDict) -> QueryResult:
        """Executes the query and returns a dataframe

        query_obj is a dictionary representing Superset's query interface.
        Should return a ``superset.models.helpers.QueryResult``
        """
        raise NotImplementedError()

    @staticmethod
    def default_query(qry: Query) -> Query:
        return qry

    def get_column(self, column_name: str | None) -> TableColumn | None:
        if not column_name:
            return None
        for col in self.columns:
            if col.column_name == column_name:
                return col
        return None

    @staticmethod
    def get_fk_many_from_list(
        object_list: list[Any],
        fkmany: list[Column],
        fkmany_class: builtins.type[TableColumn | SqlMetric],
        key_attr: str,
    ) -> list[Column]:
        """Update ORM one-to-many list from object list

        Used for syncing metrics and columns using the same code"""

        object_dict = {o.get(key_attr): o for o in object_list}

        # delete fks that have been removed
        fkmany = [o for o in fkmany if getattr(o, key_attr) in object_dict]

        # sync existing fks
        for fk in fkmany:
            obj = object_dict.get(getattr(fk, key_attr))
            if obj:
                for attr in fkmany_class.update_from_object_fields:
                    setattr(fk, attr, obj.get(attr))

        # create new fks
        new_fks = []
        orm_keys = [getattr(o, key_attr) for o in fkmany]
        for obj in object_list:
            key = obj.get(key_attr)
            if key not in orm_keys:
                del obj["id"]
                orm_kwargs = {}
                for k in obj:
                    if k in fkmany_class.update_from_object_fields and k in obj:
                        orm_kwargs[k] = obj[k]
                new_obj = fkmany_class(**orm_kwargs)
                new_fks.append(new_obj)
        fkmany += new_fks
        return fkmany

    def update_from_object(self, obj: dict[str, Any]) -> None:
        """Update datasource from a data structure

        The UI's table editor crafts a complex data structure that
        contains most of the datasource's properties as well as
        an array of metrics and columns objects. This method
        receives the object from the UI and syncs the datasource to
        match it. Since the fields are different for the different
        connectors, the implementation uses ``update_from_object_fields``
        which can be defined for each connector and
        defines which fields should be synced"""
        for attr in self.update_from_object_fields:
            setattr(self, attr, obj.get(attr))

        self.owners = obj.get("owners", [])

        # Syncing metrics
        metrics = (
            self.get_fk_many_from_list(
                obj["metrics"], self.metrics, SqlMetric, "metric_name"
            )
            if "metrics" in obj
            else []
        )
        self.metrics = metrics

        # Syncing columns
        self.columns = (
            self.get_fk_many_from_list(
                obj["columns"], self.columns, TableColumn, "column_name"
            )
            if "columns" in obj
            else []
        )

    def get_extra_cache_keys(
        self,
        query_obj: QueryObjectDict,  # pylint: disable=unused-argument
    ) -> list[Hashable]:
        """If a datasource needs to provide additional keys for calculation of
        cache keys, those can be provided via this method

        :param query_obj: The dict representation of a query object
        :return: list of keys
        """
        return []

    def __hash__(self) -> int:
        return hash(self.uid)

    def __eq__(self, other: object) -> bool:
        if not isinstance(other, BaseDatasource):
            return NotImplemented
        return self.uid == other.uid

    def raise_for_access(self) -> None:
        """
        Raise an exception if the user cannot access the resource.

        :raises SupersetSecurityException: If the user cannot access the resource
        """

        security_manager.raise_for_access(datasource=self)

    @classmethod
    def get_datasource_by_name(
        cls,
        datasource_name: str,
        catalog: str | None,
        schema: str,
        database_name: str,
    ) -> BaseDatasource | None:
        raise NotImplementedError()

    def get_template_processor(self, **kwargs: Any) -> BaseTemplateProcessor:
        raise NotImplementedError()

    def text(self, clause: str) -> TextClause:
        raise NotImplementedError()

    def get_sqla_row_level_filters(
        self,
        template_processor: Optional[BaseTemplateProcessor] = None,
    ) -> list[TextClause]:
        """
        Return the appropriate row level security filters for this table and the
        current user. A custom username can be passed when the user is not present in the
        Flask global namespace.

        :param template_processor: The template processor to apply to the filters.
        :returns: A list of SQL clauses to be ANDed together.
        """  # noqa: E501
        template_processor = template_processor or self.get_template_processor()

        all_filters: list[TextClause] = []
        filter_groups: dict[Union[int, str], list[TextClause]] = defaultdict(list)
        try:
            for filter_ in security_manager.get_rls_filters(self):
                clause = self.text(
                    f"({template_processor.process_template(filter_.clause)})"
                )
                if filter_.group_key:
                    filter_groups[filter_.group_key].append(clause)
                else:
                    all_filters.append(clause)

            if is_feature_enabled("EMBEDDED_SUPERSET"):
                for rule in security_manager.get_guest_rls_filters(self):
                    clause = self.text(
                        f"({template_processor.process_template(rule['clause'])})"
                    )
                    all_filters.append(clause)

            grouped_filters = [or_(*clauses) for clauses in filter_groups.values()]
            all_filters.extend(grouped_filters)
            return all_filters
        except TemplateError as ex:
            raise QueryObjectValidationError(
                _(
                    "Error in jinja expression in RLS filters: %(msg)s",
                    msg=ex.message,
                )
            ) from ex


class AnnotationDatasource(BaseDatasource):
    """Dummy object so we can query annotations using 'Viz' objects just like
    regular datasources.
    """

    cache_timeout = 0
    changed_on = None
    type = "annotation"
    column_names = [
        "created_on",
        "changed_on",
        "id",
        "start_dttm",
        "end_dttm",
        "layer_id",
        "short_descr",
        "long_descr",
        "json_metadata",
        "created_by_fk",
        "changed_by_fk",
    ]

    def query(self, query_obj: QueryObjectDict) -> QueryResult:
        error_message = None
        qry = db.session.query(Annotation)
        qry = qry.filter(Annotation.layer_id == query_obj["filter"][0]["val"])
        if query_obj["from_dttm"]:
            qry = qry.filter(Annotation.start_dttm >= query_obj["from_dttm"])
        if query_obj["to_dttm"]:
            qry = qry.filter(Annotation.end_dttm <= query_obj["to_dttm"])
        status = QueryStatus.SUCCESS
        try:
            df = pd.read_sql_query(qry.statement, db.engine)
        except Exception as ex:  # pylint: disable=broad-except
            df = pd.DataFrame()
            status = QueryStatus.FAILED
            logger.exception(ex)
            error_message = utils.error_msg_from_exception(ex)
        return QueryResult(
            status=status,
            df=df,
            duration=timedelta(0),
            query="",
            error_message=error_message,
        )

    def get_query_str(self, query_obj: QueryObjectDict) -> str:
        raise NotImplementedError()

    def values_for_column(self, column_name: str, limit: int = 10000) -> list[Any]:
        raise NotImplementedError()


class TableColumn(AuditMixinNullable, ImportExportMixin, CertificationMixin, Model):
    """ORM object for table columns, each table can have multiple columns"""

    __tablename__ = "table_columns"
    __table_args__ = (UniqueConstraint("table_id", "column_name"),)

    id = Column(Integer, primary_key=True)
    column_name = Column(String(255), nullable=False)
    verbose_name = Column(String(1024))
    is_active = Column(Boolean, default=True)
    type = Column(Text)
    advanced_data_type = Column(String(255))
    groupby = Column(Boolean, default=True)
    filterable = Column(Boolean, default=True)
    description = Column(utils.MediumText())
    table_id = Column(Integer, ForeignKey("tables.id", ondelete="CASCADE"))
    is_dttm = Column(Boolean, default=False)
    expression = Column(utils.MediumText())
    python_date_format = Column(String(255))
    extra = Column(Text)

    table: Mapped[SqlaTable] = relationship(
        "SqlaTable",
        back_populates="columns",
    )

    export_fields = [
        "table_id",
        "column_name",
        "verbose_name",
        "is_dttm",
        "is_active",
        "type",
        "advanced_data_type",
        "groupby",
        "filterable",
        "expression",
        "description",
        "python_date_format",
        "extra",
    ]

    update_from_object_fields = [s for s in export_fields if s not in ("table_id",)]
    export_parent = "table"

    def __init__(self, **kwargs: Any) -> None:
        """
        Construct a TableColumn object.

        Historically a TableColumn object (from an ORM perspective) was tightly bound to
        a SqlaTable object, however with the introduction of the Query datasource this
        is no longer true, i.e., the SqlaTable relationship is optional.

        Now the TableColumn is either directly associated with the Database object (
        which is unknown to the ORM) or indirectly via the SqlaTable object (courtesy of
        the ORM) depending on the context.
        """

        self._database: Database | None = kwargs.pop("database", None)
        super().__init__(**kwargs)

    @reconstructor
    def init_on_load(self) -> None:
        """
        Construct a TableColumn object when invoked via the SQLAlchemy ORM.
        """

        self._database = None

    def __repr__(self) -> str:
        return str(self.column_name)

    @property
    def is_boolean(self) -> bool:
        """
        Check if the column has a boolean datatype.
        """
        return self.type_generic == utils.GenericDataType.BOOLEAN

    @property
    def is_numeric(self) -> bool:
        """
        Check if the column has a numeric datatype.
        """
        return self.type_generic == utils.GenericDataType.NUMERIC

    @property
    def is_string(self) -> bool:
        """
        Check if the column has a string datatype.
        """
        return self.type_generic == utils.GenericDataType.STRING

    @property
    def is_temporal(self) -> bool:
        """
        Check if the column has a temporal datatype. If column has been set as
        temporal/non-temporal (`is_dttm` is True or False respectively), return that
        value. This usually happens during initial metadata fetching or when a column
        is manually set as temporal (for this `python_date_format` needs to be set).
        """
        if self.is_dttm is not None:
            return self.is_dttm
        return self.type_generic == utils.GenericDataType.TEMPORAL

    @property
    def database(self) -> Database:
        return self.table.database if self.table else self._database  # type: ignore

    @property
    def db_engine_spec(self) -> builtins.type[BaseEngineSpec]:
        return self.database.db_engine_spec

    @property
    def db_extra(self) -> dict[str, Any]:
        return self.database.get_extra()

    @property
    def type_generic(self) -> utils.GenericDataType | None:
        if self.is_dttm:
            return utils.GenericDataType.TEMPORAL

        return (
            column_spec.generic_type
            if (
                column_spec := self.db_engine_spec.get_column_spec(
                    self.type,
                    db_extra=self.db_extra,
                )
            )
            else None
        )

    def get_sqla_col(
        self,
        label: str | None = None,
        template_processor: BaseTemplateProcessor | None = None,
    ) -> Column:
        label = label or self.column_name
        db_engine_spec = self.db_engine_spec
        column_spec = db_engine_spec.get_column_spec(self.type, db_extra=self.db_extra)
        type_ = column_spec.sqla_type if column_spec else None
        if expression := self.expression:
            if template_processor:
                expression = template_processor.process_template(expression)
            col = literal_column(expression, type_=type_)
        else:
            col = column(self.column_name, type_=type_)
        col = self.database.make_sqla_column_compatible(col, label)
        return col

    @property
    def datasource(self) -> RelationshipProperty:
        return self.table

    def get_timestamp_expression(
        self,
        time_grain: str | None,
        label: str | None = None,
        template_processor: BaseTemplateProcessor | None = None,
    ) -> TimestampExpression | Label:
        """
        Return a SQLAlchemy Core element representation of self to be used in a query.

        :param time_grain: Optional time grain, e.g. P1Y
        :param label: alias/label that column is expected to have
        :param template_processor: template processor
        :return: A TimeExpression object wrapped in a Label if supported by db
        """
        label = label or utils.DTTM_ALIAS

        pdf = self.python_date_format
        is_epoch = pdf in ("epoch_s", "epoch_ms")
        column_spec = self.db_engine_spec.get_column_spec(
            self.type, db_extra=self.db_extra
        )
        type_ = column_spec.sqla_type if column_spec else DateTime
        if not self.expression and not time_grain and not is_epoch:
            sqla_col = column(self.column_name, type_=type_)
            return self.database.make_sqla_column_compatible(sqla_col, label)
        if expression := self.expression:
            if template_processor:
                expression = template_processor.process_template(expression)
            col = literal_column(expression, type_=type_)
        else:
            col = column(self.column_name, type_=type_)
        time_expr = self.db_engine_spec.get_timestamp_expr(col, pdf, time_grain)
        return self.database.make_sqla_column_compatible(time_expr, label)

    @property
    def data(self) -> dict[str, Any]:
        attrs = (
            "advanced_data_type",
            "certification_details",
            "certified_by",
            "column_name",
            "description",
            "expression",
            "filterable",
            "groupby",
            "id",
            "is_certified",
            "is_dttm",
            "python_date_format",
            "type",
            "type_generic",
            "verbose_name",
            "warning_markdown",
        )

        return {s: getattr(self, s) for s in attrs if hasattr(self, s)}


class SqlMetric(AuditMixinNullable, ImportExportMixin, CertificationMixin, Model):
    """ORM object for metrics, each table can have multiple metrics"""

    __tablename__ = "sql_metrics"
    __table_args__ = (UniqueConstraint("table_id", "metric_name"),)

    id = Column(Integer, primary_key=True)
    metric_name = Column(String(255), nullable=False)
    verbose_name = Column(String(1024))
    metric_type = Column(String(32))
    description = Column(utils.MediumText())
    d3format = Column(String(128))
    currency = Column(String(128))
    warning_text = Column(Text)
    table_id = Column(Integer, ForeignKey("tables.id", ondelete="CASCADE"))
    expression = Column(utils.MediumText(), nullable=False)
    extra = Column(Text)

    table: Mapped[SqlaTable] = relationship(
        "SqlaTable",
        back_populates="metrics",
    )

    export_fields = [
        "metric_name",
        "verbose_name",
        "metric_type",
        "table_id",
        "expression",
        "description",
        "d3format",
        "currency",
        "extra",
        "warning_text",
    ]
    update_from_object_fields = list(s for s in export_fields if s != "table_id")  # noqa: C400
    export_parent = "table"

    def __repr__(self) -> str:
        return str(self.metric_name)

    def get_sqla_col(
        self,
        label: str | None = None,
        template_processor: BaseTemplateProcessor | None = None,
    ) -> Column:
        label = label or self.metric_name
        expression = self.expression
        if template_processor:
            expression = template_processor.process_template(expression)

        sqla_col: ColumnClause = literal_column(expression)
        return self.table.database.make_sqla_column_compatible(sqla_col, label)

    @property
    def perm(self) -> str | None:
        return (
            ("{parent_name}.[{obj.metric_name}](id:{obj.id})").format(
                obj=self, parent_name=self.table.full_name
            )
            if self.table
            else None
        )

    def get_perm(self) -> str | None:
        return self.perm

    @property
    def currency_json(self) -> dict[str, str | None] | None:
        try:
            return json.loads(self.currency or "{}") or None
        except (TypeError, json.JSONDecodeError) as exc:
            logger.error(
                "Unable to load currency json: %r. Leaving empty.", exc, exc_info=True
            )
            return None

    @property
    def data(self) -> dict[str, Any]:
        attrs = (
            "certification_details",
            "certified_by",
            "currency",
            "d3format",
            "description",
            "expression",
            "id",
            "is_certified",
            "metric_name",
            "warning_markdown",
            "warning_text",
            "verbose_name",
        )

        return {s: getattr(self, s) for s in attrs}


sqlatable_user = DBTable(
    "sqlatable_user",
    metadata,
    Column("id", Integer, primary_key=True),
    Column("user_id", Integer, ForeignKey("ab_user.id", ondelete="CASCADE")),
    Column("table_id", Integer, ForeignKey("tables.id", ondelete="CASCADE")),
)


class SqlaTable(
    Model,
    BaseDatasource,
    ExploreMixin,
):  # pylint: disable=too-many-public-methods
    """An ORM object for SqlAlchemy table references"""

    type = "table"
    query_language = "sql"
    is_rls_supported = True
    columns: Mapped[list[TableColumn]] = relationship(
        TableColumn,
        back_populates="table",
        cascade="all, delete-orphan",
        passive_deletes=True,
    )
    metrics: Mapped[list[SqlMetric]] = relationship(
        SqlMetric,
        back_populates="table",
        cascade="all, delete-orphan",
        passive_deletes=True,
    )
    metric_class = SqlMetric
    column_class = TableColumn
    owner_class = security_manager.user_model

    __tablename__ = "tables"

    # Note this uniqueness constraint is not part of the physical schema, i.e., it does
    # not exist in the migrations, but is required by `import_from_dict` to ensure the
    # correct filters are applied in order to identify uniqueness.
    #
    # The reason it does not physically exist is MySQL, PostgreSQL, etc. have a
    # different interpretation of uniqueness when it comes to NULL which is problematic
    # given the schema is optional.
    __table_args__ = (
        UniqueConstraint("database_id", "catalog", "schema", "table_name"),
    )

    table_name = Column(String(250), nullable=False)
    main_dttm_col = Column(String(250))
    database_id = Column(Integer, ForeignKey("dbs.id"), nullable=False)
    fetch_values_predicate = Column(Text)
    owners = relationship(owner_class, secondary=sqlatable_user, backref="tables")
    database: Database = relationship(
        "Database",
        backref=backref("tables", cascade="all, delete-orphan"),
        foreign_keys=[database_id],
    )
    schema = Column(String(255))
    catalog = Column(String(256), nullable=True, default=None)
    sql = Column(utils.MediumText())
    is_sqllab_view = Column(Boolean, default=False)
    template_params = Column(Text)
    extra = Column(Text)
    normalize_columns = Column(Boolean, default=False)
    always_filter_main_dttm = Column(Boolean, default=False)

    baselink = "tablemodelview"

    export_fields = [
        "table_name",
        "main_dttm_col",
        "description",
        "default_endpoint",
        "database_id",
        "offset",
        "cache_timeout",
        "catalog",
        "schema",
        "sql",
        "params",
        "template_params",
        "filter_select_enabled",
        "fetch_values_predicate",
        "extra",
        "normalize_columns",
        "always_filter_main_dttm",
    ]
    update_from_object_fields = [f for f in export_fields if f != "database_id"]
    export_parent = "database"
    export_children = ["metrics", "columns"]

    sqla_aggregations = {
        "COUNT_DISTINCT": lambda column_name: sa.func.COUNT(sa.distinct(column_name)),
        "COUNT": sa.func.COUNT,
        "SUM": sa.func.SUM,
        "AVG": sa.func.AVG,
        "MIN": sa.func.MIN,
        "MAX": sa.func.MAX,
    }

    def __repr__(self) -> str:  # pylint: disable=invalid-repr-returned
        return self.name

    @property
    def db_extra(self) -> dict[str, Any]:
        return self.database.get_extra()

    @staticmethod
    def _apply_cte(sql: str, cte: str | None) -> str:
        """
        Append a CTE before the SELECT statement if defined

        :param sql: SELECT statement
        :param cte: CTE statement
        :return:
        """
        if cte:
            sql = f"{cte}\n{sql}"
        return sql

    @property
    def db_engine_spec(self) -> __builtins__.type[BaseEngineSpec]:
        return self.database.db_engine_spec

    @property
    def changed_by_name(self) -> str:
        if not self.changed_by:
            return ""
        return str(self.changed_by)

    @property
    def connection(self) -> str:
        return str(self.database)

    @property
    def description_markeddown(self) -> str:
        return utils.markdown(self.description)

    @property
    def datasource_name(self) -> str:
        return self.table_name

    @property
    def datasource_type(self) -> str:
        return self.type

    @property
    def database_name(self) -> str:
        return self.database.name

    @classmethod
    def get_datasource_by_name(
        cls,
        datasource_name: str,
        catalog: str | None,
        schema: str | None,
        database_name: str,
    ) -> SqlaTable | None:
        schema = schema or None
        query = (
            db.session.query(cls)
            .join(Database)
            .filter(cls.table_name == datasource_name)
            .filter(Database.database_name == database_name)
            .filter(cls.catalog == catalog)
        )
        # Handling schema being '' or None, which is easier to handle
        # in python than in the SQLA query in a multi-dialect way
        for tbl in query.all():
            if schema == (tbl.schema or None):
                return tbl
        return None

    @property
    def link(self) -> Markup:
        name = escape(self.name)
        anchor = f'<a target="_blank" href="{self.explore_url}">{name}</a>'
        return Markup(anchor)

    def get_catalog_perm(self) -> str | None:
        """Returns catalog permission if present, database one otherwise."""
        return security_manager.get_catalog_perm(
            self.database.database_name,
            self.catalog,
        )

    def get_schema_perm(self) -> str | None:
        """Returns schema permission if present, database one otherwise."""
        return security_manager.get_schema_perm(
            self.database.database_name,
            self.catalog,
            self.schema or None,
        )

    def get_perm(self) -> str:
        """
        Return this dataset permission name
        :return: dataset permission name
        :raises DatasetInvalidPermissionEvaluationException: When database is missing
        """
        if self.database is None:
            raise DatasetInvalidPermissionEvaluationException()
        return f"[{self.database}].[{self.table_name}](id:{self.id})"

    @hybrid_property
    def name(self) -> str:  # pylint: disable=invalid-overridden-method
        return self.schema + "." + self.table_name if self.schema else self.table_name

    @property
    def full_name(self) -> str:
        return utils.get_datasource_full_name(
            self.database,
            self.table_name,
            catalog=self.catalog,
            schema=self.schema,
        )

    @property
    def dttm_cols(self) -> list[str]:
        l = [c.column_name for c in self.columns if c.is_dttm]  # noqa: E741
        if self.main_dttm_col and self.main_dttm_col not in l:
            l.append(self.main_dttm_col)
        return l

    @property
    def num_cols(self) -> list[str]:
        return [c.column_name for c in self.columns if c.is_numeric]

    @property
    def any_dttm_col(self) -> str | None:
        cols = self.dttm_cols
        return cols[0] if cols else None

    @property
    def html(self) -> str:
        df = pd.DataFrame((c.column_name, c.type) for c in self.columns)
        df.columns = ["field", "type"]
        return df.to_html(
            index=False,
            classes=("dataframe table table-striped table-bordered " "table-condensed"),
        )

    @property
    def sql_url(self) -> str:
        return self.database.sql_url + "?table_name=" + str(self.table_name)

    def external_metadata(self) -> list[ResultSetColumnType]:
        # todo(yongjie): create a physical table column type in a separate PR
        if self.sql:
            return get_virtual_table_metadata(dataset=self)
        return get_physical_table_metadata(
            database=self.database,
            table=Table(self.table_name, self.schema or None, self.catalog),
            normalize_columns=self.normalize_columns,
        )

    @property
    def time_column_grains(self) -> dict[str, Any]:
        return {
            "time_columns": self.dttm_cols,
            "time_grains": [grain.name for grain in self.database.grains()],
        }

    @property
    def select_star(self) -> str | None:
        # show_cols and latest_partition set to false to avoid
        # the expensive cost of inspecting the DB
        return self.database.select_star(
            Table(self.table_name, self.schema or None, self.catalog),
            show_cols=False,
            latest_partition=False,
        )

    @property
    def health_check_message(self) -> str | None:
        check = config["DATASET_HEALTH_CHECK"]
        return check(self) if check else None

    @property
    def granularity_sqla(self) -> list[tuple[Any, Any]]:
        return utils.choicify(self.dttm_cols)

    @property
    def time_grain_sqla(self) -> list[tuple[Any, Any]]:
        return [(g.duration, g.name) for g in self.database.grains() or []]

    @property
    def data(self) -> dict[str, Any]:
        data_ = super().data
        if self.type == "table":
            data_["granularity_sqla"] = self.granularity_sqla
            data_["time_grain_sqla"] = self.time_grain_sqla
            data_["main_dttm_col"] = self.main_dttm_col
            data_["fetch_values_predicate"] = self.fetch_values_predicate
            data_["template_params"] = self.template_params
            data_["is_sqllab_view"] = self.is_sqllab_view
            data_["health_check_message"] = self.health_check_message
            data_["extra"] = self.extra
            data_["owners"] = self.owners_data
            data_["always_filter_main_dttm"] = self.always_filter_main_dttm
            data_["normalize_columns"] = self.normalize_columns
        return data_

    @property
    def extra_dict(self) -> dict[str, Any]:
        try:
            return json.loads(self.extra)
        except (TypeError, json.JSONDecodeError):
            return {}

    def get_fetch_values_predicate(
        self,
        template_processor: BaseTemplateProcessor | None = None,
    ) -> TextClause:
        fetch_values_predicate = self.fetch_values_predicate
        if template_processor:
            fetch_values_predicate = template_processor.process_template(
                fetch_values_predicate
            )
        try:
            return self.text(fetch_values_predicate)
        except TemplateError as ex:
            raise QueryObjectValidationError(
                _(
                    "Error in jinja expression in fetch values predicate: %(msg)s",
                    msg=ex.message,
                )
            ) from ex

    def get_template_processor(self, **kwargs: Any) -> BaseTemplateProcessor:
        return get_template_processor(table=self, database=self.database, **kwargs)

    def get_query_str(self, query_obj: QueryObjectDict) -> str:
        query_str_ext = self.get_query_str_extended(query_obj)
        all_queries = query_str_ext.prequeries + [query_str_ext.sql]
        return ";\n\n".join(all_queries) + ";"

    def get_sqla_table(self) -> TableClause:
        tbl = table(self.table_name)
        if self.schema:
            tbl.schema = self.schema
        return tbl

    def get_from_clause(
        self,
        template_processor: BaseTemplateProcessor | None = None,
    ) -> tuple[TableClause | Alias, str | None]:
        if not self.is_virtual:
            return self.get_sqla_table(), None

        return super().get_from_clause(template_processor)

    def adhoc_metric_to_sqla(
        self,
        metric: AdhocMetric,
        columns_by_name: dict[str, TableColumn],
        template_processor: BaseTemplateProcessor | None = None,
    ) -> ColumnElement:
        """
        Turn an adhoc metric into a sqlalchemy column.

        :param dict metric: Adhoc metric definition
        :param dict columns_by_name: Columns for the current table
        :param template_processor: template_processor instance
        :returns: The metric defined as a sqlalchemy column
        :rtype: sqlalchemy.sql.column
        """
        expression_type = metric.get("expressionType")
        label = utils.get_metric_name(metric)

        if expression_type == utils.AdhocMetricExpressionType.SIMPLE:
            metric_column = metric.get("column") or {}
            column_name = cast(str, metric_column.get("column_name"))
            table_column: TableColumn | None = columns_by_name.get(column_name)
            if table_column:
                sqla_column = table_column.get_sqla_col(
                    template_processor=template_processor
                )
            else:
                sqla_column = column(column_name)
            sqla_metric = self.sqla_aggregations[metric["aggregate"]](sqla_column)
        elif expression_type == utils.AdhocMetricExpressionType.SQL:
            try:
                expression = self._process_sql_expression(
                    expression=metric["sqlExpression"],
                    database_id=self.database_id,
                    engine=self.database.backend,
                    schema=self.schema,
                    template_processor=template_processor,
                )
            except SupersetSecurityException as ex:
                raise QueryObjectValidationError(ex.message) from ex
            sqla_metric = literal_column(expression)
        else:
            raise QueryObjectValidationError("Adhoc metric expressionType is invalid")

        return self.make_sqla_column_compatible(sqla_metric, label)

    def adhoc_column_to_sqla(  # pylint: disable=too-many-locals
        self,
        col: AdhocColumn,
        force_type_check: bool = False,
        template_processor: BaseTemplateProcessor | None = None,
    ) -> ColumnElement:
        """
        Turn an adhoc column into a sqlalchemy column.

        :param col: Adhoc column definition
        :param force_type_check: Should the column type be checked in the db.
               This is needed to validate if a filter with an adhoc column
               is applicable.
        :param template_processor: template_processor instance
        :returns: The metric defined as a sqlalchemy column
        :rtype: sqlalchemy.sql.column
        """
        label = utils.get_column_name(col)
        try:
            expression = self._process_sql_expression(
                expression=col["sqlExpression"],
                database_id=self.database_id,
                engine=self.database.backend,
                schema=self.schema,
                template_processor=template_processor,
            )
        except SupersetSecurityException as ex:
            raise QueryObjectValidationError(ex.message) from ex
        time_grain = col.get("timeGrain")
        has_timegrain = col.get("columnType") == "BASE_AXIS" and time_grain
        is_dttm = False
        pdf = None
        if col_in_metadata := self.get_column(expression):
            sqla_column = col_in_metadata.get_sqla_col(
                template_processor=template_processor
            )
            is_dttm = col_in_metadata.is_temporal
            pdf = col_in_metadata.python_date_format
        else:
            sqla_column = literal_column(expression)
            if has_timegrain or force_type_check:
                try:
                    # probe adhoc column type
                    tbl, _ = self.get_from_clause(template_processor)
                    qry = sa.select([sqla_column]).limit(1).select_from(tbl)
                    sql = self.database.compile_sqla_query(
                        qry,
                        catalog=self.catalog,
                        schema=self.schema,
                    )
                    col_desc = get_columns_description(
                        self.database,
                        self.catalog,
                        self.schema or None,
                        sql,
                    )
                    if not col_desc:
                        raise SupersetGenericDBErrorException("Column not found")
                    is_dttm = col_desc[0]["is_dttm"]  # type: ignore
                except SupersetGenericDBErrorException as ex:
                    raise ColumnNotFoundException(message=str(ex)) from ex

        if is_dttm and has_timegrain:
            sqla_column = self.db_engine_spec.get_timestamp_expr(
                col=sqla_column,
                pdf=pdf,
                time_grain=time_grain,
            )
        return self.make_sqla_column_compatible(sqla_column, label)

    def make_orderby_compatible(
        self, select_exprs: list[ColumnElement], orderby_exprs: list[ColumnElement]
    ) -> None:
        """
        If needed, make sure aliases for selected columns are not used in
        `ORDER BY`.

        In some databases (e.g. Presto), `ORDER BY` clause is not able to
        automatically pick the source column if a `SELECT` clause alias is named
        the same as a source column. In this case, we update the SELECT alias to
        another name to avoid the conflict.
        """
        if self.db_engine_spec.allows_alias_to_source_column:
            return

        def is_alias_used_in_orderby(col: ColumnElement) -> bool:
            if not isinstance(col, Label):
                return False
            regexp = re.compile(f"\\(.*\\b{re.escape(col.name)}\\b.*\\)", re.IGNORECASE)
            return any(regexp.search(str(x)) for x in orderby_exprs)

        # Iterate through selected columns, if column alias appears in orderby
        # use another `alias`. The final output columns will still use the
        # original names, because they are updated by `labels_expected` after
        # querying.
        for col in select_exprs:
            if is_alias_used_in_orderby(col):
                col.name = f"{col.name}__"

    def text(self, clause: str) -> TextClause:
        return self.db_engine_spec.get_text_clause(clause)

    def _get_series_orderby(
        self,
        series_limit_metric: Metric,
        metrics_by_name: dict[str, SqlMetric],
        columns_by_name: dict[str, TableColumn],
        template_processor: BaseTemplateProcessor | None = None,
    ) -> Column:
        if utils.is_adhoc_metric(series_limit_metric):
            assert isinstance(series_limit_metric, dict)
            ob = self.adhoc_metric_to_sqla(series_limit_metric, columns_by_name)
        elif (
            isinstance(series_limit_metric, str)
            and series_limit_metric in metrics_by_name
        ):
            ob = metrics_by_name[series_limit_metric].get_sqla_col(
                template_processor=template_processor
            )
        else:
            raise QueryObjectValidationError(
                _("Metric '%(metric)s' does not exist", metric=series_limit_metric)
            )
        return ob

    def _normalize_prequery_result_type(
        self,
        row: pd.Series,
        dimension: str,
        columns_by_name: dict[str, TableColumn],
    ) -> str | int | float | bool | Text:
        """
        Convert a prequery result type to its equivalent Python type.

        Some databases like Druid will return timestamps as strings, but do not perform
        automatic casting when comparing these strings to a timestamp. For cases like
        this we convert the value via the appropriate SQL transform.

        :param row: A prequery record
        :param dimension: The dimension name
        :param columns_by_name: The mapping of columns by name
        :return: equivalent primitive python type
        """

        value = row[dimension]

        if isinstance(value, np.generic):
            value = value.item()

        column_ = columns_by_name.get(dimension)
        db_extra: dict[str, Any] = self.database.get_extra()

        if column_ and column_.type and column_.is_temporal and isinstance(value, str):
            sql = self.db_engine_spec.convert_dttm(
                column_.type, dateutil.parser.parse(value), db_extra=db_extra
            )

            if sql:
                value = self.text(sql)

        return value

    def _get_top_groups(
        self,
        df: pd.DataFrame,
        dimensions: list[str],
        groupby_exprs: dict[str, Any],
        columns_by_name: dict[str, TableColumn],
    ) -> ColumnElement:
        groups = []
        for _unused, row in df.iterrows():
            group = []
            for dimension in dimensions:
                value = self._normalize_prequery_result_type(
                    row,
                    dimension,
                    columns_by_name,
                )

                group.append(groupby_exprs[dimension] == value)
            groups.append(and_(*group))

        return or_(*groups)

    def query(self, query_obj: QueryObjectDict) -> QueryResult:
        qry_start_dttm = datetime.now()
        query_str_ext = self.get_query_str_extended(query_obj)
        sql = query_str_ext.sql
        status = QueryStatus.SUCCESS
        errors = None
        error_message = None

        def assign_column_label(df: pd.DataFrame) -> pd.DataFrame | None:
            """
            Some engines change the case or generate bespoke column names, either by
            default or due to lack of support for aliasing. This function ensures that
            the column names in the DataFrame correspond to what is expected by
            the viz components.

            Sometimes a query may also contain only order by columns that are not used
            as metrics or groupby columns, but need to present in the SQL `select`,
            filtering by `labels_expected` make sure we only return columns users want.

            :param df: Original DataFrame returned by the engine
            :return: Mutated DataFrame
            """
            labels_expected = query_str_ext.labels_expected
            if df is not None and not df.empty:
                if len(df.columns) < len(labels_expected):
                    raise QueryObjectValidationError(
                        _("Db engine did not return all queried columns")
                    )
                if len(df.columns) > len(labels_expected):
                    df = df.iloc[:, 0: len(labels_expected)]
                df.columns = labels_expected
            return df

        try:
            df = self.database.get_df(
                sql,
                self.catalog,
                self.schema or None,
                mutator=assign_column_label,
            )
        except (SupersetErrorException, SupersetErrorsException):
            # SupersetError(s) exception should not be captured; instead, they should
            # bubble up to the Flask error handler so they are returned as proper SIP-40
            # errors. This is particularly important for database OAuth2, see SIP-85.
            raise
        except Exception as ex:  # pylint: disable=broad-except
            # TODO (betodealmeida): review exception handling while querying the external  # noqa: E501
            # database. Ideally we'd expect and handle external database error, but
            # everything else / the default should be to let things bubble up.
            df = pd.DataFrame()
            status = QueryStatus.FAILED
            logger.warning(
                "Query %s on schema %s failed", sql, self.schema, exc_info=True
            )
            db_engine_spec = self.db_engine_spec
            errors = [
                dataclasses.asdict(error) for error in db_engine_spec.extract_errors(ex)
            ]
            error_message = utils.error_msg_from_exception(ex)

        return QueryResult(
            applied_template_filters=query_str_ext.applied_template_filters,
            applied_filter_columns=query_str_ext.applied_filter_columns,
            rejected_filter_columns=query_str_ext.rejected_filter_columns,
            status=status,
            df=df,
            duration=datetime.now() - qry_start_dttm,
            query=sql,
            errors=errors,
            error_message=error_message,
        )

    def get_sqla_table_object(self) -> Table:
        return self.database.get_table(
            Table(
                self.table_name,
                self.schema or None,
                self.catalog,
            )
        )

    def fetch_metadata(self) -> MetadataResult:
        """
        Fetches the metadata for the table and merges it in

        :return: Tuple with lists of added, removed and modified column names.
        """
        new_columns = self.external_metadata()
        metrics = [
            SqlMetric(**metric)
            for metric in self.database.get_metrics(
                Table(
                    self.table_name,
                    self.schema or None,
                    self.catalog,
                )
            )
        ]
        any_date_col = None
        db_engine_spec = self.db_engine_spec

        # If no `self.id`, then this is a new table, no need to fetch columns
        # from db.  Passing in `self.id` to query will actually automatically
        # generate a new id, which can be tricky during certain transactions.
        old_columns = (
            (
                db.session.query(TableColumn)
                .filter(TableColumn.table_id == self.id)
                .all()
            )
            if self.id
            else self.columns
        )

        old_columns_by_name: dict[str, TableColumn] = {
            col.column_name: col for col in old_columns
        }
        results = MetadataResult(
            removed=[
                col
                for col in old_columns_by_name
                if col not in {col["column_name"] for col in new_columns}
            ]
        )

        # clear old columns before adding modified columns back
        columns = []
        for col in new_columns:
            old_column = old_columns_by_name.pop(col["column_name"], None)
            if not old_column:
                results.added.append(col["column_name"])
                new_column = TableColumn(
                    column_name=col["column_name"],
                    type=col["type"],
                    table=self,
                )
                new_column.is_dttm = new_column.is_temporal
                db_engine_spec.alter_new_orm_column(new_column)
            else:
                new_column = old_column
                if new_column.type != col["type"]:
                    results.modified.append(col["column_name"])
                new_column.type = col["type"]
                new_column.expression = ""
            new_column.groupby = True
            new_column.filterable = True
            columns.append(new_column)
            if not any_date_col and new_column.is_temporal:
                any_date_col = col["column_name"]

        # add back calculated (virtual) columns
        columns.extend([col for col in old_columns if col.expression])
        self.columns = columns

        if not self.main_dttm_col:
            self.main_dttm_col = any_date_col
        self.add_missing_metrics(metrics)

        # Apply config supplied mutations.
        config["SQLA_TABLE_MUTATOR"](self)

        db.session.merge(self)
        return results

    @classmethod
    def query_datasources_by_name(
        cls,
        database: Database,
        datasource_name: str,
        catalog: str | None = None,
        schema: str | None = None,
    ) -> list[SqlaTable]:
        filters = {
            "database_id": database.id,
            "table_name": datasource_name,
        }
        if catalog:
            filters["catalog"] = catalog
        if schema:
            filters["schema"] = schema

        return db.session.query(cls).filter_by(**filters).all()

    @classmethod
    def query_datasources_by_permissions(  # pylint: disable=invalid-name
        cls,
        database: Database,
        permissions: set[str],
        catalog_perms: set[str],
        schema_perms: set[str],
    ) -> list[SqlaTable]:
        # remove empty sets from the query, since SQLAlchemy produces horrible SQL for
        # Model.column._in({}):
        #
        #   table.column IN (SELECT 1 FROM (SELECT 1) WHERE 1!=1)
        filters = [
            method.in_(perms)
            for method, perms in zip(
                (SqlaTable.perm, SqlaTable.schema_perm, SqlaTable.catalog_perm),
                (permissions, schema_perms, catalog_perms),
                strict=False,
            )
            if perms
        ]

        return (
            db.session.query(cls)
            .filter_by(database_id=database.id)
            .filter(or_(*filters))
            .all()
        )

    @classmethod
    def get_eager_sqlatable_datasource(cls, datasource_id: int) -> SqlaTable:
        """Returns SqlaTable with columns and metrics."""
        return (
            db.session.query(cls)
            .options(
                sa.orm.subqueryload(cls.columns),
                sa.orm.subqueryload(cls.metrics),
            )
            .filter_by(id=datasource_id)
            .one()
        )

    @classmethod
    def get_all_datasources(cls) -> list[SqlaTable]:
        qry = db.session.query(cls)
        qry = cls.default_query(qry)
        return qry.all()

    @staticmethod
    def default_query(qry: Query) -> Query:
        return qry.filter_by(is_sqllab_view=False)

    def has_extra_cache_key_calls(self, query_obj: QueryObjectDict) -> bool:  # noqa: C901
        """
        Detects the presence of calls to `ExtraCache` methods in items in query_obj that
        can be templated. If any are present, the query must be evaluated to extract
        additional keys for the cache key. This method is needed to avoid executing the
        template code unnecessarily, as it may contain expensive calls, e.g. to extract
        the latest partition of a database.

        :param query_obj: query object to analyze
        :return: True if there are call(s) to an `ExtraCache` method, False otherwise
        """
        templatable_statements: list[str] = []
        if self.sql:
            templatable_statements.append(self.sql)
        if self.fetch_values_predicate:
            templatable_statements.append(self.fetch_values_predicate)
        extras = query_obj.get("extras", {})
        if "where" in extras:
            templatable_statements.append(extras["where"])
        if "having" in extras:
            templatable_statements.append(extras["having"])
        if columns := query_obj.get("columns"):
            calculated_columns: dict[str, Any] = {
                c.column_name: c.expression for c in self.columns if c.expression
            }
            for column_ in columns:
                if utils.is_adhoc_column(column_):
                    templatable_statements.append(column_["sqlExpression"])
                elif isinstance(column_, str) and column_ in calculated_columns:
                    templatable_statements.append(calculated_columns[column_])
        if metrics := query_obj.get("metrics"):
            metrics_by_name: dict[str, Any] = {
                m.metric_name: m.expression for m in self.metrics
            }
            for metric in metrics:
                if utils.is_adhoc_metric(metric) and (
                    sql := metric.get("sqlExpression")
                ):
                    templatable_statements.append(sql)
                elif isinstance(metric, str) and metric in metrics_by_name:
                    templatable_statements.append(metrics_by_name[metric])
        if self.is_rls_supported:
            templatable_statements += [
                f.clause for f in security_manager.get_rls_filters(self)
            ]
        for statement in templatable_statements:
            if ExtraCache.regex.search(statement):
                return True
        return False

    def get_extra_cache_keys(self, query_obj: QueryObjectDict) -> list[Hashable]:
        """
        The cache key of a SqlaTable needs to consider any keys added by the parent
        class and any keys added via `ExtraCache`.

        :param query_obj: query object to analyze
        :return: The extra cache keys
        """
        extra_cache_keys = super().get_extra_cache_keys(query_obj)
        if self.has_extra_cache_key_calls(query_obj):
            sqla_query = self.get_sqla_query(**query_obj)
            extra_cache_keys += sqla_query.extra_cache_keys
        return list(set(extra_cache_keys))

    @property
    def quote_identifier(self) -> Callable[[str], str]:
        return self.database.quote_identifier

    @staticmethod
    def before_update(
        mapper: Mapper,
        connection: Connection,
        target: SqlaTable,
    ) -> None:
        """
        Note this listener is called when any fields are being updated

        :param mapper: The table mapper
        :param connection: The DB-API connection
        :param target: The mapped instance being persisted
        :raises Exception: If the target table is not unique
        """
        target.load_database()
        security_manager.dataset_before_update(mapper, connection, target)

    @staticmethod
    def update_column(  # pylint: disable=unused-argument
        mapper: Mapper, connection: Connection, target: SqlMetric | TableColumn
    ) -> None:
        """
        :param mapper: Unused.
        :param connection: Unused.
        :param target: The metric or column that was updated.
        """
        session = inspect(target).session  # pylint: disable=disallowed-name

        # Forces an update to the table's changed_on value when a metric or column on the  # noqa: E501
        # table is updated. This busts the cache key for all charts that use the table.
        session.execute(update(SqlaTable).where(SqlaTable.id == target.table.id))

    @staticmethod
    def after_insert(
        mapper: Mapper,
        connection: Connection,
        target: SqlaTable,
    ) -> None:
        """
        Update dataset permissions after insert
        """
        target.load_database()
        security_manager.dataset_after_insert(mapper, connection, target)

    @staticmethod
    def after_delete(
        mapper: Mapper,
        connection: Connection,
        sqla_table: SqlaTable,
    ) -> None:
        """
        Update dataset permissions after delete
        """
        security_manager.dataset_after_delete(mapper, connection, sqla_table)

    def load_database(self: SqlaTable) -> None:
        # somehow the database attribute is not loaded on access
        if self.database_id and (
            not self.database or self.database.id != self.database_id
        ):
            session = inspect(self).session  # pylint: disable=disallowed-name
            self.database = session.query(Database).filter_by(id=self.database_id).one()


sa.event.listen(SqlaTable, "before_update", SqlaTable.before_update)
sa.event.listen(SqlaTable, "after_insert", SqlaTable.after_insert)
sa.event.listen(SqlaTable, "after_delete", SqlaTable.after_delete)
sa.event.listen(SqlMetric, "after_update", SqlaTable.update_column)
sa.event.listen(TableColumn, "after_update", SqlaTable.update_column)

RLSFilterRoles = DBTable(
    "rls_filter_roles",
    metadata,
    Column("id", Integer, primary_key=True),
    Column("role_id", Integer, ForeignKey("ab_role.id"), nullable=False),
    Column("rls_filter_id", Integer, ForeignKey("row_level_security_filters.id")),
)

RLSFilterTables = DBTable(
    "rls_filter_tables",
    metadata,
    Column("id", Integer, primary_key=True),
    Column("table_id", Integer, ForeignKey("tables.id")),
    Column("rls_filter_id", Integer, ForeignKey("row_level_security_filters.id")),
)


class RowLevelSecurityFilter(Model, AuditMixinNullable):
    """
    Custom where clauses attached to Tables and Roles.
    """

    __tablename__ = "row_level_security_filters"
    id = Column(Integer, primary_key=True)
    name = Column(String(255), unique=True, nullable=False)
    description = Column(Text)
    filter_type = Column(
        Enum(
            *[filter_type.value for filter_type in utils.RowLevelSecurityFilterType],
            name="filter_type_enum",
        ),
    )
    group_key = Column(String(255), nullable=True)
    roles = relationship(
        security_manager.role_model,
        secondary=RLSFilterRoles,
        backref="row_level_security_filters",
    )
    tables = relationship(
        SqlaTable,
        overlaps="table",
        secondary=RLSFilterTables,
        backref="row_level_security_filters",
    )
    clause = Column(utils.MediumText(), nullable=False)<|MERGE_RESOLUTION|>--- conflicted
+++ resolved
@@ -500,17 +500,7 @@
                 for metric in filtered_metrics
             }
         )
-<<<<<<< HEAD
-        verbose_map.update(
-            {
-                column_["column_name"]: column_["verbose_name"]
-                                        or column_["column_name"]
-                for column_ in filtered_columns
-            }
-        )
-=======
         verbose_map.update(all_columns)
->>>>>>> ab604569
         data["verbose_map"] = verbose_map
         data["column_names"] = set(all_columns.values()) | set(self.column_names)
 
