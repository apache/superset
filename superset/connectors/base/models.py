--- conflicted
+++ resolved
@@ -583,12 +583,8 @@
     column_name = Column(String(255), nullable=False)
     verbose_name = Column(String(1024))
     is_active = Column(Boolean, default=True)
-<<<<<<< HEAD
-    type = Column(String(32))
     business_type = Column(String(255))
-=======
     type = Column(Text)
->>>>>>> dba4610f
     groupby = Column(Boolean, default=True)
     filterable = Column(Boolean, default=True)
     description = Column(Text)
