import json

from sqlalchemy import (
    Column, Integer, String, Text, Boolean,
)
from superset import utils
from superset.models.helpers import AuditMixinNullable, ImportMixin


class BaseDatasource(AuditMixinNullable, ImportMixin):

    """A common interface to objects that are queryable (tables and datasources)"""

    # ---------------------------------------------------------------
    # class attributes to define when deriving BaseDatasource
    # ---------------------------------------------------------------
    __tablename__ = None  # {connector_name}_datasource
    type = None  # datasoure type, str to be defined when deriving this class
    baselink = None  # url portion pointing to ModelView endpoint

    column_class = None  # link to derivative of BaseColumn
    metric_class = None  # link to derivative of BaseMetric

    # Used to do code highlighting when displaying the query in the UI
    query_language = None

    name = None  # can be a Column or a property pointing to one

    # ---------------------------------------------------------------

    # Columns
    id = Column(Integer, primary_key=True)
    description = Column(Text)
    default_endpoint = Column(Text)
    is_featured = Column(Boolean, default=False)  # TODO deprecating
    filter_select_enabled = Column(Boolean, default=False)
    offset = Column(Integer, default=0)
    cache_timeout = Column(Integer)
    params = Column(String(1000))
    perm = Column(String(1000))

    # placeholder for a relationship to a derivative of BaseColumn
    columns = []
    # placeholder for a relationship to a derivative of BaseMetric
    metrics = []

    @property
    def uid(self):
        """Unique id across datasource types"""
        return "{self.id}__{self.type}".format(**locals())

    @property
    def column_names(self):
        return sorted([c.column_name for c in self.columns])

    @property
    def metric_names(self):
        return sorted([m.metric_name for m in self.metrics])

    @property
    def main_dttm_col(self):
        return "timestamp"

    @property
    def groupby_column_names(self):
        return sorted([c.column_name for c in self.columns if c.groupby])

    @property
    def filterable_column_names(self):
        return sorted([c.column_name for c in self.columns if c.filterable])

    @property
    def dttm_cols(self):
        return []

    @property
    def url(self):
        return '/{}/edit/{}'.format(self.baselink, self.id)

    @property
    def explore_url(self):
        if self.default_endpoint:
            return self.default_endpoint
        else:
            return "/superset/explore/{obj.type}/{obj.id}/".format(obj=self)

    @property
    def column_formats(self):
        return {
            m.metric_name: m.d3format
            for m in self.metrics
            if m.d3format
        }

    @property
    def get_columns(self):
        return {col.column_name: col for col in self.columns}

    def columns_combo(self, column_names=None):
        if column_names is None:
            column_names = self.column_names
        return sorted(
            [
                (name, self.get_columns[name].local_name)
                for name in column_names],
            key=lambda x: x[1])

    @property
    def get_metrics(self):
        return {met.metric_name: met for met in self.metrics}

    def metrics_combo(self, metric_names=None):
        if metric_names is None:
            metric_names = self.metric_names
        return sorted(
            [
                (name, self.get_metrics[name].local_name)
                for name in metric_names],
            key=lambda x: x[1])

    def get_local_name(self, name):
        if name in self.get_columns:
            column = self.get_columns[name]
            return column.local_name
        if name in self.get_metrics:
            metric = self.get_metrics[name]
            return metric.local_name
        return name

    def get_local_name_list(self, names):
        local_names = []
        for name in names:
            local_names.append(self.get_local_name(name))
        return local_names

    @property
    def data(self):
        """Data representation of the datasource sent to the frontend"""
        order_by_choices = []
        for s in sorted(self.column_names):
            order_by_choices.append((json.dumps([s, True]), s + ' [asc]'))
            order_by_choices.append((json.dumps([s, False]), s + ' [desc]'))

<<<<<<< HEAD
        d = {
            'all_cols': self.columns_combo(),
=======
        verbose_map = {
            o.metric_name: o.verbose_name or o.metric_name
            for o in self.metrics
        }
        verbose_map.update({
            o.column_name: o.verbose_name or o.column_name
            for o in self.columns
        })
        return {
            'all_cols': utils.choicify(self.column_names),
>>>>>>> 16141ecb
            'column_formats': self.column_formats,
            'edit_url': self.url,
            'filter_select': self.filter_select_enabled,
            'filterable_cols':
                self.columns_combo(self.filterable_column_names),
            'gb_cols': self.columns_combo(self.groupby_column_names),
            'id': self.id,
            'metrics_combo': self.metrics_combo(),
            'name': self.name,
            'order_by_choices': order_by_choices,
            'type': self.type,
            'metrics': [o.data for o in self.metrics],
            'columns': [o.data for o in self.columns],
            'verbose_map': verbose_map,
        }

    def get_query_str(self, query_obj):
        """Returns a query as a string

        This is used to be displayed to the user so that she/he can
        understand what is taking place behind the scene"""
        raise NotImplementedError()

    def query(self, query_obj):
        """Executes the query and returns a dataframe

        query_obj is a dictionary representing Superset's query interface.
        Should return a ``superset.models.helpers.QueryResult``
        """
        raise NotImplementedError()

    def values_for_column(self, column_name, limit=10000):
        """Given a column, returns an iterable of distinct values

        This is used to populate the dropdown showing a list of
        values in filters in the explore view"""
        raise NotImplementedError()


class BaseColumn(AuditMixinNullable, ImportMixin):
    """Interface for column"""

    __tablename__ = None  # {connector_name}_column

    id = Column(Integer, primary_key=True)
    column_name = Column(String(255))
    verbose_name = Column(String(1024))
    is_active = Column(Boolean, default=True)
    type = Column(String(32))
    groupby = Column(Boolean, default=False)
    count_distinct = Column(Boolean, default=False)
    sum = Column(Boolean, default=False)
    avg = Column(Boolean, default=False)
    max = Column(Boolean, default=False)
    min = Column(Boolean, default=False)
    filterable = Column(Boolean, default=False)
    description = Column(Text)

    # [optional] Set this to support import/export functionality
    export_fields = []

    def __repr__(self):
        return self.column_name

    num_types = (
        'DOUBLE', 'FLOAT', 'INT', 'BIGINT',
        'LONG', 'REAL', 'NUMERIC', 'DECIMAL'
    )
    date_types = ('DATE', 'TIME', 'DATETIME')
    str_types = ('VARCHAR', 'STRING', 'CHAR')

    @property
    def is_num(self):
        return (
            self.type and
            any([t in self.type.upper() for t in self.num_types])
        )

    @property
    def is_time(self):
        return (
            self.type and
            any([t in self.type.upper() for t in self.date_types])
        )

    @property
    def is_string(self):
        return (
            self.type and
            any([t in self.type.upper() for t in self.str_types])
        )

    @property
<<<<<<< HEAD
    def local_name(self):
        return self.verbose_name or self.column_name
=======
    def expression(self):
        raise NotImplementedError()

    @property
    def data(self):
        attrs = ('column_name', 'verbose_name', 'description', 'expression')
        return {s: getattr(self, s) for s in attrs}
>>>>>>> 16141ecb


class BaseMetric(AuditMixinNullable, ImportMixin):

    """Interface for Metrics"""

    __tablename__ = None  # {connector_name}_metric

    id = Column(Integer, primary_key=True)
    metric_name = Column(String(512))
    verbose_name = Column(String(1024))
    metric_type = Column(String(32))
    description = Column(Text)
    is_restricted = Column(Boolean, default=False, nullable=True)
    d3format = Column(String(128))

    """
    The interface should also declare a datasource relationship pointing
    to a derivative of BaseDatasource, along with a FK

    datasource_name = Column(
        String(255),
        ForeignKey('datasources.datasource_name'))
    datasource = relationship(
        # needs to be altered to point to {Connector}Datasource
        'BaseDatasource',
        backref=backref('metrics', cascade='all, delete-orphan'),
        enable_typechecks=False)
    """
    @property
    def perm(self):
        raise NotImplementedError()

    @property
<<<<<<< HEAD
    def local_name(self):
        return self.verbose_name or self.metric_name
=======
    def expression(self):
        raise NotImplementedError()

    @property
    def data(self):
        attrs = ('metric_name', 'verbose_name', 'description', 'expression')
        return {s: getattr(self, s) for s in attrs}
>>>>>>> 16141ecb
<|MERGE_RESOLUTION|>--- conflicted
+++ resolved
@@ -141,10 +141,6 @@
             order_by_choices.append((json.dumps([s, True]), s + ' [asc]'))
             order_by_choices.append((json.dumps([s, False]), s + ' [desc]'))
 
-<<<<<<< HEAD
-        d = {
-            'all_cols': self.columns_combo(),
-=======
         verbose_map = {
             o.metric_name: o.verbose_name or o.metric_name
             for o in self.metrics
@@ -154,8 +150,7 @@
             for o in self.columns
         })
         return {
-            'all_cols': utils.choicify(self.column_names),
->>>>>>> 16141ecb
+            'all_cols': self.columns_combo(),
             'column_formats': self.column_formats,
             'edit_url': self.url,
             'filter_select': self.filter_select_enabled,
@@ -249,10 +244,6 @@
         )
 
     @property
-<<<<<<< HEAD
-    def local_name(self):
-        return self.verbose_name or self.column_name
-=======
     def expression(self):
         raise NotImplementedError()
 
@@ -260,7 +251,10 @@
     def data(self):
         attrs = ('column_name', 'verbose_name', 'description', 'expression')
         return {s: getattr(self, s) for s in attrs}
->>>>>>> 16141ecb
+
+    @property
+    def local_name(self):
+        return self.verbose_name or self.column_name
 
 
 class BaseMetric(AuditMixinNullable, ImportMixin):
@@ -295,10 +289,6 @@
         raise NotImplementedError()
 
     @property
-<<<<<<< HEAD
-    def local_name(self):
-        return self.verbose_name or self.metric_name
-=======
     def expression(self):
         raise NotImplementedError()
 
@@ -306,4 +296,7 @@
     def data(self):
         attrs = ('metric_name', 'verbose_name', 'description', 'expression')
         return {s: getattr(self, s) for s in attrs}
->>>>>>> 16141ecb
+
+    @property
+    def local_name(self):
+        return self.verbose_name or self.metric_name
