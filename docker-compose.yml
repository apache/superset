#
# Licensed to the Apache Software Foundation (ASF) under one or more
# contributor license agreements.  See the NOTICE file distributed with
# this work for additional information regarding copyright ownership.
# The ASF licenses this file to You under the Apache License, Version 2.0
# (the "License"); you may not use this file except in compliance with
# the License.  You may obtain a copy of the License at
#
#    http://www.apache.org/licenses/LICENSE-2.0
#
# Unless required by applicable law or agreed to in writing, software
# distributed under the License is distributed on an "AS IS" BASIS,
# WITHOUT WARRANTIES OR CONDITIONS OF ANY KIND, either express or implied.
# See the License for the specific language governing permissions and
# limitations under the License.
#
<<<<<<< HEAD
x-superset-image: &superset-image apache/superset:${TAG:-latest}
=======
x-superset-image: &superset-image apachesuperset.docker.scarf.sh/apache/superset:${TAG:-latest-dev}
>>>>>>> bbfaeb07
x-superset-user: &superset-user root
x-superset-depends-on: &superset-depends-on
  - db
  - redis
x-superset-volumes:
  &superset-volumes # /app/pythonpath_docker will be appended to the PYTHONPATH in the final container
  - ./docker:/app/docker
  - ./superset:/app/superset
  - ./superset-frontend:/app/superset-frontend
  - superset_home:/app/superset_home
  - ./tests:/app/tests

version: "3.7"
services:
  redis:
    image: redis:7
    container_name: superset_cache
    restart: unless-stopped
    ports:
      - "127.0.0.1:6379:6379"
    volumes:
      - redis:/data

  db:
    env_file: docker/.env
    image: postgres:15
    container_name: superset_db
    restart: unless-stopped
    ports:
      - "127.0.0.1:5432:5432"
    volumes:
      - db_home:/var/lib/postgresql/data
      - ./docker/docker-entrypoint-initdb.d:/docker-entrypoint-initdb.d

  superset:
    env_file: docker/.env
    image: *superset-image
    container_name: superset_app
    command: ["/app/docker/docker-bootstrap.sh", "app"]
    restart: unless-stopped
    ports:
      - 8088:8088
    user: *superset-user
    depends_on: *superset-depends-on
    volumes: *superset-volumes
    environment:
      CYPRESS_CONFIG: "${CYPRESS_CONFIG}"

  superset-websocket:
    container_name: superset_websocket
    build: ./superset-websocket
    image: superset-websocket
    ports:
      - 8080:8080
    depends_on:
      - redis
    # Mount everything in superset-websocket into container and
    # then exclude node_modules and dist with bogus volume mount.
    # This is necessary because host and container need to have
    # their own, separate versions of these files. .dockerignore
    # does not seem to work when starting the service through
    # docker-compose.
    #
    # For example, node_modules may contain libs with native bindings.
    # Those bindings need to be compiled for each OS and the container
    # OS is not necessarily the same as host OS.
    volumes:
      - ./superset-websocket:/home/superset-websocket
      - /home/superset-websocket/node_modules
      - /home/superset-websocket/dist
    environment:
      - PORT=8080
      - REDIS_HOST=redis
      - REDIS_PORT=6379
      - REDIS_SSL=false

  superset-init:
    image: *superset-image
    container_name: superset_init
    command: ["/app/docker/docker-init.sh"]
    env_file: docker/.env
    depends_on: *superset-depends-on
    user: *superset-user
    volumes: *superset-volumes
    environment:
      CYPRESS_CONFIG: "${CYPRESS_CONFIG}"
    healthcheck:
      disable: true

  superset-node:
    image: node:16
    container_name: superset_node
    command: ["/app/docker/docker-frontend.sh"]
    env_file: docker/.env
    depends_on: *superset-depends-on
    volumes: *superset-volumes

  superset-worker:
    image: *superset-image
    container_name: superset_worker
    command: ["/app/docker/docker-bootstrap.sh", "worker"]
    env_file: docker/.env
    restart: unless-stopped
    depends_on: *superset-depends-on
    user: *superset-user
    volumes: *superset-volumes
    healthcheck:
<<<<<<< HEAD
      test:
        [
          "CMD-SHELL",
          "celery inspect ping -A superset.tasks.celery_app:app -d celery@$$HOSTNAME",
        ]
=======
      test: ["CMD-SHELL", "celery -A superset.tasks.celery_app:app inspect ping -d celery@$$HOSTNAME"]
>>>>>>> bbfaeb07
    # Bump memory limit if processing selenium / thumbnails on superset-worker
    # mem_limit: 2038m
    # mem_reservation: 128M

  superset-worker-beat:
    image: *superset-image
    container_name: superset_worker_beat
    command: ["/app/docker/docker-bootstrap.sh", "beat"]
    env_file: docker/.env
    restart: unless-stopped
    depends_on: *superset-depends-on
    user: *superset-user
    volumes: *superset-volumes
    healthcheck:
      disable: true

  superset-tests-worker:
    image: *superset-image
    container_name: superset_tests_worker
    command: ["/app/docker/docker-bootstrap.sh", "worker"]
    env_file: docker/.env
    environment:
      DATABASE_HOST: localhost
      DATABASE_DB: test
      REDIS_CELERY_DB: 2
      REDIS_RESULTS_DB: 3
      REDIS_HOST: localhost
    network_mode: host
    depends_on: *superset-depends-on
    user: *superset-user
    volumes: *superset-volumes
    healthcheck:
      test:
        [
          "CMD-SHELL",
          "celery inspect ping -A superset.tasks.celery_app:app -d celery@$$HOSTNAME",
        ]

volumes:
  superset_home:
    external: false
  db_home:
    external: false
  redis:
    external: false<|MERGE_RESOLUTION|>--- conflicted
+++ resolved
@@ -14,11 +14,7 @@
 # See the License for the specific language governing permissions and
 # limitations under the License.
 #
-<<<<<<< HEAD
-x-superset-image: &superset-image apache/superset:${TAG:-latest}
-=======
 x-superset-image: &superset-image apachesuperset.docker.scarf.sh/apache/superset:${TAG:-latest-dev}
->>>>>>> bbfaeb07
 x-superset-user: &superset-user root
 x-superset-depends-on: &superset-depends-on
   - db
@@ -126,15 +122,7 @@
     user: *superset-user
     volumes: *superset-volumes
     healthcheck:
-<<<<<<< HEAD
-      test:
-        [
-          "CMD-SHELL",
-          "celery inspect ping -A superset.tasks.celery_app:app -d celery@$$HOSTNAME",
-        ]
-=======
       test: ["CMD-SHELL", "celery -A superset.tasks.celery_app:app inspect ping -d celery@$$HOSTNAME"]
->>>>>>> bbfaeb07
     # Bump memory limit if processing selenium / thumbnails on superset-worker
     # mem_limit: 2038m
     # mem_reservation: 128M
