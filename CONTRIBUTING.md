--- conflicted
+++ resolved
@@ -340,7 +340,6 @@
 
 Frontend assets (JavaScript, CSS, and images) must be compiled in order to properly display the web UI. The `superset/assets` directory contains all NPM-managed front end assets. Note that there are additional frontend assets bundled with Flask-Appbuilder (e.g. jQuery and bootstrap); these are not managed by NPM, and may be phased out in the future.
 
-<<<<<<< HEAD
 #### nvm and node
 
 First, be sure you are using recent versions of NodeJS and npm. Using [nvm](https://github.com/creationix/nvm) to manage them is recommended. Check the docs at the link to be sure, but at the time of writing the following would install nvm and node:
@@ -349,9 +348,6 @@
 curl -o- https://raw.githubusercontent.com/creationix/nvm/v0.34.0/install.sh | bash
 nvm install node
 ```
-=======
-First, be sure you are using recent versions of NodeJS and npm. Using [nvm](https://github.com/creationix/nvm) to manage them is recommended.
->>>>>>> f3d8e8a4
 
 #### Prerequisite
 
