# Licensed to the Apache Software Foundation (ASF) under one
# or more contributor license agreements.  See the NOTICE file
# distributed with this work for additional information
# regarding copyright ownership.  The ASF licenses this file
# to you under the Apache License, Version 2.0 (the
# "License"); you may not use this file except in compliance
# with the License.  You may obtain a copy of the License at
#
#   http://www.apache.org/licenses/LICENSE-2.0
#
# Unless required by applicable law or agreed to in writing,
# software distributed under the License is distributed on an
# "AS IS" BASIS, WITHOUT WARRANTIES OR CONDITIONS OF ANY
# KIND, either express or implied.  See the License for the
# specific language governing permissions and limitations
# under the License.
# isort:skip_file
"""Unit tests for Superset"""
import csv
import datetime
import doctest
import html
import io
import json
import logging
import os
from typing import Dict, List, Optional
from urllib.parse import quote

import pytz
import random
import re
import string
import unittest
from unittest import mock, skipUnless

import pandas as pd
import sqlalchemy as sqla

from tests.test_app import app  # isort:skip
import superset.views.utils
from superset import (
    dataframe,
    db,
    jinja_context,
    security_manager,
    sql_lab,
    is_feature_enabled,
)
from superset.connectors.sqla.models import SqlaTable
from superset.datasets.dao import DatasetDAO
from superset.db_engine_specs.base import BaseEngineSpec
from superset.db_engine_specs.mssql import MssqlEngineSpec
from superset.models import core as models
from superset.models.annotations import Annotation, AnnotationLayer
from superset.models.dashboard import Dashboard
from superset.models.datasource_access_request import DatasourceAccessRequest
from superset.models.slice import Slice
from superset.models.sql_lab import Query
from superset.result_set import SupersetResultSet
from superset.utils import core as utils
from superset.views import core as views
from superset.views.database.views import DatabaseView

from .base_tests import SupersetTestCase

logger = logging.getLogger(__name__)


class TestCore(SupersetTestCase):
    def setUp(self):
        db.session.query(Query).delete()
        db.session.query(DatasourceAccessRequest).delete()
        db.session.query(models.Log).delete()
        self.table_ids = {
            tbl.table_name: tbl.id for tbl in (db.session.query(SqlaTable).all())
        }
        self.original_unsafe_db_setting = app.config["PREVENT_UNSAFE_DB_CONNECTIONS"]

    def tearDown(self):
        db.session.query(Query).delete()
        app.config["PREVENT_UNSAFE_DB_CONNECTIONS"] = self.original_unsafe_db_setting

    def test_login(self):
        resp = self.get_resp("/login/", data=dict(username="admin", password="general"))
        self.assertNotIn("User confirmation needed", resp)

        resp = self.get_resp("/logout/", follow_redirects=True)
        self.assertIn("User confirmation needed", resp)

        resp = self.get_resp(
            "/login/", data=dict(username="admin", password="wrongPassword")
        )
        self.assertIn("User confirmation needed", resp)

    def test_dashboard_endpoint(self):
        resp = self.client.get("/superset/dashboard/-1/")
        assert resp.status_code == 404

    def test_slice_endpoint(self):
        self.login(username="admin")
        slc = self.get_slice("Girls", db.session)
        resp = self.get_resp("/superset/slice/{}/".format(slc.id))
        assert "Time Column" in resp
        assert "List Roles" in resp

        # Testing overrides
        resp = self.get_resp("/superset/slice/{}/?standalone=true".format(slc.id))
        assert '<div class="navbar' not in resp

        resp = self.client.get("/superset/slice/-1/")
        assert resp.status_code == 404

    def test_viz_cache_key(self):
        self.login(username="admin")
        slc = self.get_slice("Girls", db.session)

        viz = slc.viz
        qobj = viz.query_obj()
        cache_key = viz.cache_key(qobj)

        qobj["groupby"] = []
        cache_key_with_groupby = viz.cache_key(qobj)
        self.assertNotEqual(cache_key, cache_key_with_groupby)

        self.assertNotEqual(
            viz.cache_key(qobj), viz.cache_key(qobj, time_compare="12 weeks")
        )

        self.assertNotEqual(
            viz.cache_key(qobj, time_compare="28 days"),
            viz.cache_key(qobj, time_compare="12 weeks"),
        )

        qobj["inner_from_dttm"] = datetime.datetime(1901, 1, 1)

        self.assertEqual(cache_key_with_groupby, viz.cache_key(qobj))

    def test_get_superset_tables_not_allowed(self):
        example_db = utils.get_example_database()
        schema_name = self.default_schema_backend_map[example_db.backend]
        self.login(username="gamma")
        uri = f"superset/tables/{example_db.id}/{schema_name}/undefined/"
        rv = self.client.get(uri)
        self.assertEqual(rv.status_code, 404)

    def test_get_superset_tables_substr(self):
        example_db = utils.get_example_database()
        self.login(username="admin")
        schema_name = self.default_schema_backend_map[example_db.backend]
        uri = f"superset/tables/{example_db.id}/{schema_name}/ab_role/"
        rv = self.client.get(uri)
        response = json.loads(rv.data.decode("utf-8"))
        self.assertEqual(rv.status_code, 200)

        expeted_response = {
            "options": [
                {
                    "label": "ab_role",
                    "schema": schema_name,
                    "title": "ab_role",
                    "type": "table",
                    "value": "ab_role",
                }
            ],
            "tableLength": 1,
        }
        self.assertEqual(response, expeted_response)

    def test_get_superset_tables_not_found(self):
        self.login(username="admin")
        uri = f"superset/tables/invalid/public/undefined/"
        rv = self.client.get(uri)
        self.assertEqual(rv.status_code, 404)

    def test_annotation_json_endpoint(self):
        # Set up an annotation layer and annotation
        layer = AnnotationLayer(name="foo", descr="bar")
        db.session.add(layer)
        db.session.commit()

        annotation = Annotation(
            layer_id=layer.id,
            short_descr="my_annotation",
            start_dttm=datetime.datetime(2020, 5, 20, 18, 21, 51),
            end_dttm=datetime.datetime(2020, 5, 20, 18, 31, 51),
        )

        db.session.add(annotation)
        db.session.commit()

        resp_annotations = json.loads(
            self.get_resp("annotationlayermodelview/api/read")
        )
        # the UI needs id and name to function
        self.assertIn("id", resp_annotations["result"][0])
        self.assertIn("name", resp_annotations["result"][0])

        layer = self.get_resp(
            f"/superset/annotation_json/{layer.id}?form_data="
            + quote(json.dumps({"time_range": "100 years ago : now"}))
        )
        self.assertIn("my_annotation", layer)

    def test_admin_only_permissions(self):
        def assert_admin_permission_in(role_name, assert_func):
            role = security_manager.find_role(role_name)
            permissions = [p.permission.name for p in role.permissions]
            assert_func("can_sync_druid_source", permissions)
            assert_func("can_approve", permissions)

        assert_admin_permission_in("Admin", self.assertIn)
        assert_admin_permission_in("Alpha", self.assertNotIn)
        assert_admin_permission_in("Gamma", self.assertNotIn)

    def test_admin_only_menu_views(self):
        def assert_admin_view_menus_in(role_name, assert_func):
            role = security_manager.find_role(role_name)
            view_menus = [p.view_menu.name for p in role.permissions]
            assert_func("ResetPasswordView", view_menus)
            assert_func("RoleModelView", view_menus)
            assert_func("Security", view_menus)
            assert_func("SQL Lab", view_menus)

        assert_admin_view_menus_in("Admin", self.assertIn)
        assert_admin_view_menus_in("Alpha", self.assertNotIn)
        assert_admin_view_menus_in("Gamma", self.assertNotIn)

    def test_save_slice(self):
        self.login(username="admin")
        slice_name = f"Energy Sankey"
        slice_id = self.get_slice(slice_name, db.session).id
        copy_name_prefix = "Test Sankey"
        copy_name = f"{copy_name_prefix}[save]{random.random()}"
        tbl_id = self.table_ids.get("energy_usage")
        new_slice_name = f"{copy_name_prefix}[overwrite]{random.random()}"

        url = (
            "/superset/explore/table/{}/?slice_name={}&"
            "action={}&datasource_name=energy_usage"
        )

        form_data = {
            "adhoc_filters": [],
            "viz_type": "sankey",
            "groupby": ["target"],
            "metric": "sum__value",
            "row_limit": 5000,
            "slice_id": slice_id,
            "time_range_endpoints": ["inclusive", "exclusive"],
        }
        # Changing name and save as a new slice
        resp = self.client.post(
            url.format(tbl_id, copy_name, "saveas"),
            data={"form_data": json.dumps(form_data)},
        )
        db.session.expunge_all()
        new_slice_id = resp.json["form_data"]["slice_id"]
        slc = db.session.query(Slice).filter_by(id=new_slice_id).one()

        self.assertEqual(slc.slice_name, copy_name)
        form_data.pop("slice_id")  # We don't save the slice id when saving as
        self.assertEqual(slc.viz.form_data, form_data)

        form_data = {
            "adhoc_filters": [],
            "viz_type": "sankey",
            "groupby": ["source"],
            "metric": "sum__value",
            "row_limit": 5000,
            "slice_id": new_slice_id,
            "time_range": "now",
            "time_range_endpoints": ["inclusive", "exclusive"],
        }
        # Setting the name back to its original name by overwriting new slice
        self.client.post(
            url.format(tbl_id, new_slice_name, "overwrite"),
            data={"form_data": json.dumps(form_data)},
        )
        db.session.expunge_all()
        slc = db.session.query(Slice).filter_by(id=new_slice_id).one()
        self.assertEqual(slc.slice_name, new_slice_name)
        self.assertEqual(slc.viz.form_data, form_data)

        # Cleanup
        slices = (
            db.session.query(Slice)
            .filter(Slice.slice_name.like(copy_name_prefix + "%"))
            .all()
        )
        for slc in slices:
            db.session.delete(slc)
        db.session.commit()

    def test_filter_endpoint(self):
        self.login(username="admin")
        slice_name = "Energy Sankey"
        slice_id = self.get_slice(slice_name, db.session).id
        db.session.commit()
        tbl_id = self.table_ids.get("energy_usage")
        table = db.session.query(SqlaTable).filter(SqlaTable.id == tbl_id)
        table.filter_select_enabled = True
        url = (
            "/superset/filter/table/{}/target/?viz_type=sankey&groupby=source"
            "&metric=sum__value&flt_col_0=source&flt_op_0=in&flt_eq_0=&"
            "slice_id={}&datasource_name=energy_usage&"
            "datasource_id=1&datasource_type=table"
        )

        # Changing name
        resp = self.get_resp(url.format(tbl_id, slice_id))
        assert len(resp) > 0
        assert "Carbon Dioxide" in resp

    def test_slice_data(self):
        # slice data should have some required attributes
        self.login(username="admin")
        slc = self.get_slice(
            slice_name="Girls", session=db.session, expunge_from_session=False
        )
        slc_data_attributes = slc.data.keys()
        assert "changed_on" in slc_data_attributes
        assert "modified" in slc_data_attributes
        assert "owners" in slc_data_attributes

    def test_slices(self):
        # Testing by hitting the two supported end points for all slices
        self.login(username="admin")
        Slc = Slice
        urls = []
        for slc in db.session.query(Slc).all():
            urls += [
                (slc.slice_name, "explore", slc.slice_url),
            ]
        for name, method, url in urls:
            logger.info(f"[{name}]/[{method}]: {url}")
            print(f"[{name}]/[{method}]: {url}")
            resp = self.client.get(url)
            self.assertEqual(resp.status_code, 200)

    def test_tablemodelview_list(self):
        self.login(username="admin")

        url = "/tablemodelview/list/"
        resp = self.get_resp(url)

        # assert that a table is listed
        table = db.session.query(SqlaTable).first()
        assert table.name in resp
        assert "/superset/explore/table/{}".format(table.id) in resp

    def test_add_slice(self):
        self.login(username="admin")
        # assert that /chart/add responds with 200
        url = "/chart/add"
        resp = self.client.get(url)
        self.assertEqual(resp.status_code, 200)

    def test_get_user_slices_for_owners(self):
        self.login(username="admin")
        user = security_manager.find_user("admin")
        slice_name = "Girls"

        # ensure user is not owner of any slices
        url = f"/superset/user_slices/{user.id}/"
        resp = self.client.get(url)
        data = json.loads(resp.data)
        self.assertEqual(data, [])

        # make user owner of slice and verify that endpoint returns said slice
        slc = self.get_slice(
            slice_name=slice_name, session=db.session, expunge_from_session=False
        )
        slc.owners = [user]
        db.session.merge(slc)
        db.session.commit()
        url = f"/superset/user_slices/{user.id}/"
        resp = self.client.get(url)
        data = json.loads(resp.data)
        self.assertEqual(len(data), 1)
        self.assertEqual(data[0]["title"], slice_name)

        # remove ownership and ensure user no longer gets slice
        slc = self.get_slice(
            slice_name=slice_name, session=db.session, expunge_from_session=False
        )
        slc.owners = []
        db.session.merge(slc)
        db.session.commit()
        url = f"/superset/user_slices/{user.id}/"
        resp = self.client.get(url)
        data = json.loads(resp.data)
        self.assertEqual(data, [])

    def test_get_user_slices(self):
        self.login(username="admin")
        userid = security_manager.find_user("admin").id
        url = f"/sliceasync/api/read?_flt_0_created_by={userid}"
        resp = self.client.get(url)
        self.assertEqual(resp.status_code, 200)

    def test_slices_V2(self):
        # Add explore-v2-beta role to admin user
        # Test all slice urls as user with with explore-v2-beta role
        security_manager.add_role("explore-v2-beta")

        security_manager.add_user(
            "explore_beta",
            "explore_beta",
            " user",
            "explore_beta@airbnb.com",
            security_manager.find_role("explore-v2-beta"),
            password="general",
        )
        self.login(username="explore_beta", password="general")

        Slc = Slice
        urls = []
        for slc in db.session.query(Slc).all():
            urls += [(slc.slice_name, "slice_url", slc.slice_url)]
        for name, method, url in urls:
            print(f"[{name}]/[{method}]: {url}")
            self.client.get(url)

    def test_doctests(self):
        modules = [utils, models, sql_lab]
        for mod in modules:
            failed, tests = doctest.testmod(mod)
            if failed:
                raise Exception("Failed a doctest")

    def test_misc(self):
        assert self.get_resp("/health") == "OK"
        assert self.get_resp("/healthcheck") == "OK"
        assert self.get_resp("/ping") == "OK"

    def test_testconn(self, username="admin"):
        # need to temporarily allow sqlite dbs, teardown will undo this
        app.config["PREVENT_UNSAFE_DB_CONNECTIONS"] = False
        self.login(username=username)
        database = utils.get_example_database()
        # validate that the endpoint works with the password-masked sqlalchemy uri
        data = json.dumps(
            {
                "uri": database.safe_sqlalchemy_uri(),
                "name": "examples",
                "impersonate_user": False,
            }
        )
        response = self.client.post(
            "/superset/testconn", data=data, content_type="application/json"
        )
        assert response.status_code == 200
        assert response.headers["Content-Type"] == "application/json"

        # validate that the endpoint works with the decrypted sqlalchemy uri
        data = json.dumps(
            {
                "uri": database.sqlalchemy_uri_decrypted,
                "name": "examples",
                "impersonate_user": False,
            }
        )
        response = self.client.post(
            "/superset/testconn", data=data, content_type="application/json"
        )
        assert response.status_code == 200
        assert response.headers["Content-Type"] == "application/json"

    def test_testconn_failed_conn(self, username="admin"):
        self.login(username=username)

        data = json.dumps(
            {"uri": "broken://url", "name": "examples", "impersonate_user": False}
        )
        response = self.client.post(
            "/superset/testconn", data=data, content_type="application/json"
        )
        assert response.status_code == 400
        assert response.headers["Content-Type"] == "application/json"
        response_body = json.loads(response.data.decode("utf-8"))
        expected_body = {"error": "Could not load database driver: broken"}
        assert response_body == expected_body, "%s != %s" % (
            response_body,
            expected_body,
        )

        data = json.dumps(
            {
                "uri": "mssql+pymssql://url",
                "name": "examples",
                "impersonate_user": False,
            }
        )
        response = self.client.post(
            "/superset/testconn", data=data, content_type="application/json"
        )
        assert response.status_code == 400
        assert response.headers["Content-Type"] == "application/json"
        response_body = json.loads(response.data.decode("utf-8"))
        expected_body = {"error": "Could not load database driver: mssql+pymssql"}
        assert response_body == expected_body, "%s != %s" % (
            response_body,
            expected_body,
        )

    def test_testconn_unsafe_uri(self, username="admin"):
        self.login(username=username)
        app.config["PREVENT_UNSAFE_DB_CONNECTIONS"] = True

        response = self.client.post(
            "/superset/testconn",
            data=json.dumps(
                {
                    "uri": "sqlite:///home/superset/unsafe.db",
                    "name": "unsafe",
                    "impersonate_user": False,
                }
            ),
            content_type="application/json",
        )
        self.assertEqual(400, response.status_code)
        response_body = json.loads(response.data.decode("utf-8"))
        expected_body = {
            "error": "SQLite database cannot be used as a data source for security reasons."
        }
        self.assertEqual(expected_body, response_body)

    def test_custom_password_store(self):
        database = utils.get_example_database()
        conn_pre = sqla.engine.url.make_url(database.sqlalchemy_uri_decrypted)

        def custom_password_store(uri):
            return "password_store_test"

        models.custom_password_store = custom_password_store
        conn = sqla.engine.url.make_url(database.sqlalchemy_uri_decrypted)
        if conn_pre.password:
            assert conn.password == "password_store_test"
            assert conn.password != conn_pre.password
        # Disable for password store for later tests
        models.custom_password_store = None

    def test_databaseview_edit(self, username="admin"):
        # validate that sending a password-masked uri does not over-write the decrypted
        # uri
        self.login(username=username)
        database = utils.get_example_database()
        sqlalchemy_uri_decrypted = database.sqlalchemy_uri_decrypted
        url = "databaseview/edit/{}".format(database.id)
        data = {k: database.__getattribute__(k) for k in DatabaseView.add_columns}
        data["sqlalchemy_uri"] = database.safe_sqlalchemy_uri()
        self.client.post(url, data=data)
        database = utils.get_example_database()
        self.assertEqual(sqlalchemy_uri_decrypted, database.sqlalchemy_uri_decrypted)

        # Need to clean up after ourselves
        database.impersonate_user = False
        database.allow_dml = False
        database.allow_run_async = False
        db.session.commit()

    def test_warm_up_cache(self):
        slc = self.get_slice("Girls", db.session)
        data = self.get_json_resp("/superset/warm_up_cache?slice_id={}".format(slc.id))
        self.assertEqual(
            data, [{"slice_id": slc.id, "viz_error": None, "viz_status": "success"}]
        )

        data = self.get_json_resp(
            "/superset/warm_up_cache?table_name=energy_usage&db_name=main"
        )
        assert len(data) > 0

    def test_shortner(self):
        self.login(username="admin")
        data = (
            "//superset/explore/table/1/?viz_type=sankey&groupby=source&"
            "groupby=target&metric=sum__value&row_limit=5000&where=&having=&"
            "flt_col_0=source&flt_op_0=in&flt_eq_0=&slice_id=78&slice_name="
            "Energy+Sankey&collapsed_fieldsets=&action=&datasource_name="
            "energy_usage&datasource_id=1&datasource_type=table&"
            "previous_viz_type=sankey"
        )
        resp = self.client.post("/r/shortner/", data=dict(data=data))
        assert re.search(r"\/r\/[0-9]+", resp.data.decode("utf-8"))

    @skipUnless(
        (is_feature_enabled("KV_STORE")), "skipping as /kv/ endpoints are not enabled"
    )
    def test_kv(self):
        self.login(username="admin")

        resp = self.client.get("/kv/10001/")
        self.assertEqual(404, resp.status_code)

        value = json.dumps({"data": "this is a test"})
        resp = self.client.post("/kv/store/", data=dict(data=value))
        self.assertEqual(resp.status_code, 200)
        kv = db.session.query(models.KeyValue).first()
        kv_value = kv.value
        self.assertEqual(json.loads(value), json.loads(kv_value))

        resp = self.client.get("/kv/{}/".format(kv.id))
        self.assertEqual(resp.status_code, 200)
        self.assertEqual(json.loads(value), json.loads(resp.data.decode("utf-8")))

    def test_gamma(self):
        self.login(username="gamma")
        assert "Charts" in self.get_resp("/chart/list/")
        assert "Dashboards" in self.get_resp("/dashboard/list/")

    def test_csv_endpoint(self):
        self.login("admin")
        sql = """
            SELECT name
            FROM birth_names
            WHERE name = 'James'
            LIMIT 1
        """
        client_id = "{}".format(random.getrandbits(64))[:10]
        self.run_sql(sql, client_id, raise_on_error=True)

        resp = self.get_resp("/superset/csv/{}".format(client_id))
        data = csv.reader(io.StringIO(resp))
        expected_data = csv.reader(io.StringIO("name\nJames\n"))

        client_id = "{}".format(random.getrandbits(64))[:10]
        self.run_sql(sql, client_id, raise_on_error=True)

        resp = self.get_resp("/superset/csv/{}".format(client_id))
        data = csv.reader(io.StringIO(resp))
        expected_data = csv.reader(io.StringIO("name\nJames\n"))

        self.assertEqual(list(expected_data), list(data))
        self.logout()

    def test_extra_table_metadata(self):
        self.login("admin")
        dbid = utils.get_example_database().id
        self.get_json_resp(
            f"/superset/extra_table_metadata/{dbid}/birth_names/superset/"
        )

    def test_process_template(self):
        maindb = utils.get_example_database()
        sql = "SELECT '{{ datetime(2017, 1, 1).isoformat() }}'"
        tp = jinja_context.get_template_processor(database=maindb)
        rendered = tp.process_template(sql)
        self.assertEqual("SELECT '2017-01-01T00:00:00'", rendered)

    def test_get_template_kwarg(self):
        maindb = utils.get_example_database()
        s = "{{ foo }}"
        tp = jinja_context.get_template_processor(database=maindb, foo="bar")
        rendered = tp.process_template(s)
        self.assertEqual("bar", rendered)

    def test_template_kwarg(self):
        maindb = utils.get_example_database()
        s = "{{ foo }}"
        tp = jinja_context.get_template_processor(database=maindb)
        rendered = tp.process_template(s, foo="bar")
        self.assertEqual("bar", rendered)

    def test_templated_sql_json(self):
        self.login("admin")
        sql = "SELECT '{{ datetime(2017, 1, 1).isoformat() }}' as test"
        data = self.run_sql(sql, "fdaklj3ws")
        self.assertEqual(data["data"][0]["test"], "2017-01-01T00:00:00")

    @mock.patch("tests.superset_test_custom_template_processors.datetime")
    def test_custom_process_template(self, mock_dt) -> None:
        """Test macro defined in custom template processor works."""
        mock_dt.utcnow = mock.Mock(return_value=datetime.datetime(1970, 1, 1))
        db = mock.Mock()
        db.backend = "presto"
        tp = jinja_context.get_template_processor(database=db)

        sql = "SELECT '$DATE()'"
        rendered = tp.process_template(sql)
        self.assertEqual("SELECT '{}'".format("1970-01-01"), rendered)

        sql = "SELECT '$DATE(1, 2)'"
        rendered = tp.process_template(sql)
        self.assertEqual("SELECT '{}'".format("1970-01-02"), rendered)

    def test_custom_get_template_kwarg(self):
        """Test macro passed as kwargs when getting template processor
        works in custom template processor."""
        db = mock.Mock()
        db.backend = "presto"
        s = "$foo()"
        tp = jinja_context.get_template_processor(database=db, foo=lambda: "bar")
        rendered = tp.process_template(s)
        self.assertEqual("bar", rendered)

    def test_custom_template_kwarg(self) -> None:
        """Test macro passed as kwargs when processing template
        works in custom template processor."""
        db = mock.Mock()
        db.backend = "presto"
        s = "$foo()"
        tp = jinja_context.get_template_processor(database=db)
        rendered = tp.process_template(s, foo=lambda: "bar")
        self.assertEqual("bar", rendered)

    def test_custom_template_processors_overwrite(self) -> None:
        """Test template processor for presto gets overwritten by custom one."""
        db = mock.Mock()
        db.backend = "presto"
        tp = jinja_context.get_template_processor(database=db)

        sql = "SELECT '{{ datetime(2017, 1, 1).isoformat() }}'"
        rendered = tp.process_template(sql)
        self.assertEqual(sql, rendered)

        sql = "SELECT '{{ DATE(1, 2) }}'"
        rendered = tp.process_template(sql)
        self.assertEqual(sql, rendered)

    def test_custom_template_processors_ignored(self) -> None:
        """Test custom template processor is ignored for a difference backend
        database."""
        maindb = utils.get_example_database()
        sql = "SELECT '$DATE()'"
        tp = jinja_context.get_template_processor(database=maindb)
        rendered = tp.process_template(sql)
        self.assertEqual(sql, rendered)

    @mock.patch("tests.superset_test_custom_template_processors.datetime")
    @mock.patch("superset.sql_lab.get_sql_results")
    def test_custom_templated_sql_json(self, sql_lab_mock, mock_dt) -> None:
        """Test sqllab receives macros expanded query."""
        mock_dt.utcnow = mock.Mock(return_value=datetime.datetime(1970, 1, 1))
        self.login("admin")
        sql = "SELECT '$DATE()' as test"
        resp = {
            "status": utils.QueryStatus.SUCCESS,
            "query": {"rows": 1},
            "data": [{"test": "'1970-01-01'"}],
        }
        sql_lab_mock.return_value = resp

        dbobj = self.create_fake_presto_db()
        json_payload = dict(database_id=dbobj.id, sql=sql)
        self.get_json_resp(
            "/superset/sql_json/", raise_on_error=False, json_=json_payload
        )
        assert sql_lab_mock.called
        self.assertEqual(sql_lab_mock.call_args[0][1], "SELECT '1970-01-01' as test")

        self.delete_fake_presto_db()

    def test_fetch_datasource_metadata(self):
        self.login(username="admin")
        url = "/superset/fetch_datasource_metadata?" "datasourceKey=1__table"
        resp = self.get_json_resp(url)
        keys = [
            "name",
            "type",
            "order_by_choices",
            "granularity_sqla",
            "time_grain_sqla",
            "id",
        ]
        for k in keys:
            self.assertIn(k, resp.keys())

    def test_user_profile(self, username="admin"):
        self.login(username=username)
        slc = self.get_slice("Girls", db.session)

        # Setting some faves
        url = f"/superset/favstar/Slice/{slc.id}/select/"
        resp = self.get_json_resp(url)
        self.assertEqual(resp["count"], 1)

        dash = db.session.query(Dashboard).filter_by(slug="births").first()
        url = f"/superset/favstar/Dashboard/{dash.id}/select/"
        resp = self.get_json_resp(url)
        self.assertEqual(resp["count"], 1)

        userid = security_manager.find_user("admin").id
        resp = self.get_resp(f"/superset/profile/{username}/")
        self.assertIn('"app"', resp)
        data = self.get_json_resp(f"/superset/recent_activity/{userid}/")
        self.assertNotIn("message", data)
        data = self.get_json_resp(f"/superset/created_slices/{userid}/")
        self.assertNotIn("message", data)
        data = self.get_json_resp(f"/superset/created_dashboards/{userid}/")
        self.assertNotIn("message", data)
        data = self.get_json_resp(f"/superset/fave_slices/{userid}/")
        self.assertNotIn("message", data)
        data = self.get_json_resp(f"/superset/fave_dashboards/{userid}/")
        self.assertNotIn("message", data)
        data = self.get_json_resp(f"/superset/user_slices/{userid}/")
        self.assertNotIn("message", data)
        data = self.get_json_resp(f"/superset/fave_dashboards_by_username/{username}/")
        self.assertNotIn("message", data)

    def test_slice_id_is_always_logged_correctly_on_web_request(self):
        # superset/explore case
        slc = db.session.query(Slice).filter_by(slice_name="Girls").one()
        qry = db.session.query(models.Log).filter_by(slice_id=slc.id)
        self.get_resp(slc.slice_url, {"form_data": json.dumps(slc.form_data)})
        self.assertEqual(1, qry.count())

    def create_sample_csvfile(self, filename: str, content: List[str]) -> None:
        with open(filename, "w+") as test_file:
            for l in content:
                test_file.write(f"{l}\n")

    def create_sample_excelfile(self, filename: str, content: Dict[str, str]) -> None:
        pd.DataFrame(content).to_excel(filename)

    def enable_csv_upload(self, database: models.Database) -> None:
        """Enables csv upload in the given database."""
        database.allow_csv_upload = True
        db.session.commit()
        add_datasource_page = self.get_resp("/databaseview/list/")
        self.assertIn("Upload a CSV", add_datasource_page)

        form_get = self.get_resp("/csvtodatabaseview/form")
        self.assertIn("CSV to Database configuration", form_get)

    def upload_csv(
        self, filename: str, table_name: str, extra: Optional[Dict[str, str]] = None
    ):
        form_data = {
            "csv_file": open(filename, "rb"),
            "sep": ",",
            "name": table_name,
            "con": utils.get_example_database().id,
            "if_exists": "fail",
            "index_label": "test_label",
            "mangle_dupe_cols": False,
        }
        if extra:
            form_data.update(extra)
        return self.get_resp("/csvtodatabaseview/form", data=form_data)

    def upload_excel(
        self, filename: str, table_name: str, extra: Optional[Dict[str, str]] = None
    ):
        form_data = {
            "excel_file": open(filename, "rb"),
            "name": table_name,
            "con": utils.get_example_database().id,
            "sheet_name": "Sheet1",
            "if_exists": "fail",
            "index_label": "test_label",
            "mangle_dupe_cols": False,
        }
        if extra:
            form_data.update(extra)
        return self.get_resp("/exceltodatabaseview/form", data=form_data)

    @mock.patch(
        "superset.models.core.config",
        {**app.config, "ALLOWED_USER_CSV_SCHEMA_FUNC": lambda d, u: ["admin_database"]},
    )
    def test_import_csv_enforced_schema(self):
        if utils.get_example_database().backend == "sqlite":
            # sqlite doesn't support schema / database creation
            return
        self.login(username="admin")
        table_name = "".join(random.choice(string.ascii_lowercase) for _ in range(5))
        full_table_name = f"admin_database.{table_name}"
        filename = "testCSV.csv"
        self.create_sample_csvfile(filename, ["a,b", "john,1", "paul,2"])
        try:
            self.enable_csv_upload(utils.get_example_database())

            # no schema specified, fail upload
            resp = self.upload_csv(filename, table_name)
            self.assertIn(
                'Database "examples" schema "None" is not allowed for csv uploads', resp
            )

            # user specified schema matches the expected schema, append
            success_msg = f'CSV file "{filename}" uploaded to table "{full_table_name}"'
            resp = self.upload_csv(
                filename,
                table_name,
                extra={"schema": "admin_database", "if_exists": "append"},
            )
            self.assertIn(success_msg, resp)

            resp = self.upload_csv(
                filename,
                table_name,
                extra={"schema": "admin_database", "if_exists": "replace"},
            )
            self.assertIn(success_msg, resp)

            # user specified schema doesn't match, fail
            resp = self.upload_csv(filename, table_name, extra={"schema": "gold"})
            self.assertIn(
                'Database "examples" schema "gold" is not allowed for csv uploads',
                resp,
            )
        finally:
            os.remove(filename)

    def test_import_csv_explore_database(self):
        if utils.get_example_database().backend == "sqlite":
            # sqlite doesn't support schema / database creation
            return
        explore_db_id = utils.get_example_database().id

        upload_db = utils.get_or_create_db(
            "csv_explore_db", app.config["SQLALCHEMY_DATABASE_URI"]
        )
        upload_db_id = upload_db.id
        extra = upload_db.get_extra()
        extra["explore_database_id"] = explore_db_id
        upload_db.extra = json.dumps(extra)
        db.session.commit()

        self.login(username="admin")
        self.enable_csv_upload(DatasetDAO.get_database_by_id(upload_db_id))
        table_name = "".join(random.choice(string.ascii_uppercase) for _ in range(5))

        f = "testCSV.csv"
        self.create_sample_csvfile(f, ["a,b", "john,1", "paul,2"])
        # initial upload with fail mode
        resp = self.upload_csv(f, table_name)
        self.assertIn(f'CSV file "{f}" uploaded to table "{table_name}"', resp)
        table = self.get_table_by_name(table_name)
        self.assertEqual(table.database_id, explore_db_id)

        # cleanup
        db.session.delete(table)
        db.session.delete(DatasetDAO.get_database_by_id(upload_db_id))
        db.session.commit()
        os.remove(f)

    def test_import_csv(self):
        self.login(username="admin")
        table_name = "".join(random.choice(string.ascii_lowercase) for _ in range(5))

        f1 = "testCSV.csv"
        self.create_sample_csvfile(f1, ["a,b", "john,1", "paul,2"])
        f2 = "testCSV2.csv"
        self.create_sample_csvfile(f2, ["b,c,d", "john,1,x", "paul,2,"])
        self.enable_csv_upload(utils.get_example_database())

        try:
            success_msg_f1 = f'CSV file "{f1}" uploaded to table "{table_name}"'

            # initial upload with fail mode
            resp = self.upload_csv(f1, table_name)
            self.assertIn(success_msg_f1, resp)

            # upload again with fail mode; should fail
            fail_msg = f'Unable to upload CSV file "{f1}" to table "{table_name}"'
            resp = self.upload_csv(f1, table_name)
            self.assertIn(fail_msg, resp)

            # upload again with append mode
            resp = self.upload_csv(f1, table_name, extra={"if_exists": "append"})
            self.assertIn(success_msg_f1, resp)

            # upload again with replace mode
            resp = self.upload_csv(f1, table_name, extra={"if_exists": "replace"})
            self.assertIn(success_msg_f1, resp)

            # try to append to table from file with different schema
            resp = self.upload_csv(f2, table_name, extra={"if_exists": "append"})
            fail_msg_f2 = f'Unable to upload CSV file "{f2}" to table "{table_name}"'
            self.assertIn(fail_msg_f2, resp)

            # replace table from file with different schema
            resp = self.upload_csv(f2, table_name, extra={"if_exists": "replace"})
            success_msg_f2 = f'CSV file "{f2}" uploaded to table "{table_name}"'
            self.assertIn(success_msg_f2, resp)

            table = self.get_table_by_name(table_name)
            # make sure the new column name is reflected in the table metadata
            self.assertIn("d", table.column_names)

            # null values are set
            self.upload_csv(
                f2,
                table_name,
                extra={"null_values": '["", "john"]', "if_exists": "replace"},
            )
            # make sure that john and empty string are replaced with None
            data = db.session.execute(f"SELECT * from {table_name}").fetchall()
            assert data == [(None, 1, "x"), ("paul", 2, None)]

            # default null values
            self.upload_csv(f2, table_name, extra={"if_exists": "replace"})
            # make sure that john and empty string are replaced with None
            data = db.session.execute(f"SELECT * from {table_name}").fetchall()
            assert data == [("john", 1, "x"), ("paul", 2, None)]

        finally:
            os.remove(f1)
            os.remove(f2)

<<<<<<< HEAD
    def test_import_csv_filesize_limit(self):
        max_bytes = app.config.get("UPLOAD_MAX_BYTES")
        if not max_bytes:
            return
        self.login(username="admin")
        table_name = "".join(random.choice(string.ascii_lowercase) for _ in range(5))
        f1 = "testSize.csv"
        self.enable_csv_upload(utils.get_example_database())
        repeat = max_bytes // 4
        data = "a,b"
        content = [data for _ in range(repeat)]
        self.create_sample_csvfile(f1, content)
        try:
            success_msg_f1 = f'CSV file "{f1}" uploaded to table "{table_name}"'

            # initial upload with fail mode
            resp = self.upload_csv(f1, table_name)
            self.assertIn(success_msg_f1, resp)

            # upload again with fail mode; should fail
            fail_msg = f'Unable to upload CSV file "{f1}" to table "{table_name}"'
            fail_msg2 = (
                f"Error message: Exceeded the upload maximum size of {max_bytes} bytes"
            )
            content.append(data)
            self.create_sample_csvfile(f1, content)
            resp = self.upload_csv(f1, table_name)
            self.assertIn(fail_msg, resp)
            self.assertIn(fail_msg2, resp)
            # make sure that john and empty string are replaced with None
            data = db.session.execute(f"SELECT * from {table_name}").fetchall()
            assert data[0] == ("a", "b")
            assert len(data) == repeat - 1

=======
    def test_import_excel(self):
        self.login(username="admin")
        table_name = "".join(random.choice(string.ascii_lowercase) for _ in range(5))
        f1 = "testExcel.xlsx"
        self.create_sample_excelfile(f1, {"a": ["john", "paul"], "b": [1, 2]})
        self.enable_csv_upload(utils.get_example_database())

        try:
            success_msg_f1 = f'Excel file "{f1}" uploaded to table "{table_name}"'

            # initial upload with fail mode
            resp = self.upload_excel(f1, table_name)
            self.assertIn(success_msg_f1, resp)

            # upload again with fail mode; should fail
            fail_msg = f'Unable to upload Excel file "{f1}" to table "{table_name}"'
            resp = self.upload_excel(f1, table_name)
            self.assertIn(fail_msg, resp)

            # upload again with append mode
            resp = self.upload_excel(f1, table_name, extra={"if_exists": "append"})
            self.assertIn(success_msg_f1, resp)

            # upload again with replace mode
            resp = self.upload_excel(f1, table_name, extra={"if_exists": "replace"})
            self.assertIn(success_msg_f1, resp)

            # make sure that john and empty string are replaced with None
            data = db.session.execute(f"SELECT * from {table_name}").fetchall()
            assert data == [(0, "john", 1), (1, "paul", 2)]
>>>>>>> 16459ad4
        finally:
            os.remove(f1)

    def test_dataframe_timezone(self):
        tz = pytz.FixedOffset(60)
        data = [
            (datetime.datetime(2017, 11, 18, 21, 53, 0, 219225, tzinfo=tz),),
            (datetime.datetime(2017, 11, 18, 22, 6, 30, tzinfo=tz),),
        ]
        results = SupersetResultSet(list(data), [["data"]], BaseEngineSpec)
        df = results.to_pandas_df()
        data = dataframe.df_to_records(df)
        json_str = json.dumps(data, default=utils.pessimistic_json_iso_dttm_ser)
        self.assertDictEqual(
            data[0], {"data": pd.Timestamp("2017-11-18 21:53:00.219225+0100", tz=tz)}
        )
        self.assertDictEqual(
            data[1], {"data": pd.Timestamp("2017-11-18 22:06:30+0100", tz=tz)}
        )
        self.assertEqual(
            json_str,
            '[{"data": "2017-11-18T21:53:00.219225+01:00"}, {"data": "2017-11-18T22:06:30+01:00"}]',
        )

    def test_mssql_engine_spec_pymssql(self):
        # Test for case when tuple is returned (pymssql)
        data = [
            (1, 1, datetime.datetime(2017, 10, 19, 23, 39, 16, 660000)),
            (2, 2, datetime.datetime(2018, 10, 19, 23, 39, 16, 660000)),
        ]
        results = SupersetResultSet(
            list(data), [["col1"], ["col2"], ["col3"]], MssqlEngineSpec
        )
        df = results.to_pandas_df()
        data = dataframe.df_to_records(df)
        self.assertEqual(len(data), 2)
        self.assertEqual(
            data[0],
            {"col1": 1, "col2": 1, "col3": pd.Timestamp("2017-10-19 23:39:16.660000")},
        )

    def test_comments_in_sqlatable_query(self):
        clean_query = "SELECT '/* val 1 */' as c1, '-- val 2' as c2 FROM tbl"
        commented_query = "/* comment 1 */" + clean_query + "-- comment 2"
        table = SqlaTable(
            table_name="test_comments_in_sqlatable_query_table", sql=commented_query
        )
        rendered_query = str(table.get_from_clause())
        self.assertEqual(clean_query, rendered_query)

    def test_slice_payload_no_datasource(self):
        self.login(username="admin")
        data = self.get_json_resp("/superset/explore_json/", raise_on_error=False)

        self.assertEqual(
            data["errors"][0]["message"],
            "The datasource associated with this chart no longer exists",
        )

    @mock.patch(
        "superset.security.SupersetSecurityManager.get_schemas_accessible_by_user"
    )
    @mock.patch("superset.security.SupersetSecurityManager.can_access_database")
    @mock.patch("superset.security.SupersetSecurityManager.can_access_all_datasources")
    def test_schemas_access_for_csv_upload_endpoint(
        self,
        mock_can_access_all_datasources,
        mock_can_access_database,
        mock_schemas_accessible,
    ):
        self.login(username="admin")
        dbobj = self.create_fake_db()
        mock_can_access_all_datasources.return_value = False
        mock_can_access_database.return_value = False
        mock_schemas_accessible.return_value = ["this_schema_is_allowed_too"]
        data = self.get_json_resp(
            url="/superset/schemas_access_for_csv_upload?db_id={db_id}".format(
                db_id=dbobj.id
            )
        )
        assert data == ["this_schema_is_allowed_too"]
        self.delete_fake_db()

    def test_select_star(self):
        self.login(username="admin")
        examples_db = utils.get_example_database()
        resp = self.get_resp(f"/superset/select_star/{examples_db.id}/birth_names")
        self.assertIn("gender", resp)

    def test_get_select_star_not_allowed(self):
        """
            Database API: Test get select star not allowed
        """
        self.login(username="gamma")
        example_db = utils.get_example_database()
        resp = self.client.get(f"/superset/select_star/{example_db.id}/birth_names")
        self.assertEqual(resp.status_code, 404)

    @mock.patch("superset.views.core.results_backend_use_msgpack", False)
    @mock.patch("superset.views.core.results_backend")
    @mock.patch("superset.views.core.db")
    def test_display_limit(self, mock_superset_db, mock_results_backend):
        query_mock = mock.Mock()
        query_mock.sql = "SELECT *"
        query_mock.database = 1
        query_mock.schema = "superset"
        mock_superset_db.session.query().filter_by().one_or_none.return_value = (
            query_mock
        )

        data = [{"col_0": i} for i in range(100)]
        payload = {
            "status": utils.QueryStatus.SUCCESS,
            "query": {"rows": 100},
            "data": data,
        }
        # do not apply msgpack serialization
        use_msgpack = app.config["RESULTS_BACKEND_USE_MSGPACK"]
        app.config["RESULTS_BACKEND_USE_MSGPACK"] = False
        serialized_payload = sql_lab._serialize_payload(payload, False)
        compressed = utils.zlib_compress(serialized_payload)
        mock_results_backend.get.return_value = compressed

        # get all results
        result = json.loads(self.get_resp("/superset/results/key/"))
        expected = {"status": "success", "query": {"rows": 100}, "data": data}
        self.assertEqual(result, expected)

        # limit results to 1
        limited_data = data[:1]
        result = json.loads(self.get_resp("/superset/results/key/?rows=1"))
        expected = {
            "status": "success",
            "query": {"rows": 100},
            "data": limited_data,
            "displayLimitReached": True,
        }
        self.assertEqual(result, expected)

        app.config["RESULTS_BACKEND_USE_MSGPACK"] = use_msgpack

    def test_results_default_deserialization(self):
        use_new_deserialization = False
        data = [("a", 4, 4.0, "2019-08-18T16:39:16.660000")]
        cursor_descr = (
            ("a", "string"),
            ("b", "int"),
            ("c", "float"),
            ("d", "datetime"),
        )
        db_engine_spec = BaseEngineSpec()
        results = SupersetResultSet(data, cursor_descr, db_engine_spec)
        query = {
            "database_id": 1,
            "sql": "SELECT * FROM birth_names LIMIT 100",
            "status": utils.QueryStatus.PENDING,
        }
        (
            serialized_data,
            selected_columns,
            all_columns,
            expanded_columns,
        ) = sql_lab._serialize_and_expand_data(
            results, db_engine_spec, use_new_deserialization
        )
        payload = {
            "query_id": 1,
            "status": utils.QueryStatus.SUCCESS,
            "state": utils.QueryStatus.SUCCESS,
            "data": serialized_data,
            "columns": all_columns,
            "selected_columns": selected_columns,
            "expanded_columns": expanded_columns,
            "query": query,
        }

        serialized_payload = sql_lab._serialize_payload(
            payload, use_new_deserialization
        )
        self.assertIsInstance(serialized_payload, str)

        query_mock = mock.Mock()
        deserialized_payload = superset.views.utils._deserialize_results_payload(
            serialized_payload, query_mock, use_new_deserialization
        )

        self.assertDictEqual(deserialized_payload, payload)
        query_mock.assert_not_called()

    def test_results_msgpack_deserialization(self):
        use_new_deserialization = True
        data = [("a", 4, 4.0, "2019-08-18T16:39:16.660000")]
        cursor_descr = (
            ("a", "string"),
            ("b", "int"),
            ("c", "float"),
            ("d", "datetime"),
        )
        db_engine_spec = BaseEngineSpec()
        results = SupersetResultSet(data, cursor_descr, db_engine_spec)
        query = {
            "database_id": 1,
            "sql": "SELECT * FROM birth_names LIMIT 100",
            "status": utils.QueryStatus.PENDING,
        }
        (
            serialized_data,
            selected_columns,
            all_columns,
            expanded_columns,
        ) = sql_lab._serialize_and_expand_data(
            results, db_engine_spec, use_new_deserialization
        )
        payload = {
            "query_id": 1,
            "status": utils.QueryStatus.SUCCESS,
            "state": utils.QueryStatus.SUCCESS,
            "data": serialized_data,
            "columns": all_columns,
            "selected_columns": selected_columns,
            "expanded_columns": expanded_columns,
            "query": query,
        }

        serialized_payload = sql_lab._serialize_payload(
            payload, use_new_deserialization
        )
        self.assertIsInstance(serialized_payload, bytes)

        with mock.patch.object(
            db_engine_spec, "expand_data", wraps=db_engine_spec.expand_data
        ) as expand_data:
            query_mock = mock.Mock()
            query_mock.database.db_engine_spec.expand_data = expand_data

            deserialized_payload = superset.views.utils._deserialize_results_payload(
                serialized_payload, query_mock, use_new_deserialization
            )
            df = results.to_pandas_df()
            payload["data"] = dataframe.df_to_records(df)

            self.assertDictEqual(deserialized_payload, payload)
            expand_data.assert_called_once()

    @mock.patch.dict(
        "superset.extensions.feature_flag_manager._feature_flags",
        {"FOO": lambda x: 1},
        clear=True,
    )
    def test_feature_flag_serialization(self):
        """
        Functions in feature flags don't break bootstrap data serialization.
        """
        self.login()

        encoded = json.dumps(
            {"FOO": lambda x: 1, "super": "set"},
            default=utils.pessimistic_json_iso_dttm_ser,
        )
        html_string = (
            html.escape(encoded, quote=False)
            .replace("'", "&#39;")
            .replace('"', "&#34;")
        )

        urls = [
            "/superset/sqllab",
            "/superset/welcome",
            "/superset/dashboard/1/",
            "/superset/profile/admin/",
            "/superset/explore/table/1",
        ]
        for url in urls:
            data = self.get_resp(url)
            self.assertTrue(html_string in data)

    @mock.patch.dict(
        "superset.extensions.feature_flag_manager._feature_flags",
        {"SQLLAB_BACKEND_PERSISTENCE": True},
        clear=True,
    )
    def test_sqllab_backend_persistence_payload(self):
        username = "admin"
        self.login(username)
        user_id = security_manager.find_user(username).id

        # create a tab
        data = {
            "queryEditor": json.dumps(
                {
                    "title": "Untitled Query 1",
                    "dbId": 1,
                    "schema": None,
                    "autorun": False,
                    "sql": "SELECT ...",
                    "queryLimit": 1000,
                }
            )
        }
        resp = self.get_json_resp("/tabstateview/", data=data)
        tab_state_id = resp["id"]

        # run a query in the created tab
        self.run_sql(
            "SELECT name FROM birth_names",
            "client_id_1",
            user_name=username,
            raise_on_error=True,
            sql_editor_id=tab_state_id,
        )
        # run an orphan query (no tab)
        self.run_sql(
            "SELECT name FROM birth_names",
            "client_id_2",
            user_name=username,
            raise_on_error=True,
        )

        # we should have only 1 query returned, since the second one is not
        # associated with any tabs
        payload = views.Superset._get_sqllab_tabs(user_id=user_id)
        self.assertEqual(len(payload["queries"]), 1)

    def test_virtual_table_explore_visibility(self):
        # test that default visibility it set to True
        database = utils.get_example_database()
        self.assertEqual(database.allows_virtual_table_explore, True)

        # test that visibility is disabled when extra is set to False
        extra = database.get_extra()
        extra["allows_virtual_table_explore"] = False
        database.extra = json.dumps(extra)
        self.assertEqual(database.allows_virtual_table_explore, False)

        # test that visibility is enabled when extra is set to True
        extra = database.get_extra()
        extra["allows_virtual_table_explore"] = True
        database.extra = json.dumps(extra)
        self.assertEqual(database.allows_virtual_table_explore, True)

        # test that visibility is not broken with bad values
        extra = database.get_extra()
        extra["allows_virtual_table_explore"] = "trash value"
        database.extra = json.dumps(extra)
        self.assertEqual(database.allows_virtual_table_explore, True)

    def test_explore_database_id(self):
        database = utils.get_example_database()
        explore_database = utils.get_example_database()

        # test that explore_database_id is the regular database
        # id if none is set in the extra
        self.assertEqual(database.explore_database_id, database.id)

        # test that explore_database_id is correct if the extra is set
        extra = database.get_extra()
        extra["explore_database_id"] = explore_database.id
        database.extra = json.dumps(extra)
        self.assertEqual(database.explore_database_id, explore_database.id)


if __name__ == "__main__":
    unittest.main()<|MERGE_RESOLUTION|>--- conflicted
+++ resolved
@@ -1000,7 +1000,6 @@
             os.remove(f1)
             os.remove(f2)
 
-<<<<<<< HEAD
     def test_import_csv_filesize_limit(self):
         max_bytes = app.config.get("UPLOAD_MAX_BYTES")
         if not max_bytes:
@@ -1035,7 +1034,6 @@
             assert data[0] == ("a", "b")
             assert len(data) == repeat - 1
 
-=======
     def test_import_excel(self):
         self.login(username="admin")
         table_name = "".join(random.choice(string.ascii_lowercase) for _ in range(5))
@@ -1066,7 +1064,6 @@
             # make sure that john and empty string are replaced with None
             data = db.session.execute(f"SELECT * from {table_name}").fetchall()
             assert data == [(0, "john", 1), (1, "paul", 2)]
->>>>>>> 16459ad4
         finally:
             os.remove(f1)
 
