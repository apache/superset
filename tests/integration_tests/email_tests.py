# -*- coding: utf-8 -*-
# Licensed to the Apache Software Foundation (ASF) under one
# or more contributor license agreements.  See the NOTICE file
# distributed with this work for additional information
# regarding copyright ownership.  The ASF licenses this file
# to you under the Apache License, Version 2.0 (the
# "License"); you may not use this file except in compliance
# with the License.  You may obtain a copy of the License at
#
#   http://www.apache.org/licenses/LICENSE-2.0
#
# Unless required by applicable law or agreed to in writing,
# software distributed under the License is distributed on an
# "AS IS" BASIS, WITHOUT WARRANTIES OR CONDITIONS OF ANY
# KIND, either express or implied.  See the License for the
# specific language governing permissions and limitations
# under the License.
"""Unit tests for email service in Superset"""
import logging
import ssl
import tempfile
import unittest
from email.mime.application import MIMEApplication
from email.mime.image import MIMEImage
from email.mime.multipart import MIMEMultipart
from unittest import mock

from superset import app
from superset.utils import core as utils
from tests.integration_tests.base_tests import SupersetTestCase

from .utils import read_fixture

send_email_test = mock.Mock()
logger = logging.getLogger(__name__)


class TestEmailSmtp(SupersetTestCase):
    def setUp(self):
        app.config["SMTP_SSL"] = False

    @mock.patch("superset.utils.core.send_mime_email")
    def test_send_smtp(self, mock_send_mime):
        attachment = tempfile.NamedTemporaryFile()
        attachment.write(b"attachment")
        attachment.seek(0)
        utils.send_email_smtp(
            "to", "subject", "content", app.config, files=[attachment.name]
        )
        assert mock_send_mime.called
        call_args = mock_send_mime.call_args[0]
        logger.debug(call_args)
        assert call_args[0] == app.config["SMTP_MAIL_FROM"]
        assert call_args[1] == ["to"]
        msg = call_args[2]
        assert msg["Subject"] == "subject"
        assert msg["From"] == app.config["SMTP_MAIL_FROM"]
        assert len(msg.get_payload()) == 2
        mimeapp = MIMEApplication("attachment")
        assert msg.get_payload()[-1].get_payload() == mimeapp.get_payload()

    @mock.patch("superset.utils.core.send_mime_email")
    def test_send_smtp_with_email_mutator(self, mock_send_mime):
        attachment = tempfile.NamedTemporaryFile()
        attachment.write(b"attachment")
        attachment.seek(0)

        # putting this into a variable so that we can reset after the test
        base_email_mutator = app.config["EMAIL_HEADER_MUTATOR"]

        def mutator(msg, **kwargs):
            msg["foo"] = "bar"
            return msg

        app.config["EMAIL_HEADER_MUTATOR"] = mutator
        utils.send_email_smtp(
            "to", "subject", "content", app.config, files=[attachment.name]
        )
        assert mock_send_mime.called
        call_args = mock_send_mime.call_args[0]
        logger.debug(call_args)
        assert call_args[0] == app.config["SMTP_MAIL_FROM"]
        assert call_args[1] == ["to"]
        msg = call_args[2]
        assert msg["Subject"] == "subject"
        assert msg["From"] == app.config["SMTP_MAIL_FROM"]
        assert msg["foo"] == "bar"
        assert len(msg.get_payload()) == 2
        mimeapp = MIMEApplication("attachment")
        assert msg.get_payload()[-1].get_payload() == mimeapp.get_payload()
        app.config["EMAIL_HEADER_MUTATOR"] = base_email_mutator

    @mock.patch("superset.utils.core.send_mime_email")
    def test_send_smtp_data(self, mock_send_mime):
        utils.send_email_smtp(
            "to", "subject", "content", app.config, data={"1.txt": b"data"}
        )
        assert mock_send_mime.called
        call_args = mock_send_mime.call_args[0]
        logger.debug(call_args)
        assert call_args[0] == app.config["SMTP_MAIL_FROM"]
        assert call_args[1] == ["to"]
        msg = call_args[2]
        assert msg["Subject"] == "subject"
        assert msg["From"] == app.config["SMTP_MAIL_FROM"]
        assert len(msg.get_payload()) == 2
        mimeapp = MIMEApplication("data")
        assert msg.get_payload()[-1].get_payload() == mimeapp.get_payload()

    @mock.patch("superset.utils.core.send_mime_email")
    def test_send_smtp_inline_images(self, mock_send_mime):
        image = read_fixture("sample.png")
        utils.send_email_smtp(
            "to", "subject", "content", app.config, images=dict(blah=image)
        )
        assert mock_send_mime.called
        call_args = mock_send_mime.call_args[0]
        logger.debug(call_args)
        assert call_args[0] == app.config["SMTP_MAIL_FROM"]
        assert call_args[1] == ["to"]
        msg = call_args[2]
        assert msg["Subject"] == "subject"
        assert msg["From"] == app.config["SMTP_MAIL_FROM"]
        assert len(msg.get_payload()) == 2
        mimeapp = MIMEImage(image)
        assert msg.get_payload()[-1].get_payload() == mimeapp.get_payload()

    @mock.patch("superset.utils.core.send_mime_email")
    def test_send_bcc_smtp(self, mock_send_mime):
        attachment = tempfile.NamedTemporaryFile()
        attachment.write(b"attachment")
        attachment.seek(0)
        utils.send_email_smtp(
            "to",
            "subject",
            "content",
            app.config,
            files=[attachment.name],
            cc="cc",
            bcc="bcc",
        )
        assert mock_send_mime.called
        call_args = mock_send_mime.call_args[0]
        assert call_args[0] == app.config["SMTP_MAIL_FROM"]
        assert call_args[1] == ["to", "cc", "bcc"]
        msg = call_args[2]
        assert msg["Subject"] == "subject"
        assert msg["From"] == app.config["SMTP_MAIL_FROM"]
        assert len(msg.get_payload()) == 2
        mimeapp = MIMEApplication("attachment")
        assert msg.get_payload()[-1].get_payload() == mimeapp.get_payload()

    @mock.patch("smtplib.SMTP_SSL")
    @mock.patch("smtplib.SMTP")
    def test_send_mime(self, mock_smtp, mock_smtp_ssl):
        mock_smtp.return_value = mock.Mock()
        mock_smtp_ssl.return_value = mock.Mock()
        msg = MIMEMultipart()
        utils.send_mime_email("from", "to", msg, app.config, dryrun=False)
        mock_smtp.assert_called_with(app.config["SMTP_HOST"], app.config["SMTP_PORT"])
        assert mock_smtp.return_value.starttls.called
        mock_smtp.return_value.login.assert_called_with(
            app.config["SMTP_USER"], app.config["SMTP_PASSWORD"]
        )
        mock_smtp.return_value.sendmail.assert_called_with(
            "from", "to", msg.as_string()
        )
        assert mock_smtp.return_value.quit.called

    @mock.patch("smtplib.SMTP_SSL")
    @mock.patch("smtplib.SMTP")
    def test_send_mime_ssl(self, mock_smtp, mock_smtp_ssl):
        app.config["SMTP_SSL"] = True
        mock_smtp.return_value = mock.Mock()
        mock_smtp_ssl.return_value = mock.Mock()
        utils.send_mime_email("from", "to", MIMEMultipart(), app.config, dryrun=False)
        assert not mock_smtp.called
        mock_smtp_ssl.assert_called_with(
            app.config["SMTP_HOST"], app.config["SMTP_PORT"], context=None
        )

    @mock.patch("smtplib.SMTP_SSL")
    @mock.patch("smtplib.SMTP")
    def test_send_mime_ssl_server_auth(self, mock_smtp, mock_smtp_ssl):
        app.config["SMTP_SSL"] = True
        app.config["SMTP_SSL_SERVER_AUTH"] = True
        mock_smtp.return_value = mock.Mock()
        mock_smtp_ssl.return_value = mock.Mock()
        utils.send_mime_email("from", "to", MIMEMultipart(), app.config, dryrun=False)
        assert not mock_smtp.called
        mock_smtp_ssl.assert_called_with(
            app.config["SMTP_HOST"], app.config["SMTP_PORT"], context=mock.ANY
        )
        called_context = mock_smtp_ssl.call_args.kwargs["context"]
        self.assertEqual(called_context.verify_mode, ssl.CERT_REQUIRED)

    @mock.patch("smtplib.SMTP")
    def test_send_mime_tls_server_auth(self, mock_smtp):
        app.config["SMTP_STARTTLS"] = True
        app.config["SMTP_SSL_SERVER_AUTH"] = True
        mock_smtp.return_value = mock.Mock()
        mock_smtp.return_value.starttls.return_value = mock.Mock()
        utils.send_mime_email("from", "to", MIMEMultipart(), app.config, dryrun=False)
        mock_smtp.return_value.starttls.assert_called_with(context=mock.ANY)
        called_context = mock_smtp.return_value.starttls.call_args.kwargs["context"]
        self.assertEqual(called_context.verify_mode, ssl.CERT_REQUIRED)
<<<<<<< HEAD

    @mock.patch("smtplib.SMTP_SSL")
    @mock.patch("smtplib.SMTP")
    def test_send_mime_ssl_server_auth(self, mock_smtp, mock_smtp_ssl):
        app.config["SMTP_SSL"] = True
        app.config["SMTP_SSL_SERVER_AUTH"] = True
        mock_smtp.return_value = mock.Mock()
        mock_smtp_ssl.return_value = mock.Mock()
        utils.send_mime_email("from", "to", MIMEMultipart(), app.config, dryrun=False)
        assert not mock_smtp.called
        mock_smtp_ssl.assert_called_with(
            app.config["SMTP_HOST"], app.config["SMTP_PORT"], context=mock.ANY
        )
        called_context = mock_smtp_ssl.call_args.kwargs["context"]
        self.assertEqual(called_context.verify_mode, ssl.CERT_REQUIRED)

    @mock.patch("smtplib.SMTP")
    def test_send_mime_tls_server_auth(self, mock_smtp):
        app.config["SMTP_STARTTLS"] = True
        app.config["SMTP_SSL_SERVER_AUTH"] = True
        mock_smtp.return_value = mock.Mock()
        mock_smtp.return_value.starttls.return_value = mock.Mock()
        utils.send_mime_email("from", "to", MIMEMultipart(), app.config, dryrun=False)
        mock_smtp.return_value.starttls.assert_called_with(context=mock.ANY)
        called_context = mock_smtp.return_value.starttls.call_args.kwargs["context"]
        self.assertEqual(called_context.verify_mode, ssl.CERT_REQUIRED)
=======
>>>>>>> 2817aebd

    @mock.patch("smtplib.SMTP_SSL")
    @mock.patch("smtplib.SMTP")
    def test_send_mime_noauth(self, mock_smtp, mock_smtp_ssl):
        smtp_user = app.config["SMTP_USER"]
        smtp_password = app.config["SMTP_PASSWORD"]
        app.config["SMTP_USER"] = None
        app.config["SMTP_PASSWORD"] = None
        mock_smtp.return_value = mock.Mock()
        mock_smtp_ssl.return_value = mock.Mock()
        utils.send_mime_email("from", "to", MIMEMultipart(), app.config, dryrun=False)
        assert not mock_smtp_ssl.called
        mock_smtp.assert_called_with(app.config["SMTP_HOST"], app.config["SMTP_PORT"])
        assert not mock_smtp.login.called
        app.config["SMTP_USER"] = smtp_user
        app.config["SMTP_PASSWORD"] = smtp_password

    @mock.patch("smtplib.SMTP_SSL")
    @mock.patch("smtplib.SMTP")
    def test_send_mime_dryrun(self, mock_smtp, mock_smtp_ssl):
        utils.send_mime_email("from", "to", MIMEMultipart(), app.config, dryrun=True)
        assert not mock_smtp.called
        assert not mock_smtp_ssl.called


if __name__ == "__main__":
    unittest.main()<|MERGE_RESOLUTION|>--- conflicted
+++ resolved
@@ -204,35 +204,6 @@
         mock_smtp.return_value.starttls.assert_called_with(context=mock.ANY)
         called_context = mock_smtp.return_value.starttls.call_args.kwargs["context"]
         self.assertEqual(called_context.verify_mode, ssl.CERT_REQUIRED)
-<<<<<<< HEAD
-
-    @mock.patch("smtplib.SMTP_SSL")
-    @mock.patch("smtplib.SMTP")
-    def test_send_mime_ssl_server_auth(self, mock_smtp, mock_smtp_ssl):
-        app.config["SMTP_SSL"] = True
-        app.config["SMTP_SSL_SERVER_AUTH"] = True
-        mock_smtp.return_value = mock.Mock()
-        mock_smtp_ssl.return_value = mock.Mock()
-        utils.send_mime_email("from", "to", MIMEMultipart(), app.config, dryrun=False)
-        assert not mock_smtp.called
-        mock_smtp_ssl.assert_called_with(
-            app.config["SMTP_HOST"], app.config["SMTP_PORT"], context=mock.ANY
-        )
-        called_context = mock_smtp_ssl.call_args.kwargs["context"]
-        self.assertEqual(called_context.verify_mode, ssl.CERT_REQUIRED)
-
-    @mock.patch("smtplib.SMTP")
-    def test_send_mime_tls_server_auth(self, mock_smtp):
-        app.config["SMTP_STARTTLS"] = True
-        app.config["SMTP_SSL_SERVER_AUTH"] = True
-        mock_smtp.return_value = mock.Mock()
-        mock_smtp.return_value.starttls.return_value = mock.Mock()
-        utils.send_mime_email("from", "to", MIMEMultipart(), app.config, dryrun=False)
-        mock_smtp.return_value.starttls.assert_called_with(context=mock.ANY)
-        called_context = mock_smtp.return_value.starttls.call_args.kwargs["context"]
-        self.assertEqual(called_context.verify_mode, ssl.CERT_REQUIRED)
-=======
->>>>>>> 2817aebd
 
     @mock.patch("smtplib.SMTP_SSL")
     @mock.patch("smtplib.SMTP")
