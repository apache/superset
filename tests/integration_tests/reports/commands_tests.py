# Licensed to the Apache Software Foundation (ASF) under one
# or more contributor license agreements.  See the NOTICE file
# distributed with this work for additional information
# regarding copyright ownership.  The ASF licenses this file
# to you under the Apache License, Version 2.0 (the
# "License"); you may not use this file except in compliance
# with the License.  You may obtain a copy of the License at
#
#   http://www.apache.org/licenses/LICENSE-2.0
#
# Unless required by applicable law or agreed to in writing,
# software distributed under the License is distributed on an
# "AS IS" BASIS, WITHOUT WARRANTIES OR CONDITIONS OF ANY
# KIND, either express or implied.  See the License for the
# specific language governing permissions and limitations
# under the License.
import json
from contextlib import contextmanager
from datetime import datetime, timedelta
from typing import Any, Dict, List, Optional
from unittest.mock import Mock, patch
from uuid import uuid4

import pytest
from flask_sqlalchemy import BaseQuery
from freezegun import freeze_time
from sqlalchemy.sql import func

from superset import db, security_manager
from superset.models.core import Database
from superset.models.dashboard import Dashboard
from superset.models.reports import (
    ReportDataFormat,
    ReportExecutionLog,
    ReportRecipients,
    ReportRecipientType,
    ReportSchedule,
    ReportScheduleType,
    ReportScheduleValidatorType,
    ReportState,
)
from superset.models.slice import Slice
from superset.reports.commands.exceptions import (
    AlertQueryError,
    AlertQueryInvalidTypeError,
    AlertQueryMultipleColumnsError,
    AlertQueryMultipleRowsError,
    ReportScheduleCsvFailedError,
    ReportScheduleCsvTimeout,
    ReportScheduleNotFoundError,
    ReportScheduleNotificationError,
    ReportSchedulePreviousWorkingError,
    ReportScheduleScreenshotFailedError,
    ReportScheduleScreenshotTimeout,
    ReportScheduleWorkingTimeoutError,
)
from superset.reports.commands.execute import AsyncExecuteReportScheduleCommand
from superset.reports.commands.log_prune import AsyncPruneReportScheduleLogCommand
from superset.utils.core import get_example_database
from tests.integration_tests.fixtures.birth_names_dashboard import (
    load_birth_names_dashboard_with_slices,
    load_birth_names_data,
)
from tests.integration_tests.fixtures.tabbed_dashboard import tabbed_dashboard
from tests.integration_tests.fixtures.world_bank_dashboard import (
    load_world_bank_dashboard_with_slices_module_scope,
    load_world_bank_data,
)
from tests.integration_tests.reports.utils import insert_report_schedule
from tests.integration_tests.test_app import app
from tests.integration_tests.utils import read_fixture

pytestmark = pytest.mark.usefixtures(
    "load_world_bank_dashboard_with_slices_module_scope"
)

TEST_ID = str(uuid4())
CSV_FILE = read_fixture("trends.csv")
SCREENSHOT_FILE = read_fixture("sample.png")
OWNER_EMAIL = "admin@fab.org"


def get_target_from_report_schedule(report_schedule: ReportSchedule) -> List[str]:
    return [
        json.loads(recipient.recipient_config_json)["target"]
        for recipient in report_schedule.recipients
    ]


def get_error_logs_query(report_schedule: ReportSchedule) -> BaseQuery:
    return (
        db.session.query(ReportExecutionLog)
        .filter(
            ReportExecutionLog.report_schedule == report_schedule,
            ReportExecutionLog.state == ReportState.ERROR,
        )
        .order_by(ReportExecutionLog.end_dttm.desc())
    )


def get_notification_error_sent_count(report_schedule: ReportSchedule) -> int:
    logs = get_error_logs_query(report_schedule).all()
    notification_sent_logs = [
        log.error_message
        for log in logs
        if log.error_message == "Notification sent with error"
    ]
    return len(notification_sent_logs)


def assert_log(state: str, error_message: Optional[str] = None):
    db.session.commit()
    logs = db.session.query(ReportExecutionLog).all()

    if state == ReportState.ERROR:
        # On error we send an email
        assert len(logs) == 3
    else:
        assert len(logs) == 2
    log_states = [log.state for log in logs]
    assert ReportState.WORKING in log_states
    assert state in log_states
    assert error_message in [log.error_message for log in logs]


def create_report_notification(
    email_target: Optional[str] = None,
    slack_channel: Optional[str] = None,
    chart: Optional[Slice] = None,
    dashboard: Optional[Dashboard] = None,
    database: Optional[Database] = None,
    sql: Optional[str] = None,
    report_type: Optional[str] = None,
    validator_type: Optional[str] = None,
    validator_config_json: Optional[str] = None,
    grace_period: Optional[int] = None,
    report_format: Optional[ReportDataFormat] = None,
    name: Optional[str] = None,
<<<<<<< HEAD
    extra: Optional[Dict[str, Any]] = None,
=======
    force_screenshot: bool = False,
>>>>>>> 2cd80543
) -> ReportSchedule:
    report_type = report_type or ReportScheduleType.REPORT
    target = email_target or slack_channel
    config_json = {"target": target}
    owner = (
        db.session.query(security_manager.user_model)
        .filter_by(email=OWNER_EMAIL)
        .one_or_none()
    )

    if slack_channel:
        recipient = ReportRecipients(
            type=ReportRecipientType.SLACK,
            recipient_config_json=json.dumps(config_json),
        )
    else:
        recipient = ReportRecipients(
            type=ReportRecipientType.EMAIL,
            recipient_config_json=json.dumps(config_json),
        )

    if name is None:
        name = "report_with_csv" if report_format else "report"

    report_schedule = insert_report_schedule(
        type=report_type,
        name=name,
        crontab="0 9 * * *",
        description="Daily report",
        sql=sql,
        chart=chart,
        dashboard=dashboard,
        database=database,
        recipients=[recipient],
        owners=[owner],
        validator_type=validator_type,
        validator_config_json=validator_config_json,
        grace_period=grace_period,
        report_format=report_format or ReportDataFormat.VISUALIZATION,
<<<<<<< HEAD
        extra=extra,
=======
        force_screenshot=force_screenshot,
>>>>>>> 2cd80543
    )
    return report_schedule


def cleanup_report_schedule(report_schedule: ReportSchedule) -> None:
    db.session.query(ReportExecutionLog).filter(
        ReportExecutionLog.report_schedule == report_schedule
    ).delete()
    db.session.query(ReportRecipients).filter(
        ReportRecipients.report_schedule == report_schedule
    ).delete()

    db.session.delete(report_schedule)
    db.session.commit()


@contextmanager
def create_test_table_context(database: Database):
    database.get_sqla_engine().execute(
        "CREATE TABLE test_table AS SELECT 1 as first, 2 as second"
    )
    database.get_sqla_engine().execute(
        "INSERT INTO test_table (first, second) VALUES (1, 2)"
    )
    database.get_sqla_engine().execute(
        "INSERT INTO test_table (first, second) VALUES (3, 4)"
    )

    yield db.session
    database.get_sqla_engine().execute("DROP TABLE test_table")


@pytest.fixture()
def create_report_email_chart():
    with app.app_context():
        chart = db.session.query(Slice).first()
        report_schedule = create_report_notification(
            email_target="target@email.com", chart=chart
        )
        yield report_schedule

        cleanup_report_schedule(report_schedule)


@pytest.fixture()
def create_report_email_chart_force_screenshot():
    with app.app_context():
        chart = db.session.query(Slice).first()
        report_schedule = create_report_notification(
            email_target="target@email.com", chart=chart, force_screenshot=True
        )
        yield report_schedule

        cleanup_report_schedule(report_schedule)


@pytest.fixture()
def create_report_email_chart_with_csv():
    with app.app_context():
        chart = db.session.query(Slice).first()
        chart.query_context = '{"mock": "query_context"}'
        report_schedule = create_report_notification(
            email_target="target@email.com",
            chart=chart,
            report_format=ReportDataFormat.DATA,
        )
        yield report_schedule
        cleanup_report_schedule(report_schedule)


@pytest.fixture()
def create_report_email_chart_with_text():
    with app.app_context():
        chart = db.session.query(Slice).first()
        chart.query_context = '{"mock": "query_context"}'
        report_schedule = create_report_notification(
            email_target="target@email.com",
            chart=chart,
            report_format=ReportDataFormat.TEXT,
        )
        yield report_schedule
        cleanup_report_schedule(report_schedule)


@pytest.fixture()
def create_report_email_chart_with_csv_no_query_context():
    with app.app_context():
        chart = db.session.query(Slice).first()
        chart.query_context = None
        report_schedule = create_report_notification(
            email_target="target@email.com",
            chart=chart,
            report_format=ReportDataFormat.DATA,
            name="report_csv_no_query_context",
        )
        yield report_schedule
        cleanup_report_schedule(report_schedule)


@pytest.fixture()
def create_report_email_dashboard():
    with app.app_context():
        dashboard = db.session.query(Dashboard).first()
        report_schedule = create_report_notification(
            email_target="target@email.com", dashboard=dashboard
        )
        yield report_schedule

        cleanup_report_schedule(report_schedule)


@pytest.fixture()
def create_report_email_tabbed_dashboard(tabbed_dashboard):
    with app.app_context():
        report_schedule = create_report_notification(
            email_target="target@email.com",
            dashboard=tabbed_dashboard,
            extra={"dashboard_tab_ids": ["TAB-j53G4gtKGF", "TAB-nerWR09Ju",]},
        )
        yield report_schedule
        cleanup_report_schedule(report_schedule)


@pytest.fixture()
def create_report_slack_chart():
    with app.app_context():
        chart = db.session.query(Slice).first()
        report_schedule = create_report_notification(
            slack_channel="slack_channel", chart=chart
        )
        yield report_schedule

        cleanup_report_schedule(report_schedule)


@pytest.fixture()
def create_report_slack_chart_with_csv():
    with app.app_context():
        chart = db.session.query(Slice).first()
        chart.query_context = '{"mock": "query_context"}'
        report_schedule = create_report_notification(
            slack_channel="slack_channel",
            chart=chart,
            report_format=ReportDataFormat.DATA,
        )
        yield report_schedule

        cleanup_report_schedule(report_schedule)


@pytest.fixture()
def create_report_slack_chart_with_text():
    with app.app_context():
        chart = db.session.query(Slice).first()
        chart.query_context = '{"mock": "query_context"}'
        report_schedule = create_report_notification(
            slack_channel="slack_channel",
            chart=chart,
            report_format=ReportDataFormat.TEXT,
        )
        yield report_schedule

        cleanup_report_schedule(report_schedule)


@pytest.fixture()
def create_report_slack_chart_working():
    with app.app_context():
        chart = db.session.query(Slice).first()
        report_schedule = create_report_notification(
            slack_channel="slack_channel", chart=chart
        )
        report_schedule.last_state = ReportState.WORKING
        report_schedule.last_eval_dttm = datetime(2020, 1, 1, 0, 0)
        db.session.commit()
        log = ReportExecutionLog(
            scheduled_dttm=report_schedule.last_eval_dttm,
            start_dttm=report_schedule.last_eval_dttm,
            end_dttm=report_schedule.last_eval_dttm,
            state=ReportState.WORKING,
            report_schedule=report_schedule,
            uuid=uuid4(),
        )
        db.session.add(log)
        db.session.commit()

        yield report_schedule

        cleanup_report_schedule(report_schedule)


@pytest.fixture()
def create_alert_slack_chart_success():
    with app.app_context():
        chart = db.session.query(Slice).first()
        report_schedule = create_report_notification(
            slack_channel="slack_channel",
            chart=chart,
            report_type=ReportScheduleType.ALERT,
        )
        report_schedule.last_state = ReportState.SUCCESS
        report_schedule.last_eval_dttm = datetime(2020, 1, 1, 0, 0)

        log = ReportExecutionLog(
            report_schedule=report_schedule,
            state=ReportState.SUCCESS,
            start_dttm=report_schedule.last_eval_dttm,
            end_dttm=report_schedule.last_eval_dttm,
            scheduled_dttm=report_schedule.last_eval_dttm,
        )
        db.session.add(log)
        db.session.commit()
        yield report_schedule

        cleanup_report_schedule(report_schedule)


@pytest.fixture(
    params=["alert1",]
)
def create_alert_slack_chart_grace(request):
    param_config = {
        "alert1": {
            "sql": "SELECT count(*) from test_table",
            "validator_type": ReportScheduleValidatorType.OPERATOR,
            "validator_config_json": '{"op": "<", "threshold": 10}',
        },
    }
    with app.app_context():
        chart = db.session.query(Slice).first()
        example_database = get_example_database()
        with create_test_table_context(example_database):
            report_schedule = create_report_notification(
                slack_channel="slack_channel",
                chart=chart,
                report_type=ReportScheduleType.ALERT,
                database=example_database,
                sql=param_config[request.param]["sql"],
                validator_type=param_config[request.param]["validator_type"],
                validator_config_json=param_config[request.param][
                    "validator_config_json"
                ],
            )
            report_schedule.last_state = ReportState.GRACE
            report_schedule.last_eval_dttm = datetime(2020, 1, 1, 0, 0)

            log = ReportExecutionLog(
                report_schedule=report_schedule,
                state=ReportState.SUCCESS,
                start_dttm=report_schedule.last_eval_dttm,
                end_dttm=report_schedule.last_eval_dttm,
                scheduled_dttm=report_schedule.last_eval_dttm,
            )
            db.session.add(log)
            db.session.commit()
            yield report_schedule

            cleanup_report_schedule(report_schedule)


@pytest.fixture(
    params=[
        "alert1",
        "alert2",
        "alert3",
        "alert4",
        "alert5",
        "alert6",
        "alert7",
        "alert8",
    ]
)
def create_alert_email_chart(request):
    param_config = {
        "alert1": {
            "sql": "SELECT 10 as metric",
            "validator_type": ReportScheduleValidatorType.OPERATOR,
            "validator_config_json": '{"op": ">", "threshold": 9}',
        },
        "alert2": {
            "sql": "SELECT 10 as metric",
            "validator_type": ReportScheduleValidatorType.OPERATOR,
            "validator_config_json": '{"op": ">=", "threshold": 10}',
        },
        "alert3": {
            "sql": "SELECT 10 as metric",
            "validator_type": ReportScheduleValidatorType.OPERATOR,
            "validator_config_json": '{"op": "<", "threshold": 11}',
        },
        "alert4": {
            "sql": "SELECT 10 as metric",
            "validator_type": ReportScheduleValidatorType.OPERATOR,
            "validator_config_json": '{"op": "<=", "threshold": 10}',
        },
        "alert5": {
            "sql": "SELECT 10 as metric",
            "validator_type": ReportScheduleValidatorType.OPERATOR,
            "validator_config_json": '{"op": "!=", "threshold": 11}',
        },
        "alert6": {
            "sql": "SELECT 'something' as metric",
            "validator_type": ReportScheduleValidatorType.NOT_NULL,
            "validator_config_json": "{}",
        },
        "alert7": {
            "sql": "SELECT {{ 5 + 5 }} as metric",
            "validator_type": ReportScheduleValidatorType.OPERATOR,
            "validator_config_json": '{"op": "!=", "threshold": 11}',
        },
        "alert8": {
            "sql": "SELECT 55 as metric",
            "validator_type": ReportScheduleValidatorType.OPERATOR,
            "validator_config_json": '{"op": ">", "threshold": 54.999}',
        },
    }
    with app.app_context():
        chart = db.session.query(Slice).first()
        example_database = get_example_database()
        with create_test_table_context(example_database):

            report_schedule = create_report_notification(
                email_target="target@email.com",
                chart=chart,
                report_type=ReportScheduleType.ALERT,
                database=example_database,
                sql=param_config[request.param]["sql"],
                validator_type=param_config[request.param]["validator_type"],
                validator_config_json=param_config[request.param][
                    "validator_config_json"
                ],
                force_screenshot=True,
            )
            yield report_schedule

            cleanup_report_schedule(report_schedule)


@pytest.fixture(
    params=[
        "alert1",
        "alert2",
        "alert3",
        "alert4",
        "alert5",
        "alert6",
        "alert7",
        "alert8",
        "alert9",
    ]
)
def create_no_alert_email_chart(request):
    param_config = {
        "alert1": {
            "sql": "SELECT 10 as metric",
            "validator_type": ReportScheduleValidatorType.OPERATOR,
            "validator_config_json": '{"op": "<", "threshold": 10}',
        },
        "alert2": {
            "sql": "SELECT 10 as metric",
            "validator_type": ReportScheduleValidatorType.OPERATOR,
            "validator_config_json": '{"op": ">=", "threshold": 11}',
        },
        "alert3": {
            "sql": "SELECT 10 as metric",
            "validator_type": ReportScheduleValidatorType.OPERATOR,
            "validator_config_json": '{"op": "<", "threshold": 10}',
        },
        "alert4": {
            "sql": "SELECT 10 as metric",
            "validator_type": ReportScheduleValidatorType.OPERATOR,
            "validator_config_json": '{"op": "<=", "threshold": 9}',
        },
        "alert5": {
            "sql": "SELECT 10 as metric",
            "validator_type": ReportScheduleValidatorType.OPERATOR,
            "validator_config_json": '{"op": "!=", "threshold": 10}',
        },
        "alert6": {
            "sql": "SELECT first from test_table where 1=0",
            "validator_type": ReportScheduleValidatorType.NOT_NULL,
            "validator_config_json": "{}",
        },
        "alert7": {
            "sql": "SELECT first from test_table where 1=0",
            "validator_type": ReportScheduleValidatorType.OPERATOR,
            "validator_config_json": '{"op": ">", "threshold": 0}',
        },
        "alert8": {
            "sql": "SELECT Null as metric",
            "validator_type": ReportScheduleValidatorType.NOT_NULL,
            "validator_config_json": "{}",
        },
        "alert9": {
            "sql": "SELECT Null as metric",
            "validator_type": ReportScheduleValidatorType.OPERATOR,
            "validator_config_json": '{"op": ">", "threshold": 0}',
        },
    }
    with app.app_context():
        chart = db.session.query(Slice).first()
        example_database = get_example_database()
        with create_test_table_context(example_database):

            report_schedule = create_report_notification(
                email_target="target@email.com",
                chart=chart,
                report_type=ReportScheduleType.ALERT,
                database=example_database,
                sql=param_config[request.param]["sql"],
                validator_type=param_config[request.param]["validator_type"],
                validator_config_json=param_config[request.param][
                    "validator_config_json"
                ],
            )
            yield report_schedule

            cleanup_report_schedule(report_schedule)


@pytest.fixture(params=["alert1", "alert2"])
def create_mul_alert_email_chart(request):
    param_config = {
        "alert1": {
            "sql": "SELECT first, second from test_table",
            "validator_type": ReportScheduleValidatorType.OPERATOR,
            "validator_config_json": '{"op": "<", "threshold": 10}',
        },
        "alert2": {
            "sql": "SELECT first from test_table",
            "validator_type": ReportScheduleValidatorType.OPERATOR,
            "validator_config_json": '{"op": "<", "threshold": 10}',
        },
    }
    with app.app_context():
        chart = db.session.query(Slice).first()
        example_database = get_example_database()
        with create_test_table_context(example_database):

            report_schedule = create_report_notification(
                email_target="target@email.com",
                chart=chart,
                report_type=ReportScheduleType.ALERT,
                database=example_database,
                sql=param_config[request.param]["sql"],
                validator_type=param_config[request.param]["validator_type"],
                validator_config_json=param_config[request.param][
                    "validator_config_json"
                ],
            )
            yield report_schedule

            cleanup_report_schedule(report_schedule)


@pytest.fixture(params=["alert1", "alert2"])
def create_invalid_sql_alert_email_chart(request):
    param_config = {
        "alert1": {
            "sql": "SELECT 'string' ",
            "validator_type": ReportScheduleValidatorType.OPERATOR,
            "validator_config_json": '{"op": "<", "threshold": 10}',
        },
        "alert2": {
            "sql": "SELECT first from foo_table",
            "validator_type": ReportScheduleValidatorType.OPERATOR,
            "validator_config_json": '{"op": "<", "threshold": 10}',
        },
    }
    with app.app_context():
        chart = db.session.query(Slice).first()
        example_database = get_example_database()
        with create_test_table_context(example_database):

            report_schedule = create_report_notification(
                email_target="target@email.com",
                chart=chart,
                report_type=ReportScheduleType.ALERT,
                database=example_database,
                sql=param_config[request.param]["sql"],
                validator_type=param_config[request.param]["validator_type"],
                validator_config_json=param_config[request.param][
                    "validator_config_json"
                ],
                grace_period=60 * 60,
            )
            yield report_schedule

            cleanup_report_schedule(report_schedule)


@pytest.mark.usefixtures(
    "load_birth_names_dashboard_with_slices", "create_report_email_chart"
)
@patch("superset.reports.notifications.email.send_email_smtp")
@patch("superset.utils.screenshots.ChartScreenshot.get_screenshot")
def test_email_chart_report_schedule(
    screenshot_mock, email_mock, create_report_email_chart,
):
    """
    ExecuteReport Command: Test chart email report schedule with screenshot
    """
    # setup screenshot mock
    screenshot_mock.return_value = SCREENSHOT_FILE

    with freeze_time("2020-01-01T00:00:00Z"):
        AsyncExecuteReportScheduleCommand(
            TEST_ID, create_report_email_chart.id, datetime.utcnow()
        ).run()

        notification_targets = get_target_from_report_schedule(
            create_report_email_chart
        )
        # assert that the link sent is correct
        assert (
            '<a href="http://0.0.0.0:8080/superset/explore/?'
            "form_data=%7B%22slice_id%22%3A+"
            f"{create_report_email_chart.chart.id}%7D&"
            'standalone=true&force=false">Explore in Superset</a>'
            in email_mock.call_args[0][2]
        )
        # Assert the email smtp address
        assert email_mock.call_args[0][0] == notification_targets[0]
        # Assert the email inline screenshot
        smtp_images = email_mock.call_args[1]["images"]
        assert smtp_images[list(smtp_images.keys())[0]] == SCREENSHOT_FILE
        # Assert logs are correct
        assert_log(ReportState.SUCCESS)


@pytest.mark.usefixtures(
    "load_birth_names_dashboard_with_slices",
    "create_report_email_chart_force_screenshot",
)
@patch("superset.reports.notifications.email.send_email_smtp")
@patch("superset.utils.screenshots.ChartScreenshot.get_screenshot")
def test_email_chart_report_schedule_force_screenshot(
    screenshot_mock, email_mock, create_report_email_chart_force_screenshot,
):
    """
    ExecuteReport Command: Test chart email report schedule with screenshot

    In this test ``force_screenshot`` is true, and the screenshot URL should
    reflect that.
    """
    # setup screenshot mock
    screenshot_mock.return_value = SCREENSHOT_FILE

    with freeze_time("2020-01-01T00:00:00Z"):
        AsyncExecuteReportScheduleCommand(
            TEST_ID, create_report_email_chart_force_screenshot.id, datetime.utcnow()
        ).run()

        notification_targets = get_target_from_report_schedule(
            create_report_email_chart_force_screenshot
        )
        # assert that the link sent is correct
        assert (
            '<a href="http://0.0.0.0:8080/superset/explore/?'
            "form_data=%7B%22slice_id%22%3A+"
            f"{create_report_email_chart_force_screenshot.chart.id}%7D&"
            'standalone=true&force=true">Explore in Superset</a>'
            in email_mock.call_args[0][2]
        )
        # Assert the email smtp address
        assert email_mock.call_args[0][0] == notification_targets[0]
        # Assert the email inline screenshot
        smtp_images = email_mock.call_args[1]["images"]
        assert smtp_images[list(smtp_images.keys())[0]] == SCREENSHOT_FILE
        # Assert logs are correct
        assert_log(ReportState.SUCCESS)


@pytest.mark.usefixtures(
    "load_birth_names_dashboard_with_slices", "create_alert_email_chart"
)
@patch("superset.reports.notifications.email.send_email_smtp")
@patch("superset.utils.screenshots.ChartScreenshot.get_screenshot")
def test_email_chart_alert_schedule(
    screenshot_mock, email_mock, create_alert_email_chart,
):
    """
    ExecuteReport Command: Test chart email alert schedule with screenshot
    """
    # setup screenshot mock
    screenshot_mock.return_value = SCREENSHOT_FILE

    with freeze_time("2020-01-01T00:00:00Z"):
        AsyncExecuteReportScheduleCommand(
            TEST_ID, create_alert_email_chart.id, datetime.utcnow()
        ).run()

        notification_targets = get_target_from_report_schedule(create_alert_email_chart)
        # assert that the link sent is correct
        assert (
            '<a href="http://0.0.0.0:8080/superset/explore/?'
            "form_data=%7B%22slice_id%22%3A+"
            f"{create_alert_email_chart.chart.id}%7D&"
            'standalone=true&force=true">Explore in Superset</a>'
            in email_mock.call_args[0][2]
        )
        # Assert the email smtp address
        assert email_mock.call_args[0][0] == notification_targets[0]
        # Assert the email inline screenshot
        smtp_images = email_mock.call_args[1]["images"]
        assert smtp_images[list(smtp_images.keys())[0]] == SCREENSHOT_FILE
        # Assert logs are correct
        assert_log(ReportState.SUCCESS)


@pytest.mark.usefixtures(
    "load_birth_names_dashboard_with_slices", "create_report_email_chart"
)
@patch("superset.reports.notifications.email.send_email_smtp")
@patch("superset.utils.screenshots.ChartScreenshot.get_screenshot")
def test_email_chart_report_dry_run(
    screenshot_mock, email_mock, create_report_email_chart,
):
    """
    ExecuteReport Command: Test chart email report schedule dry run
    """
    # setup screenshot mock
    screenshot_mock.return_value = SCREENSHOT_FILE
    app.config["ALERT_REPORTS_NOTIFICATION_DRY_RUN"] = True
    with freeze_time("2020-01-01T00:00:00Z"):
        AsyncExecuteReportScheduleCommand(
            TEST_ID, create_report_email_chart.id, datetime.utcnow()
        ).run()

        email_mock.assert_not_called()
    app.config["ALERT_REPORTS_NOTIFICATION_DRY_RUN"] = False


@pytest.mark.usefixtures(
    "load_birth_names_dashboard_with_slices", "create_report_email_chart_with_csv"
)
@patch("superset.utils.csv.urllib.request.urlopen")
@patch("superset.utils.csv.urllib.request.OpenerDirector.open")
@patch("superset.reports.notifications.email.send_email_smtp")
@patch("superset.utils.csv.get_chart_csv_data")
def test_email_chart_report_schedule_with_csv(
    csv_mock, email_mock, mock_open, mock_urlopen, create_report_email_chart_with_csv,
):
    """
    ExecuteReport Command: Test chart email report schedule with CSV
    """
    # setup csv mock
    response = Mock()
    mock_open.return_value = response
    mock_urlopen.return_value = response
    mock_urlopen.return_value.getcode.return_value = 200
    response.read.return_value = CSV_FILE

    with freeze_time("2020-01-01T00:00:00Z"):
        AsyncExecuteReportScheduleCommand(
            TEST_ID, create_report_email_chart_with_csv.id, datetime.utcnow()
        ).run()

        notification_targets = get_target_from_report_schedule(
            create_report_email_chart_with_csv
        )
        # assert that the link sent is correct
        assert (
            '<a href="http://0.0.0.0:8080/superset/explore/?'
            "form_data=%7B%22slice_id%22%3A+"
            f"{create_report_email_chart_with_csv.chart.id}%7D&"
            'standalone=true&force=false">Explore in Superset</a>'
            in email_mock.call_args[0][2]
        )
        # Assert the email smtp address
        assert email_mock.call_args[0][0] == notification_targets[0]
        # Assert the email csv file
        smtp_images = email_mock.call_args[1]["data"]
        assert smtp_images[list(smtp_images.keys())[0]] == CSV_FILE
        # Assert logs are correct
        assert_log(ReportState.SUCCESS)


@pytest.mark.usefixtures(
    "load_birth_names_dashboard_with_slices",
    "create_report_email_chart_with_csv_no_query_context",
)
@patch("superset.utils.csv.urllib.request.urlopen")
@patch("superset.utils.csv.urllib.request.OpenerDirector.open")
@patch("superset.reports.notifications.email.send_email_smtp")
@patch("superset.utils.csv.get_chart_csv_data")
@patch("superset.utils.screenshots.ChartScreenshot.get_screenshot")
def test_email_chart_report_schedule_with_csv_no_query_context(
    screenshot_mock,
    csv_mock,
    email_mock,
    mock_open,
    mock_urlopen,
    create_report_email_chart_with_csv_no_query_context,
):
    """
    ExecuteReport Command: Test chart email report schedule with CSV (no query context)
    """
    # setup screenshot mock
    screenshot_mock.return_value = SCREENSHOT_FILE

    # setup csv mock
    response = Mock()
    mock_open.return_value = response
    mock_urlopen.return_value = response
    mock_urlopen.return_value.getcode.return_value = 200
    response.read.return_value = CSV_FILE

    with freeze_time("2020-01-01T00:00:00Z"):
        AsyncExecuteReportScheduleCommand(
            TEST_ID,
            create_report_email_chart_with_csv_no_query_context.id,
            datetime.utcnow(),
        ).run()

        # verify that when query context is null we request a screenshot
        screenshot_mock.assert_called_once()


@pytest.mark.usefixtures(
    "load_birth_names_dashboard_with_slices", "create_report_email_chart_with_text"
)
@patch("superset.utils.csv.urllib.request.urlopen")
@patch("superset.utils.csv.urllib.request.OpenerDirector.open")
@patch("superset.reports.notifications.email.send_email_smtp")
@patch("superset.utils.csv.get_chart_dataframe")
def test_email_chart_report_schedule_with_text(
    dataframe_mock,
    email_mock,
    mock_open,
    mock_urlopen,
    create_report_email_chart_with_text,
):
    """
    ExecuteReport Command: Test chart email report schedule with text
    """
    # setup dataframe mock
    response = Mock()
    mock_open.return_value = response
    mock_urlopen.return_value = response
    mock_urlopen.return_value.getcode.return_value = 200
    response.read.return_value = json.dumps(
        {
            "result": [
                {
                    "data": {
                        "t1": {0: "c11", 1: "c21"},
                        "t2": {0: "c12", 1: "c22"},
                        "t3__sum": {0: "c13", 1: "c23"},
                    },
                    "colnames": [("t1",), ("t2",), ("t3__sum",)],
                    "indexnames": [(0,), (1,)],
                },
            ],
        }
    ).encode("utf-8")

    with freeze_time("2020-01-01T00:00:00Z"):
        AsyncExecuteReportScheduleCommand(
            TEST_ID, create_report_email_chart_with_text.id, datetime.utcnow()
        ).run()

        # assert that the data is embedded correctly
        table_html = """<table border="1" class="dataframe">
  <thead>
    <tr>
      <th></th>
      <th>t1</th>
      <th>t2</th>
      <th>t3__sum</th>
    </tr>
  </thead>
  <tbody>
    <tr>
      <th>0</th>
      <td>c11</td>
      <td>c12</td>
      <td>c13</td>
    </tr>
    <tr>
      <th>1</th>
      <td>c21</td>
      <td>c22</td>
      <td>c23</td>
    </tr>
  </tbody>
</table>"""
        assert table_html in email_mock.call_args[0][2]

        # Assert logs are correct
        assert_log(ReportState.SUCCESS)


@pytest.mark.usefixtures(
    "load_birth_names_dashboard_with_slices", "create_report_email_dashboard"
)
@patch("superset.reports.notifications.email.send_email_smtp")
@patch("superset.utils.screenshots.DashboardScreenshot.get_screenshot")
def test_email_dashboard_report_schedule(
    screenshot_mock, email_mock, create_report_email_dashboard
):
    """
    ExecuteReport Command: Test dashboard email report schedule
    """
    # setup screenshot mock
    screenshot_mock.return_value = SCREENSHOT_FILE

    with freeze_time("2020-01-01T00:00:00Z"):
        AsyncExecuteReportScheduleCommand(
            TEST_ID, create_report_email_dashboard.id, datetime.utcnow()
        ).run()

        notification_targets = get_target_from_report_schedule(
            create_report_email_dashboard
        )
        # Assert the email smtp address
        assert email_mock.call_args[0][0] == notification_targets[0]
        # Assert the email inline screenshot
        smtp_images = email_mock.call_args[1]["images"]
        assert smtp_images[list(smtp_images.keys())[0]] == SCREENSHOT_FILE
        # Assert logs are correct
        assert_log(ReportState.SUCCESS)


@pytest.mark.usefixtures(
    "load_birth_names_dashboard_with_slices", "create_report_slack_chart"
)
@patch("superset.reports.notifications.slack.WebClient.files_upload")
@patch("superset.utils.screenshots.ChartScreenshot.get_screenshot")
def test_slack_chart_report_schedule(
    screenshot_mock, file_upload_mock, create_report_slack_chart,
):
    """
    ExecuteReport Command: Test chart slack report schedule
    """
    # setup screenshot mock
    screenshot_mock.return_value = SCREENSHOT_FILE

    with freeze_time("2020-01-01T00:00:00Z"):
        AsyncExecuteReportScheduleCommand(
            TEST_ID, create_report_slack_chart.id, datetime.utcnow()
        ).run()

        notification_targets = get_target_from_report_schedule(
            create_report_slack_chart
        )
        assert file_upload_mock.call_args[1]["channels"] == notification_targets[0]
        assert file_upload_mock.call_args[1]["file"] == SCREENSHOT_FILE

        # Assert logs are correct
        assert_log(ReportState.SUCCESS)


@pytest.mark.usefixtures(
    "load_birth_names_dashboard_with_slices", "create_report_slack_chart_with_csv"
)
@patch("superset.reports.notifications.slack.WebClient.files_upload")
@patch("superset.utils.csv.urllib.request.urlopen")
@patch("superset.utils.csv.urllib.request.OpenerDirector.open")
@patch("superset.utils.csv.get_chart_csv_data")
def test_slack_chart_report_schedule_with_csv(
    csv_mock,
    mock_open,
    mock_urlopen,
    file_upload_mock,
    create_report_slack_chart_with_csv,
):
    """
    ExecuteReport Command: Test chart slack report schedule with CSV
    """
    # setup csv mock
    response = Mock()
    mock_open.return_value = response
    mock_urlopen.return_value = response
    mock_urlopen.return_value.getcode.return_value = 200
    response.read.return_value = CSV_FILE

    with freeze_time("2020-01-01T00:00:00Z"):
        AsyncExecuteReportScheduleCommand(
            TEST_ID, create_report_slack_chart_with_csv.id, datetime.utcnow()
        ).run()

        notification_targets = get_target_from_report_schedule(
            create_report_slack_chart_with_csv
        )
        assert file_upload_mock.call_args[1]["channels"] == notification_targets[0]
        assert file_upload_mock.call_args[1]["file"] == CSV_FILE

        # Assert logs are correct
        assert_log(ReportState.SUCCESS)


@pytest.mark.usefixtures(
    "load_birth_names_dashboard_with_slices", "create_report_slack_chart_with_text"
)
@patch("superset.reports.notifications.slack.WebClient.chat_postMessage")
@patch("superset.utils.csv.urllib.request.urlopen")
@patch("superset.utils.csv.urllib.request.OpenerDirector.open")
@patch("superset.utils.csv.get_chart_dataframe")
def test_slack_chart_report_schedule_with_text(
    dataframe_mock,
    mock_open,
    mock_urlopen,
    post_message_mock,
    create_report_slack_chart_with_text,
):
    """
    ExecuteReport Command: Test chart slack report schedule with text
    """
    # setup dataframe mock
    response = Mock()
    mock_open.return_value = response
    mock_urlopen.return_value = response
    mock_urlopen.return_value.getcode.return_value = 200
    response.read.return_value = json.dumps(
        {
            "result": [
                {
                    "data": {
                        "t1": {0: "c11", 1: "c21"},
                        "t2": {0: "c12", 1: "c22"},
                        "t3__sum": {0: "c13", 1: "c23"},
                    },
                    "colnames": [("t1",), ("t2",), ("t3__sum",)],
                    "indexnames": [(0,), (1,)],
                },
            ],
        }
    ).encode("utf-8")

    with freeze_time("2020-01-01T00:00:00Z"):
        AsyncExecuteReportScheduleCommand(
            TEST_ID, create_report_slack_chart_with_text.id, datetime.utcnow()
        ).run()

        table_markdown = """|    | t1   | t2   | t3__sum   |
|---:|:-----|:-----|:----------|
|  0 | c11  | c12  | c13       |
|  1 | c21  | c22  | c23       |"""
        assert table_markdown in post_message_mock.call_args[1]["text"]

        # Assert logs are correct
        assert_log(ReportState.SUCCESS)


@pytest.mark.usefixtures("create_report_slack_chart")
def test_report_schedule_not_found(create_report_slack_chart):
    """
    ExecuteReport Command: Test report schedule not found
    """
    max_id = db.session.query(func.max(ReportSchedule.id)).scalar()
    with pytest.raises(ReportScheduleNotFoundError):
        AsyncExecuteReportScheduleCommand(TEST_ID, max_id + 1, datetime.utcnow()).run()


@pytest.mark.usefixtures("create_report_slack_chart_working")
def test_report_schedule_working(create_report_slack_chart_working):
    """
    ExecuteReport Command: Test report schedule still working
    """
    # setup screenshot mock
    with freeze_time("2020-01-01T00:00:00Z"):
        with pytest.raises(ReportSchedulePreviousWorkingError):
            AsyncExecuteReportScheduleCommand(
                TEST_ID, create_report_slack_chart_working.id, datetime.utcnow()
            ).run()

        assert_log(
            ReportState.WORKING,
            error_message=ReportSchedulePreviousWorkingError.message,
        )
        assert create_report_slack_chart_working.last_state == ReportState.WORKING


@pytest.mark.usefixtures("create_report_slack_chart_working")
def test_report_schedule_working_timeout(create_report_slack_chart_working):
    """
    ExecuteReport Command: Test report schedule still working but should timed out
    """
    current_time = create_report_slack_chart_working.last_eval_dttm + timedelta(
        seconds=create_report_slack_chart_working.working_timeout + 1
    )
    with freeze_time(current_time):

        with pytest.raises(ReportScheduleWorkingTimeoutError):
            AsyncExecuteReportScheduleCommand(
                TEST_ID, create_report_slack_chart_working.id, datetime.utcnow()
            ).run()

    # Only needed for MySQL, understand why
    db.session.commit()
    logs = db.session.query(ReportExecutionLog).all()
    # Two logs, first is created by fixture
    assert len(logs) == 2
    assert ReportScheduleWorkingTimeoutError.message in [
        log.error_message for log in logs
    ]
    assert create_report_slack_chart_working.last_state == ReportState.ERROR


@pytest.mark.usefixtures("create_alert_slack_chart_success")
def test_report_schedule_success_grace(create_alert_slack_chart_success):
    """
    ExecuteReport Command: Test report schedule on success to grace
    """
    # set current time to within the grace period
    current_time = create_alert_slack_chart_success.last_eval_dttm + timedelta(
        seconds=create_alert_slack_chart_success.grace_period - 10
    )

    with freeze_time(current_time):
        AsyncExecuteReportScheduleCommand(
            TEST_ID, create_alert_slack_chart_success.id, datetime.utcnow()
        ).run()

    db.session.commit()
    assert create_alert_slack_chart_success.last_state == ReportState.GRACE


@pytest.mark.usefixtures("create_alert_slack_chart_grace")
@patch("superset.reports.notifications.slack.WebClient.files_upload")
@patch("superset.utils.screenshots.ChartScreenshot.get_screenshot")
def test_report_schedule_success_grace_end(
    screenshot_mock, file_upload_mock, create_alert_slack_chart_grace
):
    """
    ExecuteReport Command: Test report schedule on grace to noop
    """

    screenshot_mock.return_value = SCREENSHOT_FILE

    # set current time to after the grace period
    current_time = create_alert_slack_chart_grace.last_eval_dttm + timedelta(
        seconds=create_alert_slack_chart_grace.grace_period + 1
    )

    with freeze_time(current_time):
        AsyncExecuteReportScheduleCommand(
            TEST_ID, create_alert_slack_chart_grace.id, datetime.utcnow()
        ).run()

    db.session.commit()
    assert create_alert_slack_chart_grace.last_state == ReportState.SUCCESS


@pytest.mark.usefixtures("create_alert_email_chart")
@patch("superset.reports.notifications.email.send_email_smtp")
@patch("superset.utils.screenshots.ChartScreenshot.get_screenshot")
def test_alert_limit_is_applied(
    screenshot_mock, email_mock, create_alert_email_chart,
):
    """
    ExecuteReport Command: Test that all alerts apply a SQL limit to stmts
    """
    screenshot_mock.return_value = SCREENSHOT_FILE

    with patch.object(
        create_alert_email_chart.database.db_engine_spec, "execute", return_value=None
    ) as execute_mock:
        with patch.object(
            create_alert_email_chart.database.db_engine_spec,
            "fetch_data",
            return_value=None,
        ) as fetch_data_mock:
            AsyncExecuteReportScheduleCommand(
                TEST_ID, create_alert_email_chart.id, datetime.utcnow()
            ).run()
            assert "LIMIT 2" in execute_mock.call_args[0][1]


@pytest.mark.usefixtures(
    "load_birth_names_dashboard_with_slices", "create_report_email_dashboard"
)
@patch("superset.reports.notifications.email.send_email_smtp")
@patch("superset.utils.screenshots.DashboardScreenshot.get_screenshot")
def test_email_dashboard_report_fails(
    screenshot_mock, email_mock, create_report_email_dashboard
):
    """
    ExecuteReport Command: Test dashboard email report schedule notification fails
    """
    # setup screenshot mock
    from smtplib import SMTPException

    screenshot_mock.return_value = SCREENSHOT_FILE
    email_mock.side_effect = SMTPException("Could not connect to SMTP XPTO")

    with pytest.raises(ReportScheduleNotificationError):
        AsyncExecuteReportScheduleCommand(
            TEST_ID, create_report_email_dashboard.id, datetime.utcnow()
        ).run()

    assert_log(ReportState.ERROR, error_message="Could not connect to SMTP XPTO")


@pytest.mark.usefixtures(
    "load_birth_names_dashboard_with_slices", "create_alert_email_chart"
)
@patch("superset.reports.notifications.email.send_email_smtp")
@patch("superset.utils.screenshots.ChartScreenshot.get_screenshot")
@patch.dict(
    "superset.extensions.feature_flag_manager._feature_flags",
    ALERTS_ATTACH_REPORTS=True,
)
def test_slack_chart_alert(
    screenshot_mock, email_mock, create_alert_email_chart,
):
    """
    ExecuteReport Command: Test chart slack alert
    """
    # setup screenshot mock
    screenshot_mock.return_value = SCREENSHOT_FILE

    with freeze_time("2020-01-01T00:00:00Z"):
        AsyncExecuteReportScheduleCommand(
            TEST_ID, create_alert_email_chart.id, datetime.utcnow()
        ).run()

        notification_targets = get_target_from_report_schedule(create_alert_email_chart)
        # Assert the email smtp address
        assert email_mock.call_args[0][0] == notification_targets[0]
        # Assert the email inline screenshot
        smtp_images = email_mock.call_args[1]["images"]
        assert smtp_images[list(smtp_images.keys())[0]] == SCREENSHOT_FILE
        # Assert logs are correct
        assert_log(ReportState.SUCCESS)


@pytest.mark.usefixtures(
    "load_birth_names_dashboard_with_slices", "create_alert_email_chart"
)
@patch("superset.reports.notifications.email.send_email_smtp")
@patch.dict(
    "superset.extensions.feature_flag_manager._feature_flags",
    ALERTS_ATTACH_REPORTS=False,
)
def test_slack_chart_alert_no_attachment(email_mock, create_alert_email_chart):
    """
    ExecuteReport Command: Test chart slack alert
    """
    # setup screenshot mock

    with freeze_time("2020-01-01T00:00:00Z"):
        AsyncExecuteReportScheduleCommand(
            TEST_ID, create_alert_email_chart.id, datetime.utcnow()
        ).run()

        notification_targets = get_target_from_report_schedule(create_alert_email_chart)
        # Assert the email smtp address
        assert email_mock.call_args[0][0] == notification_targets[0]
        # Assert the there is no attached image
        assert email_mock.call_args[1]["images"] == {}
        # Assert logs are correct
        assert_log(ReportState.SUCCESS)


@pytest.mark.usefixtures(
    "load_birth_names_dashboard_with_slices", "create_report_slack_chart"
)
@patch("superset.reports.notifications.slack.WebClient")
@patch("superset.utils.screenshots.ChartScreenshot.get_screenshot")
def test_slack_token_callable_chart_report(
    screenshot_mock, slack_client_mock_class, create_report_slack_chart,
):
    """
    ExecuteReport Command: Test chart slack alert (slack token callable)
    """
    slack_client_mock_class.return_value = Mock()
    app.config["SLACK_API_TOKEN"] = Mock(return_value="cool_code")
    # setup screenshot mock
    screenshot_mock.return_value = SCREENSHOT_FILE

    with freeze_time("2020-01-01T00:00:00Z"):
        AsyncExecuteReportScheduleCommand(
            TEST_ID, create_report_slack_chart.id, datetime.utcnow()
        ).run()
        app.config["SLACK_API_TOKEN"].assert_called_once()
        assert slack_client_mock_class.called_with(token="cool_code", proxy="")
        assert_log(ReportState.SUCCESS)


@pytest.mark.usefixtures("create_no_alert_email_chart")
def test_email_chart_no_alert(create_no_alert_email_chart):
    """
    ExecuteReport Command: Test chart email no alert
    """
    with freeze_time("2020-01-01T00:00:00Z"):
        AsyncExecuteReportScheduleCommand(
            TEST_ID, create_no_alert_email_chart.id, datetime.utcnow()
        ).run()
    assert_log(ReportState.NOOP)


@pytest.mark.usefixtures("create_mul_alert_email_chart")
def test_email_mul_alert(create_mul_alert_email_chart):
    """
    ExecuteReport Command: Test chart email multiple rows
    """
    with freeze_time("2020-01-01T00:00:00Z"):
        with pytest.raises(
            (AlertQueryMultipleRowsError, AlertQueryMultipleColumnsError)
        ):
            AsyncExecuteReportScheduleCommand(
                TEST_ID, create_mul_alert_email_chart.id, datetime.utcnow()
            ).run()


@pytest.mark.usefixtures(
    "load_birth_names_dashboard_with_slices", "create_alert_email_chart"
)
@patch("superset.reports.notifications.email.send_email_smtp")
def test_soft_timeout_alert(email_mock, create_alert_email_chart):
    """
    ExecuteReport Command: Test soft timeout on alert queries
    """
    from celery.exceptions import SoftTimeLimitExceeded

    from superset.reports.commands.exceptions import AlertQueryTimeout

    with patch.object(
        create_alert_email_chart.database.db_engine_spec, "execute", return_value=None
    ) as execute_mock:
        execute_mock.side_effect = SoftTimeLimitExceeded()
        with pytest.raises(AlertQueryTimeout):
            AsyncExecuteReportScheduleCommand(
                TEST_ID, create_alert_email_chart.id, datetime.utcnow()
            ).run()

    notification_targets = get_target_from_report_schedule(create_alert_email_chart)
    # Assert the email smtp address, asserts a notification was sent with the error
    assert email_mock.call_args[0][0] == OWNER_EMAIL

    assert_log(
        ReportState.ERROR, error_message="A timeout occurred while executing the query."
    )


@pytest.mark.usefixtures(
    "load_birth_names_dashboard_with_slices", "create_alert_email_chart"
)
@patch("superset.reports.notifications.email.send_email_smtp")
@patch("superset.utils.screenshots.ChartScreenshot.get_screenshot")
@patch.dict(
    "superset.extensions.feature_flag_manager._feature_flags",
    ALERTS_ATTACH_REPORTS=True,
)
def test_soft_timeout_screenshot(screenshot_mock, email_mock, create_alert_email_chart):
    """
    ExecuteReport Command: Test soft timeout on screenshot
    """
    from celery.exceptions import SoftTimeLimitExceeded

    screenshot_mock.side_effect = SoftTimeLimitExceeded()
    with pytest.raises(ReportScheduleScreenshotTimeout):
        AsyncExecuteReportScheduleCommand(
            TEST_ID, create_alert_email_chart.id, datetime.utcnow()
        ).run()

    # Assert the email smtp address, asserts a notification was sent with the error
    assert email_mock.call_args[0][0] == OWNER_EMAIL

    assert_log(
        ReportState.ERROR, error_message="A timeout occurred while taking a screenshot."
    )


@pytest.mark.usefixtures(
    "load_birth_names_dashboard_with_slices", "create_report_email_chart_with_csv"
)
@patch("superset.utils.csv.urllib.request.urlopen")
@patch("superset.utils.csv.urllib.request.OpenerDirector.open")
@patch("superset.reports.notifications.email.send_email_smtp")
@patch("superset.utils.csv.get_chart_csv_data")
def test_soft_timeout_csv(
    csv_mock, email_mock, mock_open, mock_urlopen, create_report_email_chart_with_csv,
):
    """
    ExecuteReport Command: Test fail on generating csv
    """
    from celery.exceptions import SoftTimeLimitExceeded

    response = Mock()
    mock_open.return_value = response
    mock_urlopen.return_value = response
    mock_urlopen.return_value.getcode.side_effect = SoftTimeLimitExceeded()

    with pytest.raises(ReportScheduleCsvTimeout):
        AsyncExecuteReportScheduleCommand(
            TEST_ID, create_report_email_chart_with_csv.id, datetime.utcnow()
        ).run()

    notification_targets = get_target_from_report_schedule(
        create_report_email_chart_with_csv
    )
    # Assert the email smtp address, asserts a notification was sent with the error
    assert email_mock.call_args[0][0] == OWNER_EMAIL

    assert_log(
        ReportState.ERROR, error_message="A timeout occurred while generating a csv.",
    )


@pytest.mark.usefixtures(
    "load_birth_names_dashboard_with_slices", "create_report_email_chart_with_csv"
)
@patch("superset.utils.csv.urllib.request.urlopen")
@patch("superset.utils.csv.urllib.request.OpenerDirector.open")
@patch("superset.reports.notifications.email.send_email_smtp")
@patch("superset.utils.csv.get_chart_csv_data")
def test_generate_no_csv(
    csv_mock, email_mock, mock_open, mock_urlopen, create_report_email_chart_with_csv,
):
    """
    ExecuteReport Command: Test fail on generating csv
    """
    response = Mock()
    mock_open.return_value = response
    mock_urlopen.return_value = response
    mock_urlopen.return_value.getcode.return_value = 200
    response.read.return_value = None

    with pytest.raises(ReportScheduleCsvFailedError):
        AsyncExecuteReportScheduleCommand(
            TEST_ID, create_report_email_chart_with_csv.id, datetime.utcnow()
        ).run()

    notification_targets = get_target_from_report_schedule(
        create_report_email_chart_with_csv
    )
    # Assert the email smtp address, asserts a notification was sent with the error
    assert email_mock.call_args[0][0] == OWNER_EMAIL

    assert_log(
        ReportState.ERROR,
        error_message="Report Schedule execution failed when generating a csv.",
    )


@pytest.mark.usefixtures(
    "load_birth_names_dashboard_with_slices", "create_report_email_chart"
)
@patch("superset.reports.notifications.email.send_email_smtp")
@patch("superset.utils.screenshots.ChartScreenshot.get_screenshot")
def test_fail_screenshot(screenshot_mock, email_mock, create_report_email_chart):
    """
    ExecuteReport Command: Test soft timeout on screenshot
    """
    from celery.exceptions import SoftTimeLimitExceeded

    from superset.reports.commands.exceptions import AlertQueryTimeout

    screenshot_mock.side_effect = Exception("Unexpected error")
    with pytest.raises(ReportScheduleScreenshotFailedError):
        AsyncExecuteReportScheduleCommand(
            TEST_ID, create_report_email_chart.id, datetime.utcnow()
        ).run()

    notification_targets = get_target_from_report_schedule(create_report_email_chart)
    # Assert the email smtp address, asserts a notification was sent with the error
    assert email_mock.call_args[0][0] == OWNER_EMAIL

    assert_log(
        ReportState.ERROR, error_message="Failed taking a screenshot Unexpected error"
    )


@pytest.mark.usefixtures(
    "load_birth_names_dashboard_with_slices", "create_report_email_chart_with_csv"
)
@patch("superset.reports.notifications.email.send_email_smtp")
@patch("superset.utils.csv.urllib.request.urlopen")
@patch("superset.utils.csv.urllib.request.OpenerDirector.open")
@patch("superset.utils.csv.get_chart_csv_data")
def test_fail_csv(
    csv_mock, mock_open, mock_urlopen, email_mock, create_report_email_chart_with_csv
):
    """
    ExecuteReport Command: Test error on csv
    """

    response = Mock()
    mock_open.return_value = response
    mock_urlopen.return_value = response
    mock_urlopen.return_value.getcode.return_value = 500

    with pytest.raises(ReportScheduleCsvFailedError):
        AsyncExecuteReportScheduleCommand(
            TEST_ID, create_report_email_chart_with_csv.id, datetime.utcnow()
        ).run()

    get_target_from_report_schedule(create_report_email_chart_with_csv)
    # Assert the email smtp address, asserts a notification was sent with the error
    assert email_mock.call_args[0][0] == OWNER_EMAIL

    assert_log(
        ReportState.ERROR, error_message="Failed generating csv <urlopen error 500>"
    )


@pytest.mark.usefixtures(
    "load_birth_names_dashboard_with_slices", "create_alert_email_chart"
)
@patch("superset.reports.notifications.email.send_email_smtp")
@patch.dict(
    "superset.extensions.feature_flag_manager._feature_flags",
    ALERTS_ATTACH_REPORTS=False,
)
def test_email_disable_screenshot(email_mock, create_alert_email_chart):
    """
    ExecuteReport Command: Test soft timeout on screenshot
    """

    AsyncExecuteReportScheduleCommand(
        TEST_ID, create_alert_email_chart.id, datetime.utcnow()
    ).run()

    notification_targets = get_target_from_report_schedule(create_alert_email_chart)
    # Assert the email smtp address, asserts a notification was sent with the error
    assert email_mock.call_args[0][0] == notification_targets[0]
    # Assert the there is no attached image
    assert email_mock.call_args[1]["images"] == {}

    assert_log(ReportState.SUCCESS)


@pytest.mark.usefixtures("create_invalid_sql_alert_email_chart")
@patch("superset.reports.notifications.email.send_email_smtp")
def test_invalid_sql_alert(email_mock, create_invalid_sql_alert_email_chart):
    """
    ExecuteReport Command: Test alert with invalid SQL statements
    """
    with freeze_time("2020-01-01T00:00:00Z"):
        with pytest.raises((AlertQueryError, AlertQueryInvalidTypeError)):
            AsyncExecuteReportScheduleCommand(
                TEST_ID, create_invalid_sql_alert_email_chart.id, datetime.utcnow()
            ).run()

        notification_targets = get_target_from_report_schedule(
            create_invalid_sql_alert_email_chart
        )
        # Assert the email smtp address, asserts a notification was sent with the error
        assert email_mock.call_args[0][0] == OWNER_EMAIL


@pytest.mark.usefixtures("create_invalid_sql_alert_email_chart")
@patch("superset.reports.notifications.email.send_email_smtp")
def test_grace_period_error(email_mock, create_invalid_sql_alert_email_chart):
    """
    ExecuteReport Command: Test alert grace period on error
    """
    with freeze_time("2020-01-01T00:00:00Z"):
        with pytest.raises((AlertQueryError, AlertQueryInvalidTypeError)):
            AsyncExecuteReportScheduleCommand(
                TEST_ID, create_invalid_sql_alert_email_chart.id, datetime.utcnow()
            ).run()

        # Only needed for MySQL, understand why
        db.session.commit()
        notification_targets = get_target_from_report_schedule(
            create_invalid_sql_alert_email_chart
        )
        # Assert the email smtp address, asserts a notification was sent with the error
        assert email_mock.call_args[0][0] == OWNER_EMAIL
        assert (
            get_notification_error_sent_count(create_invalid_sql_alert_email_chart) == 1
        )

    with freeze_time("2020-01-01T00:30:00Z"):
        with pytest.raises((AlertQueryError, AlertQueryInvalidTypeError)):
            AsyncExecuteReportScheduleCommand(
                TEST_ID, create_invalid_sql_alert_email_chart.id, datetime.utcnow()
            ).run()
        db.session.commit()
        assert (
            get_notification_error_sent_count(create_invalid_sql_alert_email_chart) == 1
        )

    # Grace period ends, assert a notification was sent
    with freeze_time("2020-01-01T01:30:00Z"):
        with pytest.raises((AlertQueryError, AlertQueryInvalidTypeError)):
            AsyncExecuteReportScheduleCommand(
                TEST_ID, create_invalid_sql_alert_email_chart.id, datetime.utcnow()
            ).run()
        db.session.commit()
        assert (
            get_notification_error_sent_count(create_invalid_sql_alert_email_chart) == 2
        )


@pytest.mark.usefixtures("create_invalid_sql_alert_email_chart")
@patch("superset.reports.notifications.email.send_email_smtp")
@patch("superset.utils.screenshots.ChartScreenshot.get_screenshot")
def test_grace_period_error_flap(
    screenshot_mock, email_mock, create_invalid_sql_alert_email_chart,
):
    """
    ExecuteReport Command: Test alert grace period on error
    """
    with freeze_time("2020-01-01T00:00:00Z"):
        with pytest.raises((AlertQueryError, AlertQueryInvalidTypeError)):
            AsyncExecuteReportScheduleCommand(
                TEST_ID, create_invalid_sql_alert_email_chart.id, datetime.utcnow()
            ).run()
        db.session.commit()
        # Assert we have 1 notification sent on the log
        assert (
            get_notification_error_sent_count(create_invalid_sql_alert_email_chart) == 1
        )

    with freeze_time("2020-01-01T00:30:00Z"):
        with pytest.raises((AlertQueryError, AlertQueryInvalidTypeError)):
            AsyncExecuteReportScheduleCommand(
                TEST_ID, create_invalid_sql_alert_email_chart.id, datetime.utcnow()
            ).run()
        db.session.commit()
        assert (
            get_notification_error_sent_count(create_invalid_sql_alert_email_chart) == 1
        )

    # Change report_schedule to valid
    create_invalid_sql_alert_email_chart.sql = "SELECT 1 AS metric"
    create_invalid_sql_alert_email_chart.grace_period = 0
    db.session.merge(create_invalid_sql_alert_email_chart)
    db.session.commit()

    with freeze_time("2020-01-01T00:31:00Z"):
        # One success
        AsyncExecuteReportScheduleCommand(
            TEST_ID, create_invalid_sql_alert_email_chart.id, datetime.utcnow()
        ).run()
        # Grace period ends
        AsyncExecuteReportScheduleCommand(
            TEST_ID, create_invalid_sql_alert_email_chart.id, datetime.utcnow()
        ).run()

        db.session.commit()

    create_invalid_sql_alert_email_chart.sql = "SELECT 'first'"
    create_invalid_sql_alert_email_chart.grace_period = 10
    db.session.merge(create_invalid_sql_alert_email_chart)
    db.session.commit()

    # assert that after a success, when back to error we send the error notification
    # again
    with freeze_time("2020-01-01T00:32:00Z"):
        with pytest.raises((AlertQueryError, AlertQueryInvalidTypeError)):
            AsyncExecuteReportScheduleCommand(
                TEST_ID, create_invalid_sql_alert_email_chart.id, datetime.utcnow()
            ).run()
        db.session.commit()
        assert (
            get_notification_error_sent_count(create_invalid_sql_alert_email_chart) == 2
        )


@pytest.mark.usefixtures(
    "load_birth_names_dashboard_with_slices", "create_report_email_dashboard"
)
@patch("superset.reports.dao.ReportScheduleDAO.bulk_delete_logs")
def test_prune_log_soft_time_out(bulk_delete_logs, create_report_email_dashboard):
    from datetime import datetime, timedelta

    from celery.exceptions import SoftTimeLimitExceeded

    bulk_delete_logs.side_effect = SoftTimeLimitExceeded()
    with pytest.raises(SoftTimeLimitExceeded) as excinfo:
        AsyncPruneReportScheduleLogCommand().run()
    assert str(excinfo.value) == "SoftTimeLimitExceeded()"


@pytest.mark.usefixtures("create_report_email_tabbed_dashboard",)
@patch("superset.reports.notifications.email.send_email_smtp")
@patch("superset.reports.commands.execute.DashboardScreenshot",)
def test_when_tabs_are_selected_it_takes_screenshots_for_every_tabs(
    dashboard_screenshot_mock,
    send_email_smtp_mock,
    create_report_email_tabbed_dashboard,
):
    dashboard_screenshot_mock.get_screenshot.return_value = b"test-image"
    dashboard = create_report_email_tabbed_dashboard.dashboard

    AsyncExecuteReportScheduleCommand(
        TEST_ID, create_report_email_tabbed_dashboard.id, datetime.utcnow()
    ).run()

    tabs = json.loads(create_report_email_tabbed_dashboard.extra)["dashboard_tab_ids"]
    assert dashboard_screenshot_mock.call_count == 2
    for index, tab in enumerate(tabs):
        assert dashboard_screenshot_mock.call_args_list[index].args == (
            f"http://0.0.0.0:8080/superset/dashboard/{dashboard.id}/#{tab}",
            f"{dashboard.digest}",
        )
    assert send_email_smtp_mock.called is True
    assert len(send_email_smtp_mock.call_args.kwargs["images"]) == 2<|MERGE_RESOLUTION|>--- conflicted
+++ resolved
@@ -136,11 +136,8 @@
     grace_period: Optional[int] = None,
     report_format: Optional[ReportDataFormat] = None,
     name: Optional[str] = None,
-<<<<<<< HEAD
     extra: Optional[Dict[str, Any]] = None,
-=======
     force_screenshot: bool = False,
->>>>>>> 2cd80543
 ) -> ReportSchedule:
     report_type = report_type or ReportScheduleType.REPORT
     target = email_target or slack_channel
@@ -180,11 +177,8 @@
         validator_config_json=validator_config_json,
         grace_period=grace_period,
         report_format=report_format or ReportDataFormat.VISUALIZATION,
-<<<<<<< HEAD
         extra=extra,
-=======
         force_screenshot=force_screenshot,
->>>>>>> 2cd80543
     )
     return report_schedule
 
