--- conflicted
+++ resolved
@@ -1574,15 +1574,11 @@
         dataset_data = {
             "folders": [
                 {
-<<<<<<< HEAD
                     "type": "folder",
-=======
->>>>>>> bc18d178
                     "uuid": "b49ac3dd-c79b-42a4-9082-39ee74f3b369",
                     "name": "My metrics",
                     "children": [
                         {
-<<<<<<< HEAD
                             "type": "metric",
                             "uuid": dataset.metrics[0].uuid,
                             "name": dataset.metrics[0].metric_name,
@@ -1591,32 +1587,18 @@
                 },
                 {
                     "type": "folder",
-=======
-                            "uuid": dataset.metrics[0].uuid,
-                        },
-                    ],
-                },
-                {
->>>>>>> bc18d178
                     "uuid": "f5db85fa-75d6-45e5-bdce-c6194db80642",
                     "name": "My columns",
                     "children": [
                         {
-<<<<<<< HEAD
                             "type": "folder",
-=======
->>>>>>> bc18d178
                             "uuid": "b5330233-e323-4157-b767-98b16f00ca93",
                             "name": "Dimensions",
                             "children": [
                                 {
-<<<<<<< HEAD
                                     "type": "column",
                                     "uuid": dataset.columns[1].uuid,
                                     "name": dataset.columns[1].column_name,
-=======
-                                    "uuid": dataset.columns[1].uuid,
->>>>>>> bc18d178
                                 },
                             ],
                         },
@@ -1633,45 +1615,30 @@
         assert model.folders == [
             {
                 "uuid": "b49ac3dd-c79b-42a4-9082-39ee74f3b369",
-<<<<<<< HEAD
                 "type": "folder",
-=======
->>>>>>> bc18d178
                 "name": "My metrics",
                 "children": [
                     {
                         "uuid": str(dataset.metrics[0].uuid),
-<<<<<<< HEAD
                         "type": "metric",
                         "name": "count",
-=======
->>>>>>> bc18d178
                     }
                 ],
             },
             {
                 "uuid": "f5db85fa-75d6-45e5-bdce-c6194db80642",
-<<<<<<< HEAD
                 "type": "folder",
-=======
->>>>>>> bc18d178
                 "name": "My columns",
                 "children": [
                     {
                         "uuid": "b5330233-e323-4157-b767-98b16f00ca93",
-<<<<<<< HEAD
                         "type": "folder",
-=======
->>>>>>> bc18d178
                         "name": "Dimensions",
                         "children": [
                             {
                                 "uuid": str(dataset.columns[1].uuid),
-<<<<<<< HEAD
                                 "type": "column",
                                 "name": "name",
-=======
->>>>>>> bc18d178
                             }
                         ],
                     }
