--- conflicted
+++ resolved
@@ -86,14 +86,9 @@
         table_name: str,
         owners: list[int],
         database: Database,
-<<<<<<< HEAD
         sql: Optional[str] = None,
         schema: Optional[str] = None,
-=======
-        sql: str | None = None,
-        schema: str | None = None,
         catalog: str | None = None,
->>>>>>> 77ffe657
         fetch_metadata: bool = True,
     ) -> SqlaTable:
         obj_owners = list()  # noqa: C408
