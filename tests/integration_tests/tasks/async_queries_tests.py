# Licensed to the Apache Software Foundation (ASF) under one
# or more contributor license agreements.  See the NOTICE file
# distributed with this work for additional information
# regarding copyright ownership.  The ASF licenses this file
# to you under the Apache License, Version 2.0 (the
# "License"); you may not use this file except in compliance
# with the License.  You may obtain a copy of the License at
#
#   http://www.apache.org/licenses/LICENSE-2.0
#
# Unless required by applicable law or agreed to in writing,
# software distributed under the License is distributed on an
# "AS IS" BASIS, WITHOUT WARRANTIES OR CONDITIONS OF ANY
# KIND, either express or implied.  See the License for the
# specific language governing permissions and limitations
# under the License.
"""Unit tests for async query celery jobs in Superset"""
from unittest import mock
from uuid import uuid4

import pytest
from celery.exceptions import SoftTimeLimitExceeded

from superset.commands.chart.data.get_data_command import ChartDataCommand
from superset.commands.chart.exceptions import ChartDataQueryFailedError
from superset.exceptions import SupersetException
from superset.extensions import async_query_manager, security_manager
from tests.integration_tests.base_tests import SupersetTestCase
from tests.integration_tests.fixtures.birth_names_dashboard import (
    load_birth_names_dashboard_with_slices,
    load_birth_names_data,
)
from tests.integration_tests.fixtures.query_context import get_query_context
from tests.integration_tests.fixtures.tags import with_tagging_system_feature
from tests.integration_tests.test_app import app


class TestAsyncQueries(SupersetTestCase):
    @pytest.mark.usefixtures(
        "load_birth_names_data", "load_birth_names_dashboard_with_slices"
    )
    @mock.patch.object(async_query_manager, "update_job")
    @mock.patch("superset.tasks.async_queries.set_form_data")
    def test_load_chart_data_into_cache(self, mock_set_form_data, mock_update_job):
        from superset.tasks.async_queries import load_chart_data_into_cache

        app._got_first_request = False
        async_query_manager.init_app(app)
        query_context = get_query_context("birth_names")
        user = security_manager.find_user("gamma")
        job_metadata = {
            "channel_id": str(uuid4()),
            "job_id": str(uuid4()),
            "user_id": user.id,
            "status": "pending",
            "errors": [],
        }

        load_chart_data_into_cache(job_metadata, query_context)
        mock_set_form_data.assert_called_once_with(query_context)
        mock_update_job.assert_called_once_with(
            job_metadata, "done", result_url=mock.ANY
        )

    @mock.patch.object(
        ChartDataCommand, "run", side_effect=ChartDataQueryFailedError("Error: foo")
    )
    @mock.patch.object(async_query_manager, "update_job")
    def test_load_chart_data_into_cache_error(self, mock_update_job, mock_run_command):
        from superset.tasks.async_queries import load_chart_data_into_cache

        app._got_first_request = False
        async_query_manager.init_app(app)
        query_context = get_query_context("birth_names")
        user = security_manager.find_user("gamma")
        job_metadata = {
            "channel_id": str(uuid4()),
            "job_id": str(uuid4()),
            "user_id": user.id,
            "status": "pending",
            "errors": [],
        }
        with pytest.raises(ChartDataQueryFailedError):
            load_chart_data_into_cache(job_metadata, query_context)

        mock_run_command.assert_called_once_with(cache=True)
        errors = [{"message": "Error: foo"}]
        mock_update_job.assert_called_once_with(job_metadata, "error", errors=errors)

    @mock.patch.object(
        async_queries, "set_form_data", side_effect=SoftTimeLimitExceeded()
    )
    @mock.patch.object(async_query_manager, "update_job")
    def test_soft_timeout_load_chart_data_into_cache(
        self, mock_update_job, mock_set_form_data
    ):
        from superset.tasks.async_queries import load_chart_data_into_cache

        app._got_first_request = False
        async_query_manager.init_app(app)
        user = security_manager.find_user("gamma")
        form_data = {}
        job_metadata = {
            "channel_id": str(uuid4()),
            "job_id": str(uuid4()),
            "user_id": user.id,
            "status": "pending",
            "errors": [],
        }
        errors = [{"message": "A timeout occurred while loading chart data"}]

        with pytest.raises(SoftTimeLimitExceeded):
<<<<<<< HEAD
            load_chart_data_into_cache(job_metadata, form_data)

        mock_update_job.assert_called_once_with(job_metadata, "error", errors=errors)

    @mock.patch.object(async_queries, "set_form_data", side_effect=SystemExit())
    @mock.patch.object(async_query_manager, "update_job")
    def test_terminate_load_chart_data_into_cache(
        self, mock_update_job, mock_set_form_data
    ):
        async_query_manager.init_app(app)
        user = security_manager.find_user("gamma")
        form_data = {}
        job_metadata = {
            "channel_id": str(uuid4()),
            "job_id": str(uuid4()),
            "user_id": user.id,
            "status": "pending",
            "errors": [],
        }
        errors = [{"message": "Query execution aborted"}]

        with pytest.raises(SystemExit):
            load_chart_data_into_cache(job_metadata, form_data)

        mock_update_job.assert_called_once_with(job_metadata, "stopped", errors=errors)
=======
            with mock.patch(
                "superset.tasks.async_queries.set_form_data"
            ) as set_form_data:
                set_form_data.side_effect = SoftTimeLimitExceeded()
                load_chart_data_into_cache(job_metadata, form_data)
            set_form_data.assert_called_once_with(form_data, "error", errors=errors)
>>>>>>> 29633e7d

    @pytest.mark.usefixtures("load_birth_names_dashboard_with_slices")
    @mock.patch.object(async_query_manager, "update_job")
    def test_load_explore_json_into_cache(self, mock_update_job):
        from superset.tasks.async_queries import load_explore_json_into_cache

        app._got_first_request = False
        async_query_manager.init_app(app)
        table = self.get_table(name="birth_names")
        user = security_manager.find_user("gamma")
        form_data = {
            "datasource": f"{table.id}__table",
            "viz_type": "dist_bar",
            "granularity_sqla": "ds",
            "time_range": "No filter",
            "metrics": ["count"],
            "adhoc_filters": [],
            "groupby": ["gender"],
            "row_limit": 100,
        }
        job_metadata = {
            "channel_id": str(uuid4()),
            "job_id": str(uuid4()),
            "user_id": user.id,
            "status": "pending",
            "errors": [],
        }

        load_explore_json_into_cache(job_metadata, form_data)
        mock_update_job.assert_called_once_with(
            job_metadata, "done", result_url=mock.ANY
        )

    @mock.patch.object(async_query_manager, "update_job")
    @mock.patch("superset.tasks.async_queries.set_form_data")
    def test_load_explore_json_into_cache_error(
        self, mock_set_form_data, mock_update_job
    ):
        from superset.tasks.async_queries import load_explore_json_into_cache

        app._got_first_request = False
        async_query_manager.init_app(app)
        user = security_manager.find_user("gamma")
        form_data = {}
        job_metadata = {
            "channel_id": str(uuid4()),
            "job_id": str(uuid4()),
            "user_id": user.id,
            "status": "pending",
            "errors": [],
        }

        with pytest.raises(SupersetException):
            load_explore_json_into_cache(job_metadata, form_data)

        mock_set_form_data.assert_called_once_with(form_data)
        errors = ["The dataset associated with this chart no longer exists"]
        mock_update_job.assert_called_once_with(job_metadata, "error", errors=errors)

    @mock.patch.object(
        async_queries, "set_form_data", side_effect=SoftTimeLimitExceeded()
    )
    @mock.patch.object(async_query_manager, "update_job")
    def test_soft_timeout_load_explore_json_into_cache(
        self, mock_update_job, mock_set_form_data
    ):
        from superset.tasks.async_queries import load_explore_json_into_cache

        app._got_first_request = False
        async_query_manager.init_app(app)
        user = security_manager.find_user("gamma")
        form_data = {}
        job_metadata = {
            "channel_id": str(uuid4()),
            "job_id": str(uuid4()),
            "user_id": user.id,
            "status": "pending",
            "errors": [],
        }
        errors = [{"message": "A timeout occurred while loading explore json"}]

        with pytest.raises(SoftTimeLimitExceeded):
<<<<<<< HEAD
            load_explore_json_into_cache(job_metadata, form_data)

        mock_update_job.assert_called_once_with(job_metadata, "error", errors=errors)

    @mock.patch.object(async_queries, "set_form_data", side_effect=SystemExit())
    @mock.patch.object(async_query_manager, "update_job")
    def test_termination_load_explore_json_into_cache(
        self, mock_update_job, mock_set_form_data
    ):
        async_query_manager.init_app(app)
        user = security_manager.find_user("gamma")
        form_data = {}
        job_metadata = {
            "channel_id": str(uuid4()),
            "job_id": str(uuid4()),
            "user_id": user.id,
            "status": "pending",
            "errors": [],
        }
        errors = [{"message": "Query execution aborted"}]

        with pytest.raises(SystemExit):
            load_explore_json_into_cache(job_metadata, form_data)

        mock_update_job.assert_called_once_with(job_metadata, "stopped", errors=errors)
=======
            with mock.patch(
                "superset.tasks.async_queries.set_form_data"
            ) as set_form_data:
                set_form_data.side_effect = SoftTimeLimitExceeded()
                load_explore_json_into_cache(job_metadata, form_data)
            set_form_data.assert_called_once_with(form_data, "error", errors=errors)
>>>>>>> 29633e7d
<|MERGE_RESOLUTION|>--- conflicted
+++ resolved
@@ -31,7 +31,6 @@
     load_birth_names_data,
 )
 from tests.integration_tests.fixtures.query_context import get_query_context
-from tests.integration_tests.fixtures.tags import with_tagging_system_feature
 from tests.integration_tests.test_app import app
 
 
@@ -87,8 +86,9 @@
         errors = [{"message": "Error: foo"}]
         mock_update_job.assert_called_once_with(job_metadata, "error", errors=errors)
 
-    @mock.patch.object(
-        async_queries, "set_form_data", side_effect=SoftTimeLimitExceeded()
+    @mock.patch(
+        "superset.tasks.async_queries.set_form_data",
+        side_effect=SoftTimeLimitExceeded(),
     )
     @mock.patch.object(async_query_manager, "update_job")
     def test_soft_timeout_load_chart_data_into_cache(
@@ -110,16 +110,17 @@
         errors = [{"message": "A timeout occurred while loading chart data"}]
 
         with pytest.raises(SoftTimeLimitExceeded):
-<<<<<<< HEAD
             load_chart_data_into_cache(job_metadata, form_data)
 
         mock_update_job.assert_called_once_with(job_metadata, "error", errors=errors)
 
-    @mock.patch.object(async_queries, "set_form_data", side_effect=SystemExit())
+    @mock.patch("superset.tasks.async_queries.set_form_data", side_effect=SystemExit())
     @mock.patch.object(async_query_manager, "update_job")
     def test_terminate_load_chart_data_into_cache(
         self, mock_update_job, mock_set_form_data
     ):
+        from superset.tasks.async_queries import load_chart_data_into_cache
+
         async_query_manager.init_app(app)
         user = security_manager.find_user("gamma")
         form_data = {}
@@ -136,14 +137,6 @@
             load_chart_data_into_cache(job_metadata, form_data)
 
         mock_update_job.assert_called_once_with(job_metadata, "stopped", errors=errors)
-=======
-            with mock.patch(
-                "superset.tasks.async_queries.set_form_data"
-            ) as set_form_data:
-                set_form_data.side_effect = SoftTimeLimitExceeded()
-                load_chart_data_into_cache(job_metadata, form_data)
-            set_form_data.assert_called_once_with(form_data, "error", errors=errors)
->>>>>>> 29633e7d
 
     @pytest.mark.usefixtures("load_birth_names_dashboard_with_slices")
     @mock.patch.object(async_query_manager, "update_job")
@@ -203,8 +196,9 @@
         errors = ["The dataset associated with this chart no longer exists"]
         mock_update_job.assert_called_once_with(job_metadata, "error", errors=errors)
 
-    @mock.patch.object(
-        async_queries, "set_form_data", side_effect=SoftTimeLimitExceeded()
+    @mock.patch(
+        "superset.tasks.async_queries.set_form_data",
+        side_effect=SoftTimeLimitExceeded(),
     )
     @mock.patch.object(async_query_manager, "update_job")
     def test_soft_timeout_load_explore_json_into_cache(
@@ -226,16 +220,17 @@
         errors = [{"message": "A timeout occurred while loading explore json"}]
 
         with pytest.raises(SoftTimeLimitExceeded):
-<<<<<<< HEAD
             load_explore_json_into_cache(job_metadata, form_data)
 
         mock_update_job.assert_called_once_with(job_metadata, "error", errors=errors)
 
-    @mock.patch.object(async_queries, "set_form_data", side_effect=SystemExit())
+    @mock.patch("superset.tasks.async_queries.set_form_data", side_effect=SystemExit())
     @mock.patch.object(async_query_manager, "update_job")
     def test_termination_load_explore_json_into_cache(
         self, mock_update_job, mock_set_form_data
     ):
+        from superset.tasks.async_queries import load_explore_json_into_cache
+
         async_query_manager.init_app(app)
         user = security_manager.find_user("gamma")
         form_data = {}
@@ -251,12 +246,4 @@
         with pytest.raises(SystemExit):
             load_explore_json_into_cache(job_metadata, form_data)
 
-        mock_update_job.assert_called_once_with(job_metadata, "stopped", errors=errors)
-=======
-            with mock.patch(
-                "superset.tasks.async_queries.set_form_data"
-            ) as set_form_data:
-                set_form_data.side_effect = SoftTimeLimitExceeded()
-                load_explore_json_into_cache(job_metadata, form_data)
-            set_form_data.assert_called_once_with(form_data, "error", errors=errors)
->>>>>>> 29633e7d
+        mock_update_job.assert_called_once_with(job_metadata, "stopped", errors=errors)