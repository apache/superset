# Licensed to the Apache Software Foundation (ASF) under one
# or more contributor license agreements.  See the NOTICE file
# distributed with this work for additional information
# regarding copyright ownership.  The ASF licenses this file
# to you under the Apache License, Version 2.0 (the
# "License"); you may not use this file except in compliance
# with the License.  You may obtain a copy of the License at
#
#   http://www.apache.org/licenses/LICENSE-2.0
#
# Unless required by applicable law or agreed to in writing,
# software distributed under the License is distributed on an
# "AS IS" BASIS, WITHOUT WARRANTIES OR CONDITIONS OF ANY
# KIND, either express or implied.  See the License for the
# specific language governing permissions and limitations
# under the License.
import itertools
import json
from unittest.mock import MagicMock, patch

import pytest
import yaml
from werkzeug.utils import secure_filename

from superset import db, security_manager
from superset.commands.exceptions import CommandInvalidError
from superset.commands.importers.exceptions import IncorrectVersionError
from superset.connectors.sqla.models import SqlaTable
from superset.dashboards.commands.exceptions import DashboardNotFoundError
from superset.dashboards.commands.export import (
    append_charts,
    ExportDashboardsCommand,
    get_default_position,
)
from superset.dashboards.commands.importers import v0, v1
from superset.models.core import Database
from superset.models.dashboard import Dashboard
from superset.models.slice import Slice
from tests.integration_tests.base_tests import SupersetTestCase
from tests.integration_tests.fixtures.importexport import (
    chart_config,
    dashboard_config,
    dashboard_export,
    dashboard_metadata_config,
    database_config,
    dataset_config,
    dataset_metadata_config,
)
from tests.integration_tests.fixtures.world_bank_dashboard import (
    load_world_bank_dashboard_with_slices,
    load_world_bank_data,
)


class TestExportDashboardsCommand(SupersetTestCase):
    @pytest.mark.usefixtures("load_world_bank_dashboard_with_slices")
    @patch("superset.security.manager.g")
    @patch("superset.views.base.g")
    def test_export_dashboard_command(self, mock_g1, mock_g2):
        mock_g1.user = security_manager.find_user("admin")
        mock_g2.user = security_manager.find_user("admin")

        example_dashboard = (
            db.session.query(Dashboard).filter_by(slug="world_health").one()
        )
        command = ExportDashboardsCommand([example_dashboard.id])
        contents = dict(command.run())

        expected_paths = {
            "metadata.yaml",
            f"dashboards/World_Banks_Data_{example_dashboard.id}.yaml",
            "datasets/examples/wb_health_population.yaml",
            "databases/examples.yaml",
        }
        for chart in example_dashboard.slices:
            chart_slug = secure_filename(chart.slice_name)
            expected_paths.add(f"charts/{chart_slug}_{chart.id}.yaml")
        assert expected_paths == set(contents.keys())

        metadata = yaml.safe_load(
            contents[f"dashboards/World_Banks_Data_{example_dashboard.id}.yaml"]
        )

        # remove chart UUIDs from metadata so we can compare
        for chart_info in metadata["position"].values():
            if isinstance(chart_info, dict) and "uuid" in chart_info.get("meta", {}):
                del chart_info["meta"]["chartId"]
                del chart_info["meta"]["uuid"]

        assert metadata == {
            "dashboard_title": "World Bank's Data",
            "description": None,
            "css": None,
            "slug": "world_health",
            "uuid": str(example_dashboard.uuid),
            "position": {
                "CHART-36bfc934": {
                    "children": [],
                    "id": "CHART-36bfc934",
                    "meta": {"height": 25, "sliceName": "Region Filter", "width": 2},
                    "type": "CHART",
                },
                "CHART-37982887": {
                    "children": [],
                    "id": "CHART-37982887",
                    "meta": {
                        "height": 25,
                        "sliceName": "World's Population",
                        "width": 2,
                    },
                    "type": "CHART",
                },
                "CHART-17e0f8d8": {
                    "children": [],
                    "id": "CHART-17e0f8d8",
                    "meta": {
                        "height": 92,
                        "sliceName": "Most Populated Countries",
                        "width": 3,
                    },
                    "type": "CHART",
                },
                "CHART-2ee52f30": {
                    "children": [],
                    "id": "CHART-2ee52f30",
                    "meta": {"height": 38, "sliceName": "Growth Rate", "width": 6},
                    "type": "CHART",
                },
                "CHART-2d5b6871": {
                    "children": [],
                    "id": "CHART-2d5b6871",
                    "meta": {"height": 52, "sliceName": "% Rural", "width": 7},
                    "type": "CHART",
                },
                "CHART-0fd0d252": {
                    "children": [],
                    "id": "CHART-0fd0d252",
                    "meta": {
                        "height": 50,
                        "sliceName": "Life Expectancy VS Rural %",
                        "width": 8,
                    },
                    "type": "CHART",
                },
                "CHART-97f4cb48": {
                    "children": [],
                    "id": "CHART-97f4cb48",
                    "meta": {"height": 38, "sliceName": "Rural Breakdown", "width": 3},
                    "type": "CHART",
                },
                "CHART-b5e05d6f": {
                    "children": [],
                    "id": "CHART-b5e05d6f",
                    "meta": {
                        "height": 50,
                        "sliceName": "World's Pop Growth",
                        "width": 4,
                    },
                    "type": "CHART",
                },
                "CHART-e76e9f5f": {
                    "children": [],
                    "id": "CHART-e76e9f5f",
                    "meta": {"height": 50, "sliceName": "Box plot", "width": 4},
                    "type": "CHART",
                },
                "CHART-a4808bba": {
                    "children": [],
                    "id": "CHART-a4808bba",
                    "meta": {"height": 50, "sliceName": "Treemap", "width": 8},
                    "type": "CHART",
                },
                "COLUMN-071bbbad": {
                    "children": ["ROW-1e064e3c", "ROW-afdefba9"],
                    "id": "COLUMN-071bbbad",
                    "meta": {"background": "BACKGROUND_TRANSPARENT", "width": 9},
                    "type": "COLUMN",
                },
                "COLUMN-fe3914b8": {
                    "children": ["CHART-36bfc934", "CHART-37982887"],
                    "id": "COLUMN-fe3914b8",
                    "meta": {"background": "BACKGROUND_TRANSPARENT", "width": 2},
                    "type": "COLUMN",
                },
                "GRID_ID": {
                    "children": ["ROW-46632bc2", "ROW-3fa26c5d", "ROW-812b3f13"],
                    "id": "GRID_ID",
                    "type": "GRID",
                },
                "HEADER_ID": {
                    "id": "HEADER_ID",
                    "meta": {"text": "World's Bank Data"},
                    "type": "HEADER",
                },
                "ROOT_ID": {"children": ["GRID_ID"], "id": "ROOT_ID", "type": "ROOT"},
                "ROW-1e064e3c": {
                    "children": ["COLUMN-fe3914b8", "CHART-2d5b6871"],
                    "id": "ROW-1e064e3c",
                    "meta": {"background": "BACKGROUND_TRANSPARENT"},
                    "type": "ROW",
                },
                "ROW-3fa26c5d": {
                    "children": ["CHART-b5e05d6f", "CHART-0fd0d252"],
                    "id": "ROW-3fa26c5d",
                    "meta": {"background": "BACKGROUND_TRANSPARENT"},
                    "type": "ROW",
                },
                "ROW-46632bc2": {
                    "children": ["COLUMN-071bbbad", "CHART-17e0f8d8"],
                    "id": "ROW-46632bc2",
                    "meta": {"background": "BACKGROUND_TRANSPARENT"},
                    "type": "ROW",
                },
                "ROW-812b3f13": {
                    "children": ["CHART-a4808bba", "CHART-e76e9f5f"],
                    "id": "ROW-812b3f13",
                    "meta": {"background": "BACKGROUND_TRANSPARENT"},
                    "type": "ROW",
                },
                "ROW-afdefba9": {
                    "children": ["CHART-2ee52f30", "CHART-97f4cb48"],
                    "id": "ROW-afdefba9",
                    "meta": {"background": "BACKGROUND_TRANSPARENT"},
                    "type": "ROW",
                },
                "DASHBOARD_VERSION_KEY": "v2",
            },
            "metadata": {"mock_key": "mock_value"},
            "version": "1.0.0",
        }

    @pytest.mark.usefixtures("load_world_bank_dashboard_with_slices")
    @patch("superset.security.manager.g")
    @patch("superset.views.base.g")
    def test_export_dashboard_command_no_access(self, mock_g1, mock_g2):
        """Test that users can't export datasets they don't have access to"""
        mock_g1.user = security_manager.find_user("gamma")
        mock_g2.user = security_manager.find_user("gamma")

        example_dashboard = (
            db.session.query(Dashboard).filter_by(slug="world_health").one()
        )
        command = ExportDashboardsCommand([example_dashboard.id])
        contents = command.run()
        with self.assertRaises(DashboardNotFoundError):
            next(contents)

    @pytest.mark.usefixtures("load_world_bank_dashboard_with_slices")
    @patch("superset.security.manager.g")
    @patch("superset.views.base.g")
    def test_export_dashboard_command_invalid_dataset(self, mock_g1, mock_g2):
        """Test that an error is raised when exporting an invalid dataset"""
        mock_g1.user = security_manager.find_user("admin")
        mock_g2.user = security_manager.find_user("admin")
        command = ExportDashboardsCommand([-1])
        contents = command.run()
        with self.assertRaises(DashboardNotFoundError):
            next(contents)

    @pytest.mark.usefixtures("load_world_bank_dashboard_with_slices")
    @patch("superset.security.manager.g")
    @patch("superset.views.base.g")
    def test_export_dashboard_command_key_order(self, mock_g1, mock_g2):
        """Test that they keys in the YAML have the same order as export_fields"""
        mock_g1.user = security_manager.find_user("admin")
        mock_g2.user = security_manager.find_user("admin")

        example_dashboard = (
            db.session.query(Dashboard).filter_by(slug="world_health").one()
        )
        command = ExportDashboardsCommand([example_dashboard.id])
        contents = dict(command.run())

        metadata = yaml.safe_load(
            contents[f"dashboards/World_Banks_Data_{example_dashboard.id}.yaml"]
        )
        assert list(metadata.keys()) == [
            "dashboard_title",
            "description",
            "css",
            "slug",
            "uuid",
            "position",
            "metadata",
            "version",
        ]

    @pytest.mark.usefixtures("load_world_bank_dashboard_with_slices")
    @patch("superset.dashboards.commands.export.suffix")
    def test_append_charts(self, mock_suffix):
        """Test that orphaned charts are added to the dashboard position"""
        # return deterministic IDs
        mock_suffix.side_effect = (str(i) for i in itertools.count(1))

        position = get_default_position("example")
        chart_1 = db.session.query(Slice).filter_by(slice_name="Region Filter").one()
        new_position = append_charts(position, {chart_1})
        assert new_position == {
            "DASHBOARD_VERSION_KEY": "v2",
            "ROOT_ID": {"children": ["GRID_ID"], "id": "ROOT_ID", "type": "ROOT"},
            "GRID_ID": {
                "children": ["ROW-N-2"],
                "id": "GRID_ID",
                "parents": ["ROOT_ID"],
                "type": "GRID",
            },
            "HEADER_ID": {
                "id": "HEADER_ID",
                "meta": {"text": "example"},
                "type": "HEADER",
            },
            "ROW-N-2": {
                "children": ["CHART-1"],
                "id": "ROW-N-2",
                "meta": {"0": "ROOT_ID", "background": "BACKGROUND_TRANSPARENT"},
                "type": "ROW",
                "parents": ["ROOT_ID", "GRID_ID"],
            },
            "CHART-1": {
                "children": [],
                "id": "CHART-1",
                "meta": {
                    "chartId": chart_1.id,
                    "height": 50,
                    "sliceName": "Region Filter",
                    "uuid": str(chart_1.uuid),
                    "width": 4,
                },
                "type": "CHART",
                "parents": ["ROOT_ID", "GRID_ID", "ROW-N-2"],
            },
        }

        chart_2 = (
            db.session.query(Slice).filter_by(slice_name="World's Population").one()
        )
        new_position = append_charts(new_position, {chart_2})
        assert new_position == {
            "DASHBOARD_VERSION_KEY": "v2",
            "ROOT_ID": {"children": ["GRID_ID"], "id": "ROOT_ID", "type": "ROOT"},
            "GRID_ID": {
                "children": ["ROW-N-2", "ROW-N-4"],
                "id": "GRID_ID",
                "parents": ["ROOT_ID"],
                "type": "GRID",
            },
            "HEADER_ID": {
                "id": "HEADER_ID",
                "meta": {"text": "example"},
                "type": "HEADER",
            },
            "ROW-N-2": {
                "children": ["CHART-1"],
                "id": "ROW-N-2",
                "meta": {"0": "ROOT_ID", "background": "BACKGROUND_TRANSPARENT"},
                "type": "ROW",
                "parents": ["ROOT_ID", "GRID_ID"],
            },
            "ROW-N-4": {
                "children": ["CHART-3"],
                "id": "ROW-N-4",
                "meta": {"0": "ROOT_ID", "background": "BACKGROUND_TRANSPARENT"},
                "type": "ROW",
                "parents": ["ROOT_ID", "GRID_ID"],
            },
            "CHART-1": {
                "children": [],
                "id": "CHART-1",
                "meta": {
                    "chartId": chart_1.id,
                    "height": 50,
                    "sliceName": "Region Filter",
                    "uuid": str(chart_1.uuid),
                    "width": 4,
                },
                "type": "CHART",
                "parents": ["ROOT_ID", "GRID_ID", "ROW-N-2"],
            },
            "CHART-3": {
                "children": [],
                "id": "CHART-3",
                "meta": {
                    "chartId": chart_2.id,
                    "height": 50,
                    "sliceName": "World's Population",
                    "uuid": str(chart_2.uuid),
                    "width": 4,
                },
                "type": "CHART",
                "parents": ["ROOT_ID", "GRID_ID", "ROW-N-4"],
            },
        }

        position = {"DASHBOARD_VERSION_KEY": "v2"}
        new_position = append_charts(position, [chart_1, chart_2])
        assert new_position == {
            "CHART-5": {
                "children": [],
                "id": "CHART-5",
                "meta": {
                    "chartId": chart_1.id,
                    "height": 50,
                    "sliceName": "Region Filter",
                    "uuid": str(chart_1.uuid),
                    "width": 4,
                },
                "type": "CHART",
            },
            "CHART-6": {
                "children": [],
                "id": "CHART-6",
                "meta": {
                    "chartId": chart_2.id,
                    "height": 50,
                    "sliceName": "World's Population",
                    "uuid": str(chart_2.uuid),
                    "width": 4,
                },
                "type": "CHART",
            },
            "DASHBOARD_VERSION_KEY": "v2",
        }

    @pytest.mark.usefixtures("load_world_bank_dashboard_with_slices")
    @patch("superset.security.manager.g")
    @patch("superset.views.base.g")
    def test_export_dashboard_command_no_related(self, mock_g1, mock_g2):
        """
        Test that only the dashboard is exported when export_related=False.
        """
        mock_g1.user = security_manager.find_user("admin")
        mock_g2.user = security_manager.find_user("admin")

        example_dashboard = (
            db.session.query(Dashboard).filter_by(slug="world_health").one()
        )
        command = ExportDashboardsCommand([example_dashboard.id], export_related=False)
        contents = dict(command.run())

        expected_paths = {
            "metadata.yaml",
<<<<<<< HEAD
            "dashboards/World_Banks_Data.yaml",
=======
            f"dashboards/World_Banks_Data_{example_dashboard.id}.yaml",
>>>>>>> 16654034
        }
        assert expected_paths == set(contents.keys())


class TestImportDashboardsCommand(SupersetTestCase):
    def test_import_v0_dashboard_cli_export(self):
        num_dashboards = db.session.query(Dashboard).count()
        num_charts = db.session.query(Slice).count()
        num_datasets = db.session.query(SqlaTable).count()
        num_databases = db.session.query(Database).count()

        contents = {
            "20201119_181105.json": json.dumps(dashboard_export),
        }
        command = v0.ImportDashboardsCommand(contents)
        command.run()

        new_num_dashboards = db.session.query(Dashboard).count()
        new_num_charts = db.session.query(Slice).count()
        new_num_datasets = db.session.query(SqlaTable).count()
        new_num_databases = db.session.query(Database).count()
        assert new_num_dashboards == num_dashboards + 1
        assert new_num_charts == num_charts + 1
        assert new_num_datasets == num_datasets + 1
        assert new_num_databases == num_databases

        dashboard = (
            db.session.query(Dashboard).filter_by(dashboard_title="Births 2").one()
        )
        assert len(dashboard.slices) == 1
        chart = dashboard.slices[0]
        assert chart.slice_name == "Number of California Births"

        dataset = chart.table
        assert dataset.table_name == "birth_names_2"

        database = dataset.database
        assert database.database_name == "examples"

        db.session.delete(dashboard)
        db.session.delete(chart)
        db.session.delete(dataset)
        db.session.commit()

    @patch("superset.dashboards.commands.importers.v1.utils.g")
    def test_import_v1_dashboard(self, mock_g):
        """Test that we can import a dashboard"""
        mock_g.user = security_manager.find_user("admin")
        contents = {
            "metadata.yaml": yaml.safe_dump(dashboard_metadata_config),
            "databases/imported_database.yaml": yaml.safe_dump(database_config),
            "datasets/imported_dataset.yaml": yaml.safe_dump(dataset_config),
            "charts/imported_chart.yaml": yaml.safe_dump(chart_config),
            "dashboards/imported_dashboard.yaml": yaml.safe_dump(dashboard_config),
        }
        command = v1.ImportDashboardsCommand(contents)
        command.run()

        dashboard = (
            db.session.query(Dashboard).filter_by(uuid=dashboard_config["uuid"]).one()
        )

        assert len(dashboard.slices) == 1
        chart = dashboard.slices[0]
        assert str(chart.uuid) == chart_config["uuid"]
        new_chart_id = chart.id

        assert dashboard.dashboard_title == "Test dash"
        assert dashboard.description is None
        assert dashboard.css == ""
        assert dashboard.slug is None
        assert json.loads(dashboard.position_json) == {
            "CHART-SVAlICPOSJ": {
                "children": [],
                "id": "CHART-SVAlICPOSJ",
                "meta": {
                    "chartId": new_chart_id,
                    "height": 50,
                    "sliceName": "Number of California Births",
                    "uuid": "0c23747a-6528-4629-97bf-e4b78d3b9df1",
                    "width": 4,
                },
                "parents": ["ROOT_ID", "GRID_ID", "ROW-dP_CHaK2q"],
                "type": "CHART",
            },
            "DASHBOARD_VERSION_KEY": "v2",
            "GRID_ID": {
                "children": ["ROW-dP_CHaK2q"],
                "id": "GRID_ID",
                "parents": ["ROOT_ID"],
                "type": "GRID",
            },
            "HEADER_ID": {
                "id": "HEADER_ID",
                "meta": {"text": "Test dash"},
                "type": "HEADER",
            },
            "ROOT_ID": {"children": ["GRID_ID"], "id": "ROOT_ID", "type": "ROOT"},
            "ROW-dP_CHaK2q": {
                "children": ["CHART-SVAlICPOSJ"],
                "id": "ROW-dP_CHaK2q",
                "meta": {"0": "ROOT_ID", "background": "BACKGROUND_TRANSPARENT"},
                "parents": ["ROOT_ID", "GRID_ID"],
                "type": "ROW",
            },
        }
        assert json.loads(dashboard.json_metadata) == {
            "color_scheme": None,
            "default_filters": "{}",
            "expanded_slices": {str(new_chart_id): True},
            "filter_scopes": {
                str(new_chart_id): {
                    "region": {"scope": ["ROOT_ID"], "immune": [new_chart_id]}
                },
            },
            "import_time": 1604342885,
            "refresh_frequency": 0,
            "remote_id": 7,
            "timed_refresh_immune_slices": [new_chart_id],
        }

        dataset = chart.table
        assert str(dataset.uuid) == dataset_config["uuid"]

        database = dataset.database
        assert str(database.uuid) == database_config["uuid"]

        assert dashboard.owners == [mock_g.user]

        dashboard.owners = []
        chart.owners = []
        dataset.owners = []
        database.owners = []
        db.session.delete(dashboard)
        db.session.delete(chart)
        db.session.delete(dataset)
        db.session.delete(database)
        db.session.commit()

    def test_import_v1_dashboard_multiple(self):
        """Test that a dashboard can be imported multiple times"""
        num_dashboards = db.session.query(Dashboard).count()

        contents = {
            "metadata.yaml": yaml.safe_dump(dashboard_metadata_config),
            "databases/imported_database.yaml": yaml.safe_dump(database_config),
            "datasets/imported_dataset.yaml": yaml.safe_dump(dataset_config),
            "charts/imported_chart.yaml": yaml.safe_dump(chart_config),
            "dashboards/imported_dashboard.yaml": yaml.safe_dump(dashboard_config),
        }
        command = v1.ImportDashboardsCommand(contents, overwrite=True)
        command.run()
        command.run()

        new_num_dashboards = db.session.query(Dashboard).count()
        assert new_num_dashboards == num_dashboards + 1

        dashboard = (
            db.session.query(Dashboard).filter_by(uuid=dashboard_config["uuid"]).one()
        )
        chart = dashboard.slices[0]
        dataset = chart.table
        database = dataset.database

        db.session.delete(dashboard)
        db.session.delete(chart)
        db.session.delete(dataset)
        db.session.delete(database)
        db.session.commit()

    def test_import_v1_dashboard_validation(self):
        """Test different validations applied when importing a dashboard"""
        # metadata.yaml must be present
        contents = {
            "databases/imported_database.yaml": yaml.safe_dump(database_config),
            "datasets/imported_dataset.yaml": yaml.safe_dump(dataset_config),
            "charts/imported_chart.yaml": yaml.safe_dump(chart_config),
            "dashboards/imported_dashboard.yaml": yaml.safe_dump(dashboard_config),
        }
        command = v1.ImportDashboardsCommand(contents)
        with pytest.raises(IncorrectVersionError) as excinfo:
            command.run()
        assert str(excinfo.value) == "Missing metadata.yaml"

        # version should be 1.0.0
        contents["metadata.yaml"] = yaml.safe_dump(
            {
                "version": "2.0.0",
                "type": "Database",
                "timestamp": "2020-11-04T21:27:44.423819+00:00",
            }
        )
        command = v1.ImportDashboardsCommand(contents)
        with pytest.raises(IncorrectVersionError) as excinfo:
            command.run()
        assert str(excinfo.value) == "Must be equal to 1.0.0."

        # type should be Database
        contents["metadata.yaml"] = yaml.safe_dump(dataset_metadata_config)
        command = v1.ImportDashboardsCommand(contents)
        with pytest.raises(CommandInvalidError) as excinfo:
            command.run()
        assert str(excinfo.value) == "Error importing dashboard"
        assert excinfo.value.normalized_messages() == {
            "metadata.yaml": {"type": ["Must be equal to Dashboard."]}
        }

        # must also validate datasets
        broken_config = dataset_config.copy()
        del broken_config["table_name"]
        contents["metadata.yaml"] = yaml.safe_dump(dashboard_metadata_config)
        contents["datasets/imported_dataset.yaml"] = yaml.safe_dump(broken_config)
        command = v1.ImportDashboardsCommand(contents)
        with pytest.raises(CommandInvalidError) as excinfo:
            command.run()
        assert str(excinfo.value) == "Error importing dashboard"
        assert excinfo.value.normalized_messages() == {
            "datasets/imported_dataset.yaml": {
                "table_name": ["Missing data for required field."],
            }
        }<|MERGE_RESOLUTION|>--- conflicted
+++ resolved
@@ -439,11 +439,7 @@
 
         expected_paths = {
             "metadata.yaml",
-<<<<<<< HEAD
-            "dashboards/World_Banks_Data.yaml",
-=======
             f"dashboards/World_Banks_Data_{example_dashboard.id}.yaml",
->>>>>>> 16654034
         }
         assert expected_paths == set(contents.keys())
 
