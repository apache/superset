# Licensed to the Apache Software Foundation (ASF) under one
# or more contributor license agreements.  See the NOTICE file
# distributed with this work for additional information
# regarding copyright ownership.  The ASF licenses this file
# to you under the Apache License, Version 2.0 (the
# "License"); you may not use this file except in compliance
# with the License.  You may obtain a copy of the License at
#
#   http://www.apache.org/licenses/LICENSE-2.0
#
# Unless required by applicable law or agreed to in writing,
# software distributed under the License is distributed on an
# "AS IS" BASIS, WITHOUT WARRANTIES OR CONDITIONS OF ANY
# KIND, either express or implied.  See the License for the
# specific language governing permissions and limitations
# under the License.
"""Unit tests for Superset"""
from unittest import mock

import pytest

from superset.utils.core import backend
from tests.integration_tests.dashboards.dashboard_test_utils import *
from tests.integration_tests.dashboards.security.base_case import (
    BaseTestDashboardSecurity,
)
from tests.integration_tests.dashboards.superset_factory_util import (
    create_dashboard_to_db,
    create_database_to_db,
    create_datasource_table_to_db,
    create_slice_to_db,
)
from tests.integration_tests.fixtures.birth_names_dashboard import (
    load_birth_names_dashboard_with_slices,
    load_birth_names_data,
)
from tests.integration_tests.fixtures.public_role import public_role_like_gamma
from tests.integration_tests.fixtures.query_context import get_query_context

CHART_DATA_URI = "api/v1/chart/data"


@mock.patch.dict(
    "superset.extensions.feature_flag_manager._feature_flags",
    DASHBOARD_RBAC=True,
)
class TestDashboardRoleBasedSecurity(BaseTestDashboardSecurity):
    def test_get_dashboard_view__admin_can_access(self):
        # arrange
        dashboard_to_access = create_dashboard_to_db(
            owners=[], slices=[create_slice_to_db()], published=False
        )
        self.login("admin")

        # act
        response = self.get_dashboard_view_response(dashboard_to_access)

        # assert
        self.assert200(response)

    def test_get_dashboard_view__owner_can_access(self):
        # arrange
        username = random_str()
        new_role = f"role_{random_str()}"
        owner = self.create_user_with_roles(
            username, [new_role], should_create_roles=True
        )
        dashboard_to_access = create_dashboard_to_db(
            owners=[owner], slices=[create_slice_to_db()], published=False
        )
        self.login(username)

        # act
        response = self.get_dashboard_view_response(dashboard_to_access)

        # assert
        self.assert200(response)

    @pytest.mark.usefixtures("load_birth_names_dashboard_with_slices")
    def test_get_dashboard_view__user_can_not_access_without_permission(self):
        username = random_str()
        new_role = f"role_{random_str()}"
        self.create_user_with_roles(username, [new_role], should_create_roles=True)
        slice = (
            db.session.query(Slice)
            .filter_by(slice_name="Girl Name Cloud")
            .one_or_none()
        )
        dashboard_to_access = create_dashboard_to_db(published=True, slices=[slice])
        self.login(username)

        # act
        response = self.get_dashboard_view_response(dashboard_to_access)

        request_payload = get_query_context("birth_names")
        rv = self.post_assert_metric(CHART_DATA_URI, request_payload, "data")
        self.assertEqual(rv.status_code, 403)

        # assert
        self.assert403(response)

    def test_get_dashboard_view__user_with_dashboard_permission_can_not_access_draft(
        self,
    ):
        # arrange
        dashboard_to_access = create_dashboard_to_db(published=False)
        username = random_str()
        new_role = f"role_{random_str()}"
        self.create_user_with_roles(username, [new_role], should_create_roles=True)
        grant_access_to_dashboard(dashboard_to_access, new_role)
        self.login(username)

        # act
        response = self.get_dashboard_view_response(dashboard_to_access)

        # assert
        self.assert403(response)

        # post
        revoke_access_to_dashboard(dashboard_to_access, new_role)

    @pytest.mark.usefixtures("load_birth_names_dashboard_with_slices")
    def test_get_dashboard_view__user_access_with_dashboard_permission(self):
        if backend() == "hive":
            return

        # arrange

        username = random_str()
        new_role = f"role_{random_str()}"
        self.create_user_with_roles(username, [new_role], should_create_roles=True)

        slice = (
            db.session.query(Slice)
            .filter_by(slice_name="Girl Name Cloud")
            .one_or_none()
        )
        dashboard_to_access = create_dashboard_to_db(published=True, slices=[slice])
        self.login(username)
        grant_access_to_dashboard(dashboard_to_access, new_role)

        # act
        response = self.get_dashboard_view_response(dashboard_to_access)

        # assert
        self.assert200(response)

        request_payload = get_query_context("birth_names")
        rv = self.post_assert_metric(CHART_DATA_URI, request_payload, "data")
        self.assertEqual(rv.status_code, 200)

        # post
        revoke_access_to_dashboard(dashboard_to_access, new_role)

    @pytest.mark.usefixtures("public_role_like_gamma")
    def test_get_dashboard_view__public_user_can_not_access_without_permission(self):
        dashboard_to_access = create_dashboard_to_db(published=True)
        self.logout()

        # act
        response = self.get_dashboard_view_response(dashboard_to_access)

        # assert
        self.assert403(response)

    @pytest.mark.usefixtures("public_role_like_gamma")
    def test_get_dashboard_view__public_user_with_dashboard_permission_can_not_access_draft(
        self,
    ):
        # arrange
        dashboard_to_access = create_dashboard_to_db(published=False)
        grant_access_to_dashboard(dashboard_to_access, "Public")
        self.logout()
        # act
        response = self.get_dashboard_view_response(dashboard_to_access)

        # assert
        self.assert403(response)

        # post
        revoke_access_to_dashboard(dashboard_to_access, "Public")

    @pytest.mark.usefixtures("public_role_like_gamma")
    def test_get_dashboard_view__public_user_access_with_dashboard_permission(self):
        # arrange
        dashboard_to_access = create_dashboard_to_db(
            published=True, slices=[create_slice_to_db()]
        )
        grant_access_to_dashboard(dashboard_to_access, "Public")

        self.logout()

        # act
        response = self.get_dashboard_view_response(dashboard_to_access)

        # assert
        self.assert200(response)

        # post
        revoke_access_to_dashboard(dashboard_to_access, "Public")

    def _create_sample_dashboards_with_owner_access(self):
        username = random_str()
        new_role = f"role_{random_str()}"
        owner = self.create_user_with_roles(
            username, [new_role], should_create_roles=True
        )
        database = create_database_to_db()
        table = create_datasource_table_to_db(db_id=database.id, owners=[owner])
        first_dash = create_dashboard_to_db(
            owners=[owner], slices=[create_slice_to_db(datasource_id=table.id)]
        )
        second_dash = create_dashboard_to_db(
            owners=[owner], slices=[create_slice_to_db(datasource_id=table.id)]
        )
        owned_dashboards = [first_dash, second_dash]
        not_owned_dashboards = [
            create_dashboard_to_db(
                slices=[create_slice_to_db(datasource_id=table.id)], published=True
            )
        ]
        self.login(username)
        return not_owned_dashboards, owned_dashboards

<<<<<<< HEAD
    def test_get_dashboards_list__user_without_any_permissions_get_empty_list(self):

        # arrange
        username = random_str()
        new_role = f"role_{random_str()}"
        self.create_user_with_roles(username, [new_role], should_create_roles=True)

        create_dashboard_to_db(published=True)
        self.login(username)

        # act
        response = self.get_dashboards_list_response()

        # assert
        self.assert_dashboards_list_view_response(response, 0)

    def test_get_dashboards_list__user_get_only_published_permitted_dashboards(self):
        # arrange
        (
            new_role,
            draft_dashboards,
            published_dashboards,
        ) = self._create_sample_only_published_dashboard_with_roles()

        # act
        response = self.get_dashboards_list_response()

        # assert
        self.assert_dashboards_list_view_response(
            response,
            len(published_dashboards),
            published_dashboards,
            draft_dashboards,
        )

        # post
        for dash in published_dashboards + draft_dashboards:
            revoke_access_to_dashboard(dash, new_role)

=======
>>>>>>> 16654034
    def _create_sample_only_published_dashboard_with_roles(self):
        username = random_str()
        new_role = f"role_{random_str()}"
        self.create_user_with_roles(username, [new_role], should_create_roles=True)
        published_dashboards = [
            create_dashboard_to_db(published=True),
            create_dashboard_to_db(published=True),
        ]
        draft_dashboards = [
            create_dashboard_to_db(published=False),
            create_dashboard_to_db(published=False),
        ]
        for dash in published_dashboards + draft_dashboards:
            grant_access_to_dashboard(dash, new_role)
        self.login(username)
        return new_role, draft_dashboards, published_dashboards

<<<<<<< HEAD
    @pytest.mark.usefixtures("public_role_like_gamma")
    def test_get_dashboards_list__public_user_without_any_permissions_get_empty_list(
        self,
    ):
        create_dashboard_to_db(published=True)

        # act
        response = self.get_dashboards_list_response()

        # assert
        self.assert_dashboards_list_view_response(response, 0)

    @pytest.mark.usefixtures("public_role_like_gamma")
    def test_get_dashboards_list__public_user_get_only_published_permitted_dashboards(
        self,
    ):
        # arrange
        published_dashboards = [
            create_dashboard_to_db(published=True),
            create_dashboard_to_db(published=True),
        ]
        draft_dashboards = [
            create_dashboard_to_db(published=False),
            create_dashboard_to_db(published=False),
        ]

        for dash in published_dashboards + draft_dashboards:
            grant_access_to_dashboard(dash, "Public")

        self.logout()

        # act
        response = self.get_dashboards_list_response()

        # assert
        self.assert_dashboards_list_view_response(
            response,
            len(published_dashboards),
            published_dashboards,
            draft_dashboards,
        )

        # post
        for dash in published_dashboards + draft_dashboards:
            revoke_access_to_dashboard(dash, "Public")

=======
>>>>>>> 16654034
    def test_get_dashboards_api__admin_get_all_dashboards(self):
        # arrange
        create_dashboard_to_db(
            owners=[], slices=[create_slice_to_db()], published=False
        )
        dashboard_counts = count_dashboards()

        self.login("admin")

        # act
        response = self.get_dashboards_api_response()

        # assert
        self.assert_dashboards_api_response(response, dashboard_counts)

    def test_get_dashboards_api__owner_get_all_owned_dashboards(self):
        # arrange
        (
            not_owned_dashboards,
            owned_dashboards,
        ) = self._create_sample_dashboards_with_owner_access()

        # act
        response = self.get_dashboards_api_response()

        # assert
        self.assert_dashboards_api_response(
            response, 2, owned_dashboards, not_owned_dashboards
        )

    def test_get_dashboards_api__user_without_any_permissions_get_empty_list(self):
        username = random_str()
        new_role = f"role_{random_str()}"
        self.create_user_with_roles(username, [new_role], should_create_roles=True)
        create_dashboard_to_db(published=True)
        self.login(username)

        # act
        response = self.get_dashboards_api_response()

        # assert
        self.assert_dashboards_api_response(response, 0)

    def test_get_dashboards_api__user_get_only_published_permitted_dashboards(self):
        (
            new_role,
            draft_dashboards,
            published_dashboards,
        ) = self._create_sample_only_published_dashboard_with_roles()

        # act
        response = self.get_dashboards_api_response()

        # assert
        self.assert_dashboards_api_response(
            response,
            len(published_dashboards),
            published_dashboards,
            draft_dashboards,
        )

        # post
        for dash in published_dashboards + draft_dashboards:
            revoke_access_to_dashboard(dash, new_role)

    @pytest.mark.usefixtures("public_role_like_gamma")
    def test_get_dashboards_api__public_user_without_any_permissions_get_empty_list(
        self,
    ):
        create_dashboard_to_db(published=True)
        self.logout()

        # act
        response = self.get_dashboards_api_response()

        # assert
        self.assert_dashboards_api_response(response, 0)

    @pytest.mark.usefixtures("public_role_like_gamma")
    def test_get_dashboards_api__public_user_get_only_published_permitted_dashboards(
        self,
    ):
        # arrange
        published_dashboards = [
            create_dashboard_to_db(published=True),
            create_dashboard_to_db(published=True),
        ]
        draft_dashboards = [
            create_dashboard_to_db(published=False),
            create_dashboard_to_db(published=False),
        ]

        for dash in published_dashboards + draft_dashboards:
            grant_access_to_dashboard(dash, "Public")

        self.logout()

        # act
        response = self.get_dashboards_api_response()

        # assert
        self.assert_dashboards_api_response(
            response,
            len(published_dashboards),
            published_dashboards,
            draft_dashboards,
        )

        # post
        for dash in published_dashboards + draft_dashboards:
            revoke_access_to_dashboard(dash, "Public")<|MERGE_RESOLUTION|>--- conflicted
+++ resolved
@@ -222,48 +222,6 @@
         self.login(username)
         return not_owned_dashboards, owned_dashboards
 
-<<<<<<< HEAD
-    def test_get_dashboards_list__user_without_any_permissions_get_empty_list(self):
-
-        # arrange
-        username = random_str()
-        new_role = f"role_{random_str()}"
-        self.create_user_with_roles(username, [new_role], should_create_roles=True)
-
-        create_dashboard_to_db(published=True)
-        self.login(username)
-
-        # act
-        response = self.get_dashboards_list_response()
-
-        # assert
-        self.assert_dashboards_list_view_response(response, 0)
-
-    def test_get_dashboards_list__user_get_only_published_permitted_dashboards(self):
-        # arrange
-        (
-            new_role,
-            draft_dashboards,
-            published_dashboards,
-        ) = self._create_sample_only_published_dashboard_with_roles()
-
-        # act
-        response = self.get_dashboards_list_response()
-
-        # assert
-        self.assert_dashboards_list_view_response(
-            response,
-            len(published_dashboards),
-            published_dashboards,
-            draft_dashboards,
-        )
-
-        # post
-        for dash in published_dashboards + draft_dashboards:
-            revoke_access_to_dashboard(dash, new_role)
-
-=======
->>>>>>> 16654034
     def _create_sample_only_published_dashboard_with_roles(self):
         username = random_str()
         new_role = f"role_{random_str()}"
@@ -281,55 +239,6 @@
         self.login(username)
         return new_role, draft_dashboards, published_dashboards
 
-<<<<<<< HEAD
-    @pytest.mark.usefixtures("public_role_like_gamma")
-    def test_get_dashboards_list__public_user_without_any_permissions_get_empty_list(
-        self,
-    ):
-        create_dashboard_to_db(published=True)
-
-        # act
-        response = self.get_dashboards_list_response()
-
-        # assert
-        self.assert_dashboards_list_view_response(response, 0)
-
-    @pytest.mark.usefixtures("public_role_like_gamma")
-    def test_get_dashboards_list__public_user_get_only_published_permitted_dashboards(
-        self,
-    ):
-        # arrange
-        published_dashboards = [
-            create_dashboard_to_db(published=True),
-            create_dashboard_to_db(published=True),
-        ]
-        draft_dashboards = [
-            create_dashboard_to_db(published=False),
-            create_dashboard_to_db(published=False),
-        ]
-
-        for dash in published_dashboards + draft_dashboards:
-            grant_access_to_dashboard(dash, "Public")
-
-        self.logout()
-
-        # act
-        response = self.get_dashboards_list_response()
-
-        # assert
-        self.assert_dashboards_list_view_response(
-            response,
-            len(published_dashboards),
-            published_dashboards,
-            draft_dashboards,
-        )
-
-        # post
-        for dash in published_dashboards + draft_dashboards:
-            revoke_access_to_dashboard(dash, "Public")
-
-=======
->>>>>>> 16654034
     def test_get_dashboards_api__admin_get_all_dashboards(self):
         # arrange
         create_dashboard_to_db(
