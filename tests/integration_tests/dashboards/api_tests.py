--- conflicted
+++ resolved
@@ -378,10 +378,7 @@
             "url": "/superset/dashboard/slug1/",
             "slug": "slug1",
             "thumbnail_url": dashboard.thumbnail_url,
-<<<<<<< HEAD
             "is_managed_externally": False,
-=======
->>>>>>> 1b6c6d44
             "description": dashboard.description,
         }
         data = json.loads(rv.data.decode("utf-8"))
