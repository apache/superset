--- conflicted
+++ resolved
@@ -928,12 +928,8 @@
         mock_execute = mock.MagicMock()
         mock_fetch_data = mock.MagicMock(side_effect=DatabaseError())
         database = mock.MagicMock()
-<<<<<<< HEAD
         database.get_cursor().__enter__().execute = mock_execute
-=======
-        database.get_raw_connection().__enter__().cursor().execute = mock_execute
-        database.get_raw_connection().__enter__().cursor().fetchall = mock_fetch_data
->>>>>>> 29633e7d
+        database.get_cursor().__enter__().fetchall = mock_fetch_data
         schema = "schema"
         table = "table"
         result = PrestoEngineSpec.get_create_view(database, schema=schema, table=table)
