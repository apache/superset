# Licensed to the Apache Software Foundation (ASF) under one
# or more contributor license agreements.  See the NOTICE file
# distributed with this work for additional information
# regarding copyright ownership.  The ASF licenses this file
# to you under the Apache License, Version 2.0 (the
# "License"); you may not use this file except in compliance
# with the License.  You may obtain a copy of the License at
#
#   http://www.apache.org/licenses/LICENSE-2.0
#
# Unless required by applicable law or agreed to in writing,
# software distributed under the License is distributed on an
# "AS IS" BASIS, WITHOUT WARRANTIES OR CONDITIONS OF ANY
# KIND, either express or implied.  See the License for the
# specific language governing permissions and limitations
# under the License.
# isort:skip_file
from datetime import datetime
import logging
from unittest.mock import Mock, patch

import numpy as np
import pandas as pd
import pytest

import tests.integration_tests.test_app  # noqa: F401
import superset.viz as viz
from superset import app
from superset.exceptions import QueryObjectValidationError, SpatialException
from superset.utils.core import DTTM_ALIAS

from .base_tests import SupersetTestCase
from .utils import load_fixture

logger = logging.getLogger(__name__)


class TestBaseViz(SupersetTestCase):
    def test_constructor_exception_no_datasource(self):
        form_data = {}
        datasource = None
        with self.assertRaises(Exception):  # noqa: B017, PT027
            viz.BaseViz(datasource, form_data)

    def test_process_metrics(self):
        # test TimeTableViz metrics in correct order
        form_data = {
            "url_params": {},
            "row_limit": 500,
            "metric": "sum__SP_POP_TOTL",
            "entity": "country_code",
            "secondary_metric": "sum__SP_POP_TOTL",
            "granularity_sqla": "year",
            "page_length": 0,
            "all_columns": [],
            "viz_type": "time_table",
            "since": "2014-01-01",
            "until": "2014-01-02",
            "metrics": ["sum__SP_POP_TOTL", "SUM(SE_PRM_NENR_MA)", "SUM(SP_URB_TOTL)"],
            "country_fieldtype": "cca3",
            "percent_metrics": ["count"],
            "slice_id": 74,
            "time_grain_sqla": None,
            "order_by_cols": [],
            "groupby": ["country_name"],
            "compare_lag": "10",
            "limit": "25",
            "datasource": "2__table",
            "table_timestamp_format": "%Y-%m-%d %H:%M:%S",
            "markup_type": "markdown",
            "where": "",
            "compare_suffix": "o10Y",
        }
        datasource = Mock()
        datasource.type = "table"
        test_viz = viz.BaseViz(datasource, form_data)
        expect_metric_labels = [
            "sum__SP_POP_TOTL",
            "SUM(SE_PRM_NENR_MA)",
            "SUM(SP_URB_TOTL)",
            "count",
        ]
        assert test_viz.metric_labels == expect_metric_labels
        assert test_viz.all_metrics == expect_metric_labels

    def test_get_df_returns_empty_df(self):
        form_data = {"dummy": 123}
        query_obj = {"granularity": "day"}
        datasource = self.get_datasource_mock()
        test_viz = viz.BaseViz(datasource, form_data)
        result = test_viz.get_df(query_obj)
        assert isinstance(result, pd.DataFrame)
        assert result.empty

    def test_get_df_handles_dttm_col(self):
        form_data = {"dummy": 123}
        query_obj = {"granularity": "day"}
        results = Mock()
        results.query = Mock()
        results.status = Mock()
        results.error_message = Mock()
        datasource = Mock()
        datasource.type = "table"
        datasource.query = Mock(return_value=results)
        mock_dttm_col = Mock()
        datasource.get_column = Mock(return_value=mock_dttm_col)

        test_viz = viz.BaseViz(datasource, form_data)
        test_viz.df_metrics_to_num = Mock()
        test_viz.get_fillna_for_columns = Mock(return_value=0)

        results.df = pd.DataFrame(data={DTTM_ALIAS: ["1960-01-01 05:00:00"]})
        datasource.offset = 0
        mock_dttm_col = Mock()
        datasource.get_column = Mock(return_value=mock_dttm_col)
        mock_dttm_col.python_date_format = "epoch_ms"
        result = test_viz.get_df(query_obj)
        import logging  # noqa: F401

        logger.info(result)
        pd.testing.assert_series_equal(
            result[DTTM_ALIAS], pd.Series([datetime(1960, 1, 1, 5, 0)], name=DTTM_ALIAS)
        )

        mock_dttm_col.python_date_format = None
        result = test_viz.get_df(query_obj)
        pd.testing.assert_series_equal(
            result[DTTM_ALIAS], pd.Series([datetime(1960, 1, 1, 5, 0)], name=DTTM_ALIAS)
        )

        datasource.offset = 1
        result = test_viz.get_df(query_obj)
        pd.testing.assert_series_equal(
            result[DTTM_ALIAS], pd.Series([datetime(1960, 1, 1, 6, 0)], name=DTTM_ALIAS)
        )

        datasource.offset = 0
        results.df = pd.DataFrame(data={DTTM_ALIAS: ["1960-01-01"]})
        mock_dttm_col.python_date_format = "%Y-%m-%d"
        result = test_viz.get_df(query_obj)
        pd.testing.assert_series_equal(
            result[DTTM_ALIAS], pd.Series([datetime(1960, 1, 1, 0, 0)], name=DTTM_ALIAS)
        )

    def test_cache_timeout(self):
        datasource = self.get_datasource_mock()
        datasource.cache_timeout = 0
        test_viz = viz.BaseViz(datasource, form_data={})
        assert 0 == test_viz.cache_timeout

        datasource.cache_timeout = 156
        test_viz = viz.BaseViz(datasource, form_data={})
        assert 156 == test_viz.cache_timeout

        datasource.cache_timeout = None
        datasource.database.cache_timeout = 0
        assert 0 == test_viz.cache_timeout

        datasource.database.cache_timeout = 1666
        assert 1666 == test_viz.cache_timeout

        datasource.database.cache_timeout = None
        test_viz = viz.BaseViz(datasource, form_data={})
        assert (
            app.config["DATA_CACHE_CONFIG"]["CACHE_DEFAULT_TIMEOUT"]
            == test_viz.cache_timeout
        )

        data_cache_timeout = app.config["DATA_CACHE_CONFIG"]["CACHE_DEFAULT_TIMEOUT"]
        app.config["DATA_CACHE_CONFIG"]["CACHE_DEFAULT_TIMEOUT"] = None
        datasource.database.cache_timeout = None
        test_viz = viz.BaseViz(datasource, form_data={})
        assert app.config["CACHE_DEFAULT_TIMEOUT"] == test_viz.cache_timeout
        # restore DATA_CACHE_CONFIG timeout
        app.config["DATA_CACHE_CONFIG"]["CACHE_DEFAULT_TIMEOUT"] = data_cache_timeout


class TestPairedTTest(SupersetTestCase):
    def test_get_data_transforms_dataframe(self):
        form_data = {
            "groupby": ["groupA", "groupB", "groupC"],
            "metrics": ["metric1", "metric2", "metric3"],
        }
        datasource = self.get_datasource_mock()
        # Test data
        raw = {}
        raw[DTTM_ALIAS] = [100, 200, 300, 100, 200, 300, 100, 200, 300]
        raw["groupA"] = ["a1", "a1", "a1", "b1", "b1", "b1", "c1", "c1", "c1"]
        raw["groupB"] = ["a2", "a2", "a2", "b2", "b2", "b2", "c2", "c2", "c2"]
        raw["groupC"] = ["a3", "a3", "a3", "b3", "b3", "b3", "c3", "c3", "c3"]
        raw["metric1"] = [1, 2, 3, 4, 5, 6, 7, 8, 9]
        raw["metric2"] = [10, 20, 30, 40, 50, 60, 70, 80, 90]
        raw["metric3"] = [100, 200, 300, 400, 500, 600, 700, 800, 900]
        df = pd.DataFrame(raw)
        pairedTTestViz = viz.viz_types["paired_ttest"](datasource, form_data)  # noqa: N806
        data = pairedTTestViz.get_data(df)
        # Check method correctly transforms data
        expected = {
            "metric1": [
                {
                    "values": [
                        {"x": 100, "y": 1},
                        {"x": 200, "y": 2},
                        {"x": 300, "y": 3},
                    ],
                    "group": ("a1", "a2", "a3"),
                },
                {
                    "values": [
                        {"x": 100, "y": 4},
                        {"x": 200, "y": 5},
                        {"x": 300, "y": 6},
                    ],
                    "group": ("b1", "b2", "b3"),
                },
                {
                    "values": [
                        {"x": 100, "y": 7},
                        {"x": 200, "y": 8},
                        {"x": 300, "y": 9},
                    ],
                    "group": ("c1", "c2", "c3"),
                },
            ],
            "metric2": [
                {
                    "values": [
                        {"x": 100, "y": 10},
                        {"x": 200, "y": 20},
                        {"x": 300, "y": 30},
                    ],
                    "group": ("a1", "a2", "a3"),
                },
                {
                    "values": [
                        {"x": 100, "y": 40},
                        {"x": 200, "y": 50},
                        {"x": 300, "y": 60},
                    ],
                    "group": ("b1", "b2", "b3"),
                },
                {
                    "values": [
                        {"x": 100, "y": 70},
                        {"x": 200, "y": 80},
                        {"x": 300, "y": 90},
                    ],
                    "group": ("c1", "c2", "c3"),
                },
            ],
            "metric3": [
                {
                    "values": [
                        {"x": 100, "y": 100},
                        {"x": 200, "y": 200},
                        {"x": 300, "y": 300},
                    ],
                    "group": ("a1", "a2", "a3"),
                },
                {
                    "values": [
                        {"x": 100, "y": 400},
                        {"x": 200, "y": 500},
                        {"x": 300, "y": 600},
                    ],
                    "group": ("b1", "b2", "b3"),
                },
                {
                    "values": [
                        {"x": 100, "y": 700},
                        {"x": 200, "y": 800},
                        {"x": 300, "y": 900},
                    ],
                    "group": ("c1", "c2", "c3"),
                },
            ],
        }
        assert data == expected

    def test_get_data_empty_null_keys(self):
        form_data = {"groupby": [], "metrics": [""]}
        datasource = self.get_datasource_mock()
        # Test data
        raw = {}
        raw[DTTM_ALIAS] = [100, 200, 300]
        raw[""] = [1, 2, 3]
        raw[None] = [10, 20, 30]

        df = pd.DataFrame(raw)
        pairedTTestViz = viz.viz_types["paired_ttest"](datasource, form_data)  # noqa: N806
        data = pairedTTestViz.get_data(df)
        # Check method correctly transforms data
        expected = {
            "N/A": [
                {
                    "values": [
                        {"x": 100, "y": 1},
                        {"x": 200, "y": 2},
                        {"x": 300, "y": 3},
                    ],
                    "group": "All",
                }
            ],
        }
        assert data == expected

        form_data = {"groupby": [], "metrics": [None]}
        with self.assertRaises(ValueError):  # noqa: PT027
            viz.viz_types["paired_ttest"](datasource, form_data)


class TestPartitionViz(SupersetTestCase):
    @patch("superset.viz.BaseViz.query_obj")
    def test_query_obj_time_series_option(self, super_query_obj):
        datasource = self.get_datasource_mock()
        form_data = {}
        test_viz = viz.PartitionViz(datasource, form_data)
        super_query_obj.return_value = {}
        query_obj = test_viz.query_obj()
        assert not query_obj["is_timeseries"]
        test_viz.form_data["time_series_option"] = "agg_sum"
        query_obj = test_viz.query_obj()
        assert query_obj["is_timeseries"]

    def test_levels_for_computes_levels(self):
        raw = {}
        raw[DTTM_ALIAS] = [100, 200, 300, 100, 200, 300, 100, 200, 300]
        raw["groupA"] = ["a1", "a1", "a1", "b1", "b1", "b1", "c1", "c1", "c1"]
        raw["groupB"] = ["a2", "a2", "a2", "b2", "b2", "b2", "c2", "c2", "c2"]
        raw["groupC"] = ["a3", "a3", "a3", "b3", "b3", "b3", "c3", "c3", "c3"]
        raw["metric1"] = [1, 2, 3, 4, 5, 6, 7, 8, 9]
        raw["metric2"] = [10, 20, 30, 40, 50, 60, 70, 80, 90]
        raw["metric3"] = [100, 200, 300, 400, 500, 600, 700, 800, 900]
        df = pd.DataFrame(raw)
        groups = ["groupA", "groupB", "groupC"]
        time_op = "agg_sum"
        test_viz = viz.PartitionViz(Mock(), {})
        levels = test_viz.levels_for(time_op, groups, df)
        assert 4 == len(levels)
        expected = {DTTM_ALIAS: 1800, "metric1": 45, "metric2": 450, "metric3": 4500}
        assert expected == levels[0].to_dict()
        expected = {
            DTTM_ALIAS: {"a1": 600, "b1": 600, "c1": 600},
            "metric1": {"a1": 6, "b1": 15, "c1": 24},
            "metric2": {"a1": 60, "b1": 150, "c1": 240},
            "metric3": {"a1": 600, "b1": 1500, "c1": 2400},
        }
        assert expected == levels[1].to_dict()
        assert ["groupA", "groupB"] == levels[2].index.names
        assert ["groupA", "groupB", "groupC"] == levels[3].index.names
        time_op = "agg_mean"
        levels = test_viz.levels_for(time_op, groups, df)
        assert 4 == len(levels)
        expected = {
            DTTM_ALIAS: 200.0,
            "metric1": 5.0,
            "metric2": 50.0,
            "metric3": 500.0,
        }
        assert expected == levels[0].to_dict()
        expected = {
            DTTM_ALIAS: {"a1": 200, "c1": 200, "b1": 200},
            "metric1": {"a1": 2, "b1": 5, "c1": 8},
            "metric2": {"a1": 20, "b1": 50, "c1": 80},
            "metric3": {"a1": 200, "b1": 500, "c1": 800},
        }
        assert expected == levels[1].to_dict()
        assert ["groupA", "groupB"] == levels[2].index.names
        assert ["groupA", "groupB", "groupC"] == levels[3].index.names

    def test_levels_for_diff_computes_difference(self):
        raw = {}
        raw[DTTM_ALIAS] = [100, 200, 300, 100, 200, 300, 100, 200, 300]
        raw["groupA"] = ["a1", "a1", "a1", "b1", "b1", "b1", "c1", "c1", "c1"]
        raw["groupB"] = ["a2", "a2", "a2", "b2", "b2", "b2", "c2", "c2", "c2"]
        raw["groupC"] = ["a3", "a3", "a3", "b3", "b3", "b3", "c3", "c3", "c3"]
        raw["metric1"] = [1, 2, 3, 4, 5, 6, 7, 8, 9]
        raw["metric2"] = [10, 20, 30, 40, 50, 60, 70, 80, 90]
        raw["metric3"] = [100, 200, 300, 400, 500, 600, 700, 800, 900]
        df = pd.DataFrame(raw)
        groups = ["groupA", "groupB", "groupC"]
        test_viz = viz.PartitionViz(Mock(), {})
        time_op = "point_diff"
        levels = test_viz.levels_for_diff(time_op, groups, df)
        expected = {"metric1": 6, "metric2": 60, "metric3": 600}
        assert expected == levels[0].to_dict()
        expected = {
            "metric1": {"a1": 2, "b1": 2, "c1": 2},
            "metric2": {"a1": 20, "b1": 20, "c1": 20},
            "metric3": {"a1": 200, "b1": 200, "c1": 200},
        }
        assert expected == levels[1].to_dict()
        assert 4 == len(levels)
        assert ["groupA", "groupB", "groupC"] == levels[3].index.names

    def test_levels_for_time_calls_process_data_and_drops_cols(self):
        raw = {}
        raw[DTTM_ALIAS] = [100, 200, 300, 100, 200, 300, 100, 200, 300]
        raw["groupA"] = ["a1", "a1", "a1", "b1", "b1", "b1", "c1", "c1", "c1"]
        raw["groupB"] = ["a2", "a2", "a2", "b2", "b2", "b2", "c2", "c2", "c2"]
        raw["groupC"] = ["a3", "a3", "a3", "b3", "b3", "b3", "c3", "c3", "c3"]
        raw["metric1"] = [1, 2, 3, 4, 5, 6, 7, 8, 9]
        raw["metric2"] = [10, 20, 30, 40, 50, 60, 70, 80, 90]
        raw["metric3"] = [100, 200, 300, 400, 500, 600, 700, 800, 900]
        df = pd.DataFrame(raw)
        groups = ["groupA", "groupB", "groupC"]
        test_viz = viz.PartitionViz(Mock(), {"groupby": groups})

        def return_args(df_drop, aggregate):
            return df_drop

        test_viz.process_data = Mock(side_effect=return_args)
        levels = test_viz.levels_for_time(groups, df)
        assert 4 == len(levels)
        cols = [DTTM_ALIAS, "metric1", "metric2", "metric3"]
        assert sorted(cols) == sorted(levels[0].columns.tolist())
        cols += ["groupA"]
        assert sorted(cols) == sorted(levels[1].columns.tolist())
        cols += ["groupB"]
        assert sorted(cols) == sorted(levels[2].columns.tolist())
        cols += ["groupC"]
        assert sorted(cols) == sorted(levels[3].columns.tolist())
        assert 4 == len(test_viz.process_data.mock_calls)

    def test_nest_values_returns_hierarchy(self):
        raw = {}
        raw["groupA"] = ["a1", "a1", "a1", "b1", "b1", "b1", "c1", "c1", "c1"]
        raw["groupB"] = ["a2", "a2", "a2", "b2", "b2", "b2", "c2", "c2", "c2"]
        raw["groupC"] = ["a3", "a3", "a3", "b3", "b3", "b3", "c3", "c3", "c3"]
        raw["metric1"] = [1, 2, 3, 4, 5, 6, 7, 8, 9]
        raw["metric2"] = [10, 20, 30, 40, 50, 60, 70, 80, 90]
        raw["metric3"] = [100, 200, 300, 400, 500, 600, 700, 800, 900]
        df = pd.DataFrame(raw)
        test_viz = viz.PartitionViz(Mock(), {})
        groups = ["groupA", "groupB", "groupC"]
        levels = test_viz.levels_for("agg_sum", groups, df)
        nest = test_viz.nest_values(levels)
        assert 3 == len(nest)
        for i in range(0, 3):
            assert "metric" + str(i + 1) == nest[i]["name"]
        assert 3 == len(nest[0]["children"])
        assert 1 == len(nest[0]["children"][0]["children"])
        assert 1 == len(nest[0]["children"][0]["children"][0]["children"])

    def test_nest_values_returns_hierarchy_when_more_dimensions(self):
        raw = {}
        raw["category"] = ["a", "a", "a"]
        raw["subcategory"] = ["a.2", "a.1", "a.2"]
        raw["sub_subcategory"] = ["a.2.1", "a.1.1", "a.2.2"]
        raw["metric1"] = [5, 10, 15]
        raw["metric2"] = [50, 100, 150]
        raw["metric3"] = [500, 1000, 1500]
        df = pd.DataFrame(raw)
        test_viz = viz.PartitionViz(Mock(), {})
        groups = ["category", "subcategory", "sub_subcategory"]
        levels = test_viz.levels_for("agg_sum", groups, df)
        nest = test_viz.nest_values(levels)
        assert 3 == len(nest)
        for i in range(0, 3):
            assert "metric" + str(i + 1) == nest[i]["name"]
        assert 1 == len(nest[0]["children"])
        assert 2 == len(nest[0]["children"][0]["children"])
        assert 1 == len(nest[0]["children"][0]["children"][0]["children"])
        assert 2 == len(nest[0]["children"][0]["children"][1]["children"])

    def test_nest_procs_returns_hierarchy(self):
        raw = {}
        raw[DTTM_ALIAS] = [100, 200, 300, 100, 200, 300, 100, 200, 300]
        raw["groupA"] = ["a1", "a1", "a1", "b1", "b1", "b1", "c1", "c1", "c1"]
        raw["groupB"] = ["a2", "a2", "a2", "b2", "b2", "b2", "c2", "c2", "c2"]
        raw["groupC"] = ["a3", "a3", "a3", "b3", "b3", "b3", "c3", "c3", "c3"]
        raw["metric1"] = [1, 2, 3, 4, 5, 6, 7, 8, 9]
        raw["metric2"] = [10, 20, 30, 40, 50, 60, 70, 80, 90]
        raw["metric3"] = [100, 200, 300, 400, 500, 600, 700, 800, 900]
        df = pd.DataFrame(raw)
        test_viz = viz.PartitionViz(Mock(), {})
        groups = ["groupA", "groupB", "groupC"]
        metrics = ["metric1", "metric2", "metric3"]
        procs = {}
        for i in range(0, 4):
            df_drop = df.drop(groups[i:], axis=1)
            pivot = df_drop.pivot_table(
                index=DTTM_ALIAS, columns=groups[:i], values=metrics
            )
            procs[i] = pivot
        nest = test_viz.nest_procs(procs)
        assert 3 == len(nest)
        for i in range(0, 3):
            assert "metric" + str(i + 1) == nest[i]["name"]
            assert None is nest[i].get("val")
        assert 3 == len(nest[0]["children"])
        assert 3 == len(nest[0]["children"][0]["children"])
        assert 1 == len(nest[0]["children"][0]["children"][0]["children"])
        assert 1 == len(
            nest[0]["children"][0]["children"][0]["children"][0]["children"]
        )

    def test_get_data_calls_correct_method(self):
        raw = {}
        raw[DTTM_ALIAS] = [100, 200, 300, 100, 200, 300, 100, 200, 300]
        raw["groupA"] = ["a1", "a1", "a1", "b1", "b1", "b1", "c1", "c1", "c1"]
        raw["groupB"] = ["a2", "a2", "a2", "b2", "b2", "b2", "c2", "c2", "c2"]
        raw["groupC"] = ["a3", "a3", "a3", "b3", "b3", "b3", "c3", "c3", "c3"]
        raw["metric1"] = [1, 2, 3, 4, 5, 6, 7, 8, 9]
        raw["metric2"] = [10, 20, 30, 40, 50, 60, 70, 80, 90]
        raw["metric3"] = [100, 200, 300, 400, 500, 600, 700, 800, 900]
        df = pd.DataFrame(raw)
        test_viz = viz.PartitionViz(Mock(), {})
        with self.assertRaises(ValueError):  # noqa: PT027
            test_viz.get_data(df)
        test_viz.levels_for = Mock(return_value=1)
        test_viz.nest_values = Mock(return_value=1)
        test_viz.form_data["groupby"] = ["groups"]
        test_viz.form_data["time_series_option"] = "not_time"
        test_viz.get_data(df)
        assert "agg_sum" == test_viz.levels_for.mock_calls[0][1][0]
        test_viz.form_data["time_series_option"] = "agg_sum"
        test_viz.get_data(df)
        assert "agg_sum" == test_viz.levels_for.mock_calls[1][1][0]
        test_viz.form_data["time_series_option"] = "agg_mean"
        test_viz.get_data(df)
        assert "agg_mean" == test_viz.levels_for.mock_calls[2][1][0]
        test_viz.form_data["time_series_option"] = "point_diff"
        test_viz.levels_for_diff = Mock(return_value=1)
        test_viz.get_data(df)
        assert "point_diff" == test_viz.levels_for_diff.mock_calls[0][1][0]
        test_viz.form_data["time_series_option"] = "point_percent"
        test_viz.get_data(df)
        assert "point_percent" == test_viz.levels_for_diff.mock_calls[1][1][0]
        test_viz.form_data["time_series_option"] = "point_factor"
        test_viz.get_data(df)
        assert "point_factor" == test_viz.levels_for_diff.mock_calls[2][1][0]
        test_viz.levels_for_time = Mock(return_value=1)
        test_viz.nest_procs = Mock(return_value=1)
        test_viz.form_data["time_series_option"] = "adv_anal"
        test_viz.get_data(df)
        assert 1 == len(test_viz.levels_for_time.mock_calls)
        assert 1 == len(test_viz.nest_procs.mock_calls)
        test_viz.form_data["time_series_option"] = "time_series"
        test_viz.get_data(df)
        assert "agg_sum" == test_viz.levels_for.mock_calls[3][1][0]
        assert 7 == len(test_viz.nest_values.mock_calls)


class TestRoseVis(SupersetTestCase):
    def test_rose_vis_get_data(self):
        raw = {}
        t1 = pd.Timestamp("2000")
        t2 = pd.Timestamp("2002")
        t3 = pd.Timestamp("2004")
        raw[DTTM_ALIAS] = [t1, t2, t3, t1, t2, t3, t1, t2, t3]
        raw["groupA"] = ["a1", "a1", "a1", "b1", "b1", "b1", "c1", "c1", "c1"]
        raw["groupB"] = ["a2", "a2", "a2", "b2", "b2", "b2", "c2", "c2", "c2"]
        raw["groupC"] = ["a3", "a3", "a3", "b3", "b3", "b3", "c3", "c3", "c3"]
        raw["metric1"] = [1, 2, 3, 4, 5, 6, 7, 8, 9]
        df = pd.DataFrame(raw)
        fd = {"metrics": ["metric1"], "groupby": ["groupA"]}
        test_viz = viz.RoseViz(Mock(), fd)
        test_viz.metrics = fd["metrics"]
        res = test_viz.get_data(df)
        expected = {
            946684800000000000: [
                {"time": t1, "value": 1, "key": ("a1",), "name": ("a1",)},
                {"time": t1, "value": 4, "key": ("b1",), "name": ("b1",)},
                {"time": t1, "value": 7, "key": ("c1",), "name": ("c1",)},
            ],
            1009843200000000000: [
                {"time": t2, "value": 2, "key": ("a1",), "name": ("a1",)},
                {"time": t2, "value": 5, "key": ("b1",), "name": ("b1",)},
                {"time": t2, "value": 8, "key": ("c1",), "name": ("c1",)},
            ],
            1072915200000000000: [
                {"time": t3, "value": 3, "key": ("a1",), "name": ("a1",)},
                {"time": t3, "value": 6, "key": ("b1",), "name": ("b1",)},
                {"time": t3, "value": 9, "key": ("c1",), "name": ("c1",)},
            ],
        }
        assert expected == res


class TestTimeSeriesTableViz(SupersetTestCase):
    def test_get_data_metrics(self):
        form_data = {"metrics": ["sum__A", "count"], "groupby": []}
        datasource = self.get_datasource_mock()
        raw = {}
        t1 = pd.Timestamp("2000")
        t2 = pd.Timestamp("2002")
        raw[DTTM_ALIAS] = [t1, t2]
        raw["sum__A"] = [15, 20]
        raw["count"] = [6, 7]
        df = pd.DataFrame(raw)
        test_viz = viz.TimeTableViz(datasource, form_data)
        data = test_viz.get_data(df)
        # Check method correctly transforms data
        assert {"count", "sum__A"} == set(data["columns"])
        time_format = "%Y-%m-%d %H:%M:%S"
        expected = {
            t1.strftime(time_format): {"sum__A": 15, "count": 6},
            t2.strftime(time_format): {"sum__A": 20, "count": 7},
        }
        assert expected == data["records"]

    def test_get_data_group_by(self):
        form_data = {"metrics": ["sum__A"], "groupby": ["groupby1"]}
        datasource = self.get_datasource_mock()
        raw = {}
        t1 = pd.Timestamp("2000")
        t2 = pd.Timestamp("2002")
        raw[DTTM_ALIAS] = [t1, t1, t1, t2, t2, t2]
        raw["sum__A"] = [15, 20, 25, 30, 35, 40]
        raw["groupby1"] = ["a1", "a2", "a3", "a1", "a2", "a3"]
        df = pd.DataFrame(raw)
        test_viz = viz.TimeTableViz(datasource, form_data)
        data = test_viz.get_data(df)
        # Check method correctly transforms data
        assert {"a1", "a2", "a3"} == set(data["columns"])
        time_format = "%Y-%m-%d %H:%M:%S"
        expected = {
            t1.strftime(time_format): {"a1": 15, "a2": 20, "a3": 25},
            t2.strftime(time_format): {"a1": 30, "a2": 35, "a3": 40},
        }
        assert expected == data["records"]

    @patch("superset.viz.BaseViz.query_obj")
    def test_query_obj_throws_metrics_and_groupby(self, super_query_obj):
        datasource = self.get_datasource_mock()
        form_data = {"groupby": ["a"]}
        super_query_obj.return_value = {}
        test_viz = viz.TimeTableViz(datasource, form_data)
        with self.assertRaises(Exception):  # noqa: B017, PT027
            test_viz.query_obj()
        form_data["metrics"] = ["x", "y"]
        test_viz = viz.TimeTableViz(datasource, form_data)
        with self.assertRaises(Exception):  # noqa: B017, PT027
            test_viz.query_obj()

    def test_query_obj_order_by(self):
        test_viz = viz.TimeTableViz(
            self.get_datasource_mock(), {"metrics": ["sum__A", "count"], "groupby": []}
        )
        query_obj = test_viz.query_obj()
        assert query_obj["orderby"] == [("sum__A", False)]


class TestBaseDeckGLViz(SupersetTestCase):
    def test_get_metrics(self):
        form_data = load_fixture("deck_path_form_data.json")
        datasource = self.get_datasource_mock()
        test_viz_deckgl = viz.BaseDeckGLViz(datasource, form_data)
        result = test_viz_deckgl.get_metrics()
        assert result == [form_data.get("size")]

        form_data = {}
        test_viz_deckgl = viz.BaseDeckGLViz(datasource, form_data)
        result = test_viz_deckgl.get_metrics()
        assert result == []

    def test_scatterviz_get_metrics(self):
        form_data = load_fixture("deck_path_form_data.json")
        datasource = self.get_datasource_mock()

        form_data = {}
        test_viz_deckgl = viz.DeckScatterViz(datasource, form_data)
        test_viz_deckgl.point_radius_fixed = {"type": "metric", "value": "int"}
        result = test_viz_deckgl.get_metrics()
        assert result == ["int"]

        form_data = {}
        test_viz_deckgl = viz.DeckScatterViz(datasource, form_data)
        test_viz_deckgl.point_radius_fixed = {}
        result = test_viz_deckgl.get_metrics()
        assert result == []

    def test_get_js_columns(self):
        form_data = load_fixture("deck_path_form_data.json")
        datasource = self.get_datasource_mock()
        mock_d = {"a": "dummy1", "b": "dummy2", "c": "dummy3"}
        test_viz_deckgl = viz.BaseDeckGLViz(datasource, form_data)
        result = test_viz_deckgl.get_js_columns(mock_d)

        assert result == {"color": None}

    def test_get_properties(self):
        mock_d = {}
        form_data = load_fixture("deck_path_form_data.json")
        datasource = self.get_datasource_mock()
        test_viz_deckgl = viz.BaseDeckGLViz(datasource, form_data)

        with self.assertRaises(NotImplementedError) as context:  # noqa: PT027
            test_viz_deckgl.get_properties(mock_d)

        assert "" in str(context.exception)

    def test_process_spatial_query_obj(self):
        form_data = load_fixture("deck_path_form_data.json")
        datasource = self.get_datasource_mock()
        mock_key = "spatial_key"
        mock_gb = []
        test_viz_deckgl = viz.BaseDeckGLViz(datasource, form_data)

        with self.assertRaises(ValueError) as context:  # noqa: PT027
            test_viz_deckgl.process_spatial_query_obj(mock_key, mock_gb)

        assert "Bad spatial key" in str(context.exception)

        test_form_data = {
            "latlong_key": {"type": "latlong", "lonCol": "lon", "latCol": "lat"},
            "delimited_key": {"type": "delimited", "lonlatCol": "lonlat"},
            "geohash_key": {"type": "geohash", "geohashCol": "geo"},
        }

        datasource = self.get_datasource_mock()
        expected_results = {
            "latlong_key": ["lon", "lat"],
            "delimited_key": ["lonlat"],
            "geohash_key": ["geo"],
        }
        for mock_key in ["latlong_key", "delimited_key", "geohash_key"]:
            mock_gb = []
            test_viz_deckgl = viz.BaseDeckGLViz(datasource, test_form_data)
            test_viz_deckgl.process_spatial_query_obj(mock_key, mock_gb)
            assert expected_results.get(mock_key) == mock_gb

    def test_geojson_query_obj(self):
        form_data = load_fixture("deck_geojson_form_data.json")
        datasource = self.get_datasource_mock()
        test_viz_deckgl = viz.DeckGeoJson(datasource, form_data)
        results = test_viz_deckgl.query_obj()

        assert results["metrics"] == []
        assert results["groupby"] == []
        assert results["columns"] == ["test_col"]

    def test_parse_coordinates(self):
        form_data = load_fixture("deck_path_form_data.json")
        datasource = self.get_datasource_mock()
        viz_instance = viz.BaseDeckGLViz(datasource, form_data)

<<<<<<< HEAD
        coord = viz_instance.parse_coordinates("1.23, 113.21")
        self.assertEqual(coord, (113.21, 1.23))

        coord = viz_instance.parse_coordinates("1.23 113.21", True)
        self.assertEqual(coord, (113.21, 1.23))

        coord = viz_instance.parse_coordinates("113.21,1.23", False)
        self.assertEqual(coord, (113.21, 1.23))
=======
        coord = viz_instance.parse_coordinates("1.23, 3.21")
        assert coord == (1.23, 3.21)

        coord = viz_instance.parse_coordinates("1.23 3.21")
        assert coord == (1.23, 3.21)
>>>>>>> bcd136ce

        assert viz_instance.parse_coordinates(None) is None

        assert viz_instance.parse_coordinates("") is None

    def test_parse_coordinates_raises(self):
        form_data = load_fixture("deck_path_form_data.json")
        datasource = self.get_datasource_mock()
        test_viz_deckgl = viz.BaseDeckGLViz(datasource, form_data)

        with self.assertRaises(SpatialException):  # noqa: PT027
            test_viz_deckgl.parse_coordinates("NULL")

        with self.assertRaises(SpatialException):  # noqa: PT027
            test_viz_deckgl.parse_coordinates("fldkjsalkj,fdlaskjfjadlksj")

    def test_filter_nulls(self):
        test_form_data = {
            "latlong_key": {"type": "latlong", "lonCol": "lon", "latCol": "lat"},
            "delimited_key": {"type": "delimited", "lonlatCol": "lonlat"},
            "geohash_key": {"type": "geohash", "geohashCol": "geo"},
        }

        datasource = self.get_datasource_mock()
        expected_results = {
            "latlong_key": [
                {
                    "clause": "WHERE",
                    "expressionType": "SIMPLE",
                    "filterOptionName": "c7f171cf3204bcbf456acfeac5cd9afd",
                    "comparator": "",
                    "operator": "IS NOT NULL",
                    "subject": "lat",
                },
                {
                    "clause": "WHERE",
                    "expressionType": "SIMPLE",
                    "filterOptionName": "52634073fbb8ae0a3aa59ad48abac55e",
                    "comparator": "",
                    "operator": "IS NOT NULL",
                    "subject": "lon",
                },
            ],
            "delimited_key": [
                {
                    "clause": "WHERE",
                    "expressionType": "SIMPLE",
                    "filterOptionName": "cae5c925c140593743da08499e6fb207",
                    "comparator": "",
                    "operator": "IS NOT NULL",
                    "subject": "lonlat",
                }
            ],
            "geohash_key": [
                {
                    "clause": "WHERE",
                    "expressionType": "SIMPLE",
                    "filterOptionName": "d84f55222d8e414e888fa5f990b341d2",
                    "comparator": "",
                    "operator": "IS NOT NULL",
                    "subject": "geo",
                }
            ],
        }
        for mock_key in ["latlong_key", "delimited_key", "geohash_key"]:
            test_viz_deckgl = viz.BaseDeckGLViz(datasource, test_form_data.copy())
            test_viz_deckgl.spatial_control_keys = [mock_key]
            test_viz_deckgl.add_null_filters()
            adhoc_filters = test_viz_deckgl.form_data["adhoc_filters"]
            assert expected_results.get(mock_key) == adhoc_filters


class TestTimeSeriesViz(SupersetTestCase):
    def test_timeseries_unicode_data(self):
        datasource = self.get_datasource_mock()
        form_data = {"groupby": ["name"], "metrics": ["sum__payout"]}
        raw = {}
        raw["name"] = [
            "Real Madrid C.F.🇺🇸🇬🇧",
            "Real Madrid C.F.🇺🇸🇬🇧",
            "Real Madrid Basket",
            "Real Madrid Basket",
        ]
        raw["__timestamp"] = [
            "2018-02-20T00:00:00",
            "2018-03-09T00:00:00",
            "2018-02-20T00:00:00",
            "2018-03-09T00:00:00",
        ]
        raw["sum__payout"] = [2, 2, 4, 4]
        df = pd.DataFrame(raw)

        test_viz = viz.NVD3TimeSeriesViz(datasource, form_data)
        viz_data = {}
        viz_data = test_viz.get_data(df)
        expected = [
            {
                "values": [
                    {"y": 4, "x": "2018-02-20T00:00:00"},
                    {"y": 4, "x": "2018-03-09T00:00:00"},
                ],
                "key": ("Real Madrid Basket",),
            },
            {
                "values": [
                    {"y": 2, "x": "2018-02-20T00:00:00"},
                    {"y": 2, "x": "2018-03-09T00:00:00"},
                ],
                "key": ("Real Madrid C.F.\U0001f1fa\U0001f1f8\U0001f1ec\U0001f1e7",),
            },
        ]
        assert expected == viz_data

    def test_process_data_resample(self):
        datasource = self.get_datasource_mock()

        df = pd.DataFrame(
            {
                "__timestamp": pd.to_datetime(
                    ["2019-01-01", "2019-01-02", "2019-01-05", "2019-01-07"]
                ),
                "y": [1.0, 2.0, 5.0, 7.0],
            }
        )

        assert viz.NVD3TimeSeriesViz(
            datasource,
            {"metrics": ["y"], "resample_method": "sum", "resample_rule": "1D"},
        ).process_data(df)["y"].tolist() == [1.0, 2.0, 0.0, 0.0, 5.0, 0.0, 7.0]

        np.testing.assert_equal(
            viz.NVD3TimeSeriesViz(
                datasource,
                {"metrics": ["y"], "resample_method": "asfreq", "resample_rule": "1D"},
            )
            .process_data(df)["y"]
            .tolist(),
            [1.0, 2.0, np.nan, np.nan, 5.0, np.nan, 7.0],
        )

    def test_apply_rolling(self):
        datasource = self.get_datasource_mock()
        df = pd.DataFrame(
            index=pd.to_datetime(
                ["2019-01-01", "2019-01-02", "2019-01-05", "2019-01-07"]
            ),
            data={"y": [1.0, 2.0, 3.0, 4.0]},
        )
        assert viz.NVD3TimeSeriesViz(
            datasource,
            {
                "metrics": ["y"],
                "rolling_type": "cumsum",
                "rolling_periods": 0,
                "min_periods": 0,
            },
        ).apply_rolling(df)["y"].tolist() == [1.0, 3.0, 6.0, 10.0]
        assert viz.NVD3TimeSeriesViz(
            datasource,
            {
                "metrics": ["y"],
                "rolling_type": "sum",
                "rolling_periods": 2,
                "min_periods": 0,
            },
        ).apply_rolling(df)["y"].tolist() == [1.0, 3.0, 5.0, 7.0]
        assert viz.NVD3TimeSeriesViz(
            datasource,
            {
                "metrics": ["y"],
                "rolling_type": "mean",
                "rolling_periods": 10,
                "min_periods": 0,
            },
        ).apply_rolling(df)["y"].tolist() == [1.0, 1.5, 2.0, 2.5]

    def test_apply_rolling_without_data(self):
        datasource = self.get_datasource_mock()
        df = pd.DataFrame(
            index=pd.to_datetime(
                ["2019-01-01", "2019-01-02", "2019-01-05", "2019-01-07"]
            ),
            data={"y": [1.0, 2.0, 3.0, 4.0]},
        )
        test_viz = viz.NVD3TimeSeriesViz(
            datasource,
            {
                "metrics": ["y"],
                "rolling_type": "cumsum",
                "rolling_periods": 4,
                "min_periods": 4,
            },
        )
        with pytest.raises(QueryObjectValidationError):
            test_viz.apply_rolling(df)<|MERGE_RESOLUTION|>--- conflicted
+++ resolved
@@ -736,22 +736,17 @@
         datasource = self.get_datasource_mock()
         viz_instance = viz.BaseDeckGLViz(datasource, form_data)
 
-<<<<<<< HEAD
-        coord = viz_instance.parse_coordinates("1.23, 113.21")
-        self.assertEqual(coord, (113.21, 1.23))
-
-        coord = viz_instance.parse_coordinates("1.23 113.21", True)
-        self.assertEqual(coord, (113.21, 1.23))
-
-        coord = viz_instance.parse_coordinates("113.21,1.23", False)
-        self.assertEqual(coord, (113.21, 1.23))
-=======
         coord = viz_instance.parse_coordinates("1.23, 3.21")
         assert coord == (1.23, 3.21)
 
         coord = viz_instance.parse_coordinates("1.23 3.21")
         assert coord == (1.23, 3.21)
->>>>>>> bcd136ce
+
+        coord = viz_instance.parse_coordinates("1.23, 3.21", True)
+        assert coord == (1.23, 3.21)
+
+        coord = viz_instance.parse_coordinates("1.23 3.21", False)
+        assert coord == (3.21, 1.23)
 
         assert viz_instance.parse_coordinates(None) is None
 
