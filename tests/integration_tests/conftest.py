--- conflicted
+++ resolved
@@ -113,15 +113,6 @@
             yield user
 
     return _get_user
-<<<<<<< HEAD
-
-
-@pytest.fixture
-def test_client(app_context: AppContext):
-    with app.test_client() as client:
-        yield client
-=======
->>>>>>> 2817aebd
 
 
 @pytest.fixture(autouse=True, scope="session")
@@ -153,67 +144,6 @@
         for table in sqla_base.metadata.sorted_tables:
             table.__table__.drop()
         db.session.commit()
-
-
-@pytest.fixture
-def login_as(test_client: "FlaskClient[Any]"):
-    """Fixture with app context and logged in admin user."""
-
-    def _login_as(username: str, password: str = "general"):
-        login(test_client, username=username, password=password)
-
-    yield _login_as
-    # no need to log out as both app_context and test_client are
-    # function level fixtures anyway
-
-
-@pytest.fixture
-def login_as_admin(login_as: Callable[..., None]):
-    yield login_as("admin")
-
-
-@pytest.fixture
-def create_user(app_context: AppContext):
-    def _create_user(username: str, role: str = "Admin", password: str = "general"):
-        security_manager.add_user(
-            username,
-            "firstname",
-            "lastname",
-            "email@exaple.com",
-            security_manager.find_role(role),
-            password,
-        )
-        return security_manager.find_user(username)
-
-    return _create_user
-
-
-@pytest.fixture
-def get_user(app_context: AppContext):
-    def _get_user(username: str) -> ab_models.User:
-        return (
-            db.session.query(security_manager.user_model)
-            .filter_by(username=username)
-            .one_or_none()
-        )
-
-    return _get_user
-
-
-@pytest.fixture
-def get_or_create_user(get_user, create_user) -> ab_models.User:
-    @contextlib.contextmanager
-    def _get_user(username: str) -> ab_models.User:
-        user = get_user(username)
-        if not user:
-            # if user is created by test, remove it after done
-            user = create_user(username)
-            yield user
-            db.session.delete(user)
-        else:
-            yield user
-
-    return _get_user
 
 
 def drop_from_schema(engine: Engine, schema_name: str):
