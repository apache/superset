--- conflicted
+++ resolved
@@ -1,341 +1,108 @@
-# Licensed to the Apache Software Foundation (ASF) under one
-# or more contributor license agreements.  See the NOTICE file
-# distributed with this work for additional information
-# regarding copyright ownership.  The ASF licenses this file
-# to you under the Apache License, Version 2.0 (the
-# "License"); you may not use this file except in compliance
-# with the License.  You may obtain a copy of the License at
+#  Licensed to the Apache Software Foundation (ASF) under one
+#  or more contributor license agreements.  See the NOTICE file
+#  distributed with this work for additional information
+#  regarding copyright ownership.  The ASF licenses this file
+#  to you under the Apache License, Version 2.0 (the
+#  "License"); you may not use this file except in compliance
+#  with the License.  You may obtain a copy of the License at
 #
-#   http://www.apache.org/licenses/LICENSE-2.0
+#  http://www.apache.org/licenses/LICENSE-2.0
 #
-# Unless required by applicable law or agreed to in writing,
-# software distributed under the License is distributed on an
-# "AS IS" BASIS, WITHOUT WARRANTIES OR CONDITIONS OF ANY
-# KIND, either express or implied.  See the License for the
-# specific language governing permissions and limitations
-# under the License.
+#  Unless required by applicable law or agreed to in writing,
+#  software distributed under the License is distributed on an
+#  "AS IS" BASIS, WITHOUT WARRANTIES OR CONDITIONS OF ANY
+#  KIND, either express or implied.  See the License for the
+#  specific language governing permissions and limitations
+#  under the License.
+#
+#  http://www.apache.org/licenses/LICENSE-2.0
+#
+#  Unless required by applicable law or agreed to in writing,
+#  software distributed under the License is distributed on an
+#  "AS IS" BASIS, WITHOUT WARRANTIES OR CONDITIONS OF ANY
+#  KIND, either express or implied.  See the License for the
+#  specific language governing permissions and limitations
+#  under the License.
 from __future__ import annotations
 
-import contextlib
-import functools
-<<<<<<< HEAD
-from typing import Any, Callable, Generator, Optional, TYPE_CHECKING
-from unittest.mock import patch
+from typing import Callable, TYPE_CHECKING
+from unittest.mock import MagicMock, Mock, PropertyMock
 
-import pytest
-=======
-from operator import ge
-from typing import Any, Callable, Optional, TYPE_CHECKING
-from unittest.mock import patch
+from flask import Flask
+from flask.ctx import AppContext
+from pytest import fixture
 
-import pytest
-from flask.ctx import AppContext
-from flask_appbuilder.security.sqla import models as ab_models
->>>>>>> 667f4101
-from sqlalchemy.engine import Engine
+from superset.app import create_app
+from tests.example_data.data_loading.pandas.pandas_data_loader import PandasDataLoader
+from tests.example_data.data_loading.pandas.pands_data_loading_conf import (
+    PandasLoaderConfigurations,
+)
+from tests.example_data.data_loading.pandas.table_df_convertor import (
+    TableToDfConvertorImpl,
+)
 
-from superset import db, security_manager
-from superset.extensions import feature_flag_manager
-from superset.utils.core import json_dumps_w_dates
-from superset.utils.database import get_example_database, remove_database
-from tests.integration_tests.test_app import app
+SUPPORT_DATETIME_TYPE = "support_datetime_type"
 
 if TYPE_CHECKING:
+    from sqlalchemy.engine import Engine
+
     from superset.connectors.sqla.models import Database
+    from tests.example_data.data_loading.base_data_loader import DataLoader
+    from tests.example_data.data_loading.pandas.pandas_data_loader import (
+        TableToDfConvertor,
+    )
 
-CTAS_SCHEMA_NAME = "sqllab_test_db"
-ADMIN_SCHEMA_NAME = "admin_database"
+pytest_plugins = "tests.fixtures"
+
+PRESTO = "presto"
+BACKEND_PROPERTY_VALUE = "sqlite"
 
 
-@pytest.fixture
-def app_context():
-    with app.app_context():
-        yield
+@fixture(scope="session")
+def example_db_provider() -> Callable[[], Database]:
+    def mock_provider() -> Mock:
+        mock = MagicMock()
+        type(mock).backend = PropertyMock(return_value=BACKEND_PROPERTY_VALUE)
+        return mock
+
+    return mock_provider
 
 
-@pytest.fixture
-def create_user(app_context: AppContext):
-    def _create_user(username: str, role: str = "Admin", password: str = "general"):
-        security_manager.add_user(
-            username,
-            "firstname",
-            "lastname",
-            "email@exaple.com",
-            security_manager.find_role(role),
-            password,
-        )
-        return security_manager.find_user(username)
-
-    return _create_user
+@fixture(scope="session")
+def example_db_engine(example_db_provider: Callable[[], Database]) -> Engine:
+    return example_db_provider().get_sqla_engine()
 
 
-@pytest.fixture
-def get_user(app_context: AppContext):
-    def _get_user(username: str) -> ab_models.User:
-        return (
-            db.session.query(security_manager.user_model)
-            .filter_by(username=username)
-            .one_or_none()
-        )
-
-    return _get_user
+@fixture(scope="session")
+def pandas_loader_configuration(
+    support_datetime_type,
+) -> PandasLoaderConfigurations:
+    return PandasLoaderConfigurations.make_from_dict(
+        {SUPPORT_DATETIME_TYPE: support_datetime_type}
+    )
 
 
-@pytest.fixture
-def get_or_create_user(get_user, create_user) -> ab_models.User:
-    @contextlib.contextmanager
-    def _get_user(username: str) -> ab_models.User:
-        user = get_user(username)
-        if not user:
-            # if user is created by test, remove it after done
-            user = create_user(username)
-            yield user
-            db.session.delete(user)
-        else:
-            yield user
-
-    return _get_user
+@fixture(scope="session")
+def support_datetime_type(example_db_provider: Callable[[], Database]) -> bool:
+    return example_db_provider().backend != PRESTO
 
 
-@pytest.fixture(autouse=True, scope="session")
-def setup_sample_data() -> Any:
-    # TODO(john-bodley): Determine a cleaner way of setting up the sample data without
-    # relying on `tests.integration_tests.test_app.app` leveraging an  `app` fixture which is purposely
-    # scoped to the function level to ensure tests remain idempotent.
-    with app.app_context():
-        setup_presto_if_needed()
-
-        from superset.cli.test import load_test_users_run
-
-        load_test_users_run()
-
-        from superset.examples.css_templates import load_css_templates
-
-        load_css_templates()
-
-    yield
-
-    with app.app_context():
-        engine = get_example_database().get_sqla_engine()
-
-        # drop sqlachemy tables
-
-        db.session.commit()
-        from sqlalchemy.ext import declarative
-
-        sqla_base = declarative.declarative_base()
-        # uses sorted_tables to drop in proper order without violating foreign constrains
-        for table in sqla_base.metadata.sorted_tables:
-            table.__table__.drop()
-        db.session.commit()
+@fixture(scope="session")
+def table_to_df_convertor(
+    pandas_loader_configuration: PandasLoaderConfigurations,
+) -> TableToDfConvertor:
+    return TableToDfConvertorImpl(
+        not pandas_loader_configuration.support_datetime_type,
+        pandas_loader_configuration.strftime,
+    )
 
 
-def drop_from_schema(engine: Engine, schema_name: str):
-    schemas = engine.execute(f"SHOW SCHEMAS").fetchall()
-    if schema_name not in [s[0] for s in schemas]:
-        # schema doesn't exist
-        return
-    tables_or_views = engine.execute(f"SHOW TABLES in {schema_name}").fetchall()
-    for tv in tables_or_views:
-        engine.execute(f"DROP TABLE IF EXISTS {schema_name}.{tv[0]}")
-        engine.execute(f"DROP VIEW IF EXISTS {schema_name}.{tv[0]}")
-
-
-@pytest.fixture(scope="session")
-def example_db_provider() -> Callable[[], Database]:  # type: ignore
-    class _example_db_provider:
-        _db: Optional[Database] = None
-
-        def __call__(self) -> Database:
-            with app.app_context():
-                if self._db is None:
-                    self._db = get_example_database()
-                    self._load_lazy_data_to_decouple_from_session()
-
-                return self._db
-
-        def _load_lazy_data_to_decouple_from_session(self) -> None:
-            self._db.get_sqla_engine()  # type: ignore
-            self._db.backend  # type: ignore
-
-        def remove(self) -> None:
-            if self._db:
-                with app.app_context():
-                    remove_database(self._db)
-
-    _instance = _example_db_provider()
-
-    yield _instance
-
-    # TODO - can not use it until referenced objects will be deleted.
-    # _instance.remove()
-
-
-def setup_presto_if_needed():
-    backend = app.config["SQLALCHEMY_EXAMPLES_URI"].split("://")[0]
-    database = get_example_database()
-    extra = database.get_extra()
-
-    if backend == "presto":
-        # decrease poll interval for tests
-        extra = {
-            **extra,
-            "engine_params": {
-                "connect_args": {"poll_interval": app.config["PRESTO_POLL_INTERVAL"]}
-            },
-        }
-    else:
-        # remove `poll_interval` from databases that do not support it
-        extra = {**extra, "engine_params": {}}
-    database.extra = json_dumps_w_dates(extra)
-    db.session.commit()
-
-    if backend in {"presto", "hive"}:
-        database = get_example_database()
-        engine = database.get_sqla_engine()
-        drop_from_schema(engine, CTAS_SCHEMA_NAME)
-        engine.execute(f"DROP SCHEMA IF EXISTS {CTAS_SCHEMA_NAME}")
-        engine.execute(f"CREATE SCHEMA {CTAS_SCHEMA_NAME}")
-
-        drop_from_schema(engine, ADMIN_SCHEMA_NAME)
-        engine.execute(f"DROP SCHEMA IF EXISTS {ADMIN_SCHEMA_NAME}")
-        engine.execute(f"CREATE SCHEMA {ADMIN_SCHEMA_NAME}")
-
-
-def with_feature_flags(**mock_feature_flags):
-    """
-    Use this decorator to mock feature flags in tests.integration_tests.
-
-    Usage:
-
-        class TestYourFeature(SupersetTestCase):
-
-            @with_feature_flags(YOUR_FEATURE=True)
-            def test_your_feature_enabled(self):
-                self.assertEqual(is_feature_enabled("YOUR_FEATURE"), True)
-
-            @with_feature_flags(YOUR_FEATURE=False)
-            def test_your_feature_disabled(self):
-                self.assertEqual(is_feature_enabled("YOUR_FEATURE"), False)
-    """
-
-    def mock_get_feature_flags():
-        feature_flags = feature_flag_manager._feature_flags or {}
-        return {**feature_flags, **mock_feature_flags}
-
-    def decorate(test_fn):
-        def wrapper(*args, **kwargs):
-            with patch.object(
-                feature_flag_manager,
-                "get_feature_flags",
-                side_effect=mock_get_feature_flags,
-            ):
-                test_fn(*args, **kwargs)
-
-        return functools.update_wrapper(wrapper, test_fn)
-
-    return decorate
-
-
-@pytest.fixture
-def virtual_dataset():
-    from superset.connectors.sqla.models import SqlaTable, SqlMetric, TableColumn
-
-    dataset = SqlaTable(
-        table_name="virtual_dataset",
-        sql=(
-            "SELECT 0 as col1, 'a' as col2, 1.0 as col3, NULL as col4, '2000-01-01 00:00:00' as col5 "
-            "UNION ALL "
-            "SELECT 1, 'b', 1.1, NULL, '2000-01-02 00:00:00' "
-            "UNION ALL "
-            "SELECT 2 as col1, 'c' as col2, 1.2, NULL, '2000-01-03 00:00:00' "
-            "UNION ALL "
-            "SELECT 3 as col1, 'd' as col2, 1.3, NULL, '2000-01-04 00:00:00' "
-            "UNION ALL "
-            "SELECT 4 as col1, 'e' as col2, 1.4, NULL, '2000-01-05 00:00:00' "
-            "UNION ALL "
-            "SELECT 5 as col1, 'f' as col2, 1.5, NULL, '2000-01-06 00:00:00' "
-            "UNION ALL "
-            "SELECT 6 as col1, 'g' as col2, 1.6, NULL, '2000-01-07 00:00:00' "
-            "UNION ALL "
-            "SELECT 7 as col1, 'h' as col2, 1.7, NULL, '2000-01-08 00:00:00' "
-            "UNION ALL "
-            "SELECT 8 as col1, 'i' as col2, 1.8, NULL, '2000-01-09 00:00:00' "
-            "UNION ALL "
-            "SELECT 9 as col1, 'j' as col2, 1.9, NULL, '2000-01-10 00:00:00' "
-        ),
-        database=get_example_database(),
-    )
-    TableColumn(column_name="col1", type="INTEGER", table=dataset)
-    TableColumn(column_name="col2", type="VARCHAR(255)", table=dataset)
-    TableColumn(column_name="col3", type="DECIMAL(4,2)", table=dataset)
-    TableColumn(column_name="col4", type="VARCHAR(255)", table=dataset)
-    # Different database dialect datetime type is not consistent, so temporarily use varchar
-    TableColumn(column_name="col5", type="VARCHAR(255)", table=dataset)
-
-    SqlMetric(metric_name="count", expression="count(*)", table=dataset)
-    db.session.merge(dataset)
-
-    yield dataset
-
-    db.session.delete(dataset)
-    db.session.commit()
-
-
-@pytest.fixture
-def physical_dataset():
-    from superset.connectors.sqla.models import SqlaTable, SqlMetric, TableColumn
-
-    example_database = get_example_database()
-    engine = example_database.get_sqla_engine()
-    # sqlite can only execute one statement at a time
-    engine.execute(
-        """
-        CREATE TABLE IF NOT EXISTS physical_dataset(
-          col1 INTEGER,
-          col2 VARCHAR(255),
-          col3 DECIMAL(4,2),
-          col4 VARCHAR(255),
-          col5 VARCHAR(255)
-        );
-        """
-    )
-    engine.execute(
-        """
-        INSERT INTO physical_dataset values
-        (0, 'a', 1.0, NULL, '2000-01-01 00:00:00'),
-        (1, 'b', 1.1, NULL, '2000-01-02 00:00:00'),
-        (2, 'c', 1.2, NULL, '2000-01-03 00:00:00'),
-        (3, 'd', 1.3, NULL, '2000-01-04 00:00:00'),
-        (4, 'e', 1.4, NULL, '2000-01-05 00:00:00'),
-        (5, 'f', 1.5, NULL, '2000-01-06 00:00:00'),
-        (6, 'g', 1.6, NULL, '2000-01-07 00:00:00'),
-        (7, 'h', 1.7, NULL, '2000-01-08 00:00:00'),
-        (8, 'i', 1.8, NULL, '2000-01-09 00:00:00'),
-        (9, 'j', 1.9, NULL, '2000-01-10 00:00:00');
-    """
-    )
-
-    dataset = SqlaTable(
-        table_name="physical_dataset",
-        database=example_database,
-    )
-    TableColumn(column_name="col1", type="INTEGER", table=dataset)
-    TableColumn(column_name="col2", type="VARCHAR(255)", table=dataset)
-    TableColumn(column_name="col3", type="DECIMAL(4,2)", table=dataset)
-    TableColumn(column_name="col4", type="VARCHAR(255)", table=dataset)
-    TableColumn(column_name="col5", type="VARCHAR(255)", table=dataset)
-    SqlMetric(metric_name="count", expression="count(*)", table=dataset)
-    db.session.merge(dataset)
-    if example_database.backend == "sqlite":
-        db.session.commit()
-
-    yield dataset
-
-    engine.execute(
-        """
-        DROP TABLE physical_dataset;
-    """
-    )
-    db.session.delete(dataset)
-    db.session.commit()+@fixture(scope="session")
+def data_loader(
+    example_db_engine: Engine,
+    pandas_loader_configuration: PandasLoaderConfigurations,
+    table_to_df_convertor: TableToDfConvertor,
+) -> DataLoader:
+    return PandasDataLoader(
+        example_db_engine, pandas_loader_configuration, table_to_df_convertor
+    )