--- conflicted
+++ resolved
@@ -55,17 +55,12 @@
         {"SQLLAB_BACKEND_PERSISTENCE": False},
         clear=True,
     )
-<<<<<<< HEAD
     def test_get_from_empty_bootstrap_data(self):
-        self.login(username="gamma_sqllab_no_data")
-=======
-    def test_get_from_empty_bootsrap_data(self):
         if utils.backend() == "postgresql":
             # failing
             return
 
         self.login(GAMMA_SQLLAB_NO_DATA_USERNAME)
->>>>>>> cf083bf8
         resp = self.client.get("/api/v1/sqllab/")
         assert resp.status_code == 200
         data = json.loads(resp.data.decode("utf-8"))
