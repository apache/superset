# Licensed to the Apache Software Foundation (ASF) under one
# or more contributor license agreements.  See the NOTICE file
# distributed with this work for additional information
# regarding copyright ownership.  The ASF licenses this file
# to you under the Apache License, Version 2.0 (the
# "License"); you may not use this file except in compliance
# with the License.  You may obtain a copy of the License at
#
#   http://www.apache.org/licenses/LICENSE-2.0
#
# Unless required by applicable law or agreed to in writing,
# software distributed under the License is distributed on an
# "AS IS" BASIS, WITHOUT WARRANTIES OR CONDITIONS OF ANY
# KIND, either express or implied.  See the License for the
# specific language governing permissions and limitations
# under the License.
# isort:skip_file
"""Unit tests for Superset"""
<<<<<<< HEAD
import json
import time
=======

>>>>>>> b6270114
import unittest
import copy
import numpy as np
from datetime import datetime
from io import BytesIO
import time
from typing import Any, Optional
from unittest import mock
from zipfile import ZipFile

from flask import Response
from flask.ctx import AppContext
from tests.integration_tests.conftest import with_feature_flags
from superset.charts.data.api import ChartDataRestApi
from superset.models.sql_lab import Query
from tests.integration_tests.base_tests import SupersetTestCase, test_client
from tests.integration_tests.annotation_layers.fixtures import create_annotation_layers  # noqa: F401
from tests.integration_tests.constants import (
    ADMIN_USERNAME,
    GAMMA_NO_CSV_USERNAME,
    GAMMA_USERNAME,
)
from tests.integration_tests.fixtures.birth_names_dashboard import (
    load_birth_names_dashboard_with_slices,  # noqa: F401
    load_birth_names_data,  # noqa: F401
)
from tests.integration_tests.test_app import app
from tests.integration_tests.fixtures.energy_dashboard import (
    load_energy_table_with_slice,  # noqa: F401
    load_energy_table_data,  # noqa: F401
)
import pytest
from superset.models.slice import Slice

from superset.commands.chart.data.get_data_command import ChartDataCommand
from superset.connectors.sqla.models import TableColumn, SqlaTable
from superset.errors import SupersetErrorType
from superset.extensions import async_query_manager_factory, db
from superset.models.annotations import AnnotationLayer
from superset.superset_typing import AdhocColumn
from superset.utils.core import (
    AnnotationType,
    backend,
    get_example_default_schema,
    AdhocMetricExpressionType,
    ExtraFiltersReasonType,
)
from superset.utils import json
from superset.utils.database import get_example_database, get_main_database
from superset.common.chart_data import ChartDataResultFormat, ChartDataResultType

from tests.common.query_context_generator import ANNOTATION_LAYERS
from tests.integration_tests.fixtures.query_context import get_query_context

from tests.integration_tests.test_app import app  # noqa: F811


CHART_DATA_URI = "api/v1/chart/data"
CHARTS_FIXTURE_COUNT = 10
ADHOC_COLUMN_FIXTURE: AdhocColumn = {
    "hasCustomLabel": True,
    "label": "male_or_female",
    "sqlExpression": "case when gender = 'boy' then 'male' "
    "when gender = 'girl' then 'female' else 'other' end",
}

INCOMPATIBLE_ADHOC_COLUMN_FIXTURE: AdhocColumn = {
    "hasCustomLabel": True,
    "label": "exciting_or_boring",
    "sqlExpression": "case when genre = 'Action' then 'Exciting' else 'Boring' end",
}


@pytest.fixture(autouse=True)
def skip_by_backend(app_context: AppContext):
    if backend() == "hive":
        pytest.skip("Skipping tests for Hive backend")


class BaseTestChartDataApi(SupersetTestCase):
    query_context_payload_template = None

    def setUp(self) -> None:
        self.login(ADMIN_USERNAME)
        if self.query_context_payload_template is None:
            BaseTestChartDataApi.query_context_payload_template = get_query_context(
                "birth_names"
            )
        self.query_context_payload = (
            copy.deepcopy(self.query_context_payload_template) or {}
        )

    def get_expected_row_count(self, client_id: str) -> int:
        start_date = datetime.now()
        start_date = start_date.replace(
            year=start_date.year - 100, hour=0, minute=0, second=0
        )

        quoted_table_name = self.quote_name("birth_names")
        sql = f"""
                            SELECT COUNT(*) AS rows_count FROM (
                                SELECT name AS name, SUM(num) AS sum__num
                                FROM {quoted_table_name}
                                WHERE ds >= '{start_date.strftime("%Y-%m-%d %H:%M:%S")}'
                                AND gender = 'boy'
                                GROUP BY name
                                ORDER BY sum__num DESC
                                LIMIT 100) AS inner__query
                        """
        resp = self.run_sql(sql, client_id, raise_on_error=True)
        db.session.query(Query).delete()
        db.session.commit()
        return resp["data"][0]["rows_count"]

    def quote_name(self, name: str):
        if get_main_database().backend in {"presto", "hive"}:
            with get_example_database().get_inspector() as inspector:  # E: Ne
                return inspector.engine.dialect.identifier_preparer.quote_identifier(
                    name
                )
        return name


@pytest.mark.chart_data_flow
class TestPostChartDataApi(BaseTestChartDataApi):
    @pytest.mark.usefixtures("load_birth_names_dashboard_with_slices")
    def test__map_form_data_datasource_to_dataset_id(self):
        # arrange
        self.query_context_payload["datasource"] = {"id": 1, "type": "table"}
        # act
        response = ChartDataRestApi._map_form_data_datasource_to_dataset_id(
            ChartDataRestApi, self.query_context_payload
        )
        # assert
        assert response == {"dashboard_id": None, "dataset_id": 1, "slice_id": None}

        # takes malformed content without raising an error
        self.query_context_payload["datasource"] = "1__table"
        # act
        response = ChartDataRestApi._map_form_data_datasource_to_dataset_id(
            ChartDataRestApi, self.query_context_payload
        )
        # assert
        assert response == {"dashboard_id": None, "dataset_id": None, "slice_id": None}

        # takes a slice id
        self.query_context_payload["datasource"] = None
        self.query_context_payload["form_data"] = {"slice_id": 1}
        # act
        response = ChartDataRestApi._map_form_data_datasource_to_dataset_id(
            ChartDataRestApi, self.query_context_payload
        )
        # assert
        assert response == {"dashboard_id": None, "dataset_id": None, "slice_id": 1}

        # takes missing slice id
        self.query_context_payload["datasource"] = None
        self.query_context_payload["form_data"] = {"foo": 1}
        # act
        response = ChartDataRestApi._map_form_data_datasource_to_dataset_id(
            ChartDataRestApi, self.query_context_payload
        )
        # assert
        assert response == {"dashboard_id": None, "dataset_id": None, "slice_id": None}

        # takes a dashboard id
        self.query_context_payload["form_data"] = {"dashboardId": 1}
        # act
        response = ChartDataRestApi._map_form_data_datasource_to_dataset_id(
            ChartDataRestApi, self.query_context_payload
        )
        # assert
        assert response == {"dashboard_id": 1, "dataset_id": None, "slice_id": None}

        # takes a dashboard id and a slice id
        self.query_context_payload["form_data"] = {"dashboardId": 1, "slice_id": 2}
        # act
        response = ChartDataRestApi._map_form_data_datasource_to_dataset_id(
            ChartDataRestApi, self.query_context_payload
        )
        # assert
        assert response == {"dashboard_id": 1, "dataset_id": None, "slice_id": 2}

        # takes a dashboard id, slice id and a dataset id
        self.query_context_payload["datasource"] = {"id": 3, "type": "table"}
        self.query_context_payload["form_data"] = {"dashboardId": 1, "slice_id": 2}
        # act
        response = ChartDataRestApi._map_form_data_datasource_to_dataset_id(
            ChartDataRestApi, self.query_context_payload
        )
        # assert
        assert response == {"dashboard_id": 1, "dataset_id": 3, "slice_id": 2}

    @pytest.mark.usefixtures("load_birth_names_dashboard_with_slices")
    @mock.patch("superset.utils.decorators.g")
    def test_with_valid_qc__data_is_returned(self, mock_g):
        mock_g.logs_context = {}
        # arrange
        expected_row_count = self.get_expected_row_count("client_id_1")
        # act
        rv = self.post_assert_metric(CHART_DATA_URI, self.query_context_payload, "data")
        # assert
        assert rv.status_code == 200
        self.assert_row_count(rv, expected_row_count)

        # check that global logs decorator is capturing from form_data
        assert isinstance(mock_g.logs_context.get("dataset_id"), int)

    @staticmethod
    def assert_row_count(rv: Response, expected_row_count: int):
        assert rv.json["result"][0]["rowcount"] == expected_row_count

    @pytest.mark.usefixtures("load_birth_names_dashboard_with_slices")
    @mock.patch(
        "superset.common.query_context_factory.config",
        {**app.config, "ROW_LIMIT": 7},
    )
    def test_without_row_limit__row_count_as_default_row_limit(self):
        # arrange
        expected_row_count = 7
        del self.query_context_payload["queries"][0]["row_limit"]
        # act
        rv = self.post_assert_metric(CHART_DATA_URI, self.query_context_payload, "data")
        # assert
        self.assert_row_count(rv, expected_row_count)

    @pytest.mark.usefixtures("load_birth_names_dashboard_with_slices")
    @mock.patch(
        "superset.common.query_context_factory.config",
        {**app.config, "SAMPLES_ROW_LIMIT": 5},
    )
    def test_as_samples_without_row_limit__row_count_as_default_samples_row_limit(self):
        # arrange
        expected_row_count = 5
        app.config["SAMPLES_ROW_LIMIT"] = expected_row_count
        self.query_context_payload["result_type"] = ChartDataResultType.SAMPLES
        del self.query_context_payload["queries"][0]["row_limit"]

        # act
        rv = self.post_assert_metric(CHART_DATA_URI, self.query_context_payload, "data")

        # assert
        self.assert_row_count(rv, expected_row_count)
        assert "GROUP BY" not in rv.json["result"][0]["query"]

    @pytest.mark.usefixtures("load_birth_names_dashboard_with_slices")
    @mock.patch(
        "superset.utils.core.current_app.config",
        {**app.config, "SQL_MAX_ROW": 10},
    )
    def test_with_row_limit_bigger_then_sql_max_row__rowcount_as_sql_max_row(self):
        # arrange
        expected_row_count = 10
        self.query_context_payload["queries"][0]["row_limit"] = 10000000

        # act
        rv = self.post_assert_metric(CHART_DATA_URI, self.query_context_payload, "data")

        # assert
        self.assert_row_count(rv, expected_row_count)

    @pytest.mark.usefixtures("load_birth_names_dashboard_with_slices")
    @mock.patch(
        "superset.utils.core.current_app.config",
        {**app.config, "SQL_MAX_ROW": 5},
    )
    def test_as_samples_with_row_limit_bigger_then_sql_max_row_rowcount_as_sql_max_row(
        self,
    ):
        expected_row_count = app.config["SQL_MAX_ROW"]
        self.query_context_payload["result_type"] = ChartDataResultType.SAMPLES
        self.query_context_payload["queries"][0]["row_limit"] = 10000000
        rv = self.post_assert_metric(CHART_DATA_URI, self.query_context_payload, "data")

        # assert
        self.assert_row_count(rv, expected_row_count)
        assert "GROUP BY" not in rv.json["result"][0]["query"]

    @pytest.mark.usefixtures("load_birth_names_dashboard_with_slices")
    @mock.patch(
        "superset.common.query_actions.config",
        {**app.config, "SAMPLES_ROW_LIMIT": 5, "SQL_MAX_ROW": 15},
    )
    def test_with_row_limit_as_samples__rowcount_as_row_limit(self):
        expected_row_count = 10
        self.query_context_payload["result_type"] = ChartDataResultType.SAMPLES
        self.query_context_payload["queries"][0]["row_limit"] = expected_row_count

        rv = self.post_assert_metric(CHART_DATA_URI, self.query_context_payload, "data")

        # assert
        self.assert_row_count(rv, expected_row_count)
        assert "GROUP BY" not in rv.json["result"][0]["query"]

    def test_with_incorrect_result_type__400(self):
        self.query_context_payload["result_type"] = "qwerty"
        rv = self.post_assert_metric(CHART_DATA_URI, self.query_context_payload, "data")

        assert rv.status_code == 400

    def test_with_incorrect_result_format__400(self):
        self.query_context_payload["result_format"] = "qwerty"
        rv = self.post_assert_metric(CHART_DATA_URI, self.query_context_payload, "data")
        assert rv.status_code == 400

    @pytest.mark.usefixtures("load_birth_names_dashboard_with_slices")
    def test_with_invalid_payload__400(self):
        invalid_query_context = {"form_data": "NOT VALID JSON"}

        rv = self.client.post(
            CHART_DATA_URI,
            data=invalid_query_context,
            content_type="multipart/form-data",
        )

        assert rv.status_code == 400
        assert rv.json["message"] == "Request is not JSON"

    @pytest.mark.usefixtures("load_birth_names_dashboard_with_slices")
    def test_with_query_result_type__200(self):
        self.query_context_payload["result_type"] = ChartDataResultType.QUERY
        rv = self.post_assert_metric(CHART_DATA_URI, self.query_context_payload, "data")
        assert rv.status_code == 200

    @pytest.mark.usefixtures("load_birth_names_dashboard_with_slices")
    def test_empty_request_with_csv_result_format(self):
        """
        Chart data API: Test empty chart data with CSV result format
        """
        self.query_context_payload["result_format"] = "csv"
        self.query_context_payload["queries"] = []
        rv = self.post_assert_metric(CHART_DATA_URI, self.query_context_payload, "data")
        assert rv.status_code == 400

    @pytest.mark.usefixtures("load_birth_names_dashboard_with_slices")
    def test_empty_request_with_excel_result_format(self):
        """
        Chart data API: Test empty chart data with Excel result format
        """
        self.query_context_payload["result_format"] = "xlsx"
        self.query_context_payload["queries"] = []
        rv = self.post_assert_metric(CHART_DATA_URI, self.query_context_payload, "data")
        assert rv.status_code == 400

    @pytest.mark.usefixtures("load_birth_names_dashboard_with_slices")
    def test_with_csv_result_format(self):
        """
        Chart data API: Test chart data with CSV result format
        """
        self.query_context_payload["result_format"] = "csv"
        rv = self.post_assert_metric(CHART_DATA_URI, self.query_context_payload, "data")
        assert rv.status_code == 200
        assert rv.mimetype == "text/csv"

    @pytest.mark.usefixtures("load_birth_names_dashboard_with_slices")
    def test_with_excel_result_format(self):
        """
        Chart data API: Test chart data with Excel result format
        """
        self.query_context_payload["result_format"] = "xlsx"
        mimetype = "application/vnd.openxmlformats-officedocument.spreadsheetml.sheet"
        rv = self.post_assert_metric(CHART_DATA_URI, self.query_context_payload, "data")
        assert rv.status_code == 200
        assert rv.mimetype == mimetype

    @pytest.mark.usefixtures("load_birth_names_dashboard_with_slices")
    def test_with_multi_query_csv_result_format(self):
        """
        Chart data API: Test chart data with multi-query CSV result format
        """
        self.query_context_payload["result_format"] = "csv"
        self.query_context_payload["queries"].append(
            self.query_context_payload["queries"][0]
        )
        rv = self.post_assert_metric(CHART_DATA_URI, self.query_context_payload, "data")
        assert rv.status_code == 200
        assert rv.mimetype == "application/zip"
        zipfile = ZipFile(BytesIO(rv.data), "r")
        assert zipfile.namelist() == ["query_1.csv", "query_2.csv"]

    @pytest.mark.usefixtures("load_birth_names_dashboard_with_slices")
    def test_with_multi_query_excel_result_format(self):
        """
        Chart data API: Test chart data with multi-query Excel result format
        """
        self.query_context_payload["result_format"] = "xlsx"
        self.query_context_payload["queries"].append(
            self.query_context_payload["queries"][0]
        )
        rv = self.post_assert_metric(CHART_DATA_URI, self.query_context_payload, "data")
        assert rv.status_code == 200
        assert rv.mimetype == "application/zip"
        zipfile = ZipFile(BytesIO(rv.data), "r")
        assert zipfile.namelist() == ["query_1.xlsx", "query_2.xlsx"]

    @pytest.mark.usefixtures("load_birth_names_dashboard_with_slices")
    def test_with_csv_result_format_when_actor_not_permitted_for_csv__403(self):
        """
        Chart data API: Test chart data with CSV result format
        """
        self.logout()
        self.login(GAMMA_NO_CSV_USERNAME)
        self.query_context_payload["result_format"] = "csv"

        rv = self.post_assert_metric(CHART_DATA_URI, self.query_context_payload, "data")
        assert rv.status_code == 403

    @pytest.mark.usefixtures("load_birth_names_dashboard_with_slices")
    def test_with_excel_result_format_when_actor_not_permitted_for_excel__403(self):
        """
        Chart data API: Test chart data with Excel result format
        """
        self.logout()
        self.login(GAMMA_NO_CSV_USERNAME)
        self.query_context_payload["result_format"] = "xlsx"

        rv = self.post_assert_metric(CHART_DATA_URI, self.query_context_payload, "data")
        assert rv.status_code == 403

    @pytest.mark.usefixtures("load_birth_names_dashboard_with_slices")
    def test_with_row_limit_and_offset__row_limit_and_offset_were_applied(self):
        """
        Chart data API: Test chart data query with limit and offset
        """
        self.query_context_payload["queries"][0]["row_limit"] = 5
        self.query_context_payload["queries"][0]["row_offset"] = 0
        self.query_context_payload["queries"][0]["orderby"] = [["name", True]]

        rv = self.post_assert_metric(CHART_DATA_URI, self.query_context_payload, "data")
        self.assert_row_count(rv, 5)
        result = rv.json["result"][0]

        # TODO: fix offset for presto DB
        if get_example_database().backend == "presto":
            return

        # ensure that offset works properly
        offset = 2
        expected_name = result["data"][offset]["name"]
        self.query_context_payload["queries"][0]["row_offset"] = offset
        rv = self.post_assert_metric(CHART_DATA_URI, self.query_context_payload, "data")
        result = rv.json["result"][0]
        assert result["rowcount"] == 5
        assert result["data"][0]["name"] == expected_name

    @pytest.mark.usefixtures("load_birth_names_dashboard_with_slices")
    def test_chart_data_applied_time_extras(self):
        """
        Chart data API: Test chart data query with applied time extras
        """
        self.query_context_payload["queries"][0]["applied_time_extras"] = {
            "__time_range": "100 years ago : now",
            "__time_origin": "now",
        }
        rv = self.post_assert_metric(CHART_DATA_URI, self.query_context_payload, "data")
        self.assertEqual(rv.status_code, 200)
        data = json.loads(rv.data.decode("utf-8"))
        self.assertEqual(
            data["result"][0]["applied_filters"],
            [
                {"column": "gender"},
                {"column": "num"},
                {"column": "name"},
                {"column": "__time_range"},
            ],
        )
        expected_row_count = self.get_expected_row_count("client_id_2")
        self.assertEqual(data["result"][0]["rowcount"], expected_row_count)

    @pytest.mark.usefixtures("load_birth_names_dashboard_with_slices")
    def test_with_in_op_filter__data_is_returned(self):
        """
        Chart data API: Ensure mixed case filter operator generates valid result
        """
        expected_row_count = 10
        self.query_context_payload["queries"][0]["filters"][0]["op"] = "In"
        self.query_context_payload["queries"][0]["row_limit"] = expected_row_count
        rv = self.post_assert_metric(CHART_DATA_URI, self.query_context_payload, "data")

        self.assert_row_count(rv, expected_row_count)

    @unittest.skip("Failing due to timezone difference")
    @pytest.mark.usefixtures("load_birth_names_dashboard_with_slices")
    def test_chart_data_dttm_filter(self):
        """
        Chart data API: Ensure temporal column filter converts epoch to dttm expression
        """
        table = self.get_birth_names_dataset()
        if table.database.backend == "presto":
            # TODO: date handling on Presto not fully in line with other engine specs
            return

        self.query_context_payload["queries"][0]["time_range"] = ""
        dttm = self.get_dttm()
        ms_epoch = dttm.timestamp() * 1000
        self.query_context_payload["queries"][0]["filters"][0] = {
            "col": "ds",
            "op": "!=",
            "val": ms_epoch,
        }
        rv = self.post_assert_metric(CHART_DATA_URI, self.query_context_payload, "data")
        response_payload = json.loads(rv.data.decode("utf-8"))
        result = response_payload["result"][0]

        # assert that unconverted timestamp is not present in query
        assert str(ms_epoch) not in result["query"]

        # assert that converted timestamp is present in query where supported
        dttm_col: Optional[TableColumn] = None
        for col in table.columns:
            if col.column_name == table.main_dttm_col:
                dttm_col = col
        if dttm_col:
            dttm_expression = table.database.db_engine_spec.convert_dttm(
                dttm_col.type,
                dttm,
            )
            self.assertIn(dttm_expression, result["query"])
        else:
            raise Exception("ds column not found")

    @pytest.mark.usefixtures("load_birth_names_dashboard_with_slices")
    def test_chart_data_prophet(self):
        """
        Chart data API: Ensure prophet post transformation works
        """
        if backend() == "hive":
            return

        time_grain = "P1Y"
        self.query_context_payload["queries"][0]["is_timeseries"] = True
        self.query_context_payload["queries"][0]["groupby"] = []
        self.query_context_payload["queries"][0]["extras"] = {
            "time_grain_sqla": time_grain
        }
        self.query_context_payload["queries"][0]["granularity"] = "ds"
        self.query_context_payload["queries"][0]["post_processing"] = [
            {
                "operation": "prophet",
                "options": {
                    "time_grain": time_grain,
                    "periods": 3,
                    "confidence_interval": 0.9,
                },
            }
        ]
        rv = self.post_assert_metric(CHART_DATA_URI, self.query_context_payload, "data")
        self.assertEqual(rv.status_code, 200)
        response_payload = json.loads(rv.data.decode("utf-8"))
        result = response_payload["result"][0]
        row = result["data"][0]
        self.assertIn("__timestamp", row)
        self.assertIn("sum__num", row)
        self.assertIn("sum__num__yhat", row)
        self.assertIn("sum__num__yhat_upper", row)
        self.assertIn("sum__num__yhat_lower", row)
        self.assertEqual(result["rowcount"], 103)

    @pytest.mark.usefixtures("load_birth_names_dashboard_with_slices")
    def test_chart_data_invalid_post_processing(self):
        """
        Chart data API: Ensure incorrect post processing returns correct response
        """
        if backend() == "hive":
            return

        query_context = self.query_context_payload
        query = query_context["queries"][0]
        query["columns"] = ["name", "gender"]
        query["post_processing"] = [
            {
                "operation": "pivot",
                "options": {
                    "drop_missing_columns": False,
                    "columns": ["gender"],
                    "index": ["name"],
                    "aggregates": {},
                },
            },
        ]
        rv = self.post_assert_metric(CHART_DATA_URI, query_context, "data")
        assert rv.status_code == 400
        data = json.loads(rv.data.decode("utf-8"))
        assert (
            data["message"]
            == "Error: Pivot operation must include at least one aggregate"
        )

    @pytest.mark.usefixtures("load_birth_names_dashboard_with_slices")
    def test_with_query_result_type_and_non_existent_filter__filter_omitted(self):
        self.query_context_payload["queries"][0]["filters"] = [
            {"col": "non_existent_filter", "op": "==", "val": "foo"},
        ]
        self.query_context_payload["result_type"] = ChartDataResultType.QUERY
        rv = self.post_assert_metric(CHART_DATA_URI, self.query_context_payload, "data")
        assert rv.status_code == 200
        assert "non_existent_filter" not in rv.json["result"][0]["query"]

    @pytest.mark.usefixtures("load_birth_names_dashboard_with_slices")
    def test_with_filter_suppose_to_return_empty_data__no_data_returned(self):
        self.query_context_payload["queries"][0]["filters"] = [
            {"col": "gender", "op": "==", "val": "foo"}
        ]
        rv = self.post_assert_metric(CHART_DATA_URI, self.query_context_payload, "data")

        assert rv.status_code == 200
        assert rv.json["result"][0]["data"] == []
        self.assert_row_count(rv, 0)

    def test_with_invalid_where_parameter__400(self):
        self.query_context_payload["queries"][0]["filters"] = []
        # erroneous WHERE-clause
        self.query_context_payload["queries"][0]["extras"]["where"] = "(gender abc def)"

        rv = self.post_assert_metric(CHART_DATA_URI, self.query_context_payload, "data")

        assert rv.status_code == 400

    @pytest.mark.usefixtures("load_birth_names_dashboard_with_slices")
    def test_with_invalid_where_parameter_closing_unclosed__400(self):
        self.query_context_payload["queries"][0]["filters"] = []
        self.query_context_payload["queries"][0]["extras"]["where"] = (
            "state = 'CA') OR (state = 'NY'"
        )

        rv = self.post_assert_metric(CHART_DATA_URI, self.query_context_payload, "data")

        assert rv.status_code == 400

    @pytest.mark.usefixtures("load_birth_names_dashboard_with_slices")
    def test_with_long_where_parameter(self):
        long_clause = np.loadtxt(
            "tests/example_data/test-long-where-clause-1k.txt", delimiter=",", dtype=str
        ).tolist()
        self.query_context_payload["queries"][0]["filters"][2]["val"] = long_clause
        start_a = time.time()
        rv = self.post_assert_metric(CHART_DATA_URI, self.query_context_payload, "data")
        compute_time_a = time.time() - start_a
        table = self.get_table_by_id(1)
        del self.query_context_payload["queries"][0]["time_range"]
        sqla_query = table.get_sqla_query(
            **{
                "granularity": None,
                "from_dttm": None,
                "to_dttm": None,
                "groupby": ["gender"],
                "metrics": ["count"],
                "is_timeseries": False,
                "filter": self.query_context_payload["queries"][0]["filters"],
                "extras": {},
            }
        )
        start_b = time.time()
        sql = table.database.compile_sqla_query(sqla_query.sqla_query)
        result = table.database.get_df(sql, schema=table.schema)
        compute_time_b = time.time() - start_b

        buffer_time = 2
        self.assertLess(
            compute_time_a,
            compute_time_b + buffer_time,
            f"computation of post query payload: {compute_time_a} sec is higher than unparsed sqla querying time: {compute_time_b} sec plus {buffer_time} sec buffer time",
        )

    @pytest.mark.usefixtures("load_birth_names_dashboard_with_slices")
    def test_with_where_parameter_including_comment___200(self):
        self.query_context_payload["queries"][0]["filters"] = []
        self.query_context_payload["queries"][0]["extras"]["where"] = "1 = 1 -- abc"

        rv = self.post_assert_metric(CHART_DATA_URI, self.query_context_payload, "data")

        assert rv.status_code == 200

    @pytest.mark.usefixtures("load_birth_names_dashboard_with_slices")
    def test_with_orderby_parameter_with_second_query__400(self):
        self.query_context_payload["queries"][0]["filters"] = []
        self.query_context_payload["queries"][0]["orderby"] = [
            [
                {
                    "expressionType": "SQL",
                    "sqlExpression": "sum__num; select 1, 1",
                },
                True,
            ],
        ]
        rv = self.post_assert_metric(CHART_DATA_URI, self.query_context_payload, "data")

        assert rv.status_code == 400

    @pytest.mark.usefixtures("load_birth_names_dashboard_with_slices")
    def test_with_invalid_having_parameter_closing_and_comment__400(self):
        self.query_context_payload["queries"][0]["filters"] = []
        self.query_context_payload["queries"][0]["extras"]["having"] = (
            "COUNT(1) = 0) UNION ALL SELECT 'abc', 1--comment"
        )

        rv = self.post_assert_metric(CHART_DATA_URI, self.query_context_payload, "data")

        assert rv.status_code == 400

    def test_with_invalid_datasource__400(self):
        self.query_context_payload["datasource"] = "abc"

        rv = self.post_assert_metric(CHART_DATA_URI, self.query_context_payload, "data")

        assert rv.status_code == 400

    def test_with_not_permitted_actor__403(self):
        """
        Chart data API: Test chart data query not allowed
        """
        self.logout()
        self.login(GAMMA_USERNAME)
        rv = self.post_assert_metric(CHART_DATA_URI, self.query_context_payload, "data")

        assert rv.status_code == 403
        assert (
            rv.json["errors"][0]["error_type"]
            == SupersetErrorType.DATASOURCE_SECURITY_ACCESS_ERROR
        )

    @pytest.mark.usefixtures("load_birth_names_dashboard_with_slices")
    def test_when_where_parameter_is_template_and_query_result_type__query_is_templated(
        self,
    ):
        self.query_context_payload["result_type"] = ChartDataResultType.QUERY
        self.query_context_payload["queries"][0]["filters"] = [
            {"col": "gender", "op": "==", "val": "boy"}
        ]
        self.query_context_payload["queries"][0]["extras"]["where"] = (
            "('boy' = '{{ filter_values('gender', 'xyz' )[0] }}')"
        )
        rv = self.post_assert_metric(CHART_DATA_URI, self.query_context_payload, "data")
        result = rv.json["result"][0]["query"]
        if get_example_database().backend != "presto":
            assert "(\n      'boy' = 'boy'\n    )" in result

    @unittest.skip("Extremely flaky test on MySQL")
    @with_feature_flags(GLOBAL_ASYNC_QUERIES=True)
    @pytest.mark.usefixtures("load_birth_names_dashboard_with_slices")
    def test_chart_data_async(self):
        self.logout()
        app._got_first_request = False
        async_query_manager_factory.init_app(app)
        self.login(ADMIN_USERNAME)
        # Introducing time.sleep to make test less flaky with MySQL
        time.sleep(1)
        rv = self.post_assert_metric(CHART_DATA_URI, self.query_context_payload, "data")
        time.sleep(1)
        self.assertEqual(rv.status_code, 202)
        time.sleep(1)
        data = json.loads(rv.data.decode("utf-8"))
        keys = list(data.keys())
        self.assertCountEqual(
            keys, ["channel_id", "job_id", "user_id", "status", "errors", "result_url"]
        )

    @with_feature_flags(GLOBAL_ASYNC_QUERIES=True)
    @pytest.mark.usefixtures("load_birth_names_dashboard_with_slices")
    def test_chart_data_async_cached_sync_response(self):
        """
        Chart data API: Test chart data query returns results synchronously
        when results are already cached.
        """
        app._got_first_request = False
        async_query_manager_factory.init_app(app)

        class QueryContext:
            result_format = ChartDataResultFormat.JSON
            result_type = ChartDataResultType.FULL

        cmd_run_val = {
            "query_context": QueryContext(),
            "queries": [{"query": "select * from foo"}],
        }

        with mock.patch.object(
            ChartDataCommand, "run", return_value=cmd_run_val
        ) as patched_run:
            self.query_context_payload["result_type"] = ChartDataResultType.FULL
            rv = self.post_assert_metric(
                CHART_DATA_URI, self.query_context_payload, "data"
            )
            self.assertEqual(rv.status_code, 200)
            data = json.loads(rv.data.decode("utf-8"))
            patched_run.assert_called_once_with(force_cached=True)
            self.assertEqual(data, {"result": [{"query": "select * from foo"}]})

    @with_feature_flags(GLOBAL_ASYNC_QUERIES=True)
    @pytest.mark.usefixtures("load_birth_names_dashboard_with_slices")
    def test_chart_data_async_results_type(self):
        """
        Chart data API: Test chart data query non-JSON format (async)
        """
        app._got_first_request = False
        async_query_manager_factory.init_app(app)
        self.query_context_payload["result_type"] = "results"
        rv = self.post_assert_metric(CHART_DATA_URI, self.query_context_payload, "data")
        self.assertEqual(rv.status_code, 200)

    @with_feature_flags(GLOBAL_ASYNC_QUERIES=True)
    @pytest.mark.usefixtures("load_birth_names_dashboard_with_slices")
    def test_chart_data_async_invalid_token(self):
        """
        Chart data API: Test chart data query (async)
        """
        app._got_first_request = False
        async_query_manager_factory.init_app(app)
        test_client.set_cookie(
            app.config["GLOBAL_ASYNC_QUERIES_JWT_COOKIE_NAME"], "foo"
        )
        rv = test_client.post(CHART_DATA_URI, json=self.query_context_payload)
        self.assertEqual(rv.status_code, 401)

    @pytest.mark.usefixtures("load_birth_names_dashboard_with_slices")
    def test_chart_data_rowcount(self):
        """
        Chart data API: Query total rows
        """
        expected_row_count = self.get_expected_row_count("client_id_4")
        self.query_context_payload["queries"][0]["is_rowcount"] = True
        self.query_context_payload["queries"][0]["groupby"] = ["name"]
        rv = self.post_assert_metric(CHART_DATA_URI, self.query_context_payload, "data")

        assert rv.json["result"][0]["data"][0]["rowcount"] == expected_row_count

    @pytest.mark.usefixtures("load_birth_names_dashboard_with_slices")
    def test_with_timegrains_and_columns_result_types(self):
        """
        Chart data API: Query timegrains and columns
        """
        self.query_context_payload["queries"] = [
            {"result_type": ChartDataResultType.TIMEGRAINS},
            {"result_type": ChartDataResultType.COLUMNS},
        ]
        result = self.post_assert_metric(
            CHART_DATA_URI, self.query_context_payload, "data"
        ).json["result"]

        timegrain_data_keys = result[0]["data"][0].keys()
        column_data_keys = result[1]["data"][0].keys()
        assert list(timegrain_data_keys) == [
            "name",
            "function",
            "duration",
        ]
        assert list(column_data_keys) == [
            "column_name",
            "verbose_name",
            "dtype",
        ]

    @pytest.mark.usefixtures("load_birth_names_dashboard_with_slices")
    def test_with_series_limit(self):
        SERIES_LIMIT = 5
        self.query_context_payload["queries"][0]["columns"] = ["state", "name"]
        self.query_context_payload["queries"][0]["series_columns"] = ["name"]
        self.query_context_payload["queries"][0]["series_limit"] = SERIES_LIMIT

        rv = self.post_assert_metric(CHART_DATA_URI, self.query_context_payload, "data")

        data = rv.json["result"][0]["data"]

        unique_names = {row["name"] for row in data}
        self.maxDiff = None
        self.assertEqual(len(unique_names), SERIES_LIMIT)
        self.assertEqual(
            {column for column in data[0].keys()}, {"state", "name", "sum__num"}
        )

    @pytest.mark.usefixtures(
        "create_annotation_layers", "load_birth_names_dashboard_with_slices"
    )
    def test_with_annotations_layers__annotations_data_returned(self):
        """
        Chart data API: Test chart data query
        """

        annotation_layers = []
        self.query_context_payload["queries"][0]["annotation_layers"] = (
            annotation_layers
        )

        # formula
        annotation_layers.append(ANNOTATION_LAYERS[AnnotationType.FORMULA])

        # interval
        interval_layer = (
            db.session.query(AnnotationLayer)
            .filter(AnnotationLayer.name == "name1")
            .one()
        )
        interval = ANNOTATION_LAYERS[AnnotationType.INTERVAL]
        interval["value"] = interval_layer.id
        annotation_layers.append(interval)

        # event
        event_layer = (
            db.session.query(AnnotationLayer)
            .filter(AnnotationLayer.name == "name2")
            .one()
        )
        event = ANNOTATION_LAYERS[AnnotationType.EVENT]
        event["value"] = event_layer.id
        annotation_layers.append(event)

        rv = self.post_assert_metric(CHART_DATA_URI, self.query_context_payload, "data")
        self.assertEqual(rv.status_code, 200)
        data = json.loads(rv.data.decode("utf-8"))
        # response should only contain interval and event data, not formula
        self.assertEqual(len(data["result"][0]["annotation_data"]), 2)

    @pytest.mark.usefixtures("load_birth_names_dashboard_with_slices")
    def test_with_virtual_table_with_colons_as_datasource(self):
        """
        Chart data API: test query with literal colon characters in query, metrics,
        where clause and filters
        """
        owner = self.get_user("admin")
        table = SqlaTable(
            table_name="virtual_table_1",
            schema=get_example_default_schema(),
            owners=[owner],
            database=get_example_database(),
            sql="select ':foo' as foo, ':bar:' as bar, state, num from birth_names",
        )
        db.session.add(table)
        db.session.commit()
        table.fetch_metadata()

        request_payload = self.query_context_payload
        request_payload["datasource"] = {
            "type": "table",
            "id": table.id,
        }
        request_payload["queries"][0]["columns"] = ["foo", "bar", "state"]
        request_payload["queries"][0]["where"] = "':abc' != ':xyz:qwerty'"
        request_payload["queries"][0]["orderby"] = None
        request_payload["queries"][0]["metrics"] = [
            {
                "expressionType": AdhocMetricExpressionType.SQL,
                "sqlExpression": "sum(case when state = ':asdf' then 0 else 1 end)",
                "label": "count",
            }
        ]
        request_payload["queries"][0]["filters"] = [
            {
                "col": "foo",
                "op": "!=",
                "val": ":qwerty:",
            }
        ]

        rv = self.post_assert_metric(CHART_DATA_URI, request_payload, "data")
        db.session.delete(table)
        db.session.commit()
        assert rv.status_code == 200
        result = rv.json["result"][0]
        data = result["data"]
        assert {col for col in data[0].keys()} == {"foo", "bar", "state", "count"}
        # make sure results and query parameters are unescaped
        assert {row["foo"] for row in data} == {":foo"}
        assert {row["bar"] for row in data} == {":bar:"}
        assert "':asdf'" in result["query"]
        assert "':xyz:qwerty'" in result["query"]
        assert "':qwerty:'" in result["query"]

    @pytest.mark.usefixtures("load_birth_names_dashboard_with_slices")
    def test_with_table_columns_without_metrics(self):
        request_payload = self.query_context_payload
        request_payload["queries"][0]["columns"] = ["name", "gender"]
        request_payload["queries"][0]["metrics"] = None
        request_payload["queries"][0]["orderby"] = []

        rv = self.post_assert_metric(CHART_DATA_URI, request_payload, "data")
        result = rv.json["result"][0]

        assert rv.status_code == 200
        assert "name" in result["colnames"]
        assert "gender" in result["colnames"]
        assert "name" in result["query"]
        assert "gender" in result["query"]
        assert list(result["data"][0].keys()) == ["name", "gender"]

    @pytest.mark.usefixtures("load_birth_names_dashboard_with_slices")
    def test_with_adhoc_column_without_metrics(self):
        request_payload = self.query_context_payload
        request_payload["queries"][0]["columns"] = [
            "name",
            {
                "label": "num divide by 10",
                "sqlExpression": "num/10",
                "expressionType": "SQL",
            },
        ]
        request_payload["queries"][0]["metrics"] = None
        request_payload["queries"][0]["orderby"] = []

        rv = self.post_assert_metric(CHART_DATA_URI, request_payload, "data")
        result = rv.json["result"][0]

        assert rv.status_code == 200
        assert "num divide by 10" in result["colnames"]
        assert "name" in result["colnames"]
        assert "num divide by 10" in result["query"]
        assert "name" in result["query"]
        assert list(result["data"][0].keys()) == ["name", "num divide by 10"]


@pytest.mark.chart_data_flow
class TestGetChartDataApi(BaseTestChartDataApi):
    @pytest.mark.usefixtures("load_birth_names_dashboard_with_slices")
    def test_get_data_when_query_context_is_null(self):
        """
        Chart data API: Test GET endpoint when query context is null
        """
        chart = db.session.query(Slice).filter_by(slice_name="Genders").one()
        rv = self.get_assert_metric(f"api/v1/chart/{chart.id}/data/", "get_data")
        data = json.loads(rv.data.decode("utf-8"))
        assert data == {
            "message": "Chart has no query context saved. Please save the chart again."
        }

    @pytest.mark.usefixtures("load_birth_names_dashboard_with_slices")
    def test_chart_data_get(self):
        """
        Chart data API: Test GET endpoint
        """
        chart = db.session.query(Slice).filter_by(slice_name="Genders").one()
        chart.query_context = json.dumps(
            {
                "datasource": {"id": chart.table.id, "type": "table"},
                "force": False,
                "queries": [
                    {
                        "time_range": "1900-01-01T00:00:00 : 2000-01-01T00:00:00",
                        "granularity": "ds",
                        "filters": [],
                        "extras": {
                            "having": "",
                            "where": "",
                        },
                        "applied_time_extras": {},
                        "columns": ["gender"],
                        "metrics": ["sum__num"],
                        "orderby": [["sum__num", False]],
                        "annotation_layers": [],
                        "row_limit": 50000,
                        "timeseries_limit": 0,
                        "order_desc": True,
                        "url_params": {},
                        "custom_params": {},
                        "custom_form_data": {},
                    }
                ],
                "result_format": "json",
                "result_type": "full",
            }
        )
        rv = self.get_assert_metric(f"api/v1/chart/{chart.id}/data/", "get_data")
        assert rv.mimetype == "application/json"
        data = json.loads(rv.data.decode("utf-8"))
        assert data["result"][0]["status"] == "success"
        assert data["result"][0]["rowcount"] == 2

    @pytest.mark.usefixtures("load_birth_names_dashboard_with_slices")
    def test_chart_data_get_with_x_axis_using_custom_sql(self):
        """
        Chart data API: Test GET endpoint
        """
        chart = db.session.query(Slice).filter_by(slice_name="Genders").one()
        chart.query_context = json.dumps(
            {
                "datasource": {"id": chart.table.id, "type": "table"},
                "force": False,
                "queries": [
                    {
                        "time_range": "1900-01-01T00:00:00 : 2000-01-01T00:00:00",
                        "granularity": "ds",
                        "filters": [
                            {"col": "ds", "op": "TEMPORAL_RANGE", "val": "No filter"}
                        ],
                        "extras": {
                            "having": "",
                            "where": "",
                        },
                        "applied_time_extras": {},
                        "columns": [
                            {
                                "columnType": "BASE_AXIS",
                                "datasourceWarning": False,
                                "expressionType": "SQL",
                                "label": "My column",
                                "sqlExpression": "ds",
                                "timeGrain": "P1W",
                            }
                        ],
                        "metrics": ["sum__num"],
                        "orderby": [["sum__num", False]],
                        "annotation_layers": [],
                        "row_limit": 50000,
                        "timeseries_limit": 0,
                        "order_desc": True,
                        "url_params": {},
                        "custom_params": {},
                        "custom_form_data": {},
                    }
                ],
                "form_data": {
                    "x_axis": {
                        "datasourceWarning": False,
                        "expressionType": "SQL",
                        "label": "My column",
                        "sqlExpression": "ds",
                    }
                },
                "result_format": "json",
                "result_type": "full",
            }
        )
        rv = self.get_assert_metric(f"api/v1/chart/{chart.id}/data/", "get_data")
        assert rv.mimetype == "application/json"
        data = json.loads(rv.data.decode("utf-8"))
        assert data["result"][0]["status"] == "success"

        if backend() == "presto":
            assert data["result"][0]["rowcount"] == 41
        else:
            assert data["result"][0]["rowcount"] == 40

    @pytest.mark.usefixtures("load_birth_names_dashboard_with_slices")
    def test_chart_data_get_forced(self):
        """
        Chart data API: Test GET endpoint with force cache parameter
        """
        chart = db.session.query(Slice).filter_by(slice_name="Genders").one()
        chart.query_context = json.dumps(
            {
                "datasource": {"id": chart.table.id, "type": "table"},
                "force": False,
                "queries": [
                    {
                        "time_range": "1900-01-01T00:00:00 : 2000-01-01T00:00:00",
                        "granularity": "ds",
                        "filters": [],
                        "extras": {
                            "having": "",
                            "where": "",
                        },
                        "applied_time_extras": {},
                        "columns": ["gender"],
                        "metrics": ["sum__num"],
                        "orderby": [["sum__num", False]],
                        "annotation_layers": [],
                        "row_limit": 50000,
                        "timeseries_limit": 0,
                        "order_desc": True,
                        "url_params": {},
                        "custom_params": {},
                        "custom_form_data": {},
                    }
                ],
                "result_format": "json",
                "result_type": "full",
            }
        )

        self.get_assert_metric(f"api/v1/chart/{chart.id}/data/?force=true", "get_data")

        # should burst cache
        rv = self.get_assert_metric(
            f"api/v1/chart/{chart.id}/data/?force=true", "get_data"
        )
        assert rv.json["result"][0]["is_cached"] is None

        # should get response from the cache
        rv = self.get_assert_metric(f"api/v1/chart/{chart.id}/data/", "get_data")
        assert rv.json["result"][0]["is_cached"]

    @pytest.mark.usefixtures("load_birth_names_dashboard_with_slices")
    @with_feature_flags(GLOBAL_ASYNC_QUERIES=True)
    @mock.patch("superset.charts.data.api.QueryContextCacheLoader")
    def test_chart_data_cache(self, cache_loader):
        """
        Chart data cache API: Test chart data async cache request
        """
        app._got_first_request = False
        async_query_manager_factory.init_app(app)
        cache_loader.load.return_value = self.query_context_payload
        orig_run = ChartDataCommand.run

        def mock_run(self, **kwargs):
            assert kwargs["force_cached"] is True  # noqa: E712
            # override force_cached to get result from DB
            return orig_run(self, force_cached=False)

        with mock.patch.object(ChartDataCommand, "run", new=mock_run):
            rv = self.get_assert_metric(
                f"{CHART_DATA_URI}/test-cache-key", "data_from_cache"
            )
            data = json.loads(rv.data.decode("utf-8"))

        expected_row_count = self.get_expected_row_count("client_id_3")
        self.assertEqual(rv.status_code, 200)
        self.assertEqual(data["result"][0]["rowcount"], expected_row_count)

    @with_feature_flags(GLOBAL_ASYNC_QUERIES=True)
    @mock.patch("superset.charts.data.api.QueryContextCacheLoader")
    @pytest.mark.usefixtures("load_birth_names_dashboard_with_slices")
    def test_chart_data_cache_run_failed(self, cache_loader):
        """
        Chart data cache API: Test chart data async cache request with run failure
        """
        app._got_first_request = False
        async_query_manager_factory.init_app(app)
        cache_loader.load.return_value = self.query_context_payload
        rv = self.get_assert_metric(
            f"{CHART_DATA_URI}/test-cache-key", "data_from_cache"
        )
        data = json.loads(rv.data.decode("utf-8"))

        self.assertEqual(rv.status_code, 422)
        self.assertEqual(data["message"], "Error loading data from cache")

    @with_feature_flags(GLOBAL_ASYNC_QUERIES=True)
    @mock.patch("superset.charts.data.api.QueryContextCacheLoader")
    @pytest.mark.usefixtures("load_birth_names_dashboard_with_slices")
    def test_chart_data_cache_no_login(self, cache_loader):
        """
        Chart data cache API: Test chart data async cache request (no login)
        """
        if get_example_database().backend == "presto":
            return

        app._got_first_request = False
        async_query_manager_factory.init_app(app)
        self.logout()
        cache_loader.load.return_value = self.query_context_payload
        orig_run = ChartDataCommand.run

        def mock_run(self, **kwargs):
            assert kwargs["force_cached"] is True  # noqa: E712
            # override force_cached to get result from DB
            return orig_run(self, force_cached=False)

        with mock.patch.object(ChartDataCommand, "run", new=mock_run):
            rv = self.client.get(
                f"{CHART_DATA_URI}/test-cache-key",
            )

        self.assertEqual(rv.status_code, 401)

    @with_feature_flags(GLOBAL_ASYNC_QUERIES=True)
    def test_chart_data_cache_key_error(self):
        """
        Chart data cache API: Test chart data async cache request with invalid cache key
        """
        app._got_first_request = False
        async_query_manager_factory.init_app(app)
        rv = self.get_assert_metric(
            f"{CHART_DATA_URI}/test-cache-key", "data_from_cache"
        )

        self.assertEqual(rv.status_code, 404)

    @pytest.mark.usefixtures("load_birth_names_dashboard_with_slices")
    def test_chart_data_with_adhoc_column(self):
        """
        Chart data API: Test query with adhoc column in both select and where clause
        """
        request_payload = get_query_context("birth_names")
        request_payload["queries"][0]["columns"] = [ADHOC_COLUMN_FIXTURE]
        request_payload["queries"][0]["filters"] = [
            {"col": ADHOC_COLUMN_FIXTURE, "op": "IN", "val": ["male", "female"]}
        ]
        rv = self.post_assert_metric(CHART_DATA_URI, request_payload, "data")
        response_payload = json.loads(rv.data.decode("utf-8"))
        result = response_payload["result"][0]
        data = result["data"]
        assert {column for column in data[0].keys()} == {"male_or_female", "sum__num"}
        unique_genders = {row["male_or_female"] for row in data}
        assert unique_genders == {"male", "female"}
        assert result["applied_filters"] == [{"column": "male_or_female"}]

    @pytest.mark.usefixtures("load_birth_names_dashboard_with_slices")
    def test_chart_data_with_incompatible_adhoc_column(self):
        """
        Chart data API: Test query with adhoc column that fails to run on this dataset
        """
        request_payload = get_query_context("birth_names")
        request_payload["queries"][0]["columns"] = [ADHOC_COLUMN_FIXTURE]
        request_payload["queries"][0]["filters"] = [
            {"col": INCOMPATIBLE_ADHOC_COLUMN_FIXTURE, "op": "IN", "val": ["Exciting"]},
            {"col": ADHOC_COLUMN_FIXTURE, "op": "IN", "val": ["male", "female"]},
        ]
        rv = self.post_assert_metric(CHART_DATA_URI, request_payload, "data")
        response_payload = json.loads(rv.data.decode("utf-8"))
        result = response_payload["result"][0]
        data = result["data"]
        assert {column for column in data[0].keys()} == {"male_or_female", "sum__num"}
        unique_genders = {row["male_or_female"] for row in data}
        assert unique_genders == {"male", "female"}
        assert result["applied_filters"] == [{"column": "male_or_female"}]
        assert result["rejected_filters"] == [
            {
                "column": "exciting_or_boring",
                "reason": ExtraFiltersReasonType.COL_NOT_IN_DATASOURCE,
            }
        ]


@pytest.fixture()
def physical_query_context(physical_dataset) -> dict[str, Any]:
    return {
        "datasource": {
            "type": physical_dataset.type,
            "id": physical_dataset.id,
        },
        "queries": [
            {
                "columns": ["col1"],
                "metrics": ["count"],
                "orderby": [["col1", True]],
            }
        ],
        "result_type": ChartDataResultType.FULL,
        "force": True,
    }


@mock.patch(
    "superset.common.query_context_processor.config",
    {
        **app.config,
        "CACHE_DEFAULT_TIMEOUT": 1234,
        "DATA_CACHE_CONFIG": {
            **app.config["DATA_CACHE_CONFIG"],
            "CACHE_DEFAULT_TIMEOUT": None,
        },
    },
)
def test_cache_default_timeout(test_client, login_as_admin, physical_query_context):
    rv = test_client.post(CHART_DATA_URI, json=physical_query_context)
    assert rv.json["result"][0]["cache_timeout"] == 1234


def test_custom_cache_timeout(test_client, login_as_admin, physical_query_context):
    physical_query_context["custom_cache_timeout"] = 5678
    rv = test_client.post(CHART_DATA_URI, json=physical_query_context)
    assert rv.json["result"][0]["cache_timeout"] == 5678


def test_time_filter_with_grain(test_client, login_as_admin, physical_query_context):
    physical_query_context["queries"][0]["filters"] = [
        {
            "col": "col5",
            "op": "TEMPORAL_RANGE",
            "val": "Last quarter : ",
            "grain": "P1W",
        },
    ]
    rv = test_client.post(CHART_DATA_URI, json=physical_query_context)
    query = rv.json["result"][0]["query"]
    backend = get_example_database().backend
    if backend == "sqlite":
        assert (
            "DATETIME(col5, 'start of day', -STRFTIME('%w', col5) || ' days') >="
            in query
        )
    elif backend == "mysql":
        assert "DATE(DATE_SUB(col5, INTERVAL (DAYOFWEEK(col5) - 1) DAY)) >=" in query
    elif backend == "postgresql":
        assert "DATE_TRUNC('WEEK', col5) >=" in query
    elif backend == "presto":
        assert "date_trunc('week', CAST(col5 AS TIMESTAMP)) >=" in query


def test_force_cache_timeout(test_client, login_as_admin, physical_query_context):
    physical_query_context["custom_cache_timeout"] = -1
    test_client.post(CHART_DATA_URI, json=physical_query_context)
    rv = test_client.post(CHART_DATA_URI, json=physical_query_context)
    assert rv.json["result"][0]["cached_dttm"] is None
    assert rv.json["result"][0]["is_cached"] is None


@mock.patch(
    "superset.common.query_context_processor.config",
    {
        **app.config,
        "CACHE_DEFAULT_TIMEOUT": 100000,
        "DATA_CACHE_CONFIG": {
            **app.config["DATA_CACHE_CONFIG"],
            "CACHE_DEFAULT_TIMEOUT": 3456,
        },
    },
)
def test_data_cache_default_timeout(
    test_client,
    login_as_admin,
    physical_query_context,
):
    rv = test_client.post(CHART_DATA_URI, json=physical_query_context)
    assert rv.json["result"][0]["cache_timeout"] == 3456


def test_chart_cache_timeout(
    load_energy_table_with_slice: list[Slice],  # noqa: F811
    test_client,
    login_as_admin,
    physical_query_context,
):
    # should override datasource cache timeout

    slice_with_cache_timeout = load_energy_table_with_slice[0]
    slice_with_cache_timeout.cache_timeout = 20

    datasource: SqlaTable = (
        db.session.query(SqlaTable)
        .filter(SqlaTable.id == physical_query_context["datasource"]["id"])
        .first()
    )
    datasource.cache_timeout = 1254

    db.session.commit()

    physical_query_context["form_data"] = {"slice_id": slice_with_cache_timeout.id}
    rv = test_client.post(CHART_DATA_URI, json=physical_query_context)
    assert rv.json["result"][0]["cache_timeout"] == 20


@mock.patch(
    "superset.common.query_context_processor.config",
    {
        **app.config,
        "DATA_CACHE_CONFIG": {
            **app.config["DATA_CACHE_CONFIG"],
            "CACHE_DEFAULT_TIMEOUT": 1010,
        },
    },
)
def test_chart_cache_timeout_not_present(
    test_client, login_as_admin, physical_query_context
):
    # should use datasource cache, if it's present

    datasource: SqlaTable = (
        db.session.query(SqlaTable)
        .filter(SqlaTable.id == physical_query_context["datasource"]["id"])
        .first()
    )
    datasource.cache_timeout = 1980
    db.session.commit()

    rv = test_client.post(CHART_DATA_URI, json=physical_query_context)
    assert rv.json["result"][0]["cache_timeout"] == 1980


@mock.patch(
    "superset.common.query_context_processor.config",
    {
        **app.config,
        "DATA_CACHE_CONFIG": {
            **app.config["DATA_CACHE_CONFIG"],
            "CACHE_DEFAULT_TIMEOUT": 1010,
        },
    },
)
def test_chart_cache_timeout_chart_not_found(
    test_client, login_as_admin, physical_query_context
):
    # should use default timeout

    physical_query_context["form_data"] = {"slice_id": 0}

    rv = test_client.post(CHART_DATA_URI, json=physical_query_context)
    assert rv.json["result"][0]["cache_timeout"] == 1010


@pytest.mark.parametrize(
    "status_code,extras",
    [
        (200, {"where": "1 = 1"}),
        (200, {"having": "count(*) > 0"}),
        (403, {"where": "col1 in (select distinct col1 from physical_dataset)"}),
        (403, {"having": "count(*) > (select count(*) from physical_dataset)"}),
    ],
)
@with_feature_flags(ALLOW_ADHOC_SUBQUERY=False)
@pytest.mark.usefixtures("load_birth_names_dashboard_with_slices")
def test_chart_data_subquery_not_allowed(
    test_client,
    login_as_admin,
    physical_dataset,
    physical_query_context,
    status_code,
    extras,
):
    physical_query_context["queries"][0]["extras"] = extras
    rv = test_client.post(CHART_DATA_URI, json=physical_query_context)

    assert rv.status_code == status_code


@pytest.mark.parametrize(
    "status_code,extras",
    [
        (200, {"where": "1 = 1"}),
        (200, {"having": "count(*) > 0"}),
        (200, {"where": "col1 in (select distinct col1 from physical_dataset)"}),
        (200, {"having": "count(*) > (select count(*) from physical_dataset)"}),
    ],
)
@with_feature_flags(ALLOW_ADHOC_SUBQUERY=True)
@pytest.mark.usefixtures("load_birth_names_dashboard_with_slices")
def test_chart_data_subquery_allowed(
    test_client,
    login_as_admin,
    physical_dataset,
    physical_query_context,
    status_code,
    extras,
):
    physical_query_context["queries"][0]["extras"] = extras
    rv = test_client.post(CHART_DATA_URI, json=physical_query_context)

    assert rv.status_code == status_code<|MERGE_RESOLUTION|>--- conflicted
+++ resolved
@@ -16,12 +16,7 @@
 # under the License.
 # isort:skip_file
 """Unit tests for Superset"""
-<<<<<<< HEAD
-import json
-import time
-=======
-
->>>>>>> b6270114
+
 import unittest
 import copy
 import numpy as np
@@ -659,6 +654,7 @@
         self.query_context_payload["queries"][0]["filters"][2]["val"] = long_clause
         start_a = time.time()
         rv = self.post_assert_metric(CHART_DATA_URI, self.query_context_payload, "data")
+        assert rv.status_code == 200
         compute_time_a = time.time() - start_a
         table = self.get_table_by_id(1)
         del self.query_context_payload["queries"][0]["time_range"]
@@ -677,6 +673,7 @@
         start_b = time.time()
         sql = table.database.compile_sqla_query(sqla_query.sqla_query)
         result = table.database.get_df(sql, schema=table.schema)
+        assert result
         compute_time_b = time.time() - start_b
 
         buffer_time = 2
