# Licensed to the Apache Software Foundation (ASF) under one
# or more contributor license agreements.  See the NOTICE file
# distributed with this work for additional information
# regarding copyright ownership.  The ASF licenses this file
# to you under the Apache License, Version 2.0 (the
# "License"); you may not use this file except in compliance
# with the License.  You may obtain a copy of the License at
#
#   http://www.apache.org/licenses/LICENSE-2.0
#
# Unless required by applicable law or agreed to in writing,
# software distributed under the License is distributed on an
# "AS IS" BASIS, WITHOUT WARRANTIES OR CONDITIONS OF ANY
# KIND, either express or implied.  See the License for the
# specific language governing permissions and limitations
# under the License.
# isort:skip_file
"""Unit tests for Superset"""
import json
from datetime import datetime
from io import BytesIO
from zipfile import is_zipfile, ZipFile

<<<<<<< HEAD
from tests.integration_tests.fixtures.birth_names_dashboard import (
    load_birth_names_dashboard_with_slices,
)

=======
>>>>>>> 5d3e1b5c
import humanize
import prison
import pytest
import yaml
from sqlalchemy import and_
from sqlalchemy.sql import func

<<<<<<< HEAD
from tests.integration_tests.test_app import app
from superset import security_manager
from superset.charts.commands.data import ChartDataCommand
from superset.connectors.sqla.models import SqlaTable, TableColumn
from superset.errors import SupersetErrorType
from superset.extensions import async_query_manager, cache_manager, db
from superset.models.annotations import AnnotationLayer
=======
from superset.connectors.sqla.models import SqlaTable
from superset.extensions import cache_manager, db
>>>>>>> 5d3e1b5c
from superset.models.core import Database, FavStar, FavStarClassName
from superset.models.dashboard import Dashboard
from superset.models.reports import ReportSchedule, ReportScheduleType
from superset.models.slice import Slice
<<<<<<< HEAD
from superset.models.sql_lab import Query
from superset.typing import AdhocColumn
from superset.utils.core import (
    AnnotationType,
    get_example_database,
    get_example_default_schema,
    get_main_database,
    AdhocMetricExpressionType,
)
from superset.common.chart_data import ChartDataResultFormat, ChartDataResultType
=======
from superset.utils.core import get_example_default_schema
>>>>>>> 5d3e1b5c

from tests.integration_tests.annotation_layers.fixtures import create_annotation_layers
from tests.integration_tests.base_api_tests import ApiOwnersTestCaseMixin
from tests.integration_tests.base_tests import SupersetTestCase
from tests.integration_tests.insert_chart_mixin import InsertChartMixin
from tests.integration_tests.fixtures.birth_names_dashboard import (
    load_birth_names_dashboard_with_slices,
)
from tests.integration_tests.fixtures.energy_dashboard import (
    load_energy_table_with_slice,
)
<<<<<<< HEAD
from tests.integration_tests.conftest import with_feature_flags
=======
>>>>>>> 5d3e1b5c
from tests.integration_tests.fixtures.importexport import (
    chart_config,
    chart_metadata_config,
    database_config,
    dataset_config,
    dataset_metadata_config,
)
from tests.integration_tests.fixtures.unicode_dashboard import (
    load_unicode_dashboard_with_slice,
)
from tests.integration_tests.fixtures.world_bank_dashboard import (
    load_world_bank_dashboard_with_slices,
)
<<<<<<< HEAD
from tests.integration_tests.insert_chart_mixin import InsertChartMixin
=======
from tests.integration_tests.test_app import app
>>>>>>> 5d3e1b5c
from tests.integration_tests.utils.get_dashboards import get_dashboards_ids

CHART_DATA_URI = "api/v1/chart/data"
CHARTS_FIXTURE_COUNT = 10
ADHOC_COLUMN_FIXTURE: AdhocColumn = {
    "hasCustomLabel": True,
    "label": "male_or_female",
    "sqlExpression": "case when gender = 'boy' then 'male' "
    "when gender = 'girl' then 'female' else 'other' end",
}


class TestChartApi(SupersetTestCase, ApiOwnersTestCaseMixin, InsertChartMixin):
    resource_name = "chart"

    @pytest.fixture(autouse=True)
    def clear_data_cache(self):
        with app.app_context():
            cache_manager.data_cache.clear()
            yield

    @pytest.fixture()
    def create_charts(self):
        with self.create_app().app_context():
            charts = []
            admin = self.get_user("admin")
            for cx in range(CHARTS_FIXTURE_COUNT - 1):
                charts.append(self.insert_chart(f"name{cx}", [admin.id], 1))
            fav_charts = []
            for cx in range(round(CHARTS_FIXTURE_COUNT / 2)):
                fav_star = FavStar(
                    user_id=admin.id, class_name="slice", obj_id=charts[cx].id
                )
                db.session.add(fav_star)
                db.session.commit()
                fav_charts.append(fav_star)
            yield charts

            # rollback changes
            for chart in charts:
                db.session.delete(chart)
            for fav_chart in fav_charts:
                db.session.delete(fav_chart)
            db.session.commit()

    @pytest.fixture()
    def create_chart_with_report(self):
        with self.create_app().app_context():
            admin = self.get_user("admin")
            chart = self.insert_chart(f"chart_report", [admin.id], 1)
            report_schedule = ReportSchedule(
                type=ReportScheduleType.REPORT,
                name="report_with_chart",
                crontab="* * * * *",
                chart=chart,
            )
            db.session.commit()

            yield chart

            # rollback changes
            db.session.delete(report_schedule)
            db.session.delete(chart)
            db.session.commit()

    @pytest.fixture()
    def add_dashboard_to_chart(self):
        with self.create_app().app_context():
            admin = self.get_user("admin")

            self.chart = self.insert_chart("My chart", [admin.id], 1)

            self.original_dashboard = Dashboard()
            self.original_dashboard.dashboard_title = "Original Dashboard"
            self.original_dashboard.slug = "slug"
            self.original_dashboard.owners = [admin]
            self.original_dashboard.slices = [self.chart]
            self.original_dashboard.published = False
            db.session.add(self.original_dashboard)

            self.new_dashboard = Dashboard()
            self.new_dashboard.dashboard_title = "New Dashboard"
            self.new_dashboard.slug = "new_slug"
            self.new_dashboard.owners = [admin]
            self.new_dashboard.slices = []
            self.new_dashboard.published = False
            db.session.add(self.new_dashboard)

            db.session.commit()

            yield self.chart

            db.session.delete(self.original_dashboard)
            db.session.delete(self.new_dashboard)
            db.session.delete(self.chart)
            db.session.commit()

    def test_info_security_chart(self):
        """
        Chart API: Test info security
        """
        self.login(username="admin")
        params = {"keys": ["permissions"]}
        uri = f"api/v1/chart/_info?q={prison.dumps(params)}"
        rv = self.get_assert_metric(uri, "info")
        data = json.loads(rv.data.decode("utf-8"))
        assert rv.status_code == 200
        assert set(data["permissions"]) == {
            "can_read",
            "can_write",
        }

    def create_chart_import(self):
        buf = BytesIO()
        with ZipFile(buf, "w") as bundle:
            with bundle.open("chart_export/metadata.yaml", "w") as fp:
                fp.write(yaml.safe_dump(chart_metadata_config).encode())
            with bundle.open(
                "chart_export/databases/imported_database.yaml", "w"
            ) as fp:
                fp.write(yaml.safe_dump(database_config).encode())
            with bundle.open("chart_export/datasets/imported_dataset.yaml", "w") as fp:
                fp.write(yaml.safe_dump(dataset_config).encode())
            with bundle.open("chart_export/charts/imported_chart.yaml", "w") as fp:
                fp.write(yaml.safe_dump(chart_config).encode())
        buf.seek(0)
        return buf

    def test_delete_chart(self):
        """
        Chart API: Test delete
        """
        admin_id = self.get_user("admin").id
        chart_id = self.insert_chart("name", [admin_id], 1).id
        self.login(username="admin")
        uri = f"api/v1/chart/{chart_id}"
        rv = self.delete_assert_metric(uri, "delete")
        self.assertEqual(rv.status_code, 200)
        model = db.session.query(Slice).get(chart_id)
        self.assertEqual(model, None)

    def test_delete_bulk_charts(self):
        """
        Chart API: Test delete bulk
        """
        admin = self.get_user("admin")
        chart_count = 4
        chart_ids = list()
        for chart_name_index in range(chart_count):
            chart_ids.append(
                self.insert_chart(f"title{chart_name_index}", [admin.id], 1, admin).id
            )
        self.login(username="admin")
        argument = chart_ids
        uri = f"api/v1/chart/?q={prison.dumps(argument)}"
        rv = self.delete_assert_metric(uri, "bulk_delete")
        self.assertEqual(rv.status_code, 200)
        response = json.loads(rv.data.decode("utf-8"))
        expected_response = {"message": f"Deleted {chart_count} charts"}
        self.assertEqual(response, expected_response)
        for chart_id in chart_ids:
            model = db.session.query(Slice).get(chart_id)
            self.assertEqual(model, None)

    def test_delete_bulk_chart_bad_request(self):
        """
        Chart API: Test delete bulk bad request
        """
        chart_ids = [1, "a"]
        self.login(username="admin")
        argument = chart_ids
        uri = f"api/v1/chart/?q={prison.dumps(argument)}"
        rv = self.delete_assert_metric(uri, "bulk_delete")
        self.assertEqual(rv.status_code, 400)

    def test_delete_not_found_chart(self):
        """
        Chart API: Test not found delete
        """
        self.login(username="admin")
        chart_id = 1000
        uri = f"api/v1/chart/{chart_id}"
        rv = self.delete_assert_metric(uri, "delete")
        self.assertEqual(rv.status_code, 404)

    @pytest.mark.usefixtures("create_chart_with_report")
    def test_delete_chart_with_report(self):
        """
        Chart API: Test delete with associated report
        """
        self.login(username="admin")
        chart = (
            db.session.query(Slice)
            .filter(Slice.slice_name == "chart_report")
            .one_or_none()
        )
        uri = f"api/v1/chart/{chart.id}"
        rv = self.client.delete(uri)
        response = json.loads(rv.data.decode("utf-8"))
        self.assertEqual(rv.status_code, 422)
        expected_response = {
            "message": "There are associated alerts or reports: report_with_chart"
        }
        self.assertEqual(response, expected_response)

    def test_delete_bulk_charts_not_found(self):
        """
        Chart API: Test delete bulk not found
        """
        max_id = db.session.query(func.max(Slice.id)).scalar()
        chart_ids = [max_id + 1, max_id + 2]
        self.login(username="admin")
        uri = f"api/v1/chart/?q={prison.dumps(chart_ids)}"
        rv = self.delete_assert_metric(uri, "bulk_delete")
        self.assertEqual(rv.status_code, 404)

    @pytest.mark.usefixtures("create_chart_with_report", "create_charts")
    def test_bulk_delete_chart_with_report(self):
        """
        Chart API: Test bulk delete with associated report
        """
        self.login(username="admin")
        chart_with_report = (
            db.session.query(Slice.id)
            .filter(Slice.slice_name == "chart_report")
            .one_or_none()
        )

        charts = db.session.query(Slice.id).filter(Slice.slice_name.like("name%")).all()
        chart_ids = [chart.id for chart in charts]
        chart_ids.append(chart_with_report.id)

        uri = f"api/v1/chart/?q={prison.dumps(chart_ids)}"
        rv = self.client.delete(uri)
        response = json.loads(rv.data.decode("utf-8"))
        self.assertEqual(rv.status_code, 422)
        expected_response = {
            "message": "There are associated alerts or reports: report_with_chart"
        }
        self.assertEqual(response, expected_response)

    def test_delete_chart_admin_not_owned(self):
        """
        Chart API: Test admin delete not owned
        """
        gamma_id = self.get_user("gamma").id
        chart_id = self.insert_chart("title", [gamma_id], 1).id

        self.login(username="admin")
        uri = f"api/v1/chart/{chart_id}"
        rv = self.delete_assert_metric(uri, "delete")
        self.assertEqual(rv.status_code, 200)
        model = db.session.query(Slice).get(chart_id)
        self.assertEqual(model, None)

    def test_delete_bulk_chart_admin_not_owned(self):
        """
        Chart API: Test admin delete bulk not owned
        """
        gamma_id = self.get_user("gamma").id
        chart_count = 4
        chart_ids = list()
        for chart_name_index in range(chart_count):
            chart_ids.append(
                self.insert_chart(f"title{chart_name_index}", [gamma_id], 1).id
            )

        self.login(username="admin")
        argument = chart_ids
        uri = f"api/v1/chart/?q={prison.dumps(argument)}"
        rv = self.delete_assert_metric(uri, "bulk_delete")
        response = json.loads(rv.data.decode("utf-8"))
        self.assertEqual(rv.status_code, 200)
        expected_response = {"message": f"Deleted {chart_count} charts"}
        self.assertEqual(response, expected_response)

        for chart_id in chart_ids:
            model = db.session.query(Slice).get(chart_id)
            self.assertEqual(model, None)

    def test_delete_chart_not_owned(self):
        """
        Chart API: Test delete try not owned
        """
        user_alpha1 = self.create_user(
            "alpha1", "password", "Alpha", email="alpha1@superset.org"
        )
        user_alpha2 = self.create_user(
            "alpha2", "password", "Alpha", email="alpha2@superset.org"
        )
        chart = self.insert_chart("title", [user_alpha1.id], 1)
        self.login(username="alpha2", password="password")
        uri = f"api/v1/chart/{chart.id}"
        rv = self.delete_assert_metric(uri, "delete")
        self.assertEqual(rv.status_code, 403)
        db.session.delete(chart)
        db.session.delete(user_alpha1)
        db.session.delete(user_alpha2)
        db.session.commit()

    def test_delete_bulk_chart_not_owned(self):
        """
        Chart API: Test delete bulk try not owned
        """
        user_alpha1 = self.create_user(
            "alpha1", "password", "Alpha", email="alpha1@superset.org"
        )
        user_alpha2 = self.create_user(
            "alpha2", "password", "Alpha", email="alpha2@superset.org"
        )

        chart_count = 4
        charts = list()
        for chart_name_index in range(chart_count):
            charts.append(
                self.insert_chart(f"title{chart_name_index}", [user_alpha1.id], 1)
            )

        owned_chart = self.insert_chart("title_owned", [user_alpha2.id], 1)

        self.login(username="alpha2", password="password")

        # verify we can't delete not owned charts
        arguments = [chart.id for chart in charts]
        uri = f"api/v1/chart/?q={prison.dumps(arguments)}"
        rv = self.delete_assert_metric(uri, "bulk_delete")
        self.assertEqual(rv.status_code, 403)
        response = json.loads(rv.data.decode("utf-8"))
        expected_response = {"message": "Forbidden"}
        self.assertEqual(response, expected_response)

        # # nothing is deleted in bulk with a list of owned and not owned charts
        arguments = [chart.id for chart in charts] + [owned_chart.id]
        uri = f"api/v1/chart/?q={prison.dumps(arguments)}"
        rv = self.delete_assert_metric(uri, "bulk_delete")
        self.assertEqual(rv.status_code, 403)
        response = json.loads(rv.data.decode("utf-8"))
        expected_response = {"message": "Forbidden"}
        self.assertEqual(response, expected_response)

        for chart in charts:
            db.session.delete(chart)
        db.session.delete(owned_chart)
        db.session.delete(user_alpha1)
        db.session.delete(user_alpha2)
        db.session.commit()

    @pytest.mark.usefixtures(
        "load_world_bank_dashboard_with_slices",
        "load_birth_names_dashboard_with_slices",
    )
    def test_create_chart(self):
        """
        Chart API: Test create chart
        """
        dashboards_ids = get_dashboards_ids(db, ["world_health", "births"])
        admin_id = self.get_user("admin").id
        chart_data = {
            "slice_name": "name1",
            "description": "description1",
            "owners": [admin_id],
            "viz_type": "viz_type1",
            "params": "1234",
            "cache_timeout": 1000,
            "datasource_id": 1,
            "datasource_type": "table",
            "dashboards": dashboards_ids,
        }
        self.login(username="admin")
        uri = f"api/v1/chart/"
        rv = self.post_assert_metric(uri, chart_data, "post")
        self.assertEqual(rv.status_code, 201)
        data = json.loads(rv.data.decode("utf-8"))
        model = db.session.query(Slice).get(data.get("id"))
        db.session.delete(model)
        db.session.commit()

    def test_create_simple_chart(self):
        """
        Chart API: Test create simple chart
        """
        chart_data = {
            "slice_name": "title1",
            "datasource_id": 1,
            "datasource_type": "table",
        }
        self.login(username="admin")
        uri = f"api/v1/chart/"
        rv = self.post_assert_metric(uri, chart_data, "post")
        self.assertEqual(rv.status_code, 201)
        data = json.loads(rv.data.decode("utf-8"))
        model = db.session.query(Slice).get(data.get("id"))
        db.session.delete(model)
        db.session.commit()

    def test_create_chart_validate_owners(self):
        """
        Chart API: Test create validate owners
        """
        chart_data = {
            "slice_name": "title1",
            "datasource_id": 1,
            "datasource_type": "table",
            "owners": [1000],
        }
        self.login(username="admin")
        uri = f"api/v1/chart/"
        rv = self.post_assert_metric(uri, chart_data, "post")
        self.assertEqual(rv.status_code, 422)
        response = json.loads(rv.data.decode("utf-8"))
        expected_response = {"message": {"owners": ["Owners are invalid"]}}
        self.assertEqual(response, expected_response)

    def test_create_chart_validate_params(self):
        """
        Chart API: Test create validate params json
        """
        chart_data = {
            "slice_name": "title1",
            "datasource_id": 1,
            "datasource_type": "table",
            "params": '{"A:"a"}',
        }
        self.login(username="admin")
        uri = f"api/v1/chart/"
        rv = self.post_assert_metric(uri, chart_data, "post")
        self.assertEqual(rv.status_code, 400)

    def test_create_chart_validate_datasource(self):
        """
        Chart API: Test create validate datasource
        """
        self.login(username="admin")
        chart_data = {
            "slice_name": "title1",
            "datasource_id": 1,
            "datasource_type": "unknown",
        }
        rv = self.post_assert_metric("/api/v1/chart/", chart_data, "post")
        self.assertEqual(rv.status_code, 400)
        response = json.loads(rv.data.decode("utf-8"))
        self.assertEqual(
            response,
            {"message": {"datasource_type": ["Must be one of: druid, table, view."]}},
        )
        chart_data = {
            "slice_name": "title1",
            "datasource_id": 0,
            "datasource_type": "table",
        }
        rv = self.post_assert_metric("/api/v1/chart/", chart_data, "post")
        self.assertEqual(rv.status_code, 422)
        response = json.loads(rv.data.decode("utf-8"))
        self.assertEqual(
            response, {"message": {"datasource_id": ["Dataset does not exist"]}}
        )

    @pytest.mark.usefixtures("load_birth_names_dashboard_with_slices")
    def test_update_chart(self):
        """
        Chart API: Test update
        """
        schema = get_example_default_schema()
        full_table_name = f"{schema}.birth_names" if schema else "birth_names"

        admin = self.get_user("admin")
        gamma = self.get_user("gamma")
        birth_names_table_id = SupersetTestCase.get_table(name="birth_names").id
        chart_id = self.insert_chart(
            "title", [admin.id], birth_names_table_id, admin
        ).id
        dash_id = db.session.query(Dashboard.id).filter_by(slug="births").first()[0]
        chart_data = {
            "slice_name": "title1_changed",
            "description": "description1",
            "owners": [gamma.id],
            "viz_type": "viz_type1",
            "params": """{"a": 1}""",
            "cache_timeout": 1000,
            "datasource_id": birth_names_table_id,
            "datasource_type": "table",
            "dashboards": [dash_id],
        }
        self.login(username="admin")
        uri = f"api/v1/chart/{chart_id}"
        rv = self.put_assert_metric(uri, chart_data, "put")
        self.assertEqual(rv.status_code, 200)
        model = db.session.query(Slice).get(chart_id)
        related_dashboard = db.session.query(Dashboard).filter_by(slug="births").first()
        self.assertEqual(model.created_by, admin)
        self.assertEqual(model.slice_name, "title1_changed")
        self.assertEqual(model.description, "description1")
        self.assertNotIn(admin, model.owners)
        self.assertIn(gamma, model.owners)
        self.assertEqual(model.viz_type, "viz_type1")
        self.assertEqual(model.params, """{"a": 1}""")
        self.assertEqual(model.cache_timeout, 1000)
        self.assertEqual(model.datasource_id, birth_names_table_id)
        self.assertEqual(model.datasource_type, "table")
        self.assertEqual(model.datasource_name, full_table_name)
        self.assertIn(model.id, [slice.id for slice in related_dashboard.slices])
        db.session.delete(model)
        db.session.commit()

    def test_update_chart_new_owner_not_admin(self):
        """
        Chart API: Test update set new owner implicitly adds logged in owner
        """
        gamma = self.get_user("gamma")
        alpha = self.get_user("alpha")
        chart_id = self.insert_chart("title", [alpha.id], 1).id
        chart_data = {"slice_name": "title1_changed", "owners": [gamma.id]}
        self.login(username="alpha")
        uri = f"api/v1/chart/{chart_id}"
        rv = self.put_assert_metric(uri, chart_data, "put")
        self.assertEqual(rv.status_code, 200)
        model = db.session.query(Slice).get(chart_id)
        self.assertIn(alpha, model.owners)
        self.assertIn(gamma, model.owners)
        db.session.delete(model)
        db.session.commit()

    def test_update_chart_new_owner_admin(self):
        """
        Chart API: Test update set new owner as admin to other than current user
        """
        gamma = self.get_user("gamma")
        admin = self.get_user("admin")
        chart_id = self.insert_chart("title", [admin.id], 1).id
        chart_data = {"slice_name": "title1_changed", "owners": [gamma.id]}
        self.login(username="admin")
        uri = f"api/v1/chart/{chart_id}"
        rv = self.put_assert_metric(uri, chart_data, "put")
        self.assertEqual(rv.status_code, 200)
        model = db.session.query(Slice).get(chart_id)
        self.assertNotIn(admin, model.owners)
        self.assertIn(gamma, model.owners)
        db.session.delete(model)
        db.session.commit()

    @pytest.mark.usefixtures("add_dashboard_to_chart")
    def test_update_chart_new_dashboards(self):
        """
        Chart API: Test update set new owner to current user
        """
        chart_data = {
            "slice_name": "title1_changed",
            "dashboards": [self.new_dashboard.id],
        }
        self.login(username="admin")
        uri = f"api/v1/chart/{self.chart.id}"
        rv = self.put_assert_metric(uri, chart_data, "put")
        self.assertEqual(rv.status_code, 200)
        self.assertIn(self.new_dashboard, self.chart.dashboards)
        self.assertNotIn(self.original_dashboard, self.chart.dashboards)

    @pytest.mark.usefixtures("add_dashboard_to_chart")
    def test_not_update_chart_none_dashboards(self):
        """
        Chart API: Test update set new owner to current user
        """
        chart_data = {"slice_name": "title1_changed_again"}
        self.login(username="admin")
        uri = f"api/v1/chart/{self.chart.id}"
        rv = self.put_assert_metric(uri, chart_data, "put")
        self.assertEqual(rv.status_code, 200)
        self.assertIn(self.original_dashboard, self.chart.dashboards)
        self.assertEqual(len(self.chart.dashboards), 1)

    def test_update_chart_not_owned(self):
        """
        Chart API: Test update not owned
        """
        user_alpha1 = self.create_user(
            "alpha1", "password", "Alpha", email="alpha1@superset.org"
        )
        user_alpha2 = self.create_user(
            "alpha2", "password", "Alpha", email="alpha2@superset.org"
        )
        chart = self.insert_chart("title", [user_alpha1.id], 1)

        self.login(username="alpha2", password="password")
        chart_data = {"slice_name": "title1_changed"}
        uri = f"api/v1/chart/{chart.id}"
        rv = self.put_assert_metric(uri, chart_data, "put")
        self.assertEqual(rv.status_code, 403)
        db.session.delete(chart)
        db.session.delete(user_alpha1)
        db.session.delete(user_alpha2)
        db.session.commit()

    def test_update_chart_validate_datasource(self):
        """
        Chart API: Test update validate datasource
        """
        admin = self.get_user("admin")
        chart = self.insert_chart("title", owners=[admin.id], datasource_id=1)
        self.login(username="admin")

        chart_data = {"datasource_id": 1, "datasource_type": "unknown"}
        rv = self.put_assert_metric(f"/api/v1/chart/{chart.id}", chart_data, "put")
        self.assertEqual(rv.status_code, 400)
        response = json.loads(rv.data.decode("utf-8"))
        self.assertEqual(
            response,
            {"message": {"datasource_type": ["Must be one of: druid, table, view."]}},
        )

        chart_data = {"datasource_id": 0, "datasource_type": "table"}
        rv = self.put_assert_metric(f"/api/v1/chart/{chart.id}", chart_data, "put")
        self.assertEqual(rv.status_code, 422)
        response = json.loads(rv.data.decode("utf-8"))
        self.assertEqual(
            response, {"message": {"datasource_id": ["Dataset does not exist"]}}
        )

        db.session.delete(chart)
        db.session.commit()

    def test_update_chart_validate_owners(self):
        """
        Chart API: Test update validate owners
        """
        chart_data = {
            "slice_name": "title1",
            "datasource_id": 1,
            "datasource_type": "table",
            "owners": [1000],
        }
        self.login(username="admin")
        uri = f"api/v1/chart/"
        rv = self.client.post(uri, json=chart_data)
        self.assertEqual(rv.status_code, 422)
        response = json.loads(rv.data.decode("utf-8"))
        expected_response = {"message": {"owners": ["Owners are invalid"]}}
        self.assertEqual(response, expected_response)

    @pytest.mark.usefixtures("load_world_bank_dashboard_with_slices")
    def test_get_chart(self):
        """
        Chart API: Test get chart
        """
        admin = self.get_user("admin")
        chart = self.insert_chart("title", [admin.id], 1)
        self.login(username="admin")
        uri = f"api/v1/chart/{chart.id}"
        rv = self.get_assert_metric(uri, "get")
        self.assertEqual(rv.status_code, 200)
        expected_result = {
            "cache_timeout": None,
            "dashboards": [],
            "description": None,
            "owners": [
                {
                    "id": 1,
                    "username": "admin",
                    "first_name": "admin",
                    "last_name": "user",
                }
            ],
            "params": None,
            "slice_name": "title",
            "viz_type": None,
            "query_context": None,
        }
        data = json.loads(rv.data.decode("utf-8"))
        self.assertEqual(data["result"], expected_result)
        db.session.delete(chart)
        db.session.commit()

    def test_get_chart_not_found(self):
        """
        Chart API: Test get chart not found
        """
        chart_id = 1000
        self.login(username="admin")
        uri = f"api/v1/chart/{chart_id}"
        rv = self.get_assert_metric(uri, "get")
        self.assertEqual(rv.status_code, 404)

    @pytest.mark.usefixtures("load_birth_names_dashboard_with_slices")
    def test_get_chart_no_data_access(self):
        """
        Chart API: Test get chart without data access
        """
        self.login(username="gamma")
        chart_no_access = (
            db.session.query(Slice)
            .filter_by(slice_name="Girl Name Cloud")
            .one_or_none()
        )
        uri = f"api/v1/chart/{chart_no_access.id}"
        rv = self.client.get(uri)
        self.assertEqual(rv.status_code, 404)

    @pytest.mark.usefixtures(
        "load_energy_table_with_slice",
        "load_birth_names_dashboard_with_slices",
        "load_unicode_dashboard_with_slice",
        "load_world_bank_dashboard_with_slices",
    )
    def test_get_charts(self):
        """
        Chart API: Test get charts
        """
        self.login(username="admin")
        uri = f"api/v1/chart/"
        rv = self.get_assert_metric(uri, "get_list")
        self.assertEqual(rv.status_code, 200)
        data = json.loads(rv.data.decode("utf-8"))
        self.assertEqual(data["count"], 34)

    def test_get_charts_changed_on(self):
        """
        Dashboard API: Test get charts changed on
        """
        admin = self.get_user("admin")
        start_changed_on = datetime.now()
        chart = self.insert_chart("foo_a", [admin.id], 1, description="ZY_bar")

        self.login(username="admin")

        arguments = {
            "order_column": "changed_on_delta_humanized",
            "order_direction": "desc",
        }
        uri = f"api/v1/chart/?q={prison.dumps(arguments)}"

        rv = self.get_assert_metric(uri, "get_list")
        self.assertEqual(rv.status_code, 200)
        data = json.loads(rv.data.decode("utf-8"))
        self.assertEqual(
            data["result"][0]["changed_on_delta_humanized"],
            humanize.naturaltime(datetime.now() - start_changed_on),
        )

        # rollback changes
        db.session.delete(chart)
        db.session.commit()

    @pytest.mark.usefixtures(
        "load_world_bank_dashboard_with_slices",
        "load_birth_names_dashboard_with_slices",
    )
    def test_get_charts_filter(self):
        """
        Chart API: Test get charts filter
        """
        self.login(username="admin")
        arguments = {"filters": [{"col": "slice_name", "opr": "sw", "value": "G"}]}
        uri = f"api/v1/chart/?q={prison.dumps(arguments)}"
        rv = self.get_assert_metric(uri, "get_list")
        self.assertEqual(rv.status_code, 200)
        data = json.loads(rv.data.decode("utf-8"))
        self.assertEqual(data["count"], 5)

    @pytest.fixture()
    def load_energy_charts(self):
        with app.app_context():
            admin = self.get_user("admin")
            energy_table = (
                db.session.query(SqlaTable)
                .filter_by(table_name="energy_usage")
                .one_or_none()
            )
            energy_table_id = 1
            if energy_table:
                energy_table_id = energy_table.id
            chart1 = self.insert_chart(
                "foo_a", [admin.id], energy_table_id, description="ZY_bar"
            )
            chart2 = self.insert_chart(
                "zy_foo", [admin.id], energy_table_id, description="desc1"
            )
            chart3 = self.insert_chart(
                "foo_b", [admin.id], energy_table_id, description="desc1zy_"
            )
            chart4 = self.insert_chart(
                "foo_c", [admin.id], energy_table_id, viz_type="viz_zy_"
            )
            chart5 = self.insert_chart(
                "bar", [admin.id], energy_table_id, description="foo"
            )

            yield
            # rollback changes
            db.session.delete(chart1)
            db.session.delete(chart2)
            db.session.delete(chart3)
            db.session.delete(chart4)
            db.session.delete(chart5)
            db.session.commit()

    @pytest.mark.usefixtures("load_energy_charts")
    def test_get_charts_custom_filter(self):
        """
        Chart API: Test get charts custom filter
        """

        arguments = {
            "filters": [{"col": "slice_name", "opr": "chart_all_text", "value": "zy_"}],
            "order_column": "slice_name",
            "order_direction": "asc",
            "keys": ["none"],
            "columns": ["slice_name", "description", "viz_type"],
        }
        self.login(username="admin")
        uri = f"api/v1/chart/?q={prison.dumps(arguments)}"
        rv = self.get_assert_metric(uri, "get_list")
        self.assertEqual(rv.status_code, 200)
        data = json.loads(rv.data.decode("utf-8"))
        self.assertEqual(data["count"], 4)

        expected_response = [
            {"description": "ZY_bar", "slice_name": "foo_a", "viz_type": None},
            {"description": "desc1zy_", "slice_name": "foo_b", "viz_type": None},
            {"description": None, "slice_name": "foo_c", "viz_type": "viz_zy_"},
            {"description": "desc1", "slice_name": "zy_foo", "viz_type": None},
        ]
        for index, item in enumerate(data["result"]):
            self.assertEqual(
                item["description"], expected_response[index]["description"]
            )
            self.assertEqual(item["slice_name"], expected_response[index]["slice_name"])
            self.assertEqual(item["viz_type"], expected_response[index]["viz_type"])

    @pytest.mark.usefixtures("load_energy_table_with_slice", "load_energy_charts")
    def test_admin_gets_filtered_energy_slices(self):
        # test filtering on datasource_name
        arguments = {
            "filters": [
                {"col": "slice_name", "opr": "chart_all_text", "value": "energy",}
            ],
            "keys": ["none"],
            "columns": ["slice_name"],
        }
        self.login(username="admin")

        uri = f"api/v1/chart/?q={prison.dumps(arguments)}"
        rv = self.get_assert_metric(uri, "get_list")
        self.assertEqual(rv.status_code, 200)
        data = json.loads(rv.data.decode("utf-8"))
        self.assertEqual(data["count"], 8)

    @pytest.mark.usefixtures("load_energy_charts")
    def test_user_gets_none_filtered_energy_slices(self):
        # test filtering on datasource_name
        arguments = {
            "filters": [
                {"col": "slice_name", "opr": "chart_all_text", "value": "energy",}
            ],
            "keys": ["none"],
            "columns": ["slice_name"],
        }

        self.login(username="gamma")
        uri = f"api/v1/chart/?q={prison.dumps(arguments)}"
        rv = self.get_assert_metric(uri, "get_list")
        self.assertEqual(rv.status_code, 200)
        data = json.loads(rv.data.decode("utf-8"))
        self.assertEqual(data["count"], 0)

    @pytest.mark.usefixtures("create_charts")
    def test_get_charts_favorite_filter(self):
        """
        Chart API: Test get charts favorite filter
        """
        admin = self.get_user("admin")
        users_favorite_query = db.session.query(FavStar.obj_id).filter(
            and_(FavStar.user_id == admin.id, FavStar.class_name == "slice")
        )
        expected_models = (
            db.session.query(Slice)
            .filter(and_(Slice.id.in_(users_favorite_query)))
            .order_by(Slice.slice_name.asc())
            .all()
        )

        arguments = {
            "filters": [{"col": "id", "opr": "chart_is_favorite", "value": True}],
            "order_column": "slice_name",
            "order_direction": "asc",
            "keys": ["none"],
            "columns": ["slice_name"],
        }
        self.login(username="admin")
        uri = f"api/v1/chart/?q={prison.dumps(arguments)}"
        rv = self.client.get(uri)
        data = json.loads(rv.data.decode("utf-8"))
        assert rv.status_code == 200
        assert len(expected_models) == data["count"]

        for i, expected_model in enumerate(expected_models):
            assert expected_model.slice_name == data["result"][i]["slice_name"]

        # Test not favorite charts
        expected_models = (
            db.session.query(Slice)
            .filter(and_(~Slice.id.in_(users_favorite_query)))
            .order_by(Slice.slice_name.asc())
            .all()
        )
        arguments["filters"][0]["value"] = False
        uri = f"api/v1/chart/?q={prison.dumps(arguments)}"
        rv = self.client.get(uri)
        data = json.loads(rv.data.decode("utf-8"))
        assert rv.status_code == 200
        assert len(expected_models) == data["count"]

    @pytest.mark.usefixtures("create_charts")
    def test_get_current_user_favorite_status(self):
        """
        Dataset API: Test get current user favorite stars
        """
        admin = self.get_user("admin")
        users_favorite_ids = [
            star.obj_id
            for star in db.session.query(FavStar.obj_id)
            .filter(
                and_(
                    FavStar.user_id == admin.id,
                    FavStar.class_name == FavStarClassName.CHART,
                )
            )
            .all()
        ]

        assert users_favorite_ids
        arguments = [s.id for s in db.session.query(Slice.id).all()]
        self.login(username="admin")
        uri = f"api/v1/chart/favorite_status/?q={prison.dumps(arguments)}"
        rv = self.client.get(uri)
        data = json.loads(rv.data.decode("utf-8"))
        assert rv.status_code == 200
        for res in data["result"]:
            if res["id"] in users_favorite_ids:
                assert res["value"]

    def test_get_time_range(self):
        """
        Chart API: Test get actually time range from human readable string
        """
        self.login(username="admin")
        humanize_time_range = "100 years ago : now"
        uri = f"api/v1/time_range/?q={prison.dumps(humanize_time_range)}"
        rv = self.client.get(uri)
        data = json.loads(rv.data.decode("utf-8"))
        self.assertEqual(rv.status_code, 200)
        self.assertEqual(len(data["result"]), 3)

    @pytest.mark.usefixtures(
        "load_unicode_dashboard_with_slice",
        "load_energy_table_with_slice",
        "load_world_bank_dashboard_with_slices",
        "load_birth_names_dashboard_with_slices",
    )
    def test_get_charts_page(self):
        """
        Chart API: Test get charts filter
        """
        # Assuming we have 34 sample charts
        self.login(username="admin")
        arguments = {"page_size": 10, "page": 0}
        uri = f"api/v1/chart/?q={prison.dumps(arguments)}"
        rv = self.client.get(uri)
        self.assertEqual(rv.status_code, 200)
        data = json.loads(rv.data.decode("utf-8"))
        self.assertEqual(len(data["result"]), 10)

        arguments = {"page_size": 10, "page": 3}
        uri = f"api/v1/chart/?q={prison.dumps(arguments)}"
        rv = self.get_assert_metric(uri, "get_list")
        self.assertEqual(rv.status_code, 200)
        data = json.loads(rv.data.decode("utf-8"))
        self.assertEqual(len(data["result"]), 4)

    def test_get_charts_no_data_access(self):
        """
        Chart API: Test get charts no data access
        """
        self.login(username="gamma")
        uri = "api/v1/chart/"
        rv = self.get_assert_metric(uri, "get_list")
        self.assertEqual(rv.status_code, 200)
        data = json.loads(rv.data.decode("utf-8"))
        self.assertEqual(data["count"], 0)

    def test_export_chart(self):
        """
        Chart API: Test export chart
        """
        example_chart = db.session.query(Slice).all()[0]
        argument = [example_chart.id]
        uri = f"api/v1/chart/export/?q={prison.dumps(argument)}"

        self.login(username="admin")
        rv = self.get_assert_metric(uri, "export")

        assert rv.status_code == 200

        buf = BytesIO(rv.data)
        assert is_zipfile(buf)

    def test_export_chart_not_found(self):
        """
        Chart API: Test export chart not found
        """
        # Just one does not exist and we get 404
        argument = [-1, 1]
        uri = f"api/v1/chart/export/?q={prison.dumps(argument)}"
        self.login(username="admin")
        rv = self.get_assert_metric(uri, "export")

        assert rv.status_code == 404

    def test_export_chart_gamma(self):
        """
        Chart API: Test export chart has gamma
        """
        example_chart = db.session.query(Slice).all()[0]
        argument = [example_chart.id]
        uri = f"api/v1/chart/export/?q={prison.dumps(argument)}"

        self.login(username="gamma")
        rv = self.client.get(uri)

        assert rv.status_code == 404

    def test_import_chart(self):
        """
        Chart API: Test import chart
        """
        self.login(username="admin")
        uri = "api/v1/chart/import/"

        buf = self.create_chart_import()
        form_data = {
            "formData": (buf, "chart_export.zip"),
        }
        rv = self.client.post(uri, data=form_data, content_type="multipart/form-data")
        response = json.loads(rv.data.decode("utf-8"))

        assert rv.status_code == 200
        assert response == {"message": "OK"}

        database = (
            db.session.query(Database).filter_by(uuid=database_config["uuid"]).one()
        )
        assert database.database_name == "imported_database"

        assert len(database.tables) == 1
        dataset = database.tables[0]
        assert dataset.table_name == "imported_dataset"
        assert str(dataset.uuid) == dataset_config["uuid"]

        chart = db.session.query(Slice).filter_by(uuid=chart_config["uuid"]).one()
        assert chart.table == dataset

        chart.owners = []
        dataset.owners = []
        database.owners = []
        db.session.delete(chart)
        db.session.delete(dataset)
        db.session.delete(database)
        db.session.commit()

    def test_import_chart_overwrite(self):
        """
        Chart API: Test import existing chart
        """
        self.login(username="admin")
        uri = "api/v1/chart/import/"

        buf = self.create_chart_import()
        form_data = {
            "formData": (buf, "chart_export.zip"),
        }
        rv = self.client.post(uri, data=form_data, content_type="multipart/form-data")
        response = json.loads(rv.data.decode("utf-8"))

        assert rv.status_code == 200
        assert response == {"message": "OK"}

        # import again without overwrite flag
        buf = self.create_chart_import()
        form_data = {
            "formData": (buf, "chart_export.zip"),
        }
        rv = self.client.post(uri, data=form_data, content_type="multipart/form-data")
        response = json.loads(rv.data.decode("utf-8"))

        assert rv.status_code == 422
        assert response == {
            "errors": [
                {
                    "message": "Error importing chart",
                    "error_type": "GENERIC_COMMAND_ERROR",
                    "level": "warning",
                    "extra": {
                        "charts/imported_chart.yaml": "Chart already exists and `overwrite=true` was not passed",
                        "issue_codes": [
                            {
                                "code": 1010,
                                "message": "Issue 1010 - Superset encountered an error while running a command.",
                            }
                        ],
                    },
                }
            ]
        }

        # import with overwrite flag
        buf = self.create_chart_import()
        form_data = {
            "formData": (buf, "chart_export.zip"),
            "overwrite": "true",
        }
        rv = self.client.post(uri, data=form_data, content_type="multipart/form-data")
        response = json.loads(rv.data.decode("utf-8"))

        assert rv.status_code == 200
        assert response == {"message": "OK"}

        # clean up
        database = (
            db.session.query(Database).filter_by(uuid=database_config["uuid"]).one()
        )
        dataset = database.tables[0]
        chart = db.session.query(Slice).filter_by(uuid=chart_config["uuid"]).one()

        chart.owners = []
        dataset.owners = []
        database.owners = []
        db.session.delete(chart)
        db.session.delete(dataset)
        db.session.delete(database)
        db.session.commit()

    def test_import_chart_invalid(self):
        """
        Chart API: Test import invalid chart
        """
        self.login(username="admin")
        uri = "api/v1/chart/import/"

        buf = BytesIO()
        with ZipFile(buf, "w") as bundle:
            with bundle.open("chart_export/metadata.yaml", "w") as fp:
                fp.write(yaml.safe_dump(dataset_metadata_config).encode())
            with bundle.open(
                "chart_export/databases/imported_database.yaml", "w"
            ) as fp:
                fp.write(yaml.safe_dump(database_config).encode())
            with bundle.open("chart_export/datasets/imported_dataset.yaml", "w") as fp:
                fp.write(yaml.safe_dump(dataset_config).encode())
            with bundle.open("chart_export/charts/imported_chart.yaml", "w") as fp:
                fp.write(yaml.safe_dump(chart_config).encode())
        buf.seek(0)

        form_data = {
            "formData": (buf, "chart_export.zip"),
        }
        rv = self.client.post(uri, data=form_data, content_type="multipart/form-data")
        response = json.loads(rv.data.decode("utf-8"))

        assert rv.status_code == 422
        assert response == {
            "errors": [
                {
                    "message": "Error importing chart",
                    "error_type": "GENERIC_COMMAND_ERROR",
                    "level": "warning",
                    "extra": {
                        "metadata.yaml": {"type": ["Must be equal to Slice."]},
                        "issue_codes": [
                            {
                                "code": 1010,
                                "message": (
                                    "Issue 1010 - Superset encountered an "
                                    "error while running a command."
                                ),
                            }
                        ],
                    },
                }
            ]
<<<<<<< HEAD
        }

    @pytest.mark.usefixtures(
        "create_annotation_layers", "load_birth_names_dashboard_with_slices"
    )
    def test_chart_data_annotations(self):
        """
        Chart data API: Test chart data query
        """
        self.login(username="admin")
        request_payload = get_query_context("birth_names")

        annotation_layers = []
        request_payload["queries"][0]["annotation_layers"] = annotation_layers

        # formula
        annotation_layers.append(ANNOTATION_LAYERS[AnnotationType.FORMULA])

        # interval
        interval_layer = (
            db.session.query(AnnotationLayer)
            .filter(AnnotationLayer.name == "name1")
            .one()
        )
        interval = ANNOTATION_LAYERS[AnnotationType.INTERVAL]
        interval["value"] = interval_layer.id
        annotation_layers.append(interval)

        # event
        event_layer = (
            db.session.query(AnnotationLayer)
            .filter(AnnotationLayer.name == "name2")
            .one()
        )
        event = ANNOTATION_LAYERS[AnnotationType.EVENT]
        event["value"] = event_layer.id
        annotation_layers.append(event)

        rv = self.post_assert_metric(CHART_DATA_URI, request_payload, "data")
        self.assertEqual(rv.status_code, 200)
        data = json.loads(rv.data.decode("utf-8"))
        # response should only contain interval and event data, not formula
        self.assertEqual(len(data["result"][0]["annotation_data"]), 2)

    def get_expected_row_count(self, client_id: str) -> int:
        start_date = datetime.now()
        start_date = start_date.replace(
            year=start_date.year - 100, hour=0, minute=0, second=0
        )

        quoted_table_name = self.quote_name("birth_names")
        sql = f"""
                            SELECT COUNT(*) AS rows_count FROM (
                                SELECT name AS name, SUM(num) AS sum__num
                                FROM {quoted_table_name}
                                WHERE ds >= '{start_date.strftime("%Y-%m-%d %H:%M:%S")}'
                                AND gender = 'boy'
                                GROUP BY name
                                ORDER BY sum__num DESC
                                LIMIT 100) AS inner__query
                        """
        resp = self.run_sql(sql, client_id, raise_on_error=True)
        db.session.query(Query).delete()
        db.session.commit()
        return resp["data"][0]["rows_count"]

    def quote_name(self, name: str):
        if get_main_database().backend in {"presto", "hive"}:
            return get_example_database().inspector.engine.dialect.identifier_preparer.quote_identifier(
                name
            )
        return name

    @pytest.mark.usefixtures("load_birth_names_dashboard_with_slices")
    def test_chart_data_rowcount(self):
        """
        Chart data API: Query total rows
        """
        self.login(username="admin")
        request_payload = get_query_context("birth_names")
        request_payload["queries"][0]["is_rowcount"] = True
        request_payload["queries"][0]["groupby"] = ["name"]
        rv = self.post_assert_metric(CHART_DATA_URI, request_payload, "data")
        response_payload = json.loads(rv.data.decode("utf-8"))
        result = response_payload["result"][0]
        expected_row_count = self.get_expected_row_count("client_id_4")
        self.assertEqual(result["data"][0]["rowcount"], expected_row_count)

    @pytest.mark.usefixtures("load_birth_names_dashboard_with_slices")
    def test_chart_data_timegrains(self):
        """
        Chart data API: Query timegrains and columns
        """
        self.login(username="admin")
        request_payload = get_query_context("birth_names")
        request_payload["queries"] = [
            {"result_type": ChartDataResultType.TIMEGRAINS},
            {"result_type": ChartDataResultType.COLUMNS},
        ]
        rv = self.post_assert_metric(CHART_DATA_URI, request_payload, "data")
        response_payload = json.loads(rv.data.decode("utf-8"))
        timegrain_result = response_payload["result"][0]
        column_result = response_payload["result"][1]
        assert list(timegrain_result["data"][0].keys()) == [
            "name",
            "function",
            "duration",
        ]
        assert list(column_result["data"][0].keys()) == [
            "column_name",
            "verbose_name",
            "dtype",
        ]

    @pytest.mark.usefixtures("load_birth_names_dashboard_with_slices")
    def test_chart_data_series_limit(self):
        """
        Chart data API: Query with series limit
        """
        SERIES_LIMIT = 5
        self.login(username="admin")
        request_payload = get_query_context("birth_names")
        request_payload["queries"][0]["columns"] = ["state", "name"]
        request_payload["queries"][0]["series_columns"] = ["name"]
        request_payload["queries"][0]["series_limit"] = SERIES_LIMIT
        rv = self.post_assert_metric(CHART_DATA_URI, request_payload, "data")
        response_payload = json.loads(rv.data.decode("utf-8"))
        data = response_payload["result"][0]["data"]
        unique_names = set(row["name"] for row in data)
        self.assertEqual(len(unique_names), SERIES_LIMIT)
        self.assertEqual(
            set(column for column in data[0].keys()), {"state", "name", "sum__num"}
        )

    @pytest.mark.usefixtures("load_birth_names_dashboard_with_slices")
    def test_chart_data_virtual_table_with_colons(self):
        """
        Chart data API: test query with literal colon characters in query, metrics,
        where clause and filters
        """
        self.login(username="admin")
        owner = self.get_user("admin").id
        user = db.session.query(security_manager.user_model).get(owner)

        table = SqlaTable(
            table_name="virtual_table_1",
            schema=get_example_default_schema(),
            owners=[user],
            database=get_example_database(),
            sql="select ':foo' as foo, ':bar:' as bar, state, num from birth_names",
        )
        db.session.add(table)
        db.session.commit()
        table.fetch_metadata()

        request_payload = get_query_context("birth_names")
        request_payload["datasource"] = {
            "type": "table",
            "id": table.id,
        }
        request_payload["queries"][0]["columns"] = ["foo", "bar", "state"]
        request_payload["queries"][0]["where"] = "':abc' != ':xyz:qwerty'"
        request_payload["queries"][0]["orderby"] = None
        request_payload["queries"][0]["metrics"] = [
            {
                "expressionType": AdhocMetricExpressionType.SQL,
                "sqlExpression": "sum(case when state = ':asdf' then 0 else 1 end)",
                "label": "count",
            }
        ]
        request_payload["queries"][0]["filters"] = [
            {"col": "foo", "op": "!=", "val": ":qwerty:",}
        ]

        rv = self.post_assert_metric(CHART_DATA_URI, request_payload, "data")
        db.session.delete(table)
        db.session.commit()
        assert rv.status_code == 200
        response_payload = json.loads(rv.data.decode("utf-8"))
        result = response_payload["result"][0]
        data = result["data"]
        assert {col for col in data[0].keys()} == {"foo", "bar", "state", "count"}
        # make sure results and query parameters are unescaped
        assert {row["foo"] for row in data} == {":foo"}
        assert {row["bar"] for row in data} == {":bar:"}
        assert "':asdf'" in result["query"]
        assert "':xyz:qwerty'" in result["query"]
        assert "':qwerty:'" in result["query"]

    @pytest.mark.usefixtures("load_birth_names_dashboard_with_slices")
    def test_chart_data_with_adhoc_column(self):
        """
        Chart data API: Test query with adhoc column in both select and where clause
        """
        self.login(username="admin")
        request_payload = get_query_context("birth_names")
        request_payload["queries"][0]["columns"] = [ADHOC_COLUMN_FIXTURE]
        request_payload["queries"][0]["filters"] = [
            {"col": ADHOC_COLUMN_FIXTURE, "op": "IN", "val": ["male", "female"]}
        ]
        rv = self.post_assert_metric(CHART_DATA_URI, request_payload, "data")
        response_payload = json.loads(rv.data.decode("utf-8"))
        result = response_payload["result"][0]
        data = result["data"]
        assert {column for column in data[0].keys()} == {"male_or_female", "sum__num"}
        unique_genders = {row["male_or_female"] for row in data}
        assert unique_genders == {"male", "female"}
        assert result["applied_filters"] == [{"column": "male_or_female"}]
=======
        }
>>>>>>> 5d3e1b5c
<|MERGE_RESOLUTION|>--- conflicted
+++ resolved
@@ -21,13 +21,6 @@
 from io import BytesIO
 from zipfile import is_zipfile, ZipFile
 
-<<<<<<< HEAD
-from tests.integration_tests.fixtures.birth_names_dashboard import (
-    load_birth_names_dashboard_with_slices,
-)
-
-=======
->>>>>>> 5d3e1b5c
 import humanize
 import prison
 import pytest
@@ -35,51 +28,22 @@
 from sqlalchemy import and_
 from sqlalchemy.sql import func
 
-<<<<<<< HEAD
-from tests.integration_tests.test_app import app
-from superset import security_manager
-from superset.charts.commands.data import ChartDataCommand
-from superset.connectors.sqla.models import SqlaTable, TableColumn
-from superset.errors import SupersetErrorType
-from superset.extensions import async_query_manager, cache_manager, db
-from superset.models.annotations import AnnotationLayer
-=======
 from superset.connectors.sqla.models import SqlaTable
 from superset.extensions import cache_manager, db
->>>>>>> 5d3e1b5c
 from superset.models.core import Database, FavStar, FavStarClassName
 from superset.models.dashboard import Dashboard
 from superset.models.reports import ReportSchedule, ReportScheduleType
 from superset.models.slice import Slice
-<<<<<<< HEAD
-from superset.models.sql_lab import Query
-from superset.typing import AdhocColumn
-from superset.utils.core import (
-    AnnotationType,
-    get_example_database,
-    get_example_default_schema,
-    get_main_database,
-    AdhocMetricExpressionType,
-)
-from superset.common.chart_data import ChartDataResultFormat, ChartDataResultType
-=======
 from superset.utils.core import get_example_default_schema
->>>>>>> 5d3e1b5c
-
-from tests.integration_tests.annotation_layers.fixtures import create_annotation_layers
+
 from tests.integration_tests.base_api_tests import ApiOwnersTestCaseMixin
 from tests.integration_tests.base_tests import SupersetTestCase
-from tests.integration_tests.insert_chart_mixin import InsertChartMixin
 from tests.integration_tests.fixtures.birth_names_dashboard import (
     load_birth_names_dashboard_with_slices,
 )
 from tests.integration_tests.fixtures.energy_dashboard import (
     load_energy_table_with_slice,
 )
-<<<<<<< HEAD
-from tests.integration_tests.conftest import with_feature_flags
-=======
->>>>>>> 5d3e1b5c
 from tests.integration_tests.fixtures.importexport import (
     chart_config,
     chart_metadata_config,
@@ -93,21 +57,12 @@
 from tests.integration_tests.fixtures.world_bank_dashboard import (
     load_world_bank_dashboard_with_slices,
 )
-<<<<<<< HEAD
 from tests.integration_tests.insert_chart_mixin import InsertChartMixin
-=======
 from tests.integration_tests.test_app import app
->>>>>>> 5d3e1b5c
 from tests.integration_tests.utils.get_dashboards import get_dashboards_ids
 
 CHART_DATA_URI = "api/v1/chart/data"
 CHARTS_FIXTURE_COUNT = 10
-ADHOC_COLUMN_FIXTURE: AdhocColumn = {
-    "hasCustomLabel": True,
-    "label": "male_or_female",
-    "sqlExpression": "case when gender = 'boy' then 'male' "
-    "when gender = 'girl' then 'female' else 'other' end",
-}
 
 
 class TestChartApi(SupersetTestCase, ApiOwnersTestCaseMixin, InsertChartMixin):
@@ -1284,215 +1239,4 @@
                     },
                 }
             ]
-<<<<<<< HEAD
-        }
-
-    @pytest.mark.usefixtures(
-        "create_annotation_layers", "load_birth_names_dashboard_with_slices"
-    )
-    def test_chart_data_annotations(self):
-        """
-        Chart data API: Test chart data query
-        """
-        self.login(username="admin")
-        request_payload = get_query_context("birth_names")
-
-        annotation_layers = []
-        request_payload["queries"][0]["annotation_layers"] = annotation_layers
-
-        # formula
-        annotation_layers.append(ANNOTATION_LAYERS[AnnotationType.FORMULA])
-
-        # interval
-        interval_layer = (
-            db.session.query(AnnotationLayer)
-            .filter(AnnotationLayer.name == "name1")
-            .one()
-        )
-        interval = ANNOTATION_LAYERS[AnnotationType.INTERVAL]
-        interval["value"] = interval_layer.id
-        annotation_layers.append(interval)
-
-        # event
-        event_layer = (
-            db.session.query(AnnotationLayer)
-            .filter(AnnotationLayer.name == "name2")
-            .one()
-        )
-        event = ANNOTATION_LAYERS[AnnotationType.EVENT]
-        event["value"] = event_layer.id
-        annotation_layers.append(event)
-
-        rv = self.post_assert_metric(CHART_DATA_URI, request_payload, "data")
-        self.assertEqual(rv.status_code, 200)
-        data = json.loads(rv.data.decode("utf-8"))
-        # response should only contain interval and event data, not formula
-        self.assertEqual(len(data["result"][0]["annotation_data"]), 2)
-
-    def get_expected_row_count(self, client_id: str) -> int:
-        start_date = datetime.now()
-        start_date = start_date.replace(
-            year=start_date.year - 100, hour=0, minute=0, second=0
-        )
-
-        quoted_table_name = self.quote_name("birth_names")
-        sql = f"""
-                            SELECT COUNT(*) AS rows_count FROM (
-                                SELECT name AS name, SUM(num) AS sum__num
-                                FROM {quoted_table_name}
-                                WHERE ds >= '{start_date.strftime("%Y-%m-%d %H:%M:%S")}'
-                                AND gender = 'boy'
-                                GROUP BY name
-                                ORDER BY sum__num DESC
-                                LIMIT 100) AS inner__query
-                        """
-        resp = self.run_sql(sql, client_id, raise_on_error=True)
-        db.session.query(Query).delete()
-        db.session.commit()
-        return resp["data"][0]["rows_count"]
-
-    def quote_name(self, name: str):
-        if get_main_database().backend in {"presto", "hive"}:
-            return get_example_database().inspector.engine.dialect.identifier_preparer.quote_identifier(
-                name
-            )
-        return name
-
-    @pytest.mark.usefixtures("load_birth_names_dashboard_with_slices")
-    def test_chart_data_rowcount(self):
-        """
-        Chart data API: Query total rows
-        """
-        self.login(username="admin")
-        request_payload = get_query_context("birth_names")
-        request_payload["queries"][0]["is_rowcount"] = True
-        request_payload["queries"][0]["groupby"] = ["name"]
-        rv = self.post_assert_metric(CHART_DATA_URI, request_payload, "data")
-        response_payload = json.loads(rv.data.decode("utf-8"))
-        result = response_payload["result"][0]
-        expected_row_count = self.get_expected_row_count("client_id_4")
-        self.assertEqual(result["data"][0]["rowcount"], expected_row_count)
-
-    @pytest.mark.usefixtures("load_birth_names_dashboard_with_slices")
-    def test_chart_data_timegrains(self):
-        """
-        Chart data API: Query timegrains and columns
-        """
-        self.login(username="admin")
-        request_payload = get_query_context("birth_names")
-        request_payload["queries"] = [
-            {"result_type": ChartDataResultType.TIMEGRAINS},
-            {"result_type": ChartDataResultType.COLUMNS},
-        ]
-        rv = self.post_assert_metric(CHART_DATA_URI, request_payload, "data")
-        response_payload = json.loads(rv.data.decode("utf-8"))
-        timegrain_result = response_payload["result"][0]
-        column_result = response_payload["result"][1]
-        assert list(timegrain_result["data"][0].keys()) == [
-            "name",
-            "function",
-            "duration",
-        ]
-        assert list(column_result["data"][0].keys()) == [
-            "column_name",
-            "verbose_name",
-            "dtype",
-        ]
-
-    @pytest.mark.usefixtures("load_birth_names_dashboard_with_slices")
-    def test_chart_data_series_limit(self):
-        """
-        Chart data API: Query with series limit
-        """
-        SERIES_LIMIT = 5
-        self.login(username="admin")
-        request_payload = get_query_context("birth_names")
-        request_payload["queries"][0]["columns"] = ["state", "name"]
-        request_payload["queries"][0]["series_columns"] = ["name"]
-        request_payload["queries"][0]["series_limit"] = SERIES_LIMIT
-        rv = self.post_assert_metric(CHART_DATA_URI, request_payload, "data")
-        response_payload = json.loads(rv.data.decode("utf-8"))
-        data = response_payload["result"][0]["data"]
-        unique_names = set(row["name"] for row in data)
-        self.assertEqual(len(unique_names), SERIES_LIMIT)
-        self.assertEqual(
-            set(column for column in data[0].keys()), {"state", "name", "sum__num"}
-        )
-
-    @pytest.mark.usefixtures("load_birth_names_dashboard_with_slices")
-    def test_chart_data_virtual_table_with_colons(self):
-        """
-        Chart data API: test query with literal colon characters in query, metrics,
-        where clause and filters
-        """
-        self.login(username="admin")
-        owner = self.get_user("admin").id
-        user = db.session.query(security_manager.user_model).get(owner)
-
-        table = SqlaTable(
-            table_name="virtual_table_1",
-            schema=get_example_default_schema(),
-            owners=[user],
-            database=get_example_database(),
-            sql="select ':foo' as foo, ':bar:' as bar, state, num from birth_names",
-        )
-        db.session.add(table)
-        db.session.commit()
-        table.fetch_metadata()
-
-        request_payload = get_query_context("birth_names")
-        request_payload["datasource"] = {
-            "type": "table",
-            "id": table.id,
-        }
-        request_payload["queries"][0]["columns"] = ["foo", "bar", "state"]
-        request_payload["queries"][0]["where"] = "':abc' != ':xyz:qwerty'"
-        request_payload["queries"][0]["orderby"] = None
-        request_payload["queries"][0]["metrics"] = [
-            {
-                "expressionType": AdhocMetricExpressionType.SQL,
-                "sqlExpression": "sum(case when state = ':asdf' then 0 else 1 end)",
-                "label": "count",
-            }
-        ]
-        request_payload["queries"][0]["filters"] = [
-            {"col": "foo", "op": "!=", "val": ":qwerty:",}
-        ]
-
-        rv = self.post_assert_metric(CHART_DATA_URI, request_payload, "data")
-        db.session.delete(table)
-        db.session.commit()
-        assert rv.status_code == 200
-        response_payload = json.loads(rv.data.decode("utf-8"))
-        result = response_payload["result"][0]
-        data = result["data"]
-        assert {col for col in data[0].keys()} == {"foo", "bar", "state", "count"}
-        # make sure results and query parameters are unescaped
-        assert {row["foo"] for row in data} == {":foo"}
-        assert {row["bar"] for row in data} == {":bar:"}
-        assert "':asdf'" in result["query"]
-        assert "':xyz:qwerty'" in result["query"]
-        assert "':qwerty:'" in result["query"]
-
-    @pytest.mark.usefixtures("load_birth_names_dashboard_with_slices")
-    def test_chart_data_with_adhoc_column(self):
-        """
-        Chart data API: Test query with adhoc column in both select and where clause
-        """
-        self.login(username="admin")
-        request_payload = get_query_context("birth_names")
-        request_payload["queries"][0]["columns"] = [ADHOC_COLUMN_FIXTURE]
-        request_payload["queries"][0]["filters"] = [
-            {"col": ADHOC_COLUMN_FIXTURE, "op": "IN", "val": ["male", "female"]}
-        ]
-        rv = self.post_assert_metric(CHART_DATA_URI, request_payload, "data")
-        response_payload = json.loads(rv.data.decode("utf-8"))
-        result = response_payload["result"][0]
-        data = result["data"]
-        assert {column for column in data[0].keys()} == {"male_or_female", "sum__num"}
-        unique_genders = {row["male_or_female"] for row in data}
-        assert unique_genders == {"male", "female"}
-        assert result["applied_filters"] == [{"column": "male_or_female"}]
-=======
-        }
->>>>>>> 5d3e1b5c
+        }