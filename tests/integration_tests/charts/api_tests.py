--- conflicted
+++ resolved
@@ -45,12 +45,8 @@
 from superset.models.dashboard import Dashboard
 from superset.models.reports import ReportSchedule, ReportScheduleType
 from superset.models.slice import Slice
-<<<<<<< HEAD
 from superset.models.sql_lab import Query
 from superset.typing import AdhocColumn
-from superset.utils import core as utils
-=======
->>>>>>> 45480f7a
 from superset.utils.core import (
     AnnotationType,
     get_example_database,
