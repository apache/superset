--- conflicted
+++ resolved
@@ -2042,26 +2042,6 @@
         )
 
     @pytest.mark.usefixtures("load_birth_names_dashboard_with_slices")
-<<<<<<< HEAD
-    def test_chart_data_with_adhoc_column(self):
-        """
-        Chart data API: Test query with adhoc column in both select and where clause
-        """
-        self.login(username="admin")
-        request_payload = get_query_context("birth_names")
-        request_payload["queries"][0]["columns"] = [ADHOC_COLUMN_FIXTURE]
-        request_payload["queries"][0]["filters"] = [
-            {"col": ADHOC_COLUMN_FIXTURE, "op": "IN", "val": ["male", "female"]}
-        ]
-        rv = self.post_assert_metric(CHART_DATA_URI, request_payload, "data")
-        response_payload = json.loads(rv.data.decode("utf-8"))
-        result = response_payload["result"][0]
-        data = result["data"]
-        assert {column for column in data[0].keys()} == {"male_or_female", "sum__num"}
-        unique_genders = {row["male_or_female"] for row in data}
-        assert unique_genders == {"male", "female"}
-        assert result["applied_filters"] == [{"column": "male_or_female"}]
-=======
     def test_chart_data_virtual_table_with_colons(self):
         """
         Chart data API: test query with literal colon characters in query, metrics,
@@ -2115,4 +2095,23 @@
         assert "':asdf'" in result["query"]
         assert "':xyz:qwerty'" in result["query"]
         assert "':qwerty:'" in result["query"]
->>>>>>> ad8a7c42
+
+    @pytest.mark.usefixtures("load_birth_names_dashboard_with_slices")
+    def test_chart_data_with_adhoc_column(self):
+        """
+        Chart data API: Test query with adhoc column in both select and where clause
+        """
+        self.login(username="admin")
+        request_payload = get_query_context("birth_names")
+        request_payload["queries"][0]["columns"] = [ADHOC_COLUMN_FIXTURE]
+        request_payload["queries"][0]["filters"] = [
+            {"col": ADHOC_COLUMN_FIXTURE, "op": "IN", "val": ["male", "female"]}
+        ]
+        rv = self.post_assert_metric(CHART_DATA_URI, request_payload, "data")
+        response_payload = json.loads(rv.data.decode("utf-8"))
+        result = response_payload["result"][0]
+        data = result["data"]
+        assert {column for column in data[0].keys()} == {"male_or_female", "sum__num"}
+        unique_genders = {row["male_or_female"] for row in data}
+        assert unique_genders == {"male", "female"}
+        assert result["applied_filters"] == [{"column": "male_or_female"}]