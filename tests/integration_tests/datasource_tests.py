--- conflicted
+++ resolved
@@ -16,11 +16,7 @@
 # under the License.
 """Unit tests for Superset"""
 import json
-<<<<<<< HEAD
-=======
 from contextlib import contextmanager
-from copy import deepcopy
->>>>>>> 39db6a73
 from unittest import mock
 
 import pytest
