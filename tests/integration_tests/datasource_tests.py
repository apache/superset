# Licensed to the Apache Software Foundation (ASF) under one
# or more contributor license agreements.  See the NOTICE file
# distributed with this work for additional information
# regarding copyright ownership.  The ASF licenses this file
# to you under the Apache License, Version 2.0 (the
# "License"); you may not use this file except in compliance
# with the License.  You may obtain a copy of the License at
#
#   http://www.apache.org/licenses/LICENSE-2.0
#
# Unless required by applicable law or agreed to in writing,
# software distributed under the License is distributed on an
# "AS IS" BASIS, WITHOUT WARRANTIES OR CONDITIONS OF ANY
# KIND, either express or implied.  See the License for the
# specific language governing permissions and limitations
# under the License.
"""Unit tests for Superset"""
import json
from contextlib import contextmanager
from unittest import mock

import prison
import pytest

<<<<<<< HEAD
from superset import app, ConnectorRegistry, db
from superset.connectors.sqla.models import SqlaTable
from superset.datasets.commands.exceptions import DatasetNotFoundError
from superset.exceptions import SupersetGenericDBErrorException
from superset.models.core import Database
from superset.utils.core import get_example_default_schema
from superset.utils.database import get_example_database
=======
from superset import app, db
from superset.common.utils.query_cache_manager import QueryCacheManager
from superset.connectors.sqla.models import SqlaTable, SqlMetric, TableColumn
from superset.constants import CacheRegion
from superset.dao.exceptions import DatasourceNotFound, DatasourceTypeNotSupportedError
from superset.datasets.commands.exceptions import DatasetNotFoundError
from superset.exceptions import SupersetGenericDBErrorException
from superset.models.core import Database
from superset.utils.core import backend, get_example_default_schema
from superset.utils.database import get_example_database, get_main_database
>>>>>>> 667f4101
from tests.integration_tests.base_tests import db_insert_temp_object, SupersetTestCase
from tests.integration_tests.fixtures.birth_names_dashboard import (
    load_birth_names_dashboard_with_slices,
    load_birth_names_data,
)
from tests.integration_tests.fixtures.datasource import get_datasource_post


@contextmanager
def create_test_table_context(database: Database):
    schema = get_example_default_schema()
    full_table_name = f"{schema}.test_table" if schema else "test_table"

    database.get_sqla_engine().execute(
        f"CREATE TABLE IF NOT EXISTS {full_table_name} AS SELECT 1 as first, 2 as second"
    )
    database.get_sqla_engine().execute(
        f"INSERT INTO {full_table_name} (first, second) VALUES (1, 2)"
    )
    database.get_sqla_engine().execute(
        f"INSERT INTO {full_table_name} (first, second) VALUES (3, 4)"
    )

    yield db.session
    database.get_sqla_engine().execute(f"DROP TABLE {full_table_name}")


class TestDatasource(SupersetTestCase):
    def setUp(self):
        db.session.begin(subtransactions=True)

    def tearDown(self):
        db.session.rollback()

    @pytest.mark.usefixtures("load_birth_names_dashboard_with_slices")
    def test_external_metadata_for_physical_table(self):
        self.login(username="admin")
        tbl = self.get_table(name="birth_names")
        url = f"/datasource/external_metadata/table/{tbl.id}/"
        resp = self.get_json_resp(url)
        col_names = {o.get("name") for o in resp}
        self.assertEqual(
            col_names, {"num_boys", "num", "gender", "name", "ds", "state", "num_girls"}
        )

    def test_external_metadata_for_virtual_table(self):
        self.login(username="admin")
        session = db.session
        table = SqlaTable(
            table_name="dummy_sql_table",
            database=get_example_database(),
            schema=get_example_default_schema(),
            sql="select 123 as intcol, 'abc' as strcol",
        )
        session.add(table)
        session.commit()

        table = self.get_table(name="dummy_sql_table")
        url = f"/datasource/external_metadata/table/{table.id}/"
        resp = self.get_json_resp(url)
        assert {o.get("name") for o in resp} == {"intcol", "strcol"}
        session.delete(table)
        session.commit()

    @pytest.mark.usefixtures("load_birth_names_dashboard_with_slices")
    def test_external_metadata_by_name_for_physical_table(self):
        self.login(username="admin")
        tbl = self.get_table(name="birth_names")
        params = prison.dumps(
            {
                "datasource_type": "table",
                "database_name": tbl.database.database_name,
                "schema_name": tbl.schema,
                "table_name": tbl.table_name,
            }
        )
        url = f"/datasource/external_metadata_by_name/?q={params}"
        resp = self.get_json_resp(url)
        col_names = {o.get("name") for o in resp}
        self.assertEqual(
            col_names, {"num_boys", "num", "gender", "name", "ds", "state", "num_girls"}
        )

    def test_external_metadata_by_name_for_virtual_table(self):
        self.login(username="admin")
        session = db.session
        table = SqlaTable(
            table_name="dummy_sql_table",
            database=get_example_database(),
            schema=get_example_default_schema(),
            sql="select 123 as intcol, 'abc' as strcol",
        )
        session.add(table)
        session.commit()

        tbl = self.get_table(name="dummy_sql_table")
        params = prison.dumps(
            {
                "datasource_type": "table",
                "database_name": tbl.database.database_name,
                "schema_name": tbl.schema,
                "table_name": tbl.table_name,
            }
        )
        url = f"/datasource/external_metadata_by_name/?q={params}"
        resp = self.get_json_resp(url)
        assert {o.get("name") for o in resp} == {"intcol", "strcol"}
        session.delete(tbl)
        session.commit()

    def test_external_metadata_by_name_from_sqla_inspector(self):
        self.login(username="admin")
        example_database = get_example_database()
        with create_test_table_context(example_database):
            params = prison.dumps(
                {
                    "datasource_type": "table",
                    "database_name": example_database.database_name,
                    "table_name": "test_table",
                    "schema_name": get_example_default_schema(),
                }
            )
            url = f"/datasource/external_metadata_by_name/?q={params}"
            resp = self.get_json_resp(url)
            col_names = {o.get("name") for o in resp}
            self.assertEqual(col_names, {"first", "second"})

        # No databases found
        params = prison.dumps(
            {
                "datasource_type": "table",
                "database_name": "foo",
                "table_name": "bar",
            }
        )
        url = f"/datasource/external_metadata_by_name/?q={params}"
        resp = self.client.get(url)
        self.assertEqual(resp.status_code, DatasetNotFoundError.status)
        self.assertEqual(
            json.loads(resp.data.decode("utf-8")).get("error"),
            DatasetNotFoundError.message,
        )

        # No table found
        params = prison.dumps(
            {
                "datasource_type": "table",
                "database_name": example_database.database_name,
                "table_name": "fooooooooobarrrrrr",
            }
        )
        url = f"/datasource/external_metadata_by_name/?q={params}"
        resp = self.client.get(url)
        self.assertEqual(resp.status_code, DatasetNotFoundError.status)
        self.assertEqual(
            json.loads(resp.data.decode("utf-8")).get("error"),
            DatasetNotFoundError.message,
        )

        # invalid query params
        params = prison.dumps(
            {
                "datasource_type": "table",
            }
        )
        url = f"/datasource/external_metadata_by_name/?q={params}"
        resp = self.get_json_resp(url)
        self.assertIn("error", resp)

    def test_external_metadata_for_virtual_table_template_params(self):
        self.login(username="admin")
        session = db.session
        table = SqlaTable(
            table_name="dummy_sql_table_with_template_params",
            database=get_example_database(),
            schema=get_example_default_schema(),
            sql="select {{ foo }} as intcol",
            template_params=json.dumps({"foo": "123"}),
        )
        session.add(table)
        session.commit()

        table = self.get_table(name="dummy_sql_table_with_template_params")
        url = f"/datasource/external_metadata/table/{table.id}/"
        resp = self.get_json_resp(url)
        assert {o.get("name") for o in resp} == {"intcol"}
        session.delete(table)
        session.commit()

    def test_external_metadata_for_malicious_virtual_table(self):
        self.login(username="admin")
        table = SqlaTable(
            table_name="malicious_sql_table",
            database=get_example_database(),
            schema=get_example_default_schema(),
            sql="delete table birth_names",
        )
        with db_insert_temp_object(table):
            url = f"/datasource/external_metadata/table/{table.id}/"
            resp = self.get_json_resp(url)
            self.assertEqual(resp["error"], "Only `SELECT` statements are allowed")

    def test_external_metadata_for_mutistatement_virtual_table(self):
        self.login(username="admin")
        table = SqlaTable(
            table_name="multistatement_sql_table",
            database=get_example_database(),
            schema=get_example_default_schema(),
            sql="select 123 as intcol, 'abc' as strcol;"
            "select 123 as intcol, 'abc' as strcol",
        )
        with db_insert_temp_object(table):
            url = f"/datasource/external_metadata/table/{table.id}/"
            resp = self.get_json_resp(url)
            self.assertEqual(resp["error"], "Only single queries supported")

    @pytest.mark.usefixtures("load_birth_names_dashboard_with_slices")
    @mock.patch("superset.connectors.sqla.models.SqlaTable.external_metadata")
    def test_external_metadata_error_return_400(self, mock_get_datasource):
        self.login(username="admin")
        tbl = self.get_table(name="birth_names")
        url = f"/datasource/external_metadata/table/{tbl.id}/"

        mock_get_datasource.side_effect = SupersetGenericDBErrorException("oops")

        pytest.raises(
            SupersetGenericDBErrorException,
            lambda: ConnectorRegistry.get_datasource(
                "table", tbl.id, db.session
            ).external_metadata(),
        )

        resp = self.client.get(url)
        assert resp.status_code == 400

    def compare_lists(self, l1, l2, key):
        l2_lookup = {o.get(key): o for o in l2}
        for obj1 in l1:
            obj2 = l2_lookup.get(obj1.get(key))
            for k in obj1:
                if k not in "id" and obj1.get(k):
                    self.assertEqual(obj1.get(k), obj2.get(k))

    def test_save(self):
        self.login(username="admin")
        tbl_id = self.get_table(name="birth_names").id

        datasource_post = get_datasource_post()
        datasource_post["id"] = tbl_id
        datasource_post["owners"] = [1]
        data = dict(data=json.dumps(datasource_post))
        resp = self.get_json_resp("/datasource/save/", data)
        for k in datasource_post:
            if k == "columns":
                self.compare_lists(datasource_post[k], resp[k], "column_name")
            elif k == "metrics":
                self.compare_lists(datasource_post[k], resp[k], "metric_name")
            elif k == "database":
                self.assertEqual(resp[k]["id"], datasource_post[k]["id"])
            elif k == "owners":
                self.assertEqual([o["id"] for o in resp[k]], datasource_post["owners"])
            else:
                print(k)
                self.assertEqual(resp[k], datasource_post[k])

    def save_datasource_from_dict(self, datasource_post):
        data = dict(data=json.dumps(datasource_post))
        resp = self.get_json_resp("/datasource/save/", data)
        return resp

    @pytest.mark.usefixtures("load_birth_names_dashboard_with_slices")
    def test_change_database(self):
        self.login(username="admin")
        admin_user = self.get_user("admin")

        tbl = self.get_table(name="birth_names")
        tbl_id = tbl.id
        db_id = tbl.database_id
        datasource_post = get_datasource_post()
        datasource_post["id"] = tbl_id
        datasource_post["owners"] = [admin_user.id]

        new_db = self.create_fake_db()
        datasource_post["database"]["id"] = new_db.id
        resp = self.save_datasource_from_dict(datasource_post)
        self.assertEqual(resp["database"]["id"], new_db.id)

        datasource_post["database"]["id"] = db_id
        resp = self.save_datasource_from_dict(datasource_post)
        self.assertEqual(resp["database"]["id"], db_id)

        self.delete_fake_db()

    def test_save_duplicate_key(self):
        self.login(username="admin")
        admin_user = self.get_user("admin")
        tbl_id = self.get_table(name="birth_names").id

        datasource_post = get_datasource_post()
        datasource_post["id"] = tbl_id
        datasource_post["owners"] = [admin_user.id]
        datasource_post["columns"].extend(
            [
                {
                    "column_name": "<new column>",
                    "filterable": True,
                    "groupby": True,
                    "expression": "<enter SQL expression here>",
                    "id": "somerandomid",
                },
                {
                    "column_name": "<new column>",
                    "filterable": True,
                    "groupby": True,
                    "expression": "<enter SQL expression here>",
                    "id": "somerandomid2",
                },
            ]
        )
        data = dict(data=json.dumps(datasource_post))
        resp = self.get_json_resp("/datasource/save/", data, raise_on_error=False)
        self.assertIn("Duplicate column name(s): <new column>", resp["error"])

    def test_get_datasource(self):
        self.login(username="admin")
        admin_user = self.get_user("admin")
        tbl = self.get_table(name="birth_names")

        datasource_post = get_datasource_post()
        datasource_post["id"] = tbl.id
        datasource_post["owners"] = [admin_user.id]
        data = dict(data=json.dumps(datasource_post))
        self.get_json_resp("/datasource/save/", data)
        url = f"/datasource/get/{tbl.type}/{tbl.id}/"
        resp = self.get_json_resp(url)
        self.assertEqual(resp.get("type"), "table")
        col_names = {o.get("column_name") for o in resp["columns"]}
        self.assertEqual(
            col_names,
            {
                "num_boys",
                "num",
                "gender",
                "name",
                "ds",
                "state",
                "num_girls",
                "num_california",
            },
        )

    def test_get_datasource_with_health_check(self):
        def my_check(datasource):
            return "Warning message!"

        app.config["DATASET_HEALTH_CHECK"] = my_check
        self.login(username="admin")
        tbl = self.get_table(name="birth_names")
        datasource = ConnectorRegistry.get_datasource("table", tbl.id, db.session)
        assert datasource.health_check_message == "Warning message!"
        app.config["DATASET_HEALTH_CHECK"] = None

    def test_get_datasource_failed(self):
        pytest.raises(
            DatasetNotFoundError,
            lambda: ConnectorRegistry.get_datasource("table", 9999999, db.session),
        )

        self.login(username="admin")
        resp = self.get_json_resp("/datasource/get/druid/500000/", raise_on_error=False)
        self.assertEqual(resp.get("error"), "Dataset does not exist")

        resp = self.get_json_resp(
            "/datasource/get/invalid-datasource-type/500000/", raise_on_error=False
        )
<<<<<<< HEAD
        self.assertEqual(resp.get("error"), "Dataset does not exist")
=======

        self.login(username="admin")
        resp = self.get_json_resp("/datasource/get/druid/500000/", raise_on_error=False)
        self.assertEqual(resp.get("error"), "'druid' is not a valid DatasourceType")


def test_get_samples(test_client, login_as_admin, virtual_dataset):
    """
    Dataset API: Test get dataset samples
    """
    # 1. should cache data
    uri = (
        f"/datasource/samples?datasource_id={virtual_dataset.id}&datasource_type=table"
    )
    # feeds data
    test_client.post(uri)
    # get from cache
    rv = test_client.post(uri)
    rv_data = json.loads(rv.data)
    assert rv.status_code == 200
    assert len(rv_data["result"]["data"]) == 10
    assert QueryCacheManager.has(
        rv_data["result"]["cache_key"],
        region=CacheRegion.DATA,
    )
    assert rv_data["result"]["is_cached"]

    # 2. should read through cache data
    uri2 = f"/datasource/samples?datasource_id={virtual_dataset.id}&datasource_type=table&force=true"
    # feeds data
    test_client.post(uri2)
    # force query
    rv2 = test_client.post(uri2)
    rv_data2 = json.loads(rv2.data)
    assert rv2.status_code == 200
    assert len(rv_data2["result"]["data"]) == 10
    assert QueryCacheManager.has(
        rv_data2["result"]["cache_key"],
        region=CacheRegion.DATA,
    )
    assert not rv_data2["result"]["is_cached"]

    # 3. data precision
    assert "colnames" in rv_data2["result"]
    assert "coltypes" in rv_data2["result"]
    assert "data" in rv_data2["result"]

    eager_samples = virtual_dataset.database.get_df(
        f"select * from ({virtual_dataset.sql}) as tbl"
        f' limit {app.config["SAMPLES_ROW_LIMIT"]}'
    )
    # the col3 is Decimal
    eager_samples["col3"] = eager_samples["col3"].apply(float)
    eager_samples = eager_samples.to_dict(orient="records")
    assert eager_samples == rv_data2["result"]["data"]


def test_get_samples_with_incorrect_cc(test_client, login_as_admin, virtual_dataset):
    TableColumn(
        column_name="DUMMY CC",
        type="VARCHAR(255)",
        table=virtual_dataset,
        expression="INCORRECT SQL",
    )
    db.session.merge(virtual_dataset)

    uri = (
        f"/datasource/samples?datasource_id={virtual_dataset.id}&datasource_type=table"
    )
    rv = test_client.post(uri)
    assert rv.status_code == 422

    rv_data = json.loads(rv.data)
    assert "error" in rv_data
    if virtual_dataset.database.db_engine_spec.engine_name == "PostgreSQL":
        assert "INCORRECT SQL" in rv_data.get("error")


def test_get_samples_on_physical_dataset(test_client, login_as_admin, physical_dataset):
    uri = (
        f"/datasource/samples?datasource_id={physical_dataset.id}&datasource_type=table"
    )
    rv = test_client.post(uri)
    assert rv.status_code == 200
    rv_data = json.loads(rv.data)
    assert QueryCacheManager.has(
        rv_data["result"]["cache_key"], region=CacheRegion.DATA
    )
    assert len(rv_data["result"]["data"]) == 10


def test_get_samples_with_filters(test_client, login_as_admin, virtual_dataset):
    uri = (
        f"/datasource/samples?datasource_id={virtual_dataset.id}&datasource_type=table"
    )
    rv = test_client.post(uri, json=None)
    assert rv.status_code == 200

    rv = test_client.post(uri, json={})
    assert rv.status_code == 200

    rv = test_client.post(uri, json={"foo": "bar"})
    assert rv.status_code == 400

    rv = test_client.post(
        uri, json={"filters": [{"col": "col1", "op": "INVALID", "val": 0}]}
    )
    assert rv.status_code == 400

    rv = test_client.post(
        uri,
        json={
            "filters": [
                {"col": "col2", "op": "==", "val": "a"},
                {"col": "col1", "op": "==", "val": 0},
            ]
        },
    )
    assert rv.status_code == 200
    rv_data = json.loads(rv.data)
    assert rv_data["result"]["colnames"] == ["col1", "col2", "col3", "col4", "col5"]
    assert rv_data["result"]["rowcount"] == 1

    # empty results
    rv = test_client.post(
        uri,
        json={
            "filters": [
                {"col": "col2", "op": "==", "val": "x"},
            ]
        },
    )
    assert rv.status_code == 200
    rv_data = json.loads(rv.data)
    assert rv_data["result"]["colnames"] == []
    assert rv_data["result"]["rowcount"] == 0


def test_get_samples_pagination(test_client, login_as_admin, virtual_dataset):
    # 1. default page, per_page and total_count
    uri = (
        f"/datasource/samples?datasource_id={virtual_dataset.id}&datasource_type=table"
    )
    rv = test_client.post(uri)
    rv_data = json.loads(rv.data)
    assert rv_data["result"]["page"] == 1
    assert rv_data["result"]["per_page"] == app.config["SAMPLES_ROW_LIMIT"]
    assert rv_data["result"]["total_count"] == 10

    # 2. incorrect per_page
    per_pages = (app.config["SAMPLES_ROW_LIMIT"] + 1, 0, "xx")
    for per_page in per_pages:
        uri = f"/datasource/samples?datasource_id={virtual_dataset.id}&datasource_type=table&per_page={per_page}"
        rv = test_client.post(uri)
        assert rv.status_code == 400

    # 3. incorrect page or datasource_type
    uri = f"/datasource/samples?datasource_id={virtual_dataset.id}&datasource_type=table&page=xx"
    rv = test_client.post(uri)
    assert rv.status_code == 400

    uri = f"/datasource/samples?datasource_id={virtual_dataset.id}&datasource_type=xx"
    rv = test_client.post(uri)
    assert rv.status_code == 400

    # 4. turning pages
    uri = f"/datasource/samples?datasource_id={virtual_dataset.id}&datasource_type=table&per_page=2&page=1"
    rv = test_client.post(uri)
    rv_data = json.loads(rv.data)
    assert rv_data["result"]["page"] == 1
    assert rv_data["result"]["per_page"] == 2
    assert rv_data["result"]["total_count"] == 10
    assert [row["col1"] for row in rv_data["result"]["data"]] == [0, 1]

    uri = f"/datasource/samples?datasource_id={virtual_dataset.id}&datasource_type=table&per_page=2&page=2"
    rv = test_client.post(uri)
    rv_data = json.loads(rv.data)
    assert rv_data["result"]["page"] == 2
    assert rv_data["result"]["per_page"] == 2
    assert rv_data["result"]["total_count"] == 10
    assert [row["col1"] for row in rv_data["result"]["data"]] == [2, 3]

    # 5. Exceeding the maximum pages
    uri = f"/datasource/samples?datasource_id={virtual_dataset.id}&datasource_type=table&per_page=2&page=6"
    rv = test_client.post(uri)
    rv_data = json.loads(rv.data)
    assert rv_data["result"]["page"] == 6
    assert rv_data["result"]["per_page"] == 2
    assert rv_data["result"]["total_count"] == 10
    assert [row["col1"] for row in rv_data["result"]["data"]] == []
>>>>>>> 667f4101
<|MERGE_RESOLUTION|>--- conflicted
+++ resolved
@@ -22,15 +22,6 @@
 import prison
 import pytest
 
-<<<<<<< HEAD
-from superset import app, ConnectorRegistry, db
-from superset.connectors.sqla.models import SqlaTable
-from superset.datasets.commands.exceptions import DatasetNotFoundError
-from superset.exceptions import SupersetGenericDBErrorException
-from superset.models.core import Database
-from superset.utils.core import get_example_default_schema
-from superset.utils.database import get_example_database
-=======
 from superset import app, db
 from superset.common.utils.query_cache_manager import QueryCacheManager
 from superset.connectors.sqla.models import SqlaTable, SqlMetric, TableColumn
@@ -41,7 +32,6 @@
 from superset.models.core import Database
 from superset.utils.core import backend, get_example_default_schema
 from superset.utils.database import get_example_database, get_main_database
->>>>>>> 667f4101
 from tests.integration_tests.base_tests import db_insert_temp_object, SupersetTestCase
 from tests.integration_tests.fixtures.birth_names_dashboard import (
     load_birth_names_dashboard_with_slices,
@@ -269,9 +259,10 @@
 
         pytest.raises(
             SupersetGenericDBErrorException,
-            lambda: ConnectorRegistry.get_datasource(
-                "table", tbl.id, db.session
-            ).external_metadata(),
+            lambda: db.session.query(SqlaTable)
+            .filter_by(id=tbl.id)
+            .one_or_none()
+            .external_metadata(),
         )
 
         resp = self.client.get(url)
@@ -400,26 +391,29 @@
         app.config["DATASET_HEALTH_CHECK"] = my_check
         self.login(username="admin")
         tbl = self.get_table(name="birth_names")
-        datasource = ConnectorRegistry.get_datasource("table", tbl.id, db.session)
+        datasource = db.session.query(SqlaTable).filter_by(id=tbl.id).one_or_none()
         assert datasource.health_check_message == "Warning message!"
         app.config["DATASET_HEALTH_CHECK"] = None
 
     def test_get_datasource_failed(self):
+        from superset.datasource.dao import DatasourceDAO
+
         pytest.raises(
-            DatasetNotFoundError,
-            lambda: ConnectorRegistry.get_datasource("table", 9999999, db.session),
-        )
-
-        self.login(username="admin")
-        resp = self.get_json_resp("/datasource/get/druid/500000/", raise_on_error=False)
-        self.assertEqual(resp.get("error"), "Dataset does not exist")
-
-        resp = self.get_json_resp(
-            "/datasource/get/invalid-datasource-type/500000/", raise_on_error=False
-        )
-<<<<<<< HEAD
-        self.assertEqual(resp.get("error"), "Dataset does not exist")
-=======
+            DatasourceNotFound,
+            lambda: DatasourceDAO.get_datasource(db.session, "table", 9999999),
+        )
+
+        self.login(username="admin")
+        resp = self.get_json_resp("/datasource/get/table/500000/", raise_on_error=False)
+        self.assertEqual(resp.get("error"), "Datasource does not exist")
+
+    def test_get_datasource_invalid_datasource_failed(self):
+        from superset.datasource.dao import DatasourceDAO
+
+        pytest.raises(
+            DatasourceTypeNotSupportedError,
+            lambda: DatasourceDAO.get_datasource(db.session, "druid", 9999999),
+        )
 
         self.login(username="admin")
         resp = self.get_json_resp("/datasource/get/druid/500000/", raise_on_error=False)
@@ -609,5 +603,4 @@
     assert rv_data["result"]["page"] == 6
     assert rv_data["result"]["per_page"] == 2
     assert rv_data["result"]["total_count"] == 10
-    assert [row["col1"] for row in rv_data["result"]["data"]] == []
->>>>>>> 667f4101
+    assert [row["col1"] for row in rv_data["result"]["data"]] == []