--- conflicted
+++ resolved
@@ -808,10 +808,7 @@
             ["AuthDBView", "login"],
             ["AuthDBView", "logout"],
             ["CurrentUserRestApi", "get_me"],
-<<<<<<< HEAD
-=======
             ["CurrentUserRestApi", "get_my_roles"],
->>>>>>> 16654034
             # TODO (embedded) remove Dashboard:embedded after uuids have been shipped
             ["Dashboard", "embedded"],
             ["EmbeddedView", "embedded"],
