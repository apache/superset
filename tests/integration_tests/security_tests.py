--- conflicted
+++ resolved
@@ -1388,10 +1388,6 @@
         self.assert_can_all("RoleModelView", perm_set)
         self.assert_can_all("UserDBModelView", perm_set)
         self.assertIn(("all_database_access", "all_database_access"), perm_set)
-<<<<<<< HEAD
-
-=======
->>>>>>> 6dba6e32
         self.assert_can_menu("Security", perm_set)
         self.assert_can_menu("List Users", perm_set)
         self.assert_can_menu("List Roles", perm_set)
@@ -1506,14 +1502,6 @@
 
         self.assert_cannot_alpha(sql_lab_set)
 
-<<<<<<< HEAD
-    def test_granter_permissions(self):
-        granter_set = get_perm_tuples("granter")
-
-        self.assert_cannot_alpha(granter_set)
-
-=======
->>>>>>> 6dba6e32
     def test_gamma_permissions(self):
         gamma_perm_set = set()
         for perm in security_manager.find_role("Gamma").permissions:
