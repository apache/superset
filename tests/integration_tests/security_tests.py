# Licensed to the Apache Software Foundation (ASF) under one
# or more contributor license agreements.  See the NOTICE file
# distributed with this work for additional information
# regarding copyright ownership.  The ASF licenses this file
# to you under the Apache License, Version 2.0 (the
# "License"); you may not use this file except in compliance
# with the License.  You may obtain a copy of the License at
#
#   http://www.apache.org/licenses/LICENSE-2.0
#
# Unless required by applicable law or agreed to in writing,
# software distributed under the License is distributed on an
# "AS IS" BASIS, WITHOUT WARRANTIES OR CONDITIONS OF ANY
# KIND, either express or implied.  See the License for the
# specific language governing permissions and limitations
# under the License.
# isort:skip_file
import inspect
import time
import unittest
from collections import namedtuple
from unittest import mock
from unittest.mock import Mock, patch, call, ANY
from typing import Any

import jwt
import prison
import pytest

from flask import current_app
from flask_appbuilder.security.sqla.models import Role
from superset.datasource.dao import DatasourceDAO
from superset.models.dashboard import Dashboard
from superset import app, appbuilder, db, security_manager, viz
from superset.connectors.sqla.models import SqlaTable
from superset.errors import ErrorLevel, SupersetError, SupersetErrorType
from superset.exceptions import SupersetSecurityException
from superset.models.core import Database
from superset.models.slice import Slice
from superset.sql_parse import Table
from superset.utils.core import (
    DatasourceType,
    backend,
    get_example_default_schema,
)
from superset.utils.database import get_example_database
from superset.utils.urls import get_url_host
from superset.views.access_requests import AccessRequestsModelView

from .base_tests import SupersetTestCase
from tests.integration_tests.fixtures.public_role import (
    public_role_like_gamma,
    public_role_like_test_role,
)
from tests.integration_tests.fixtures.birth_names_dashboard import (
    load_birth_names_dashboard_with_slices,
    load_birth_names_data,
)
from tests.integration_tests.fixtures.world_bank_dashboard import (
    load_world_bank_dashboard_with_slices,
    load_world_bank_data,
)

NEW_SECURITY_CONVERGE_VIEWS = (
    "Annotation",
    "Database",
    "Dataset",
    "Dashboard",
    "CssTemplate",
    "Chart",
    "Query",
    "SavedQuery",
)


def get_perm_tuples(role_name):
    perm_set = set()
    for perm in security_manager.find_role(role_name).permissions:
        perm_set.add((perm.permission.name, perm.view_menu.name))
    return perm_set


SCHEMA_ACCESS_ROLE = "schema_access_role"


def create_schema_perm(view_menu_name: str) -> None:
    permission = "schema_access"
    security_manager.add_permission_view_menu(permission, view_menu_name)
    perm_view = security_manager.find_permission_view_menu(permission, view_menu_name)
    security_manager.add_permission_role(
        security_manager.find_role(SCHEMA_ACCESS_ROLE), perm_view
    )
    return None


def delete_schema_perm(view_menu_name: str) -> None:
    pv = security_manager.find_permission_view_menu("schema_access", "[examples].[2]")
    security_manager.del_permission_role(
        security_manager.find_role(SCHEMA_ACCESS_ROLE), pv
    )
    security_manager.del_permission_view_menu("schema_access", "[examples].[2]")
    return None


class TestRolePermission(SupersetTestCase):
    """Testing export role permissions."""

    def setUp(self):
        schema = get_example_default_schema()
        session = db.session
        security_manager.add_role(SCHEMA_ACCESS_ROLE)
        session.commit()

        ds = (
            db.session.query(SqlaTable)
            .filter_by(table_name="wb_health_population", schema=schema)
            .first()
        )
        ds.schema = "temp_schema"
        ds.schema_perm = ds.get_schema_perm()

        ds_slices = (
            session.query(Slice)
            .filter_by(datasource_type=DatasourceType.TABLE)
            .filter_by(datasource_id=ds.id)
            .all()
        )
        for s in ds_slices:
            s.schema_perm = ds.schema_perm
        create_schema_perm("[examples].[temp_schema]")
        gamma_user = security_manager.find_user(username="gamma")
        gamma_user.roles.append(security_manager.find_role(SCHEMA_ACCESS_ROLE))
        session.commit()

    def tearDown(self):
        session = db.session
        ds = (
            session.query(SqlaTable)
            .filter_by(table_name="wb_health_population", schema="temp_schema")
            .first()
        )
        schema_perm = ds.schema_perm
        ds.schema = get_example_default_schema()
        ds.schema_perm = None
        ds_slices = (
            session.query(Slice)
            .filter_by(datasource_type=DatasourceType.TABLE)
            .filter_by(datasource_id=ds.id)
            .all()
        )
        for s in ds_slices:
            s.schema_perm = None

        delete_schema_perm(schema_perm)
        session.delete(security_manager.find_role(SCHEMA_ACCESS_ROLE))
        session.commit()

    def test_after_insert_dataset(self):
        security_manager.on_view_menu_after_insert = Mock()
        security_manager.on_permission_view_after_insert = Mock()

        session = db.session
        tmp_db1 = Database(database_name="tmp_db1", sqlalchemy_uri="sqlite://")
        session.add(tmp_db1)

        table = SqlaTable(
            schema="tmp_schema",
            table_name="tmp_perm_table",
            database=tmp_db1,
        )
        session.add(table)
        session.commit()

        table = session.query(SqlaTable).filter_by(table_name="tmp_perm_table").one()
        self.assertEqual(table.perm, f"[tmp_db1].[tmp_perm_table](id:{table.id})")

        pvm_dataset = security_manager.find_permission_view_menu(
            "datasource_access", table.perm
        )
        pvm_schema = security_manager.find_permission_view_menu(
            "schema_access", table.schema_perm
        )

        # Assert dataset permission is created and local perms are ok
        self.assertIsNotNone(pvm_dataset)
        self.assertEqual(table.perm, f"[tmp_db1].[tmp_perm_table](id:{table.id})")
        self.assertEqual(table.schema_perm, "[tmp_db1].[tmp_schema]")
        self.assertIsNotNone(pvm_schema)

        # assert on permission hooks
        call_args = security_manager.on_permission_view_after_insert.call_args
        assert call_args.args[2].id == pvm_schema.id

        security_manager.on_permission_view_after_insert.assert_has_calls(
            [
                call(ANY, ANY, ANY),
                call(ANY, ANY, ANY),
            ]
        )

        # Cleanup
        session.delete(table)
        session.delete(tmp_db1)
        session.commit()

    def test_after_insert_dataset_rollback(self):
        session = db.session
        tmp_db1 = Database(database_name="tmp_db1", sqlalchemy_uri="sqlite://")
        session.add(tmp_db1)
        session.commit()

        table = SqlaTable(
            schema="tmp_schema",
            table_name="tmp_table",
            database=tmp_db1,
        )
        session.add(table)
        session.flush()

        pvm_dataset = security_manager.find_permission_view_menu(
            "datasource_access", f"[tmp_db1].[tmp_table](id:{table.id})"
        )
        self.assertIsNotNone(pvm_dataset)
        table_id = table.id
        session.rollback()

        table = session.query(SqlaTable).filter_by(table_name="tmp_table").one_or_none()
        self.assertIsNone(table)
        pvm_dataset = security_manager.find_permission_view_menu(
            "datasource_access", f"[tmp_db1].[tmp_table](id:{table_id})"
        )
        self.assertIsNone(pvm_dataset)

        session.delete(tmp_db1)
        session.commit()

    def test_after_insert_dataset_table_none(self):
        session = db.session
        table = SqlaTable(
            schema="tmp_schema",
            table_name="tmp_perm_table",
            # Setting database_id instead of database will skip permission creation
            database_id=get_example_database().id,
        )
        session.add(table)
        session.commit()

        stored_table = (
            session.query(SqlaTable).filter_by(table_name="tmp_perm_table").one()
        )
        # Assert permission is created
        self.assertIsNotNone(
            security_manager.find_permission_view_menu(
                "datasource_access", stored_table.perm
            )
        )
        # Assert no bogus permission is created
        self.assertIsNone(
            security_manager.find_permission_view_menu(
                "datasource_access", f"[None].[tmp_perm_table](id:{stored_table.id})"
            )
        )

        # Cleanup
        session.delete(table)
        session.commit()

    def test_after_insert_database(self):
        security_manager.on_permission_view_after_insert = Mock()

        session = db.session
        tmp_db1 = Database(database_name="tmp_db1", sqlalchemy_uri="sqlite://")
        session.add(tmp_db1)

        tmp_db1 = session.query(Database).filter_by(database_name="tmp_db1").one()
        self.assertEqual(tmp_db1.perm, f"[tmp_db1].(id:{tmp_db1.id})")
        tmp_db1_pvm = security_manager.find_permission_view_menu(
            "database_access", tmp_db1.perm
        )
        self.assertIsNotNone(tmp_db1_pvm)

        # Assert the hook is called
        security_manager.on_permission_view_after_insert.assert_has_calls(
            [
                call(ANY, ANY, ANY),
            ]
        )
        call_args = security_manager.on_permission_view_after_insert.call_args
        assert call_args.args[2].id == tmp_db1_pvm.id
        session.delete(tmp_db1)
        session.commit()

    def test_after_insert_database_rollback(self):
        session = db.session
        tmp_db1 = Database(database_name="tmp_db1", sqlalchemy_uri="sqlite://")
        session.add(tmp_db1)
        session.flush()

        pvm_database = security_manager.find_permission_view_menu(
            "database_access", f"[tmp_db1].(id:{tmp_db1.id})"
        )
        self.assertIsNotNone(pvm_database)
        session.rollback()

        pvm_database = security_manager.find_permission_view_menu(
            "database_access", f"[tmp_db1](id:{tmp_db1.id})"
        )
        self.assertIsNone(pvm_database)

    def test_after_update_database__perm_database_access(self):
        security_manager.on_view_menu_after_update = Mock()

        session = db.session
        tmp_db1 = Database(database_name="tmp_db1", sqlalchemy_uri="sqlite://")
        session.add(tmp_db1)
        session.commit()
        tmp_db1 = session.query(Database).filter_by(database_name="tmp_db1").one()

        self.assertIsNotNone(
            security_manager.find_permission_view_menu("database_access", tmp_db1.perm)
        )

        tmp_db1.database_name = "tmp_db2"
        session.commit()

        # Assert that the old permission was updated
        self.assertIsNone(
            security_manager.find_permission_view_menu(
                "database_access", f"[tmp_db1].(id:{tmp_db1.id})"
            )
        )
        # Assert that the db permission was updated
        self.assertIsNotNone(
            security_manager.find_permission_view_menu(
                "database_access", f"[tmp_db2].(id:{tmp_db1.id})"
            )
        )

        # Assert the hook is called
        tmp_db1_view_menu = security_manager.find_view_menu(
            f"[tmp_db2].(id:{tmp_db1.id})"
        )
        security_manager.on_view_menu_after_update.assert_has_calls(
            [
                call(ANY, ANY, tmp_db1_view_menu),
            ]
        )

        session.delete(tmp_db1)
        session.commit()

    def test_after_update_database_rollback(self):
        session = db.session
        tmp_db1 = Database(database_name="tmp_db1", sqlalchemy_uri="sqlite://")
        session.add(tmp_db1)
        session.commit()
        tmp_db1 = session.query(Database).filter_by(database_name="tmp_db1").one()

        self.assertIsNotNone(
            security_manager.find_permission_view_menu("database_access", tmp_db1.perm)
        )

        tmp_db1.database_name = "tmp_db2"
        session.flush()

        # Assert that the old permission was updated
        self.assertIsNone(
            security_manager.find_permission_view_menu(
                "database_access", f"[tmp_db1].(id:{tmp_db1.id})"
            )
        )
        # Assert that the db permission was updated
        self.assertIsNotNone(
            security_manager.find_permission_view_menu(
                "database_access", f"[tmp_db2].(id:{tmp_db1.id})"
            )
        )

        session.rollback()
        self.assertIsNotNone(
            security_manager.find_permission_view_menu(
                "database_access", f"[tmp_db1].(id:{tmp_db1.id})"
            )
        )
        # Assert that the db permission was updated
        self.assertIsNone(
            security_manager.find_permission_view_menu(
                "database_access", f"[tmp_db2].(id:{tmp_db1.id})"
            )
        )

        session.delete(tmp_db1)
        session.commit()

    def test_after_update_database__perm_database_access_exists(self):
        security_manager.on_permission_view_after_delete = Mock()

        session = db.session
        # Add a bogus existing permission before the change

        tmp_db1 = Database(database_name="tmp_db1", sqlalchemy_uri="sqlite://")
        session.add(tmp_db1)
        session.commit()
        tmp_db1 = session.query(Database).filter_by(database_name="tmp_db1").one()
        security_manager.add_permission_view_menu(
            "database_access", f"[tmp_db2].(id:{tmp_db1.id})"
        )

        self.assertIsNotNone(
            security_manager.find_permission_view_menu("database_access", tmp_db1.perm)
        )

        tmp_db1.database_name = "tmp_db2"
        session.commit()

        # Assert that the old permission was updated
        self.assertIsNone(
            security_manager.find_permission_view_menu(
                "database_access", f"[tmp_db1].(id:{tmp_db1.id})"
            )
        )
        # Assert that the db permission was updated
        self.assertIsNotNone(
            security_manager.find_permission_view_menu(
                "database_access", f"[tmp_db2].(id:{tmp_db1.id})"
            )
        )

        security_manager.on_permission_view_after_delete.assert_has_calls(
            [
                call(ANY, ANY, ANY),
            ]
        )

        session.delete(tmp_db1)
        session.commit()

    def test_after_update_database__perm_datasource_access(self):
        security_manager.on_view_menu_after_update = Mock()

        session = db.session
        tmp_db1 = Database(database_name="tmp_db1", sqlalchemy_uri="sqlite://")
        session.add(tmp_db1)
        session.commit()

        table1 = SqlaTable(
            schema="tmp_schema",
            table_name="tmp_table1",
            database=tmp_db1,
        )
        session.add(table1)
        table2 = SqlaTable(
            schema="tmp_schema",
            table_name="tmp_table2",
            database=tmp_db1,
        )
        session.add(table2)
        session.commit()
        slice1 = Slice(
            datasource_id=table1.id,
            datasource_type=DatasourceType.TABLE,
            datasource_name="tmp_table1",
            slice_name="tmp_slice1",
        )
        session.add(slice1)
        session.commit()
        slice1 = session.query(Slice).filter_by(slice_name="tmp_slice1").one()
        table1 = session.query(SqlaTable).filter_by(table_name="tmp_table1").one()
        table2 = session.query(SqlaTable).filter_by(table_name="tmp_table2").one()

        # assert initial perms
        self.assertIsNotNone(
            security_manager.find_permission_view_menu(
                "datasource_access", f"[tmp_db1].[tmp_table1](id:{table1.id})"
            )
        )
        self.assertIsNotNone(
            security_manager.find_permission_view_menu(
                "datasource_access", f"[tmp_db1].[tmp_table2](id:{table2.id})"
            )
        )
        self.assertEqual(slice1.perm, f"[tmp_db1].[tmp_table1](id:{table1.id})")
        self.assertEqual(table1.perm, f"[tmp_db1].[tmp_table1](id:{table1.id})")
        self.assertEqual(table2.perm, f"[tmp_db1].[tmp_table2](id:{table2.id})")

        # Refresh and update the database name
        tmp_db1 = session.query(Database).filter_by(database_name="tmp_db1").one()
        tmp_db1.database_name = "tmp_db2"
        session.commit()

        # Assert that the old permissions were updated
        self.assertIsNone(
            security_manager.find_permission_view_menu(
                "datasource_access", f"[tmp_db1].[tmp_table1](id:{table1.id})"
            )
        )
        self.assertIsNone(
            security_manager.find_permission_view_menu(
                "datasource_access", f"[tmp_db1].[tmp_table2](id:{table2.id})"
            )
        )

        # Assert that the db permission was updated
        self.assertIsNotNone(
            security_manager.find_permission_view_menu(
                "datasource_access", f"[tmp_db2].[tmp_table1](id:{table1.id})"
            )
        )
        self.assertIsNotNone(
            security_manager.find_permission_view_menu(
                "datasource_access", f"[tmp_db2].[tmp_table2](id:{table2.id})"
            )
        )
        self.assertEqual(slice1.perm, f"[tmp_db2].[tmp_table1](id:{table1.id})")
        self.assertEqual(table1.perm, f"[tmp_db2].[tmp_table1](id:{table1.id})")
        self.assertEqual(table2.perm, f"[tmp_db2].[tmp_table2](id:{table2.id})")

        # Assert hooks are called
        tmp_db1_view_menu = security_manager.find_view_menu(
            f"[tmp_db2].(id:{tmp_db1.id})"
        )
        table1_view_menu = security_manager.find_view_menu(
            f"[tmp_db2].[tmp_table1](id:{table1.id})"
        )
        table2_view_menu = security_manager.find_view_menu(
            f"[tmp_db2].[tmp_table2](id:{table2.id})"
        )
        security_manager.on_view_menu_after_update.assert_has_calls(
            [
                call(ANY, ANY, tmp_db1_view_menu),
                call(ANY, ANY, table1_view_menu),
                call(ANY, ANY, table2_view_menu),
            ]
        )

        session.delete(slice1)
        session.delete(table1)
        session.delete(table2)
        session.delete(tmp_db1)
        session.commit()

    def test_after_delete_database(self):
        session = db.session
        tmp_db1 = Database(database_name="tmp_db1", sqlalchemy_uri="sqlite://")
        session.add(tmp_db1)
        session.commit()
        tmp_db1 = session.query(Database).filter_by(database_name="tmp_db1").one()

        database_pvm = security_manager.find_permission_view_menu(
            "database_access", tmp_db1.perm
        )
        self.assertIsNotNone(database_pvm)
        role1 = Role(name="tmp_role1")
        role1.permissions.append(database_pvm)
        session.add(role1)
        session.commit()

        session.delete(tmp_db1)
        session.commit()

        # Assert that PVM is removed from Role
        role1 = security_manager.find_role("tmp_role1")
        self.assertEqual(role1.permissions, [])

        # Assert that the old permission was updated
        self.assertIsNone(
            security_manager.find_permission_view_menu(
                "database_access", f"[tmp_db1].(id:{tmp_db1.id})"
            )
        )

        # Cleanup
        session.delete(role1)
        session.commit()

    def test_after_delete_database_rollback(self):
        session = db.session
        tmp_db1 = Database(database_name="tmp_db1", sqlalchemy_uri="sqlite://")
        session.add(tmp_db1)
        session.commit()
        tmp_db1 = session.query(Database).filter_by(database_name="tmp_db1").one()

        database_pvm = security_manager.find_permission_view_menu(
            "database_access", tmp_db1.perm
        )
        self.assertIsNotNone(database_pvm)
        role1 = Role(name="tmp_role1")
        role1.permissions.append(database_pvm)
        session.add(role1)
        session.commit()

        session.delete(tmp_db1)
        session.flush()

        role1 = security_manager.find_role("tmp_role1")
        self.assertEqual(role1.permissions, [])

        self.assertIsNone(
            security_manager.find_permission_view_menu(
                "database_access", f"[tmp_db1].(id:{tmp_db1.id})"
            )
        )

        session.rollback()

        # Test a rollback reverts everything
        database_pvm = security_manager.find_permission_view_menu(
            "database_access", f"[tmp_db1].(id:{tmp_db1.id})"
        )

        role1 = security_manager.find_role("tmp_role1")
        self.assertEqual(role1.permissions, [database_pvm])

        # Cleanup
        session.delete(role1)
        session.delete(tmp_db1)
        session.commit()

    def test_after_delete_dataset(self):
        security_manager.on_permission_view_after_delete = Mock()

        session = db.session
        tmp_db = Database(database_name="tmp_db", sqlalchemy_uri="sqlite://")
        session.add(tmp_db)
        session.commit()

        table1 = SqlaTable(
            schema="tmp_schema",
            table_name="tmp_table1",
            database=tmp_db,
        )
        session.add(table1)
        session.commit()

        table1_pvm = security_manager.find_permission_view_menu(
            "datasource_access", f"[tmp_db].[tmp_table1](id:{table1.id})"
        )
        self.assertIsNotNone(table1_pvm)

        role1 = Role(name="tmp_role1")
        role1.permissions.append(table1_pvm)
        session.add(role1)
        session.commit()

        # refresh
        table1 = session.query(SqlaTable).filter_by(table_name="tmp_table1").one()

        # Test delete
        session.delete(table1)
        session.commit()

        role1 = security_manager.find_role("tmp_role1")
        self.assertEqual(role1.permissions, [])

        table1_pvm = security_manager.find_permission_view_menu(
            "datasource_access", f"[tmp_db].[tmp_table1](id:{table1.id})"
        )
        self.assertIsNone(table1_pvm)
        table1_view_menu = security_manager.find_view_menu(
            f"[tmp_db].[tmp_table1](id:{table1.id})"
        )
        self.assertIsNone(table1_view_menu)

        # Assert the hook is called
        security_manager.on_permission_view_after_delete.assert_has_calls(
            [
                call(ANY, ANY, ANY),
            ]
        )

        # cleanup
        session.delete(role1)
        session.delete(tmp_db)
        session.commit()

    def test_after_delete_dataset_rollback(self):
        session = db.session
        tmp_db = Database(database_name="tmp_db", sqlalchemy_uri="sqlite://")
        session.add(tmp_db)
        session.commit()

        table1 = SqlaTable(
            schema="tmp_schema",
            table_name="tmp_table1",
            database=tmp_db,
        )
        session.add(table1)
        session.commit()

        table1_pvm = security_manager.find_permission_view_menu(
            "datasource_access", f"[tmp_db].[tmp_table1](id:{table1.id})"
        )
        self.assertIsNotNone(table1_pvm)

        role1 = Role(name="tmp_role1")
        role1.permissions.append(table1_pvm)
        session.add(role1)
        session.commit()

        # refresh
        table1 = session.query(SqlaTable).filter_by(table_name="tmp_table1").one()

        # Test delete, permissions are correctly deleted
        session.delete(table1)
        session.flush()

        role1 = security_manager.find_role("tmp_role1")
        self.assertEqual(role1.permissions, [])

        table1_pvm = security_manager.find_permission_view_menu(
            "datasource_access", f"[tmp_db].[tmp_table1](id:{table1.id})"
        )
        self.assertIsNone(table1_pvm)

        # Test rollback, permissions exist everything is correctly rollback
        session.rollback()
        role1 = security_manager.find_role("tmp_role1")
        table1_pvm = security_manager.find_permission_view_menu(
            "datasource_access", f"[tmp_db].[tmp_table1](id:{table1.id})"
        )
        self.assertIsNotNone(table1_pvm)
        self.assertEqual(role1.permissions, [table1_pvm])

        # cleanup
        session.delete(table1)
        session.delete(role1)
        session.delete(tmp_db)
        session.commit()

    def test_after_update_dataset__name_changes(self):
        security_manager.on_view_menu_after_update = Mock()

        session = db.session
        tmp_db = Database(database_name="tmp_db", sqlalchemy_uri="sqlite://")
        session.add(tmp_db)
        session.commit()

        table1 = SqlaTable(
            schema="tmp_schema",
            table_name="tmp_table1",
            database=tmp_db,
        )
        session.add(table1)
        session.commit()

        slice1 = Slice(
            datasource_id=table1.id,
            datasource_type=DatasourceType.TABLE,
            datasource_name="tmp_table1",
            slice_name="tmp_slice1",
        )
        session.add(slice1)
        session.commit()

        table1_pvm = security_manager.find_permission_view_menu(
            "datasource_access", f"[tmp_db].[tmp_table1](id:{table1.id})"
        )
        self.assertIsNotNone(table1_pvm)

        # refresh
        table1 = session.query(SqlaTable).filter_by(table_name="tmp_table1").one()
        # Test update
        table1.table_name = "tmp_table1_changed"
        session.commit()

        # Test old permission does not exist
        old_table1_pvm = security_manager.find_permission_view_menu(
            "datasource_access", f"[tmp_db].[tmp_table1](id:{table1.id})"
        )
        self.assertIsNone(old_table1_pvm)

        # Test new permission exist
        new_table1_pvm = security_manager.find_permission_view_menu(
            "datasource_access", f"[tmp_db].[tmp_table1_changed](id:{table1.id})"
        )
        self.assertIsNotNone(new_table1_pvm)

        # test dataset permission changed
        changed_table1 = (
            session.query(SqlaTable).filter_by(table_name="tmp_table1_changed").one()
        )
        self.assertEqual(
            changed_table1.perm, f"[tmp_db].[tmp_table1_changed](id:{table1.id})"
        )

        # Test Chart permission changed
        slice1 = session.query(Slice).filter_by(slice_name="tmp_slice1").one()
        self.assertEqual(slice1.perm, f"[tmp_db].[tmp_table1_changed](id:{table1.id})")

        # Assert hook is called
        view_menu_dataset = security_manager.find_view_menu(
            f"[tmp_db].[tmp_table1_changed](id:{table1.id})"
        )
        security_manager.on_view_menu_after_update.assert_has_calls(
            [
                call(ANY, ANY, view_menu_dataset),
            ]
        )
        # cleanup
        session.delete(slice1)
        session.delete(table1)
        session.delete(tmp_db)
        session.commit()

    def test_after_update_dataset_rollback(self):
        session = db.session
        tmp_db = Database(database_name="tmp_db", sqlalchemy_uri="sqlite://")
        session.add(tmp_db)
        session.commit()

        table1 = SqlaTable(
            schema="tmp_schema",
            table_name="tmp_table1",
            database=tmp_db,
        )
        session.add(table1)
        session.commit()

        slice1 = Slice(
            datasource_id=table1.id,
            datasource_type=DatasourceType.TABLE,
            datasource_name="tmp_table1",
            slice_name="tmp_slice1",
        )
        session.add(slice1)
        session.commit()

        # refresh
        table1 = session.query(SqlaTable).filter_by(table_name="tmp_table1").one()
        # Test update
        table1.table_name = "tmp_table1_changed"
        session.flush()

        # Test old permission does not exist
        old_table1_pvm = security_manager.find_permission_view_menu(
            "datasource_access", f"[tmp_db].[tmp_table1](id:{table1.id})"
        )
        self.assertIsNone(old_table1_pvm)

        # Test new permission exist
        new_table1_pvm = security_manager.find_permission_view_menu(
            "datasource_access", f"[tmp_db].[tmp_table1_changed](id:{table1.id})"
        )
        self.assertIsNotNone(new_table1_pvm)

        # Test rollback
        session.rollback()

        old_table1_pvm = security_manager.find_permission_view_menu(
            "datasource_access", f"[tmp_db].[tmp_table1](id:{table1.id})"
        )
        self.assertIsNotNone(old_table1_pvm)

        # cleanup
        session.delete(slice1)
        session.delete(table1)
        session.delete(tmp_db)
        session.commit()

    def test_after_update_dataset__db_changes(self):
        session = db.session
        tmp_db1 = Database(database_name="tmp_db1", sqlalchemy_uri="sqlite://")
        tmp_db2 = Database(database_name="tmp_db2", sqlalchemy_uri="sqlite://")
        session.add(tmp_db1)
        session.add(tmp_db2)
        session.commit()

        table1 = SqlaTable(
            schema="tmp_schema",
            table_name="tmp_table1",
            database=tmp_db1,
        )
        session.add(table1)
        session.commit()

        slice1 = Slice(
            datasource_id=table1.id,
            datasource_type=DatasourceType.TABLE,
            datasource_name="tmp_table1",
            slice_name="tmp_slice1",
        )
        session.add(slice1)
        session.commit()

        table1_pvm = security_manager.find_permission_view_menu(
            "datasource_access", f"[tmp_db1].[tmp_table1](id:{table1.id})"
        )
        self.assertIsNotNone(table1_pvm)

        # refresh
        table1 = session.query(SqlaTable).filter_by(table_name="tmp_table1").one()
        # Test update
        table1.database = tmp_db2
        session.commit()

        # Test old permission does not exist
        table1_pvm = security_manager.find_permission_view_menu(
            "datasource_access", f"[tmp_db1].[tmp_table1](id:{table1.id})"
        )
        self.assertIsNone(table1_pvm)

        # Test new permission exist
        table1_pvm = security_manager.find_permission_view_menu(
            "datasource_access", f"[tmp_db2].[tmp_table1](id:{table1.id})"
        )
        self.assertIsNotNone(table1_pvm)

        # test dataset permission and schema permission changed
        changed_table1 = (
            session.query(SqlaTable).filter_by(table_name="tmp_table1").one()
        )
        self.assertEqual(changed_table1.perm, f"[tmp_db2].[tmp_table1](id:{table1.id})")
        self.assertEqual(changed_table1.schema_perm, f"[tmp_db2].[tmp_schema]")

        # Test Chart permission changed
        slice1 = session.query(Slice).filter_by(slice_name="tmp_slice1").one()
        self.assertEqual(slice1.perm, f"[tmp_db2].[tmp_table1](id:{table1.id})")
        self.assertEqual(slice1.schema_perm, f"[tmp_db2].[tmp_schema]")

        # cleanup
        session.delete(slice1)
        session.delete(table1)
        session.delete(tmp_db1)
        session.delete(tmp_db2)
        session.commit()

    def test_after_update_dataset__schema_changes(self):
        session = db.session
        tmp_db1 = Database(database_name="tmp_db1", sqlalchemy_uri="sqlite://")
        session.add(tmp_db1)
        session.commit()

        table1 = SqlaTable(
            schema="tmp_schema",
            table_name="tmp_table1",
            database=tmp_db1,
        )
        session.add(table1)
        session.commit()

        slice1 = Slice(
            datasource_id=table1.id,
            datasource_type=DatasourceType.TABLE,
            datasource_name="tmp_table1",
            slice_name="tmp_slice1",
        )
        session.add(slice1)
        session.commit()

        table1_pvm = security_manager.find_permission_view_menu(
            "datasource_access", f"[tmp_db1].[tmp_table1](id:{table1.id})"
        )
        self.assertIsNotNone(table1_pvm)

        # refresh
        table1 = session.query(SqlaTable).filter_by(table_name="tmp_table1").one()
        # Test update
        table1.schema = "tmp_schema_changed"
        session.commit()

        # Test permission still exists
        table1_pvm = security_manager.find_permission_view_menu(
            "datasource_access", f"[tmp_db1].[tmp_table1](id:{table1.id})"
        )
        self.assertIsNotNone(table1_pvm)

        # test dataset schema permission changed
        changed_table1 = (
            session.query(SqlaTable).filter_by(table_name="tmp_table1").one()
        )
        self.assertEqual(changed_table1.perm, f"[tmp_db1].[tmp_table1](id:{table1.id})")
        self.assertEqual(changed_table1.schema_perm, f"[tmp_db1].[tmp_schema_changed]")

        # Test Chart schema permission changed
        slice1 = session.query(Slice).filter_by(slice_name="tmp_slice1").one()
        self.assertEqual(slice1.perm, f"[tmp_db1].[tmp_table1](id:{table1.id})")
        self.assertEqual(slice1.schema_perm, f"[tmp_db1].[tmp_schema_changed]")

        # cleanup
        session.delete(slice1)
        session.delete(table1)
        session.delete(tmp_db1)
        session.commit()

    def test_after_update_dataset__schema_none(self):
        session = db.session
        tmp_db1 = Database(database_name="tmp_db1", sqlalchemy_uri="sqlite://")
        session.add(tmp_db1)
        session.commit()

        table1 = SqlaTable(
            schema="tmp_schema",
            table_name="tmp_table1",
            database=tmp_db1,
        )
        session.add(table1)
        session.commit()

        slice1 = Slice(
            datasource_id=table1.id,
            datasource_type=DatasourceType.TABLE,
            datasource_name="tmp_table1",
            slice_name="tmp_slice1",
        )
        session.add(slice1)
        session.commit()

        table1_pvm = security_manager.find_permission_view_menu(
            "datasource_access", f"[tmp_db1].[tmp_table1](id:{table1.id})"
        )
        self.assertIsNotNone(table1_pvm)

        # refresh
        table1 = session.query(SqlaTable).filter_by(table_name="tmp_table1").one()
        # Test update
        table1.schema = None
        session.commit()

        # refresh
        table1 = session.query(SqlaTable).filter_by(table_name="tmp_table1").one()

        self.assertEqual(table1.perm, f"[tmp_db1].[tmp_table1](id:{table1.id})")
        self.assertIsNone(table1.schema_perm)

        # cleanup
        session.delete(slice1)
        session.delete(table1)
        session.delete(tmp_db1)
        session.commit()

    def test_after_update_dataset__name_db_changes(self):
        session = db.session
        tmp_db1 = Database(database_name="tmp_db1", sqlalchemy_uri="sqlite://")
        tmp_db2 = Database(database_name="tmp_db2", sqlalchemy_uri="sqlite://")
        session.add(tmp_db1)
        session.add(tmp_db2)
        session.commit()

        table1 = SqlaTable(
            schema="tmp_schema",
            table_name="tmp_table1",
            database=tmp_db1,
        )
        session.add(table1)
        session.commit()

        slice1 = Slice(
            datasource_id=table1.id,
            datasource_type=DatasourceType.TABLE,
            datasource_name="tmp_table1",
            slice_name="tmp_slice1",
        )
        session.add(slice1)
        session.commit()

        table1_pvm = security_manager.find_permission_view_menu(
            "datasource_access", f"[tmp_db1].[tmp_table1](id:{table1.id})"
        )
        self.assertIsNotNone(table1_pvm)

        # refresh
        table1 = session.query(SqlaTable).filter_by(table_name="tmp_table1").one()
        # Test update
        table1.table_name = "tmp_table1_changed"
        table1.database = tmp_db2
        session.commit()

        # Test old permission does not exist
        table1_pvm = security_manager.find_permission_view_menu(
            "datasource_access", f"[tmp_db1].[tmp_table1](id:{table1.id})"
        )
        self.assertIsNone(table1_pvm)

        # Test new permission exist
        table1_pvm = security_manager.find_permission_view_menu(
            "datasource_access", f"[tmp_db2].[tmp_table1_changed](id:{table1.id})"
        )
        self.assertIsNotNone(table1_pvm)

        # test dataset permission and schema permission changed
        changed_table1 = (
            session.query(SqlaTable).filter_by(table_name="tmp_table1_changed").one()
        )
        self.assertEqual(
            changed_table1.perm, f"[tmp_db2].[tmp_table1_changed](id:{table1.id})"
        )
        self.assertEqual(changed_table1.schema_perm, f"[tmp_db2].[tmp_schema]")

        # Test Chart permission changed
        slice1 = session.query(Slice).filter_by(slice_name="tmp_slice1").one()
        self.assertEqual(slice1.perm, f"[tmp_db2].[tmp_table1_changed](id:{table1.id})")
        self.assertEqual(slice1.schema_perm, f"[tmp_db2].[tmp_schema]")

        # cleanup
        session.delete(slice1)
        session.delete(table1)
        session.delete(tmp_db1)
        session.delete(tmp_db2)
        session.commit()

    def test_hybrid_perm_database(self):
        database = Database(database_name="tmp_database3", sqlalchemy_uri="sqlite://")

        db.session.add(database)

        id_ = (
            db.session.query(Database.id)
            .filter_by(database_name="tmp_database3")
            .scalar()
        )

        record = (
            db.session.query(Database)
            .filter_by(perm=f"[tmp_database3].(id:{id_})")
            .one()
        )

        self.assertEqual(record.get_perm(), record.perm)
        self.assertEqual(record.id, id_)
        self.assertEqual(record.database_name, "tmp_database3")
        db.session.delete(database)
        db.session.commit()

    def test_set_perm_slice(self):
        session = db.session
        database = Database(database_name="tmp_database", sqlalchemy_uri="sqlite://")
        table = SqlaTable(table_name="tmp_perm_table", database=database)
        session.add(database)
        session.add(table)
        session.commit()

        # no schema permission
        slice = Slice(
            datasource_id=table.id,
            datasource_type=DatasourceType.TABLE,
            datasource_name="tmp_perm_table",
            slice_name="slice_name",
        )
        session.add(slice)
        session.commit()

        slice = session.query(Slice).filter_by(slice_name="slice_name").one()
        self.assertEqual(slice.perm, table.perm)
        self.assertEqual(slice.perm, f"[tmp_database].[tmp_perm_table](id:{table.id})")
        self.assertEqual(slice.schema_perm, table.schema_perm)
        self.assertIsNone(slice.schema_perm)

        table.schema = "tmp_perm_schema"
        table.table_name = "tmp_perm_table_v2"
        session.commit()
        table = session.query(SqlaTable).filter_by(table_name="tmp_perm_table_v2").one()
        self.assertEqual(slice.perm, table.perm)
        self.assertEqual(
            slice.perm, f"[tmp_database].[tmp_perm_table_v2](id:{table.id})"
        )
        self.assertEqual(
            table.perm, f"[tmp_database].[tmp_perm_table_v2](id:{table.id})"
        )
        self.assertEqual(slice.schema_perm, table.schema_perm)
        self.assertEqual(slice.schema_perm, "[tmp_database].[tmp_perm_schema]")

        session.delete(slice)
        session.delete(table)
        session.delete(database)

        session.commit()

    @patch("superset.utils.core.g")
    @patch("superset.security.manager.g")
    def test_schemas_accessible_by_user_admin(self, mock_sm_g, mock_g):
        mock_g.user = mock_sm_g.user = security_manager.find_user("admin")
        with self.client.application.test_request_context():
            database = get_example_database()
            schemas = security_manager.get_schemas_accessible_by_user(
                database, ["1", "2", "3"]
            )
            self.assertEqual(schemas, ["1", "2", "3"])  # no changes

    @patch("superset.utils.core.g")
    @patch("superset.security.manager.g")
    def test_schemas_accessible_by_user_schema_access(self, mock_sm_g, mock_g):
        # User has schema access to the schema 1
        create_schema_perm("[examples].[1]")
        mock_g.user = mock_sm_g.user = security_manager.find_user("gamma")
        with self.client.application.test_request_context():
            database = get_example_database()
            schemas = security_manager.get_schemas_accessible_by_user(
                database, ["1", "2", "3"]
            )
            # temp_schema is not passed in the params
            self.assertEqual(schemas, ["1"])
        delete_schema_perm("[examples].[1]")

    @patch("superset.utils.core.g")
    @patch("superset.security.manager.g")
    def test_schemas_accessible_by_user_datasource_access(self, mock_sm_g, mock_g):
        # User has schema access to the datasource temp_schema.wb_health_population in examples DB.
        mock_g.user = mock_sm_g.user = security_manager.find_user("gamma")
        with self.client.application.test_request_context():
            database = get_example_database()
            schemas = security_manager.get_schemas_accessible_by_user(
                database, ["temp_schema", "2", "3"]
            )
            self.assertEqual(schemas, ["temp_schema"])

    @patch("superset.utils.core.g")
    @patch("superset.security.manager.g")
    def test_schemas_accessible_by_user_datasource_and_schema_access(
        self, mock_sm_g, mock_g
    ):
        # User has schema access to the datasource temp_schema.wb_health_population in examples DB.
        create_schema_perm("[examples].[2]")
        mock_g.user = mock_sm_g.user = security_manager.find_user("gamma")
        with self.client.application.test_request_context():
            database = get_example_database()
            schemas = security_manager.get_schemas_accessible_by_user(
                database, ["temp_schema", "2", "3"]
            )
            self.assertEqual(schemas, ["temp_schema", "2"])
        vm = security_manager.find_permission_view_menu(
            "schema_access", "[examples].[2]"
        )
        self.assertIsNotNone(vm)
        delete_schema_perm("[examples].[2]")

    @pytest.mark.usefixtures("load_world_bank_dashboard_with_slices")
    def test_gamma_user_schema_access_to_dashboards(self):
        dash = db.session.query(Dashboard).filter_by(slug="world_health").first()
        dash.published = True
        db.session.commit()

        self.login(username="gamma")
        data = str(self.client.get("api/v1/dashboard/").data)
        self.assertIn("/superset/dashboard/world_health/", data)
        self.assertNotIn("/superset/dashboard/births/", data)

    @pytest.mark.usefixtures("load_birth_names_dashboard_with_slices")
    @pytest.mark.usefixtures("public_role_like_gamma")
    def test_public_sync_role_data_perms(self):
        """
        Security: Tests if the sync role method preserves data access permissions
        if they already exist on a public role.
        Also check that non data access permissions are removed
        """
        table = db.session.query(SqlaTable).filter_by(table_name="birth_names").one()
        self.grant_public_access_to_table(table)
        public_role = security_manager.get_public_role()
        unwanted_pvm = security_manager.find_permission_view_menu(
            "menu_access", "Security"
        )
        public_role.permissions.append(unwanted_pvm)
        db.session.commit()

        security_manager.sync_role_definitions()
        public_role = security_manager.get_public_role()
        public_role_resource_names = [
            permission.view_menu.name for permission in public_role.permissions
        ]

        assert table.get_perm() in public_role_resource_names
        assert "Security" not in public_role_resource_names

        # Cleanup
        self.revoke_public_access_to_table(table)

    @pytest.mark.usefixtures("public_role_like_test_role")
    def test_public_sync_role_builtin_perms(self):
        """
        Security: Tests public role creation based on a builtin role
        """
        public_role = security_manager.get_public_role()
        public_role_resource_names = [
            [permission.view_menu.name, permission.permission.name]
            for permission in public_role.permissions
        ]
        for pvm in current_app.config["FAB_ROLES"]["TestRole"]:
            assert pvm in public_role_resource_names

    @pytest.mark.usefixtures("load_world_bank_dashboard_with_slices")
    def test_sqllab_gamma_user_schema_access_to_sqllab(self):
        session = db.session
        example_db = session.query(Database).filter_by(database_name="examples").one()
        example_db.expose_in_sqllab = True
        session.commit()

        arguments = {
            "keys": ["none"],
            "columns": ["expose_in_sqllab"],
            "filters": [{"col": "expose_in_sqllab", "opr": "eq", "value": True}],
            "order_columns": "database_name",
            "order_direction": "asc",
            "page": 0,
            "page_size": -1,
        }
        NEW_FLASK_GET_SQL_DBS_REQUEST = f"/api/v1/database/?q={prison.dumps(arguments)}"
        self.login(username="gamma")
        databases_json = self.client.get(NEW_FLASK_GET_SQL_DBS_REQUEST).json
        self.assertEqual(databases_json["count"], 1)
        self.logout()

    def assert_can_read(self, view_menu, permissions_set):
        if view_menu in NEW_SECURITY_CONVERGE_VIEWS:
            self.assertIn(("can_read", view_menu), permissions_set)
        else:
            self.assertIn(("can_list", view_menu), permissions_set)

    def assert_can_write(self, view_menu, permissions_set):
        if view_menu in NEW_SECURITY_CONVERGE_VIEWS:
            self.assertIn(("can_write", view_menu), permissions_set)
        else:
            self.assertIn(("can_add", view_menu), permissions_set)
            self.assertIn(("can_delete", view_menu), permissions_set)
            self.assertIn(("can_edit", view_menu), permissions_set)

    def assert_cannot_write(self, view_menu, permissions_set):
        if view_menu in NEW_SECURITY_CONVERGE_VIEWS:
            self.assertNotIn(("can_write", view_menu), permissions_set)
        else:
            self.assertNotIn(("can_add", view_menu), permissions_set)
            self.assertNotIn(("can_delete", view_menu), permissions_set)
            self.assertNotIn(("can_edit", view_menu), permissions_set)
            self.assertNotIn(("can_save", view_menu), permissions_set)

    def assert_can_all(self, view_menu, permissions_set):
        self.assert_can_read(view_menu, permissions_set)
        self.assert_can_write(view_menu, permissions_set)

    def assert_can_menu(self, view_menu, permissions_set):
        self.assertIn(("menu_access", view_menu), permissions_set)

    def assert_cannot_menu(self, view_menu, permissions_set):
        self.assertNotIn(("menu_access", view_menu), permissions_set)

    def assert_cannot_gamma(self, perm_set):
<<<<<<< HEAD
        self.assert_cannot_write("CssTemplate", perm_set)
        self.assert_cannot_menu("CSS Templates", perm_set)
=======
        self.assert_cannot_write("Annotation", perm_set)
        self.assert_cannot_write("CssTemplate", perm_set)
        self.assert_cannot_menu("SQL Lab", perm_set)
        self.assert_cannot_menu("CSS Templates", perm_set)
        self.assert_cannot_menu("Annotation Layers", perm_set)
>>>>>>> 2817aebd
        self.assert_cannot_menu("Manage", perm_set)
        self.assert_cannot_menu("Queries", perm_set)
        self.assert_cannot_menu("Import dashboards", perm_set)
        self.assert_cannot_menu("Upload a CSV", perm_set)
        self.assert_cannot_menu("ReportSchedule", perm_set)
        self.assert_cannot_menu("Alerts & Report", perm_set)

    def assert_can_gamma(self, perm_set):
        self.assert_can_read("CssTemplate", perm_set)
        self.assert_can_read("Dataset", perm_set)

        # make sure that user can create slices and dashboards
        self.assert_can_all("Dashboard", perm_set)
        self.assert_can_all("Chart", perm_set)
        self.assertIn(("can_add_slices", "Superset"), perm_set)
        self.assertIn(("can_copy_dash", "Superset"), perm_set)
        self.assertIn(("can_created_dashboards", "Superset"), perm_set)
        self.assertIn(("can_created_slices", "Superset"), perm_set)
        self.assertIn(("can_csv", "Superset"), perm_set)
        self.assertIn(("can_dashboard", "Superset"), perm_set)
        self.assertIn(("can_explore", "Superset"), perm_set)
        self.assertIn(("can_share_chart", "Superset"), perm_set)
        self.assertIn(("can_share_dashboard", "Superset"), perm_set)
        self.assertIn(("can_explore_json", "Superset"), perm_set)
        self.assertIn(("can_fave_dashboards", "Superset"), perm_set)
        self.assertIn(("can_fave_slices", "Superset"), perm_set)
        self.assertIn(("can_save_dash", "Superset"), perm_set)
        self.assertIn(("can_slice", "Superset"), perm_set)
        self.assertIn(("can_explore_json", "Superset"), perm_set)
        self.assertIn(("can_userinfo", "UserDBModelView"), perm_set)
        self.assert_can_menu("Databases", perm_set)
        self.assert_can_menu("Datasets", perm_set)
        self.assert_can_menu("Data", perm_set)
        self.assert_can_menu("Charts", perm_set)
        self.assert_can_menu("Dashboards", perm_set)

    def assert_can_alpha(self, perm_set):
        self.assert_can_all("Annotation", perm_set)
        self.assert_can_all("CssTemplate", perm_set)
        self.assert_can_all("Dataset", perm_set)
        self.assert_can_read("Database", perm_set)
        self.assertIn(("can_import_dashboards", "Superset"), perm_set)
        self.assertIn(("can_this_form_post", "CsvToDatabaseView"), perm_set)
        self.assertIn(("can_this_form_get", "CsvToDatabaseView"), perm_set)
        self.assert_can_menu("Manage", perm_set)
        self.assert_can_menu("Annotation Layers", perm_set)
        self.assert_can_menu("CSS Templates", perm_set)
        self.assertIn(("all_datasource_access", "all_datasource_access"), perm_set)

    def assert_cannot_alpha(self, perm_set):
        if app.config["ENABLE_ACCESS_REQUEST"]:
            self.assert_cannot_write("AccessRequestsModelView", perm_set)
            self.assert_can_all("AccessRequestsModelView", perm_set)
        self.assert_cannot_write("Queries", perm_set)
        self.assert_cannot_write("RoleModelView", perm_set)
        self.assert_cannot_write("UserDBModelView", perm_set)
        self.assert_cannot_write("Database", perm_set)

    def assert_can_admin(self, perm_set):
        self.assert_can_all("Database", perm_set)
        self.assert_can_all("RoleModelView", perm_set)
        self.assert_can_all("UserDBModelView", perm_set)

        self.assertIn(("all_database_access", "all_database_access"), perm_set)
        self.assertIn(("can_override_role_permissions", "Superset"), perm_set)
        self.assertIn(("can_override_role_permissions", "Superset"), perm_set)
        self.assertIn(("can_approve", "Superset"), perm_set)

        self.assert_can_menu("Security", perm_set)
        self.assert_can_menu("List Users", perm_set)
        self.assert_can_menu("List Roles", perm_set)

    def test_is_admin_only(self):
        self.assertFalse(
            security_manager._is_admin_only(
                security_manager.find_permission_view_menu("can_read", "Dataset")
            )
        )
        self.assertFalse(
            security_manager._is_admin_only(
                security_manager.find_permission_view_menu(
                    "all_datasource_access", "all_datasource_access"
                )
            )
        )

        log_permissions = ["can_read"]
        for log_permission in log_permissions:
            self.assertTrue(
                security_manager._is_admin_only(
                    security_manager.find_permission_view_menu(log_permission, "Log")
                )
            )

        if app.config["ENABLE_ACCESS_REQUEST"]:
            self.assertTrue(
                security_manager._is_admin_only(
                    security_manager.find_permission_view_menu(
                        "can_list", "AccessRequestsModelView"
                    )
                )
            )
        self.assertTrue(
            security_manager._is_admin_only(
                security_manager.find_permission_view_menu(
                    "can_edit", "UserDBModelView"
                )
            )
        )
        self.assertTrue(
            security_manager._is_admin_only(
                security_manager.find_permission_view_menu("can_approve", "Superset")
            )
        )

    @unittest.skipUnless(
        SupersetTestCase.is_module_installed("pydruid"), "pydruid not installed"
    )
    def test_is_alpha_only(self):
        self.assertFalse(
            security_manager._is_alpha_only(
                security_manager.find_permission_view_menu("can_read", "Dataset")
            )
        )

        self.assertTrue(
            security_manager._is_alpha_only(
                security_manager.find_permission_view_menu("can_write", "Dataset")
            )
        )
        self.assertTrue(
            security_manager._is_alpha_only(
                security_manager.find_permission_view_menu(
                    "all_datasource_access", "all_datasource_access"
                )
            )
        )
        self.assertTrue(
            security_manager._is_alpha_only(
                security_manager.find_permission_view_menu(
                    "all_database_access", "all_database_access"
                )
            )
        )

    def test_is_gamma_pvm(self):
        self.assertTrue(
            security_manager._is_gamma_pvm(
                security_manager.find_permission_view_menu("can_read", "Dataset")
            )
        )

    def test_gamma_permissions_basic(self):
        self.assert_can_gamma(get_perm_tuples("Gamma"))
        self.assert_cannot_alpha(get_perm_tuples("Gamma"))
        self.assert_cannot_gamma(get_perm_tuples("Gamma"))

    @pytest.mark.usefixtures("public_role_like_gamma")
    def test_public_permissions_basic(self):
        self.assert_can_gamma(get_perm_tuples("Public"))

    @unittest.skipUnless(
        SupersetTestCase.is_module_installed("pydruid"), "pydruid not installed"
    )
    def test_alpha_permissions(self):
        alpha_perm_tuples = get_perm_tuples("Alpha")
        self.assert_can_gamma(alpha_perm_tuples)
        self.assert_can_alpha(alpha_perm_tuples)
        self.assert_cannot_alpha(alpha_perm_tuples)
        self.assertNotIn(("can_this_form_get", "UserInfoEditView"), alpha_perm_tuples)
        self.assertNotIn(("can_this_form_post", "UserInfoEditView"), alpha_perm_tuples)

    @pytest.mark.usefixtures("load_world_bank_dashboard_with_slices")
    def test_admin_permissions(self):
        if backend() == "hive":
            return

        self.assert_can_gamma(get_perm_tuples("Admin"))
        self.assert_can_alpha(get_perm_tuples("Admin"))
        self.assert_can_admin(get_perm_tuples("Admin"))

    def test_sql_lab_permissions(self):
        sql_lab_set = get_perm_tuples("sql_lab")
        self.assertIn(("can_csv", "Superset"), sql_lab_set)
        self.assertIn(("can_read", "Database"), sql_lab_set)
        self.assertIn(("can_read", "SavedQuery"), sql_lab_set)
        self.assertIn(("can_sql_json", "Superset"), sql_lab_set)
        self.assertIn(("can_sqllab_viz", "Superset"), sql_lab_set)
        self.assertIn(("can_sqllab_table_viz", "Superset"), sql_lab_set)
        self.assertIn(("can_sqllab", "Superset"), sql_lab_set)

        self.assertIn(("menu_access", "SQL Lab"), sql_lab_set)
        self.assertIn(("menu_access", "SQL Editor"), sql_lab_set)
        self.assertIn(("menu_access", "Saved Queries"), sql_lab_set)
        self.assertIn(("menu_access", "Query Search"), sql_lab_set)

        self.assert_cannot_alpha(sql_lab_set)

    def test_granter_permissions(self):
        granter_set = get_perm_tuples("granter")
        self.assertIn(("can_override_role_permissions", "Superset"), granter_set)
        self.assertIn(("can_approve", "Superset"), granter_set)

        self.assert_cannot_alpha(granter_set)

    def test_gamma_permissions(self):
        gamma_perm_set = set()
        for perm in security_manager.find_role("Gamma").permissions:
            gamma_perm_set.add((perm.permission.name, perm.view_menu.name))

        # check read only perms

        # make sure that user can create slices and dashboards
        self.assert_can_all("Dashboard", gamma_perm_set)
        self.assert_can_read("Dataset", gamma_perm_set)
        self.assert_can_read("Annotation", gamma_perm_set)
        self.assert_can_read("CssTemplate", gamma_perm_set)

        # make sure that user can create slices and dashboards
        self.assert_can_all("Chart", gamma_perm_set)

        self.assert_cannot_write("UserDBModelView", gamma_perm_set)
        self.assert_cannot_write("RoleModelView", gamma_perm_set)

        self.assertIn(("can_add_slices", "Superset"), gamma_perm_set)
        self.assertIn(("can_copy_dash", "Superset"), gamma_perm_set)
        self.assertIn(("can_created_dashboards", "Superset"), gamma_perm_set)
        self.assertIn(("can_created_slices", "Superset"), gamma_perm_set)
        self.assertIn(("can_csv", "Superset"), gamma_perm_set)
        self.assertIn(("can_dashboard", "Superset"), gamma_perm_set)
        self.assertIn(("can_explore", "Superset"), gamma_perm_set)
        self.assertIn(("can_share_chart", "Superset"), gamma_perm_set)
        self.assertIn(("can_share_dashboard", "Superset"), gamma_perm_set)
        self.assertIn(("can_explore_json", "Superset"), gamma_perm_set)
        self.assertIn(("can_fave_dashboards", "Superset"), gamma_perm_set)
        self.assertIn(("can_fave_slices", "Superset"), gamma_perm_set)
        self.assertIn(("can_save_dash", "Superset"), gamma_perm_set)
        self.assertIn(("can_slice", "Superset"), gamma_perm_set)
        self.assertIn(("can_userinfo", "UserDBModelView"), gamma_perm_set)

    def test_views_are_secured(self):
        """Preventing the addition of unsecured views without has_access decorator"""
        # These FAB views are secured in their body as opposed to by decorators
        method_allowlist = ("action", "action_post")
        # List of redirect & other benign views
        views_allowlist = [
            ["MyIndexView", "index"],
            ["UtilView", "back"],
            ["LocaleView", "index"],
            ["AuthDBView", "login"],
            ["AuthDBView", "logout"],
            ["CurrentUserRestApi", "get_me"],
            ["CurrentUserRestApi", "get_my_roles"],
            # TODO (embedded) remove Dashboard:embedded after uuids have been shipped
            ["Dashboard", "embedded"],
            ["EmbeddedView", "embedded"],
            ["R", "index"],
            ["Superset", "log"],
            ["Superset", "theme"],
            ["Superset", "welcome"],
            ["SecurityApi", "login"],
            ["SecurityApi", "refresh"],
            ["SupersetIndexView", "index"],
        ]
        unsecured_views = []
        for view_class in appbuilder.baseviews:
            class_name = view_class.__class__.__name__
            for name, value in inspect.getmembers(
                view_class, predicate=inspect.ismethod
            ):
                if (
                    name not in method_allowlist
                    and [class_name, name] not in views_allowlist
                    and hasattr(value, "_urls")
                    and not hasattr(value, "_permission_name")
                ):
                    unsecured_views.append((class_name, name))
        if unsecured_views:
            view_str = "\n".join([str(v) for v in unsecured_views])
            raise Exception(f"Some views are not secured:\n{view_str}")


class TestSecurityManager(SupersetTestCase):
    """
    Testing the Security Manager.
    """

    @patch("superset.security.SupersetSecurityManager.raise_for_access")
    def test_can_access_datasource(self, mock_raise_for_access):
        datasource = self.get_datasource_mock()

        mock_raise_for_access.return_value = None
        self.assertTrue(security_manager.can_access_datasource(datasource=datasource))

        mock_raise_for_access.side_effect = SupersetSecurityException(
            SupersetError(
                "dummy",
                SupersetErrorType.DATASOURCE_SECURITY_ACCESS_ERROR,
                ErrorLevel.ERROR,
            )
        )

        self.assertFalse(security_manager.can_access_datasource(datasource=datasource))

    @patch("superset.security.SupersetSecurityManager.raise_for_access")
    def test_can_access_table(self, mock_raise_for_access):
        database = get_example_database()
        table = Table("bar", "foo")

        mock_raise_for_access.return_value = None
        self.assertTrue(security_manager.can_access_table(database, table))

        mock_raise_for_access.side_effect = SupersetSecurityException(
            SupersetError(
                "dummy", SupersetErrorType.TABLE_SECURITY_ACCESS_ERROR, ErrorLevel.ERROR
            )
        )

        self.assertFalse(security_manager.can_access_table(database, table))

    @patch("superset.security.SupersetSecurityManager.is_owner")
    @patch("superset.security.SupersetSecurityManager.can_access")
    @patch("superset.security.SupersetSecurityManager.can_access_schema")
    def test_raise_for_access_datasource(
        self, mock_can_access_schema, mock_can_access, mock_is_owner
    ):
        datasource = self.get_datasource_mock()

        mock_can_access_schema.return_value = True
        security_manager.raise_for_access(datasource=datasource)

        mock_can_access.return_value = False
        mock_can_access_schema.return_value = False
        mock_is_owner.return_value = False

        with self.assertRaises(SupersetSecurityException):
            security_manager.raise_for_access(datasource=datasource)

    @patch("superset.security.SupersetSecurityManager.is_owner")
    @patch("superset.security.SupersetSecurityManager.can_access")
    def test_raise_for_access_query(self, mock_can_access, mock_is_owner):
        query = Mock(
            database=get_example_database(), schema="bar", sql="SELECT * FROM foo"
        )

        mock_can_access.return_value = True
        security_manager.raise_for_access(query=query)

        mock_can_access.return_value = False
        mock_is_owner.return_value = False

        with self.assertRaises(SupersetSecurityException):
            security_manager.raise_for_access(query=query)

    @patch("superset.security.SupersetSecurityManager.is_owner")
    @patch("superset.security.SupersetSecurityManager.can_access")
    @patch("superset.security.SupersetSecurityManager.can_access_schema")
    def test_raise_for_access_query_context(
        self, mock_can_access_schema, mock_can_access, mock_is_owner
    ):
        query_context = Mock(datasource=self.get_datasource_mock())

        mock_can_access_schema.return_value = True
        security_manager.raise_for_access(query_context=query_context)

        mock_can_access.return_value = False
        mock_can_access_schema.return_value = False
        mock_is_owner.return_value = False

        with self.assertRaises(SupersetSecurityException):
            security_manager.raise_for_access(query_context=query_context)

    @patch("superset.security.SupersetSecurityManager.can_access")
    def test_raise_for_access_table(self, mock_can_access):
        database = get_example_database()
        table = Table("bar", "foo")

        mock_can_access.return_value = True
        security_manager.raise_for_access(database=database, table=table)

        mock_can_access.return_value = False

        with self.assertRaises(SupersetSecurityException):
            security_manager.raise_for_access(database=database, table=table)

    @patch("superset.security.SupersetSecurityManager.is_owner")
    @patch("superset.security.SupersetSecurityManager.can_access")
    @patch("superset.security.SupersetSecurityManager.can_access_schema")
    def test_raise_for_access_viz(
        self, mock_can_access_schema, mock_can_access, mock_is_owner
    ):
        test_viz = viz.TableViz(self.get_datasource_mock(), form_data={})

        mock_can_access_schema.return_value = True
        security_manager.raise_for_access(viz=test_viz)

        mock_can_access.return_value = False
        mock_can_access_schema.return_value = False
        mock_is_owner.return_value = False

        with self.assertRaises(SupersetSecurityException):
            security_manager.raise_for_access(viz=test_viz)

    @patch("superset.security.manager.g")
    def test_get_user_roles(self, mock_g):
        admin = security_manager.find_user("admin")
        mock_g.user = admin
        roles = security_manager.get_user_roles()
        self.assertEqual(admin.roles, roles)

    @patch("superset.security.manager.g")
    def test_get_anonymous_roles(self, mock_g):
        mock_g.user = security_manager.get_anonymous_user()
        roles = security_manager.get_user_roles()
        self.assertEqual([security_manager.get_public_role()], roles)


class TestAccessRequestEndpoints(SupersetTestCase):
    def test_access_request_disabled(self):
        with patch.object(AccessRequestsModelView, "is_enabled", return_value=False):
            self.login("admin")
            uri = "/accessrequestsmodelview/list/"
            rv = self.client.get(uri)
            self.assertEqual(rv.status_code, 404)

    def test_access_request_enabled(self):
        with patch.object(AccessRequestsModelView, "is_enabled", return_value=True):
            self.login("admin")
            uri = "/accessrequestsmodelview/list/"
            rv = self.client.get(uri)
            self.assertLess(rv.status_code, 400)


class TestDatasources(SupersetTestCase):
    @patch("superset.security.manager.g")
    @patch("superset.security.SupersetSecurityManager.can_access_database")
    @patch("superset.security.SupersetSecurityManager.get_session")
    def test_get_user_datasources_admin(
        self, mock_get_session, mock_can_access_database, mock_g
    ):
        Datasource = namedtuple("Datasource", ["database", "schema", "name"])
        mock_g.user = security_manager.find_user("admin")
        mock_can_access_database.return_value = True
        mock_get_session.query.return_value.filter.return_value.all.return_value = []

        with mock.patch.object(
            SqlaTable, "get_all_datasources"
        ) as mock_get_all_datasources:
            mock_get_all_datasources.return_value = [
                Datasource("database1", "schema1", "table1"),
                Datasource("database1", "schema1", "table2"),
                Datasource("database2", None, "table1"),
            ]

            datasources = security_manager.get_user_datasources()

        assert sorted(datasources) == [
            Datasource("database1", "schema1", "table1"),
            Datasource("database1", "schema1", "table2"),
            Datasource("database2", None, "table1"),
        ]

    @patch("superset.security.manager.g")
    @patch("superset.security.SupersetSecurityManager.can_access_database")
    @patch("superset.security.SupersetSecurityManager.get_session")
    def test_get_user_datasources_gamma(
        self, mock_get_session, mock_can_access_database, mock_g
    ):
        Datasource = namedtuple("Datasource", ["database", "schema", "name"])
        mock_g.user = security_manager.find_user("gamma")
        mock_can_access_database.return_value = False
        mock_get_session.query.return_value.filter.return_value.all.return_value = []

        with mock.patch.object(
            SqlaTable, "get_all_datasources"
        ) as mock_get_all_datasources:
            mock_get_all_datasources.return_value = [
                Datasource("database1", "schema1", "table1"),
                Datasource("database1", "schema1", "table2"),
                Datasource("database2", None, "table1"),
            ]

            datasources = security_manager.get_user_datasources()

        assert datasources == []

    @patch("superset.security.manager.g")
    @patch("superset.security.SupersetSecurityManager.can_access_database")
    @patch("superset.security.SupersetSecurityManager.get_session")
    def test_get_user_datasources_gamma_with_schema(
        self, mock_get_session, mock_can_access_database, mock_g
    ):
        Datasource = namedtuple("Datasource", ["database", "schema", "name"])
        mock_g.user = security_manager.find_user("gamma")
        mock_can_access_database.return_value = False

        mock_get_session.query.return_value.filter.return_value.all.return_value = [
            Datasource("database1", "schema1", "table1"),
            Datasource("database1", "schema1", "table2"),
        ]

        with mock.patch.object(
            SqlaTable, "get_all_datasources"
        ) as mock_get_all_datasources:
            mock_get_all_datasources.return_value = [
                Datasource("database1", "schema1", "table1"),
                Datasource("database1", "schema1", "table2"),
                Datasource("database2", None, "table1"),
            ]

            datasources = security_manager.get_user_datasources()

        assert sorted(datasources) == [
            Datasource("database1", "schema1", "table1"),
            Datasource("database1", "schema1", "table2"),
        ]


class FakeRequest:
    headers: Any = {}
    form: Any = {}


class TestGuestTokens(SupersetTestCase):
    def create_guest_token(self):
        user = {"username": "test_guest"}
        resources = [{"some": "resource"}]
        rls = [{"dataset": 1, "clause": "access = 1"}]
        return security_manager.create_guest_access_token(user, resources, rls)

    @patch("superset.security.SupersetSecurityManager._get_current_epoch_time")
    def test_create_guest_access_token(self, get_time_mock):
        now = time.time()
        get_time_mock.return_value = now  # so we know what it should =

        user = {"username": "test_guest"}
        resources = [{"some": "resource"}]
        rls = [{"dataset": 1, "clause": "access = 1"}]
        token = security_manager.create_guest_access_token(user, resources, rls)
        aud = get_url_host()
        # unfortunately we cannot mock time in the jwt lib
        decoded_token = jwt.decode(
            token,
            self.app.config["GUEST_TOKEN_JWT_SECRET"],
            algorithms=[self.app.config["GUEST_TOKEN_JWT_ALGO"]],
            audience=aud,
        )

        self.assertEqual(user, decoded_token["user"])
        self.assertEqual(resources, decoded_token["resources"])
        self.assertEqual(now, decoded_token["iat"])
        self.assertEqual(aud, decoded_token["aud"])
        self.assertEqual("guest", decoded_token["type"])
        self.assertEqual(
            now + (self.app.config["GUEST_TOKEN_JWT_EXP_SECONDS"]),
            decoded_token["exp"],
        )

    def test_get_guest_user(self):
        token = self.create_guest_token()
        fake_request = FakeRequest()
        fake_request.headers[current_app.config["GUEST_TOKEN_HEADER_NAME"]] = token

        guest_user = security_manager.get_guest_user_from_request(fake_request)

        self.assertIsNotNone(guest_user)
        self.assertEqual("test_guest", guest_user.username)

    def test_get_guest_user_with_request_form(self):
        token = self.create_guest_token()
        fake_request = FakeRequest()
        fake_request.headers[current_app.config["GUEST_TOKEN_HEADER_NAME"]] = None
        fake_request.form["guest_token"] = token

        guest_user = security_manager.get_guest_user_from_request(fake_request)

        self.assertIsNotNone(guest_user)
        self.assertEqual("test_guest", guest_user.username)

    @patch("superset.security.SupersetSecurityManager._get_current_epoch_time")
    def test_get_guest_user_expired_token(self, get_time_mock):
        # make a just-expired token
        get_time_mock.return_value = (
            time.time() - (self.app.config["GUEST_TOKEN_JWT_EXP_SECONDS"] * 1000) - 1
        )
        token = self.create_guest_token()
        fake_request = FakeRequest()
        fake_request.headers[current_app.config["GUEST_TOKEN_HEADER_NAME"]] = token

        guest_user = security_manager.get_guest_user_from_request(fake_request)

        self.assertIsNone(guest_user)

    def test_get_guest_user_no_user(self):
        user = None
        resources = [{"type": "dashboard", "id": 1}]
        rls = {}
        token = security_manager.create_guest_access_token(user, resources, rls)
        fake_request = FakeRequest()
        fake_request.headers[current_app.config["GUEST_TOKEN_HEADER_NAME"]] = token
        guest_user = security_manager.get_guest_user_from_request(fake_request)

        self.assertIsNone(guest_user)
        self.assertRaisesRegex(ValueError, "Guest token does not contain a user claim")

    def test_get_guest_user_no_resource(self):
        user = {"username": "test_guest"}
        resources = []
        rls = {}
        token = security_manager.create_guest_access_token(user, resources, rls)
        fake_request = FakeRequest()
        fake_request.headers[current_app.config["GUEST_TOKEN_HEADER_NAME"]] = token
        security_manager.get_guest_user_from_request(fake_request)

        self.assertRaisesRegex(
            ValueError, "Guest token does not contain a resources claim"
        )

    def test_get_guest_user_not_guest_type(self):
        now = time.time()
        user = {"username": "test_guest"}
        resources = [{"some": "resource"}]
        aud = get_url_host()

        claims = {
            "user": user,
            "resources": resources,
            "rls_rules": [],
            # standard jwt claims:
            "aud": aud,
            "iat": now,  # issued at
            "type": "not_guest",
        }
        token = jwt.encode(
            claims,
            self.app.config["GUEST_TOKEN_JWT_SECRET"],
            algorithm=self.app.config["GUEST_TOKEN_JWT_ALGO"],
        )
        fake_request = FakeRequest()
        fake_request.headers[current_app.config["GUEST_TOKEN_HEADER_NAME"]] = token
        guest_user = security_manager.get_guest_user_from_request(fake_request)

        self.assertIsNone(guest_user)
        self.assertRaisesRegex(ValueError, "This is not a guest token.")

    def test_get_guest_user_bad_audience(self):
        now = time.time()
        user = {"username": "test_guest"}
        resources = [{"some": "resource"}]
        aud = get_url_host()

        claims = {
            "user": user,
            "resources": resources,
            "rls_rules": [],
            # standard jwt claims:
            "aud": "bad_audience",
            "iat": now,  # issued at
            "type": "guest",
        }
        token = jwt.encode(
            claims,
            self.app.config["GUEST_TOKEN_JWT_SECRET"],
            algorithm=self.app.config["GUEST_TOKEN_JWT_ALGO"],
        )
        fake_request = FakeRequest()
        fake_request.headers[current_app.config["GUEST_TOKEN_HEADER_NAME"]] = token
        guest_user = security_manager.get_guest_user_from_request(fake_request)

        self.assertRaisesRegex(jwt.exceptions.InvalidAudienceError, "Invalid audience")
        self.assertIsNone(guest_user)

    @patch("superset.security.SupersetSecurityManager._get_current_epoch_time")
    def test_create_guest_access_token_callable_audience(self, get_time_mock):
        now = time.time()
        get_time_mock.return_value = now
        app.config["GUEST_TOKEN_JWT_AUDIENCE"] = Mock(return_value="cool_code")

        user = {"username": "test_guest"}
        resources = [{"some": "resource"}]
        rls = [{"dataset": 1, "clause": "access = 1"}]
        token = security_manager.create_guest_access_token(user, resources, rls)

        decoded_token = jwt.decode(
            token,
            self.app.config["GUEST_TOKEN_JWT_SECRET"],
            algorithms=[self.app.config["GUEST_TOKEN_JWT_ALGO"]],
            audience="cool_code",
        )
        app.config["GUEST_TOKEN_JWT_AUDIENCE"].assert_called_once()
        self.assertEqual("cool_code", decoded_token["aud"])
        self.assertEqual("guest", decoded_token["type"])
        app.config["GUEST_TOKEN_JWT_AUDIENCE"] = None<|MERGE_RESOLUTION|>--- conflicted
+++ resolved
@@ -1332,16 +1332,11 @@
         self.assertNotIn(("menu_access", view_menu), permissions_set)
 
     def assert_cannot_gamma(self, perm_set):
-<<<<<<< HEAD
-        self.assert_cannot_write("CssTemplate", perm_set)
-        self.assert_cannot_menu("CSS Templates", perm_set)
-=======
         self.assert_cannot_write("Annotation", perm_set)
         self.assert_cannot_write("CssTemplate", perm_set)
         self.assert_cannot_menu("SQL Lab", perm_set)
         self.assert_cannot_menu("CSS Templates", perm_set)
         self.assert_cannot_menu("Annotation Layers", perm_set)
->>>>>>> 2817aebd
         self.assert_cannot_menu("Manage", perm_set)
         self.assert_cannot_menu("Queries", perm_set)
         self.assert_cannot_menu("Import dashboards", perm_set)
