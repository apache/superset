# Licensed to the Apache Software Foundation (ASF) under one
# or more contributor license agreements.  See the NOTICE file
# distributed with this work for additional information
# regarding copyright ownership.  The ASF licenses this file
# to you under the Apache License, Version 2.0 (the
# "License"); you may not use this file except in compliance
# with the License.  You may obtain a copy of the License at
#
#   http://www.apache.org/licenses/LICENSE-2.0
#
# Unless required by applicable law or agreed to in writing,
# software distributed under the License is distributed on an
# "AS IS" BASIS, WITHOUT WARRANTIES OR CONDITIONS OF ANY
# KIND, either express or implied.  See the License for the
# specific language governing permissions and limitations
# under the License.
# isort:skip_file
"""Unit tests for Superset"""
import datetime
import doctest
import html
import json
import logging
from urllib.parse import quote

import superset.utils.database
from superset.utils.core import backend
from tests.integration_tests.fixtures.birth_names_dashboard import (
    load_birth_names_dashboard_with_slices,
    load_birth_names_data,
)
from sqlalchemy import Table

import pytest
import pytz
import random
import unittest
from unittest import mock

import pandas as pd
import sqlalchemy as sqla
from sqlalchemy.exc import SQLAlchemyError
from superset.models.cache import CacheKey
from superset.utils.database import get_example_database
from tests.integration_tests.conftest import with_feature_flags
from tests.integration_tests.fixtures.energy_dashboard import (
    load_energy_table_with_slice,
    load_energy_table_data,
)
from tests.integration_tests.test_app import app
import superset.views.utils
from superset import (
    dataframe,
    db,
    security_manager,
    sql_lab,
)
from superset.common.db_query_status import QueryStatus
from superset.connectors.sqla.models import SqlaTable
from superset.db_engine_specs.base import BaseEngineSpec
from superset.db_engine_specs.mssql import MssqlEngineSpec
from superset.exceptions import SupersetException
from superset.extensions import async_query_manager, cache_manager
from superset.models import core as models
from superset.models.annotations import Annotation, AnnotationLayer
from superset.models.dashboard import Dashboard
from superset.models.slice import Slice
from superset.models.sql_lab import Query
from superset.result_set import SupersetResultSet
from superset.utils import core as utils
from superset.views import core as views
from superset.views.database.views import DatabaseView

from .base_tests import SupersetTestCase
from tests.integration_tests.fixtures.world_bank_dashboard import (
    load_world_bank_dashboard_with_slices,
    load_world_bank_data,
)
from tests.integration_tests.conftest import CTAS_SCHEMA_NAME

logger = logging.getLogger(__name__)


@pytest.fixture(scope="module")
def cleanup():
    db.session.query(Query).delete()
    db.session.query(models.Log).delete()
    db.session.commit()
    yield


class TestCore(SupersetTestCase):
    def setUp(self):
        self.table_ids = {
            tbl.table_name: tbl.id for tbl in (db.session.query(SqlaTable).all())
        }
        self.original_unsafe_db_setting = app.config["PREVENT_UNSAFE_DB_CONNECTIONS"]

    def tearDown(self):
        db.session.query(Query).delete()
        app.config["PREVENT_UNSAFE_DB_CONNECTIONS"] = self.original_unsafe_db_setting

    def test_login(self):
        resp = self.get_resp("/login/", data=dict(username="admin", password="general"))
        self.assertNotIn("User confirmation needed", resp)

        resp = self.get_resp("/logout/", follow_redirects=True)
        self.assertIn("User confirmation needed", resp)

        resp = self.get_resp(
            "/login/", data=dict(username="admin", password="wrongPassword")
        )
        self.assertIn("User confirmation needed", resp)

    def test_dashboard_endpoint(self):
        self.login()
        resp = self.client.get("/superset/dashboard/-1/")
        assert resp.status_code == 404

    @pytest.mark.usefixtures("load_birth_names_dashboard_with_slices")
    def test_slice_endpoint(self):
        self.login(username="admin")
        resp = self.client.get("/superset/slice/-1/")
        assert resp.status_code == 404

    @pytest.mark.usefixtures("load_birth_names_dashboard_with_slices")
    def test_viz_cache_key(self):
        self.login(username="admin")
        slc = self.get_slice("Girls", db.session)

        viz = slc.viz
        qobj = viz.query_obj()
        cache_key = viz.cache_key(qobj)

        qobj["groupby"] = []
        cache_key_with_groupby = viz.cache_key(qobj)
        self.assertNotEqual(cache_key, cache_key_with_groupby)

        self.assertNotEqual(
            viz.cache_key(qobj), viz.cache_key(qobj, time_compare="12 weeks")
        )

        self.assertNotEqual(
            viz.cache_key(qobj, time_compare="28 days"),
            viz.cache_key(qobj, time_compare="12 weeks"),
        )

        qobj["inner_from_dttm"] = datetime.datetime(1901, 1, 1)

        self.assertEqual(cache_key_with_groupby, viz.cache_key(qobj))

    def test_admin_only_menu_views(self):
        def assert_admin_view_menus_in(role_name, assert_func):
            role = security_manager.find_role(role_name)
            view_menus = [p.view_menu.name for p in role.permissions]
            assert_func("ResetPasswordView", view_menus)
            assert_func("RoleModelView", view_menus)
            assert_func("Security", view_menus)
            assert_func("SQL Lab", view_menus)

        assert_admin_view_menus_in("Admin", self.assertIn)
        assert_admin_view_menus_in("Alpha", self.assertNotIn)
        assert_admin_view_menus_in("Gamma", self.assertNotIn)

    @pytest.mark.usefixtures("load_energy_table_with_slice")
    def test_save_slice(self):
        self.login(username="admin")
        slice_name = f"Energy Sankey"
        slice_id = self.get_slice(slice_name, db.session).id
        copy_name_prefix = "Test Sankey"
        copy_name = f"{copy_name_prefix}[save]{random.random()}"
        tbl_id = self.table_ids.get("energy_usage")
        new_slice_name = f"{copy_name_prefix}[overwrite]{random.random()}"

        url = (
            "/superset/explore/table/{}/?slice_name={}&"
            "action={}&datasource_name=energy_usage"
        )

        form_data = {
            "adhoc_filters": [],
            "viz_type": "sankey",
            "groupby": ["target"],
            "metric": "sum__value",
            "row_limit": 5000,
            "slice_id": slice_id,
        }
        # Changing name and save as a new slice
        resp = self.client.post(
            url.format(tbl_id, copy_name, "saveas"),
            data={"form_data": json.dumps(form_data)},
        )
        db.session.expunge_all()
        new_slice_id = resp.json["form_data"]["slice_id"]
        slc = db.session.query(Slice).filter_by(id=new_slice_id).one()

        self.assertEqual(slc.slice_name, copy_name)
        form_data.pop("slice_id")  # We don't save the slice id when saving as
        self.assertEqual(slc.viz.form_data, form_data)

        form_data = {
            "adhoc_filters": [],
            "viz_type": "sankey",
            "groupby": ["source"],
            "metric": "sum__value",
            "row_limit": 5000,
            "slice_id": new_slice_id,
            "time_range": "now",
        }
        # Setting the name back to its original name by overwriting new slice
        self.client.post(
            url.format(tbl_id, new_slice_name, "overwrite"),
            data={"form_data": json.dumps(form_data)},
        )
        db.session.expunge_all()
        slc = db.session.query(Slice).filter_by(id=new_slice_id).one()
        self.assertEqual(slc.slice_name, new_slice_name)
        self.assertEqual(slc.viz.form_data, form_data)

        # Cleanup
        slices = (
            db.session.query(Slice)
            .filter(Slice.slice_name.like(copy_name_prefix + "%"))
            .all()
        )
        for slc in slices:
            db.session.delete(slc)
        db.session.commit()

    @pytest.mark.usefixtures("load_birth_names_dashboard_with_slices")
    def test_slice_data(self):
        # slice data should have some required attributes
        self.login(username="admin")
        slc = self.get_slice(
            slice_name="Girls", session=db.session, expunge_from_session=False
        )
        slc_data_attributes = slc.data.keys()
        assert "changed_on" in slc_data_attributes
        assert "modified" in slc_data_attributes
        assert "owners" in slc_data_attributes

    @pytest.mark.usefixtures("load_energy_table_with_slice")
    def test_slices(self):
        # Testing by hitting the two supported end points for all slices
        self.login(username="admin")
        Slc = Slice
        urls = []
        for slc in db.session.query(Slc).all():
            urls += [
                (slc.slice_name, "explore", slc.slice_url),
            ]
        for name, method, url in urls:
            logger.info(f"[{name}]/[{method}]: {url}")
            print(f"[{name}]/[{method}]: {url}")
            resp = self.client.get(url)
            self.assertEqual(resp.status_code, 200)

    def test_add_slice(self):
        self.login(username="admin")
        # assert that /chart/add responds with 200
        url = "/chart/add"
        resp = self.client.get(url)
        self.assertEqual(resp.status_code, 200)

    @pytest.mark.usefixtures("load_birth_names_dashboard_with_slices")
    def test_get_user_slices_for_owners(self):
        self.login(username="alpha")
        user = security_manager.find_user("alpha")
        slice_name = "Girls"

        # ensure user is not owner of any slices
        url = f"/superset/user_slices/{user.id}/"
        resp = self.client.get(url)
        data = json.loads(resp.data)
        self.assertEqual(data, [])

        # make user owner of slice and verify that endpoint returns said slice
        slc = self.get_slice(
            slice_name=slice_name, session=db.session, expunge_from_session=False
        )
        slc.owners = [user]
        db.session.merge(slc)
        db.session.commit()
        url = f"/superset/user_slices/{user.id}/"
        resp = self.client.get(url)
        data = json.loads(resp.data)
        self.assertEqual(len(data), 1)
        self.assertEqual(data[0]["title"], slice_name)

        # remove ownership and ensure user no longer gets slice
        slc = self.get_slice(
            slice_name=slice_name, session=db.session, expunge_from_session=False
        )
        slc.owners = []
        db.session.merge(slc)
        db.session.commit()
        url = f"/superset/user_slices/{user.id}/"
        resp = self.client.get(url)
        data = json.loads(resp.data)
        self.assertEqual(data, [])

    def test_get_user_slices(self):
        self.login(username="admin")
        userid = security_manager.find_user("admin").id
        url = f"/sliceasync/api/read?_flt_0_created_by={userid}"
        resp = self.client.get(url)
        self.assertEqual(resp.status_code, 200)

    @pytest.mark.usefixtures("load_energy_table_with_slice")
    def test_slices_V2(self):
        # Add explore-v2-beta role to admin user
        # Test all slice urls as user with explore-v2-beta role
        security_manager.add_role("explore-v2-beta")

        security_manager.add_user(
            "explore_beta",
            "explore_beta",
            " user",
            "explore_beta@airbnb.com",
            security_manager.find_role("explore-v2-beta"),
            password="general",
        )
        self.login(username="explore_beta", password="general")

        Slc = Slice
        urls = []
        for slc in db.session.query(Slc).all():
            urls += [(slc.slice_name, "slice_url", slc.slice_url)]
        for name, method, url in urls:
            print(f"[{name}]/[{method}]: {url}")
            self.client.get(url)

    def test_doctests(self):
        modules = [utils, models, sql_lab]
        for mod in modules:
            failed, tests = doctest.testmod(mod)
            if failed:
                raise Exception("Failed a doctest")

    def test_misc(self):
        assert self.get_resp("/health") == "OK"
        assert self.get_resp("/healthcheck") == "OK"
        assert self.get_resp("/ping") == "OK"

    def test_custom_password_store(self):
        database = superset.utils.database.get_example_database()
        conn_pre = sqla.engine.url.make_url(database.sqlalchemy_uri_decrypted)

        def custom_password_store(uri):
            return "password_store_test"

        models.custom_password_store = custom_password_store
        conn = sqla.engine.url.make_url(database.sqlalchemy_uri_decrypted)
        if conn_pre.password:
            assert conn.password == "password_store_test"
            assert conn.password != conn_pre.password
        # Disable for password store for later tests
        models.custom_password_store = None

    def test_databaseview_edit(self, username="admin"):
        # validate that sending a password-masked uri does not over-write the decrypted
        # uri
        self.login(username=username)
        database = superset.utils.database.get_example_database()
        sqlalchemy_uri_decrypted = database.sqlalchemy_uri_decrypted
        url = f"databaseview/edit/{database.id}"
        data = {k: database.__getattribute__(k) for k in DatabaseView.add_columns}
        data["sqlalchemy_uri"] = database.safe_sqlalchemy_uri()
        self.client.post(url, data=data)
        database = superset.utils.database.get_example_database()
        self.assertEqual(sqlalchemy_uri_decrypted, database.sqlalchemy_uri_decrypted)

        # Need to clean up after ourselves
        database.impersonate_user = False
        database.allow_dml = False
        database.allow_run_async = False
        db.session.commit()

    @pytest.mark.usefixtures(
        "load_energy_table_with_slice", "load_birth_names_dashboard_with_slices"
    )
    def test_warm_up_cache(self):
        self.login()
        slc = self.get_slice("Girls", db.session)
        data = self.get_json_resp(f"/superset/warm_up_cache?slice_id={slc.id}")
        self.assertEqual(
            data, [{"slice_id": slc.id, "viz_error": None, "viz_status": "success"}]
        )

        data = self.get_json_resp(
            "/superset/warm_up_cache?table_name=energy_usage&db_name=main"
        )
        assert len(data) > 0

        dashboard = self.get_dash_by_slug("births")

        assert self.get_json_resp(
            f"/superset/warm_up_cache?dashboard_id={dashboard.id}&slice_id={slc.id}"
        ) == [{"slice_id": slc.id, "viz_error": None, "viz_status": "success"}]

        assert self.get_json_resp(
            f"/superset/warm_up_cache?dashboard_id={dashboard.id}&slice_id={slc.id}&extra_filters="
            + quote(json.dumps([{"col": "name", "op": "in", "val": ["Jennifer"]}]))
        ) == [{"slice_id": slc.id, "viz_error": None, "viz_status": "success"}]

    @pytest.mark.usefixtures("load_birth_names_dashboard_with_slices")
    def test_cache_logging(self):
        self.login("admin")
        store_cache_keys = app.config["STORE_CACHE_KEYS_IN_METADATA_DB"]
        app.config["STORE_CACHE_KEYS_IN_METADATA_DB"] = True
        girls_slice = self.get_slice("Girls", db.session)
        self.get_json_resp(f"/superset/warm_up_cache?slice_id={girls_slice.id}")
        ck = db.session.query(CacheKey).order_by(CacheKey.id.desc()).first()
        assert ck.datasource_uid == f"{girls_slice.table.id}__table"
        app.config["STORE_CACHE_KEYS_IN_METADATA_DB"] = store_cache_keys

    def test_redirect_invalid(self):
        model_url = models.Url(url="hhttp://invalid.com")
        db.session.add(model_url)
        db.session.commit()

        self.login(username="admin")
        response = self.client.get(f"/r/{model_url.id}")
        assert response.headers["Location"] == "/"
        db.session.delete(model_url)
        db.session.commit()

    @with_feature_flags(KV_STORE=False)
    def test_kv_disabled(self):
        self.login(username="admin")

        resp = self.client.get("/kv/10001/")
        self.assertEqual(404, resp.status_code)

        value = json.dumps({"data": "this is a test"})
        resp = self.client.post("/kv/store/", data=dict(data=value))
        self.assertEqual(resp.status_code, 404)

    @with_feature_flags(KV_STORE=True)
    def test_kv_enabled(self):
        self.login(username="admin")

        resp = self.client.get("/kv/10001/")
        self.assertEqual(404, resp.status_code)

        value = json.dumps({"data": "this is a test"})
        resp = self.client.post("/kv/store/", data=dict(data=value))
        self.assertEqual(resp.status_code, 200)
        kv = db.session.query(models.KeyValue).first()
        kv_value = kv.value
        self.assertEqual(json.loads(value), json.loads(kv_value))

        resp = self.client.get(f"/kv/{kv.id}/")
        self.assertEqual(resp.status_code, 200)
        self.assertEqual(json.loads(value), json.loads(resp.data.decode("utf-8")))

    def test_gamma(self):
        self.login(username="gamma")
        assert "Charts" in self.get_resp("/chart/list/")
        assert "Dashboards" in self.get_resp("/dashboard/list/")

    @pytest.mark.usefixtures("load_birth_names_dashboard_with_slices")
<<<<<<< HEAD
    def test_csv_endpoint(self):
        self.login()
        client_id = f"{random.getrandbits(64)}"[:10]
        get_name_sql = """
                    SELECT name
                    FROM birth_names
                    LIMIT 1
                """
        resp = self.run_sql(get_name_sql, client_id, raise_on_error=True)
        name = resp["data"][0]["name"]
        sql = f"""
            SELECT name
            FROM birth_names
            WHERE name = '{name}'
            LIMIT 1
        """
        client_id = f"{random.getrandbits(64)}"[:10]
        self.run_sql(sql, client_id, raise_on_error=True)

        resp = self.get_resp(f"/superset/csv/{client_id}")
        data = csv.reader(io.StringIO(resp))
        expected_data = csv.reader(io.StringIO(f"name\n{name}\n"))

        client_id = f"{random.getrandbits(64)}"[:10]
        self.run_sql(sql, client_id, raise_on_error=True)

        resp = self.get_resp(f"/superset/csv/{client_id}")
        data = csv.reader(io.StringIO(resp))
        expected_data = csv.reader(io.StringIO(f"name\n{name}\n"))

        self.assertEqual(list(expected_data), list(data))
        self.logout()

    def test_required_params_in_sql_json(self):
        self.login()
        client_id = f"{random.getrandbits(64)}"[:10]

        data = {"client_id": client_id}
        rv = self.client.post(
            "/superset/sql_json/",
            json=data,
        )
        failed_resp = {
            "sql": ["Missing data for required field."],
            "database_id": ["Missing data for required field."],
        }
        resp_data = json.loads(rv.data.decode("utf-8"))
        self.assertDictEqual(resp_data, failed_resp)
        self.assertEqual(rv.status_code, 400)

        data = {"sql": "SELECT 1", "client_id": client_id}
        rv = self.client.post(
            "/superset/sql_json/",
            json=data,
        )
        failed_resp = {"database_id": ["Missing data for required field."]}
        resp_data = json.loads(rv.data.decode("utf-8"))
        self.assertDictEqual(resp_data, failed_resp)
        self.assertEqual(rv.status_code, 400)

        data = {"database_id": 1, "client_id": client_id}
        rv = self.client.post(
            "/superset/sql_json/",
            json=data,
        )
        failed_resp = {"sql": ["Missing data for required field."]}
        resp_data = json.loads(rv.data.decode("utf-8"))
        self.assertDictEqual(resp_data, failed_resp)
        self.assertEqual(rv.status_code, 400)

        data = {"sql": "SELECT 1", "database_id": 1, "client_id": client_id}
        rv = self.client.post(
            "/superset/sql_json/",
            json=data,
        )
        resp_data = json.loads(rv.data.decode("utf-8"))
        self.assertEqual(resp_data.get("status"), "success")
        self.assertEqual(rv.status_code, 200)
=======
    def test_extra_table_metadata(self):
        self.login()
        example_db = superset.utils.database.get_example_database()
        schema = "default" if example_db.backend in {"presto", "hive"} else "superset"
        self.get_json_resp(
            f"/superset/extra_table_metadata/{example_db.id}/birth_names/{schema}/"
        )
>>>>>>> 93ba59d8

    def test_templated_sql_json(self):
        if superset.utils.database.get_example_database().backend == "presto":
            # TODO: make it work for presto
            return
        self.login()
        sql = "SELECT '{{ 1+1 }}' as test"
        data = self.run_sql(sql, "fdaklj3ws")
        self.assertEqual(data["data"][0]["test"], "2")

    def test_fetch_datasource_metadata(self):
        self.login(username="admin")
        url = "/superset/fetch_datasource_metadata?" "datasourceKey=1__table"
        resp = self.get_json_resp(url)
        keys = [
            "name",
            "type",
            "order_by_choices",
            "granularity_sqla",
            "time_grain_sqla",
            "id",
        ]
        for k in keys:
            self.assertIn(k, resp.keys())

    @staticmethod
    def _get_user_activity_endpoints(user: str):
        userid = security_manager.find_user(user).id
        return (
            f"/superset/recent_activity/{userid}/",
            f"/superset/created_slices/{userid}/",
            f"/superset/created_dashboards/{userid}/",
            f"/superset/fave_slices/{userid}/",
            f"/superset/fave_dashboards/{userid}/",
            f"/superset/user_slices/{userid}/",
            f"/superset/fave_dashboards_by_username/{user}/",
        )

    @pytest.mark.usefixtures("load_birth_names_dashboard_with_slices")
    def test_user_profile(self, username="admin"):
        self.login(username=username)
        slc = self.get_slice("Girls", db.session)

        # Setting some faves
        url = f"/superset/favstar/Slice/{slc.id}/select/"
        resp = self.get_json_resp(url)
        self.assertEqual(resp["count"], 1)

        dash = db.session.query(Dashboard).filter_by(slug="births").first()
        url = f"/superset/favstar/Dashboard/{dash.id}/select/"
        resp = self.get_json_resp(url)
        self.assertEqual(resp["count"], 1)

        resp = self.get_resp(f"/superset/profile/{username}/")
        self.assertIn('"app"', resp)

        for endpoint in self._get_user_activity_endpoints(username):
            data = self.get_json_resp(endpoint)
            self.assertNotIn("message", data)

    def test_user_profile_default_access(self):
        self.login(username="gamma")
        resp = self.client.get(f"/superset/profile/admin/")
        self.assertEqual(resp.status_code, 403)

    @with_feature_flags(ENABLE_BROAD_ACTIVITY_ACCESS=True)
    def test_user_profile_broad_access(self):
        self.login(username="gamma")
        resp = self.client.get(f"/superset/profile/admin/")
        self.assertEqual(resp.status_code, 200)

    @pytest.mark.usefixtures("load_birth_names_dashboard_with_slices")
    def test_user_activity_default_access(self, username="gamma"):
        self.login(username=username)

        for user in ("admin", "gamma"):
            for endpoint in self._get_user_activity_endpoints(user):
                resp = self.client.get(endpoint)
                expected_status_code = 200 if user == username else 403
                assert resp.status_code == expected_status_code

    @pytest.mark.usefixtures("load_birth_names_dashboard_with_slices")
    @with_feature_flags(ENABLE_BROAD_ACTIVITY_ACCESS=True)
    def test_user_activity_broad_access(self, username="gamma"):
        self.login(username=username)

        for user in ("admin", "gamma"):
            for endpoint in self._get_user_activity_endpoints(user):
                resp = self.client.get(endpoint)
                assert resp.status_code == 200

    @pytest.mark.usefixtures("load_birth_names_dashboard_with_slices")
    def test_slice_id_is_always_logged_correctly_on_web_request(self):
        # explore case
        self.login("admin")
        slc = db.session.query(Slice).filter_by(slice_name="Girls").one()
        qry = db.session.query(models.Log).filter_by(slice_id=slc.id)
        self.get_resp(slc.slice_url)
        self.assertEqual(1, qry.count())

    def create_sample_csvfile(self, filename: str, content: list[str]) -> None:
        with open(filename, "w+") as test_file:
            for l in content:
                test_file.write(f"{l}\n")

    def create_sample_excelfile(self, filename: str, content: dict[str, str]) -> None:
        pd.DataFrame(content).to_excel(filename)

    def enable_csv_upload(self, database: models.Database) -> None:
        """Enables csv upload in the given database."""
        database.allow_file_upload = True
        db.session.commit()
        add_datasource_page = self.get_resp("/databaseview/list/")
        self.assertIn("Upload a CSV", add_datasource_page)

        form_get = self.get_resp("/csvtodatabaseview/form")
        self.assertIn("CSV to Database configuration", form_get)

    def test_dataframe_timezone(self):
        tz = pytz.FixedOffset(60)
        data = [
            (datetime.datetime(2017, 11, 18, 21, 53, 0, 219225, tzinfo=tz),),
            (datetime.datetime(2017, 11, 18, 22, 6, 30, tzinfo=tz),),
        ]
        results = SupersetResultSet(list(data), [["data"]], BaseEngineSpec)
        df = results.to_pandas_df()
        data = dataframe.df_to_records(df)
        json_str = json.dumps(data, default=utils.pessimistic_json_iso_dttm_ser)
        self.assertDictEqual(
            data[0], {"data": pd.Timestamp("2017-11-18 21:53:00.219225+0100", tz=tz)}
        )
        self.assertDictEqual(
            data[1], {"data": pd.Timestamp("2017-11-18 22:06:30+0100", tz=tz)}
        )
        self.assertEqual(
            json_str,
            '[{"data": "2017-11-18T21:53:00.219225+01:00"}, {"data": "2017-11-18T22:06:30+01:00"}]',
        )

    def test_mssql_engine_spec_pymssql(self):
        # Test for case when tuple is returned (pymssql)
        data = [
            (1, 1, datetime.datetime(2017, 10, 19, 23, 39, 16, 660000)),
            (2, 2, datetime.datetime(2018, 10, 19, 23, 39, 16, 660000)),
        ]
        results = SupersetResultSet(
            list(data), [["col1"], ["col2"], ["col3"]], MssqlEngineSpec
        )
        df = results.to_pandas_df()
        data = dataframe.df_to_records(df)
        self.assertEqual(len(data), 2)
        self.assertEqual(
            data[0],
            {"col1": 1, "col2": 1, "col3": pd.Timestamp("2017-10-19 23:39:16.660000")},
        )

    def test_comments_in_sqlatable_query(self):
        clean_query = "SELECT '/* val 1 */' as c1, '-- val 2' as c2 FROM tbl"
        commented_query = "/* comment 1 */" + clean_query + "-- comment 2"
        table = SqlaTable(
            table_name="test_comments_in_sqlatable_query_table",
            sql=commented_query,
            database=get_example_database(),
        )
        rendered_query = str(table.get_from_clause()[0])
        self.assertEqual(clean_query, rendered_query)

    def test_slice_payload_no_datasource(self):
        self.login(username="admin")
        data = self.get_json_resp("/superset/explore_json/", raise_on_error=False)

        self.assertEqual(
            data["errors"][0]["message"],
            "The dataset associated with this chart no longer exists",
        )

    @pytest.mark.usefixtures("load_birth_names_dashboard_with_slices")
    def test_explore_json(self):
        tbl_id = self.table_ids.get("birth_names")
        form_data = {
            "datasource": f"{tbl_id}__table",
            "viz_type": "dist_bar",
            "granularity_sqla": "ds",
            "time_range": "No filter",
            "metrics": ["count"],
            "adhoc_filters": [],
            "groupby": ["gender"],
            "row_limit": 100,
        }
        self.login(username="admin")
        rv = self.client.post(
            "/superset/explore_json/",
            data={"form_data": json.dumps(form_data)},
        )
        data = json.loads(rv.data.decode("utf-8"))

        self.assertEqual(rv.status_code, 200)
        self.assertEqual(data["rowcount"], 2)

    @pytest.mark.usefixtures("load_birth_names_dashboard_with_slices")
    def test_explore_json_dist_bar_order(self):
        tbl_id = self.table_ids.get("birth_names")
        form_data = {
            "datasource": f"{tbl_id}__table",
            "viz_type": "dist_bar",
            "url_params": {},
            "granularity_sqla": "ds",
            "time_range": 'DATEADD(DATETIME("2021-01-22T00:00:00"), -100, year) : 2021-01-22T00:00:00',
            "metrics": [
                {
                    "expressionType": "SIMPLE",
                    "column": {
                        "id": 334,
                        "column_name": "name",
                        "verbose_name": "null",
                        "description": "null",
                        "expression": "",
                        "filterable": True,
                        "groupby": True,
                        "is_dttm": False,
                        "type": "VARCHAR(255)",
                        "python_date_format": "null",
                    },
                    "aggregate": "COUNT",
                    "sqlExpression": "null",
                    "isNew": False,
                    "hasCustomLabel": False,
                    "label": "COUNT(name)",
                    "optionName": "metric_xdzsijn42f9_khi4h3v3vci",
                },
                {
                    "expressionType": "SIMPLE",
                    "column": {
                        "id": 332,
                        "column_name": "ds",
                        "verbose_name": "null",
                        "description": "null",
                        "expression": "",
                        "filterable": True,
                        "groupby": True,
                        "is_dttm": True,
                        "type": "TIMESTAMP WITHOUT TIME ZONE",
                        "python_date_format": "null",
                    },
                    "aggregate": "COUNT",
                    "sqlExpression": "null",
                    "isNew": False,
                    "hasCustomLabel": False,
                    "label": "COUNT(ds)",
                    "optionName": "metric_80g1qb9b6o7_ci5vquydcbe",
                },
            ],
            "order_desc": True,
            "adhoc_filters": [],
            "groupby": ["name"],
            "columns": [],
            "row_limit": 10,
            "color_scheme": "supersetColors",
            "label_colors": {},
            "show_legend": True,
            "y_axis_format": "SMART_NUMBER",
            "bottom_margin": "auto",
            "x_ticks_layout": "auto",
        }

        self.login(username="admin")
        rv = self.client.post(
            "/superset/explore_json/",
            data={"form_data": json.dumps(form_data)},
        )
        data = json.loads(rv.data.decode("utf-8"))

        resp = self.run_sql(
            """
            SELECT count(name) AS count_name, count(ds) AS count_ds
            FROM birth_names
            WHERE ds >= '1921-01-22 00:00:00.000000' AND ds < '2021-01-22 00:00:00.000000'
            GROUP BY name
            ORDER BY count_name DESC
            LIMIT 10;
            """,
            client_id="client_id_1",
            username="admin",
        )
        count_ds = []
        count_name = []
        for series in data["data"]:
            if series["key"] == "COUNT(ds)":
                count_ds = series["values"]
            if series["key"] == "COUNT(name)":
                count_name = series["values"]
        for expected, actual_ds, actual_name in zip(resp["data"], count_ds, count_name):
            assert expected["count_name"] == actual_name["y"]
            assert expected["count_ds"] == actual_ds["y"]

    @pytest.mark.usefixtures("load_birth_names_dashboard_with_slices")
    @mock.patch.dict(
        "superset.extensions.feature_flag_manager._feature_flags",
        GLOBAL_ASYNC_QUERIES=True,
    )
    def test_explore_json_async(self):
        tbl_id = self.table_ids.get("birth_names")
        form_data = {
            "datasource": f"{tbl_id}__table",
            "viz_type": "dist_bar",
            "granularity_sqla": "ds",
            "time_range": "No filter",
            "metrics": ["count"],
            "adhoc_filters": [],
            "groupby": ["gender"],
            "row_limit": 100,
        }
        app._got_first_request = False
        async_query_manager.init_app(app)
        self.login(username="admin")
        rv = self.client.post(
            "/superset/explore_json/",
            data={"form_data": json.dumps(form_data)},
        )
        data = json.loads(rv.data.decode("utf-8"))
        keys = list(data.keys())

        self.assertEqual(rv.status_code, 202)
        self.assertCountEqual(
            keys, ["channel_id", "job_id", "user_id", "status", "errors", "result_url"]
        )

    @pytest.mark.usefixtures("load_birth_names_dashboard_with_slices")
    @mock.patch.dict(
        "superset.extensions.feature_flag_manager._feature_flags",
        GLOBAL_ASYNC_QUERIES=True,
    )
    def test_explore_json_async_results_format(self):
        tbl_id = self.table_ids.get("birth_names")
        form_data = {
            "datasource": f"{tbl_id}__table",
            "viz_type": "dist_bar",
            "granularity_sqla": "ds",
            "time_range": "No filter",
            "metrics": ["count"],
            "adhoc_filters": [],
            "groupby": ["gender"],
            "row_limit": 100,
        }
        app._got_first_request = False
        async_query_manager.init_app(app)
        self.login(username="admin")
        rv = self.client.post(
            "/superset/explore_json/?results=true",
            data={"form_data": json.dumps(form_data)},
        )
        self.assertEqual(rv.status_code, 200)

    @pytest.mark.usefixtures("load_birth_names_dashboard_with_slices")
    @mock.patch(
        "superset.utils.cache_manager.CacheManager.cache",
        new_callable=mock.PropertyMock,
    )
    @mock.patch("superset.viz.BaseViz.force_cached", new_callable=mock.PropertyMock)
    def test_explore_json_data(self, mock_force_cached, mock_cache):
        tbl_id = self.table_ids.get("birth_names")
        form_data = dict(
            {
                "form_data": {
                    "datasource": f"{tbl_id}__table",
                    "viz_type": "dist_bar",
                    "granularity_sqla": "ds",
                    "time_range": "No filter",
                    "metrics": ["count"],
                    "adhoc_filters": [],
                    "groupby": ["gender"],
                    "row_limit": 100,
                }
            }
        )

        class MockCache:
            def get(self, key):
                return form_data

            def set(self):
                return None

        mock_cache.return_value = MockCache()
        mock_force_cached.return_value = False

        self.login(username="admin")
        rv = self.client.get("/superset/explore_json/data/valid-cache-key")
        data = json.loads(rv.data.decode("utf-8"))

        self.assertEqual(rv.status_code, 200)
        self.assertEqual(data["rowcount"], 2)

    @mock.patch(
        "superset.utils.cache_manager.CacheManager.cache",
        new_callable=mock.PropertyMock,
    )
    def test_explore_json_data_no_login(self, mock_cache):
        tbl_id = self.table_ids.get("birth_names")
        form_data = dict(
            {
                "form_data": {
                    "datasource": f"{tbl_id}__table",
                    "viz_type": "dist_bar",
                    "granularity_sqla": "ds",
                    "time_range": "No filter",
                    "metrics": ["count"],
                    "adhoc_filters": [],
                    "groupby": ["gender"],
                    "row_limit": 100,
                }
            }
        )

        class MockCache:
            def get(self, key):
                return form_data

            def set(self):
                return None

        mock_cache.return_value = MockCache()

        rv = self.client.get("/superset/explore_json/data/valid-cache-key")
        self.assertEqual(rv.status_code, 401)

    def test_explore_json_data_invalid_cache_key(self):
        self.login(username="admin")
        cache_key = "invalid-cache-key"
        rv = self.client.get(f"/superset/explore_json/data/{cache_key}")
        data = json.loads(rv.data.decode("utf-8"))

        self.assertEqual(rv.status_code, 404)
        self.assertEqual(data["error"], "Cached data not found")

<<<<<<< HEAD
    @mock.patch("superset.views.core.results_backend_use_msgpack", False)
    def test_display_limit(self):
        from superset.views import core

        core.results_backend = mock.Mock()
        self.login()

        data = [{"col_0": i} for i in range(100)]
        payload = {
            "status": QueryStatus.SUCCESS,
            "query": {"rows": 100},
            "data": data,
        }
        # limit results to 1
        expected_key = {"status": "success", "query": {"rows": 100}, "data": data}
        limited_data = data[:1]
        expected_limited = {
            "status": "success",
            "query": {"rows": 100},
            "data": limited_data,
            "displayLimitReached": True,
        }

        query_mock = mock.Mock()
        query_mock.sql = "SELECT *"
        query_mock.database = 1
        query_mock.schema = "superset"

        # do not apply msgpack serialization
        use_msgpack = app.config["RESULTS_BACKEND_USE_MSGPACK"]
        app.config["RESULTS_BACKEND_USE_MSGPACK"] = False
        serialized_payload = sql_lab._serialize_payload(payload, False)
        compressed = utils.zlib_compress(serialized_payload)
        core.results_backend.get.return_value = compressed

        with mock.patch("superset.views.core.db") as mock_superset_db:
            mock_superset_db.session.query().filter_by().one_or_none.return_value = (
                query_mock
            )
            # get all results
            result_key = json.loads(self.get_resp("/superset/results/key/"))
            result_limited = json.loads(self.get_resp("/superset/results/key/?rows=1"))

        self.assertEqual(result_key, expected_key)
        self.assertEqual(result_limited, expected_limited)

        app.config["RESULTS_BACKEND_USE_MSGPACK"] = use_msgpack
=======
    @mock.patch(
        "superset.security.SupersetSecurityManager.get_schemas_accessible_by_user"
    )
    @mock.patch("superset.security.SupersetSecurityManager.can_access_database")
    @mock.patch("superset.security.SupersetSecurityManager.can_access_all_datasources")
    def test_schemas_access_for_csv_upload_endpoint(
        self,
        mock_can_access_all_datasources,
        mock_can_access_database,
        mock_schemas_accessible,
    ):
        self.login(username="admin")
        dbobj = self.create_fake_db()
        mock_can_access_all_datasources.return_value = False
        mock_can_access_database.return_value = False
        mock_schemas_accessible.return_value = ["this_schema_is_allowed_too"]
        data = self.get_json_resp(
            url="/superset/schemas_access_for_file_upload?db_id={db_id}".format(
                db_id=dbobj.id
            )
        )
        assert data == ["this_schema_is_allowed_too"]
        self.delete_fake_db()
>>>>>>> 93ba59d8

    def test_results_default_deserialization(self):
        use_new_deserialization = False
        data = [("a", 4, 4.0, "2019-08-18T16:39:16.660000")]
        cursor_descr = (
            ("a", "string"),
            ("b", "int"),
            ("c", "float"),
            ("d", "datetime"),
        )
        db_engine_spec = BaseEngineSpec()
        results = SupersetResultSet(data, cursor_descr, db_engine_spec)
        query = {
            "database_id": 1,
            "sql": "SELECT * FROM birth_names LIMIT 100",
            "status": QueryStatus.PENDING,
        }
        (
            serialized_data,
            selected_columns,
            all_columns,
            expanded_columns,
        ) = sql_lab._serialize_and_expand_data(
            results, db_engine_spec, use_new_deserialization
        )
        payload = {
            "query_id": 1,
            "status": QueryStatus.SUCCESS,
            "state": QueryStatus.SUCCESS,
            "data": serialized_data,
            "columns": all_columns,
            "selected_columns": selected_columns,
            "expanded_columns": expanded_columns,
            "query": query,
        }

        serialized_payload = sql_lab._serialize_payload(
            payload, use_new_deserialization
        )
        self.assertIsInstance(serialized_payload, str)

        query_mock = mock.Mock()
        deserialized_payload = superset.views.utils._deserialize_results_payload(
            serialized_payload, query_mock, use_new_deserialization
        )

        self.assertDictEqual(deserialized_payload, payload)
        query_mock.assert_not_called()

    def test_results_msgpack_deserialization(self):
        use_new_deserialization = True
        data = [("a", 4, 4.0, "2019-08-18T16:39:16.660000")]
        cursor_descr = (
            ("a", "string"),
            ("b", "int"),
            ("c", "float"),
            ("d", "datetime"),
        )
        db_engine_spec = BaseEngineSpec()
        results = SupersetResultSet(data, cursor_descr, db_engine_spec)
        query = {
            "database_id": 1,
            "sql": "SELECT * FROM birth_names LIMIT 100",
            "status": QueryStatus.PENDING,
        }
        (
            serialized_data,
            selected_columns,
            all_columns,
            expanded_columns,
        ) = sql_lab._serialize_and_expand_data(
            results, db_engine_spec, use_new_deserialization
        )
        payload = {
            "query_id": 1,
            "status": QueryStatus.SUCCESS,
            "state": QueryStatus.SUCCESS,
            "data": serialized_data,
            "columns": all_columns,
            "selected_columns": selected_columns,
            "expanded_columns": expanded_columns,
            "query": query,
        }

        serialized_payload = sql_lab._serialize_payload(
            payload, use_new_deserialization
        )
        self.assertIsInstance(serialized_payload, bytes)

        with mock.patch.object(
            db_engine_spec, "expand_data", wraps=db_engine_spec.expand_data
        ) as expand_data:
            query_mock = mock.Mock()
            query_mock.database.db_engine_spec.expand_data = expand_data

            deserialized_payload = superset.views.utils._deserialize_results_payload(
                serialized_payload, query_mock, use_new_deserialization
            )
            df = results.to_pandas_df()
            payload["data"] = dataframe.df_to_records(df)

            self.assertDictEqual(deserialized_payload, payload)
            expand_data.assert_called_once()

    @mock.patch.dict(
        "superset.extensions.feature_flag_manager._feature_flags",
        {"FOO": lambda x: 1},
        clear=True,
    )
    @pytest.mark.usefixtures("load_world_bank_dashboard_with_slices")
    def test_feature_flag_serialization(self):
        """
        Functions in feature flags don't break bootstrap data serialization.
        """
        # feature flags are cached
        cache_manager.cache.clear()
        self.login()

        encoded = json.dumps(
            {"FOO": lambda x: 1, "super": "set"},
            default=utils.pessimistic_json_iso_dttm_ser,
        )
        html_string = (
            html.escape(encoded, quote=False)
            .replace("'", "&#39;")
            .replace('"', "&#34;")
        )
        dash_id = db.session.query(Dashboard.id).first()[0]
        tbl_id = self.table_ids.get("wb_health_population")
        urls = [
            "/superset/sqllab",
            "/superset/welcome",
            f"/superset/dashboard/{dash_id}/",
            "/superset/profile/admin/",
            f"/explore/?datasource_type=table&datasource_id={tbl_id}",
        ]
        for url in urls:
            data = self.get_resp(url)
            self.assertTrue(html_string in data)

    @mock.patch.dict(
        "superset.extensions.feature_flag_manager._feature_flags",
        {"SQLLAB_BACKEND_PERSISTENCE": True},
        clear=True,
    )
    def test_sqllab_backend_persistence_payload(self):
        username = "admin"
        self.login(username)
        user_id = security_manager.find_user(username).id

        # create a tab
        data = {
            "queryEditor": json.dumps(
                {
                    "title": "Untitled Query 1",
                    "dbId": 1,
                    "schema": None,
                    "autorun": False,
                    "sql": "SELECT ...",
                    "queryLimit": 1000,
                }
            )
        }
        resp = self.get_json_resp("/tabstateview/", data=data)
        tab_state_id = resp["id"]

        # run a query in the created tab
        self.run_sql(
            "SELECT name FROM birth_names",
            "client_id_1",
            username=username,
            raise_on_error=True,
            sql_editor_id=str(tab_state_id),
        )
        # run an orphan query (no tab)
        self.run_sql(
            "SELECT name FROM birth_names",
            "client_id_2",
            username=username,
            raise_on_error=True,
        )

        # we should have only 1 query returned, since the second one is not
        # associated with any tabs
        payload = views.Superset._get_sqllab_tabs(user_id=user_id)
        self.assertEqual(len(payload["queries"]), 1)

    @mock.patch.dict(
        "superset.extensions.feature_flag_manager._feature_flags",
        {"SQLLAB_BACKEND_PERSISTENCE": True},
        clear=True,
    )
    def test_tabstate_with_name(self):
        """
        The tabstateview endpoint GET should be able to take name or title
        for backward compatibility
        """
        username = "admin"
        self.login(username)

        # create a tab
        data = {
            "queryEditor": json.dumps(
                {
                    "name": "Untitled Query foo",
                    "dbId": 1,
                    "schema": None,
                    "autorun": False,
                    "sql": "SELECT ...",
                    "queryLimit": 1000,
                }
            )
        }
        resp = self.get_json_resp("/tabstateview/", data=data)
        tab_state_id = resp["id"]
        payload = self.get_json_resp(f"/tabstateview/{tab_state_id}")

        self.assertEqual(payload["label"], "Untitled Query foo")

    def test_virtual_table_explore_visibility(self):
        # test that default visibility it set to True
        database = superset.utils.database.get_example_database()
        self.assertEqual(database.allows_virtual_table_explore, True)

        # test that visibility is disabled when extra is set to False
        extra = database.get_extra()
        extra["allows_virtual_table_explore"] = False
        database.extra = json.dumps(extra)
        self.assertEqual(database.allows_virtual_table_explore, False)

        # test that visibility is enabled when extra is set to True
        extra = database.get_extra()
        extra["allows_virtual_table_explore"] = True
        database.extra = json.dumps(extra)
        self.assertEqual(database.allows_virtual_table_explore, True)

        # test that visibility is not broken with bad values
        extra = database.get_extra()
        extra["allows_virtual_table_explore"] = "trash value"
        database.extra = json.dumps(extra)
        self.assertEqual(database.allows_virtual_table_explore, True)

    def test_data_preview_visibility(self):
        # test that default visibility is allowed
        database = utils.get_example_database()
        self.assertEqual(database.disable_data_preview, False)

        # test that visibility is disabled when extra is set to true
        extra = database.get_extra()
        extra["disable_data_preview"] = True
        database.extra = json.dumps(extra)
        self.assertEqual(database.disable_data_preview, True)

        # test that visibility is enabled when extra is set to false
        extra = database.get_extra()
        extra["disable_data_preview"] = False
        database.extra = json.dumps(extra)
        self.assertEqual(database.disable_data_preview, False)

        # test that visibility is not broken with bad values
        extra = database.get_extra()
        extra["disable_data_preview"] = "trash value"
        database.extra = json.dumps(extra)
        self.assertEqual(database.disable_data_preview, False)

    def test_explore_database_id(self):
        database = superset.utils.database.get_example_database()
        explore_database = superset.utils.database.get_example_database()

        # test that explore_database_id is the regular database
        # id if none is set in the extra
        self.assertEqual(database.explore_database_id, database.id)

        # test that explore_database_id is correct if the extra is set
        extra = database.get_extra()
        extra["explore_database_id"] = explore_database.id
        database.extra = json.dumps(extra)
        self.assertEqual(database.explore_database_id, explore_database.id)

    def test_get_column_names_from_metric(self):
        simple_metric = {
            "expressionType": utils.AdhocMetricExpressionType.SIMPLE.value,
            "column": {"column_name": "my_col"},
            "aggregate": "SUM",
            "label": "My Simple Label",
        }
        assert utils.get_column_name_from_metric(simple_metric) == "my_col"

        sql_metric = {
            "expressionType": utils.AdhocMetricExpressionType.SQL.value,
            "sqlExpression": "SUM(my_label)",
            "label": "My SQL Label",
        }
        assert utils.get_column_name_from_metric(sql_metric) is None
        assert utils.get_column_names_from_metrics([simple_metric, sql_metric]) == [
            "my_col"
        ]

    @pytest.mark.usefixtures("load_world_bank_dashboard_with_slices")
    @mock.patch("superset.models.core.DB_CONNECTION_MUTATOR")
    def test_explore_injected_exceptions(self, mock_db_connection_mutator):
        """
        Handle injected exceptions from the db mutator
        """
        # Assert we can handle a custom exception at the mutator level
        exception = SupersetException("Error message")
        mock_db_connection_mutator.side_effect = exception
        slice = db.session.query(Slice).first()
        url = f"/explore/?form_data=%7B%22slice_id%22%3A%20{slice.id}%7D"

        self.login()
        data = self.get_resp(url)
        self.assertIn("Error message", data)

        # Assert we can handle a driver exception at the mutator level
        exception = SQLAlchemyError("Error message")
        mock_db_connection_mutator.side_effect = exception
        slice = db.session.query(Slice).first()
        url = f"/explore/?form_data=%7B%22slice_id%22%3A%20{slice.id}%7D"

        self.login()
        data = self.get_resp(url)
        self.assertIn("Error message", data)

    @pytest.mark.usefixtures("load_world_bank_dashboard_with_slices")
    @mock.patch("superset.models.core.DB_CONNECTION_MUTATOR")
    def test_dashboard_injected_exceptions(self, mock_db_connection_mutator):
        """
        Handle injected exceptions from the db mutator
        """

        # Assert we can handle a custom exception at the mutator level
        exception = SupersetException("Error message")
        mock_db_connection_mutator.side_effect = exception
        dash = db.session.query(Dashboard).first()
        url = f"/superset/dashboard/{dash.id}/"

        self.login()
        data = self.get_resp(url)
        self.assertIn("Error message", data)

        # Assert we can handle a driver exception at the mutator level
        exception = SQLAlchemyError("Error message")
        mock_db_connection_mutator.side_effect = exception
        dash = db.session.query(Dashboard).first()
        url = f"/superset/dashboard/{dash.id}/"

        self.login()
        data = self.get_resp(url)
        self.assertIn("Error message", data)

    @mock.patch("superset.sql_lab.cancel_query")
    @mock.patch("superset.views.core.db.session")
    def test_stop_query_not_implemented(
        self, mock_superset_db_session, mock_sql_lab_cancel_query
    ):
        """
        Handles stop query when the DB engine spec does not
        have a cancel query method.
        """
        form_data = {"client_id": "foo"}
        query_mock = mock.Mock()
        query_mock.client_id = "foo"
        query_mock.status = QueryStatus.RUNNING
        self.login(username="admin")
        mock_superset_db_session.query().filter_by().one().return_value = query_mock
        mock_sql_lab_cancel_query.return_value = False
        rv = self.client.post(
            "/superset/stop_query/",
            data={"form_data": json.dumps(form_data)},
        )

        assert rv.status_code == 422

    @pytest.mark.usefixtures("load_energy_table_with_slice")
    @mock.patch("superset.explore.form_data.commands.create.CreateFormDataCommand.run")
    def test_explore_redirect(self, mock_command: mock.Mock):
        self.login(username="admin")
        random_key = "random_key"
        mock_command.return_value = random_key
        slice_name = f"Energy Sankey"
        slice_id = self.get_slice(slice_name, db.session).id
        form_data = {"slice_id": slice_id, "viz_type": "line", "datasource": "1__table"}
        rv = self.client.get(
            f"/superset/explore/?form_data={quote(json.dumps(form_data))}"
        )
        self.assertEqual(
            rv.headers["Location"], f"/explore/?form_data_key={random_key}"
        )

    @pytest.mark.usefixtures("load_birth_names_dashboard_with_slices")
    def test_has_table_by_name(self):
        if backend() in ("sqlite", "mysql"):
            return
        example_db = superset.utils.database.get_example_database()
        assert (
            example_db.has_table_by_name(table_name="birth_names", schema="public")
            is True
        )


if __name__ == "__main__":
    unittest.main()<|MERGE_RESOLUTION|>--- conflicted
+++ resolved
@@ -458,96 +458,6 @@
         self.login(username="gamma")
         assert "Charts" in self.get_resp("/chart/list/")
         assert "Dashboards" in self.get_resp("/dashboard/list/")
-
-    @pytest.mark.usefixtures("load_birth_names_dashboard_with_slices")
-<<<<<<< HEAD
-    def test_csv_endpoint(self):
-        self.login()
-        client_id = f"{random.getrandbits(64)}"[:10]
-        get_name_sql = """
-                    SELECT name
-                    FROM birth_names
-                    LIMIT 1
-                """
-        resp = self.run_sql(get_name_sql, client_id, raise_on_error=True)
-        name = resp["data"][0]["name"]
-        sql = f"""
-            SELECT name
-            FROM birth_names
-            WHERE name = '{name}'
-            LIMIT 1
-        """
-        client_id = f"{random.getrandbits(64)}"[:10]
-        self.run_sql(sql, client_id, raise_on_error=True)
-
-        resp = self.get_resp(f"/superset/csv/{client_id}")
-        data = csv.reader(io.StringIO(resp))
-        expected_data = csv.reader(io.StringIO(f"name\n{name}\n"))
-
-        client_id = f"{random.getrandbits(64)}"[:10]
-        self.run_sql(sql, client_id, raise_on_error=True)
-
-        resp = self.get_resp(f"/superset/csv/{client_id}")
-        data = csv.reader(io.StringIO(resp))
-        expected_data = csv.reader(io.StringIO(f"name\n{name}\n"))
-
-        self.assertEqual(list(expected_data), list(data))
-        self.logout()
-
-    def test_required_params_in_sql_json(self):
-        self.login()
-        client_id = f"{random.getrandbits(64)}"[:10]
-
-        data = {"client_id": client_id}
-        rv = self.client.post(
-            "/superset/sql_json/",
-            json=data,
-        )
-        failed_resp = {
-            "sql": ["Missing data for required field."],
-            "database_id": ["Missing data for required field."],
-        }
-        resp_data = json.loads(rv.data.decode("utf-8"))
-        self.assertDictEqual(resp_data, failed_resp)
-        self.assertEqual(rv.status_code, 400)
-
-        data = {"sql": "SELECT 1", "client_id": client_id}
-        rv = self.client.post(
-            "/superset/sql_json/",
-            json=data,
-        )
-        failed_resp = {"database_id": ["Missing data for required field."]}
-        resp_data = json.loads(rv.data.decode("utf-8"))
-        self.assertDictEqual(resp_data, failed_resp)
-        self.assertEqual(rv.status_code, 400)
-
-        data = {"database_id": 1, "client_id": client_id}
-        rv = self.client.post(
-            "/superset/sql_json/",
-            json=data,
-        )
-        failed_resp = {"sql": ["Missing data for required field."]}
-        resp_data = json.loads(rv.data.decode("utf-8"))
-        self.assertDictEqual(resp_data, failed_resp)
-        self.assertEqual(rv.status_code, 400)
-
-        data = {"sql": "SELECT 1", "database_id": 1, "client_id": client_id}
-        rv = self.client.post(
-            "/superset/sql_json/",
-            json=data,
-        )
-        resp_data = json.loads(rv.data.decode("utf-8"))
-        self.assertEqual(resp_data.get("status"), "success")
-        self.assertEqual(rv.status_code, 200)
-=======
-    def test_extra_table_metadata(self):
-        self.login()
-        example_db = superset.utils.database.get_example_database()
-        schema = "default" if example_db.backend in {"presto", "hive"} else "superset"
-        self.get_json_resp(
-            f"/superset/extra_table_metadata/{example_db.id}/birth_names/{schema}/"
-        )
->>>>>>> 93ba59d8
 
     def test_templated_sql_json(self):
         if superset.utils.database.get_example_database().backend == "presto":
@@ -983,80 +893,6 @@
         self.assertEqual(rv.status_code, 404)
         self.assertEqual(data["error"], "Cached data not found")
 
-<<<<<<< HEAD
-    @mock.patch("superset.views.core.results_backend_use_msgpack", False)
-    def test_display_limit(self):
-        from superset.views import core
-
-        core.results_backend = mock.Mock()
-        self.login()
-
-        data = [{"col_0": i} for i in range(100)]
-        payload = {
-            "status": QueryStatus.SUCCESS,
-            "query": {"rows": 100},
-            "data": data,
-        }
-        # limit results to 1
-        expected_key = {"status": "success", "query": {"rows": 100}, "data": data}
-        limited_data = data[:1]
-        expected_limited = {
-            "status": "success",
-            "query": {"rows": 100},
-            "data": limited_data,
-            "displayLimitReached": True,
-        }
-
-        query_mock = mock.Mock()
-        query_mock.sql = "SELECT *"
-        query_mock.database = 1
-        query_mock.schema = "superset"
-
-        # do not apply msgpack serialization
-        use_msgpack = app.config["RESULTS_BACKEND_USE_MSGPACK"]
-        app.config["RESULTS_BACKEND_USE_MSGPACK"] = False
-        serialized_payload = sql_lab._serialize_payload(payload, False)
-        compressed = utils.zlib_compress(serialized_payload)
-        core.results_backend.get.return_value = compressed
-
-        with mock.patch("superset.views.core.db") as mock_superset_db:
-            mock_superset_db.session.query().filter_by().one_or_none.return_value = (
-                query_mock
-            )
-            # get all results
-            result_key = json.loads(self.get_resp("/superset/results/key/"))
-            result_limited = json.loads(self.get_resp("/superset/results/key/?rows=1"))
-
-        self.assertEqual(result_key, expected_key)
-        self.assertEqual(result_limited, expected_limited)
-
-        app.config["RESULTS_BACKEND_USE_MSGPACK"] = use_msgpack
-=======
-    @mock.patch(
-        "superset.security.SupersetSecurityManager.get_schemas_accessible_by_user"
-    )
-    @mock.patch("superset.security.SupersetSecurityManager.can_access_database")
-    @mock.patch("superset.security.SupersetSecurityManager.can_access_all_datasources")
-    def test_schemas_access_for_csv_upload_endpoint(
-        self,
-        mock_can_access_all_datasources,
-        mock_can_access_database,
-        mock_schemas_accessible,
-    ):
-        self.login(username="admin")
-        dbobj = self.create_fake_db()
-        mock_can_access_all_datasources.return_value = False
-        mock_can_access_database.return_value = False
-        mock_schemas_accessible.return_value = ["this_schema_is_allowed_too"]
-        data = self.get_json_resp(
-            url="/superset/schemas_access_for_file_upload?db_id={db_id}".format(
-                db_id=dbobj.id
-            )
-        )
-        assert data == ["this_schema_is_allowed_too"]
-        self.delete_fake_db()
->>>>>>> 93ba59d8
-
     def test_results_default_deserialization(self):
         use_new_deserialization = False
         data = [("a", 4, 4.0, "2019-08-18T16:39:16.660000")]
