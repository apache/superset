# Licensed to the Apache Software Foundation (ASF) under one
# or more contributor license agreements.  See the NOTICE file
# distributed with this work for additional information
# regarding copyright ownership.  The ASF licenses this file
# to you under the Apache License, Version 2.0 (the
# "License"); you may not use this file except in compliance
# with the License.  You may obtain a copy of the License at
#
#   http://www.apache.org/licenses/LICENSE-2.0
#
# Unless required by applicable law or agreed to in writing,
# software distributed under the License is distributed on an
# "AS IS" BASIS, WITHOUT WARRANTIES OR CONDITIONS OF ANY
# KIND, either express or implied.  See the License for the
# specific language governing permissions and limitations
# under the License.
# isort:skip_file
"""Unit tests for Superset"""
import datetime
import doctest
import html
import json
import logging
from urllib.parse import quote

import prison
import superset.utils.database
from superset.utils.core import backend
from tests.integration_tests.fixtures.public_role import public_role_like_gamma
from tests.integration_tests.fixtures.birth_names_dashboard import (
    load_birth_names_dashboard_with_slices,
    load_birth_names_data,
)
from sqlalchemy import Table

import pytest
import pytz
import random
import unittest
from unittest import mock

import pandas as pd
import sqlalchemy as sqla
from sqlalchemy.exc import SQLAlchemyError
from superset.models.cache import CacheKey
from superset.utils.database import get_example_database
from tests.integration_tests.conftest import with_feature_flags
from tests.integration_tests.fixtures.energy_dashboard import (
    load_energy_table_with_slice,
    load_energy_table_data,
)
from tests.integration_tests.insert_chart_mixin import InsertChartMixin
from tests.integration_tests.test_app import app
import superset.views.utils
from superset import (
    dataframe,
    db,
    security_manager,
    sql_lab,
)
from superset.common.db_query_status import QueryStatus
from superset.connectors.sqla.models import SqlaTable
from superset.db_engine_specs.base import BaseEngineSpec
from superset.db_engine_specs.mssql import MssqlEngineSpec
from superset.exceptions import SupersetException
from superset.extensions import async_query_manager, cache_manager
from superset.models import core as models
from superset.models.annotations import Annotation, AnnotationLayer
from superset.models.dashboard import Dashboard
from superset.models.slice import Slice
from superset.models.sql_lab import Query
from superset.result_set import SupersetResultSet
from superset.utils import core as utils
from superset.views import core as views
from superset.views.database.views import DatabaseView

from .base_tests import SupersetTestCase
from tests.integration_tests.fixtures.world_bank_dashboard import (
    load_world_bank_dashboard_with_slices,
    load_world_bank_data,
)
from tests.integration_tests.conftest import CTAS_SCHEMA_NAME

logger = logging.getLogger(__name__)


@pytest.fixture(scope="module")
def cleanup():
    db.session.query(Query).delete()
    db.session.query(models.Log).delete()
    db.session.commit()
    yield


class TestCore(SupersetTestCase, InsertChartMixin):
    def setUp(self):
        self.table_ids = {
            tbl.table_name: tbl.id for tbl in (db.session.query(SqlaTable).all())
        }
        self.original_unsafe_db_setting = app.config["PREVENT_UNSAFE_DB_CONNECTIONS"]

    def tearDown(self):
        db.session.query(Query).delete()
        app.config["PREVENT_UNSAFE_DB_CONNECTIONS"] = self.original_unsafe_db_setting

    def insert_dashboard_created_by(self, username: str) -> Dashboard:
        user = self.get_user(username)
        dashboard = self.insert_dashboard(
            f"create_title_test",
            f"create_slug_test",
            [user.id],
            created_by=user,
        )
        return dashboard

    def insert_chart_created_by(self, username: str) -> Slice:
        user = self.get_user(username)
        dataset = db.session.query(SqlaTable).first()
        chart = self.insert_chart(
            f"create_title_test",
            [user.id],
            dataset.id,
            created_by=user,
        )
        return chart

    @pytest.fixture()
    def insert_dashboard_created_by_admin(self):
        with self.create_app().app_context():
            dashboard = self.insert_dashboard_created_by("admin")
            yield dashboard
            db.session.delete(dashboard)
            db.session.commit()

    @pytest.fixture()
    def insert_dashboard_created_by_gamma(self):
        dashboard = self.insert_dashboard_created_by("gamma")
        yield dashboard
        db.session.delete(dashboard)
        db.session.commit()

    @pytest.fixture()
    def insert_chart_created_by_admin(self):
        with self.create_app().app_context():
            chart = self.insert_chart_created_by("admin")
            yield chart
            db.session.delete(chart)
            db.session.commit()

    def test_login(self):
        resp = self.get_resp("/login/", data=dict(username="admin", password="general"))
        self.assertNotIn("User confirmation needed", resp)

        resp = self.get_resp("/logout/", follow_redirects=True)
        self.assertIn("User confirmation needed", resp)

        resp = self.get_resp(
            "/login/", data=dict(username="admin", password="wrongPassword")
        )
        self.assertIn("User confirmation needed", resp)

    def test_dashboard_endpoint(self):
        self.login()
        resp = self.client.get("/superset/dashboard/-1/")
        assert resp.status_code == 404

    @pytest.mark.usefixtures("load_birth_names_dashboard_with_slices")
    def test_slice_endpoint(self):
        self.login(username="admin")
        resp = self.client.get("/superset/slice/-1/")
        assert resp.status_code == 404

    @pytest.mark.usefixtures("load_birth_names_dashboard_with_slices")
    def test_viz_cache_key(self):
        self.login(username="admin")
        slc = self.get_slice("Girls", db.session)

        viz = slc.viz
        qobj = viz.query_obj()
        cache_key = viz.cache_key(qobj)

        qobj["groupby"] = []
        cache_key_with_groupby = viz.cache_key(qobj)
        self.assertNotEqual(cache_key, cache_key_with_groupby)

        self.assertNotEqual(
            viz.cache_key(qobj), viz.cache_key(qobj, time_compare="12 weeks")
        )

        self.assertNotEqual(
            viz.cache_key(qobj, time_compare="28 days"),
            viz.cache_key(qobj, time_compare="12 weeks"),
        )

        qobj["inner_from_dttm"] = datetime.datetime(1901, 1, 1)

        self.assertEqual(cache_key_with_groupby, viz.cache_key(qobj))

<<<<<<< HEAD
    def test_get_superset_tables_not_allowed(self):
        example_db = superset.utils.database.get_example_database()
        schema_name = self.default_schema_backend_map[example_db.backend]
        self.login(username="gamma")
        uri = f"superset/tables/{example_db.id}/{schema_name}/"
        rv = self.client.get(uri)
        self.assertEqual(rv.status_code, 404)

    @pytest.mark.usefixtures("load_energy_table_with_slice")
    def test_get_superset_tables_allowed(self):
        session = db.session
        table_name = "energy_usage"
        role_name = "dummy_role"
        self.logout()
        self.login(username="gamma")
        gamma_user = security_manager.find_user(username="gamma")
        security_manager.add_role(role_name)
        dummy_role = security_manager.find_role(role_name)
        gamma_user.roles.append(dummy_role)

        tbl_id = self.table_ids.get(table_name)
        table = db.session.query(SqlaTable).filter(SqlaTable.id == tbl_id).first()
        table_perm = table.perm

        security_manager.add_permission_role(
            dummy_role,
            security_manager.find_permission_view_menu("datasource_access", table_perm),
        )

        session.commit()

        example_db = utils.get_example_database()
        schema_name = self.default_schema_backend_map[example_db.backend]
        uri = f"superset/tables/{example_db.id}/{schema_name}/"
        rv = self.client.get(uri)
        self.assertEqual(rv.status_code, 200)

        # cleanup
        gamma_user = security_manager.find_user(username="gamma")
        gamma_user.roles.remove(security_manager.find_role(role_name))
        session.commit()

    @pytest.mark.usefixtures("load_energy_table_with_slice")
    def test_get_superset_tables_not_allowed_with_out_permissions(self):
        session = db.session
        role_name = "dummy_role_no_table_access"
        self.logout()
        self.login(username="gamma")
        gamma_user = security_manager.find_user(username="gamma")
        security_manager.add_role(role_name)
        dummy_role = security_manager.find_role(role_name)
        gamma_user.roles.append(dummy_role)

        session.commit()

        example_db = utils.get_example_database()
        schema_name = self.default_schema_backend_map[example_db.backend]
        uri = f"superset/tables/{example_db.id}/{schema_name}/"
        rv = self.client.get(uri)
        self.assertEqual(rv.status_code, 404)

        # cleanup
        gamma_user = security_manager.find_user(username="gamma")
        gamma_user.roles.remove(security_manager.find_role(role_name))
        session.commit()

    def test_get_superset_tables_database_not_found(self):
        self.login(username="admin")
        uri = f"superset/tables/invalid/public/"
        rv = self.client.get(uri)
        self.assertEqual(rv.status_code, 404)

    def test_get_superset_tables_schema_undefined(self):
        example_db = superset.utils.database.get_example_database()
        self.login(username="gamma")
        uri = f"superset/tables/{example_db.id}/undefined/"
        rv = self.client.get(uri)
        self.assertEqual(rv.status_code, 422)

    def test_admin_only_permissions(self):
        def assert_admin_permission_in(role_name, assert_func):
            role = security_manager.find_role(role_name)
            permissions = [p.permission.name for p in role.permissions]

        assert_admin_permission_in("Admin", self.assertIn)
        assert_admin_permission_in("Alpha", self.assertNotIn)
        assert_admin_permission_in("Gamma", self.assertNotIn)

=======
>>>>>>> 6dba6e32
    def test_admin_only_menu_views(self):
        def assert_admin_view_menus_in(role_name, assert_func):
            role = security_manager.find_role(role_name)
            view_menus = [p.view_menu.name for p in role.permissions]
            assert_func("ResetPasswordView", view_menus)
            assert_func("RoleModelView", view_menus)
            assert_func("Security", view_menus)
            assert_func("SQL Lab", view_menus)

        assert_admin_view_menus_in("Admin", self.assertIn)
        assert_admin_view_menus_in("Alpha", self.assertNotIn)
        assert_admin_view_menus_in("Gamma", self.assertNotIn)

    @pytest.mark.usefixtures("load_energy_table_with_slice")
    def test_save_slice(self):
        self.login(username="admin")
        slice_name = f"Energy Sankey"
        slice_id = self.get_slice(slice_name, db.session).id
        copy_name_prefix = "Test Sankey"
        copy_name = f"{copy_name_prefix}[save]{random.random()}"
        tbl_id = self.table_ids.get("energy_usage")
        new_slice_name = f"{copy_name_prefix}[overwrite]{random.random()}"

        url = (
            "/superset/explore/table/{}/?slice_name={}&"
            "action={}&datasource_name=energy_usage"
        )

        form_data = {
            "adhoc_filters": [],
            "viz_type": "sankey",
            "groupby": ["target"],
            "metric": "sum__value",
            "row_limit": 5000,
            "slice_id": slice_id,
        }
        # Changing name and save as a new slice
        resp = self.client.post(
            url.format(tbl_id, copy_name, "saveas"),
            data={"form_data": json.dumps(form_data)},
        )
        db.session.expunge_all()
        new_slice_id = resp.json["form_data"]["slice_id"]
        slc = db.session.query(Slice).filter_by(id=new_slice_id).one()

        self.assertEqual(slc.slice_name, copy_name)
        form_data.pop("slice_id")  # We don't save the slice id when saving as
        self.assertEqual(slc.viz.form_data, form_data)

        form_data = {
            "adhoc_filters": [],
            "viz_type": "sankey",
            "groupby": ["source"],
            "metric": "sum__value",
            "row_limit": 5000,
            "slice_id": new_slice_id,
            "time_range": "now",
        }
        # Setting the name back to its original name by overwriting new slice
        self.client.post(
            url.format(tbl_id, new_slice_name, "overwrite"),
            data={"form_data": json.dumps(form_data)},
        )
        db.session.expunge_all()
        slc = db.session.query(Slice).filter_by(id=new_slice_id).one()
        self.assertEqual(slc.slice_name, new_slice_name)
        self.assertEqual(slc.viz.form_data, form_data)

        # Cleanup
        slices = (
            db.session.query(Slice)
            .filter(Slice.slice_name.like(copy_name_prefix + "%"))
            .all()
        )
        for slc in slices:
            db.session.delete(slc)
        db.session.commit()

    @pytest.mark.usefixtures("load_birth_names_dashboard_with_slices")
    def test_slice_data(self):
        # slice data should have some required attributes
        self.login(username="admin")
        slc = self.get_slice(
            slice_name="Girls", session=db.session, expunge_from_session=False
        )
        slc_data_attributes = slc.data.keys()
        assert "changed_on" in slc_data_attributes
        assert "modified" in slc_data_attributes
        assert "owners" in slc_data_attributes

    @pytest.mark.usefixtures("load_energy_table_with_slice")
    def test_slices(self):
        # Testing by hitting the two supported end points for all slices
        self.login(username="admin")
        Slc = Slice
        urls = []
        for slc in db.session.query(Slc).all():
            urls += [
                (slc.slice_name, "explore", slc.slice_url),
            ]
        for name, method, url in urls:
            logger.info(f"[{name}]/[{method}]: {url}")
            print(f"[{name}]/[{method}]: {url}")
            resp = self.client.get(url)
            self.assertEqual(resp.status_code, 200)

    def test_add_slice(self):
        self.login(username="admin")
        # assert that /chart/add responds with 200
        url = "/chart/add"
        resp = self.client.get(url)
        self.assertEqual(resp.status_code, 200)

    def test_get_user_slices(self):
        self.login(username="admin")
        userid = security_manager.find_user("admin").id
        url = f"/sliceasync/api/read?_flt_0_created_by={userid}"
        resp = self.client.get(url)
        self.assertEqual(resp.status_code, 200)

    @pytest.mark.usefixtures("load_energy_table_with_slice")
    def test_slices_V2(self):
        # Add explore-v2-beta role to admin user
        # Test all slice urls as user with explore-v2-beta role
        security_manager.add_role("explore-v2-beta")

        security_manager.add_user(
            "explore_beta",
            "explore_beta",
            " user",
            "explore_beta@airbnb.com",
            security_manager.find_role("explore-v2-beta"),
            password="general",
        )
        self.login(username="explore_beta", password="general")

        Slc = Slice
        urls = []
        for slc in db.session.query(Slc).all():
            urls += [(slc.slice_name, "slice_url", slc.slice_url)]
        for name, method, url in urls:
            print(f"[{name}]/[{method}]: {url}")
            self.client.get(url)

    def test_doctests(self):
        modules = [utils, models, sql_lab]
        for mod in modules:
            failed, tests = doctest.testmod(mod)
            if failed:
                raise Exception("Failed a doctest")

    def test_misc(self):
        assert self.get_resp("/health") == "OK"
        assert self.get_resp("/healthcheck") == "OK"
        assert self.get_resp("/ping") == "OK"

    def test_custom_password_store(self):
        database = superset.utils.database.get_example_database()
        conn_pre = sqla.engine.url.make_url(database.sqlalchemy_uri_decrypted)

        def custom_password_store(uri):
            return "password_store_test"

        models.custom_password_store = custom_password_store
        conn = sqla.engine.url.make_url(database.sqlalchemy_uri_decrypted)
        if conn_pre.password:
            assert conn.password == "password_store_test"
            assert conn.password != conn_pre.password
        # Disable for password store for later tests
        models.custom_password_store = None

    def test_databaseview_edit(self, username="admin"):
        # validate that sending a password-masked uri does not over-write the decrypted
        # uri
        self.login(username=username)
        database = superset.utils.database.get_example_database()
        sqlalchemy_uri_decrypted = database.sqlalchemy_uri_decrypted
        url = f"databaseview/edit/{database.id}"
        data = {k: database.__getattribute__(k) for k in DatabaseView.add_columns}
        data["sqlalchemy_uri"] = database.safe_sqlalchemy_uri()
        self.client.post(url, data=data)
        database = superset.utils.database.get_example_database()
        self.assertEqual(sqlalchemy_uri_decrypted, database.sqlalchemy_uri_decrypted)

        # Need to clean up after ourselves
        database.impersonate_user = False
        database.allow_dml = False
        database.allow_run_async = False
        db.session.commit()

    @pytest.mark.usefixtures(
        "load_energy_table_with_slice", "load_birth_names_dashboard_with_slices"
    )
    def test_warm_up_cache(self):
        self.login()
        slc = self.get_slice("Girls", db.session)
        data = self.get_json_resp(f"/superset/warm_up_cache?slice_id={slc.id}")
        self.assertEqual(
            data, [{"slice_id": slc.id, "viz_error": None, "viz_status": "success"}]
        )

        data = self.get_json_resp(
            "/superset/warm_up_cache?table_name=energy_usage&db_name=main"
        )
        assert len(data) > 0

        dashboard = self.get_dash_by_slug("births")

        assert self.get_json_resp(
            f"/superset/warm_up_cache?dashboard_id={dashboard.id}&slice_id={slc.id}"
        ) == [{"slice_id": slc.id, "viz_error": None, "viz_status": "success"}]

        assert self.get_json_resp(
            f"/superset/warm_up_cache?dashboard_id={dashboard.id}&slice_id={slc.id}&extra_filters="
            + quote(json.dumps([{"col": "name", "op": "in", "val": ["Jennifer"]}]))
        ) == [{"slice_id": slc.id, "viz_error": None, "viz_status": "success"}]

    @pytest.mark.usefixtures("load_birth_names_dashboard_with_slices")
    def test_cache_logging(self):
        self.login("admin")
        store_cache_keys = app.config["STORE_CACHE_KEYS_IN_METADATA_DB"]
        app.config["STORE_CACHE_KEYS_IN_METADATA_DB"] = True
        girls_slice = self.get_slice("Girls", db.session)
        self.get_json_resp(f"/superset/warm_up_cache?slice_id={girls_slice.id}")
        ck = db.session.query(CacheKey).order_by(CacheKey.id.desc()).first()
        assert ck.datasource_uid == f"{girls_slice.table.id}__table"
        app.config["STORE_CACHE_KEYS_IN_METADATA_DB"] = store_cache_keys

    def test_redirect_invalid(self):
        model_url = models.Url(url="hhttp://invalid.com")
        db.session.add(model_url)
        db.session.commit()

        self.login(username="admin")
        response = self.client.get(f"/r/{model_url.id}")
        assert response.headers["Location"] == "/"
        db.session.delete(model_url)
        db.session.commit()

    @with_feature_flags(KV_STORE=False)
    def test_kv_disabled(self):
        self.login(username="admin")

        resp = self.client.get("/kv/10001/")
        self.assertEqual(404, resp.status_code)

        value = json.dumps({"data": "this is a test"})
        resp = self.client.post("/kv/store/", data=dict(data=value))
        self.assertEqual(resp.status_code, 404)

    @with_feature_flags(KV_STORE=True)
    def test_kv_enabled(self):
        self.login(username="admin")

        resp = self.client.get("/kv/10001/")
        self.assertEqual(404, resp.status_code)

        value = json.dumps({"data": "this is a test"})
        resp = self.client.post("/kv/store/", data=dict(data=value))
        self.assertEqual(resp.status_code, 200)
        kv = db.session.query(models.KeyValue).first()
        kv_value = kv.value
        self.assertEqual(json.loads(value), json.loads(kv_value))

        resp = self.client.get(f"/kv/{kv.id}/")
        self.assertEqual(resp.status_code, 200)
        self.assertEqual(json.loads(value), json.loads(resp.data.decode("utf-8")))

    def test_gamma(self):
        self.login(username="gamma")
        assert "Charts" in self.get_resp("/chart/list/")
        assert "Dashboards" in self.get_resp("/dashboard/list/")

    def test_templated_sql_json(self):
        if superset.utils.database.get_example_database().backend == "presto":
            # TODO: make it work for presto
            return
        self.login()
        sql = "SELECT '{{ 1+1 }}' as test"
        data = self.run_sql(sql, "fdaklj3ws")
        self.assertEqual(data["data"][0]["test"], "2")

    def test_fetch_datasource_metadata(self):
        self.login(username="admin")
        url = "/superset/fetch_datasource_metadata?" "datasourceKey=1__table"
        resp = self.get_json_resp(url)
        keys = [
            "name",
            "type",
            "order_by_choices",
            "granularity_sqla",
            "time_grain_sqla",
            "id",
        ]
        for k in keys:
            self.assertIn(k, resp.keys())

    @pytest.mark.usefixtures("insert_dashboard_created_by_admin")
    @pytest.mark.usefixtures("insert_chart_created_by_admin")
    @pytest.mark.usefixtures("load_birth_names_dashboard_with_slices")
    def test_user_profile(self, username="admin"):
        self.login(username=username)
        slc = self.get_slice("Girls", db.session)
        dashboard = db.session.query(Dashboard).filter_by(slug="births").first()
        # Set a favorite dashboard
        self.client.post(f"/api/v1/dashboard/{dashboard.id}/favorites/", json={})
        # Set a favorite chart
        self.client.post(f"/api/v1/chart/{slc.id}/favorites/", json={})

        # Get favorite dashboards:
        request_query = {
            "columns": ["created_on_delta_humanized", "dashboard_title", "url"],
            "filters": [{"col": "id", "opr": "dashboard_is_favorite", "value": True}],
            "keys": ["none"],
            "order_column": "changed_on",
            "order_direction": "desc",
            "page": 0,
            "page_size": 100,
        }
        url = f"/api/v1/dashboard/?q={prison.dumps(request_query)}"
        resp = self.client.get(url)
        assert resp.json["count"] == 1
        assert resp.json["result"][0]["dashboard_title"] == "USA Births Names"

        # Get Favorite Charts
        request_query = {
            "filters": [{"col": "id", "opr": "chart_is_favorite", "value": True}],
            "order_column": "slice_name",
            "order_direction": "asc",
            "page": 0,
            "page_size": 25,
        }
        url = f"api/v1/chart/?q={prison.dumps(request_query)}"
        resp = self.client.get(url)
        assert resp.json["count"] == 1
        assert resp.json["result"][0]["id"] == slc.id

        # Get recent activity
        url = "/api/v1/log/recent_activity/?q=(page_size:50)"
        resp = self.client.get(url)
        # TODO data for recent activity varies for sqlite, we should be able to assert
        # the returned data
        assert resp.status_code == 200

        # Get dashboards created by the user
        request_query = {
            "columns": ["created_on_delta_humanized", "dashboard_title", "url"],
            "filters": [
                {"col": "created_by", "opr": "dashboard_created_by_me", "value": "me"}
            ],
            "keys": ["none"],
            "order_column": "changed_on",
            "order_direction": "desc",
            "page": 0,
            "page_size": 100,
        }
        url = f"/api/v1/dashboard/?q={prison.dumps(request_query)}"
        resp = self.client.get(url)
        assert resp.json["result"][0]["dashboard_title"] == "create_title_test"

        # Get charts created by the user
        request_query = {
            "columns": ["created_on_delta_humanized", "slice_name", "url"],
            "filters": [
                {"col": "created_by", "opr": "chart_created_by_me", "value": "me"}
            ],
            "keys": ["none"],
            "order_column": "changed_on_delta_humanized",
            "order_direction": "desc",
            "page": 0,
            "page_size": 100,
        }
        url = f"/api/v1/chart/?q={prison.dumps(request_query)}"
        resp = self.client.get(url)
        assert resp.json["count"] == 1
        assert resp.json["result"][0]["slice_name"] == "create_title_test"

        resp = self.get_resp(f"/superset/profile/")
        self.assertIn('"app"', resp)

    def test_user_profile_gamma(self):
        self.login(username="gamma")
        resp = self.get_resp(f"/superset/profile/")
        self.assertIn('"app"', resp)

    @pytest.mark.usefixtures("public_role_like_gamma")
    def test_user_profile_anonymous(self):
        self.logout()
        resp = self.client.get("/superset/profile/")
        assert resp.status_code == 404

    @pytest.mark.usefixtures("load_birth_names_dashboard_with_slices")
    def test_slice_id_is_always_logged_correctly_on_web_request(self):
        # explore case
        self.login("admin")
        slc = db.session.query(Slice).filter_by(slice_name="Girls").one()
        qry = db.session.query(models.Log).filter_by(slice_id=slc.id)
        self.get_resp(slc.slice_url)
        self.assertEqual(1, qry.count())

    def create_sample_csvfile(self, filename: str, content: list[str]) -> None:
        with open(filename, "w+") as test_file:
            for l in content:
                test_file.write(f"{l}\n")

    def create_sample_excelfile(self, filename: str, content: dict[str, str]) -> None:
        pd.DataFrame(content).to_excel(filename)

    def enable_csv_upload(self, database: models.Database) -> None:
        """Enables csv upload in the given database."""
        database.allow_file_upload = True
        db.session.commit()
        add_datasource_page = self.get_resp("/databaseview/list/")
        self.assertIn("Upload a CSV", add_datasource_page)

        form_get = self.get_resp("/csvtodatabaseview/form")
        self.assertIn("CSV to Database configuration", form_get)

    def test_dataframe_timezone(self):
        tz = pytz.FixedOffset(60)
        data = [
            (datetime.datetime(2017, 11, 18, 21, 53, 0, 219225, tzinfo=tz),),
            (datetime.datetime(2017, 11, 18, 22, 6, 30, tzinfo=tz),),
        ]
        results = SupersetResultSet(list(data), [["data"]], BaseEngineSpec)
        df = results.to_pandas_df()
        data = dataframe.df_to_records(df)
        json_str = json.dumps(data, default=utils.pessimistic_json_iso_dttm_ser)
        self.assertDictEqual(
            data[0], {"data": pd.Timestamp("2017-11-18 21:53:00.219225+0100", tz=tz)}
        )
        self.assertDictEqual(
            data[1], {"data": pd.Timestamp("2017-11-18 22:06:30+0100", tz=tz)}
        )
        self.assertEqual(
            json_str,
            '[{"data": "2017-11-18T21:53:00.219225+01:00"}, {"data": "2017-11-18T22:06:30+01:00"}]',
        )

    def test_mssql_engine_spec_pymssql(self):
        # Test for case when tuple is returned (pymssql)
        data = [
            (1, 1, datetime.datetime(2017, 10, 19, 23, 39, 16, 660000)),
            (2, 2, datetime.datetime(2018, 10, 19, 23, 39, 16, 660000)),
        ]
        results = SupersetResultSet(
            list(data), [["col1"], ["col2"], ["col3"]], MssqlEngineSpec
        )
        df = results.to_pandas_df()
        data = dataframe.df_to_records(df)
        self.assertEqual(len(data), 2)
        self.assertEqual(
            data[0],
            {"col1": 1, "col2": 1, "col3": pd.Timestamp("2017-10-19 23:39:16.660000")},
        )

    def test_comments_in_sqlatable_query(self):
        clean_query = "SELECT '/* val 1 */' as c1, '-- val 2' as c2 FROM tbl"
        commented_query = "/* comment 1 */" + clean_query + "-- comment 2"
        table = SqlaTable(
            table_name="test_comments_in_sqlatable_query_table",
            sql=commented_query,
            database=get_example_database(),
        )
        rendered_query = str(table.get_from_clause()[0])
        self.assertEqual(clean_query, rendered_query)

    def test_slice_payload_no_datasource(self):
        self.login(username="admin")
        data = self.get_json_resp("/superset/explore_json/", raise_on_error=False)

        self.assertEqual(
            data["errors"][0]["message"],
            "The dataset associated with this chart no longer exists",
        )

    @pytest.mark.usefixtures("load_birth_names_dashboard_with_slices")
    def test_explore_json(self):
        tbl_id = self.table_ids.get("birth_names")
        form_data = {
            "datasource": f"{tbl_id}__table",
            "viz_type": "dist_bar",
            "granularity_sqla": "ds",
            "time_range": "No filter",
            "metrics": ["count"],
            "adhoc_filters": [],
            "groupby": ["gender"],
            "row_limit": 100,
        }
        self.login(username="admin")
        rv = self.client.post(
            "/superset/explore_json/",
            data={"form_data": json.dumps(form_data)},
        )
        data = json.loads(rv.data.decode("utf-8"))

        self.assertEqual(rv.status_code, 200)
        self.assertEqual(data["rowcount"], 2)

    @pytest.mark.usefixtures("load_birth_names_dashboard_with_slices")
    def test_explore_json_dist_bar_order(self):
        tbl_id = self.table_ids.get("birth_names")
        form_data = {
            "datasource": f"{tbl_id}__table",
            "viz_type": "dist_bar",
            "url_params": {},
            "granularity_sqla": "ds",
            "time_range": 'DATEADD(DATETIME("2021-01-22T00:00:00"), -100, year) : 2021-01-22T00:00:00',
            "metrics": [
                {
                    "expressionType": "SIMPLE",
                    "column": {
                        "id": 334,
                        "column_name": "name",
                        "verbose_name": "null",
                        "description": "null",
                        "expression": "",
                        "filterable": True,
                        "groupby": True,
                        "is_dttm": False,
                        "type": "VARCHAR(255)",
                        "python_date_format": "null",
                    },
                    "aggregate": "COUNT",
                    "sqlExpression": "null",
                    "isNew": False,
                    "hasCustomLabel": False,
                    "label": "COUNT(name)",
                    "optionName": "metric_xdzsijn42f9_khi4h3v3vci",
                },
                {
                    "expressionType": "SIMPLE",
                    "column": {
                        "id": 332,
                        "column_name": "ds",
                        "verbose_name": "null",
                        "description": "null",
                        "expression": "",
                        "filterable": True,
                        "groupby": True,
                        "is_dttm": True,
                        "type": "TIMESTAMP WITHOUT TIME ZONE",
                        "python_date_format": "null",
                    },
                    "aggregate": "COUNT",
                    "sqlExpression": "null",
                    "isNew": False,
                    "hasCustomLabel": False,
                    "label": "COUNT(ds)",
                    "optionName": "metric_80g1qb9b6o7_ci5vquydcbe",
                },
            ],
            "order_desc": True,
            "adhoc_filters": [],
            "groupby": ["name"],
            "columns": [],
            "row_limit": 10,
            "color_scheme": "supersetColors",
            "label_colors": {},
            "show_legend": True,
            "y_axis_format": "SMART_NUMBER",
            "bottom_margin": "auto",
            "x_ticks_layout": "auto",
        }

        self.login(username="admin")
        rv = self.client.post(
            "/superset/explore_json/",
            data={"form_data": json.dumps(form_data)},
        )
        data = json.loads(rv.data.decode("utf-8"))

        resp = self.run_sql(
            """
            SELECT count(name) AS count_name, count(ds) AS count_ds
            FROM birth_names
            WHERE ds >= '1921-01-22 00:00:00.000000' AND ds < '2021-01-22 00:00:00.000000'
            GROUP BY name
            ORDER BY count_name DESC
            LIMIT 10;
            """,
            client_id="client_id_1",
            username="admin",
        )
        count_ds = []
        count_name = []
        for series in data["data"]:
            if series["key"] == "COUNT(ds)":
                count_ds = series["values"]
            if series["key"] == "COUNT(name)":
                count_name = series["values"]
        for expected, actual_ds, actual_name in zip(resp["data"], count_ds, count_name):
            assert expected["count_name"] == actual_name["y"]
            assert expected["count_ds"] == actual_ds["y"]

    @pytest.mark.usefixtures("load_birth_names_dashboard_with_slices")
    @mock.patch.dict(
        "superset.extensions.feature_flag_manager._feature_flags",
        GLOBAL_ASYNC_QUERIES=True,
    )
    def test_explore_json_async(self):
        tbl_id = self.table_ids.get("birth_names")
        form_data = {
            "datasource": f"{tbl_id}__table",
            "viz_type": "dist_bar",
            "granularity_sqla": "ds",
            "time_range": "No filter",
            "metrics": ["count"],
            "adhoc_filters": [],
            "groupby": ["gender"],
            "row_limit": 100,
        }
        app._got_first_request = False
        async_query_manager.init_app(app)
        self.login(username="admin")
        rv = self.client.post(
            "/superset/explore_json/",
            data={"form_data": json.dumps(form_data)},
        )
        data = json.loads(rv.data.decode("utf-8"))
        keys = list(data.keys())

        self.assertEqual(rv.status_code, 202)
        self.assertCountEqual(
            keys, ["channel_id", "job_id", "user_id", "status", "errors", "result_url"]
        )

    @pytest.mark.usefixtures("load_birth_names_dashboard_with_slices")
    @mock.patch.dict(
        "superset.extensions.feature_flag_manager._feature_flags",
        GLOBAL_ASYNC_QUERIES=True,
    )
    def test_explore_json_async_results_format(self):
        tbl_id = self.table_ids.get("birth_names")
        form_data = {
            "datasource": f"{tbl_id}__table",
            "viz_type": "dist_bar",
            "granularity_sqla": "ds",
            "time_range": "No filter",
            "metrics": ["count"],
            "adhoc_filters": [],
            "groupby": ["gender"],
            "row_limit": 100,
        }
        app._got_first_request = False
        async_query_manager.init_app(app)
        self.login(username="admin")
        rv = self.client.post(
            "/superset/explore_json/?results=true",
            data={"form_data": json.dumps(form_data)},
        )
        self.assertEqual(rv.status_code, 200)

    @pytest.mark.usefixtures("load_birth_names_dashboard_with_slices")
    @mock.patch(
        "superset.utils.cache_manager.CacheManager.cache",
        new_callable=mock.PropertyMock,
    )
    @mock.patch("superset.viz.BaseViz.force_cached", new_callable=mock.PropertyMock)
    def test_explore_json_data(self, mock_force_cached, mock_cache):
        tbl_id = self.table_ids.get("birth_names")
        form_data = dict(
            {
                "form_data": {
                    "datasource": f"{tbl_id}__table",
                    "viz_type": "dist_bar",
                    "granularity_sqla": "ds",
                    "time_range": "No filter",
                    "metrics": ["count"],
                    "adhoc_filters": [],
                    "groupby": ["gender"],
                    "row_limit": 100,
                }
            }
        )

        class MockCache:
            def get(self, key):
                return form_data

            def set(self):
                return None

        mock_cache.return_value = MockCache()
        mock_force_cached.return_value = False

        self.login(username="admin")
        rv = self.client.get("/superset/explore_json/data/valid-cache-key")
        data = json.loads(rv.data.decode("utf-8"))

        self.assertEqual(rv.status_code, 200)
        self.assertEqual(data["rowcount"], 2)

    @mock.patch(
        "superset.utils.cache_manager.CacheManager.cache",
        new_callable=mock.PropertyMock,
    )
    def test_explore_json_data_no_login(self, mock_cache):
        tbl_id = self.table_ids.get("birth_names")
        form_data = dict(
            {
                "form_data": {
                    "datasource": f"{tbl_id}__table",
                    "viz_type": "dist_bar",
                    "granularity_sqla": "ds",
                    "time_range": "No filter",
                    "metrics": ["count"],
                    "adhoc_filters": [],
                    "groupby": ["gender"],
                    "row_limit": 100,
                }
            }
        )

        class MockCache:
            def get(self, key):
                return form_data

            def set(self):
                return None

        mock_cache.return_value = MockCache()

        rv = self.client.get("/superset/explore_json/data/valid-cache-key")
        self.assertEqual(rv.status_code, 401)

    def test_explore_json_data_invalid_cache_key(self):
        self.login(username="admin")
        cache_key = "invalid-cache-key"
        rv = self.client.get(f"/superset/explore_json/data/{cache_key}")
        data = json.loads(rv.data.decode("utf-8"))

        self.assertEqual(rv.status_code, 404)
        self.assertEqual(data["error"], "Cached data not found")

    def test_results_default_deserialization(self):
        use_new_deserialization = False
        data = [("a", 4, 4.0, "2019-08-18T16:39:16.660000")]
        cursor_descr = (
            ("a", "string"),
            ("b", "int"),
            ("c", "float"),
            ("d", "datetime"),
        )
        db_engine_spec = BaseEngineSpec()
        results = SupersetResultSet(data, cursor_descr, db_engine_spec)
        query = {
            "database_id": 1,
            "sql": "SELECT * FROM birth_names LIMIT 100",
            "status": QueryStatus.PENDING,
        }
        (
            serialized_data,
            selected_columns,
            all_columns,
            expanded_columns,
        ) = sql_lab._serialize_and_expand_data(
            results, db_engine_spec, use_new_deserialization
        )
        payload = {
            "query_id": 1,
            "status": QueryStatus.SUCCESS,
            "state": QueryStatus.SUCCESS,
            "data": serialized_data,
            "columns": all_columns,
            "selected_columns": selected_columns,
            "expanded_columns": expanded_columns,
            "query": query,
        }

        serialized_payload = sql_lab._serialize_payload(
            payload, use_new_deserialization
        )
        self.assertIsInstance(serialized_payload, str)

        query_mock = mock.Mock()
        deserialized_payload = superset.views.utils._deserialize_results_payload(
            serialized_payload, query_mock, use_new_deserialization
        )

        self.assertDictEqual(deserialized_payload, payload)
        query_mock.assert_not_called()

    def test_results_msgpack_deserialization(self):
        use_new_deserialization = True
        data = [("a", 4, 4.0, "2019-08-18T16:39:16.660000")]
        cursor_descr = (
            ("a", "string"),
            ("b", "int"),
            ("c", "float"),
            ("d", "datetime"),
        )
        db_engine_spec = BaseEngineSpec()
        results = SupersetResultSet(data, cursor_descr, db_engine_spec)
        query = {
            "database_id": 1,
            "sql": "SELECT * FROM birth_names LIMIT 100",
            "status": QueryStatus.PENDING,
        }
        (
            serialized_data,
            selected_columns,
            all_columns,
            expanded_columns,
        ) = sql_lab._serialize_and_expand_data(
            results, db_engine_spec, use_new_deserialization
        )
        payload = {
            "query_id": 1,
            "status": QueryStatus.SUCCESS,
            "state": QueryStatus.SUCCESS,
            "data": serialized_data,
            "columns": all_columns,
            "selected_columns": selected_columns,
            "expanded_columns": expanded_columns,
            "query": query,
        }

        serialized_payload = sql_lab._serialize_payload(
            payload, use_new_deserialization
        )
        self.assertIsInstance(serialized_payload, bytes)

        with mock.patch.object(
            db_engine_spec, "expand_data", wraps=db_engine_spec.expand_data
        ) as expand_data:
            query_mock = mock.Mock()
            query_mock.database.db_engine_spec.expand_data = expand_data

            deserialized_payload = superset.views.utils._deserialize_results_payload(
                serialized_payload, query_mock, use_new_deserialization
            )
            df = results.to_pandas_df()
            payload["data"] = dataframe.df_to_records(df)

            self.assertDictEqual(deserialized_payload, payload)
            expand_data.assert_called_once()

    @mock.patch.dict(
        "superset.extensions.feature_flag_manager._feature_flags",
        {"FOO": lambda x: 1},
        clear=True,
    )
    @pytest.mark.usefixtures("load_world_bank_dashboard_with_slices")
    def test_feature_flag_serialization(self):
        """
        Functions in feature flags don't break bootstrap data serialization.
        """
        # feature flags are cached
        cache_manager.cache.clear()
        self.login()

        encoded = json.dumps(
            {"FOO": lambda x: 1, "super": "set"},
            default=utils.pessimistic_json_iso_dttm_ser,
        )
        html_string = (
            html.escape(encoded, quote=False)
            .replace("'", "&#39;")
            .replace('"', "&#34;")
        )
        dash_id = db.session.query(Dashboard.id).first()[0]
        tbl_id = self.table_ids.get("wb_health_population")
        urls = [
            "/superset/sqllab",
            "/superset/welcome",
            f"/superset/dashboard/{dash_id}/",
            "/superset/profile/",
            f"/explore/?datasource_type=table&datasource_id={tbl_id}",
        ]
        for url in urls:
            data = self.get_resp(url)
            self.assertTrue(html_string in data)

    @mock.patch.dict(
        "superset.extensions.feature_flag_manager._feature_flags",
        {"SQLLAB_BACKEND_PERSISTENCE": True},
        clear=True,
    )
    def test_sqllab_backend_persistence_payload(self):
        username = "admin"
        self.login(username)
        user_id = security_manager.find_user(username).id

        # create a tab
        data = {
            "queryEditor": json.dumps(
                {
                    "title": "Untitled Query 1",
                    "dbId": 1,
                    "schema": None,
                    "autorun": False,
                    "sql": "SELECT ...",
                    "queryLimit": 1000,
                }
            )
        }
        resp = self.get_json_resp("/tabstateview/", data=data)
        tab_state_id = resp["id"]

        # run a query in the created tab
        self.run_sql(
            "SELECT name FROM birth_names",
            "client_id_1",
            username=username,
            raise_on_error=True,
            sql_editor_id=str(tab_state_id),
        )
        # run an orphan query (no tab)
        self.run_sql(
            "SELECT name FROM birth_names",
            "client_id_2",
            username=username,
            raise_on_error=True,
        )

        # we should have only 1 query returned, since the second one is not
        # associated with any tabs
        payload = views.Superset._get_sqllab_tabs(user_id=user_id)
        self.assertEqual(len(payload["queries"]), 1)

    @mock.patch.dict(
        "superset.extensions.feature_flag_manager._feature_flags",
        {"SQLLAB_BACKEND_PERSISTENCE": True},
        clear=True,
    )
    def test_tabstate_with_name(self):
        """
        The tabstateview endpoint GET should be able to take name or title
        for backward compatibility
        """
        username = "admin"
        self.login(username)

        # create a tab
        data = {
            "queryEditor": json.dumps(
                {
                    "name": "Untitled Query foo",
                    "dbId": 1,
                    "schema": None,
                    "autorun": False,
                    "sql": "SELECT ...",
                    "queryLimit": 1000,
                }
            )
        }
        resp = self.get_json_resp("/tabstateview/", data=data)
        tab_state_id = resp["id"]
        payload = self.get_json_resp(f"/tabstateview/{tab_state_id}")

        self.assertEqual(payload["label"], "Untitled Query foo")

    def test_virtual_table_explore_visibility(self):
        # test that default visibility it set to True
        database = superset.utils.database.get_example_database()
        self.assertEqual(database.allows_virtual_table_explore, True)

        # test that visibility is disabled when extra is set to False
        extra = database.get_extra()
        extra["allows_virtual_table_explore"] = False
        database.extra = json.dumps(extra)
        self.assertEqual(database.allows_virtual_table_explore, False)

        # test that visibility is enabled when extra is set to True
        extra = database.get_extra()
        extra["allows_virtual_table_explore"] = True
        database.extra = json.dumps(extra)
        self.assertEqual(database.allows_virtual_table_explore, True)

        # test that visibility is not broken with bad values
        extra = database.get_extra()
        extra["allows_virtual_table_explore"] = "trash value"
        database.extra = json.dumps(extra)
        self.assertEqual(database.allows_virtual_table_explore, True)

    def test_data_preview_visibility(self):
        # test that default visibility is allowed
        database = utils.get_example_database()
        self.assertEqual(database.disable_data_preview, False)

        # test that visibility is disabled when extra is set to true
        extra = database.get_extra()
        extra["disable_data_preview"] = True
        database.extra = json.dumps(extra)
        self.assertEqual(database.disable_data_preview, True)

        # test that visibility is enabled when extra is set to false
        extra = database.get_extra()
        extra["disable_data_preview"] = False
        database.extra = json.dumps(extra)
        self.assertEqual(database.disable_data_preview, False)

        # test that visibility is not broken with bad values
        extra = database.get_extra()
        extra["disable_data_preview"] = "trash value"
        database.extra = json.dumps(extra)
        self.assertEqual(database.disable_data_preview, False)

    def test_explore_database_id(self):
        database = superset.utils.database.get_example_database()
        explore_database = superset.utils.database.get_example_database()

        # test that explore_database_id is the regular database
        # id if none is set in the extra
        self.assertEqual(database.explore_database_id, database.id)

        # test that explore_database_id is correct if the extra is set
        extra = database.get_extra()
        extra["explore_database_id"] = explore_database.id
        database.extra = json.dumps(extra)
        self.assertEqual(database.explore_database_id, explore_database.id)

    def test_get_column_names_from_metric(self):
        simple_metric = {
            "expressionType": utils.AdhocMetricExpressionType.SIMPLE.value,
            "column": {"column_name": "my_col"},
            "aggregate": "SUM",
            "label": "My Simple Label",
        }
        assert utils.get_column_name_from_metric(simple_metric) == "my_col"

        sql_metric = {
            "expressionType": utils.AdhocMetricExpressionType.SQL.value,
            "sqlExpression": "SUM(my_label)",
            "label": "My SQL Label",
        }
        assert utils.get_column_name_from_metric(sql_metric) is None
        assert utils.get_column_names_from_metrics([simple_metric, sql_metric]) == [
            "my_col"
        ]

    @pytest.mark.usefixtures("load_world_bank_dashboard_with_slices")
    @mock.patch("superset.models.core.DB_CONNECTION_MUTATOR")
    def test_explore_injected_exceptions(self, mock_db_connection_mutator):
        """
        Handle injected exceptions from the db mutator
        """
        # Assert we can handle a custom exception at the mutator level
        exception = SupersetException("Error message")
        mock_db_connection_mutator.side_effect = exception
        slice = db.session.query(Slice).first()
        url = f"/explore/?form_data=%7B%22slice_id%22%3A%20{slice.id}%7D"

        self.login()
        data = self.get_resp(url)
        self.assertIn("Error message", data)

        # Assert we can handle a driver exception at the mutator level
        exception = SQLAlchemyError("Error message")
        mock_db_connection_mutator.side_effect = exception
        slice = db.session.query(Slice).first()
        url = f"/explore/?form_data=%7B%22slice_id%22%3A%20{slice.id}%7D"

        self.login()
        data = self.get_resp(url)
        self.assertIn("Error message", data)

    @pytest.mark.usefixtures("load_world_bank_dashboard_with_slices")
    @mock.patch("superset.models.core.DB_CONNECTION_MUTATOR")
    def test_dashboard_injected_exceptions(self, mock_db_connection_mutator):
        """
        Handle injected exceptions from the db mutator
        """

        # Assert we can handle a custom exception at the mutator level
        exception = SupersetException("Error message")
        mock_db_connection_mutator.side_effect = exception
        dash = db.session.query(Dashboard).first()
        url = f"/superset/dashboard/{dash.id}/"

        self.login()
        data = self.get_resp(url)
        self.assertIn("Error message", data)

        # Assert we can handle a driver exception at the mutator level
        exception = SQLAlchemyError("Error message")
        mock_db_connection_mutator.side_effect = exception
        dash = db.session.query(Dashboard).first()
        url = f"/superset/dashboard/{dash.id}/"

        self.login()
        data = self.get_resp(url)
        self.assertIn("Error message", data)

    @pytest.mark.usefixtures("load_energy_table_with_slice")
    @mock.patch("superset.explore.form_data.commands.create.CreateFormDataCommand.run")
    def test_explore_redirect(self, mock_command: mock.Mock):
        self.login(username="admin")
        random_key = "random_key"
        mock_command.return_value = random_key
        slice_name = f"Energy Sankey"
        slice_id = self.get_slice(slice_name, db.session).id
        form_data = {"slice_id": slice_id, "viz_type": "line", "datasource": "1__table"}
        rv = self.client.get(
            f"/superset/explore/?form_data={quote(json.dumps(form_data))}"
        )
        self.assertEqual(
            rv.headers["Location"], f"/explore/?form_data_key={random_key}"
        )

    @pytest.mark.usefixtures("load_birth_names_dashboard_with_slices")
    def test_has_table_by_name(self):
        if backend() in ("sqlite", "mysql"):
            return
        example_db = superset.utils.database.get_example_database()
        assert (
            example_db.has_table_by_name(table_name="birth_names", schema="public")
            is True
        )


if __name__ == "__main__":
    unittest.main()<|MERGE_RESOLUTION|>--- conflicted
+++ resolved
@@ -196,97 +196,6 @@
 
         self.assertEqual(cache_key_with_groupby, viz.cache_key(qobj))
 
-<<<<<<< HEAD
-    def test_get_superset_tables_not_allowed(self):
-        example_db = superset.utils.database.get_example_database()
-        schema_name = self.default_schema_backend_map[example_db.backend]
-        self.login(username="gamma")
-        uri = f"superset/tables/{example_db.id}/{schema_name}/"
-        rv = self.client.get(uri)
-        self.assertEqual(rv.status_code, 404)
-
-    @pytest.mark.usefixtures("load_energy_table_with_slice")
-    def test_get_superset_tables_allowed(self):
-        session = db.session
-        table_name = "energy_usage"
-        role_name = "dummy_role"
-        self.logout()
-        self.login(username="gamma")
-        gamma_user = security_manager.find_user(username="gamma")
-        security_manager.add_role(role_name)
-        dummy_role = security_manager.find_role(role_name)
-        gamma_user.roles.append(dummy_role)
-
-        tbl_id = self.table_ids.get(table_name)
-        table = db.session.query(SqlaTable).filter(SqlaTable.id == tbl_id).first()
-        table_perm = table.perm
-
-        security_manager.add_permission_role(
-            dummy_role,
-            security_manager.find_permission_view_menu("datasource_access", table_perm),
-        )
-
-        session.commit()
-
-        example_db = utils.get_example_database()
-        schema_name = self.default_schema_backend_map[example_db.backend]
-        uri = f"superset/tables/{example_db.id}/{schema_name}/"
-        rv = self.client.get(uri)
-        self.assertEqual(rv.status_code, 200)
-
-        # cleanup
-        gamma_user = security_manager.find_user(username="gamma")
-        gamma_user.roles.remove(security_manager.find_role(role_name))
-        session.commit()
-
-    @pytest.mark.usefixtures("load_energy_table_with_slice")
-    def test_get_superset_tables_not_allowed_with_out_permissions(self):
-        session = db.session
-        role_name = "dummy_role_no_table_access"
-        self.logout()
-        self.login(username="gamma")
-        gamma_user = security_manager.find_user(username="gamma")
-        security_manager.add_role(role_name)
-        dummy_role = security_manager.find_role(role_name)
-        gamma_user.roles.append(dummy_role)
-
-        session.commit()
-
-        example_db = utils.get_example_database()
-        schema_name = self.default_schema_backend_map[example_db.backend]
-        uri = f"superset/tables/{example_db.id}/{schema_name}/"
-        rv = self.client.get(uri)
-        self.assertEqual(rv.status_code, 404)
-
-        # cleanup
-        gamma_user = security_manager.find_user(username="gamma")
-        gamma_user.roles.remove(security_manager.find_role(role_name))
-        session.commit()
-
-    def test_get_superset_tables_database_not_found(self):
-        self.login(username="admin")
-        uri = f"superset/tables/invalid/public/"
-        rv = self.client.get(uri)
-        self.assertEqual(rv.status_code, 404)
-
-    def test_get_superset_tables_schema_undefined(self):
-        example_db = superset.utils.database.get_example_database()
-        self.login(username="gamma")
-        uri = f"superset/tables/{example_db.id}/undefined/"
-        rv = self.client.get(uri)
-        self.assertEqual(rv.status_code, 422)
-
-    def test_admin_only_permissions(self):
-        def assert_admin_permission_in(role_name, assert_func):
-            role = security_manager.find_role(role_name)
-            permissions = [p.permission.name for p in role.permissions]
-
-        assert_admin_permission_in("Admin", self.assertIn)
-        assert_admin_permission_in("Alpha", self.assertNotIn)
-        assert_admin_permission_in("Gamma", self.assertNotIn)
-
-=======
->>>>>>> 6dba6e32
     def test_admin_only_menu_views(self):
         def assert_admin_view_menus_in(role_name, assert_func):
             role = security_manager.find_role(role_name)
