--- conflicted
+++ resolved
@@ -88,13 +88,9 @@
             "changed_by_name",
             "changed_by_url",
             "changed_on",
-<<<<<<< HEAD
-            "database",
-=======
             "database_name",
             "explore_url",
             "id",
->>>>>>> 85e9a4fa
             "schema",
             "table_name",
         ]
