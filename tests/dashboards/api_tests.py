--- conflicted
+++ resolved
@@ -22,12 +22,8 @@
 from typing import List, Optional
 from unittest.mock import patch
 from zipfile import is_zipfile, ZipFile
-<<<<<<< HEAD
 
 from tests.insert_chart_mixin import InsertChartMixin
-from tests.fixtures.birth_names_dashboard import load_birth_names_dashboard_with_slices
-=======
->>>>>>> 86807e40
 
 import pytest
 import prison
