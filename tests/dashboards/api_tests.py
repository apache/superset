# Licensed to the Apache Software Foundation (ASF) under one
# or more contributor license agreements.  See the NOTICE file
# distributed with this work for additional information
# regarding copyright ownership.  The ASF licenses this file
# to you under the Apache License, Version 2.0 (the
# "License"); you may not use this file except in compliance
# with the License.  You may obtain a copy of the License at
#
#   http://www.apache.org/licenses/LICENSE-2.0
#
# Unless required by applicable law or agreed to in writing,
# software distributed under the License is distributed on an
# "AS IS" BASIS, WITHOUT WARRANTIES OR CONDITIONS OF ANY
# KIND, either express or implied.  See the License for the
# specific language governing permissions and limitations
# under the License.
# isort:skip_file
# pylint: disable=too-many-public-methods, no-self-use, invalid-name, too-many-arguments
"""Unit tests for Superset"""
import json
from io import BytesIO
from typing import List, Optional
from unittest.mock import patch
from zipfile import is_zipfile, ZipFile
<<<<<<< HEAD
from tests.fixtures.birth_names_dashboard import (
    load_birth_names_dashboard_with_slices,
    load_birth_names_datasource,
)
=======

from tests.insert_chart_mixin import InsertChartMixin
>>>>>>> e8d50356

import pytest
import prison
import yaml
from sqlalchemy.sql import func

from freezegun import freeze_time
from sqlalchemy import and_
from superset import db, security_manager
from superset.models.dashboard import Dashboard
from superset.models.core import FavStar, FavStarClassName
from superset.models.reports import ReportSchedule, ReportScheduleType
from superset.models.slice import Slice
from superset.views.base import generate_download_headers

from tests.base_api_tests import ApiOwnersTestCaseMixin
from tests.base_tests import SupersetTestCase
from tests.fixtures.importexport import (
    chart_config,
    database_config,
    dashboard_config,
    dashboard_metadata_config,
    dataset_config,
    dataset_metadata_config,
)
<<<<<<< HEAD
from tests.fixtures.get_dashboards import get_dashboards_ids
from tests.fixtures.world_bank_dashboard import (
    load_world_bank_dashboard_with_slices,
    load_world_bank_datasource,
)
=======
from tests.utils.get_dashboards import get_dashboards_ids
from tests.fixtures.birth_names_dashboard import load_birth_names_dashboard_with_slices
from tests.fixtures.world_bank_dashboard import load_world_bank_dashboard_with_slices
>>>>>>> e8d50356

DASHBOARDS_FIXTURE_COUNT = 10


class TestDashboardApi(SupersetTestCase, ApiOwnersTestCaseMixin, InsertChartMixin):
    resource_name = "dashboard"

    dashboards: List[Dashboard] = []
    dashboard_data = {
        "dashboard_title": "title1_changed",
        "slug": "slug1_changed",
        "position_json": '{"b": "B"}',
        "css": "css_changed",
        "json_metadata": '{"refresh_frequency": 30}',
        "published": False,
    }

    def insert_dashboard(
        self,
        dashboard_title: str,
        slug: Optional[str],
        owners: List[int],
        roles: List[int] = [],
        created_by=None,
        slices: Optional[List[Slice]] = None,
        position_json: str = "",
        css: str = "",
        json_metadata: str = "",
        published: bool = False,
    ) -> Dashboard:
        obj_owners = list()
        obj_roles = list()
        slices = slices or []
        for owner in owners:
            user = db.session.query(security_manager.user_model).get(owner)
            obj_owners.append(user)
        for role in roles:
            role_obj = db.session.query(security_manager.role_model).get(role)
            obj_roles.append(role_obj)
        dashboard = Dashboard(
            dashboard_title=dashboard_title,
            slug=slug,
            owners=obj_owners,
            roles=obj_roles,
            position_json=position_json,
            css=css,
            json_metadata=json_metadata,
            slices=slices,
            published=published,
            created_by=created_by,
        )
        db.session.add(dashboard)
        db.session.commit()
        return dashboard

    @pytest.fixture()
    def create_dashboards(self):
        with self.create_app().app_context():
            dashboards = []
            admin = self.get_user("admin")
            charts = []
            half_dash_count = round(DASHBOARDS_FIXTURE_COUNT / 2)
            for cx in range(DASHBOARDS_FIXTURE_COUNT):
                dashboard = self.insert_dashboard(
                    f"title{cx}",
                    f"slug{cx}",
                    [admin.id],
                    slices=charts if cx < half_dash_count else [],
                )
                if cx < half_dash_count:
                    chart = self.insert_chart(f"slice{cx}", [admin.id], 1, params="{}")
                    charts.append(chart)
                    dashboard.slices = [chart]
                    db.session.add(dashboard)
                dashboards.append(dashboard)
            fav_dashboards = []
            for cx in range(half_dash_count):
                fav_star = FavStar(
                    user_id=admin.id, class_name="Dashboard", obj_id=dashboards[cx].id
                )
                db.session.add(fav_star)
                db.session.commit()
                fav_dashboards.append(fav_star)
            self.dashboards = dashboards
            yield dashboards

            # rollback changes
            for chart in charts:
                db.session.delete(chart)
            for dashboard in dashboards:
                db.session.delete(dashboard)
            for fav_dashboard in fav_dashboards:
                db.session.delete(fav_dashboard)
            db.session.commit()

    @pytest.fixture()
    def create_dashboard_with_report(self):
        with self.create_app().app_context():
            admin = self.get_user("admin")
            dashboard = self.insert_dashboard(
                f"dashboard_report", "dashboard_report", [admin.id]
            )
            report_schedule = ReportSchedule(
                type=ReportScheduleType.REPORT,
                name="report_with_dashboard",
                crontab="* * * * *",
                dashboard=dashboard,
            )
            db.session.commit()

            yield dashboard

            # rollback changes
            db.session.delete(report_schedule)
            db.session.delete(dashboard)
            db.session.commit()

    @pytest.mark.usefixtures("create_dashboards")
    def test_get_dashboard_charts(self):
        """
        Dashboard API: Test getting charts belonging to a dashboard
        """
        self.login(username="admin")
        dashboard = self.dashboards[0]
        uri = f"api/v1/dashboard/{dashboard.id}/charts"
        response = self.get_assert_metric(uri, "get_charts")
        self.assertEqual(response.status_code, 200)
        data = json.loads(response.data.decode("utf-8"))
        self.assertEqual(len(data["result"]), 1)
        self.assertEqual(
            data["result"][0]["slice_name"], dashboard.slices[0].slice_name
        )

    @pytest.mark.usefixtures("create_dashboards")
    def test_get_dashboard_charts_not_found(self):
        """
        Dashboard API: Test getting charts belonging to a dashboard that does not exist
        """
        self.login(username="admin")
        bad_id = self.get_nonexistent_numeric_id(Dashboard)
        uri = f"api/v1/dashboard/{bad_id}/charts"
        response = self.get_assert_metric(uri, "get_charts")
        self.assertEqual(response.status_code, 404)

    @pytest.mark.usefixtures("create_dashboards")
    def test_get_dashboard_charts_not_allowed(self):
        """
        Dashboard API: Test getting charts on a dashboard a user does not have access to
        """
        self.login(username="gamma")
        dashboard = self.dashboards[0]
        uri = f"api/v1/dashboard/{dashboard.id}/charts"
        response = self.get_assert_metric(uri, "get_charts")
        self.assertEqual(response.status_code, 404)

    @pytest.mark.usefixtures("create_dashboards")
    def test_get_dashboard_charts_empty(self):
        """
        Dashboard API: Test getting charts belonging to a dashboard without any charts
        """
        self.login(username="admin")
        # the fixture setup assigns no charts to the second half of dashboards
        uri = f"api/v1/dashboard/{self.dashboards[-1].id}/charts"
        response = self.get_assert_metric(uri, "get_charts")
        self.assertEqual(response.status_code, 200)
        data = json.loads(response.data.decode("utf-8"))
        self.assertEqual(data["result"], [])

    def test_get_dashboard(self):
        """
        Dashboard API: Test get dashboard
        """
        admin = self.get_user("admin")
        dashboard = self.insert_dashboard(
            "title", "slug1", [admin.id], created_by=admin
        )
        self.login(username="admin")
        uri = f"api/v1/dashboard/{dashboard.id}"
        rv = self.get_assert_metric(uri, "get")
        self.assertEqual(rv.status_code, 200)
        expected_result = {
            "changed_by": None,
            "changed_by_name": "",
            "changed_by_url": "",
            "charts": [],
            "created_by": {"id": 1, "first_name": "admin", "last_name": "user",},
            "id": dashboard.id,
            "css": "",
            "dashboard_title": "title",
            "json_metadata": "",
            "owners": [
                {
                    "id": 1,
                    "username": "admin",
                    "first_name": "admin",
                    "last_name": "user",
                }
            ],
            "roles": [],
            "position_json": "",
            "published": False,
            "url": "/superset/dashboard/slug1/",
            "slug": "slug1",
            "table_names": "",
            "thumbnail_url": dashboard.thumbnail_url,
        }
        data = json.loads(rv.data.decode("utf-8"))
        self.assertIn("changed_on", data["result"])
        for key, value in data["result"].items():
            # We can't assert timestamp values
            if key != "changed_on":
                self.assertEqual(value, expected_result[key])
        # rollback changes
        db.session.delete(dashboard)
        db.session.commit()

    def test_info_dashboard(self):
        """
        Dashboard API: Test info
        """
        self.login(username="admin")
        uri = "api/v1/dashboard/_info"
        rv = self.get_assert_metric(uri, "info")
        self.assertEqual(rv.status_code, 200)

    def test_info_security_database(self):
        """
        Dashboard API: Test info security
        """
        self.login(username="admin")
        params = {"keys": ["permissions"]}
        uri = f"api/v1/dashboard/_info?q={prison.dumps(params)}"
        rv = self.get_assert_metric(uri, "info")
        data = json.loads(rv.data.decode("utf-8"))
        assert rv.status_code == 200
        assert "can_read" in data["permissions"]
        assert "can_write" in data["permissions"]
        assert len(data["permissions"]) == 2

<<<<<<< HEAD
    @pytest.mark.usefixtures("load_birth_names_datasource")
=======
    @pytest.mark.usefixtures("load_world_bank_dashboard_with_slices")
>>>>>>> e8d50356
    def test_get_dashboard_not_found(self):
        """
        Dashboard API: Test get dashboard not found
        """
        bad_id = self.get_nonexistent_numeric_id(Dashboard)
        self.login(username="admin")
        uri = f"api/v1/dashboard/{bad_id}"
        rv = self.get_assert_metric(uri, "get")
        self.assertEqual(rv.status_code, 404)

    def test_get_dashboard_no_data_access(self):
        """
        Dashboard API: Test get dashboard without data access
        """
        admin = self.get_user("admin")
        dashboard = self.insert_dashboard("title", "slug1", [admin.id])

        self.login(username="gamma")
        uri = f"api/v1/dashboard/{dashboard.id}"
        rv = self.client.get(uri)
        self.assertEqual(rv.status_code, 404)
        # rollback changes
        db.session.delete(dashboard)
        db.session.commit()

    def test_get_dashboards_changed_on(self):
        """
        Dashboard API: Test get dashboards changed on
        """
        from datetime import datetime
        import humanize

        admin = self.get_user("admin")
        start_changed_on = datetime.now()
        dashboard = self.insert_dashboard("title", "slug1", [admin.id])

        self.login(username="admin")

        arguments = {
            "order_column": "changed_on_delta_humanized",
            "order_direction": "desc",
        }
        uri = f"api/v1/dashboard/?q={prison.dumps(arguments)}"

        rv = self.get_assert_metric(uri, "get_list")
        self.assertEqual(rv.status_code, 200)
        data = json.loads(rv.data.decode("utf-8"))
        self.assertEqual(
            data["result"][0]["changed_on_delta_humanized"],
            humanize.naturaltime(datetime.now() - start_changed_on),
        )

        # rollback changes
        db.session.delete(dashboard)
        db.session.commit()

    def test_get_dashboards_filter(self):
        """
        Dashboard API: Test get dashboards filter
        """
        admin = self.get_user("admin")
        gamma = self.get_user("gamma")
        dashboard = self.insert_dashboard("title", "slug1", [admin.id, gamma.id])

        self.login(username="admin")

        arguments = {
            "filters": [{"col": "dashboard_title", "opr": "sw", "value": "ti"}]
        }
        uri = f"api/v1/dashboard/?q={prison.dumps(arguments)}"

        rv = self.get_assert_metric(uri, "get_list")
        self.assertEqual(rv.status_code, 200)
        data = json.loads(rv.data.decode("utf-8"))
        self.assertEqual(data["count"], 1)

        arguments = {
            "filters": [
                {"col": "owners", "opr": "rel_m_m", "value": [admin.id, gamma.id]}
            ]
        }
        uri = f"api/v1/dashboard/?q={prison.dumps(arguments)}"
        rv = self.client.get(uri)
        self.assertEqual(rv.status_code, 200)
        data = json.loads(rv.data.decode("utf-8"))
        self.assertEqual(data["count"], 1)

        # rollback changes
        db.session.delete(dashboard)
        db.session.commit()

    @pytest.mark.usefixtures("create_dashboards")
    def test_get_dashboards_title_or_slug_filter(self):
        """
        Dashboard API: Test get dashboards title or slug filter
        """
        # Test title filter with ilike
        arguments = {
            "filters": [
                {"col": "dashboard_title", "opr": "title_or_slug", "value": "title1"}
            ],
            "order_column": "dashboard_title",
            "order_direction": "asc",
            "keys": ["none"],
            "columns": ["dashboard_title", "slug"],
        }
        self.login(username="admin")
        uri = f"api/v1/dashboard/?q={prison.dumps(arguments)}"
        rv = self.client.get(uri)
        self.assertEqual(rv.status_code, 200)
        data = json.loads(rv.data.decode("utf-8"))
        self.assertEqual(data["count"], 1)

        expected_response = [
            {"slug": "slug1", "dashboard_title": "title1"},
        ]
        assert data["result"] == expected_response

        # Test slug filter with ilike
        arguments["filters"][0]["value"] = "slug2"
        uri = f"api/v1/dashboard/?q={prison.dumps(arguments)}"
        rv = self.client.get(uri)
        self.assertEqual(rv.status_code, 200)
        data = json.loads(rv.data.decode("utf-8"))
        self.assertEqual(data["count"], 1)

        expected_response = [
            {"slug": "slug2", "dashboard_title": "title2"},
        ]
        assert data["result"] == expected_response

        self.logout()
        self.login(username="gamma")
        uri = f"api/v1/dashboard/?q={prison.dumps(arguments)}"
        rv = self.client.get(uri)
        self.assertEqual(rv.status_code, 200)
        data = json.loads(rv.data.decode("utf-8"))
        self.assertEqual(data["count"], 0)

    @pytest.mark.usefixtures("create_dashboards")
    def test_get_dashboards_favorite_filter(self):
        """
        Dashboard API: Test get dashboards favorite filter
        """
        admin = self.get_user("admin")
        users_favorite_query = db.session.query(FavStar.obj_id).filter(
            and_(FavStar.user_id == admin.id, FavStar.class_name == "Dashboard")
        )
        expected_models = (
            db.session.query(Dashboard)
            .filter(and_(Dashboard.id.in_(users_favorite_query)))
            .order_by(Dashboard.dashboard_title.asc())
            .all()
        )

        arguments = {
            "filters": [{"col": "id", "opr": "dashboard_is_favorite", "value": True}],
            "order_column": "dashboard_title",
            "order_direction": "asc",
            "keys": ["none"],
            "columns": ["dashboard_title"],
        }
        self.login(username="admin")
        uri = f"api/v1/dashboard/?q={prison.dumps(arguments)}"
        rv = self.client.get(uri)
        assert rv.status_code == 200
        data = json.loads(rv.data.decode("utf-8"))
        assert len(expected_models) == data["count"]

        for i, expected_model in enumerate(expected_models):
            assert (
                expected_model.dashboard_title == data["result"][i]["dashboard_title"]
            )

    @pytest.mark.usefixtures("create_dashboards")
    def test_get_current_user_favorite_status(self):
        """
        Dataset API: Test get current user favorite stars
        """
        admin = self.get_user("admin")
        users_favorite_ids = [
            star.obj_id
            for star in db.session.query(FavStar.obj_id)
            .filter(
                and_(
                    FavStar.user_id == admin.id,
                    FavStar.class_name == FavStarClassName.DASHBOARD,
                )
            )
            .all()
        ]

        assert users_favorite_ids
        arguments = [dash.id for dash in db.session.query(Dashboard.id).all()]
        self.login(username="admin")
        uri = f"api/v1/dashboard/favorite_status/?q={prison.dumps(arguments)}"
        rv = self.client.get(uri)
        data = json.loads(rv.data.decode("utf-8"))
        assert rv.status_code == 200
        for res in data["result"]:
            if res["id"] in users_favorite_ids:
                assert res["value"]

    @pytest.mark.usefixtures("create_dashboards")
    def test_get_dashboards_not_favorite_filter(self):
        """
        Dashboard API: Test get dashboards not favorite filter
        """
        admin = self.get_user("admin")
        users_favorite_query = db.session.query(FavStar.obj_id).filter(
            and_(FavStar.user_id == admin.id, FavStar.class_name == "Dashboard")
        )
        expected_models = (
            db.session.query(Dashboard)
            .filter(and_(~Dashboard.id.in_(users_favorite_query)))
            .order_by(Dashboard.dashboard_title.asc())
            .all()
        )
        arguments = {
            "filters": [{"col": "id", "opr": "dashboard_is_favorite", "value": False}],
            "order_column": "dashboard_title",
            "order_direction": "asc",
            "keys": ["none"],
            "columns": ["dashboard_title"],
        }
        uri = f"api/v1/dashboard/?q={prison.dumps(arguments)}"
        self.login(username="admin")
        rv = self.client.get(uri)
        data = json.loads(rv.data.decode("utf-8"))
        assert rv.status_code == 200
        assert len(expected_models) == data["count"]
        for i, expected_model in enumerate(expected_models):
            assert (
                expected_model.dashboard_title == data["result"][i]["dashboard_title"]
            )

    def create_dashboard_import(self):
        buf = BytesIO()
        with ZipFile(buf, "w") as bundle:
            with bundle.open("dashboard_export/metadata.yaml", "w") as fp:
                fp.write(yaml.safe_dump(dashboard_metadata_config).encode())
            with bundle.open(
                "dashboard_export/databases/imported_database.yaml", "w"
            ) as fp:
                fp.write(yaml.safe_dump(database_config).encode())
            with bundle.open(
                "dashboard_export/datasets/imported_dataset.yaml", "w"
            ) as fp:
                fp.write(yaml.safe_dump(dataset_config).encode())
            with bundle.open("dashboard_export/charts/imported_chart.yaml", "w") as fp:
                fp.write(yaml.safe_dump(chart_config).encode())
            with bundle.open(
                "dashboard_export/dashboards/imported_dashboard.yaml", "w"
            ) as fp:
                fp.write(yaml.safe_dump(dashboard_config).encode())
        buf.seek(0)
        return buf

    def test_delete_dashboard(self):
        """
        Dashboard API: Test delete
        """
        admin_id = self.get_user("admin").id
        dashboard_id = self.insert_dashboard("title", "slug1", [admin_id]).id
        self.login(username="admin")
        uri = f"api/v1/dashboard/{dashboard_id}"
        rv = self.delete_assert_metric(uri, "delete")
        self.assertEqual(rv.status_code, 200)
        model = db.session.query(Dashboard).get(dashboard_id)
        self.assertEqual(model, None)

    def test_delete_bulk_dashboards(self):
        """
        Dashboard API: Test delete bulk
        """
        admin_id = self.get_user("admin").id
        dashboard_count = 4
        dashboard_ids = list()
        for dashboard_name_index in range(dashboard_count):
            dashboard_ids.append(
                self.insert_dashboard(
                    f"title{dashboard_name_index}",
                    f"slug{dashboard_name_index}",
                    [admin_id],
                ).id
            )
        self.login(username="admin")
        argument = dashboard_ids
        uri = f"api/v1/dashboard/?q={prison.dumps(argument)}"
        rv = self.delete_assert_metric(uri, "bulk_delete")
        self.assertEqual(rv.status_code, 200)
        response = json.loads(rv.data.decode("utf-8"))
        expected_response = {"message": f"Deleted {dashboard_count} dashboards"}
        self.assertEqual(response, expected_response)
        for dashboard_id in dashboard_ids:
            model = db.session.query(Dashboard).get(dashboard_id)
            self.assertEqual(model, None)

    def test_delete_bulk_dashboards_bad_request(self):
        """
        Dashboard API: Test delete bulk bad request
        """
        dashboard_ids = [1, "a"]
        self.login(username="admin")
        argument = dashboard_ids
        uri = f"api/v1/dashboard/?q={prison.dumps(argument)}"
        rv = self.client.delete(uri)
        self.assertEqual(rv.status_code, 400)

    def test_delete_not_found_dashboard(self):
        """
        Dashboard API: Test not found delete
        """
        self.login(username="admin")
        dashboard_id = 1000
        uri = f"api/v1/dashboard/{dashboard_id}"
        rv = self.client.delete(uri)
        self.assertEqual(rv.status_code, 404)

    @pytest.mark.usefixtures("create_dashboard_with_report")
    def test_delete_dashboard_with_report(self):
        """
        Dashboard API: Test delete with associated report
        """
        self.login(username="admin")
        dashboard = (
            db.session.query(Dashboard.id)
            .filter(Dashboard.dashboard_title == "dashboard_report")
            .one_or_none()
        )
        uri = f"api/v1/dashboard/{dashboard.id}"
        rv = self.client.delete(uri)
        response = json.loads(rv.data.decode("utf-8"))
        self.assertEqual(rv.status_code, 422)
        expected_response = {
            "message": "There are associated alerts or reports: report_with_dashboard"
        }
        self.assertEqual(response, expected_response)

    def test_delete_bulk_dashboards_not_found(self):
        """
        Dashboard API: Test delete bulk not found
        """
        dashboard_ids = [1001, 1002]
        self.login(username="admin")
        argument = dashboard_ids
        uri = f"api/v1/dashboard/?q={prison.dumps(argument)}"
        rv = self.client.delete(uri)
        self.assertEqual(rv.status_code, 404)

    @pytest.mark.usefixtures("create_dashboard_with_report", "create_dashboards")
    def test_delete_bulk_dashboard_with_report(self):
        """
        Dashboard API: Test bulk delete with associated report
        """
        self.login(username="admin")
        dashboard_with_report = (
            db.session.query(Dashboard.id)
            .filter(Dashboard.dashboard_title == "dashboard_report")
            .one_or_none()
        )
        dashboards = (
            db.session.query(Dashboard)
            .filter(Dashboard.dashboard_title.like("title%"))
            .all()
        )

        dashboard_ids = [dashboard.id for dashboard in dashboards]
        dashboard_ids.append(dashboard_with_report.id)
        uri = f"api/v1/dashboard/?q={prison.dumps(dashboard_ids)}"
        rv = self.client.delete(uri)
        response = json.loads(rv.data.decode("utf-8"))
        self.assertEqual(rv.status_code, 422)
        expected_response = {
            "message": "There are associated alerts or reports: report_with_dashboard"
        }
        self.assertEqual(response, expected_response)

    def test_delete_dashboard_admin_not_owned(self):
        """
        Dashboard API: Test admin delete not owned
        """
        gamma_id = self.get_user("gamma").id
        dashboard_id = self.insert_dashboard("title", "slug1", [gamma_id]).id

        self.login(username="admin")
        uri = f"api/v1/dashboard/{dashboard_id}"
        rv = self.client.delete(uri)
        self.assertEqual(rv.status_code, 200)
        model = db.session.query(Dashboard).get(dashboard_id)
        self.assertEqual(model, None)

    def test_delete_bulk_dashboard_admin_not_owned(self):
        """
        Dashboard API: Test admin delete bulk not owned
        """
        gamma_id = self.get_user("gamma").id
        dashboard_count = 4
        dashboard_ids = list()
        for dashboard_name_index in range(dashboard_count):
            dashboard_ids.append(
                self.insert_dashboard(
                    f"title{dashboard_name_index}",
                    f"slug{dashboard_name_index}",
                    [gamma_id],
                ).id
            )

        self.login(username="admin")
        argument = dashboard_ids
        uri = f"api/v1/dashboard/?q={prison.dumps(argument)}"
        rv = self.client.delete(uri)
        response = json.loads(rv.data.decode("utf-8"))
        self.assertEqual(rv.status_code, 200)
        expected_response = {"message": f"Deleted {dashboard_count} dashboards"}
        self.assertEqual(response, expected_response)

        for dashboard_id in dashboard_ids:
            model = db.session.query(Dashboard).get(dashboard_id)
            self.assertEqual(model, None)

    @pytest.mark.usefixtures("load_birth_names_dashboard_with_slices")
    def test_delete_dashboard_not_owned(self):
        """
        Dashboard API: Test delete try not owned
        """
        user_alpha1 = self.create_user(
            "alpha1", "password", "Alpha", email="alpha1@superset.org"
        )
        user_alpha2 = self.create_user(
            "alpha2", "password", "Alpha", email="alpha2@superset.org"
        )
        existing_slice = (
            db.session.query(Slice).filter_by(slice_name="Girl Name Cloud").first()
        )
        dashboard = self.insert_dashboard(
            "title", "slug1", [user_alpha1.id], slices=[existing_slice], published=True
        )
        self.login(username="alpha2", password="password")
        uri = f"api/v1/dashboard/{dashboard.id}"
        rv = self.client.delete(uri)
        self.assertEqual(rv.status_code, 403)
        db.session.delete(dashboard)
        db.session.delete(user_alpha1)
        db.session.delete(user_alpha2)
        db.session.commit()

    @pytest.mark.usefixtures("load_birth_names_dashboard_with_slices")
    def test_delete_bulk_dashboard_not_owned(self):
        """
        Dashboard API: Test delete bulk try not owned
        """
        user_alpha1 = self.create_user(
            "alpha1", "password", "Alpha", email="alpha1@superset.org"
        )
        user_alpha2 = self.create_user(
            "alpha2", "password", "Alpha", email="alpha2@superset.org"
        )
        existing_slice = (
            db.session.query(Slice).filter_by(slice_name="Girl Name Cloud").first()
        )

        dashboard_count = 4
        dashboards = list()
        for dashboard_name_index in range(dashboard_count):
            dashboards.append(
                self.insert_dashboard(
                    f"title{dashboard_name_index}",
                    f"slug{dashboard_name_index}",
                    [user_alpha1.id],
                    slices=[existing_slice],
                    published=True,
                )
            )

        owned_dashboard = self.insert_dashboard(
            "title_owned",
            "slug_owned",
            [user_alpha2.id],
            slices=[existing_slice],
            published=True,
        )

        self.login(username="alpha2", password="password")

        # verify we can't delete not owned dashboards
        arguments = [dashboard.id for dashboard in dashboards]
        uri = f"api/v1/dashboard/?q={prison.dumps(arguments)}"
        rv = self.client.delete(uri)
        self.assertEqual(rv.status_code, 403)
        response = json.loads(rv.data.decode("utf-8"))
        expected_response = {"message": "Forbidden"}
        self.assertEqual(response, expected_response)

        # nothing is deleted in bulk with a list of owned and not owned dashboards
        arguments = [dashboard.id for dashboard in dashboards] + [owned_dashboard.id]
        uri = f"api/v1/dashboard/?q={prison.dumps(arguments)}"
        rv = self.client.delete(uri)
        self.assertEqual(rv.status_code, 403)
        response = json.loads(rv.data.decode("utf-8"))
        expected_response = {"message": "Forbidden"}
        self.assertEqual(response, expected_response)

        for dashboard in dashboards:
            db.session.delete(dashboard)
        db.session.delete(owned_dashboard)
        db.session.delete(user_alpha1)
        db.session.delete(user_alpha2)
        db.session.commit()

    def test_create_dashboard(self):
        """
        Dashboard API: Test create dashboard
        """
        admin_id = self.get_user("admin").id
        dashboard_data = {
            "dashboard_title": "title1",
            "slug": "slug1",
            "owners": [admin_id],
            "position_json": '{"a": "A"}',
            "css": "css",
            "json_metadata": '{"refresh_frequency": 30}',
            "published": True,
        }
        self.login(username="admin")
        uri = "api/v1/dashboard/"
        rv = self.post_assert_metric(uri, dashboard_data, "post")
        self.assertEqual(rv.status_code, 201)
        data = json.loads(rv.data.decode("utf-8"))
        model = db.session.query(Dashboard).get(data.get("id"))
        db.session.delete(model)
        db.session.commit()

    def test_create_simple_dashboard(self):
        """
        Dashboard API: Test create simple dashboard
        """
        dashboard_data = {"dashboard_title": "title1"}
        self.login(username="admin")
        uri = "api/v1/dashboard/"
        rv = self.client.post(uri, json=dashboard_data)
        self.assertEqual(rv.status_code, 201)
        data = json.loads(rv.data.decode("utf-8"))
        model = db.session.query(Dashboard).get(data.get("id"))
        db.session.delete(model)
        db.session.commit()

    def test_create_dashboard_empty(self):
        """
        Dashboard API: Test create empty
        """
        dashboard_data = {}
        self.login(username="admin")
        uri = "api/v1/dashboard/"
        rv = self.client.post(uri, json=dashboard_data)
        self.assertEqual(rv.status_code, 201)
        data = json.loads(rv.data.decode("utf-8"))
        model = db.session.query(Dashboard).get(data.get("id"))
        db.session.delete(model)
        db.session.commit()

        dashboard_data = {"dashboard_title": ""}
        self.login(username="admin")
        uri = "api/v1/dashboard/"
        rv = self.client.post(uri, json=dashboard_data)
        self.assertEqual(rv.status_code, 201)
        data = json.loads(rv.data.decode("utf-8"))
        model = db.session.query(Dashboard).get(data.get("id"))
        db.session.delete(model)
        db.session.commit()

    def test_create_dashboard_validate_title(self):
        """
        Dashboard API: Test create dashboard validate title
        """
        dashboard_data = {"dashboard_title": "a" * 600}
        self.login(username="admin")
        uri = "api/v1/dashboard/"
        rv = self.post_assert_metric(uri, dashboard_data, "post")
        self.assertEqual(rv.status_code, 400)
        response = json.loads(rv.data.decode("utf-8"))
        expected_response = {
            "message": {"dashboard_title": ["Length must be between 0 and 500."]}
        }
        self.assertEqual(response, expected_response)

    def test_create_dashboard_validate_slug(self):
        """
        Dashboard API: Test create validate slug
        """
        admin_id = self.get_user("admin").id
        dashboard = self.insert_dashboard("title1", "slug1", [admin_id])
        self.login(username="admin")

        # Check for slug uniqueness
        dashboard_data = {"dashboard_title": "title2", "slug": "slug1"}
        uri = "api/v1/dashboard/"
        rv = self.client.post(uri, json=dashboard_data)
        self.assertEqual(rv.status_code, 422)
        response = json.loads(rv.data.decode("utf-8"))
        expected_response = {"message": {"slug": ["Must be unique"]}}
        self.assertEqual(response, expected_response)

        # Check for slug max size
        dashboard_data = {"dashboard_title": "title2", "slug": "a" * 256}
        uri = "api/v1/dashboard/"
        rv = self.client.post(uri, json=dashboard_data)
        self.assertEqual(rv.status_code, 400)
        response = json.loads(rv.data.decode("utf-8"))
        expected_response = {"message": {"slug": ["Length must be between 1 and 255."]}}
        self.assertEqual(response, expected_response)

        db.session.delete(dashboard)
        db.session.commit()

    def test_create_dashboard_validate_owners(self):
        """
        Dashboard API: Test create validate owners
        """
        dashboard_data = {"dashboard_title": "title1", "owners": [1000]}
        self.login(username="admin")
        uri = "api/v1/dashboard/"
        rv = self.client.post(uri, json=dashboard_data)
        self.assertEqual(rv.status_code, 422)
        response = json.loads(rv.data.decode("utf-8"))
        expected_response = {"message": {"owners": ["Owners are invalid"]}}
        self.assertEqual(response, expected_response)

    def test_create_dashboard_validate_roles(self):
        """
        Dashboard API: Test create validate roles
        """
        dashboard_data = {"dashboard_title": "title1", "roles": [1000]}
        self.login(username="admin")
        uri = "api/v1/dashboard/"
        rv = self.client.post(uri, json=dashboard_data)
        self.assertEqual(rv.status_code, 422)
        response = json.loads(rv.data.decode("utf-8"))
        expected_response = {"message": {"roles": ["Some roles do not exist"]}}
        self.assertEqual(response, expected_response)

    def test_create_dashboard_validate_json(self):
        """
        Dashboard API: Test create validate json
        """
        dashboard_data = {"dashboard_title": "title1", "position_json": '{"A:"a"}'}
        self.login(username="admin")
        uri = "api/v1/dashboard/"
        rv = self.client.post(uri, json=dashboard_data)
        self.assertEqual(rv.status_code, 400)

        dashboard_data = {"dashboard_title": "title1", "json_metadata": '{"A:"a"}'}
        self.login(username="admin")
        uri = "api/v1/dashboard/"
        rv = self.client.post(uri, json=dashboard_data)
        self.assertEqual(rv.status_code, 400)

        dashboard_data = {
            "dashboard_title": "title1",
            "json_metadata": '{"refresh_frequency": "A"}',
        }
        self.login(username="admin")
        uri = "api/v1/dashboard/"
        rv = self.client.post(uri, json=dashboard_data)
        self.assertEqual(rv.status_code, 400)

    def test_update_dashboard(self):
        """
        Dashboard API: Test update
        """
        admin = self.get_user("admin")
        admin_role = self.get_role("Admin")
        dashboard_id = self.insert_dashboard(
            "title1", "slug1", [admin.id], roles=[admin_role.id]
        ).id
        self.login(username="admin")
        uri = f"api/v1/dashboard/{dashboard_id}"
        rv = self.put_assert_metric(uri, self.dashboard_data, "put")
        self.assertEqual(rv.status_code, 200)
        model = db.session.query(Dashboard).get(dashboard_id)
        self.assertEqual(model.dashboard_title, self.dashboard_data["dashboard_title"])
        self.assertEqual(model.slug, self.dashboard_data["slug"])
        self.assertEqual(model.position_json, self.dashboard_data["position_json"])
        self.assertEqual(model.css, self.dashboard_data["css"])
        self.assertEqual(model.json_metadata, self.dashboard_data["json_metadata"])
        self.assertEqual(model.published, self.dashboard_data["published"])
        self.assertEqual(model.owners, [admin])
        self.assertEqual(model.roles, [admin_role])

        db.session.delete(model)
        db.session.commit()

    @pytest.mark.usefixtures("load_birth_names_dashboard_with_slices")
    def test_update_dashboard_chart_owners(self):
        """
        Dashboard API: Test update chart owners
        """
        user_alpha1 = self.create_user(
            "alpha1", "password", "Alpha", email="alpha1@superset.org"
        )
        user_alpha2 = self.create_user(
            "alpha2", "password", "Alpha", email="alpha2@superset.org"
        )
        admin = self.get_user("admin")
        slices = []
        slices.append(
            db.session.query(Slice).filter_by(slice_name="Girl Name Cloud").first()
        )
        slices.append(db.session.query(Slice).filter_by(slice_name="Trends").first())
        slices.append(db.session.query(Slice).filter_by(slice_name="Boys").first())

        dashboard = self.insert_dashboard("title1", "slug1", [admin.id], slices=slices,)
        self.login(username="admin")
        uri = f"api/v1/dashboard/{dashboard.id}"
        dashboard_data = {"owners": [user_alpha1.id, user_alpha2.id]}
        rv = self.client.put(uri, json=dashboard_data)
        self.assertEqual(rv.status_code, 200)

        # verify slices owners include alpha1 and alpha2 users
        slices_ids = [slice.id for slice in slices]
        # Refetch Slices
        slices = db.session.query(Slice).filter(Slice.id.in_(slices_ids)).all()
        for slice in slices:
            self.assertIn(user_alpha1, slice.owners)
            self.assertIn(user_alpha2, slice.owners)
            self.assertIn(admin, slice.owners)
            # Revert owners on slice
            slice.owners = []
            db.session.commit()

        # Rollback changes
        db.session.delete(dashboard)
        db.session.delete(user_alpha1)
        db.session.delete(user_alpha2)
        db.session.commit()

    def test_update_partial_dashboard(self):
        """
        Dashboard API: Test update partial
        """
        admin_id = self.get_user("admin").id
        dashboard_id = self.insert_dashboard("title1", "slug1", [admin_id]).id
        self.login(username="admin")
        uri = f"api/v1/dashboard/{dashboard_id}"
        rv = self.client.put(
            uri, json={"json_metadata": self.dashboard_data["json_metadata"]}
        )
        self.assertEqual(rv.status_code, 200)

        rv = self.client.put(
            uri, json={"dashboard_title": self.dashboard_data["dashboard_title"]}
        )
        self.assertEqual(rv.status_code, 200)

        rv = self.client.put(uri, json={"slug": self.dashboard_data["slug"]})
        self.assertEqual(rv.status_code, 200)

        model = db.session.query(Dashboard).get(dashboard_id)
        self.assertEqual(model.json_metadata, self.dashboard_data["json_metadata"])
        self.assertEqual(model.dashboard_title, self.dashboard_data["dashboard_title"])
        self.assertEqual(model.slug, self.dashboard_data["slug"])

        db.session.delete(model)
        db.session.commit()

    def test_update_dashboard_new_owner(self):
        """
        Dashboard API: Test update set new owner to current user
        """
        gamma_id = self.get_user("gamma").id
        admin = self.get_user("admin")
        dashboard_id = self.insert_dashboard("title1", "slug1", [gamma_id]).id
        dashboard_data = {"dashboard_title": "title1_changed"}
        self.login(username="admin")
        uri = f"api/v1/dashboard/{dashboard_id}"
        rv = self.client.put(uri, json=dashboard_data)
        self.assertEqual(rv.status_code, 200)
        model = db.session.query(Dashboard).get(dashboard_id)
        self.assertIn(admin, model.owners)
        for slc in model.slices:
            self.assertIn(admin, slc.owners)
        db.session.delete(model)
        db.session.commit()

    def test_update_dashboard_slug_formatting(self):
        """
        Dashboard API: Test update slug formatting
        """
        admin_id = self.get_user("admin").id
        dashboard_id = self.insert_dashboard("title1", "slug1", [admin_id]).id
        dashboard_data = {"dashboard_title": "title1_changed", "slug": "slug1 changed"}
        self.login(username="admin")
        uri = f"api/v1/dashboard/{dashboard_id}"
        rv = self.client.put(uri, json=dashboard_data)
        self.assertEqual(rv.status_code, 200)
        model = db.session.query(Dashboard).get(dashboard_id)
        self.assertEqual(model.dashboard_title, "title1_changed")
        self.assertEqual(model.slug, "slug1-changed")
        db.session.delete(model)
        db.session.commit()

    def test_update_dashboard_validate_slug(self):
        """
        Dashboard API: Test update validate slug
        """
        admin_id = self.get_user("admin").id
        dashboard1 = self.insert_dashboard("title1", "slug-1", [admin_id])
        dashboard2 = self.insert_dashboard("title2", "slug-2", [admin_id])

        self.login(username="admin")
        # Check for slug uniqueness
        dashboard_data = {"dashboard_title": "title2", "slug": "slug 1"}
        uri = f"api/v1/dashboard/{dashboard2.id}"
        rv = self.client.put(uri, json=dashboard_data)
        self.assertEqual(rv.status_code, 422)
        response = json.loads(rv.data.decode("utf-8"))
        expected_response = {"message": {"slug": ["Must be unique"]}}
        self.assertEqual(response, expected_response)

        db.session.delete(dashboard1)
        db.session.delete(dashboard2)
        db.session.commit()

        dashboard1 = self.insert_dashboard("title1", None, [admin_id])
        dashboard2 = self.insert_dashboard("title2", None, [admin_id])
        self.login(username="admin")
        # Accept empty slugs and don't validate them has unique
        dashboard_data = {"dashboard_title": "title2_changed", "slug": ""}
        uri = f"api/v1/dashboard/{dashboard2.id}"
        rv = self.client.put(uri, json=dashboard_data)
        self.assertEqual(rv.status_code, 200)

        db.session.delete(dashboard1)
        db.session.delete(dashboard2)
        db.session.commit()

    def test_update_published(self):
        """
        Dashboard API: Test update published patch
        """
        admin = self.get_user("admin")
        gamma = self.get_user("gamma")

        dashboard = self.insert_dashboard("title1", "slug1", [admin.id, gamma.id])
        dashboard_data = {"published": True}
        self.login(username="admin")
        uri = f"api/v1/dashboard/{dashboard.id}"
        rv = self.client.put(uri, json=dashboard_data)
        self.assertEqual(rv.status_code, 200)

        model = db.session.query(Dashboard).get(dashboard.id)
        self.assertEqual(model.published, True)
        self.assertEqual(model.slug, "slug1")
        self.assertIn(admin, model.owners)
        self.assertIn(gamma, model.owners)
        db.session.delete(model)
        db.session.commit()

    @pytest.mark.usefixtures("load_birth_names_dashboard_with_slices")
    def test_update_dashboard_not_owned(self):
        """
        Dashboard API: Test update dashboard not owned
        """
        user_alpha1 = self.create_user(
            "alpha1", "password", "Alpha", email="alpha1@superset.org"
        )
        user_alpha2 = self.create_user(
            "alpha2", "password", "Alpha", email="alpha2@superset.org"
        )
        existing_slice = (
            db.session.query(Slice).filter_by(slice_name="Girl Name Cloud").first()
        )
        dashboard = self.insert_dashboard(
            "title", "slug1", [user_alpha1.id], slices=[existing_slice], published=True
        )
        self.login(username="alpha2", password="password")
        dashboard_data = {"dashboard_title": "title1_changed", "slug": "slug1 changed"}
        uri = f"api/v1/dashboard/{dashboard.id}"
        rv = self.put_assert_metric(uri, dashboard_data, "put")
        self.assertEqual(rv.status_code, 403)
        db.session.delete(dashboard)
        db.session.delete(user_alpha1)
        db.session.delete(user_alpha2)
        db.session.commit()

    @pytest.mark.usefixtures(
        "load_world_bank_dashboard_with_slices",
        "load_birth_names_dashboard_with_slices",
    )
    def test_export(self):
        """
        Dashboard API: Test dashboard export
        """
        self.login(username="admin")
        dashboards_ids = get_dashboards_ids(db, ["world_health", "births"])
        uri = f"api/v1/dashboard/export/?q={prison.dumps(dashboards_ids)}"

        # freeze time to ensure filename is deterministic
        with freeze_time("2020-01-01T00:00:00Z"):
            rv = self.get_assert_metric(uri, "export")
            headers = generate_download_headers("json")["Content-Disposition"]

        assert rv.status_code == 200
        assert rv.headers["Content-Disposition"] == headers

    def test_export_not_found(self):
        """
        Dashboard API: Test dashboard export not found
        """
        self.login(username="admin")
        argument = [1000]
        uri = f"api/v1/dashboard/export/?q={prison.dumps(argument)}"
        rv = self.client.get(uri)
        self.assertEqual(rv.status_code, 404)

    def test_export_not_allowed(self):
        """
        Dashboard API: Test dashboard export not allowed
        """
        admin_id = self.get_user("admin").id
        dashboard = self.insert_dashboard("title", "slug1", [admin_id], published=False)

        self.login(username="gamma")
        argument = [dashboard.id]
        uri = f"api/v1/dashboard/export/?q={prison.dumps(argument)}"
        rv = self.client.get(uri)
        self.assertEqual(rv.status_code, 404)
        db.session.delete(dashboard)
        db.session.commit()

    @patch.dict(
        "superset.extensions.feature_flag_manager._feature_flags",
        {"VERSIONED_EXPORT": True},
        clear=True,
    )
    def test_export_bundle(self):
        """
        Dashboard API: Test dashboard export
        """
        dashboards_ids = get_dashboards_ids(db, ["world_health", "births"])
        uri = f"api/v1/dashboard/export/?q={prison.dumps(dashboards_ids)}"

        self.login(username="admin")
        rv = self.client.get(uri)

        assert rv.status_code == 200

        buf = BytesIO(rv.data)
        assert is_zipfile(buf)

    @patch.dict(
        "superset.extensions.feature_flag_manager._feature_flags",
        {"VERSIONED_EXPORT": True},
        clear=True,
    )
    def test_export_bundle_not_found(self):
        """
        Dashboard API: Test dashboard export not found
        """
        self.login(username="admin")
        argument = [1000]
        uri = f"api/v1/dashboard/export/?q={prison.dumps(argument)}"
        rv = self.client.get(uri)
        assert rv.status_code == 404

    @patch.dict(
        "superset.extensions.feature_flag_manager._feature_flags",
        {"VERSIONED_EXPORT": True},
        clear=True,
    )
    def test_export_bundle_not_allowed(self):
        """
        Dashboard API: Test dashboard export not allowed
        """
        admin_id = self.get_user("admin").id
        dashboard = self.insert_dashboard("title", "slug1", [admin_id], published=False)

        self.login(username="gamma")
        argument = [dashboard.id]
        uri = f"api/v1/dashboard/export/?q={prison.dumps(argument)}"
        rv = self.client.get(uri)
        assert rv.status_code == 404

        db.session.delete(dashboard)
        db.session.commit()

    def test_import_dashboard(self):
        """
        Dashboard API: Test import dashboard
        """
        self.login(username="admin")
        uri = "api/v1/dashboard/import/"

        buf = self.create_dashboard_import()
        form_data = {
            "formData": (buf, "dashboard_export.zip"),
        }
        rv = self.client.post(uri, data=form_data, content_type="multipart/form-data")
        response = json.loads(rv.data.decode("utf-8"))

        assert rv.status_code == 200
        assert response == {"message": "OK"}

        dashboard = (
            db.session.query(Dashboard).filter_by(uuid=dashboard_config["uuid"]).one()
        )
        assert dashboard.dashboard_title == "Test dash"

        assert len(dashboard.slices) == 1
        chart = dashboard.slices[0]
        assert str(chart.uuid) == chart_config["uuid"]

        dataset = chart.table
        assert str(dataset.uuid) == dataset_config["uuid"]

        database = dataset.database
        assert str(database.uuid) == database_config["uuid"]

        db.session.delete(dashboard)
        db.session.delete(chart)
        db.session.delete(dataset)
        db.session.delete(database)
        db.session.commit()

    def test_import_dashboard_overwrite(self):
        """
        Dashboard API: Test import existing dashboard
        """
        self.login(username="admin")
        uri = "api/v1/dashboard/import/"

        buf = self.create_dashboard_import()
        form_data = {
            "formData": (buf, "dashboard_export.zip"),
        }
        rv = self.client.post(uri, data=form_data, content_type="multipart/form-data")
        response = json.loads(rv.data.decode("utf-8"))

        assert rv.status_code == 200
        assert response == {"message": "OK"}

        # import again without overwrite flag
        buf = self.create_dashboard_import()
        form_data = {
            "formData": (buf, "dashboard_export.zip"),
        }
        rv = self.client.post(uri, data=form_data, content_type="multipart/form-data")
        response = json.loads(rv.data.decode("utf-8"))

        assert rv.status_code == 422
        assert response == {
            "message": {
                "dashboards/imported_dashboard.yaml": "Dashboard already exists and `overwrite=true` was not passed"
            }
        }

        # import with overwrite flag
        buf = self.create_dashboard_import()
        form_data = {
            "formData": (buf, "dashboard_export.zip"),
            "overwrite": "true",
        }
        rv = self.client.post(uri, data=form_data, content_type="multipart/form-data")
        response = json.loads(rv.data.decode("utf-8"))

        assert rv.status_code == 200
        assert response == {"message": "OK"}

        # cleanup
        dashboard = (
            db.session.query(Dashboard).filter_by(uuid=dashboard_config["uuid"]).one()
        )
        chart = dashboard.slices[0]
        dataset = chart.table
        database = dataset.database

        db.session.delete(dashboard)
        db.session.delete(chart)
        db.session.delete(dataset)
        db.session.delete(database)
        db.session.commit()

    def test_import_dashboard_invalid(self):
        """
        Dashboard API: Test import invalid dashboard
        """
        self.login(username="admin")
        uri = "api/v1/dashboard/import/"

        buf = BytesIO()
        with ZipFile(buf, "w") as bundle:
            with bundle.open("dashboard_export/metadata.yaml", "w") as fp:
                fp.write(yaml.safe_dump(dataset_metadata_config).encode())
            with bundle.open(
                "dashboard_export/databases/imported_database.yaml", "w"
            ) as fp:
                fp.write(yaml.safe_dump(database_config).encode())
            with bundle.open(
                "dashboard_export/datasets/imported_dataset.yaml", "w"
            ) as fp:
                fp.write(yaml.safe_dump(dataset_config).encode())
            with bundle.open("dashboard_export/charts/imported_chart.yaml", "w") as fp:
                fp.write(yaml.safe_dump(chart_config).encode())
            with bundle.open(
                "dashboard_export/dashboards/imported_dashboard.yaml", "w"
            ) as fp:
                fp.write(yaml.safe_dump(dashboard_config).encode())
        buf.seek(0)

        form_data = {
            "formData": (buf, "dashboard_export.zip"),
        }
        rv = self.client.post(uri, data=form_data, content_type="multipart/form-data")
        response = json.loads(rv.data.decode("utf-8"))

        assert rv.status_code == 422
        assert response == {
            "message": {"metadata.yaml": {"type": ["Must be equal to Dashboard."]}}
        }

    def test_get_all_related_roles(self):
        """
        API: Test get filter related roles
        """
        self.login(username="admin")
        uri = f"api/v1/dashboard/related/roles"

        rv = self.client.get(uri)
        assert rv.status_code == 200
        response = json.loads(rv.data.decode("utf-8"))
        roles = db.session.query(security_manager.role_model).all()
        expected_roles = [str(role) for role in roles]
        assert response["count"] == len(roles)

        response_roles = [result["text"] for result in response["result"]]
        for expected_role in expected_roles:
            assert expected_role in response_roles

    def test_get_filter_related_roles(self):
        """
        API: Test get filter related roles
        """
        self.login(username="admin")
        argument = {"filter": "alpha"}
        uri = f"api/v1/dashboard/related/roles?q={prison.dumps(argument)}"

        rv = self.client.get(uri)
        assert rv.status_code == 200
        response = json.loads(rv.data.decode("utf-8"))
        assert response["count"] == 1

        response_roles = [result["text"] for result in response["result"]]
        assert "Alpha" in response_roles<|MERGE_RESOLUTION|>--- conflicted
+++ resolved
@@ -22,15 +22,6 @@
 from typing import List, Optional
 from unittest.mock import patch
 from zipfile import is_zipfile, ZipFile
-<<<<<<< HEAD
-from tests.fixtures.birth_names_dashboard import (
-    load_birth_names_dashboard_with_slices,
-    load_birth_names_datasource,
-)
-=======
-
-from tests.insert_chart_mixin import InsertChartMixin
->>>>>>> e8d50356
 
 import pytest
 import prison
@@ -48,6 +39,11 @@
 
 from tests.base_api_tests import ApiOwnersTestCaseMixin
 from tests.base_tests import SupersetTestCase
+from tests.fixtures.birth_names_dashboard import (
+    load_birth_names_dashboard_with_slices,
+    load_birth_names_datasource,
+)
+from tests.fixtures.get_dashboards import get_dashboards_ids
 from tests.fixtures.importexport import (
     chart_config,
     database_config,
@@ -56,17 +52,11 @@
     dataset_config,
     dataset_metadata_config,
 )
-<<<<<<< HEAD
-from tests.fixtures.get_dashboards import get_dashboards_ids
 from tests.fixtures.world_bank_dashboard import (
     load_world_bank_dashboard_with_slices,
     load_world_bank_datasource,
 )
-=======
-from tests.utils.get_dashboards import get_dashboards_ids
-from tests.fixtures.birth_names_dashboard import load_birth_names_dashboard_with_slices
-from tests.fixtures.world_bank_dashboard import load_world_bank_dashboard_with_slices
->>>>>>> e8d50356
+from tests.insert_chart_mixin import InsertChartMixin
 
 DASHBOARDS_FIXTURE_COUNT = 10
 
@@ -306,11 +296,7 @@
         assert "can_write" in data["permissions"]
         assert len(data["permissions"]) == 2
 
-<<<<<<< HEAD
-    @pytest.mark.usefixtures("load_birth_names_datasource")
-=======
     @pytest.mark.usefixtures("load_world_bank_dashboard_with_slices")
->>>>>>> e8d50356
     def test_get_dashboard_not_found(self):
         """
         Dashboard API: Test get dashboard not found
