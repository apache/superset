--- conflicted
+++ resolved
@@ -48,11 +48,13 @@
 from .fixtures.energy_dashboard import load_energy_table_with_slice
 from .fixtures.unicode_dashboard import load_unicode_dashboard_with_slice
 
-<<<<<<< HEAD
-NEW_SECURITY_CONVERGE_VIEWS = ("Dataset", "CssTemplate", "Chart", "SavedQuery")
-=======
-NEW_SECURITY_CONVERGE_VIEWS = ("CssTemplate", "SavedQuery", "Chart", "Annotation")
->>>>>>> 9c8b65d0
+NEW_SECURITY_CONVERGE_VIEWS = (
+    "Annotation",
+    "Dataset",
+    "CssTemplate",
+    "Chart",
+    "SavedQuery",
+)
 
 
 def get_perm_tuples(role_name):
