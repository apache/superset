--- conflicted
+++ resolved
@@ -31,14 +31,11 @@
 from sqlalchemy import Float, Date, String
 
 from superset.models.dashboard import Dashboard
-<<<<<<< HEAD
 from tests.fixtures.world_bank_dashboard import (
     load_world_bank_dashboard_with_slices,
     load_world_bank_datasource,
 )
 from tests.fixtures.expose_db_in_sqllab import expose_in_sqllab
-=======
->>>>>>> 6e312126
 
 from superset import app, appbuilder, db, security_manager, viz, ConnectorRegistry
 from superset.connectors.druid.models import DruidCluster, DruidDatasource
@@ -56,14 +53,6 @@
     create_slice,
     create_dashboard,
 )
-<<<<<<< HEAD
-from .fixtures.energy_dashboard import load_energy_table_with_slice
-from .fixtures.unicode_dashboard import load_unicode_dashboard_with_slice
-from tests.fixtures.birth_names_dashboard import (
-    load_birth_names_dashboard_with_slices,
-    load_birth_names_datasource,
-)
-=======
 from tests.fixtures.birth_names_dashboard import load_birth_names_dashboard_with_slices
 from tests.fixtures.energy_dashboard import load_energy_table_with_slice
 from tests.fixtures.public_role import (
@@ -72,7 +61,6 @@
 )
 from tests.fixtures.unicode_dashboard import load_unicode_dashboard_with_slice
 from tests.fixtures.world_bank_dashboard import load_world_bank_dashboard_with_slices
->>>>>>> 6e312126
 
 NEW_SECURITY_CONVERGE_VIEWS = (
     "Annotation",
@@ -595,13 +583,10 @@
         )  # wb_health_population slice, has access
         self.assertNotIn("Girl Name Cloud", data)  # birth_names slice, no access
 
-<<<<<<< HEAD
     @pytest.mark.usefixtures(
         "load_birth_names_datasource", "load_world_bank_datasource"
     )
-=======
     @pytest.mark.usefixtures("public_role_like_gamma")
->>>>>>> 6e312126
     def test_public_sync_role_data_perms(self):
         """
         Security: Tests if the sync role method preserves data access permissions
@@ -642,22 +627,11 @@
         for pvm in current_app.config["FAB_ROLES"]["TestRole"]:
             assert pvm in public_role_resource_names
 
-<<<<<<< HEAD
-        # Cleanup
-        current_app.config["PUBLIC_ROLE_LIKE"] = "Gamma"
-        security_manager.sync_role_definitions()
-
     @pytest.mark.usefixtures(
         "load_world_bank_dashboard_with_slices", "prepare_ds", "expose_in_sqllab"
     )
-=======
->>>>>>> 6e312126
     def test_sqllab_gamma_user_schema_access_to_sqllab(self):
         session = db.session
-
-        example_db = session.query(Database).filter_by(database_name="examples").one()
-        session.commit()
-
         arguments = {
             "keys": ["none"],
             "filters": [{"col": "expose_in_sqllab", "opr": "eq", "value": True}],
