# Licensed to the Apache Software Foundation (ASF) under one
# or more contributor license agreements.  See the NOTICE file
# distributed with this work for additional information
# regarding copyright ownership.  The ASF licenses this file
# to you under the Apache License, Version 2.0 (the
# "License"); you may not use this file except in compliance
# with the License.  You may obtain a copy of the License at
#
#   http://www.apache.org/licenses/LICENSE-2.0
#
# Unless required by applicable law or agreed to in writing,
# software distributed under the License is distributed on an
# "AS IS" BASIS, WITHOUT WARRANTIES OR CONDITIONS OF ANY
# KIND, either express or implied.  See the License for the
# specific language governing permissions and limitations
# under the License.
"""Unit tests for geocoding"""

<<<<<<< HEAD
from superset import app, db
from superset.connectors.sqla.models import SqlaTable
from superset.models.helpers import QueryStatus
from superset.utils.geocoding_utils import GeoCoder
=======
from sqlalchemy.engine import reflection

from superset import db
from superset.connectors.sqla.models import SqlaTable
from superset.models.core import Database
>>>>>>> f2c6580a
from superset.views import core as views

from .base_tests import SupersetTestCase

BASE_DIR = app.config["BASE_DIR"]


class GeocodingTests(SupersetTestCase):
    superset = views.Superset()

    def __init__(self, *args, **kwargs):
        super(GeocodingTests, self).__init__(*args, **kwargs)

    def setUp(self):
        self.login()

    def tearDown(self):
        self.logout()

<<<<<<< HEAD
=======
    def test_get_mapbox_api_key(self):
        superset = views.Superset()
        api_key = superset._get_mapbox_key()
        assert isinstance(api_key, str)

    # def test_add_lat_lon_columns(self):
    #     table = db.session.query(SqlaTable).first()
    #     database = db.session.query(Database).filter_by(id=table.database_id).first()
    #     database.allow_dml = True
    #     db.session.commit()
    #
    #     table_name = table.table_name
    #     lat_column_name = "lat"
    #     lon_column_name = "lon"
    #
    #     columns = reflection.Inspector.from_engine(db.engine).get_columns(table_name)
    #     number_of_columns_before = len(columns)
    #
    #     views.Superset()._add_lat_lon_columns(
    #         table_name, lat_column_name, lon_column_name
    #     )
    #
    #     columns = reflection.Inspector.from_engine(db.engine).get_columns(table_name)
    #     number_of_columns_after = len(columns)
    #     assert number_of_columns_after == number_of_columns_before + 2
    #     column_names = [column["name"] for column in columns]
    #     assert lon_column_name in column_names
    #     assert lat_column_name in column_names

    def test_insert_geocoded_data(self):
        table_name = "birth_names"

        selected_columns = ["name", "gender"]
        data = [
            ("Aaron", "boy", 1, "2.2"),
            ("Amy", "girl", 3, "4.4"),
            ("Barbara", "girl", 5, "6.6"),
            ("Bradley", "boy", 7, "8.8"),
        ]
        first_column_name = "num"
        second_column_name = "state"

        views.Superset()._insert_geocoded_data(
            table_name, first_column_name, second_column_name, selected_columns, data
        )
        result = db.engine.execute(
            "SELECT name, gender, num, state FROM birth_names WHERE name IN ('Aaron', 'Amy', 'Barbara', 'Bradley')"
        )
        for row in result:
            assert row in data

>>>>>>> f2c6580a
    def test_menu_entry_geocode_exist(self):
        url = "/dashboard/list/"
        dashboard_page = self.get_resp(url)
        assert "Geocode Addresses" in dashboard_page

    # def test_geocode_adresses_view_load(self):
    # url = "/superset/geocoding"
    # form_get = self.get_resp(url)
    # assert "Geocode Addresses" in form_get

    def test_get_columns(self):
        url = "/superset/geocoding/columns"

        table = db.session.query(SqlaTable).all()[0]
        table_name = table.table_name

        data = {"tableName": table_name}
        response = self.get_resp(url, json_=data)
        assert table.columns[0].column_name in response

    def test_get_invalid_columns(self):
        url = "/superset/geocoding/columns"
        table_name = "no_table"

        data = {"tableName": table_name}
        response = self.get_resp(url, json_=data)

        message = "No table found with name {0}".format(table_name)
        assert message in response<|MERGE_RESOLUTION|>--- conflicted
+++ resolved
@@ -16,18 +16,11 @@
 # under the License.
 """Unit tests for geocoding"""
 
-<<<<<<< HEAD
-from superset import app, db
-from superset.connectors.sqla.models import SqlaTable
-from superset.models.helpers import QueryStatus
-from superset.utils.geocoding_utils import GeoCoder
-=======
 from sqlalchemy.engine import reflection
 
 from superset import db
 from superset.connectors.sqla.models import SqlaTable
 from superset.models.core import Database
->>>>>>> f2c6580a
 from superset.views import core as views
 
 from .base_tests import SupersetTestCase
@@ -47,8 +40,6 @@
     def tearDown(self):
         self.logout()
 
-<<<<<<< HEAD
-=======
     def test_get_mapbox_api_key(self):
         superset = views.Superset()
         api_key = superset._get_mapbox_key()
@@ -100,7 +91,6 @@
         for row in result:
             assert row in data
 
->>>>>>> f2c6580a
     def test_menu_entry_geocode_exist(self):
         url = "/dashboard/list/"
         dashboard_page = self.get_resp(url)
