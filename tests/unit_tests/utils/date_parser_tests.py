--- conflicted
+++ resolved
@@ -447,17 +447,13 @@
     expected = datetime(2018, 9, 3, 0, 0, 0)
     assert result == expected
 
-    # Saudi Arabia holidays use Arabic names in holidays>=0.24
-    result = datetime_eval(
-<<<<<<< HEAD
+    result = datetime_eval(
         "holiday('(تقدير) عطلة عيد الفطر', datetime('2000-01-01T00:00:00'), 'SA')"
     )
     expected = datetime(2000, 1, 8, 0, 0, 0)
     assert result == expected
 
     result = datetime_eval(
-=======
->>>>>>> 1eba6b9e
         "holiday('Boxing day', datetime('2018-01-01T00:00:00'), 'UK')"
     )
     expected = datetime(2018, 12, 26, 0, 0, 0)
