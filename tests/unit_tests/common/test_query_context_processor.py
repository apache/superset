--- conflicted
+++ resolved
@@ -370,9 +370,6 @@
     result = processor.get_offset_custom_or_inherit("invalid-date", from_dttm, to_dttm)
 
     # Should return empty string for invalid format
-<<<<<<< HEAD
-    assert result == ""
-=======
     assert result == ""
 
 
@@ -626,5 +623,4 @@
                                 # Verify the result has the expected structure
                                 assert isinstance(result["df"], pd.DataFrame)
                                 assert isinstance(result["queries"], list)
-                                assert isinstance(result["cache_keys"], list)
->>>>>>> f3e3bd03
+                                assert isinstance(result["cache_keys"], list)