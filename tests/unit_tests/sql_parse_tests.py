--- conflicted
+++ resolved
@@ -29,10 +29,7 @@
 from superset.exceptions import QueryClauseValidationException
 from superset.sql_parse import (
     add_table_name,
-<<<<<<< HEAD
-=======
     extract_table_references,
->>>>>>> 16654034
     get_rls_for_table,
     has_table_query,
     insert_rls,
@@ -1406,23 +1403,6 @@
     """
     condition = sqlparse.parse(rls)[0]
     add_table_name(condition, table)
-<<<<<<< HEAD
-
-    # pylint: disable=unused-argument
-    def get_rls_for_table(
-        candidate: Token, database_id: int, default_schema: str
-    ) -> Optional[TokenList]:
-        """
-        Return the RLS ``condition`` if ``candidate`` matches ``table``.
-        """
-        # compare ignoring schema
-        for left, right in zip(str(candidate).split(".")[::-1], table.split(".")[::-1]):
-            if left != right:
-                return None
-        return condition
-
-    mocker.patch("superset.sql_parse.get_rls_for_table", new=get_rls_for_table)
-=======
 
     # pylint: disable=unused-argument
     def get_rls_for_table(
@@ -1449,20 +1429,8 @@
         ).strip()
         == expected.strip()
     )
->>>>>>> 16654034
-
-    statement = sqlparse.parse(sql)[0]
-    assert (
-        str(
-            insert_rls(token_list=statement, database_id=1, default_schema="my_schema")
-        ).strip()
-        == expected.strip()
-    )
-
-<<<<<<< HEAD
-
-=======
->>>>>>> 16654034
+
+
 @pytest.mark.parametrize(
     "rls,table,expected",
     [
@@ -1503,9 +1471,6 @@
     )
 
     dataset.get_sqla_row_level_filters.return_value = []
-<<<<<<< HEAD
-    assert get_rls_for_table(candidate, 1, "public") is None
-=======
     assert get_rls_for_table(candidate, 1, "public") is None
 
 
@@ -1554,5 +1519,4 @@
     assert extract_table_references(sql, "trino", show_warning=False) == {
         Table(table="other_table", schema=None, catalog=None)
     }
-    logger.warning.assert_not_called()
->>>>>>> 16654034
+    logger.warning.assert_not_called()