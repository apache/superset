--- conflicted
+++ resolved
@@ -44,15 +44,9 @@
     """
                label    y     z  difference__y__z
     2019-01-01     x  2.0   2.0               0.0
-<<<<<<< HEAD
-    2019-01-02     y  2.0   4.0               2.0
-    2019-01-05     z  2.0  10.0               8.0
-    2019-01-07     q  2.0   8.0               6.0
-=======
     2019-01-02     y  2.0   4.0              -2.0
     2019-01-05     z  2.0  10.0              -8.0
     2019-01-07     q  2.0   8.0              -6.0
->>>>>>> 16654034
     """
     assert post_df.equals(
         pd.DataFrame(
@@ -61,11 +55,7 @@
                 "label": ["x", "y", "z", "q"],
                 "y": [2.0, 2.0, 2.0, 2.0],
                 "z": [2.0, 4.0, 10.0, 8.0],
-<<<<<<< HEAD
-                "difference__y__z": [0.0, 2.0, 8.0, 6.0],
-=======
                 "difference__y__z": [0.0, -2.0, -8.0, -6.0],
->>>>>>> 16654034
             },
         )
     )
@@ -83,11 +73,7 @@
             index=timeseries_df2.index,
             data={
                 "label": ["x", "y", "z", "q"],
-<<<<<<< HEAD
-                "difference__y__z": [0.0, 2.0, 8.0, 6.0],
-=======
                 "difference__y__z": [0.0, -2.0, -8.0, -6.0],
->>>>>>> 16654034
             },
         )
     )
@@ -104,15 +90,9 @@
     """
                label    y     z  percentage__y__z
     2019-01-01     x  2.0   2.0              0.0
-<<<<<<< HEAD
-    2019-01-02     y  2.0   4.0              1.0
-    2019-01-05     z  2.0  10.0              4.0
-    2019-01-07     q  2.0   8.0              3.0
-=======
     2019-01-02     y  2.0   4.0              -0.50
     2019-01-05     z  2.0  10.0              -0.80
     2019-01-07     q  2.0   8.0              -0.75
->>>>>>> 16654034
     """
     assert post_df.equals(
         pd.DataFrame(
@@ -121,11 +101,7 @@
                 "label": ["x", "y", "z", "q"],
                 "y": [2.0, 2.0, 2.0, 2.0],
                 "z": [2.0, 4.0, 10.0, 8.0],
-<<<<<<< HEAD
-                "percentage__y__z": [0.0, 1.0, 4.0, 3.0],
-=======
                 "percentage__y__z": [0.0, -0.50, -0.80, -0.75],
->>>>>>> 16654034
             },
         )
     )
@@ -141,17 +117,10 @@
     )
     """
                label    y     z  ratio__y__z
-<<<<<<< HEAD
-    2019-01-01     x  2.0   2.0         1.0
-    2019-01-02     y  2.0   4.0         2.0
-    2019-01-05     z  2.0  10.0         5.0
-    2019-01-07     q  2.0   8.0         4.0
-=======
     2019-01-01     x  2.0   2.0         1.00
     2019-01-02     y  2.0   4.0         0.50
     2019-01-05     z  2.0  10.0         0.20
     2019-01-07     q  2.0   8.0         0.25
->>>>>>> 16654034
     """
     assert post_df.equals(
         pd.DataFrame(
@@ -160,11 +129,7 @@
                 "label": ["x", "y", "z", "q"],
                 "y": [2.0, 2.0, 2.0, 2.0],
                 "z": [2.0, 4.0, 10.0, 8.0],
-<<<<<<< HEAD
-                "ratio__y__z": [1.0, 2.0, 5.0, 4.0],
-=======
                 "ratio__y__z": [1.00, 0.50, 0.20, 0.25],
->>>>>>> 16654034
             },
         )
     )
@@ -244,24 +209,14 @@
                difference__count_metric__sum_metric
     country                                      UK US
     dttm
-<<<<<<< HEAD
-    2019-01-01                                    4  4
-    2019-01-02                                    4  4
-=======
     2019-01-01                                   -4 -4
     2019-01-02                                   -4 -4
->>>>>>> 16654034
     """
     flat_df = pp.flatten(compared_df)
     """
             dttm  difference__count_metric__sum_metric, UK  difference__count_metric__sum_metric, US
-<<<<<<< HEAD
-    0 2019-01-01                                         4                                         4
-    1 2019-01-02                                         4                                         4
-=======
     0 2019-01-01                                        -4                                        -4
     1 2019-01-02                                        -4                                        -4
->>>>>>> 16654034
     """
     assert flat_df.equals(
         pd.DataFrame(
@@ -269,17 +224,10 @@
                 "dttm": pd.to_datetime(["2019-01-01", "2019-01-02"]),
                 FLAT_COLUMN_SEPARATOR.join(
                     ["difference__count_metric__sum_metric", "UK"]
-<<<<<<< HEAD
-                ): [4, 4],
-                FLAT_COLUMN_SEPARATOR.join(
-                    ["difference__count_metric__sum_metric", "US"]
-                ): [4, 4],
-=======
                 ): [-4, -4],
                 FLAT_COLUMN_SEPARATOR.join(
                     ["difference__count_metric__sum_metric", "US"]
                 ): [-4, -4],
->>>>>>> 16654034
             }
         )
     )