--- conflicted
+++ resolved
@@ -1130,7 +1130,6 @@
         )
 
 
-<<<<<<< HEAD
 def test_reapply_query_filters_with_granularity(database: Database) -> None:
     """
     Test that _reapply_query_filters correctly applies filters with granularity.
@@ -1392,7 +1391,8 @@
     # Query should be valid without WHERE or HAVING
     assert "SELECT" in sql
     assert "value" in sql
-=======
+
+
 def test_adhoc_column_to_sqla_with_column_reference(database: Database) -> None:
     """
     Test that adhoc_column_to_sqla
@@ -1421,5 +1421,4 @@
     assert result is not None
     result_str = str(result)
 
-    assert '"Customer Name"' in result_str
->>>>>>> 6701d0ae
+    assert '"Customer Name"' in result_str