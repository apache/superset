# Licensed to the Apache Software Foundation (ASF) under one
# or more contributor license agreements.  See the NOTICE file
# distributed with this work for additional information
# regarding copyright ownership.  The ASF licenses this file
# to you under the Apache License, Version 2.0 (the
# "License"); you may not use this file except in compliance
# with the License.  You may obtain a copy of the License at
#
#   http://www.apache.org/licenses/LICENSE-2.0
#
# Unless required by applicable law or agreed to in writing,
# software distributed under the License is distributed on an
# "AS IS" BASIS, WITHOUT WARRANTIES OR CONDITIONS OF ANY
# KIND, either express or implied.  See the License for the
# specific language governing permissions and limitations
# under the License.

from datetime import datetime
from decimal import Decimal
from typing import Any, Optional
from unittest.mock import Mock, patch

import pytest
from sqlalchemy import types
from sqlalchemy.dialects.mysql import (
    BIT,
    DECIMAL,
    DOUBLE,
    FLOAT,
    INTEGER,
    LONGTEXT,
    MEDIUMINT,
    MEDIUMTEXT,
    TINYINT,
    TINYTEXT,
)
<<<<<<< HEAD
from sqlalchemy.engine.url import make_url
=======
from sqlalchemy.engine.url import make_url, URL
>>>>>>> 66bf7017

from superset.utils.core import GenericDataType
from tests.unit_tests.db_engine_specs.utils import (
    assert_column_spec,
    assert_convert_dttm,
)
from tests.unit_tests.fixtures.common import dttm


@pytest.mark.parametrize(
    "native_type,sqla_type,attrs,generic_type,is_dttm",
    [
        # Numeric
        ("TINYINT", TINYINT, None, GenericDataType.NUMERIC, False),
        ("SMALLINT", types.SmallInteger, None, GenericDataType.NUMERIC, False),
        ("MEDIUMINT", MEDIUMINT, None, GenericDataType.NUMERIC, False),
        ("INT", INTEGER, None, GenericDataType.NUMERIC, False),
        ("BIGINT", types.BigInteger, None, GenericDataType.NUMERIC, False),
        ("DECIMAL", DECIMAL, None, GenericDataType.NUMERIC, False),
        ("FLOAT", FLOAT, None, GenericDataType.NUMERIC, False),
        ("DOUBLE", DOUBLE, None, GenericDataType.NUMERIC, False),
        ("BIT", BIT, None, GenericDataType.NUMERIC, False),
        # String
        ("CHAR", types.String, None, GenericDataType.STRING, False),
        ("VARCHAR", types.String, None, GenericDataType.STRING, False),
        ("TINYTEXT", TINYTEXT, None, GenericDataType.STRING, False),
        ("MEDIUMTEXT", MEDIUMTEXT, None, GenericDataType.STRING, False),
        ("LONGTEXT", LONGTEXT, None, GenericDataType.STRING, False),
        # Temporal
        ("DATE", types.Date, None, GenericDataType.TEMPORAL, True),
        ("DATETIME", types.DateTime, None, GenericDataType.TEMPORAL, True),
        ("TIMESTAMP", types.TIMESTAMP, None, GenericDataType.TEMPORAL, True),
        ("TIME", types.Time, None, GenericDataType.TEMPORAL, True),
    ],
)
def test_get_column_spec(
    native_type: str,
    sqla_type: type[types.TypeEngine],
    attrs: Optional[dict[str, Any]],
    generic_type: GenericDataType,
    is_dttm: bool,
) -> None:
    from superset.db_engine_specs.mysql import MySQLEngineSpec as spec

    assert_column_spec(spec, native_type, sqla_type, attrs, generic_type, is_dttm)


@pytest.mark.parametrize(
    "target_type,expected_result",
    [
        ("Date", "STR_TO_DATE('2019-01-02', '%Y-%m-%d')"),
        (
            "DateTime",
            "STR_TO_DATE('2019-01-02 03:04:05.678900', '%Y-%m-%d %H:%i:%s.%f')",
        ),
        ("UnknownType", None),
    ],
)
def test_convert_dttm(
    target_type: str, expected_result: Optional[str], dttm: datetime
) -> None:
    from superset.db_engine_specs.mysql import MySQLEngineSpec as spec

    assert_convert_dttm(spec, target_type, expected_result, dttm)


@pytest.mark.parametrize(
    "sqlalchemy_uri,error",
    [
        ("mysql://user:password@host/db1?local_infile=1", True),
<<<<<<< HEAD
        ("mysql://user:password@host/db1?local_infile=0", True),
        ("mysql://user:password@host/db1", False),
=======
        ("mysql+mysqlconnector://user:password@host/db1?allow_local_infile=1", True),
        ("mysql://user:password@host/db1?local_infile=0", True),
        ("mysql+mysqlconnector://user:password@host/db1?allow_local_infile=0", True),
        ("mysql://user:password@host/db1", False),
        ("mysql+mysqlconnector://user:password@host/db1", False),
>>>>>>> 66bf7017
    ],
)
def test_validate_database_uri(sqlalchemy_uri: str, error: bool) -> None:
    from superset.db_engine_specs.mysql import MySQLEngineSpec

    url = make_url(sqlalchemy_uri)
    if error:
        with pytest.raises(ValueError):
            MySQLEngineSpec.validate_database_uri(url)
        return
    MySQLEngineSpec.validate_database_uri(url)


<<<<<<< HEAD
=======
@pytest.mark.parametrize(
    "sqlalchemy_uri,connect_args,returns",
    [
        ("mysql://user:password@host/db1", {"local_infile": 1}, {"local_infile": 0}),
        (
            "mysql+mysqlconnector://user:password@host/db1",
            {"allow_local_infile": 1},
            {"allow_local_infile": 0},
        ),
        ("mysql://user:password@host/db1", {"local_infile": -1}, {"local_infile": 0}),
        (
            "mysql+mysqlconnector://user:password@host/db1",
            {"allow_local_infile": -1},
            {"allow_local_infile": 0},
        ),
        ("mysql://user:password@host/db1", {"local_infile": 0}, {"local_infile": 0}),
        (
            "mysql+mysqlconnector://user:password@host/db1",
            {"allow_local_infile": 0},
            {"allow_local_infile": 0},
        ),
        (
            "mysql://user:password@host/db1",
            {"param1": "some_value"},
            {"local_infile": 0, "param1": "some_value"},
        ),
        (
            "mysql+mysqlconnector://user:password@host/db1",
            {"param1": "some_value"},
            {"allow_local_infile": 0, "param1": "some_value"},
        ),
        (
            "mysql://user:password@host/db1",
            {"local_infile": 1, "param1": "some_value"},
            {"local_infile": 0, "param1": "some_value"},
        ),
        (
            "mysql+mysqlconnector://user:password@host/db1",
            {"allow_local_infile": 1, "param1": "some_value"},
            {"allow_local_infile": 0, "param1": "some_value"},
        ),
    ],
)
def test_adjust_engine_params(
    sqlalchemy_uri: str, connect_args: dict[str, Any], returns: dict[str, Any]
) -> None:
    from superset.db_engine_specs.mysql import MySQLEngineSpec

    url = make_url(sqlalchemy_uri)
    returned_url, returned_connect_args = MySQLEngineSpec.adjust_engine_params(
        url, connect_args
    )
    assert returned_connect_args == returns


>>>>>>> 66bf7017
@patch("sqlalchemy.engine.Engine.connect")
def test_get_cancel_query_id(engine_mock: Mock) -> None:
    from superset.db_engine_specs.mysql import MySQLEngineSpec
    from superset.models.sql_lab import Query

    query = Query()
    cursor_mock = engine_mock.return_value.__enter__.return_value
    cursor_mock.fetchone.return_value = ["123"]
    assert MySQLEngineSpec.get_cancel_query_id(cursor_mock, query) == "123"


@patch("sqlalchemy.engine.Engine.connect")
def test_cancel_query(engine_mock: Mock) -> None:
    from superset.db_engine_specs.mysql import MySQLEngineSpec
    from superset.models.sql_lab import Query

    query = Query()
    cursor_mock = engine_mock.return_value.__enter__.return_value
    assert MySQLEngineSpec.cancel_query(cursor_mock, query, "123") is True


@patch("sqlalchemy.engine.Engine.connect")
def test_cancel_query_failed(engine_mock: Mock) -> None:
    from superset.db_engine_specs.mysql import MySQLEngineSpec
    from superset.models.sql_lab import Query

    query = Query()
    cursor_mock = engine_mock.raiseError.side_effect = Exception()
    assert MySQLEngineSpec.cancel_query(cursor_mock, query, "123") is False


def test_get_schema_from_engine_params() -> None:
    """
    Test the ``get_schema_from_engine_params`` method.
    """
    from superset.db_engine_specs.mysql import MySQLEngineSpec

    assert (
        MySQLEngineSpec.get_schema_from_engine_params(
            make_url("mysql://user:password@host/db1"), {}
        )
        == "db1"
    )


@pytest.mark.parametrize(
    "data,description,expected_result",
    [
        (
            [("1.23456", "abc")],
            [("dec", "decimal(12,6)"), ("str", "varchar(3)")],
            [(Decimal("1.23456"), "abc")],
        ),
        (
            [(Decimal("1.23456"), "abc")],
            [("dec", "decimal(12,6)"), ("str", "varchar(3)")],
            [(Decimal("1.23456"), "abc")],
        ),
        (
            [(None, "abc")],
            [("dec", "decimal(12,6)"), ("str", "varchar(3)")],
            [(None, "abc")],
        ),
        (
            [("1.23456", "abc")],
            [("dec", "varchar(255)"), ("str", "varchar(3)")],
            [("1.23456", "abc")],
        ),
    ],
)
def test_column_type_mutator(
    data: list[tuple[Any, ...]],
    description: list[Any],
    expected_result: list[tuple[Any, ...]],
):
    from superset.db_engine_specs.mysql import MySQLEngineSpec as spec

    mock_cursor = Mock()
    mock_cursor.fetchall.return_value = data
    mock_cursor.description = description

    assert spec.fetch_data(mock_cursor) == expected_result<|MERGE_RESOLUTION|>--- conflicted
+++ resolved
@@ -34,11 +34,7 @@
     TINYINT,
     TINYTEXT,
 )
-<<<<<<< HEAD
-from sqlalchemy.engine.url import make_url
-=======
 from sqlalchemy.engine.url import make_url, URL
->>>>>>> 66bf7017
 
 from superset.utils.core import GenericDataType
 from tests.unit_tests.db_engine_specs.utils import (
@@ -109,16 +105,11 @@
     "sqlalchemy_uri,error",
     [
         ("mysql://user:password@host/db1?local_infile=1", True),
-<<<<<<< HEAD
-        ("mysql://user:password@host/db1?local_infile=0", True),
-        ("mysql://user:password@host/db1", False),
-=======
         ("mysql+mysqlconnector://user:password@host/db1?allow_local_infile=1", True),
         ("mysql://user:password@host/db1?local_infile=0", True),
         ("mysql+mysqlconnector://user:password@host/db1?allow_local_infile=0", True),
         ("mysql://user:password@host/db1", False),
         ("mysql+mysqlconnector://user:password@host/db1", False),
->>>>>>> 66bf7017
     ],
 )
 def test_validate_database_uri(sqlalchemy_uri: str, error: bool) -> None:
@@ -132,8 +123,6 @@
     MySQLEngineSpec.validate_database_uri(url)
 
 
-<<<<<<< HEAD
-=======
 @pytest.mark.parametrize(
     "sqlalchemy_uri,connect_args,returns",
     [
@@ -189,7 +178,6 @@
     assert returned_connect_args == returns
 
 
->>>>>>> 66bf7017
 @patch("sqlalchemy.engine.Engine.connect")
 def test_get_cancel_query_id(engine_mock: Mock) -> None:
     from superset.db_engine_specs.mysql import MySQLEngineSpec
