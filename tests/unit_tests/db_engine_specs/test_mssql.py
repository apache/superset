# Licensed to the Apache Software Foundation (ASF) under one
# or more contributor license agreements.  See the NOTICE file
# distributed with this work for additional information
# regarding copyright ownership.  The ASF licenses this file
# to you under the Apache License, Version 2.0 (the
# "License"); you may not use this file except in compliance
# with the License.  You may obtain a copy of the License at
#
#   http://www.apache.org/licenses/LICENSE-2.0
#
# Unless required by applicable law or agreed to in writing,
# software distributed under the License is distributed on an
# "AS IS" BASIS, WITHOUT WARRANTIES OR CONDITIONS OF ANY
# KIND, either express or implied.  See the License for the
# specific language governing permissions and limitations
# under the License.
import unittest.mock as mock
from datetime import datetime
from textwrap import dedent
from typing import Any, Dict, Optional, Type

import pytest
<<<<<<< HEAD
from sqlalchemy import column, table, types
=======
from sqlalchemy import column, table
>>>>>>> 2817aebd
from sqlalchemy.dialects import mssql
from sqlalchemy.dialects.mssql import DATE, NTEXT, NVARCHAR, TEXT, VARCHAR
from sqlalchemy.sql import select
from sqlalchemy.types import String, TypeEngine, UnicodeText

from superset.errors import ErrorLevel, SupersetError, SupersetErrorType
from superset.utils.core import GenericDataType
from tests.unit_tests.db_engine_specs.utils import (
    assert_column_spec,
    assert_convert_dttm,
)
from tests.unit_tests.fixtures.common import dttm


@pytest.mark.parametrize(
    "native_type,sqla_type,attrs,generic_type,is_dttm",
    [
        ("CHAR", String, None, GenericDataType.STRING, False),
        ("CHAR(10)", String, None, GenericDataType.STRING, False),
        ("VARCHAR", String, None, GenericDataType.STRING, False),
        ("VARCHAR(10)", String, None, GenericDataType.STRING, False),
        ("TEXT", String, None, GenericDataType.STRING, False),
        ("NCHAR(10)", UnicodeText, None, GenericDataType.STRING, False),
        ("NVARCHAR(10)", UnicodeText, None, GenericDataType.STRING, False),
        ("NTEXT", UnicodeText, None, GenericDataType.STRING, False),
    ],
)
def test_get_column_spec(
    native_type: str,
<<<<<<< HEAD
    sqla_type: Type[types.TypeEngine],
=======
    sqla_type: Type[TypeEngine],
>>>>>>> 2817aebd
    attrs: Optional[Dict[str, Any]],
    generic_type: GenericDataType,
    is_dttm: bool,
) -> None:
    from superset.db_engine_specs.mssql import MssqlEngineSpec as spec

    assert_column_spec(spec, native_type, sqla_type, attrs, generic_type, is_dttm)


def test_where_clause_n_prefix() -> None:
    from superset.db_engine_specs.mssql import MssqlEngineSpec

    dialect = mssql.dialect()

    # non-unicode col
    sqla_column_type = MssqlEngineSpec.get_column_types("VARCHAR(10)")
    assert sqla_column_type is not None
    type_, _ = sqla_column_type
    str_col = column("col", type_=type_)

    # unicode col
    sqla_column_type = MssqlEngineSpec.get_column_types("NTEXT")
    assert sqla_column_type is not None
    type_, _ = sqla_column_type
    unicode_col = column("unicode_col", type_=type_)

    tbl = table("tbl")
    sel = (
        select([str_col, unicode_col])
        .select_from(tbl)
        .where(str_col == "abc")
        .where(unicode_col == "abc")
    )

    query = str(sel.compile(dialect=dialect, compile_kwargs={"literal_binds": True}))
    query_expected = (
        "SELECT col, unicode_col \n"
        "FROM tbl \n"
        "WHERE col = 'abc' AND unicode_col = N'abc'"
    )
    assert query == query_expected


def test_time_exp_mixd_case_col_1y() -> None:
    from superset.db_engine_specs.mssql import MssqlEngineSpec

    col = column("MixedCase")
    expr = MssqlEngineSpec.get_timestamp_expr(col, None, "P1Y")
    result = str(expr.compile(None, dialect=mssql.dialect()))
    assert result == "DATEADD(YEAR, DATEDIFF(YEAR, 0, [MixedCase]), 0)"


@pytest.mark.parametrize(
    "target_type,expected_result",
    [
        (
            "date",
            "CONVERT(DATE, '2019-01-02', 23)",
        ),
        (
            "datetime",
            "CONVERT(DATETIME, '2019-01-02T03:04:05.678', 126)",
        ),
        (
            "smalldatetime",
            "CONVERT(SMALLDATETIME, '2019-01-02 03:04:05', 20)",
        ),
        ("Other", None),
    ],
)
def test_convert_dttm(
    target_type: str,
    expected_result: Optional[str],
    dttm: datetime,
) -> None:
    from superset.db_engine_specs.mssql import MssqlEngineSpec as spec

    assert_convert_dttm(spec, target_type, expected_result, dttm)


def test_extract_error_message() -> None:
    from superset.db_engine_specs.mssql import MssqlEngineSpec

    test_mssql_exception = Exception(
        "(8155, b\"No column name was specified for column 1 of 'inner_qry'."
        "DB-Lib error message 20018, severity 16:\\nGeneral SQL Server error: "
        'Check messages from the SQL Server\\n")'
    )
    error_message = MssqlEngineSpec.extract_error_message(test_mssql_exception)
    expected_message = (
        "mssql error: All your SQL functions need to "
        "have an alias on MSSQL. For example: SELECT COUNT(*) AS C1 FROM TABLE1"
    )
    assert expected_message == error_message

    test_mssql_exception = Exception(
        '(8200, b"A correlated expression is invalid because it is not in a '
        "GROUP BY clause.\\n\")'"
    )
    error_message = MssqlEngineSpec.extract_error_message(test_mssql_exception)
    expected_message = "mssql error: " + MssqlEngineSpec._extract_error_message(
        test_mssql_exception
    )
    assert expected_message == error_message


def test_fetch_data() -> None:
    from superset.db_engine_specs.base import BaseEngineSpec
    from superset.db_engine_specs.mssql import MssqlEngineSpec

    with mock.patch.object(
        MssqlEngineSpec,
        "pyodbc_rows_to_tuples",
        return_value="converted",
    ) as mock_pyodbc_rows_to_tuples:
        data = [(1, "foo")]
        with mock.patch.object(BaseEngineSpec, "fetch_data", return_value=data):
            result = MssqlEngineSpec.fetch_data(None, 0)
            mock_pyodbc_rows_to_tuples.assert_called_once_with(data)
            assert result == "converted"


@pytest.mark.parametrize(
    "original,expected",
    [
        (DATE(), "DATE"),
        (VARCHAR(length=255), "VARCHAR(255)"),
        (VARCHAR(length=255, collation="utf8_general_ci"), "VARCHAR(255)"),
        (NVARCHAR(length=128), "NVARCHAR(128)"),
        (TEXT(), "TEXT"),
        (NTEXT(collation="utf8_general_ci"), "NTEXT"),
    ],
)
def test_column_datatype_to_string(original: TypeEngine, expected: str) -> None:
    from superset.db_engine_specs.mssql import MssqlEngineSpec

    actual = MssqlEngineSpec.column_datatype_to_string(original, mssql.dialect())
    assert actual == expected


@pytest.mark.parametrize(
    "original,expected",
    [
        (
            dedent(
                """
with currency as (
select 'INR' as cur
),
currency_2 as (
select 'EUR' as cur
)
select * from currency union all select * from currency_2
"""
            ),
            dedent(
                """WITH currency as (
select 'INR' as cur
),
currency_2 as (
select 'EUR' as cur
),
__cte AS (
select * from currency union all select * from currency_2
)"""
            ),
        ),
        (
            "SELECT 1 as cnt",
            None,
        ),
        (
            dedent(
                """
select 'INR' as cur
union
select 'AUD' as cur
union
select 'USD' as cur
"""
            ),
            None,
        ),
    ],
)
def test_cte_query_parsing(original: TypeEngine, expected: str) -> None:
    from superset.db_engine_specs.mssql import MssqlEngineSpec

    actual = MssqlEngineSpec.get_cte_query(original)
    assert actual == expected


@pytest.mark.parametrize(
    "original,expected,top",
    [
        ("SEL TOP 1000 * FROM My_table", "SEL TOP 100 * FROM My_table", 100),
        ("SEL TOP 1000 * FROM My_table;", "SEL TOP 100 * FROM My_table", 100),
        ("SEL TOP 1000 * FROM My_table;", "SEL TOP 1000 * FROM My_table", 10000),
        ("SEL TOP 1000 * FROM My_table;", "SEL TOP 1000 * FROM My_table", 1000),
        (
            """with abc as (select * from test union select * from test1)
select TOP 100 * from currency""",
            """WITH abc as (select * from test union select * from test1)
select TOP 100 * from currency""",
            1000,
        ),
        ("SELECT 1 as cnt", "SELECT TOP 10 1 as cnt", 10),
        (
            "select TOP 1000 * from abc where id=1",
            "select TOP 10 * from abc where id=1",
            10,
        ),
    ],
)
def test_top_query_parsing(original: TypeEngine, expected: str, top: int) -> None:
    from superset.db_engine_specs.mssql import MssqlEngineSpec

    actual = MssqlEngineSpec.apply_top_to_sql(original, top)
    assert actual == expected


def test_extract_errors() -> None:
    """
    Test that custom error messages are extracted correctly.
    """
    from superset.db_engine_specs.mssql import MssqlEngineSpec

    msg = dedent(
        """
DB-Lib error message 20009, severity 9:
Unable to connect: Adaptive Server is unavailable or does not exist (locahost)
        """
    )
    result = MssqlEngineSpec.extract_errors(Exception(msg))
    assert result == [
        SupersetError(
            error_type=SupersetErrorType.CONNECTION_INVALID_HOSTNAME_ERROR,
            message='The hostname "locahost" cannot be resolved.',
            level=ErrorLevel.ERROR,
            extra={
                "engine_name": "Microsoft SQL Server",
                "issue_codes": [
                    {
                        "code": 1007,
                        "message": "Issue 1007 - The hostname provided can't be resolved.",
                    }
                ],
            },
        )
    ]

    msg = dedent(
        """
DB-Lib error message 20009, severity 9:
Unable to connect: Adaptive Server is unavailable or does not exist (localhost)
Net-Lib error during Connection refused (61)
DB-Lib error message 20009, severity 9:
Unable to connect: Adaptive Server is unavailable or does not exist (localhost)
Net-Lib error during Connection refused (61)
        """
    )
    result = MssqlEngineSpec.extract_errors(
        Exception(msg), context={"port": 12345, "hostname": "localhost"}
    )
    assert result == [
        SupersetError(
            error_type=SupersetErrorType.CONNECTION_PORT_CLOSED_ERROR,
            message='Port 12345 on hostname "localhost" refused the connection.',
            level=ErrorLevel.ERROR,
            extra={
                "engine_name": "Microsoft SQL Server",
                "issue_codes": [
                    {"code": 1008, "message": "Issue 1008 - The port is closed."}
                ],
            },
        )
    ]

    msg = dedent(
        """
DB-Lib error message 20009, severity 9:
Unable to connect: Adaptive Server is unavailable or does not exist (example.com)
Net-Lib error during Operation timed out (60)
DB-Lib error message 20009, severity 9:
Unable to connect: Adaptive Server is unavailable or does not exist (example.com)
Net-Lib error during Operation timed out (60)
        """
    )
    result = MssqlEngineSpec.extract_errors(
        Exception(msg), context={"port": 12345, "hostname": "example.com"}
    )
    assert result == [
        SupersetError(
            error_type=SupersetErrorType.CONNECTION_HOST_DOWN_ERROR,
            message=(
                'The host "example.com" might be down, '
                "and can't be reached on port 12345."
            ),
            level=ErrorLevel.ERROR,
            extra={
                "engine_name": "Microsoft SQL Server",
                "issue_codes": [
                    {
                        "code": 1009,
                        "message": "Issue 1009 - The host might be down, and can't be reached on the provided port.",
                    }
                ],
            },
        )
    ]

    msg = dedent(
        """
DB-Lib error message 20009, severity 9:
Unable to connect: Adaptive Server is unavailable or does not exist (93.184.216.34)
Net-Lib error during Operation timed out (60)
DB-Lib error message 20009, severity 9:
Unable to connect: Adaptive Server is unavailable or does not exist (93.184.216.34)
Net-Lib error during Operation timed out (60)
        """
    )
    result = MssqlEngineSpec.extract_errors(
        Exception(msg), context={"port": 12345, "hostname": "93.184.216.34"}
    )
    assert result == [
        SupersetError(
            error_type=SupersetErrorType.CONNECTION_HOST_DOWN_ERROR,
            message=(
                'The host "93.184.216.34" might be down, '
                "and can't be reached on port 12345."
            ),
            level=ErrorLevel.ERROR,
            extra={
                "engine_name": "Microsoft SQL Server",
                "issue_codes": [
                    {
                        "code": 1009,
                        "message": "Issue 1009 - The host might be down, and can't be reached on the provided port.",
                    }
                ],
            },
        )
    ]

    msg = dedent(
        """
DB-Lib error message 20018, severity 14:
General SQL Server error: Check messages from the SQL Server
DB-Lib error message 20002, severity 9:
Adaptive Server connection failed (mssqldb.cxiotftzsypc.us-west-2.rds.amazonaws.com)
DB-Lib error message 20002, severity 9:
Adaptive Server connection failed (mssqldb.cxiotftzsypc.us-west-2.rds.amazonaws.com)
        """
    )
    result = MssqlEngineSpec.extract_errors(
        Exception(msg), context={"username": "testuser", "database": "testdb"}
    )
    assert result == [
        SupersetError(
            message='Either the username "testuser", password, or database name "testdb" is incorrect.',
            error_type=SupersetErrorType.CONNECTION_ACCESS_DENIED_ERROR,
            level=ErrorLevel.ERROR,
            extra={
                "engine_name": "Microsoft SQL Server",
                "issue_codes": [
                    {
                        "code": 1014,
                        "message": "Issue 1014 - Either the username or "
                        "the password is wrong.",
                    },
                    {
                        "code": 1015,
                        "message": "Issue 1015 - Either the database is "
                        "spelled incorrectly or does not exist.",
                    },
                ],
            },
        )
    ]<|MERGE_RESOLUTION|>--- conflicted
+++ resolved
@@ -20,11 +20,7 @@
 from typing import Any, Dict, Optional, Type
 
 import pytest
-<<<<<<< HEAD
-from sqlalchemy import column, table, types
-=======
 from sqlalchemy import column, table
->>>>>>> 2817aebd
 from sqlalchemy.dialects import mssql
 from sqlalchemy.dialects.mssql import DATE, NTEXT, NVARCHAR, TEXT, VARCHAR
 from sqlalchemy.sql import select
@@ -54,11 +50,7 @@
 )
 def test_get_column_spec(
     native_type: str,
-<<<<<<< HEAD
-    sqla_type: Type[types.TypeEngine],
-=======
     sqla_type: Type[TypeEngine],
->>>>>>> 2817aebd
     attrs: Optional[Dict[str, Any]],
     generic_type: GenericDataType,
     is_dttm: bool,
