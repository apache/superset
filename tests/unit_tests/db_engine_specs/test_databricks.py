# Licensed to the Apache Software Foundation (ASF) under one
# or more contributor license agreements.  See the NOTICE file
# distributed with this work for additional information
# regarding copyright ownership.  The ASF licenses this file
# to you under the Apache License, Version 2.0 (the
# "License"); you may not use this file except in compliance
# with the License.  You may obtain a copy of the License at
#
#   http://www.apache.org/licenses/LICENSE-2.0
#
# Unless required by applicable law or agreed to in writing,
# software distributed under the License is distributed on an
# "AS IS" BASIS, WITHOUT WARRANTIES OR CONDITIONS OF ANY
# KIND, either express or implied.  See the License for the
# specific language governing permissions and limitations
# under the License.
# pylint: disable=unused-argument, import-outside-toplevel, protected-access

import json
from datetime import datetime
from typing import Optional

import pytest
from pytest_mock import MockerFixture

<<<<<<< HEAD
from tests.unit_tests.db_engine_specs.utils import assert_convert_dttm
from tests.unit_tests.fixtures.common import dttm
=======
from superset.db_engine_specs.databricks import DatabricksNativeEngineSpec
from superset.errors import ErrorLevel, SupersetError, SupersetErrorType
from superset.utils.core import GenericDataType
>>>>>>> f8edcd7a


def test_get_parameters_from_uri() -> None:
    """
    Test that the result from ``get_parameters_from_uri`` is JSON serializable.
    """
    from superset.db_engine_specs.databricks import (
        DatabricksNativeEngineSpec,
        DatabricksParametersType,
    )

    parameters = DatabricksNativeEngineSpec.get_parameters_from_uri(
        "databricks+connector://token:abc12345@my_hostname:1234/test"
    )
    assert parameters == DatabricksParametersType(
        {
            "access_token": "abc12345",
            "host": "my_hostname",
            "port": 1234,
            "database": "test",
            "encryption": False,
        }
    )
    assert json.loads(json.dumps(parameters)) == parameters


def test_build_sqlalchemy_uri() -> None:
    """
    test that the parameters are can correctly be compiled into a
    sqlalchemy_uri
    """
    from superset.db_engine_specs.databricks import (
        DatabricksNativeEngineSpec,
        DatabricksParametersType,
    )

    parameters = DatabricksParametersType(
        {
            "access_token": "abc12345",
            "host": "my_hostname",
            "port": 1234,
            "database": "test",
            "encryption": False,
        }
    )
    encrypted_extra = None
    sqlalchemy_uri = DatabricksNativeEngineSpec.build_sqlalchemy_uri(
        parameters, encrypted_extra
    )
    assert sqlalchemy_uri == (
        "databricks+connector://token:abc12345@my_hostname:1234/test"
    )


def test_parameters_json_schema() -> None:
    """
    test that the parameters schema can be converted to json
    """
    from superset.db_engine_specs.databricks import DatabricksNativeEngineSpec

    json_schema = DatabricksNativeEngineSpec.parameters_json_schema()

    assert json_schema == {
        "type": "object",
        "properties": {
            "access_token": {"type": "string"},
            "database": {"type": "string"},
            "encryption": {
                "description": "Use an encrypted connection to the database",
                "type": "boolean",
            },
            "host": {"type": "string"},
            "http_path": {"type": "string"},
            "port": {
                "description": "Database port",
                "format": "int32",
                "maximum": 65536,
                "minimum": 0,
                "type": "integer",
            },
        },
        "required": ["access_token", "database", "host", "http_path", "port"],
    }


def test_get_extra_params(mocker: MockerFixture) -> None:
    """
    Test the ``get_extra_params`` method.
    """
    from superset.db_engine_specs.databricks import DatabricksNativeEngineSpec

    database = mocker.MagicMock()

    database.extra = {}
    assert DatabricksNativeEngineSpec.get_extra_params(database) == {
        "engine_params": {
            "connect_args": {
                "http_headers": [("User-Agent", "Apache Superset")],
                "_user_agent_entry": "Apache Superset",
            }
        }
    }

    database.extra = json.dumps(
        {
            "engine_params": {
                "connect_args": {
                    "http_headers": [("User-Agent", "Custom user agent")],
                    "_user_agent_entry": "Custom user agent",
                    "foo": "bar",
                }
            }
        }
    )
    assert DatabricksNativeEngineSpec.get_extra_params(database) == {
        "engine_params": {
            "connect_args": {
                "http_headers": [["User-Agent", "Custom user agent"]],
                "_user_agent_entry": "Custom user agent",
                "foo": "bar",
            }
        }
    }

<<<<<<< HEAD

@pytest.mark.parametrize(
    "target_type,expected_result",
    [
        ("Date", "CAST('2019-01-02' AS DATE)"),
        (
            "TimeStamp",
            "CAST('2019-01-02 03:04:05.678900' AS TIMESTAMP)",
        ),
        ("UnknownType", None),
    ],
)
def test_convert_dttm(
    target_type: str, expected_result: Optional[str], dttm: datetime
) -> None:
    from superset.db_engine_specs.databricks import DatabricksNativeEngineSpec as spec

    assert_convert_dttm(spec, target_type, expected_result, dttm)
=======
    # it should also remove whitespace from http_path
    database.extra = json.dumps(
        {
            "engine_params": {
                "connect_args": {
                    "http_headers": [("User-Agent", "Custom user agent")],
                    "_user_agent_entry": "Custom user agent",
                    "http_path": "/some_path_here_with_whitespace ",
                }
            }
        }
    )
    assert DatabricksNativeEngineSpec.get_extra_params(database) == {
        "engine_params": {
            "connect_args": {
                "http_headers": [["User-Agent", "Custom user agent"]],
                "_user_agent_entry": "Custom user agent",
                "http_path": "/some_path_here_with_whitespace",
            }
        }
    }


def test_extract_errors() -> None:
    """
    Test that custom error messages are extracted correctly.
    """

    msg = ": mismatched input 'fromm'. Expecting: "
    result = DatabricksNativeEngineSpec.extract_errors(Exception(msg))

    assert result == [
        SupersetError(
            message=": mismatched input 'fromm'. Expecting: ",
            error_type=SupersetErrorType.GENERIC_DB_ENGINE_ERROR,
            level=ErrorLevel.ERROR,
            extra={
                "engine_name": "Databricks",
                "issue_codes": [
                    {
                        "code": 1002,
                        "message": "Issue 1002 - The database returned an unexpected error.",
                    }
                ],
            },
        )
    ]


def test_extract_errors_with_context() -> None:
    """
    Test that custom error messages are extracted correctly with context.
    """

    msg = ": mismatched input 'fromm'. Expecting: "
    context = {"hostname": "foo"}
    result = DatabricksNativeEngineSpec.extract_errors(Exception(msg), context)

    assert result == [
        SupersetError(
            message=": mismatched input 'fromm'. Expecting: ",
            error_type=SupersetErrorType.GENERIC_DB_ENGINE_ERROR,
            level=ErrorLevel.ERROR,
            extra={
                "engine_name": "Databricks",
                "issue_codes": [
                    {
                        "code": 1002,
                        "message": "Issue 1002 - The database returned an unexpected error.",
                    }
                ],
            },
        )
    ]
>>>>>>> f8edcd7a
<|MERGE_RESOLUTION|>--- conflicted
+++ resolved
@@ -23,14 +23,10 @@
 import pytest
 from pytest_mock import MockerFixture
 
-<<<<<<< HEAD
+from superset.db_engine_specs.databricks import DatabricksNativeEngineSpec
+from superset.errors import ErrorLevel, SupersetError, SupersetErrorType
 from tests.unit_tests.db_engine_specs.utils import assert_convert_dttm
 from tests.unit_tests.fixtures.common import dttm
-=======
-from superset.db_engine_specs.databricks import DatabricksNativeEngineSpec
-from superset.errors import ErrorLevel, SupersetError, SupersetErrorType
-from superset.utils.core import GenericDataType
->>>>>>> f8edcd7a
 
 
 def test_get_parameters_from_uri() -> None:
@@ -155,7 +151,81 @@
         }
     }
 
-<<<<<<< HEAD
+    # it should also remove whitespace from http_path
+    database.extra = json.dumps(
+        {
+            "engine_params": {
+                "connect_args": {
+                    "http_headers": [("User-Agent", "Custom user agent")],
+                    "_user_agent_entry": "Custom user agent",
+                    "http_path": "/some_path_here_with_whitespace ",
+                }
+            }
+        }
+    )
+    assert DatabricksNativeEngineSpec.get_extra_params(database) == {
+        "engine_params": {
+            "connect_args": {
+                "http_headers": [["User-Agent", "Custom user agent"]],
+                "_user_agent_entry": "Custom user agent",
+                "http_path": "/some_path_here_with_whitespace",
+            }
+        }
+    }
+
+
+def test_extract_errors() -> None:
+    """
+    Test that custom error messages are extracted correctly.
+    """
+
+    msg = ": mismatched input 'fromm'. Expecting: "
+    result = DatabricksNativeEngineSpec.extract_errors(Exception(msg))
+
+    assert result == [
+        SupersetError(
+            message=": mismatched input 'fromm'. Expecting: ",
+            error_type=SupersetErrorType.GENERIC_DB_ENGINE_ERROR,
+            level=ErrorLevel.ERROR,
+            extra={
+                "engine_name": "Databricks",
+                "issue_codes": [
+                    {
+                        "code": 1002,
+                        "message": "Issue 1002 - The database returned an unexpected error.",
+                    }
+                ],
+            },
+        )
+    ]
+
+
+def test_extract_errors_with_context() -> None:
+    """
+    Test that custom error messages are extracted correctly with context.
+    """
+
+    msg = ": mismatched input 'fromm'. Expecting: "
+    context = {"hostname": "foo"}
+    result = DatabricksNativeEngineSpec.extract_errors(Exception(msg), context)
+
+    assert result == [
+        SupersetError(
+            message=": mismatched input 'fromm'. Expecting: ",
+            error_type=SupersetErrorType.GENERIC_DB_ENGINE_ERROR,
+            level=ErrorLevel.ERROR,
+            extra={
+                "engine_name": "Databricks",
+                "issue_codes": [
+                    {
+                        "code": 1002,
+                        "message": "Issue 1002 - The database returned an unexpected error.",
+                    }
+                ],
+            },
+        )
+    ]
+
 
 @pytest.mark.parametrize(
     "target_type,expected_result",
@@ -173,80 +243,4 @@
 ) -> None:
     from superset.db_engine_specs.databricks import DatabricksNativeEngineSpec as spec
 
-    assert_convert_dttm(spec, target_type, expected_result, dttm)
-=======
-    # it should also remove whitespace from http_path
-    database.extra = json.dumps(
-        {
-            "engine_params": {
-                "connect_args": {
-                    "http_headers": [("User-Agent", "Custom user agent")],
-                    "_user_agent_entry": "Custom user agent",
-                    "http_path": "/some_path_here_with_whitespace ",
-                }
-            }
-        }
-    )
-    assert DatabricksNativeEngineSpec.get_extra_params(database) == {
-        "engine_params": {
-            "connect_args": {
-                "http_headers": [["User-Agent", "Custom user agent"]],
-                "_user_agent_entry": "Custom user agent",
-                "http_path": "/some_path_here_with_whitespace",
-            }
-        }
-    }
-
-
-def test_extract_errors() -> None:
-    """
-    Test that custom error messages are extracted correctly.
-    """
-
-    msg = ": mismatched input 'fromm'. Expecting: "
-    result = DatabricksNativeEngineSpec.extract_errors(Exception(msg))
-
-    assert result == [
-        SupersetError(
-            message=": mismatched input 'fromm'. Expecting: ",
-            error_type=SupersetErrorType.GENERIC_DB_ENGINE_ERROR,
-            level=ErrorLevel.ERROR,
-            extra={
-                "engine_name": "Databricks",
-                "issue_codes": [
-                    {
-                        "code": 1002,
-                        "message": "Issue 1002 - The database returned an unexpected error.",
-                    }
-                ],
-            },
-        )
-    ]
-
-
-def test_extract_errors_with_context() -> None:
-    """
-    Test that custom error messages are extracted correctly with context.
-    """
-
-    msg = ": mismatched input 'fromm'. Expecting: "
-    context = {"hostname": "foo"}
-    result = DatabricksNativeEngineSpec.extract_errors(Exception(msg), context)
-
-    assert result == [
-        SupersetError(
-            message=": mismatched input 'fromm'. Expecting: ",
-            error_type=SupersetErrorType.GENERIC_DB_ENGINE_ERROR,
-            level=ErrorLevel.ERROR,
-            extra={
-                "engine_name": "Databricks",
-                "issue_codes": [
-                    {
-                        "code": 1002,
-                        "message": "Issue 1002 - The database returned an unexpected error.",
-                    }
-                ],
-            },
-        )
-    ]
->>>>>>> f8edcd7a
+    assert_convert_dttm(spec, target_type, expected_result, dttm)