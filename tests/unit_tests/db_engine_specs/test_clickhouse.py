--- conflicted
+++ resolved
@@ -63,11 +63,7 @@
 
     cursor = Mock()
     cursor.execute.side_effect = NewConnectionError(
-<<<<<<< HEAD
-        Mock(), "Exception with sensitive data"
-=======
         HTTPConnection("localhost"), "Exception with sensitive data"
->>>>>>> db7f5fed
     )
     with pytest.raises(SupersetDBAPIDatabaseError) as ex:
         ClickHouseEngineSpec.execute(cursor, "SELECT col1 from table1")
