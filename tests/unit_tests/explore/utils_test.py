# Licensed to the Apache Software Foundation (ASF) under one
# or more contributor license agreements.  See the NOTICE file
# distributed with this work for additional information
# regarding copyright ownership.  The ASF licenses this file
# to you under the Apache License, Version 2.0 (the
# "License"); you may not use this file except in compliance
# with the License.  You may obtain a copy of the License at
#
#   http://www.apache.org/licenses/LICENSE-2.0
#
# Unless required by applicable law or agreed to in writing,
# software distributed under the License is distributed on an
# "AS IS" BASIS, WITHOUT WARRANTIES OR CONDITIONS OF ANY
# KIND, either express or implied.  See the License for the
# specific language governing permissions and limitations
# under the License.
from flask.ctx import AppContext
from flask_appbuilder.security.sqla.models import User
from pytest import raises
from pytest_mock import MockFixture

from superset.charts.commands.exceptions import (
    ChartAccessDeniedError,
    ChartNotFoundError,
)
from superset.datasets.commands.exceptions import (
    DatasetAccessDeniedError,
    DatasetNotFoundError,
)

dataset_find_by_id = "superset.datasets.dao.DatasetDAO.find_by_id"
chart_find_by_id = "superset.charts.dao.ChartDAO.find_by_id"
is_user_admin = "superset.explore.utils.is_user_admin"
is_owner = "superset.explore.utils.is_owner"
can_access_datasource = (
    "superset.security.SupersetSecurityManager.can_access_datasource"
)
can_access = "superset.security.SupersetSecurityManager.can_access"


def test_unsaved_chart_no_dataset_id(app_context: AppContext) -> None:
    from superset.explore.utils import check_access

    with raises(DatasetNotFoundError):
        check_access(dataset_id=0, chart_id=0, actor=User())


def test_unsaved_chart_unknown_dataset_id(
    mocker: MockFixture, app_context: AppContext
) -> None:
    from superset.explore.utils import check_access

    with raises(DatasetNotFoundError):
        mocker.patch(dataset_find_by_id, return_value=None)
        check_access(dataset_id=1, chart_id=0, actor=User())


def test_unsaved_chart_unauthorized_dataset(
    mocker: MockFixture, app_context: AppContext
) -> None:
    from superset.connectors.sqla.models import SqlaTable
    from superset.explore import utils

    with raises(DatasetAccessDeniedError):
        mocker.patch(dataset_find_by_id, return_value=SqlaTable())
        mocker.patch(can_access_datasource, return_value=False)
        utils.check_access(dataset_id=1, chart_id=0, actor=User())


def test_unsaved_chart_authorized_dataset(
    mocker: MockFixture, app_context: AppContext
) -> None:
    from superset.connectors.sqla.models import SqlaTable
    from superset.explore.utils import check_access

    mocker.patch(dataset_find_by_id, return_value=SqlaTable())
    mocker.patch(can_access_datasource, return_value=True)
    assert check_access(dataset_id=1, chart_id=0, actor=User()) == True


def test_saved_chart_unknown_chart_id(
    mocker: MockFixture, app_context: AppContext
) -> None:
    from superset.connectors.sqla.models import SqlaTable
    from superset.explore.utils import check_access

    with raises(ChartNotFoundError):
        mocker.patch(dataset_find_by_id, return_value=SqlaTable())
        mocker.patch(can_access_datasource, return_value=True)
        mocker.patch(chart_find_by_id, return_value=None)
        check_access(dataset_id=1, chart_id=1, actor=User())


def test_saved_chart_unauthorized_dataset(
    mocker: MockFixture, app_context: AppContext
) -> None:
    from superset.connectors.sqla.models import SqlaTable
    from superset.explore import utils

    with raises(DatasetAccessDeniedError):
        mocker.patch(dataset_find_by_id, return_value=SqlaTable())
        mocker.patch(can_access_datasource, return_value=False)
        utils.check_access(dataset_id=1, chart_id=1, actor=User())


def test_saved_chart_is_admin(mocker: MockFixture, app_context: AppContext) -> None:
    from superset.connectors.sqla.models import SqlaTable
    from superset.explore.utils import check_access
    from superset.models.slice import Slice

    mocker.patch(dataset_find_by_id, return_value=SqlaTable())
    mocker.patch(can_access_datasource, return_value=True)
    mocker.patch(is_user_admin, return_value=True)
    mocker.patch(chart_find_by_id, return_value=Slice())
    assert check_access(dataset_id=1, chart_id=1, actor=User()) is True


def test_saved_chart_is_owner(mocker: MockFixture, app_context: AppContext) -> None:
    from superset.connectors.sqla.models import SqlaTable
    from superset.explore.utils import check_access
    from superset.models.slice import Slice

    mocker.patch(dataset_find_by_id, return_value=SqlaTable())
    mocker.patch(can_access_datasource, return_value=True)
    mocker.patch(is_user_admin, return_value=False)
    mocker.patch(is_owner, return_value=True)
    mocker.patch(chart_find_by_id, return_value=Slice())
    assert check_access(dataset_id=1, chart_id=1, actor=User()) == True


def test_saved_chart_has_access(mocker: MockFixture, app_context: AppContext) -> None:
    from superset.connectors.sqla.models import SqlaTable
    from superset.explore.utils import check_access
    from superset.models.slice import Slice

    mocker.patch(dataset_find_by_id, return_value=SqlaTable())
    mocker.patch(can_access_datasource, return_value=True)
    mocker.patch(is_user_admin, return_value=False)
    mocker.patch(is_owner, return_value=False)
    mocker.patch(can_access, return_value=True)
    mocker.patch(chart_find_by_id, return_value=Slice())
    assert check_access(dataset_id=1, chart_id=1, actor=User()) == True


def test_saved_chart_no_access(mocker: MockFixture, app_context: AppContext) -> None:
    from superset.connectors.sqla.models import SqlaTable
    from superset.explore.utils import check_access
    from superset.models.slice import Slice

    with raises(ChartAccessDeniedError):
        mocker.patch(dataset_find_by_id, return_value=SqlaTable())
        mocker.patch(can_access_datasource, return_value=True)
        mocker.patch(is_user_admin, return_value=False)
        mocker.patch(is_owner, return_value=False)
        mocker.patch(can_access, return_value=False)
        mocker.patch(chart_find_by_id, return_value=Slice())
<<<<<<< HEAD
        check_access(dataset_id=1, chart_id=1, actor=User())
=======
        check_chart_access(
            datasource_id=1,
            chart_id=1,
            actor=User(),
            datasource_type=DatasourceType.TABLE,
        )


def test_dataset_has_access(mocker: MockFixture, app_context: AppContext) -> None:
    from superset.connectors.sqla.models import SqlaTable
    from superset.explore.utils import check_datasource_access

    mocker.patch(dataset_find_by_id, return_value=SqlaTable())
    mocker.patch(can_access_datasource, return_value=True)
    mocker.patch(is_user_admin, return_value=False)
    mocker.patch(is_owner, return_value=False)
    mocker.patch(can_access, return_value=True)
    assert (
        check_datasource_access(
            datasource_id=1,
            datasource_type=DatasourceType.TABLE,
        )
        == True
    )


def test_query_has_access(mocker: MockFixture, app_context: AppContext) -> None:
    from superset.explore.utils import check_datasource_access
    from superset.models.sql_lab import Query

    mocker.patch(query_find_by_id, return_value=Query())
    mocker.patch(raise_for_access, return_value=True)
    mocker.patch(is_user_admin, return_value=False)
    mocker.patch(is_owner, return_value=False)
    mocker.patch(can_access, return_value=True)
    assert (
        check_datasource_access(
            datasource_id=1,
            datasource_type=DatasourceType.QUERY,
        )
        == True
    )


def test_query_no_access(mocker: MockFixture, client, app_context: AppContext) -> None:
    from superset.connectors.sqla.models import SqlaTable
    from superset.explore.utils import check_datasource_access
    from superset.models.core import Database
    from superset.models.sql_lab import Query

    with raises(SupersetSecurityException):
        mocker.patch(
            query_find_by_id,
            return_value=Query(database=Database(), sql="select * from foo"),
        )
        table = SqlaTable()
        table.owners = []
        mocker.patch(query_datasources_by_name, return_value=[table])
        mocker.patch(is_user_admin, return_value=False)
        mocker.patch(is_owner, return_value=False)
        mocker.patch(can_access, return_value=False)
        check_datasource_access(
            datasource_id=1,
            datasource_type=DatasourceType.QUERY,
        )
>>>>>>> 067495d9
<|MERGE_RESOLUTION|>--- conflicted
+++ resolved
@@ -23,12 +23,21 @@
     ChartAccessDeniedError,
     ChartNotFoundError,
 )
+from superset.commands.exceptions import (
+    DatasourceNotFoundValidationError,
+    DatasourceTypeInvalidError,
+    OwnersNotFoundValidationError,
+    QueryNotFoundValidationError,
+)
 from superset.datasets.commands.exceptions import (
     DatasetAccessDeniedError,
     DatasetNotFoundError,
 )
+from superset.exceptions import SupersetSecurityException
+from superset.utils.core import DatasourceType
 
 dataset_find_by_id = "superset.datasets.dao.DatasetDAO.find_by_id"
+query_find_by_id = "superset.queries.dao.QueryDAO.find_by_id"
 chart_find_by_id = "superset.charts.dao.ChartDAO.find_by_id"
 is_user_admin = "superset.explore.utils.is_user_admin"
 is_owner = "superset.explore.utils.is_owner"
@@ -36,88 +45,142 @@
     "superset.security.SupersetSecurityManager.can_access_datasource"
 )
 can_access = "superset.security.SupersetSecurityManager.can_access"
+raise_for_access = "superset.security.SupersetSecurityManager.raise_for_access"
+query_datasources_by_name = (
+    "superset.connectors.sqla.models.SqlaTable.query_datasources_by_name"
+)
 
 
 def test_unsaved_chart_no_dataset_id(app_context: AppContext) -> None:
-    from superset.explore.utils import check_access
-
-    with raises(DatasetNotFoundError):
-        check_access(dataset_id=0, chart_id=0, actor=User())
+    from superset.explore.utils import check_access as check_chart_access
+
+    with raises(DatasourceNotFoundValidationError):
+        check_chart_access(
+            datasource_id=0,
+            chart_id=0,
+            actor=User(),
+            datasource_type=DatasourceType.TABLE,
+        )
 
 
 def test_unsaved_chart_unknown_dataset_id(
     mocker: MockFixture, app_context: AppContext
 ) -> None:
-    from superset.explore.utils import check_access
+    from superset.explore.utils import check_access as check_chart_access
 
     with raises(DatasetNotFoundError):
         mocker.patch(dataset_find_by_id, return_value=None)
-        check_access(dataset_id=1, chart_id=0, actor=User())
+        check_chart_access(
+            datasource_id=1,
+            chart_id=0,
+            actor=User(),
+            datasource_type=DatasourceType.TABLE,
+        )
+
+
+def test_unsaved_chart_unknown_query_id(
+    mocker: MockFixture, app_context: AppContext
+) -> None:
+    from superset.explore.utils import check_access as check_chart_access
+
+    with raises(QueryNotFoundValidationError):
+        mocker.patch(query_find_by_id, return_value=None)
+        check_chart_access(
+            datasource_id=1,
+            chart_id=0,
+            actor=User(),
+            datasource_type=DatasourceType.QUERY,
+        )
 
 
 def test_unsaved_chart_unauthorized_dataset(
     mocker: MockFixture, app_context: AppContext
 ) -> None:
     from superset.connectors.sqla.models import SqlaTable
-    from superset.explore import utils
+    from superset.explore.utils import check_access as check_chart_access
 
     with raises(DatasetAccessDeniedError):
         mocker.patch(dataset_find_by_id, return_value=SqlaTable())
         mocker.patch(can_access_datasource, return_value=False)
-        utils.check_access(dataset_id=1, chart_id=0, actor=User())
+        check_chart_access(
+            datasource_id=1,
+            chart_id=0,
+            actor=User(),
+            datasource_type=DatasourceType.TABLE,
+        )
 
 
 def test_unsaved_chart_authorized_dataset(
     mocker: MockFixture, app_context: AppContext
 ) -> None:
     from superset.connectors.sqla.models import SqlaTable
-    from superset.explore.utils import check_access
-
-    mocker.patch(dataset_find_by_id, return_value=SqlaTable())
-    mocker.patch(can_access_datasource, return_value=True)
-    assert check_access(dataset_id=1, chart_id=0, actor=User()) == True
+    from superset.explore.utils import check_access as check_chart_access
+
+    mocker.patch(dataset_find_by_id, return_value=SqlaTable())
+    mocker.patch(can_access_datasource, return_value=True)
+    check_chart_access(
+        datasource_id=1,
+        chart_id=0,
+        actor=User(),
+        datasource_type=DatasourceType.TABLE,
+    )
 
 
 def test_saved_chart_unknown_chart_id(
     mocker: MockFixture, app_context: AppContext
 ) -> None:
     from superset.connectors.sqla.models import SqlaTable
-    from superset.explore.utils import check_access
+    from superset.explore.utils import check_access as check_chart_access
 
     with raises(ChartNotFoundError):
         mocker.patch(dataset_find_by_id, return_value=SqlaTable())
         mocker.patch(can_access_datasource, return_value=True)
         mocker.patch(chart_find_by_id, return_value=None)
-        check_access(dataset_id=1, chart_id=1, actor=User())
+        check_chart_access(
+            datasource_id=1,
+            chart_id=1,
+            actor=User(),
+            datasource_type=DatasourceType.TABLE,
+        )
 
 
 def test_saved_chart_unauthorized_dataset(
     mocker: MockFixture, app_context: AppContext
 ) -> None:
     from superset.connectors.sqla.models import SqlaTable
-    from superset.explore import utils
+    from superset.explore.utils import check_access as check_chart_access
 
     with raises(DatasetAccessDeniedError):
         mocker.patch(dataset_find_by_id, return_value=SqlaTable())
         mocker.patch(can_access_datasource, return_value=False)
-        utils.check_access(dataset_id=1, chart_id=1, actor=User())
+        check_chart_access(
+            datasource_id=1,
+            chart_id=1,
+            actor=User(),
+            datasource_type=DatasourceType.TABLE,
+        )
 
 
 def test_saved_chart_is_admin(mocker: MockFixture, app_context: AppContext) -> None:
     from superset.connectors.sqla.models import SqlaTable
-    from superset.explore.utils import check_access
+    from superset.explore.utils import check_access as check_chart_access
     from superset.models.slice import Slice
 
     mocker.patch(dataset_find_by_id, return_value=SqlaTable())
     mocker.patch(can_access_datasource, return_value=True)
     mocker.patch(is_user_admin, return_value=True)
     mocker.patch(chart_find_by_id, return_value=Slice())
-    assert check_access(dataset_id=1, chart_id=1, actor=User()) is True
+    check_chart_access(
+        datasource_id=1,
+        chart_id=1,
+        actor=User(),
+        datasource_type=DatasourceType.TABLE,
+    )
 
 
 def test_saved_chart_is_owner(mocker: MockFixture, app_context: AppContext) -> None:
     from superset.connectors.sqla.models import SqlaTable
-    from superset.explore.utils import check_access
+    from superset.explore.utils import check_access as check_chart_access
     from superset.models.slice import Slice
 
     mocker.patch(dataset_find_by_id, return_value=SqlaTable())
@@ -125,12 +188,17 @@
     mocker.patch(is_user_admin, return_value=False)
     mocker.patch(is_owner, return_value=True)
     mocker.patch(chart_find_by_id, return_value=Slice())
-    assert check_access(dataset_id=1, chart_id=1, actor=User()) == True
+    check_chart_access(
+        datasource_id=1,
+        chart_id=1,
+        actor=User(),
+        datasource_type=DatasourceType.TABLE,
+    )
 
 
 def test_saved_chart_has_access(mocker: MockFixture, app_context: AppContext) -> None:
     from superset.connectors.sqla.models import SqlaTable
-    from superset.explore.utils import check_access
+    from superset.explore.utils import check_access as check_chart_access
     from superset.models.slice import Slice
 
     mocker.patch(dataset_find_by_id, return_value=SqlaTable())
@@ -139,12 +207,17 @@
     mocker.patch(is_owner, return_value=False)
     mocker.patch(can_access, return_value=True)
     mocker.patch(chart_find_by_id, return_value=Slice())
-    assert check_access(dataset_id=1, chart_id=1, actor=User()) == True
+    check_chart_access(
+        datasource_id=1,
+        chart_id=1,
+        actor=User(),
+        datasource_type=DatasourceType.TABLE,
+    )
 
 
 def test_saved_chart_no_access(mocker: MockFixture, app_context: AppContext) -> None:
     from superset.connectors.sqla.models import SqlaTable
-    from superset.explore.utils import check_access
+    from superset.explore.utils import check_access as check_chart_access
     from superset.models.slice import Slice
 
     with raises(ChartAccessDeniedError):
@@ -154,9 +227,6 @@
         mocker.patch(is_owner, return_value=False)
         mocker.patch(can_access, return_value=False)
         mocker.patch(chart_find_by_id, return_value=Slice())
-<<<<<<< HEAD
-        check_access(dataset_id=1, chart_id=1, actor=User())
-=======
         check_chart_access(
             datasource_id=1,
             chart_id=1,
@@ -221,5 +291,4 @@
         check_datasource_access(
             datasource_id=1,
             datasource_type=DatasourceType.QUERY,
-        )
->>>>>>> 067495d9
+        )