# Licensed to the Apache Software Foundation (ASF) under one
# or more contributor license agreements.  See the NOTICE file
# distributed with this work for additional information
# regarding copyright ownership.  The ASF licenses this file
# to you under the Apache License, Version 2.0 (the
# "License"); you may not use this file except in compliance
# with the License.  You may obtain a copy of the License at
#
#   http://www.apache.org/licenses/LICENSE-2.0
#
# Unless required by applicable law or agreed to in writing,
# software distributed under the License is distributed on an
# "AS IS" BASIS, WITHOUT WARRANTIES OR CONDITIONS OF ANY
# KIND, either express or implied.  See the License for the
# specific language governing permissions and limitations
# under the License.

import json
from typing import Any, Callable, Dict, List, TYPE_CHECKING

from pytest_mock import MockFixture
from sqlalchemy.orm.session import Session

from tests.unit_tests.utils.db import get_test_user

if TYPE_CHECKING:
    from superset.connectors.sqla.models import SqlMetric, TableColumn


def test_dataset_model(app_context: None, session: Session) -> None:
    """
    Test basic attributes of a ``Dataset``.
    """
    from superset.columns.models import Column
    from superset.datasets.models import Dataset
    from superset.models.core import Database
    from superset.tables.models import Table

    engine = session.get_bind()
    Dataset.metadata.create_all(engine)  # pylint: disable=no-member

    table = Table(
        name="my_table",
        schema="my_schema",
        catalog="my_catalog",
        database=Database(database_name="my_database", sqlalchemy_uri="sqlite://"),
        columns=[
            Column(name="longitude", expression="longitude"),
            Column(name="latitude", expression="latitude"),
        ],
    )
    session.add(table)
    session.flush()

    dataset = Dataset(
        database=table.database,
        name="positions",
        expression="""
SELECT array_agg(array[longitude,latitude]) AS position
FROM my_catalog.my_schema.my_table
""",
        tables=[table],
        columns=[
            Column(
                name="position",
                expression="array_agg(array[longitude,latitude])",
            ),
        ],
    )
    session.add(dataset)
    session.flush()

    assert dataset.id == 1
    assert dataset.uuid is not None

    assert dataset.name == "positions"
    assert (
        dataset.expression
        == """
SELECT array_agg(array[longitude,latitude]) AS position
FROM my_catalog.my_schema.my_table
"""
    )

    assert [table.name for table in dataset.tables] == ["my_table"]
    assert [column.name for column in dataset.columns] == ["position"]


def test_cascade_delete_table(app_context: None, session: Session) -> None:
    """
    Test that deleting ``Table`` also deletes its columns.
    """
    from superset.columns.models import Column
    from superset.models.core import Database
    from superset.tables.models import Table

    engine = session.get_bind()
    Table.metadata.create_all(engine)  # pylint: disable=no-member

    table = Table(
        name="my_table",
        schema="my_schema",
        catalog="my_catalog",
        database=Database(database_name="my_database", sqlalchemy_uri="sqlite://"),
        columns=[
            Column(name="longitude", expression="longitude"),
            Column(name="latitude", expression="latitude"),
        ],
    )
    session.add(table)
    session.flush()

    columns = session.query(Column).all()
    assert len(columns) == 2

    session.delete(table)
    session.flush()

    # test that columns were deleted
    columns = session.query(Column).all()
    assert len(columns) == 0


def test_cascade_delete_dataset(app_context: None, session: Session) -> None:
    """
    Test that deleting ``Dataset`` also deletes its columns.
    """
    from superset.columns.models import Column
    from superset.datasets.models import Dataset
    from superset.models.core import Database
    from superset.tables.models import Table

    engine = session.get_bind()
    Dataset.metadata.create_all(engine)  # pylint: disable=no-member

    table = Table(
        name="my_table",
        schema="my_schema",
        catalog="my_catalog",
        database=Database(database_name="my_database", sqlalchemy_uri="sqlite://"),
        columns=[
            Column(name="longitude", expression="longitude"),
            Column(name="latitude", expression="latitude"),
        ],
    )
    session.add(table)
    session.flush()

    dataset = Dataset(
        name="positions",
        expression="""
SELECT array_agg(array[longitude,latitude]) AS position
FROM my_catalog.my_schema.my_table
""",
        database=table.database,
        tables=[table],
        columns=[
            Column(
                name="position",
                expression="array_agg(array[longitude,latitude])",
            ),
        ],
    )
    session.add(dataset)
    session.flush()

    columns = session.query(Column).all()
    assert len(columns) == 3

    session.delete(dataset)
    session.flush()

    # test that dataset columns were deleted (but not table columns)
    columns = session.query(Column).all()
    assert len(columns) == 2


def test_dataset_attributes(app_context: None, session: Session) -> None:
    """
    Test that checks attributes in the dataset.

    If this check fails it means new attributes were added to ``SqlaTable``, and
    ``SqlaTable.after_insert`` should be updated to handle them!
    """
    from superset.connectors.sqla.models import SqlaTable, SqlMetric, TableColumn
    from superset.models.core import Database

    engine = session.get_bind()
    SqlaTable.metadata.create_all(engine)  # pylint: disable=no-member

    columns = [
        TableColumn(column_name="ds", is_dttm=1, type="TIMESTAMP"),
        TableColumn(column_name="num_boys", type="INTEGER"),
        TableColumn(column_name="revenue", type="INTEGER"),
        TableColumn(column_name="expenses", type="INTEGER"),
        TableColumn(
            column_name="profit", type="INTEGER", expression="revenue-expenses"
        ),
    ]
    metrics = [
        SqlMetric(metric_name="cnt", expression="COUNT(*)"),
    ]

    sqla_table = SqlaTable(
        table_name="old_dataset",
        columns=columns,
        metrics=metrics,
        main_dttm_col="ds",
        default_endpoint="https://www.youtube.com/watch?v=dQw4w9WgXcQ",  # not used
        database=Database(database_name="my_database", sqlalchemy_uri="sqlite://"),
        offset=-8,
        description="This is the description",
        is_featured=1,
        cache_timeout=3600,
        schema="my_schema",
        sql=None,
        params=json.dumps(
            {
                "remote_id": 64,
                "database_name": "examples",
                "import_time": 1606677834,
            }
        ),
        perm=None,
        filter_select_enabled=1,
        fetch_values_predicate="foo IN (1, 2)",
        is_sqllab_view=0,  # no longer used?
        template_params=json.dumps({"answer": "42"}),
        schema_perm=None,
        extra=json.dumps({"warning_markdown": "*WARNING*"}),
    )

    session.add(sqla_table)
    session.flush()

    dataset = session.query(SqlaTable).one()
    # If this test fails because attributes changed, make sure to update
    # ``SqlaTable.after_insert`` accordingly.
    assert sorted(dataset.__dict__.keys()) == [
        "_sa_instance_state",
        "cache_timeout",
        "changed_by_fk",
        "changed_on",
        "columns",
        "created_by_fk",
        "created_on",
        "database",
        "database_id",
        "default_endpoint",
        "description",
        "external_url",
        "extra",
        "fetch_values_predicate",
        "filter_select_enabled",
        "id",
        "is_featured",
        "is_managed_externally",
        "is_sqllab_view",
        "main_dttm_col",
        "metrics",
        "offset",
        "owners",
        "params",
        "perm",
        "schema",
        "schema_perm",
        "sql",
        "table_name",
        "template_params",
        "uuid",
    ]


def test_create_physical_sqlatable(
    app_context: None,
    session: Session,
    sample_columns: Dict["TableColumn", Dict[str, Any]],
    sample_metrics: Dict["SqlMetric", Dict[str, Any]],
    columns_default: Dict[str, Any],
) -> None:
    """
    Test shadow write when creating a new ``SqlaTable``.

    When a new physical ``SqlaTable`` is created, new models should also be created for
    ``Dataset``, ``Table``, and ``Column``.
    """
    from superset.columns.models import Column
    from superset.columns.schemas import ColumnSchema
    from superset.connectors.sqla.models import SqlaTable
    from superset.datasets.models import Dataset
    from superset.datasets.schemas import DatasetSchema
    from superset.models.core import Database
    from superset.tables.models import Table
    from superset.tables.schemas import TableSchema

    engine = session.get_bind()
    Dataset.metadata.create_all(engine)  # pylint: disable=no-member
    user1 = get_test_user(1, "abc")
    columns = list(sample_columns.keys())
    metrics = list(sample_metrics.keys())
    expected_table_columns = list(sample_columns.values())
    expected_metric_columns = list(sample_metrics.values())

    sqla_table = SqlaTable(
        table_name="old_dataset",
        columns=columns,
        metrics=metrics,
        main_dttm_col="ds",
        default_endpoint="https://www.youtube.com/watch?v=dQw4w9WgXcQ",  # not used
        database=Database(database_name="my_database", sqlalchemy_uri="sqlite://"),
        offset=-8,
        description="This is the description",
        is_featured=1,
        cache_timeout=3600,
        schema="my_schema",
        sql=None,
        params=json.dumps(
            {
                "remote_id": 64,
                "database_name": "examples",
                "import_time": 1606677834,
            }
        ),
        created_by=user1,
        changed_by=user1,
        owners=[user1],
        perm=None,
        filter_select_enabled=1,
        fetch_values_predicate="foo IN (1, 2)",
        is_sqllab_view=0,  # no longer used?
        template_params=json.dumps({"answer": "42"}),
        schema_perm=None,
        extra=json.dumps({"warning_markdown": "*WARNING*"}),
    )
    session.add(sqla_table)
    session.flush()

    # ignore these keys when comparing results
    ignored_keys = {"created_on", "changed_on"}

    # check that columns were created
    column_schema = ColumnSchema()
    actual_columns = [
        {k: v for k, v in column_schema.dump(column).items() if k not in ignored_keys}
        for column in session.query(Column).all()
    ]
    num_physical_columns = len(
        [col for col in expected_table_columns if col.get("is_physical") == True]
    )
    num_dataset_table_columns = len(columns)
    num_dataset_metric_columns = len(metrics)
    assert (
        len(actual_columns)
        == num_physical_columns + num_dataset_table_columns + num_dataset_metric_columns
    )

    # table columns are created before dataset columns are created
    offset = 0
    for i in range(num_physical_columns):
        assert actual_columns[i + offset] == {
            **columns_default,
            **expected_table_columns[i],
            "id": i + offset + 1,
            # physical columns for table have its own uuid
            "uuid": actual_columns[i + offset]["uuid"],
            "is_physical": True,
            # table columns do not have creators
            "created_by": None,
            "tables": [1],
        }

    offset += num_physical_columns
    for i, column in enumerate(sqla_table.columns):
        assert actual_columns[i + offset] == {
            **columns_default,
            **expected_table_columns[i],
            "id": i + offset + 1,
            # columns for dataset reuses the same uuid of TableColumn
            "uuid": str(column.uuid),
            "datasets": [1],
        }

    offset += num_dataset_table_columns
    for i, metric in enumerate(sqla_table.metrics):
        assert actual_columns[i + offset] == {
            **columns_default,
            **expected_metric_columns[i],
            "id": i + offset + 1,
            "uuid": str(metric.uuid),
            "datasets": [1],
        }

    # check that table was created
    table_schema = TableSchema()
    tables = [
        {
            k: v
            for k, v in table_schema.dump(table).items()
            if k not in (ignored_keys | {"uuid"})
        }
        for table in session.query(Table).all()
    ]
    assert len(tables) == 1
    assert tables[0] == {
        "id": 1,
        "database": 1,
        "created_by": 1,
        "changed_by": 1,
        "datasets": [1],
        "columns": [1, 2, 3],
        "extra_json": "{}",
        "catalog": None,
        "schema": "my_schema",
        "name": "old_dataset",
        "is_managed_externally": False,
        "external_url": None,
    }

    # check that dataset was created
    dataset_schema = DatasetSchema()
    datasets = [
        {k: v for k, v in dataset_schema.dump(dataset).items() if k not in ignored_keys}
        for dataset in session.query(Dataset).all()
    ]
    assert len(datasets) == 1
    assert datasets[0] == {
        "id": 1,
        "uuid": str(sqla_table.uuid),
        "created_by": 1,
        "changed_by": 1,
        "owners": [1],
        "name": "old_dataset",
        "columns": [4, 5, 6, 7, 8, 9],
        "is_physical": True,
        "database": 1,
        "tables": [1],
        "extra_json": "{}",
        "expression": "old_dataset",
        "is_managed_externally": False,
        "external_url": None,
    }


def test_create_virtual_sqlatable(
    app_context: None,
    mocker: MockFixture,
    session: Session,
    sample_columns: Dict["TableColumn", Dict[str, Any]],
    sample_metrics: Dict["SqlMetric", Dict[str, Any]],
    columns_default: Dict[str, Any],
) -> None:
    """
    Test shadow write when creating a new ``SqlaTable``.

    When a new virtual ``SqlaTable`` is created, new models should also be created for
    ``Dataset`` and ``Column``.
    """
    # patch session
    mocker.patch(
        "superset.security.SupersetSecurityManager.get_session", return_value=session
    )

    from superset.columns.models import Column
    from superset.columns.schemas import ColumnSchema
    from superset.connectors.sqla.models import SqlaTable
    from superset.datasets.models import Dataset
    from superset.datasets.schemas import DatasetSchema
    from superset.models.core import Database
    from superset.tables.models import Table

    engine = session.get_bind()
    Dataset.metadata.create_all(engine)  # pylint: disable=no-member
    user1 = get_test_user(1, "abc")
    physical_table_columns: List[Dict[str, Any]] = [
        dict(
            name="ds",
            is_temporal=True,
            type="TIMESTAMP",
            advanced_data_type=None,
            expression="ds",
            is_physical=True,
        ),
        dict(
            name="num_boys",
            type="INTEGER",
            advanced_data_type=None,
            expression="num_boys",
            is_physical=True,
        ),
        dict(
            name="revenue",
            type="INTEGER",
            advanced_data_type=None,
            expression="revenue",
            is_physical=True,
        ),
        dict(
            name="expenses",
            type="INTEGER",
            advanced_data_type=None,
            expression="expenses",
            is_physical=True,
        ),
    ]
    # create a physical ``Table`` that the virtual dataset points to
    database = Database(database_name="my_database", sqlalchemy_uri="sqlite://")
    table = Table(
        name="some_table",
        schema="my_schema",
        catalog=None,
        database=database,
        columns=[
            Column(**props, created_by=user1, changed_by=user1)
            for props in physical_table_columns
        ],
    )
    session.add(table)
    session.commit()

    assert session.query(Table).count() == 1
    assert session.query(Dataset).count() == 0

    # create virtual dataset
    columns = list(sample_columns.keys())
    metrics = list(sample_metrics.keys())
    expected_table_columns = list(sample_columns.values())
    expected_metric_columns = list(sample_metrics.values())

    sqla_table = SqlaTable(
        created_by=user1,
        changed_by=user1,
        owners=[user1],
        table_name="old_dataset",
        columns=columns,
        metrics=metrics,
        main_dttm_col="ds",
        default_endpoint="https://www.youtube.com/watch?v=dQw4w9WgXcQ",  # not used
        database=database,
        offset=-8,
        description="This is the description",
        is_featured=1,
        cache_timeout=3600,
        schema="my_schema",
        sql="""
SELECT
  ds,
  num_boys,
  revenue,
  expenses,
  revenue - expenses AS profit
FROM
  some_table""",
        params=json.dumps(
            {
                "remote_id": 64,
                "database_name": "examples",
                "import_time": 1606677834,
            }
        ),
        perm=None,
        filter_select_enabled=1,
        fetch_values_predicate="foo IN (1, 2)",
        is_sqllab_view=0,  # no longer used?
        template_params=json.dumps({"answer": "42"}),
        schema_perm=None,
        extra=json.dumps({"warning_markdown": "*WARNING*"}),
    )
    session.add(sqla_table)
    session.flush()

    # should not add a new table
    assert session.query(Table).count() == 1
    assert session.query(Dataset).count() == 1

    # ignore these keys when comparing results
    ignored_keys = {"created_on", "changed_on"}
    column_schema = ColumnSchema()
    actual_columns = [
        {k: v for k, v in column_schema.dump(column).items() if k not in ignored_keys}
        for column in session.query(Column).all()
    ]
    num_physical_columns = len(physical_table_columns)
    num_dataset_table_columns = len(columns)
    num_dataset_metric_columns = len(metrics)
    assert (
        len(actual_columns)
        == num_physical_columns + num_dataset_table_columns + num_dataset_metric_columns
    )

    for i, column in enumerate(table.columns):
        assert actual_columns[i] == {
            **columns_default,
            **physical_table_columns[i],
            "id": i + 1,
            "uuid": str(column.uuid),
            "tables": [1],
        }

    offset = num_physical_columns
    for i, column in enumerate(sqla_table.columns):
        assert actual_columns[i + offset] == {
            **columns_default,
            **expected_table_columns[i],
            "id": i + offset + 1,
            "uuid": str(column.uuid),
            "is_physical": False,
            "datasets": [1],
        }

    offset = num_physical_columns + num_dataset_table_columns
    for i, metric in enumerate(sqla_table.metrics):
        assert actual_columns[i + offset] == {
            **columns_default,
            **expected_metric_columns[i],
            "id": i + offset + 1,
            "uuid": str(metric.uuid),
            "datasets": [1],
        }

    # check that dataset was created, and has a reference to the table
    dataset_schema = DatasetSchema()
    datasets = [
        {k: v for k, v in dataset_schema.dump(dataset).items() if k not in ignored_keys}
        for dataset in session.query(Dataset).all()
    ]
    assert len(datasets) == 1
    assert datasets[0] == {
        "id": 1,
        "database": 1,
        "uuid": str(sqla_table.uuid),
        "name": "old_dataset",
        "changed_by": 1,
        "created_by": 1,
        "owners": [1],
        "columns": [5, 6, 7, 8, 9, 10],
        "is_physical": False,
        "tables": [1],
        "extra_json": "{}",
        "external_url": None,
        "is_managed_externally": False,
        "expression": """
SELECT
  ds,
  num_boys,
  revenue,
  expenses,
  revenue - expenses AS profit
FROM
  some_table""",
    }


def test_delete_sqlatable(app_context: None, session: Session) -> None:
    """
    Test that deleting a ``SqlaTable`` also deletes the corresponding ``Dataset``.
    """
    from superset.columns.models import Column
    from superset.connectors.sqla.models import SqlaTable, TableColumn
    from superset.datasets.models import Dataset
    from superset.models.core import Database
    from superset.tables.models import Table

    engine = session.get_bind()
    Dataset.metadata.create_all(engine)  # pylint: disable=no-member

    columns = [
        TableColumn(column_name="ds", is_dttm=1, type="TIMESTAMP"),
    ]
    sqla_table = SqlaTable(
        table_name="old_dataset",
        columns=columns,
        metrics=[],
        database=Database(database_name="my_database", sqlalchemy_uri="sqlite://"),
    )
    session.add(sqla_table)
    session.flush()

    assert session.query(Dataset).count() == 1
    assert session.query(Table).count() == 1
    assert session.query(Column).count() == 2

    session.delete(sqla_table)
    session.flush()

    # test that dataset and dataset columns are also deleted
    # but the physical table and table columns are kept
    assert session.query(Dataset).count() == 0
    assert session.query(Table).count() == 1
    assert session.query(Column).count() == 1


def test_update_physical_sqlatable_columns(
    mocker: MockFixture, app_context: None, session: Session
) -> None:
    """
    Test that updating a ``SqlaTable`` also updates the corresponding ``Dataset``.
    """
    # patch session
    mocker.patch(
        "superset.security.SupersetSecurityManager.get_session", return_value=session
    )

    from superset.columns.models import Column
    from superset.connectors.sqla.models import SqlaTable, TableColumn
    from superset.datasets.models import Dataset
    from superset.models.core import Database
    from superset.tables.models import Table

    engine = session.get_bind()
    Dataset.metadata.create_all(engine)  # pylint: disable=no-member

    columns = [
        TableColumn(column_name="ds", is_dttm=1, type="TIMESTAMP"),
    ]
    sqla_table = SqlaTable(
        table_name="old_dataset",
        columns=columns,
        metrics=[],
        database=Database(database_name="my_database", sqlalchemy_uri="sqlite://"),
    )
    session.add(sqla_table)
    session.flush()

    assert session.query(Table).count() == 1
    assert session.query(Dataset).count() == 1
    assert session.query(Column).count() == 2  # 1 for table, 1 for dataset

    dataset = session.query(Dataset).one()
    assert len(dataset.columns) == 1

    # add a column to the original ``SqlaTable`` instance
    sqla_table.columns.append(TableColumn(column_name="num_boys", type="INTEGER"))
    session.flush()

    assert session.query(Column).count() == 3
    dataset = session.query(Dataset).one()
    assert len(dataset.columns) == 2
    for table_column, dataset_column in zip(sqla_table.columns, dataset.columns):
        assert table_column.uuid == dataset_column.uuid

    # delete the column in the original instance
    sqla_table.columns = sqla_table.columns[1:]
    session.flush()

    # check that the column was added to the dataset and the added columns have
    # the correct uuid.
    assert session.query(TableColumn).count() == 1
    # the extra Dataset.column is deleted, but Table.column is kept
    assert session.query(Column).count() == 2

    # check that the column was also removed from the dataset
    dataset = session.query(Dataset).one()
    assert len(dataset.columns) == 1

    # modify the attribute in a column
    sqla_table.columns[0].is_dttm = True
    session.flush()

    # check that the dataset column was modified
    dataset = session.query(Dataset).one()
    assert dataset.columns[0].is_temporal is True


def test_update_physical_sqlatable_schema(
    mocker: MockFixture, app_context: None, session: Session
) -> None:
    """
    Test that updating a ``SqlaTable`` schema also updates the corresponding ``Dataset``.
    """
    # patch session
    mocker.patch(
        "superset.security.SupersetSecurityManager.get_session", return_value=session
    )
    mocker.patch("superset.datasets.dao.db.session", session)

    from superset.columns.models import Column
    from superset.connectors.sqla.models import SqlaTable, TableColumn
    from superset.datasets.models import Dataset
    from superset.models.core import Database
    from superset.tables.models import Table

    engine = session.get_bind()
    Dataset.metadata.create_all(engine)  # pylint: disable=no-member

    columns = [
        TableColumn(column_name="ds", is_dttm=1, type="TIMESTAMP"),
    ]
    sqla_table = SqlaTable(
        table_name="old_dataset",
        schema="old_schema",
        columns=columns,
        metrics=[],
        database=Database(database_name="my_database", sqlalchemy_uri="sqlite://"),
    )
    session.add(sqla_table)
    session.flush()

    dataset = session.query(Dataset).one()
    assert dataset.tables[0].schema == "old_schema"
    assert dataset.tables[0].id == 1

    sqla_table.schema = "new_schema"
    session.flush()

    new_dataset = session.query(Dataset).one()
    assert new_dataset.tables[0].schema == "new_schema"
    assert new_dataset.tables[0].id == 2


def test_update_physical_sqlatable_metrics(
    mocker: MockFixture,
    app_context: None,
    session: Session,
    get_session: Callable[[], Session],
) -> None:
    """
    Test that updating a ``SqlaTable`` also updates the corresponding ``Dataset``.

    For this test we check that updating the SQL expression in a metric belonging to a
    ``SqlaTable`` is reflected in the ``Dataset`` metric.
    """
    # patch session
    mocker.patch(
        "superset.security.SupersetSecurityManager.get_session", return_value=session
    )

    from superset.columns.models import Column
    from superset.connectors.sqla.models import SqlaTable, SqlMetric, TableColumn
    from superset.datasets.models import Dataset
    from superset.models.core import Database
    from superset.tables.models import Table

    engine = session.get_bind()
    Dataset.metadata.create_all(engine)  # pylint: disable=no-member

    columns = [
        TableColumn(column_name="ds", is_dttm=1, type="TIMESTAMP"),
    ]
    metrics = [
        SqlMetric(metric_name="cnt", expression="COUNT(*)"),
    ]
    sqla_table = SqlaTable(
        table_name="old_dataset",
        columns=columns,
        metrics=metrics,
        database=Database(database_name="my_database", sqlalchemy_uri="sqlite://"),
    )
    session.add(sqla_table)
    session.flush()

    # check that the metric was created
    # 1 physical column for table + (1 column + 1 metric for datasets)
    assert session.query(Column).count() == 3

    column = session.query(Column).filter_by(is_physical=False).one()
    assert column.expression == "COUNT(*)"

    # change the metric definition
    sqla_table.metrics[0].expression = "MAX(ds)"
    session.flush()

    assert column.expression == "MAX(ds)"

    # in a new session, update new columns and metrics at the same time
    # reload the sqla_table so we can test the case that accessing an not already
    # loaded attribute (`sqla_table.metrics`) while there are updates on the instance
    # may trigger `after_update` before the attribute is loaded
    session = get_session()
    sqla_table = session.query(SqlaTable).filter(SqlaTable.id == sqla_table.id).one()
    sqla_table.columns.append(
        TableColumn(
            column_name="another_column",
            is_dttm=0,
            type="TIMESTAMP",
            expression="concat('a', 'b')",
        )
    )
    # Here `SqlaTable.after_update` is triggered
    # before `sqla_table.metrics` is loaded
    sqla_table.metrics.append(
        SqlMetric(metric_name="another_metric", expression="COUNT(*)")
    )
    # `SqlaTable.after_update` will trigger again at flushing
    session.flush()
    assert session.query(Column).count() == 5


def test_update_physical_sqlatable_database(
    mocker: MockFixture,
    app_context: None,
    session: Session,
    get_session: Callable[[], Session],
) -> None:
    """
    Test updating the table on a physical dataset.

    When updating the table on a physical dataset by pointing it somewhere else (change
    in database ID, schema, or table name) we should point the ``Dataset`` to an
    existing ``Table`` if possible, and create a new one otherwise.
    """
    # patch session
    mocker.patch(
        "superset.security.SupersetSecurityManager.get_session", return_value=session
    )
    mocker.patch("superset.datasets.dao.db.session", session)

    from superset.columns.models import Column
    from superset.connectors.sqla.models import SqlaTable, TableColumn
    from superset.datasets.models import Dataset, dataset_column_association_table
    from superset.models.core import Database
    from superset.tables.models import Table, table_column_association_table
    from superset.tables.schemas import TableSchema

    engine = session.get_bind()
    Dataset.metadata.create_all(engine)  # pylint: disable=no-member

    columns = [
        TableColumn(column_name="a", type="INTEGER"),
    ]

    original_database = Database(
        database_name="my_database", sqlalchemy_uri="sqlite://"
    )
    sqla_table = SqlaTable(
        table_name="original_table",
        columns=columns,
        metrics=[],
        database=original_database,
    )
    session.add(sqla_table)
    session.flush()

    assert session.query(Table).count() == 1
    assert session.query(Dataset).count() == 1
    assert session.query(Column).count() == 2  # 1 for table, 1 for dataset

    # check that the table was created, and that the created dataset points to it
    table = session.query(Table).one()
    assert table.id == 1
    assert table.name == "original_table"
    assert table.schema is None
    assert table.database_id == 1

    dataset = session.query(Dataset).one()
    assert dataset.tables == [table]

    # point ``SqlaTable`` to a different database
    new_database = Database(
        database_name="my_other_database", sqlalchemy_uri="sqlite://"
    )
    session.add(new_database)
    session.flush()
    sqla_table.database = new_database
    sqla_table.table_name = "new_table"
    session.flush()

    assert session.query(Dataset).count() == 1
    assert session.query(Table).count() == 2
    # <Column:id=1> is kept for the old table
    # <Column:id=2> is kept for the updated dataset
    # <Column:id=3> is created for the new table
    assert session.query(Column).count() == 3

    # ignore these keys when comparing results
    ignored_keys = {"created_on", "changed_on", "uuid"}

    # check that the old table still exists, and that the dataset points to the newly
    # created table, column and dataset
    table_schema = TableSchema()
    tables = [
        {k: v for k, v in table_schema.dump(table).items() if k not in ignored_keys}
        for table in session.query(Table).all()
    ]
    assert tables[0] == {
        "id": 1,
        "database": 1,
        "columns": [1],
        "datasets": [],
        "created_by": None,
        "changed_by": None,
        "extra_json": "{}",
        "catalog": None,
        "schema": None,
        "name": "original_table",
        "external_url": None,
        "is_managed_externally": False,
    }
    assert tables[1] == {
        "id": 2,
        "database": 2,
        "datasets": [1],
        "columns": [3],
        "created_by": None,
        "changed_by": None,
        "catalog": None,
        "schema": None,
        "name": "new_table",
        "is_managed_externally": False,
        "extra_json": "{}",
        "external_url": None,
    }

    # check that dataset now points to the new table
    assert dataset.tables[0].database_id == 2
    # and a new column is created
    assert len(dataset.columns) == 1
    assert dataset.columns[0].id == 2

    # point ``SqlaTable`` back
    sqla_table.database = original_database
    sqla_table.table_name = "original_table"
    session.flush()

    # should not create more table and datasets
    assert session.query(Dataset).count() == 1
    assert session.query(Table).count() == 2
    # <Column:id=1> is deleted for the old table
    # <Column:id=2> is kept for the updated dataset
    # <Column:id=3> is kept for the new table
    assert session.query(Column.id).order_by(Column.id).all() == [
        (1,),
        (2,),
        (3,),
    ]
    assert session.query(dataset_column_association_table).all() == [(1, 2)]
    assert session.query(table_column_association_table).all() == [(1, 1), (2, 3)]
    assert session.query(Dataset).filter_by(id=1).one().columns[0].id == 2
    assert session.query(Table).filter_by(id=2).one().columns[0].id == 3
    assert session.query(Table).filter_by(id=1).one().columns[0].id == 1

    # the dataset points back to the original table
    assert dataset.tables[0].database_id == 1
    assert dataset.tables[0].name == "original_table"

    # kept the original column
    assert dataset.columns[0].id == 2
    session.commit()
    session.close()

    # querying in a new session should still return the same result
    session = get_session()
    assert session.query(table_column_association_table).all() == [(1, 1), (2, 3)]


def test_update_virtual_sqlatable_references(
    mocker: MockFixture, app_context: None, session: Session
) -> None:
    """
    Test that changing the SQL of a virtual ``SqlaTable`` updates ``Dataset``.

    When the SQL is modified the list of referenced tables should be updated in the new
    ``Dataset`` model.
    """
    # patch session
    mocker.patch(
        "superset.security.SupersetSecurityManager.get_session", return_value=session
    )

    from superset.columns.models import Column
    from superset.connectors.sqla.models import SqlaTable, TableColumn
    from superset.datasets.models import Dataset
    from superset.models.core import Database
    from superset.tables.models import Table

    engine = session.get_bind()
    Dataset.metadata.create_all(engine)  # pylint: disable=no-member

    database = Database(database_name="my_database", sqlalchemy_uri="sqlite://")
    table1 = Table(
        name="table_a",
        schema="my_schema",
        catalog=None,
        database=database,
        columns=[Column(name="a", type="INTEGER")],
    )
    table2 = Table(
        name="table_b",
        schema="my_schema",
        catalog=None,
        database=database,
        columns=[Column(name="b", type="INTEGER")],
    )
    session.add(table1)
    session.add(table2)
    session.commit()

    # create virtual dataset
    columns = [TableColumn(column_name="a", type="INTEGER")]

    sqla_table = SqlaTable(
        table_name="old_dataset",
        columns=columns,
        database=database,
        schema="my_schema",
        sql="SELECT a FROM table_a",
    )
    session.add(sqla_table)
    session.flush()

    # check that new dataset has table1
    dataset: Dataset = session.query(Dataset).one()
    assert dataset.tables == [table1]

    # change SQL
    sqla_table.sql = "SELECT a, b FROM table_a JOIN table_b"
    session.flush()

    # check that new dataset has both tables
<<<<<<< HEAD
    new_dataset = session.query(Dataset).one()
    assert new_dataset.tables == [table1, table2]
    assert new_dataset.expression == "SELECT a, b FROM table_a JOIN table_b"
=======
    new_dataset: Dataset = session.query(Dataset).one()
    assert new_dataset.tables == [table1, table2]
    assert new_dataset.expression == "SELECT a, b FROM table_a JOIN table_b"

    # automatically add new referenced table
    sqla_table.sql = "SELECT a, b, c FROM table_a JOIN table_b JOIN table_c"
    session.flush()

    new_dataset = session.query(Dataset).one()
    assert len(new_dataset.tables) == 3
    assert new_dataset.tables[2].name == "table_c"
>>>>>>> 16654034


def test_quote_expressions(app_context: None, session: Session) -> None:
    """
    Test that expressions are quoted appropriately in columns and datasets.
    """
    from superset.connectors.sqla.models import SqlaTable, TableColumn
    from superset.datasets.models import Dataset
    from superset.models.core import Database

    engine = session.get_bind()
    Dataset.metadata.create_all(engine)  # pylint: disable=no-member

    columns = [
        TableColumn(column_name="has space", type="INTEGER"),
        TableColumn(column_name="no_need", type="INTEGER"),
    ]

    sqla_table = SqlaTable(
        table_name="old dataset",
        columns=columns,
        metrics=[],
        database=Database(database_name="my_database", sqlalchemy_uri="sqlite://"),
    )
    session.add(sqla_table)
    session.flush()

    dataset = session.query(Dataset).one()
    assert dataset.expression == '"old dataset"'
    assert dataset.columns[0].expression == '"has space"'
<<<<<<< HEAD
    assert dataset.columns[1].expression == "no_need"


def test_update_physical_sqlatable(
    mocker: MockFixture, app_context: None, session: Session
) -> None:
    """
    Test updating the table on a physical dataset.

    When updating the table on a physical dataset by pointing it somewhere else (change
    in database ID, schema, or table name) we should point the ``Dataset`` to an
    existing ``Table`` if possible, and create a new one otherwise.
    """
    # patch session
    mocker.patch(
        "superset.security.SupersetSecurityManager.get_session", return_value=session
    )
    mocker.patch("superset.datasets.dao.db.session", session)

    from superset.columns.models import Column
    from superset.connectors.sqla.models import SqlaTable, TableColumn
    from superset.datasets.models import Dataset
    from superset.models.core import Database
    from superset.tables.models import Table
    from superset.tables.schemas import TableSchema

    engine = session.get_bind()
    Dataset.metadata.create_all(engine)  # pylint: disable=no-member

    columns = [
        TableColumn(column_name="a", type="INTEGER"),
    ]

    sqla_table = SqlaTable(
        table_name="old_dataset",
        columns=columns,
        metrics=[],
        database=Database(database_name="my_database", sqlalchemy_uri="sqlite://"),
    )
    session.add(sqla_table)
    session.flush()

    # check that the table was created, and that the created dataset points to it
    table = session.query(Table).one()
    assert table.id == 1
    assert table.name == "old_dataset"
    assert table.schema is None
    assert table.database_id == 1

    dataset = session.query(Dataset).one()
    assert dataset.tables == [table]

    # point ``SqlaTable`` to a different database
    new_database = Database(
        database_name="my_other_database", sqlalchemy_uri="sqlite://"
    )
    session.add(new_database)
    session.flush()
    sqla_table.database = new_database
    session.flush()

    # ignore these keys when comparing results
    ignored_keys = {"created_on", "changed_on", "uuid"}

    # check that the old table still exists, and that the dataset points to the newly
    # created table (id=2) and column (id=2), on the new database (also id=2)
    table_schema = TableSchema()
    tables = [
        {k: v for k, v in table_schema.dump(table).items() if k not in ignored_keys}
        for table in session.query(Table).all()
    ]
    assert tables == [
        {
            "created_by": None,
            "extra_json": "{}",
            "name": "old_dataset",
            "changed_by": None,
            "catalog": None,
            "columns": [1],
            "database": 1,
            "external_url": None,
            "schema": None,
            "id": 1,
            "is_managed_externally": False,
        },
        {
            "created_by": None,
            "extra_json": "{}",
            "name": "old_dataset",
            "changed_by": None,
            "catalog": None,
            "columns": [2],
            "database": 2,
            "external_url": None,
            "schema": None,
            "id": 2,
            "is_managed_externally": False,
        },
    ]

    # check that dataset now points to the new table
    assert dataset.tables[0].database_id == 2

    # point ``SqlaTable`` back
    sqla_table.database_id = 1
    session.flush()

    # check that dataset points to the original table
    assert dataset.tables[0].database_id == 1


def test_update_physical_sqlatable_no_dataset(
    mocker: MockFixture, app_context: None, session: Session
) -> None:
    """
    Test updating the table on a physical dataset that it creates
    a new dataset if one didn't already exist.

    When updating the table on a physical dataset by pointing it somewhere else (change
    in database ID, schema, or table name) we should point the ``Dataset`` to an
    existing ``Table`` if possible, and create a new one otherwise.
    """
    # patch session
    mocker.patch(
        "superset.security.SupersetSecurityManager.get_session", return_value=session
    )
    mocker.patch("superset.datasets.dao.db.session", session)

    from superset.columns.models import Column
    from superset.connectors.sqla.models import SqlaTable, TableColumn
    from superset.datasets.models import Dataset
    from superset.models.core import Database
    from superset.tables.models import Table
    from superset.tables.schemas import TableSchema

    engine = session.get_bind()
    Dataset.metadata.create_all(engine)  # pylint: disable=no-member

    columns = [
        TableColumn(column_name="a", type="INTEGER"),
    ]

    sqla_table = SqlaTable(
        table_name="old_dataset",
        columns=columns,
        metrics=[],
        database=Database(database_name="my_database", sqlalchemy_uri="sqlite://"),
    )
    session.add(sqla_table)
    session.flush()

    # check that the table was created
    table = session.query(Table).one()
    assert table.id == 1

    dataset = session.query(Dataset).one()
    assert dataset.tables == [table]

    # point ``SqlaTable`` to a different database
    new_database = Database(
        database_name="my_other_database", sqlalchemy_uri="sqlite://"
    )
    session.add(new_database)
    session.flush()
    sqla_table.database = new_database
    session.flush()

    new_dataset = session.query(Dataset).one()

    # check that dataset now points to the new table
    assert new_dataset.tables[0].database_id == 2

    # point ``SqlaTable`` back
    sqla_table.database_id = 1
    session.flush()

    # check that dataset points to the original table
    assert new_dataset.tables[0].database_id == 1
=======
    assert dataset.columns[1].expression == "no_need"
>>>>>>> 16654034
<|MERGE_RESOLUTION|>--- conflicted
+++ resolved
@@ -1106,11 +1106,6 @@
     session.flush()
 
     # check that new dataset has both tables
-<<<<<<< HEAD
-    new_dataset = session.query(Dataset).one()
-    assert new_dataset.tables == [table1, table2]
-    assert new_dataset.expression == "SELECT a, b FROM table_a JOIN table_b"
-=======
     new_dataset: Dataset = session.query(Dataset).one()
     assert new_dataset.tables == [table1, table2]
     assert new_dataset.expression == "SELECT a, b FROM table_a JOIN table_b"
@@ -1122,7 +1117,6 @@
     new_dataset = session.query(Dataset).one()
     assert len(new_dataset.tables) == 3
     assert new_dataset.tables[2].name == "table_c"
->>>>>>> 16654034
 
 
 def test_quote_expressions(app_context: None, session: Session) -> None:
@@ -1153,185 +1147,4 @@
     dataset = session.query(Dataset).one()
     assert dataset.expression == '"old dataset"'
     assert dataset.columns[0].expression == '"has space"'
-<<<<<<< HEAD
-    assert dataset.columns[1].expression == "no_need"
-
-
-def test_update_physical_sqlatable(
-    mocker: MockFixture, app_context: None, session: Session
-) -> None:
-    """
-    Test updating the table on a physical dataset.
-
-    When updating the table on a physical dataset by pointing it somewhere else (change
-    in database ID, schema, or table name) we should point the ``Dataset`` to an
-    existing ``Table`` if possible, and create a new one otherwise.
-    """
-    # patch session
-    mocker.patch(
-        "superset.security.SupersetSecurityManager.get_session", return_value=session
-    )
-    mocker.patch("superset.datasets.dao.db.session", session)
-
-    from superset.columns.models import Column
-    from superset.connectors.sqla.models import SqlaTable, TableColumn
-    from superset.datasets.models import Dataset
-    from superset.models.core import Database
-    from superset.tables.models import Table
-    from superset.tables.schemas import TableSchema
-
-    engine = session.get_bind()
-    Dataset.metadata.create_all(engine)  # pylint: disable=no-member
-
-    columns = [
-        TableColumn(column_name="a", type="INTEGER"),
-    ]
-
-    sqla_table = SqlaTable(
-        table_name="old_dataset",
-        columns=columns,
-        metrics=[],
-        database=Database(database_name="my_database", sqlalchemy_uri="sqlite://"),
-    )
-    session.add(sqla_table)
-    session.flush()
-
-    # check that the table was created, and that the created dataset points to it
-    table = session.query(Table).one()
-    assert table.id == 1
-    assert table.name == "old_dataset"
-    assert table.schema is None
-    assert table.database_id == 1
-
-    dataset = session.query(Dataset).one()
-    assert dataset.tables == [table]
-
-    # point ``SqlaTable`` to a different database
-    new_database = Database(
-        database_name="my_other_database", sqlalchemy_uri="sqlite://"
-    )
-    session.add(new_database)
-    session.flush()
-    sqla_table.database = new_database
-    session.flush()
-
-    # ignore these keys when comparing results
-    ignored_keys = {"created_on", "changed_on", "uuid"}
-
-    # check that the old table still exists, and that the dataset points to the newly
-    # created table (id=2) and column (id=2), on the new database (also id=2)
-    table_schema = TableSchema()
-    tables = [
-        {k: v for k, v in table_schema.dump(table).items() if k not in ignored_keys}
-        for table in session.query(Table).all()
-    ]
-    assert tables == [
-        {
-            "created_by": None,
-            "extra_json": "{}",
-            "name": "old_dataset",
-            "changed_by": None,
-            "catalog": None,
-            "columns": [1],
-            "database": 1,
-            "external_url": None,
-            "schema": None,
-            "id": 1,
-            "is_managed_externally": False,
-        },
-        {
-            "created_by": None,
-            "extra_json": "{}",
-            "name": "old_dataset",
-            "changed_by": None,
-            "catalog": None,
-            "columns": [2],
-            "database": 2,
-            "external_url": None,
-            "schema": None,
-            "id": 2,
-            "is_managed_externally": False,
-        },
-    ]
-
-    # check that dataset now points to the new table
-    assert dataset.tables[0].database_id == 2
-
-    # point ``SqlaTable`` back
-    sqla_table.database_id = 1
-    session.flush()
-
-    # check that dataset points to the original table
-    assert dataset.tables[0].database_id == 1
-
-
-def test_update_physical_sqlatable_no_dataset(
-    mocker: MockFixture, app_context: None, session: Session
-) -> None:
-    """
-    Test updating the table on a physical dataset that it creates
-    a new dataset if one didn't already exist.
-
-    When updating the table on a physical dataset by pointing it somewhere else (change
-    in database ID, schema, or table name) we should point the ``Dataset`` to an
-    existing ``Table`` if possible, and create a new one otherwise.
-    """
-    # patch session
-    mocker.patch(
-        "superset.security.SupersetSecurityManager.get_session", return_value=session
-    )
-    mocker.patch("superset.datasets.dao.db.session", session)
-
-    from superset.columns.models import Column
-    from superset.connectors.sqla.models import SqlaTable, TableColumn
-    from superset.datasets.models import Dataset
-    from superset.models.core import Database
-    from superset.tables.models import Table
-    from superset.tables.schemas import TableSchema
-
-    engine = session.get_bind()
-    Dataset.metadata.create_all(engine)  # pylint: disable=no-member
-
-    columns = [
-        TableColumn(column_name="a", type="INTEGER"),
-    ]
-
-    sqla_table = SqlaTable(
-        table_name="old_dataset",
-        columns=columns,
-        metrics=[],
-        database=Database(database_name="my_database", sqlalchemy_uri="sqlite://"),
-    )
-    session.add(sqla_table)
-    session.flush()
-
-    # check that the table was created
-    table = session.query(Table).one()
-    assert table.id == 1
-
-    dataset = session.query(Dataset).one()
-    assert dataset.tables == [table]
-
-    # point ``SqlaTable`` to a different database
-    new_database = Database(
-        database_name="my_other_database", sqlalchemy_uri="sqlite://"
-    )
-    session.add(new_database)
-    session.flush()
-    sqla_table.database = new_database
-    session.flush()
-
-    new_dataset = session.query(Dataset).one()
-
-    # check that dataset now points to the new table
-    assert new_dataset.tables[0].database_id == 2
-
-    # point ``SqlaTable`` back
-    sqla_table.database_id = 1
-    session.flush()
-
-    # check that dataset points to the original table
-    assert new_dataset.tables[0].database_id == 1
-=======
-    assert dataset.columns[1].expression == "no_need"
->>>>>>> 16654034
+    assert dataset.columns[1].expression == "no_need"