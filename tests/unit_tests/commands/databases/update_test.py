# Licensed to the Apache Software Foundation (ASF) under one
# or more contributor license agreements.  See the NOTICE file
# distributed with this work for additional information
# regarding copyright ownership.  The ASF licenses this file
# to you under the Apache License, Version 2.0 (the
# "License"); you may not use this file except in compliance
# with the License.  You may obtain a copy of the License at
#
#   http://www.apache.org/licenses/LICENSE-2.0
#
# Unless required by applicable law or agreed to in writing,
# software distributed under the License is distributed on an
# "AS IS" BASIS, WITHOUT WARRANTIES OR CONDITIONS OF ANY
# KIND, either express or implied.  See the License for the
# specific language governing permissions and limitations
# under the License.

from unittest.mock import MagicMock

import pytest
from pytest_mock import MockerFixture

from superset.commands.database.update import UpdateDatabaseCommand
from superset.db_engine_specs.base import BaseEngineSpec
from superset.exceptions import OAuth2RedirectError
from superset.extensions import security_manager
from superset.utils import json

oauth2_client_info = {
    "id": "client_id",
    "secret": "client_secret",
    "scope": "scope-a",
    "redirect_uri": "redirect_uri",
    "authorization_request_uri": "auth_uri",
    "token_request_uri": "token_uri",
    "request_content_type": "json",
}


@pytest.fixture
def database_with_catalog(mocker: MockerFixture) -> MagicMock:
    """
    Mock a database with catalogs and schemas.
    """
    database = mocker.MagicMock()
    database.database_name = "my_db"
    database.db_engine_spec.__name__ = "test_engine"
    database.db_engine_spec.supports_catalog = True
    database.get_all_catalog_names.return_value = ["catalog1", "catalog2"]
    database.get_all_schema_names.side_effect = [
        ["schema1", "schema2"],
        ["schema3", "schema4"],
    ]
    database.get_default_catalog.return_value = "catalog2"

    return database


@pytest.fixture
def database_without_catalog(mocker: MockerFixture) -> MagicMock:
    """
    Mock a database without catalogs.
    """
    database = mocker.MagicMock()
    database.database_name = "my_db"
    database.db_engine_spec.__name__ = "test_engine"
    database.db_engine_spec.supports_catalog = False
    database.get_all_schema_names.return_value = ["schema1", "schema2"]

    return database


@pytest.fixture
def database_needs_oauth2(mocker: MockerFixture) -> MagicMock:
    """
    Mock a database without catalogs that needs OAuth2.
    """
    database = mocker.MagicMock()
    database.database_name = "my_db"
    database.db_engine_spec.__name__ = "test_engine"
    database.db_engine_spec.supports_catalog = False
    database.get_all_schema_names.side_effect = OAuth2RedirectError(
        "url",
        "tab_id",
        "redirect_uri",
    )
    database.encrypted_extra = json.dumps({"oauth2_client_info": oauth2_client_info})
    database.db_engine_spec.unmask_encrypted_extra = (
        BaseEngineSpec.unmask_encrypted_extra
    )

    return database


def test_update_with_catalog(
    mocker: MockerFixture,
    database_with_catalog: MockerFixture,
) -> None:
    """
    Test that permissions are updated correctly.

    In this test, the database has two catalogs with two schemas each:

        - catalog1
            - schema1
            - schema2
        - catalog2
            - schema3
            - schema4

    When update is called, only `catalog2.schema3` has permissions associated with it,
    so `catalog1.*` and `catalog2.schema4` are added.
    """
    databaseDao = mocker.patch("superset.commands.database.update.DatabaseDAO")  # noqa: N806
    databaseDao.find_by_id.return_value = database_with_catalog
    databaseDao.update.return_value = database_with_catalog

    find_permission_view_menu = mocker.patch.object(
        security_manager,
        "find_permission_view_menu",
    )
    find_permission_view_menu.side_effect = [
        None,  # first catalog is new
        "[my_db].[catalog2]",  # second catalog already exists
        "[my_db].[catalog2].[schema3]",  # first schema already exists
        None,  # second schema is new
        # these are called when checking for existing perms in [db].[schema] format
        None,
        None,
    ]
    add_permission_view_menu = mocker.patch.object(
        security_manager,
        "add_permission_view_menu",
    )

    UpdateDatabaseCommand(1, {}).run()

    add_permission_view_menu.assert_has_calls(
        [
            # first catalog is added with all schemas
            mocker.call("catalog_access", "[my_db].[catalog1]"),
            mocker.call("schema_access", "[my_db].[catalog1].[schema1]"),
            mocker.call("schema_access", "[my_db].[catalog1].[schema2]"),
            # second catalog already exists, only `schema4` is added
            mocker.call("schema_access", "[my_db].[catalog2].[schema4]"),
        ],
    )


def test_update_without_catalog(
    mocker: MockerFixture,
    database_without_catalog: MockerFixture,
) -> None:
    """
    Test that permissions are updated correctly.

    In this test, the database has no catalogs and two schemas:

        - schema1
        - schema2

    When update is called, only `schema2` has permissions associated with it, so `schema1`
    is added.
    """  # noqa: E501
    databaseDao = mocker.patch("superset.commands.database.update.DatabaseDAO")  # noqa: N806
    databaseDao.find_by_id.return_value = database_without_catalog
    databaseDao.update.return_value = database_without_catalog

    find_permission_view_menu = mocker.patch.object(
        security_manager,
        "find_permission_view_menu",
    )
    find_permission_view_menu.side_effect = [
        None,  # schema1 has no permissions
        "[my_db].[schema2]",  # second schema already exists
    ]
    add_permission_view_menu = mocker.patch.object(
        security_manager,
        "add_permission_view_menu",
    )

    UpdateDatabaseCommand(1, {}).run()

    add_permission_view_menu.assert_called_with(
        "schema_access",
        "[my_db].[schema1]",
    )


def test_rename_with_catalog(
    mocker: MockerFixture,
    database_with_catalog: MockerFixture,
) -> None:
    """
    Test that permissions are renamed correctly.

    In this test, the database has two catalogs with two schemas each:

        - catalog1
            - schema1
            - schema2
        - catalog2
            - schema3
            - schema4

    When update is called, only `catalog2.schema3` has permissions associated with it,
    so `catalog1.*` and `catalog2.schema4` are added. Additionally, the database has
    been renamed from `my_db` to `my_other_db`.
    """
    databaseDao = mocker.patch("superset.commands.database.update.DatabaseDAO")  # noqa: N806
    original_database = mocker.MagicMock()
    original_database.database_name = "my_db"
    databaseDao.find_by_id.return_value = original_database
    database_with_catalog.database_name = "my_other_db"
    databaseDao.update.return_value = database_with_catalog

    dataset = mocker.MagicMock()
    chart = mocker.MagicMock()
    databaseDao.get_datasets.return_value = [dataset]
    DatasetDAO = mocker.patch("superset.commands.database.update.DatasetDAO")  # noqa: N806
    DatasetDAO.get_related_objects.return_value = {"charts": [chart]}

    find_permission_view_menu = mocker.patch.object(
        security_manager,
        "find_permission_view_menu",
    )
    catalog2_pvm = mocker.MagicMock()
    catalog2_schema3_pvm = mocker.MagicMock()
    find_permission_view_menu.side_effect = [
        # these are called when adding the permissions:
        None,  # first catalog is new
        "[my_db].[catalog2]",  # second catalog already exists
        "[my_db].[catalog2].[schema3]",  # first schema already exists
        None,  # second schema is new
        # these are called when renaming the permissions:
        catalog2_pvm,  # old [my_db].[catalog2]
        catalog2_schema3_pvm,  # old [my_db].[catalog2].[schema3]
        None,  # [my_db].[catalog2].[schema4] doesn't exist
    ]
    add_permission_view_menu = mocker.patch.object(
        security_manager,
        "add_permission_view_menu",
    )

    UpdateDatabaseCommand(1, {}).run()

    add_permission_view_menu.assert_has_calls(
        [
            # first catalog is added with all schemas with the new DB name
            mocker.call("catalog_access", "[my_other_db].[catalog1]"),
            mocker.call("schema_access", "[my_other_db].[catalog1].[schema1]"),
            mocker.call("schema_access", "[my_other_db].[catalog1].[schema2]"),
            # second catalog already exists, only `schema4` is added
            mocker.call("schema_access", "[my_other_db].[catalog2].[schema4]"),
        ],
    )

    assert catalog2_pvm.view_menu.name == "[my_other_db].[catalog2]"
    assert catalog2_schema3_pvm.view_menu.name == "[my_other_db].[catalog2].[schema3]"

    assert dataset.catalog_perm == "[my_other_db].[catalog2]"
    assert dataset.schema_perm == "[my_other_db].[catalog2].[schema4]"
    assert chart.catalog_perm == "[my_other_db].[catalog2]"
    assert chart.schema_perm == "[my_other_db].[catalog2].[schema4]"


def test_rename_without_catalog(
    mocker: MockerFixture,
    database_without_catalog: MockerFixture,
) -> None:
    """
    Test that permissions are renamed correctly.

    In this test, the database has no catalogs and two schemas:

        - schema1
        - schema2

    When update is called, only `schema2` has permissions associated with it, so `schema1`
    is added. Additionally, the database has been renamed from `my_db` to `my_other_db`.
    """  # noqa: E501
    databaseDao = mocker.patch("superset.commands.database.update.DatabaseDAO")  # noqa: N806
    original_database = mocker.MagicMock()
    original_database.database_name = "my_db"
    databaseDao.find_by_id.return_value = original_database
    database_without_catalog.database_name = "my_other_db"
    databaseDao.update.return_value = database_without_catalog
    databaseDao.get_datasets.return_value = []

    find_permission_view_menu = mocker.patch.object(
        security_manager,
        "find_permission_view_menu",
    )
    schema2_pvm = mocker.MagicMock()
    find_permission_view_menu.side_effect = [
        None,  # schema1 has no permissions
        "[my_db].[schema2]",  # second schema already exists
        None,  # [my_db].[schema1] doesn't exist
        schema2_pvm,  # old [my_db].[schema2]
    ]
    add_permission_view_menu = mocker.patch.object(
        security_manager,
        "add_permission_view_menu",
    )

    UpdateDatabaseCommand(1, {}).run()

    add_permission_view_menu.assert_called_with(
        "schema_access",
        "[my_other_db].[schema1]",
    )

    assert schema2_pvm.view_menu.name == "[my_other_db].[schema2]"


def test_update_with_oauth2(
    mocker: MockerFixture,
    database_needs_oauth2: MockerFixture,
) -> None:
    """
    Test that the database can be updated even if OAuth2 is needed to connect.
    """
    databaseDao = mocker.patch("superset.commands.database.update.DatabaseDAO")  # noqa: N806
    databaseDao.find_by_id.return_value = database_needs_oauth2
    databaseDao.update.return_value = database_needs_oauth2

    find_permission_view_menu = mocker.patch.object(
        security_manager,
        "find_permission_view_menu",
    )
    find_permission_view_menu.side_effect = [
        None,  # schema1 has no permissions
        "[my_db].[schema2]",  # second schema already exists
    ]
    add_permission_view_menu = mocker.patch.object(
        security_manager,
        "add_permission_view_menu",
    )

    UpdateDatabaseCommand(1, {}).run()

    add_permission_view_menu.assert_not_called()
    database_needs_oauth2.purge_oauth2_tokens.assert_not_called()


def test_update_with_oauth2_changed(
    mocker: MockerFixture,
    database_needs_oauth2: MockerFixture,
) -> None:
    """
    Test that the database can be updated even if OAuth2 is needed to connect.
    """
    databaseDao = mocker.patch("superset.commands.database.update.DatabaseDAO")  # noqa: N806
    databaseDao.find_by_id.return_value = database_needs_oauth2
    databaseDao.update.return_value = database_needs_oauth2

    find_permission_view_menu = mocker.patch.object(
        security_manager,
        "find_permission_view_menu",
    )
    find_permission_view_menu.side_effect = [
        None,  # schema1 has no permissions
        "[my_db].[schema2]",  # second schema already exists
    ]
    add_permission_view_menu = mocker.patch.object(
        security_manager,
        "add_permission_view_menu",
    )

    modified_oauth2_client_info = oauth2_client_info.copy()
    modified_oauth2_client_info["scope"] = "scope-b"

    UpdateDatabaseCommand(
        1,
        {
            "masked_encrypted_extra": json.dumps(
                {"oauth2_client_info": modified_oauth2_client_info}
            )
        },
    ).run()

    add_permission_view_menu.assert_not_called()
    database_needs_oauth2.purge_oauth2_tokens.assert_called()


def test_remove_oauth_config_purges_tokens(
    mocker: MockerFixture,
    database_needs_oauth2: MockerFixture,
) -> None:
    """
    Test that removing the OAuth config from a database purges existing tokens.
    """
    databaseDao = mocker.patch("superset.commands.database.update.DatabaseDAO")  # noqa: N806
    databaseDao.find_by_id.return_value = database_needs_oauth2
    databaseDao.update.return_value = database_needs_oauth2

    find_permission_view_menu = mocker.patch.object(
        security_manager,
        "find_permission_view_menu",
    )
    find_permission_view_menu.side_effect = [
        None,
        "[my_db].[schema2]",
    ]
    add_permission_view_menu = mocker.patch.object(
        security_manager,
        "add_permission_view_menu",
    )

    UpdateDatabaseCommand(1, {"masked_encrypted_extra": None}).run()

    add_permission_view_menu.assert_not_called()
    database_needs_oauth2.purge_oauth2_tokens.assert_called()

    UpdateDatabaseCommand(1, {"masked_encrypted_extra": "{}"}).run()

    add_permission_view_menu.assert_not_called()
    database_needs_oauth2.purge_oauth2_tokens.assert_called()


def test_update_oauth2_removes_masked_encrypted_extra_key(
    mocker: MockerFixture,
    database_needs_oauth2: MockerFixture,
) -> None:
    """
    Test that the ``masked_encrypted_extra`` key is properly purged from the properties.
    """
    databaseDao = mocker.patch("superset.commands.database.update.DatabaseDAO")  # noqa: N806
    databaseDao.find_by_id.return_value = database_needs_oauth2
    databaseDao.update.return_value = database_needs_oauth2

    find_permission_view_menu = mocker.patch.object(
        security_manager,
        "find_permission_view_menu",
    )
    find_permission_view_menu.side_effect = [
        None,
        "[my_db].[schema2]",
    ]
    add_permission_view_menu = mocker.patch.object(
        security_manager,
        "add_permission_view_menu",
    )

    modified_oauth2_client_info = oauth2_client_info.copy()
    modified_oauth2_client_info["scope"] = "scope-b"

    UpdateDatabaseCommand(
        1,
        {
            "masked_encrypted_extra": json.dumps(
                {"oauth2_client_info": modified_oauth2_client_info}
            )
        },
    ).run()

    add_permission_view_menu.assert_not_called()
    database_needs_oauth2.purge_oauth2_tokens.assert_called()
    databaseDao.update.assert_called_with(
        database_needs_oauth2,
        {
            "encrypted_extra": json.dumps(
                {"oauth2_client_info": modified_oauth2_client_info}
            )
        },
    )


def test_update_other_fields_dont_affect_oauth(
    mocker: MockerFixture,
    database_needs_oauth2: MockerFixture,
) -> None:
    """
    Test that not including ``masked_encrypted_extra`` in the payload does not
    touch the OAuth config.
    """
    databaseDao = mocker.patch("superset.commands.database.update.DatabaseDAO")  # noqa: N806
    databaseDao.find_by_id.return_value = database_needs_oauth2
    databaseDao.update.return_value = database_needs_oauth2

    find_permission_view_menu = mocker.patch.object(
        security_manager,
        "find_permission_view_menu",
    )
    find_permission_view_menu.side_effect = [
        None,
        "[my_db].[schema2]",
    ]
    add_permission_view_menu = mocker.patch.object(
        security_manager,
        "add_permission_view_menu",
    )

    UpdateDatabaseCommand(1, {"database_name": "New DB name"}).run()

    add_permission_view_menu.assert_not_called()
    database_needs_oauth2.purge_oauth2_tokens.assert_not_called()


def test_update_with_catalog_change(mocker: MockerFixture) -> None:
    """
    Test that assets are updated when the main catalog changes.
    """
    old_database = mocker.MagicMock(allow_multi_catalog=False)
    old_database.get_default_catalog.return_value = "project-A"
    old_database.id = 1

    new_database = mocker.MagicMock(allow_multi_catalog=False)
    new_database.get_default_catalog.return_value = "project-B"

    database_dao = mocker.patch("superset.commands.database.update.DatabaseDAO")
    database_dao.find_by_id.return_value = old_database
    database_dao.update.return_value = new_database

<<<<<<< HEAD
    mocker.patch("superset.commands.database.update.SyncPermissionsCommand")
=======
>>>>>>> a5f0b248
    mocker.patch.object(
        UpdateDatabaseCommand,
        "validate",
    )
    update_catalog_attribute = mocker.patch.object(
        UpdateDatabaseCommand,
        "_update_catalog_attribute",
    )

    UpdateDatabaseCommand(1, {}).run()

    update_catalog_attribute.assert_called_once_with(1, "project-B")


def test_update_without_catalog_change(mocker: MockerFixture) -> None:
    """
    Test that assets are not updated when the main catalog doesn't change.
    """
    old_database = mocker.MagicMock(allow_multi_catalog=False)
    old_database.database_name = "Ye Old DB"
    old_database.get_default_catalog.return_value = "project-A"
    old_database.id = 1

    new_database = mocker.MagicMock(allow_multi_catalog=False)
    new_database.database_name = "Fancy new DB"
    new_database.get_default_catalog.return_value = "project-A"

    database_dao = mocker.patch("superset.commands.database.update.DatabaseDAO")
    database_dao.find_by_id.return_value = old_database
    database_dao.update.return_value = new_database

<<<<<<< HEAD
    mocker.patch("superset.commands.database.update.SyncPermissionsCommand")
=======
>>>>>>> a5f0b248
    mocker.patch.object(
        UpdateDatabaseCommand,
        "validate",
    )
    update_catalog_attribute = mocker.patch.object(
        UpdateDatabaseCommand,
        "_update_catalog_attribute",
    )

    UpdateDatabaseCommand(1, {}).run()

<<<<<<< HEAD
    update_catalog_attribute.assert_not_called()
=======
    update_catalog_attribute.assert_not_called()


def test_update_broken_connection(mocker: MockerFixture) -> None:
    """
    Test that updating a database with a broken connection works
    even if it has to run a query to get the default catalog.
    """
    database = mocker.MagicMock()
    database.get_default_catalog.side_effect = Exception("Broken connection")
    database.id = 1
    new_db = mocker.MagicMock()
    new_db.get_default_catalog.return_value = "main"

    database_dao = mocker.patch("superset.commands.database.update.DatabaseDAO")
    database_dao.find_by_id.return_value = database
    database_dao.update.return_value = new_db

    update_catalog_attribute = mocker.patch.object(
        UpdateDatabaseCommand,
        "_update_catalog_attribute",
    )
    UpdateDatabaseCommand(1, {}).run()

    update_catalog_attribute.assert_called_once_with(1, "main")
>>>>>>> a5f0b248
<|MERGE_RESOLUTION|>--- conflicted
+++ resolved
@@ -512,10 +512,6 @@
     database_dao.find_by_id.return_value = old_database
     database_dao.update.return_value = new_database
 
-<<<<<<< HEAD
-    mocker.patch("superset.commands.database.update.SyncPermissionsCommand")
-=======
->>>>>>> a5f0b248
     mocker.patch.object(
         UpdateDatabaseCommand,
         "validate",
@@ -547,10 +543,6 @@
     database_dao.find_by_id.return_value = old_database
     database_dao.update.return_value = new_database
 
-<<<<<<< HEAD
-    mocker.patch("superset.commands.database.update.SyncPermissionsCommand")
-=======
->>>>>>> a5f0b248
     mocker.patch.object(
         UpdateDatabaseCommand,
         "validate",
@@ -562,9 +554,6 @@
 
     UpdateDatabaseCommand(1, {}).run()
 
-<<<<<<< HEAD
-    update_catalog_attribute.assert_not_called()
-=======
     update_catalog_attribute.assert_not_called()
 
 
@@ -589,5 +578,4 @@
     )
     UpdateDatabaseCommand(1, {}).run()
 
-    update_catalog_attribute.assert_called_once_with(1, "main")
->>>>>>> a5f0b248
+    update_catalog_attribute.assert_called_once_with(1, "main")