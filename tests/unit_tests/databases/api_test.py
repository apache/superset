# Licensed to the Apache Software Foundation (ASF) under one
# or more contributor license agreements.  See the NOTICE file
# distributed with this work for additional information
# regarding copyright ownership.  The ASF licenses this file
# to you under the Apache License, Version 2.0 (the
# "License"); you may not use this file except in compliance
# with the License.  You may obtain a copy of the License at
#
#   http://www.apache.org/licenses/LICENSE-2.0
#
# Unless required by applicable law or agreed to in writing,
# software distributed under the License is distributed on an
# "AS IS" BASIS, WITHOUT WARRANTIES OR CONDITIONS OF ANY
# KIND, either express or implied.  See the License for the
# specific language governing permissions and limitations
# under the License.

# pylint: disable=unused-argument, import-outside-toplevel, line-too-long, invalid-name

from __future__ import annotations

import json
from datetime import datetime
from io import BytesIO
from typing import Any
from unittest.mock import ANY, Mock
from uuid import UUID

import pytest
from flask import current_app
from freezegun import freeze_time
from pytest_mock import MockFixture
from sqlalchemy.orm.session import Session

from superset import db
from superset.commands.database.csv_import import CSVImportCommand
from superset.commands.database.excel_import import ExcelImportCommand
from superset.db_engine_specs.sqlite import SqliteEngineSpec
<<<<<<< HEAD
from tests.unit_tests.fixtures.common import create_csv_file, create_excel_file
=======
from superset.errors import ErrorLevel, SupersetError, SupersetErrorType
from superset.exceptions import SupersetSecurityException
from superset.sql_parse import Table
from tests.unit_tests.fixtures.common import create_csv_file
>>>>>>> 68a982df


def test_filter_by_uuid(
    session: Session,
    client: Any,
    full_api_access: None,
) -> None:
    """
    Test that we can filter databases by UUID.

    Note: this functionality is not used by the Superset UI, but is needed by 3rd
    party tools that use the Superset API. If this tests breaks, please make sure
    that the functionality is properly deprecated between major versions with
    enough warning so that tools can be adapted.
    """
    from superset.databases.api import DatabaseRestApi
    from superset.models.core import Database

    DatabaseRestApi.datamodel.session = session

    # create table for databases
    Database.metadata.create_all(session.get_bind())  # pylint: disable=no-member
    db.session.add(
        Database(
            database_name="my_db",
            sqlalchemy_uri="sqlite://",
            uuid=UUID("7c1b7880-a59d-47cd-8bf1-f1eb8d2863cb"),
        )
    )
    db.session.commit()

    response = client.get(
        "/api/v1/database/?q=(filters:!((col:uuid,opr:eq,value:"
        "%277c1b7880-a59d-47cd-8bf1-f1eb8d2863cb%27)))"
    )
    assert response.status_code == 200

    payload = response.json
    assert len(payload["result"]) == 1
    assert payload["result"][0]["uuid"] == "7c1b7880-a59d-47cd-8bf1-f1eb8d2863cb"


def test_post_with_uuid(
    session: Session,
    client: Any,
    full_api_access: None,
) -> None:
    """
    Test that we can set the database UUID when creating it.
    """
    from superset.models.core import Database

    # create table for databases
    Database.metadata.create_all(session.get_bind())  # pylint: disable=no-member

    response = client.post(
        "/api/v1/database/",
        json={
            "database_name": "my_db",
            "sqlalchemy_uri": "sqlite://",
            "uuid": "7c1b7880-a59d-47cd-8bf1-f1eb8d2863cb",
        },
    )
    assert response.status_code == 201

    # check that response includes UUID
    payload = response.json
    assert payload["result"]["uuid"] == "7c1b7880-a59d-47cd-8bf1-f1eb8d2863cb"

    database = db.session.query(Database).one()
    assert database.uuid == UUID("7c1b7880-a59d-47cd-8bf1-f1eb8d2863cb")


def test_password_mask(
    mocker: MockFixture,
    app: Any,
    session: Session,
    client: Any,
    full_api_access: None,
) -> None:
    """
    Test that sensitive information is masked.
    """
    from superset.databases.api import DatabaseRestApi
    from superset.models.core import Database

    DatabaseRestApi.datamodel.session = session

    # create table for databases
    Database.metadata.create_all(session.get_bind())  # pylint: disable=no-member

    database = Database(
        uuid=UUID("02feae18-2dd6-4bb4-a9c0-49e9d4f29d58"),
        database_name="my_database",
        sqlalchemy_uri="gsheets://",
        encrypted_extra=json.dumps(
            {
                "service_account_info": {
                    "type": "service_account",
                    "project_id": "black-sanctum-314419",
                    "private_key_id": "259b0d419a8f840056158763ff54d8b08f7b8173",
                    "private_key": "SECRET",
                    "client_email": "google-spreadsheets-demo-servi@black-sanctum-314419.iam.gserviceaccount.com",
                    "client_id": "114567578578109757129",
                    "auth_uri": "https://accounts.google.com/o/oauth2/auth",
                    "token_uri": "https://oauth2.googleapis.com/token",
                    "auth_provider_x509_cert_url": "https://www.googleapis.com/oauth2/v1/certs",
                    "client_x509_cert_url": "https://www.googleapis.com/robot/v1/metadata/x509/google-spreadsheets-demo-servi%40black-sanctum-314419.iam.gserviceaccount.com",
                },
            }
        ),
    )
    db.session.add(database)
    db.session.commit()

    # mock the lookup so that we don't need to include the driver
    mocker.patch("sqlalchemy.engine.URL.get_driver_name", return_value="gsheets")
    mocker.patch("superset.utils.log.DBEventLogger.log")

    response = client.get("/api/v1/database/1/connection")

    # check that private key is masked
    assert (
        response.json["result"]["parameters"]["service_account_info"]["private_key"]
        == "XXXXXXXXXX"
    )
    assert "encrypted_extra" not in response.json["result"]


def test_database_connection(
    mocker: MockFixture,
    app: Any,
    session: Session,
    client: Any,
    full_api_access: None,
) -> None:
    """
    Test that connection info is only returned in ``api/v1/database/${id}/connection``.
    """
    from superset.databases.api import DatabaseRestApi
    from superset.models.core import Database

    DatabaseRestApi.datamodel.session = session

    # create table for databases
    Database.metadata.create_all(session.get_bind())  # pylint: disable=no-member

    database = Database(
        uuid=UUID("02feae18-2dd6-4bb4-a9c0-49e9d4f29d58"),
        database_name="my_database",
        sqlalchemy_uri="gsheets://",
        encrypted_extra=json.dumps(
            {
                "service_account_info": {
                    "type": "service_account",
                    "project_id": "black-sanctum-314419",
                    "private_key_id": "259b0d419a8f840056158763ff54d8b08f7b8173",
                    "private_key": "SECRET",
                    "client_email": "google-spreadsheets-demo-servi@black-sanctum-314419.iam.gserviceaccount.com",
                    "client_id": "114567578578109757129",
                    "auth_uri": "https://accounts.google.com/o/oauth2/auth",
                    "token_uri": "https://oauth2.googleapis.com/token",
                    "auth_provider_x509_cert_url": "https://www.googleapis.com/oauth2/v1/certs",
                    "client_x509_cert_url": "https://www.googleapis.com/robot/v1/metadata/x509/google-spreadsheets-demo-servi%40black-sanctum-314419.iam.gserviceaccount.com",
                },
            }
        ),
    )
    db.session.add(database)
    db.session.commit()

    # mock the lookup so that we don't need to include the driver
    mocker.patch("sqlalchemy.engine.URL.get_driver_name", return_value="gsheets")
    mocker.patch("superset.utils.log.DBEventLogger.log")

    response = client.get("/api/v1/database/1/connection")
    assert response.json == {
        "id": 1,
        "result": {
            "allow_ctas": False,
            "allow_cvas": False,
            "allow_dml": False,
            "allow_file_upload": False,
            "allow_run_async": False,
            "backend": "gsheets",
            "cache_timeout": None,
            "configuration_method": "sqlalchemy_form",
            "database_name": "my_database",
            "driver": "gsheets",
            "engine_information": {
                "disable_ssh_tunneling": True,
                "supports_file_upload": True,
            },
            "expose_in_sqllab": True,
            "extra": '{\n    "metadata_params": {},\n    "engine_params": {},\n    "metadata_cache_timeout": {},\n    "schemas_allowed_for_file_upload": []\n}\n',
            "force_ctas_schema": None,
            "id": 1,
            "impersonate_user": False,
            "is_managed_externally": False,
            "masked_encrypted_extra": json.dumps(
                {
                    "service_account_info": {
                        "type": "service_account",
                        "project_id": "black-sanctum-314419",
                        "private_key_id": "259b0d419a8f840056158763ff54d8b08f7b8173",
                        "private_key": "XXXXXXXXXX",
                        "client_email": "google-spreadsheets-demo-servi@black-sanctum-314419.iam.gserviceaccount.com",
                        "client_id": "114567578578109757129",
                        "auth_uri": "https://accounts.google.com/o/oauth2/auth",
                        "token_uri": "https://oauth2.googleapis.com/token",
                        "auth_provider_x509_cert_url": "https://www.googleapis.com/oauth2/v1/certs",
                        "client_x509_cert_url": "https://www.googleapis.com/robot/v1/metadata/x509/google-spreadsheets-demo-servi%40black-sanctum-314419.iam.gserviceaccount.com",
                    }
                }
            ),
            "parameters": {
                "service_account_info": {
                    "auth_provider_x509_cert_url": "https://www.googleapis.com/oauth2/v1/certs",
                    "auth_uri": "https://accounts.google.com/o/oauth2/auth",
                    "client_email": "google-spreadsheets-demo-servi@black-sanctum-314419.iam.gserviceaccount.com",
                    "client_id": "114567578578109757129",
                    "client_x509_cert_url": "https://www.googleapis.com/robot/v1/metadata/x509/google-spreadsheets-demo-servi%40black-sanctum-314419.iam.gserviceaccount.com",
                    "private_key": "XXXXXXXXXX",
                    "private_key_id": "259b0d419a8f840056158763ff54d8b08f7b8173",
                    "project_id": "black-sanctum-314419",
                    "token_uri": "https://oauth2.googleapis.com/token",
                    "type": "service_account",
                }
            },
            "parameters_schema": {
                "properties": {
                    "catalog": {"type": "object"},
                    "service_account_info": {
                        "description": "Contents of GSheets JSON credentials.",
                        "type": "string",
                        "x-encrypted-extra": True,
                    },
                },
                "type": "object",
            },
            "server_cert": None,
            "sqlalchemy_uri": "gsheets://",
            "uuid": "02feae18-2dd6-4bb4-a9c0-49e9d4f29d58",
        },
    }

    response = client.get("/api/v1/database/1")
    assert response.json == {
        "id": 1,
        "result": {
            "allow_ctas": False,
            "allow_cvas": False,
            "allow_dml": False,
            "allow_file_upload": False,
            "allow_run_async": False,
            "backend": "gsheets",
            "cache_timeout": None,
            "configuration_method": "sqlalchemy_form",
            "database_name": "my_database",
            "driver": "gsheets",
            "engine_information": {
                "disable_ssh_tunneling": True,
                "supports_file_upload": True,
            },
            "expose_in_sqllab": True,
            "force_ctas_schema": None,
            "id": 1,
            "impersonate_user": False,
            "is_managed_externally": False,
            "uuid": "02feae18-2dd6-4bb4-a9c0-49e9d4f29d58",
        },
    }


@pytest.mark.skip(reason="Works locally but fails on CI")
def test_update_with_password_mask(
    app: Any,
    session: Session,
    client: Any,
    full_api_access: None,
) -> None:
    """
    Test that an update with a masked password doesn't overwrite the existing password.
    """
    from superset.databases.api import DatabaseRestApi
    from superset.models.core import Database

    DatabaseRestApi.datamodel.session = session

    # create table for databases
    Database.metadata.create_all(session.get_bind())  # pylint: disable=no-member

    database = Database(
        database_name="my_database",
        sqlalchemy_uri="gsheets://",
        encrypted_extra=json.dumps(
            {
                "service_account_info": {
                    "project_id": "black-sanctum-314419",
                    "private_key": "SECRET",
                },
            }
        ),
    )
    db.session.add(database)
    db.session.commit()

    client.put(
        "/api/v1/database/1",
        json={
            "encrypted_extra": json.dumps(
                {
                    "service_account_info": {
                        "project_id": "yellow-unicorn-314419",
                        "private_key": "XXXXXXXXXX",
                    },
                }
            ),
        },
    )
    database = db.session.query(Database).one()
    assert (
        database.encrypted_extra
        == '{"service_account_info": {"project_id": "yellow-unicorn-314419", "private_key": "SECRET"}}'
    )


def test_non_zip_import(client: Any, full_api_access: None) -> None:
    """
    Test that non-ZIP imports are not allowed.
    """
    buf = BytesIO(b"definitely_not_a_zip_file")
    form_data = {
        "formData": (buf, "evil.pdf"),
    }
    response = client.post(
        "/api/v1/database/import/",
        data=form_data,
        content_type="multipart/form-data",
    )
    assert response.status_code == 422
    assert response.json == {
        "errors": [
            {
                "message": "Not a ZIP file",
                "error_type": "GENERIC_COMMAND_ERROR",
                "level": "warning",
                "extra": {
                    "issue_codes": [
                        {
                            "code": 1010,
                            "message": "Issue 1010 - Superset encountered an error while running a command.",
                        }
                    ]
                },
            }
        ]
    }


def test_delete_ssh_tunnel(
    mocker: MockFixture,
    app: Any,
    session: Session,
    client: Any,
    full_api_access: None,
) -> None:
    """
    Test that we can delete SSH Tunnel
    """
    with app.app_context():
        from superset.daos.database import DatabaseDAO
        from superset.databases.api import DatabaseRestApi
        from superset.databases.ssh_tunnel.models import SSHTunnel
        from superset.models.core import Database

        DatabaseRestApi.datamodel.session = session

        # create table for databases
        Database.metadata.create_all(session.get_bind())  # pylint: disable=no-member

        # Create our Database
        database = Database(
            database_name="my_database",
            sqlalchemy_uri="gsheets://",
            encrypted_extra=json.dumps(
                {
                    "service_account_info": {
                        "type": "service_account",
                        "project_id": "black-sanctum-314419",
                        "private_key_id": "259b0d419a8f840056158763ff54d8b08f7b8173",
                        "private_key": "SECRET",
                        "client_email": "google-spreadsheets-demo-servi@black-sanctum-314419.iam.gserviceaccount.com",
                        "client_id": "SSH_TUNNEL_CREDENTIALS_CLIENT",
                        "auth_uri": "https://accounts.google.com/o/oauth2/auth",
                        "token_uri": "https://oauth2.googleapis.com/token",
                        "auth_provider_x509_cert_url": "https://www.googleapis.com/oauth2/v1/certs",
                        "client_x509_cert_url": "https://www.googleapis.com/robot/v1/metadata/x509/google-spreadsheets-demo-servi%40black-sanctum-314419.iam.gserviceaccount.com",
                    },
                }
            ),
        )
        db.session.add(database)
        db.session.commit()

        # mock the lookup so that we don't need to include the driver
        mocker.patch("sqlalchemy.engine.URL.get_driver_name", return_value="gsheets")
        mocker.patch("superset.utils.log.DBEventLogger.log")
        mocker.patch(
            "superset.commands.database.ssh_tunnel.delete.is_feature_enabled",
            return_value=True,
        )

        # Create our SSHTunnel
        tunnel = SSHTunnel(
            database_id=1,
            database=database,
        )

        db.session.add(tunnel)
        db.session.commit()

        # Get our recently created SSHTunnel
        response_tunnel = DatabaseDAO.get_ssh_tunnel(1)
        assert response_tunnel
        assert isinstance(response_tunnel, SSHTunnel)
        assert 1 == response_tunnel.database_id

        # Delete the recently created SSHTunnel
        response_delete_tunnel = client.delete(
            f"/api/v1/database/{database.id}/ssh_tunnel/"
        )
        assert response_delete_tunnel.json["message"] == "OK"

        response_tunnel = DatabaseDAO.get_ssh_tunnel(1)
        assert response_tunnel is None


def test_delete_ssh_tunnel_not_found(
    mocker: MockFixture,
    app: Any,
    session: Session,
    client: Any,
    full_api_access: None,
) -> None:
    """
    Test that we cannot delete a tunnel that does not exist
    """
    with app.app_context():
        from superset.daos.database import DatabaseDAO
        from superset.databases.api import DatabaseRestApi
        from superset.databases.ssh_tunnel.models import SSHTunnel
        from superset.models.core import Database

        DatabaseRestApi.datamodel.session = session

        # create table for databases
        Database.metadata.create_all(session.get_bind())  # pylint: disable=no-member

        # Create our Database
        database = Database(
            database_name="my_database",
            sqlalchemy_uri="gsheets://",
            encrypted_extra=json.dumps(
                {
                    "service_account_info": {
                        "type": "service_account",
                        "project_id": "black-sanctum-314419",
                        "private_key_id": "259b0d419a8f840056158763ff54d8b08f7b8173",
                        "private_key": "SECRET",
                        "client_email": "google-spreadsheets-demo-servi@black-sanctum-314419.iam.gserviceaccount.com",
                        "client_id": "SSH_TUNNEL_CREDENTIALS_CLIENT",
                        "auth_uri": "https://accounts.google.com/o/oauth2/auth",
                        "token_uri": "https://oauth2.googleapis.com/token",
                        "auth_provider_x509_cert_url": "https://www.googleapis.com/oauth2/v1/certs",
                        "client_x509_cert_url": "https://www.googleapis.com/robot/v1/metadata/x509/google-spreadsheets-demo-servi%40black-sanctum-314419.iam.gserviceaccount.com",
                    },
                }
            ),
        )
        db.session.add(database)
        db.session.commit()

        # mock the lookup so that we don't need to include the driver
        mocker.patch("sqlalchemy.engine.URL.get_driver_name", return_value="gsheets")
        mocker.patch("superset.utils.log.DBEventLogger.log")
        mocker.patch(
            "superset.commands.database.ssh_tunnel.delete.is_feature_enabled",
            return_value=True,
        )

        # Create our SSHTunnel
        tunnel = SSHTunnel(
            database_id=1,
            database=database,
        )

        db.session.add(tunnel)
        db.session.commit()

        # Delete the recently created SSHTunnel
        response_delete_tunnel = client.delete("/api/v1/database/2/ssh_tunnel/")
        assert response_delete_tunnel.json["message"] == "Not found"

        # Get our recently created SSHTunnel
        response_tunnel = DatabaseDAO.get_ssh_tunnel(1)
        assert response_tunnel
        assert isinstance(response_tunnel, SSHTunnel)
        assert 1 == response_tunnel.database_id

        response_tunnel = DatabaseDAO.get_ssh_tunnel(2)
        assert response_tunnel is None


def test_apply_dynamic_database_filter(
    mocker: MockFixture,
    app: Any,
    session: Session,
    client: Any,
    full_api_access: None,
) -> None:
    """
    Test that we can filter the list of databases.
    First test the default behavior without a filter and then
    defining a filter function and patching the config to get
    the filtered results.
    """
    with app.app_context():
        from superset.daos.database import DatabaseDAO
        from superset.databases.api import DatabaseRestApi
        from superset.databases.ssh_tunnel.models import SSHTunnel
        from superset.models.core import Database

        DatabaseRestApi.datamodel.session = session

        # create table for databases
        Database.metadata.create_all(session.get_bind())  # pylint: disable=no-member

        # Create our First Database
        database = Database(
            database_name="first-database",
            sqlalchemy_uri="gsheets://",
            encrypted_extra=json.dumps(
                {
                    "metadata_params": {},
                    "engine_params": {},
                    "metadata_cache_timeout": {},
                    "schemas_allowed_for_file_upload": [],
                }
            ),
        )
        db.session.add(database)
        db.session.commit()

        # Create our Second Database
        database = Database(
            database_name="second-database",
            sqlalchemy_uri="gsheets://",
            encrypted_extra=json.dumps(
                {
                    "metadata_params": {},
                    "engine_params": {},
                    "metadata_cache_timeout": {},
                    "schemas_allowed_for_file_upload": [],
                }
            ),
        )
        db.session.add(database)
        db.session.commit()

        # mock the lookup so that we don't need to include the driver
        mocker.patch("sqlalchemy.engine.URL.get_driver_name", return_value="gsheets")
        mocker.patch("superset.utils.log.DBEventLogger.log")
        mocker.patch(
            "superset.commands.database.ssh_tunnel.delete.is_feature_enabled",
            return_value=False,
        )

        def _base_filter(query):
            from superset.models.core import Database

            return query.filter(Database.database_name.startswith("second"))

        # Create a mock object
        base_filter_mock = Mock(side_effect=_base_filter)

        # Get our recently created Databases
        response_databases = DatabaseDAO.find_all()
        assert response_databases
        expected_db_names = ["first-database", "second-database"]
        actual_db_names = [db.database_name for db in response_databases]
        assert actual_db_names == expected_db_names

        # Ensure that the filter has not been called because it's not in our config
        assert base_filter_mock.call_count == 0

        original_config = current_app.config.copy()
        original_config["EXTRA_DYNAMIC_QUERY_FILTERS"] = {"databases": base_filter_mock}

        mocker.patch("superset.views.filters.current_app.config", new=original_config)
        # Get filtered list
        response_databases = DatabaseDAO.find_all()
        assert response_databases
        expected_db_names = ["second-database"]
        actual_db_names = [db.database_name for db in response_databases]
        assert actual_db_names == expected_db_names

        # Ensure that the filter has been called once
        assert base_filter_mock.call_count == 1


def test_oauth2_happy_path(
    mocker: MockFixture,
    session: Session,
    client: Any,
    full_api_access: None,
) -> None:
    """
    Test the OAuth2 endpoint when everything goes well.
    """
    from superset.databases.api import DatabaseRestApi
    from superset.models.core import Database, DatabaseUserOAuth2Tokens

    DatabaseRestApi.datamodel.session = session

    # create table for databases
    Database.metadata.create_all(session.get_bind())  # pylint: disable=no-member
    db.session.add(
        Database(
            database_name="my_db",
            sqlalchemy_uri="sqlite://",
            uuid=UUID("7c1b7880-a59d-47cd-8bf1-f1eb8d2863cb"),
        )
    )
    db.session.commit()

    mocker.patch.object(
        SqliteEngineSpec,
        "get_oauth2_config",
        return_value={"id": "one", "secret": "two"},
    )
    get_oauth2_token = mocker.patch.object(SqliteEngineSpec, "get_oauth2_token")
    get_oauth2_token.return_value = {
        "access_token": "YYY",
        "expires_in": 3600,
        "refresh_token": "ZZZ",
    }

    state = {
        "user_id": 1,
        "database_id": 1,
        "tab_id": 42,
    }
    decode_oauth2_state = mocker.patch("superset.databases.api.decode_oauth2_state")
    decode_oauth2_state.return_value = state

    mocker.patch("superset.databases.api.render_template", return_value="OK")

    with freeze_time("2024-01-01T00:00:00Z"):
        response = client.get(
            "/api/v1/database/oauth2/",
            query_string={
                "state": "some%2Estate",
                "code": "XXX",
            },
        )

    assert response.status_code == 200
    decode_oauth2_state.assert_called_with("some%2Estate")
    get_oauth2_token.assert_called_with({"id": "one", "secret": "two"}, "XXX")

    token = db.session.query(DatabaseUserOAuth2Tokens).one()
    assert token.user_id == 1
    assert token.database_id == 1
    assert token.access_token == "YYY"
    assert token.access_token_expiration == datetime(2024, 1, 1, 1, 0)
    assert token.refresh_token == "ZZZ"


def test_oauth2_multiple_tokens(
    mocker: MockFixture,
    session: Session,
    client: Any,
    full_api_access: None,
) -> None:
    """
    Test the OAuth2 endpoint when a second token is added.
    """
    from superset.databases.api import DatabaseRestApi
    from superset.models.core import Database, DatabaseUserOAuth2Tokens

    DatabaseRestApi.datamodel.session = session

    # create table for databases
    Database.metadata.create_all(session.get_bind())  # pylint: disable=no-member
    db.session.add(
        Database(
            database_name="my_db",
            sqlalchemy_uri="sqlite://",
            uuid=UUID("7c1b7880-a59d-47cd-8bf1-f1eb8d2863cb"),
        )
    )
    db.session.commit()

    mocker.patch.object(
        SqliteEngineSpec,
        "get_oauth2_config",
        return_value={"id": "one", "secret": "two"},
    )
    get_oauth2_token = mocker.patch.object(SqliteEngineSpec, "get_oauth2_token")
    get_oauth2_token.side_effect = [
        {
            "access_token": "YYY",
            "expires_in": 3600,
            "refresh_token": "ZZZ",
        },
        {
            "access_token": "YYY2",
            "expires_in": 3600,
            "refresh_token": "ZZZ2",
        },
    ]

    state = {
        "user_id": 1,
        "database_id": 1,
        "tab_id": 42,
    }
    decode_oauth2_state = mocker.patch("superset.databases.api.decode_oauth2_state")
    decode_oauth2_state.return_value = state

    mocker.patch("superset.databases.api.render_template", return_value="OK")

    with freeze_time("2024-01-01T00:00:00Z"):
        response = client.get(
            "/api/v1/database/oauth2/",
            query_string={
                "state": "some%2Estate",
                "code": "XXX",
            },
        )

        # second request should delete token from the first request
        response = client.get(
            "/api/v1/database/oauth2/",
            query_string={
                "state": "some%2Estate",
                "code": "XXX",
            },
        )

    assert response.status_code == 200
    tokens = db.session.query(DatabaseUserOAuth2Tokens).all()
    assert len(tokens) == 1
    token = tokens[0]
    assert token.access_token == "YYY2"
    assert token.refresh_token == "ZZZ2"


def test_oauth2_error(
    mocker: MockFixture,
    session: Session,
    client: Any,
    full_api_access: None,
) -> None:
    """
    Test the OAuth2 endpoint when OAuth2 errors.
    """
    response = client.get(
        "/api/v1/database/oauth2/",
        query_string={
            "error": "Something bad hapened",
        },
    )

    assert response.status_code == 500
    assert response.json == {
        "errors": [
            {
                "message": "Something went wrong while doing OAuth2",
                "error_type": "OAUTH2_REDIRECT_ERROR",
                "level": "error",
                "extra": {"error": "Something bad hapened"},
            }
        ]
    }


@pytest.mark.parametrize(
    "payload,cmd_called_with",
    [
        (
            {
                "file": (create_csv_file(), "out.csv"),
                "table_name": "table1",
                "delimiter": ",",
            },
            (
                1,
                "table1",
                ANY,
                {
                    "already_exists": "fail",
                    "delimiter": ",",
                    "file": ANY,
                    "table_name": "table1",
                },
            ),
        ),
        (
            {
                "file": (create_csv_file(), "out.csv"),
                "table_name": "table2",
                "delimiter": ";",
                "already_exists": "replace",
                "column_dates": "col1,col2",
            },
            (
                1,
                "table2",
                ANY,
                {
                    "already_exists": "replace",
                    "column_dates": ["col1", "col2"],
                    "delimiter": ";",
                    "file": ANY,
                    "table_name": "table2",
                },
            ),
        ),
        (
            {
                "file": (create_csv_file(), "out.csv"),
                "table_name": "table2",
                "delimiter": ";",
                "already_exists": "replace",
                "columns_read": "col1,col2",
                "day_first": True,
                "rows_to_read": "1",
                "overwrite_duplicates": True,
                "skip_blank_lines": True,
                "skip_initial_space": True,
                "skip_rows": "10",
                "null_values": "None,N/A,''",
                "column_data_types": '{"col1": "str"}',
            },
            (
                1,
                "table2",
                ANY,
                {
                    "already_exists": "replace",
                    "columns_read": ["col1", "col2"],
                    "null_values": ["None", "N/A", "''"],
                    "day_first": True,
                    "overwrite_duplicates": True,
                    "rows_to_read": 1,
                    "skip_blank_lines": True,
                    "skip_initial_space": True,
                    "skip_rows": 10,
                    "delimiter": ";",
                    "file": ANY,
                    "column_data_types": {"col1": "str"},
                    "table_name": "table2",
                },
            ),
        ),
    ],
)
def test_csv_upload(
    payload: dict[str, Any],
    cmd_called_with: tuple[int, str, Any, dict[str, Any]],
    mocker: MockFixture,
    client: Any,
    full_api_access: None,
) -> None:
    """
    Test CSV Upload success.
    """
    init_mock = mocker.patch.object(CSVImportCommand, "__init__")
    init_mock.return_value = None
    _ = mocker.patch.object(CSVImportCommand, "run")
    response = client.post(
        f"/api/v1/database/1/csv_upload/",
        data=payload,
        content_type="multipart/form-data",
    )
    assert response.status_code == 200
    assert response.json == {"message": "OK"}
    init_mock.assert_called_with(*cmd_called_with)


@pytest.mark.parametrize(
    "payload,expected_response",
    [
        (
            {
                "file": (create_csv_file(), "out.csv"),
                "delimiter": ",",
                "already_exists": "fail",
            },
            {"message": {"table_name": ["Missing data for required field."]}},
        ),
        (
            {
                "file": (create_csv_file(), "out.csv"),
                "table_name": "",
                "delimiter": ",",
                "already_exists": "fail",
            },
            {"message": {"table_name": ["Length must be between 1 and 10000."]}},
        ),
        (
            {"table_name": "table1", "delimiter": ",", "already_exists": "fail"},
            {"message": {"file": ["Field may not be null."]}},
        ),
        (
            {
                "file": "xpto",
                "table_name": "table1",
                "delimiter": ",",
                "already_exists": "fail",
            },
            {"message": {"file": ["Field may not be null."]}},
        ),
        (
            {
                "file": (create_csv_file(), "out.csv"),
                "table_name": "table1",
                "delimiter": ",",
                "already_exists": "xpto",
            },
            {"message": {"already_exists": ["Must be one of: fail, replace, append."]}},
        ),
        (
            {
                "file": (create_csv_file(), "out.csv"),
                "table_name": "table1",
                "delimiter": ",",
                "already_exists": "fail",
                "day_first": "test1",
            },
            {"message": {"day_first": ["Not a valid boolean."]}},
        ),
        (
            {
                "file": (create_csv_file(), "out.csv"),
                "table_name": "table1",
                "delimiter": ",",
                "already_exists": "fail",
                "header_row": "test1",
            },
            {"message": {"header_row": ["Not a valid integer."]}},
        ),
        (
            {
                "file": (create_csv_file(), "out.csv"),
                "table_name": "table1",
                "delimiter": ",",
                "already_exists": "fail",
                "overwrite_duplicates": "test1",
            },
            {"message": {"overwrite_duplicates": ["Not a valid boolean."]}},
        ),
        (
            {
                "file": (create_csv_file(), "out.csv"),
                "table_name": "table1",
                "delimiter": ",",
                "already_exists": "fail",
                "rows_to_read": 0,
            },
            {"message": {"rows_to_read": ["Must be greater than or equal to 1."]}},
        ),
        (
            {
                "file": (create_csv_file(), "out.csv"),
                "table_name": "table1",
                "delimiter": ",",
                "already_exists": "fail",
                "skip_blank_lines": "test1",
            },
            {"message": {"skip_blank_lines": ["Not a valid boolean."]}},
        ),
        (
            {
                "file": (create_csv_file(), "out.csv"),
                "table_name": "table1",
                "delimiter": ",",
                "already_exists": "fail",
                "skip_initial_space": "test1",
            },
            {"message": {"skip_initial_space": ["Not a valid boolean."]}},
        ),
        (
            {
                "file": (create_csv_file(), "out.csv"),
                "table_name": "table1",
                "delimiter": ",",
                "already_exists": "fail",
                "skip_rows": "test1",
            },
            {"message": {"skip_rows": ["Not a valid integer."]}},
        ),
        (
            {
                "file": (create_csv_file(), "out.csv"),
                "table_name": "table1",
                "delimiter": ",",
                "already_exists": "fail",
                "column_data_types": "{test:1}",
            },
            {"message": {"_schema": ["Invalid JSON format for column_data_types"]}},
        ),
    ],
)
def test_csv_upload_validation(
    payload: Any,
    expected_response: dict[str, str],
    mocker: MockFixture,
    client: Any,
    full_api_access: None,
) -> None:
    """
    Test CSV Upload validation fails.
    """
    _ = mocker.patch.object(CSVImportCommand, "run")

    response = client.post(
        f"/api/v1/database/1/csv_upload/",
        data=payload,
        content_type="multipart/form-data",
    )
    assert response.status_code == 400
    assert response.json == expected_response


def test_csv_upload_file_size_validation(
    mocker: MockFixture,
    client: Any,
    full_api_access: None,
) -> None:
    """
    Test CSV Upload validation fails.
    """
    _ = mocker.patch.object(CSVImportCommand, "run")
    current_app.config["CSV_UPLOAD_MAX_SIZE"] = 5
    response = client.post(
        f"/api/v1/database/1/csv_upload/",
        data={
            "file": (create_csv_file(), "out.csv"),
            "table_name": "table1",
            "delimiter": ",",
        },
        content_type="multipart/form-data",
    )
    assert response.status_code == 400
    assert response.json == {
        "message": {"file": ["File size exceeds the maximum allowed size."]}
    }
    current_app.config["CSV_UPLOAD_MAX_SIZE"] = None


@pytest.mark.parametrize(
    "filename",
    [
        "out.xpto",
        "out.exe",
        "out",
        "out csv",
        "",
        "out.csv.exe",
        ".csv",
        "out.",
        ".",
        "out csv a.exe",
    ],
)
def test_csv_upload_file_extension_invalid(
    filename: str,
    mocker: MockFixture,
    client: Any,
    full_api_access: None,
) -> None:
    """
    Test CSV Upload validation fails.
    """
    _ = mocker.patch.object(CSVImportCommand, "run")
    response = client.post(
        f"/api/v1/database/1/csv_upload/",
        data={
            "file": (create_csv_file(), filename),
            "table_name": "table1",
            "delimiter": ",",
        },
        content_type="multipart/form-data",
    )
    assert response.status_code == 400
    assert response.json == {"message": {"file": ["File extension is not allowed."]}}


@pytest.mark.parametrize(
    "filename",
    [
        "out.csv",
        "out.txt",
        "out.tsv",
        "spaced name.csv",
        "spaced name.txt",
        "spaced name.tsv",
        "out.exe.csv",
        "out.csv.csv",
    ],
)
def test_csv_upload_file_extension_valid(
    filename: str,
    mocker: MockFixture,
    client: Any,
    full_api_access: None,
) -> None:
    """
    Test CSV Upload validation fails.
    """
    _ = mocker.patch.object(CSVImportCommand, "run")
    response = client.post(
        f"/api/v1/database/1/csv_upload/",
        data={
            "file": (create_csv_file(), filename),
            "table_name": "table1",
            "delimiter": ",",
        },
        content_type="multipart/form-data",
    )
    assert response.status_code == 200


<<<<<<< HEAD
@pytest.mark.parametrize(
    "payload,cmd_called_with",
    [
        (
            {
                "file": (create_excel_file(), "out.xls"),
                "table_name": "table1",
            },
            (
                1,
                "table1",
                ANY,
                {
                    "already_exists": "fail",
                    "file": ANY,
                    "table_name": "table1",
                },
            ),
        ),
        (
            {
                "file": (create_excel_file(), "out.xls"),
                "table_name": "table2",
                "sheet_name": "Sheet1",
                "already_exists": "replace",
                "column_dates": "col1,col2",
            },
            (
                1,
                "table2",
                ANY,
                {
                    "already_exists": "replace",
                    "column_dates": ["col1", "col2"],
                    "sheet_name": "Sheet1",
                    "file": ANY,
                    "table_name": "table2",
                },
            ),
        ),
        (
            {
                "file": (create_excel_file(), "out.xls"),
                "table_name": "table2",
                "sheet_name": "Sheet1",
                "already_exists": "replace",
                "columns_read": "col1,col2",
                "rows_to_read": "1",
                "skip_rows": "10",
                "null_values": "None,N/A,''",
            },
            (
                1,
                "table2",
                ANY,
                {
                    "already_exists": "replace",
                    "columns_read": ["col1", "col2"],
                    "null_values": ["None", "N/A", "''"],
                    "rows_to_read": 1,
                    "skip_rows": 10,
                    "sheet_name": "Sheet1",
                    "file": ANY,
                    "table_name": "table2",
                },
            ),
        ),
    ],
)
def test_excel_upload(
    payload: dict[str, Any],
    cmd_called_with: tuple[int, str, Any, dict[str, Any]],
=======
def test_table_extra_metadata_happy_path(
>>>>>>> 68a982df
    mocker: MockFixture,
    client: Any,
    full_api_access: None,
) -> None:
    """
<<<<<<< HEAD
    Test Excel Upload success.
    """
    init_mock = mocker.patch.object(ExcelImportCommand, "__init__")
    init_mock.return_value = None
    _ = mocker.patch.object(ExcelImportCommand, "run")
    response = client.post(
        f"/api/v1/database/1/excel_upload/",
        data=payload,
        content_type="multipart/form-data",
    )
    assert response.status_code == 200
    assert response.json == {"message": "OK"}
    init_mock.assert_called_with(*cmd_called_with)


@pytest.mark.parametrize(
    "payload,expected_response",
    [
        (
            {
                "file": (create_excel_file(), "out.xls"),
                "sheet_name": "Sheet1",
                "already_exists": "fail",
            },
            {"message": {"table_name": ["Missing data for required field."]}},
        ),
        (
            {
                "file": (create_excel_file(), "out.xls"),
                "table_name": "",
                "sheet_name": "Sheet1",
                "already_exists": "fail",
            },
            {"message": {"table_name": ["Length must be between 1 and 10000."]}},
        ),
        (
            {"table_name": "table1", "already_exists": "fail"},
            {"message": {"file": ["Field may not be null."]}},
        ),
        (
            {
                "file": "xpto",
                "table_name": "table1",
                "already_exists": "fail",
            },
            {"message": {"file": ["Field may not be null."]}},
        ),
        (
            {
                "file": (create_excel_file(), "out.xls"),
                "table_name": "table1",
                "already_exists": "xpto",
            },
            {"message": {"already_exists": ["Must be one of: fail, replace, append."]}},
        ),
        (
            {
                "file": (create_excel_file(), "out.xls"),
                "table_name": "table1",
                "already_exists": "fail",
                "header_row": "test1",
            },
            {"message": {"header_row": ["Not a valid integer."]}},
        ),
        (
            {
                "file": (create_excel_file(), "out.xls"),
                "table_name": "table1",
                "already_exists": "fail",
                "rows_to_read": 0,
            },
            {"message": {"rows_to_read": ["Must be greater than or equal to 1."]}},
        ),
        (
            {
                "file": (create_excel_file(), "out.xls"),
                "table_name": "table1",
                "already_exists": "fail",
                "skip_rows": "test1",
            },
            {"message": {"skip_rows": ["Not a valid integer."]}},
        ),
    ],
)
def test_excel_upload_validation(
    payload: Any,
    expected_response: dict[str, str],
=======
    Test the `table_extra_metadata` endpoint.
    """
    database = mocker.MagicMock()
    database.db_engine_spec.get_extra_table_metadata.return_value = {"hello": "world"}
    mocker.patch("superset.databases.api.DatabaseDAO.find_by_id", return_value=database)
    mocker.patch("superset.databases.api.security_manager.raise_for_access")

    response = client.get("/api/v1/database/1/table_metadata/extra/?name=t")
    assert response.json == {"hello": "world"}
    database.db_engine_spec.get_extra_table_metadata.assert_called_with(
        database,
        Table("t"),
    )

    response = client.get("/api/v1/database/1/table_metadata/extra/?name=t&schema=s")
    database.db_engine_spec.get_extra_table_metadata.assert_called_with(
        database,
        Table("t", "s"),
    )

    response = client.get("/api/v1/database/1/table_metadata/extra/?name=t&catalog=c")
    database.db_engine_spec.get_extra_table_metadata.assert_called_with(
        database,
        Table("t", None, "c"),
    )

    response = client.get(
        "/api/v1/database/1/table_metadata/extra/?name=t&schema=s&catalog=c"
    )
    database.db_engine_spec.get_extra_table_metadata.assert_called_with(
        database,
        Table("t", "s", "c"),
    )


def test_table_extra_metadata_no_table(
    mocker: MockFixture,
    client: Any,
    full_api_access: None,
) -> None:
    """
    Test the `table_extra_metadata` endpoint when no table name is passed.
    """
    database = mocker.MagicMock()
    mocker.patch("superset.databases.api.DatabaseDAO.find_by_id", return_value=database)

    response = client.get("/api/v1/database/1/table_metadata/extra/?schema=s&catalog=c")
    assert response.status_code == 422
    assert response.json == {
        "errors": [
            {
                "message": "An error happened when validating the request",
                "error_type": "INVALID_PAYLOAD_SCHEMA_ERROR",
                "level": "error",
                "extra": {
                    "messages": {"name": ["Missing data for required field."]},
                    "issue_codes": [
                        {
                            "code": 1020,
                            "message": "Issue 1020 - The submitted payload has the incorrect schema.",
                        }
                    ],
                },
            }
        ]
    }


def test_table_extra_metadata_slashes(
>>>>>>> 68a982df
    mocker: MockFixture,
    client: Any,
    full_api_access: None,
) -> None:
    """
<<<<<<< HEAD
    Test Excel Upload validation fails.
    """
    _ = mocker.patch.object(ExcelImportCommand, "run")

    response = client.post(
        f"/api/v1/database/1/excel_upload/",
        data=payload,
        content_type="multipart/form-data",
    )
    assert response.status_code == 400
    assert response.json == expected_response


@pytest.mark.parametrize(
    "filename",
    [
        "out.xpto",
        "out.exe",
        "out",
        "out xls",
        "",
        "out.slx.exe",
        ".xls",
        "out.",
        ".",
        "out xls a.exe",
    ],
)
def test_excel_upload_file_extension_invalid(
    filename: str,
=======
    Test the `table_extra_metadata` endpoint with names that have slashes.
    """
    database = mocker.MagicMock()
    database.db_engine_spec.get_extra_table_metadata.return_value = {"hello": "world"}
    mocker.patch("superset.databases.api.DatabaseDAO.find_by_id", return_value=database)
    mocker.patch("superset.databases.api.security_manager.raise_for_access")

    client.get("/api/v1/database/1/table_metadata/extra/?name=foo/bar")
    database.db_engine_spec.get_extra_table_metadata.assert_called_with(
        database,
        Table("foo/bar"),
    )


def test_table_extra_metadata_invalid_database(
>>>>>>> 68a982df
    mocker: MockFixture,
    client: Any,
    full_api_access: None,
) -> None:
    """
<<<<<<< HEAD
    Test Excel Upload validation fails.
    """
    _ = mocker.patch.object(ExcelImportCommand, "run")
    response = client.post(
        f"/api/v1/database/1/excel_upload/",
        data={
            "file": (create_excel_file(), filename),
            "table_name": "table1",
        },
        content_type="multipart/form-data",
    )
    assert response.status_code == 400
    assert response.json == {"message": {"file": ["File extension is not allowed."]}}
=======
    Test the `table_extra_metadata` endpoint when the database is invalid.
    """
    mocker.patch("superset.databases.api.DatabaseDAO.find_by_id", return_value=None)

    response = client.get("/api/v1/database/1/table_metadata/extra/?name=t")
    assert response.status_code == 404
    assert response.json == {
        "errors": [
            {
                "message": "No such database",
                "error_type": "DATABASE_NOT_FOUND_ERROR",
                "level": "error",
                "extra": {
                    "issue_codes": [
                        {
                            "code": 1011,
                            "message": "Issue 1011 - Superset encountered an unexpected error.",
                        },
                        {
                            "code": 1036,
                            "message": "Issue 1036 - The database was deleted.",
                        },
                    ]
                },
            }
        ]
    }


def test_table_extra_metadata_unauthorized(
    mocker: MockFixture,
    client: Any,
    full_api_access: None,
) -> None:
    """
    Test the `table_extra_metadata` endpoint when the user is unauthorized.
    """
    database = mocker.MagicMock()
    mocker.patch("superset.databases.api.DatabaseDAO.find_by_id", return_value=database)
    mocker.patch(
        "superset.databases.api.security_manager.raise_for_access",
        side_effect=SupersetSecurityException(
            SupersetError(
                error_type=SupersetErrorType.TABLE_SECURITY_ACCESS_ERROR,
                message="You don't have access to the table",
                level=ErrorLevel.ERROR,
            )
        ),
    )

    response = client.get("/api/v1/database/1/table_metadata/extra/?name=t")
    assert response.status_code == 404
    assert response.json == {
        "errors": [
            {
                "message": "No such table",
                "error_type": "TABLE_NOT_FOUND_ERROR",
                "level": "error",
                "extra": None,
            }
        ]
    }
>>>>>>> 68a982df
<|MERGE_RESOLUTION|>--- conflicted
+++ resolved
@@ -36,14 +36,10 @@
 from superset.commands.database.csv_import import CSVImportCommand
 from superset.commands.database.excel_import import ExcelImportCommand
 from superset.db_engine_specs.sqlite import SqliteEngineSpec
-<<<<<<< HEAD
-from tests.unit_tests.fixtures.common import create_csv_file, create_excel_file
-=======
 from superset.errors import ErrorLevel, SupersetError, SupersetErrorType
 from superset.exceptions import SupersetSecurityException
 from superset.sql_parse import Table
-from tests.unit_tests.fixtures.common import create_csv_file
->>>>>>> 68a982df
+from tests.unit_tests.fixtures.common import create_csv_file, create_excel_file
 
 
 def test_filter_by_uuid(
@@ -1180,7 +1176,6 @@
     assert response.status_code == 200
 
 
-<<<<<<< HEAD
 @pytest.mark.parametrize(
     "payload,cmd_called_with",
     [
@@ -1253,15 +1248,11 @@
 def test_excel_upload(
     payload: dict[str, Any],
     cmd_called_with: tuple[int, str, Any, dict[str, Any]],
-=======
-def test_table_extra_metadata_happy_path(
->>>>>>> 68a982df
-    mocker: MockFixture,
-    client: Any,
-    full_api_access: None,
-) -> None:
-    """
-<<<<<<< HEAD
+    mocker: MockFixture,
+    client: Any,
+    full_api_access: None,
+) -> None:
+    """
     Test Excel Upload success.
     """
     init_mock = mocker.patch.object(ExcelImportCommand, "__init__")
@@ -1349,83 +1340,11 @@
 def test_excel_upload_validation(
     payload: Any,
     expected_response: dict[str, str],
-=======
-    Test the `table_extra_metadata` endpoint.
-    """
-    database = mocker.MagicMock()
-    database.db_engine_spec.get_extra_table_metadata.return_value = {"hello": "world"}
-    mocker.patch("superset.databases.api.DatabaseDAO.find_by_id", return_value=database)
-    mocker.patch("superset.databases.api.security_manager.raise_for_access")
-
-    response = client.get("/api/v1/database/1/table_metadata/extra/?name=t")
-    assert response.json == {"hello": "world"}
-    database.db_engine_spec.get_extra_table_metadata.assert_called_with(
-        database,
-        Table("t"),
-    )
-
-    response = client.get("/api/v1/database/1/table_metadata/extra/?name=t&schema=s")
-    database.db_engine_spec.get_extra_table_metadata.assert_called_with(
-        database,
-        Table("t", "s"),
-    )
-
-    response = client.get("/api/v1/database/1/table_metadata/extra/?name=t&catalog=c")
-    database.db_engine_spec.get_extra_table_metadata.assert_called_with(
-        database,
-        Table("t", None, "c"),
-    )
-
-    response = client.get(
-        "/api/v1/database/1/table_metadata/extra/?name=t&schema=s&catalog=c"
-    )
-    database.db_engine_spec.get_extra_table_metadata.assert_called_with(
-        database,
-        Table("t", "s", "c"),
-    )
-
-
-def test_table_extra_metadata_no_table(
-    mocker: MockFixture,
-    client: Any,
-    full_api_access: None,
-) -> None:
-    """
-    Test the `table_extra_metadata` endpoint when no table name is passed.
-    """
-    database = mocker.MagicMock()
-    mocker.patch("superset.databases.api.DatabaseDAO.find_by_id", return_value=database)
-
-    response = client.get("/api/v1/database/1/table_metadata/extra/?schema=s&catalog=c")
-    assert response.status_code == 422
-    assert response.json == {
-        "errors": [
-            {
-                "message": "An error happened when validating the request",
-                "error_type": "INVALID_PAYLOAD_SCHEMA_ERROR",
-                "level": "error",
-                "extra": {
-                    "messages": {"name": ["Missing data for required field."]},
-                    "issue_codes": [
-                        {
-                            "code": 1020,
-                            "message": "Issue 1020 - The submitted payload has the incorrect schema.",
-                        }
-                    ],
-                },
-            }
-        ]
-    }
-
-
-def test_table_extra_metadata_slashes(
->>>>>>> 68a982df
-    mocker: MockFixture,
-    client: Any,
-    full_api_access: None,
-) -> None:
-    """
-<<<<<<< HEAD
+    mocker: MockFixture,
+    client: Any,
+    full_api_access: None,
+) -> None:
+    """
     Test Excel Upload validation fails.
     """
     _ = mocker.patch.object(ExcelImportCommand, "run")
@@ -1456,30 +1375,12 @@
 )
 def test_excel_upload_file_extension_invalid(
     filename: str,
-=======
-    Test the `table_extra_metadata` endpoint with names that have slashes.
-    """
-    database = mocker.MagicMock()
-    database.db_engine_spec.get_extra_table_metadata.return_value = {"hello": "world"}
-    mocker.patch("superset.databases.api.DatabaseDAO.find_by_id", return_value=database)
-    mocker.patch("superset.databases.api.security_manager.raise_for_access")
-
-    client.get("/api/v1/database/1/table_metadata/extra/?name=foo/bar")
-    database.db_engine_spec.get_extra_table_metadata.assert_called_with(
-        database,
-        Table("foo/bar"),
-    )
-
-
-def test_table_extra_metadata_invalid_database(
->>>>>>> 68a982df
-    mocker: MockFixture,
-    client: Any,
-    full_api_access: None,
-) -> None:
-    """
-<<<<<<< HEAD
-    Test Excel Upload validation fails.
+    mocker: MockFixture,
+    client: Any,
+    full_api_access: None,
+) -> None:
+    """
+    Test Excel Upload file extension fails.
     """
     _ = mocker.patch.object(ExcelImportCommand, "run")
     response = client.post(
@@ -1492,7 +1393,108 @@
     )
     assert response.status_code == 400
     assert response.json == {"message": {"file": ["File extension is not allowed."]}}
-=======
+
+
+def test_table_extra_metadata_happy_path(
+    mocker: MockFixture,
+    client: Any,
+    full_api_access: None,
+) -> None:
+    """
+    Test the `table_extra_metadata` endpoint.
+    """
+    database = mocker.MagicMock()
+    database.db_engine_spec.get_extra_table_metadata.return_value = {"hello": "world"}
+    mocker.patch("superset.databases.api.DatabaseDAO.find_by_id", return_value=database)
+    mocker.patch("superset.databases.api.security_manager.raise_for_access")
+
+    response = client.get("/api/v1/database/1/table_metadata/extra/?name=t")
+    assert response.json == {"hello": "world"}
+    database.db_engine_spec.get_extra_table_metadata.assert_called_with(
+        database,
+        Table("t"),
+    )
+
+    response = client.get("/api/v1/database/1/table_metadata/extra/?name=t&schema=s")
+    database.db_engine_spec.get_extra_table_metadata.assert_called_with(
+        database,
+        Table("t", "s"),
+    )
+
+    response = client.get("/api/v1/database/1/table_metadata/extra/?name=t&catalog=c")
+    database.db_engine_spec.get_extra_table_metadata.assert_called_with(
+        database,
+        Table("t", None, "c"),
+    )
+
+    response = client.get(
+        "/api/v1/database/1/table_metadata/extra/?name=t&schema=s&catalog=c"
+    )
+    database.db_engine_spec.get_extra_table_metadata.assert_called_with(
+        database,
+        Table("t", "s", "c"),
+    )
+
+
+def test_table_extra_metadata_no_table(
+    mocker: MockFixture,
+    client: Any,
+    full_api_access: None,
+) -> None:
+    """
+    Test the `table_extra_metadata` endpoint when no table name is passed.
+    """
+    database = mocker.MagicMock()
+    mocker.patch("superset.databases.api.DatabaseDAO.find_by_id", return_value=database)
+
+    response = client.get("/api/v1/database/1/table_metadata/extra/?schema=s&catalog=c")
+    assert response.status_code == 422
+    assert response.json == {
+        "errors": [
+            {
+                "message": "An error happened when validating the request",
+                "error_type": "INVALID_PAYLOAD_SCHEMA_ERROR",
+                "level": "error",
+                "extra": {
+                    "messages": {"name": ["Missing data for required field."]},
+                    "issue_codes": [
+                        {
+                            "code": 1020,
+                            "message": "Issue 1020 - The submitted payload has the incorrect schema.",
+                        }
+                    ],
+                },
+            }
+        ]
+    }
+
+
+def test_table_extra_metadata_slashes(
+    mocker: MockFixture,
+    client: Any,
+    full_api_access: None,
+) -> None:
+    """
+    Test the `table_extra_metadata` endpoint with names that have slashes.
+    """
+    database = mocker.MagicMock()
+    database.db_engine_spec.get_extra_table_metadata.return_value = {"hello": "world"}
+    mocker.patch("superset.databases.api.DatabaseDAO.find_by_id", return_value=database)
+    mocker.patch("superset.databases.api.security_manager.raise_for_access")
+
+    client.get("/api/v1/database/1/table_metadata/extra/?name=foo/bar")
+    database.db_engine_spec.get_extra_table_metadata.assert_called_with(
+        database,
+        Table("foo/bar"),
+    )
+
+
+def test_table_extra_metadata_invalid_database(
+    mocker: MockFixture,
+    client: Any,
+    full_api_access: None,
+) -> None:
+    """
     Test the `table_extra_metadata` endpoint when the database is invalid.
     """
     mocker.patch("superset.databases.api.DatabaseDAO.find_by_id", return_value=None)
@@ -1554,5 +1556,4 @@
                 "extra": None,
             }
         ]
-    }
->>>>>>> 68a982df
+    }