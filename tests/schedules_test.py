--- conflicted
+++ resolved
@@ -35,14 +35,7 @@
     deliver_slice,
     next_schedules,
 )
-<<<<<<< HEAD
-from .utils import read_fixture, FIXTURES_DIR
-import urllib.request
-import os
-=======
-
 from .utils import read_fixture
->>>>>>> fda2333c
 
 
 class SchedulesTestCase(unittest.TestCase):
