--- conflicted
+++ resolved
@@ -670,12 +670,8 @@
         self.assertEqual(data["result"][0]["rowcount"], 100)
 
     def test_invalid_chart_data(self):
-<<<<<<< HEAD
-        """
-        Query API: Test chart data query
-=======
-        """Query API: Test chart data query with invalid schema
->>>>>>> 2295999a
+        """
+        Query API: Test chart data query with invalid schema
         """
         self.login(username="admin")
         query_context = self._get_query_context()
