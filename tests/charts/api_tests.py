# Licensed to the Apache Software Foundation (ASF) under one
# or more contributor license agreements.  See the NOTICE file
# distributed with this work for additional information
# regarding copyright ownership.  The ASF licenses this file
# to you under the Apache License, Version 2.0 (the
# "License"); you may not use this file except in compliance
# with the License.  You may obtain a copy of the License at
#
#   http://www.apache.org/licenses/LICENSE-2.0
#
# Unless required by applicable law or agreed to in writing,
# software distributed under the License is distributed on an
# "AS IS" BASIS, WITHOUT WARRANTIES OR CONDITIONS OF ANY
# KIND, either express or implied.  See the License for the
# specific language governing permissions and limitations
# under the License.
# isort:skip_file
"""Unit tests for Superset"""
import json
from typing import List, Optional
from datetime import datetime
from unittest import mock

import humanize
import prison
<<<<<<< HEAD
import humanize
=======
import pytest
>>>>>>> f7465902
from sqlalchemy.sql import func

from tests.test_app import app
from superset.connectors.connector_registry import ConnectorRegistry
from superset.extensions import db, security_manager
from superset.models.dashboard import Dashboard
from superset.models.slice import Slice
from superset.utils import core as utils
from tests.base_api_tests import ApiOwnersTestCaseMixin
from tests.base_tests import SupersetTestCase
from tests.fixtures.query_context import get_query_context

CHART_DATA_URI = "api/v1/chart/data"


class TestChartApi(SupersetTestCase, ApiOwnersTestCaseMixin):
    resource_name = "chart"

    def insert_chart(
        self,
        slice_name: str,
        owners: List[int],
        datasource_id: int,
        datasource_type: str = "table",
        description: Optional[str] = None,
        viz_type: Optional[str] = None,
        params: Optional[str] = None,
        cache_timeout: Optional[int] = None,
    ) -> Slice:
        obj_owners = list()
        for owner in owners:
            user = db.session.query(security_manager.user_model).get(owner)
            obj_owners.append(user)
        datasource = ConnectorRegistry.get_datasource(
            datasource_type, datasource_id, db.session
        )
        slice = Slice(
            slice_name=slice_name,
            datasource_id=datasource.id,
            datasource_name=datasource.name,
            datasource_type=datasource.type,
            owners=obj_owners,
            description=description,
            viz_type=viz_type,
            params=params,
            cache_timeout=cache_timeout,
        )
        db.session.add(slice)
        db.session.commit()
        return slice

    def test_delete_chart(self):
        """
        Chart API: Test delete
        """
        admin_id = self.get_user("admin").id
        chart_id = self.insert_chart("name", [admin_id], 1).id
        self.login(username="admin")
        uri = f"api/v1/chart/{chart_id}"
        rv = self.delete_assert_metric(uri, "delete")
        self.assertEqual(rv.status_code, 200)
        model = db.session.query(Slice).get(chart_id)
        self.assertEqual(model, None)

    def test_delete_bulk_charts(self):
        """
        Chart API: Test delete bulk
        """
        admin_id = self.get_user("admin").id
        chart_count = 4
        chart_ids = list()
        for chart_name_index in range(chart_count):
            chart_ids.append(
                self.insert_chart(f"title{chart_name_index}", [admin_id], 1).id
            )
        self.login(username="admin")
        argument = chart_ids
        uri = f"api/v1/chart/?q={prison.dumps(argument)}"
        rv = self.delete_assert_metric(uri, "bulk_delete")
        self.assertEqual(rv.status_code, 200)
        response = json.loads(rv.data.decode("utf-8"))
        expected_response = {"message": f"Deleted {chart_count} charts"}
        self.assertEqual(response, expected_response)
        for chart_id in chart_ids:
            model = db.session.query(Slice).get(chart_id)
            self.assertEqual(model, None)

    def test_delete_bulk_chart_bad_request(self):
        """
        Chart API: Test delete bulk bad request
        """
        chart_ids = [1, "a"]
        self.login(username="admin")
        argument = chart_ids
        uri = f"api/v1/chart/?q={prison.dumps(argument)}"
        rv = self.delete_assert_metric(uri, "bulk_delete")
        self.assertEqual(rv.status_code, 400)

    def test_delete_not_found_chart(self):
        """
        Chart API: Test not found delete
        """
        self.login(username="admin")
        chart_id = 1000
        uri = f"api/v1/chart/{chart_id}"
        rv = self.delete_assert_metric(uri, "delete")
        self.assertEqual(rv.status_code, 404)

    def test_delete_bulk_charts_not_found(self):
        """
        Chart API: Test delete bulk not found
        """
        max_id = db.session.query(func.max(Slice.id)).scalar()
        chart_ids = [max_id + 1, max_id + 2]
        self.login(username="admin")
        argument = chart_ids
        uri = f"api/v1/chart/?q={prison.dumps(argument)}"
        rv = self.delete_assert_metric(uri, "bulk_delete")
        self.assertEqual(rv.status_code, 404)

    def test_delete_chart_admin_not_owned(self):
        """
        Chart API: Test admin delete not owned
        """
        gamma_id = self.get_user("gamma").id
        chart_id = self.insert_chart("title", [gamma_id], 1).id

        self.login(username="admin")
        uri = f"api/v1/chart/{chart_id}"
        rv = self.delete_assert_metric(uri, "delete")
        self.assertEqual(rv.status_code, 200)
        model = db.session.query(Slice).get(chart_id)
        self.assertEqual(model, None)

    def test_delete_bulk_chart_admin_not_owned(self):
        """
        Chart API: Test admin delete bulk not owned
        """
        gamma_id = self.get_user("gamma").id
        chart_count = 4
        chart_ids = list()
        for chart_name_index in range(chart_count):
            chart_ids.append(
                self.insert_chart(f"title{chart_name_index}", [gamma_id], 1).id
            )

        self.login(username="admin")
        argument = chart_ids
        uri = f"api/v1/chart/?q={prison.dumps(argument)}"
        rv = self.delete_assert_metric(uri, "bulk_delete")
        response = json.loads(rv.data.decode("utf-8"))
        self.assertEqual(rv.status_code, 200)
        expected_response = {"message": f"Deleted {chart_count} charts"}
        self.assertEqual(response, expected_response)

        for chart_id in chart_ids:
            model = db.session.query(Slice).get(chart_id)
            self.assertEqual(model, None)

    def test_delete_chart_not_owned(self):
        """
        Chart API: Test delete try not owned
        """
        user_alpha1 = self.create_user(
            "alpha1", "password", "Alpha", email="alpha1@superset.org"
        )
        user_alpha2 = self.create_user(
            "alpha2", "password", "Alpha", email="alpha2@superset.org"
        )
        chart = self.insert_chart("title", [user_alpha1.id], 1)
        self.login(username="alpha2", password="password")
        uri = f"api/v1/chart/{chart.id}"
        rv = self.delete_assert_metric(uri, "delete")
        self.assertEqual(rv.status_code, 403)
        db.session.delete(chart)
        db.session.delete(user_alpha1)
        db.session.delete(user_alpha2)
        db.session.commit()

    def test_delete_bulk_chart_not_owned(self):
        """
        Chart API: Test delete bulk try not owned
        """
        user_alpha1 = self.create_user(
            "alpha1", "password", "Alpha", email="alpha1@superset.org"
        )
        user_alpha2 = self.create_user(
            "alpha2", "password", "Alpha", email="alpha2@superset.org"
        )

        chart_count = 4
        charts = list()
        for chart_name_index in range(chart_count):
            charts.append(
                self.insert_chart(f"title{chart_name_index}", [user_alpha1.id], 1)
            )

        owned_chart = self.insert_chart("title_owned", [user_alpha2.id], 1)

        self.login(username="alpha2", password="password")

        # verify we can't delete not owned charts
        arguments = [chart.id for chart in charts]
        uri = f"api/v1/chart/?q={prison.dumps(arguments)}"
        rv = self.delete_assert_metric(uri, "bulk_delete")
        self.assertEqual(rv.status_code, 403)
        response = json.loads(rv.data.decode("utf-8"))
        expected_response = {"message": "Forbidden"}
        self.assertEqual(response, expected_response)

        # # nothing is deleted in bulk with a list of owned and not owned charts
        arguments = [chart.id for chart in charts] + [owned_chart.id]
        uri = f"api/v1/chart/?q={prison.dumps(arguments)}"
        rv = self.delete_assert_metric(uri, "bulk_delete")
        self.assertEqual(rv.status_code, 403)
        response = json.loads(rv.data.decode("utf-8"))
        expected_response = {"message": "Forbidden"}
        self.assertEqual(response, expected_response)

        for chart in charts:
            db.session.delete(chart)
        db.session.delete(owned_chart)
        db.session.delete(user_alpha1)
        db.session.delete(user_alpha2)
        db.session.commit()

    def test_create_chart(self):
        """
        Chart API: Test create chart
        """
        admin_id = self.get_user("admin").id
        chart_data = {
            "slice_name": "name1",
            "description": "description1",
            "owners": [admin_id],
            "viz_type": "viz_type1",
            "params": "1234",
            "cache_timeout": 1000,
            "datasource_id": 1,
            "datasource_type": "table",
            "dashboards": [1, 2],
        }
        self.login(username="admin")
        uri = f"api/v1/chart/"
        rv = self.post_assert_metric(uri, chart_data, "post")
        self.assertEqual(rv.status_code, 201)
        data = json.loads(rv.data.decode("utf-8"))
        model = db.session.query(Slice).get(data.get("id"))
        db.session.delete(model)
        db.session.commit()

    def test_create_simple_chart(self):
        """
        Chart API: Test create simple chart
        """
        chart_data = {
            "slice_name": "title1",
            "datasource_id": 1,
            "datasource_type": "table",
        }
        self.login(username="admin")
        uri = f"api/v1/chart/"
        rv = self.post_assert_metric(uri, chart_data, "post")
        self.assertEqual(rv.status_code, 201)
        data = json.loads(rv.data.decode("utf-8"))
        model = db.session.query(Slice).get(data.get("id"))
        db.session.delete(model)
        db.session.commit()

    def test_create_chart_validate_owners(self):
        """
        Chart API: Test create validate owners
        """
        chart_data = {
            "slice_name": "title1",
            "datasource_id": 1,
            "datasource_type": "table",
            "owners": [1000],
        }
        self.login(username="admin")
        uri = f"api/v1/chart/"
        rv = self.post_assert_metric(uri, chart_data, "post")
        self.assertEqual(rv.status_code, 422)
        response = json.loads(rv.data.decode("utf-8"))
        expected_response = {"message": {"owners": ["Owners are invalid"]}}
        self.assertEqual(response, expected_response)

    def test_create_chart_validate_params(self):
        """
        Chart API: Test create validate params json
        """
        chart_data = {
            "slice_name": "title1",
            "datasource_id": 1,
            "datasource_type": "table",
            "params": '{"A:"a"}',
        }
        self.login(username="admin")
        uri = f"api/v1/chart/"
        rv = self.post_assert_metric(uri, chart_data, "post")
        self.assertEqual(rv.status_code, 400)

    def test_create_chart_validate_datasource(self):
        """
        Chart API: Test create validate datasource
        """
        self.login(username="admin")
        chart_data = {
            "slice_name": "title1",
            "datasource_id": 1,
            "datasource_type": "unknown",
        }
        uri = f"api/v1/chart/"
        rv = self.post_assert_metric(uri, chart_data, "post")
        self.assertEqual(rv.status_code, 400)
        response = json.loads(rv.data.decode("utf-8"))
        self.assertEqual(
            response,
            {"message": {"datasource_type": ["Must be one of: druid, table, view."]}},
        )
        chart_data = {
            "slice_name": "title1",
            "datasource_id": 0,
            "datasource_type": "table",
        }
        uri = f"api/v1/chart/"
        rv = self.post_assert_metric(uri, chart_data, "post")
        self.assertEqual(rv.status_code, 422)
        response = json.loads(rv.data.decode("utf-8"))
        self.assertEqual(
            response, {"message": {"datasource_id": ["Datasource does not exist"]}}
        )

    def test_update_chart(self):
        """
        Chart API: Test update
        """
        admin = self.get_user("admin")
        gamma = self.get_user("gamma")

        chart_id = self.insert_chart("title", [admin.id], 1).id
        chart_data = {
            "slice_name": "title1_changed",
            "description": "description1",
            "owners": [gamma.id],
            "viz_type": "viz_type1",
            "params": "{'a': 1}",
            "cache_timeout": 1000,
            "datasource_id": 1,
            "datasource_type": "table",
            "dashboards": [1],
        }
        self.login(username="admin")
        uri = f"api/v1/chart/{chart_id}"
        rv = self.put_assert_metric(uri, chart_data, "put")
        self.assertEqual(rv.status_code, 200)
        model = db.session.query(Slice).get(chart_id)
        related_dashboard = db.session.query(Dashboard).get(1)
        self.assertEqual(model.slice_name, "title1_changed")
        self.assertEqual(model.description, "description1")
        self.assertIn(admin, model.owners)
        self.assertIn(gamma, model.owners)
        self.assertEqual(model.viz_type, "viz_type1")
        self.assertEqual(model.params, "{'a': 1}")
        self.assertEqual(model.cache_timeout, 1000)
        self.assertEqual(model.datasource_id, 1)
        self.assertEqual(model.datasource_type, "table")
        self.assertEqual(model.datasource_name, "birth_names")
        self.assertIn(related_dashboard, model.dashboards)
        db.session.delete(model)
        db.session.commit()

    def test_update_chart_new_owner(self):
        """
        Chart API: Test update set new owner to current user
        """
        gamma = self.get_user("gamma")
        admin = self.get_user("admin")
        chart_id = self.insert_chart("title", [gamma.id], 1).id
        chart_data = {"slice_name": "title1_changed"}
        self.login(username="admin")
        uri = f"api/v1/chart/{chart_id}"
        rv = self.put_assert_metric(uri, chart_data, "put")
        self.assertEqual(rv.status_code, 200)
        model = db.session.query(Slice).get(chart_id)
        self.assertIn(admin, model.owners)
        db.session.delete(model)
        db.session.commit()

    def test_update_chart_not_owned(self):
        """
        Chart API: Test update not owned
        """
        user_alpha1 = self.create_user(
            "alpha1", "password", "Alpha", email="alpha1@superset.org"
        )
        user_alpha2 = self.create_user(
            "alpha2", "password", "Alpha", email="alpha2@superset.org"
        )
        chart = self.insert_chart("title", [user_alpha1.id], 1)

        self.login(username="alpha2", password="password")
        chart_data = {"slice_name": "title1_changed"}
        uri = f"api/v1/chart/{chart.id}"
        rv = self.put_assert_metric(uri, chart_data, "put")
        self.assertEqual(rv.status_code, 403)
        db.session.delete(chart)
        db.session.delete(user_alpha1)
        db.session.delete(user_alpha2)
        db.session.commit()

    def test_update_chart_validate_datasource(self):
        """
        Chart API: Test update validate datasource
        """
        admin = self.get_user("admin")
        chart = self.insert_chart("title", [admin.id], 1)
        self.login(username="admin")
        chart_data = {"datasource_id": 1, "datasource_type": "unknown"}
        uri = f"api/v1/chart/{chart.id}"
        rv = self.put_assert_metric(uri, chart_data, "put")
        self.assertEqual(rv.status_code, 400)
        response = json.loads(rv.data.decode("utf-8"))
        self.assertEqual(
            response,
            {"message": {"datasource_type": ["Must be one of: druid, table, view."]}},
        )
        chart_data = {"datasource_id": 0, "datasource_type": "table"}
        uri = f"api/v1/chart/{chart.id}"
        rv = self.put_assert_metric(uri, chart_data, "put")
        self.assertEqual(rv.status_code, 422)
        response = json.loads(rv.data.decode("utf-8"))
        self.assertEqual(
            response, {"message": {"datasource_id": ["Datasource does not exist"]}}
        )
        db.session.delete(chart)
        db.session.commit()

    def test_update_chart_validate_owners(self):
        """
        Chart API: Test update validate owners
        """
        chart_data = {
            "slice_name": "title1",
            "datasource_id": 1,
            "datasource_type": "table",
            "owners": [1000],
        }
        self.login(username="admin")
        uri = f"api/v1/chart/"
        rv = self.client.post(uri, json=chart_data)
        self.assertEqual(rv.status_code, 422)
        response = json.loads(rv.data.decode("utf-8"))
        expected_response = {"message": {"owners": ["Owners are invalid"]}}
        self.assertEqual(response, expected_response)

    def test_get_chart(self):
        """
        Chart API: Test get chart
        """
        admin = self.get_user("admin")
        chart = self.insert_chart("title", [admin.id], 1)
        self.login(username="admin")
        uri = f"api/v1/chart/{chart.id}"
        rv = self.get_assert_metric(uri, "get")
        self.assertEqual(rv.status_code, 200)
        expected_result = {
            "cache_timeout": None,
            "dashboards": [],
            "description": None,
            "owners": [
                {
                    "id": 1,
                    "username": "admin",
                    "first_name": "admin",
                    "last_name": "user",
                }
            ],
            "params": None,
            "slice_name": "title",
            "viz_type": None,
        }
        data = json.loads(rv.data.decode("utf-8"))
        self.assertEqual(data["result"], expected_result)
        db.session.delete(chart)
        db.session.commit()

    def test_get_chart_not_found(self):
        """
         Chart API: Test get chart not found
        """
        chart_id = 1000
        self.login(username="admin")
        uri = f"api/v1/chart/{chart_id}"
        rv = self.get_assert_metric(uri, "get")
        self.assertEqual(rv.status_code, 404)

    def test_get_chart_no_data_access(self):
        """
         Chart API: Test get chart without data access
        """
        self.login(username="gamma")
        chart_no_access = (
            db.session.query(Slice)
            .filter_by(slice_name="Girl Name Cloud")
            .one_or_none()
        )
        uri = f"api/v1/chart/{chart_no_access.id}"
        rv = self.client.get(uri)
        self.assertEqual(rv.status_code, 404)

    def test_get_charts(self):
        """
        Chart API: Test get charts
        """
        self.login(username="admin")
        uri = f"api/v1/chart/"
        rv = self.get_assert_metric(uri, "get_list")
        self.assertEqual(rv.status_code, 200)
        data = json.loads(rv.data.decode("utf-8"))
        self.assertEqual(data["count"], 33)

    def test_get_charts_changed_on(self):
        """
        Dashboard API: Test get charts changed on
        """
        admin = self.get_user("admin")
        start_changed_on = datetime.now()
        chart = self.insert_chart("foo_a", [admin.id], 1, description="ZY_bar")

        self.login(username="admin")

        arguments = {
            "order_column": "changed_on_delta_humanized",
            "order_direction": "desc",
        }
        uri = f"api/v1/chart/?q={prison.dumps(arguments)}"

        rv = self.get_assert_metric(uri, "get_list")
        self.assertEqual(rv.status_code, 200)
        data = json.loads(rv.data.decode("utf-8"))
        self.assertEqual(
            data["result"][0]["changed_on_delta_humanized"],
            humanize.naturaltime(datetime.now() - start_changed_on),
        )

        # rollback changes
        db.session.delete(chart)
        db.session.commit()

    def test_get_charts_filter(self):
        """
        Chart API: Test get charts filter
        """
        self.login(username="admin")
        arguments = {"filters": [{"col": "slice_name", "opr": "sw", "value": "G"}]}
        uri = f"api/v1/chart/?q={prison.dumps(arguments)}"
        rv = self.get_assert_metric(uri, "get_list")
        self.assertEqual(rv.status_code, 200)
        data = json.loads(rv.data.decode("utf-8"))
        self.assertEqual(data["count"], 5)

    def test_get_charts_custom_filter(self):
        """
        Chart API: Test get charts custom filter
        """
        admin = self.get_user("admin")
        chart1 = self.insert_chart("foo_a", [admin.id], 1, description="ZY_bar")
        chart2 = self.insert_chart("zy_foo", [admin.id], 1, description="desc1")
        chart3 = self.insert_chart("foo_b", [admin.id], 1, description="desc1zy_")
        chart4 = self.insert_chart("bar", [admin.id], 1, description="foo")

        arguments = {
            "filters": [
                {"col": "slice_name", "opr": "name_or_description", "value": "zy_"}
            ],
            "order_column": "slice_name",
            "order_direction": "asc",
            "keys": ["none"],
            "columns": ["slice_name", "description"],
        }
        self.login(username="admin")
        uri = f"api/v1/chart/?q={prison.dumps(arguments)}"
        rv = self.get_assert_metric(uri, "get_list")
        self.assertEqual(rv.status_code, 200)
        data = json.loads(rv.data.decode("utf-8"))
        self.assertEqual(data["count"], 3)

        expected_response = [
            {"description": "ZY_bar", "slice_name": "foo_a",},
            {"description": "desc1zy_", "slice_name": "foo_b",},
            {"description": "desc1", "slice_name": "zy_foo",},
        ]
        for index, item in enumerate(data["result"]):
            self.assertEqual(
                item["description"], expected_response[index]["description"]
            )
            self.assertEqual(item["slice_name"], expected_response[index]["slice_name"])

        self.logout()
        self.login(username="gamma")
        uri = f"api/v1/chart/?q={prison.dumps(arguments)}"
        rv = self.get_assert_metric(uri, "get_list")
        self.assertEqual(rv.status_code, 200)
        data = json.loads(rv.data.decode("utf-8"))
        self.assertEqual(data["count"], 0)

        # rollback changes
        db.session.delete(chart1)
        db.session.delete(chart2)
        db.session.delete(chart3)
        db.session.delete(chart4)
        db.session.commit()

    def test_get_charts_page(self):
        """
        Chart API: Test get charts filter
        """
        # Assuming we have 33 sample charts
        self.login(username="admin")
        arguments = {"page_size": 10, "page": 0}
        uri = f"api/v1/chart/?q={prison.dumps(arguments)}"
        rv = self.client.get(uri)
        self.assertEqual(rv.status_code, 200)
        data = json.loads(rv.data.decode("utf-8"))
        self.assertEqual(len(data["result"]), 10)

        arguments = {"page_size": 10, "page": 3}
        uri = f"api/v1/chart/?q={prison.dumps(arguments)}"
        rv = self.get_assert_metric(uri, "get_list")
        self.assertEqual(rv.status_code, 200)
        data = json.loads(rv.data.decode("utf-8"))
        self.assertEqual(len(data["result"]), 3)

    def test_get_charts_no_data_access(self):
        """
        Chart API: Test get charts no data access
        """
        self.login(username="gamma")
        uri = f"api/v1/chart/"
        rv = self.get_assert_metric(uri, "get_list")
        self.assertEqual(rv.status_code, 200)
        data = json.loads(rv.data.decode("utf-8"))
        self.assertEqual(data["count"], 0)

    def test_chart_data_simple(self):
        """
        Chart data API: Test chart data query
        """
        self.login(username="admin")
        table = self.get_table_by_name("birth_names")
        request_payload = get_query_context(table.name, table.id, table.type)
        rv = self.post_assert_metric(CHART_DATA_URI, request_payload, "data")
        self.assertEqual(rv.status_code, 200)
        data = json.loads(rv.data.decode("utf-8"))
        self.assertEqual(data["result"][0]["rowcount"], 100)

    def test_chart_data_limit_offset(self):
        """
        Chart data API: Test chart data query with limit and offset
        """
        self.login(username="admin")
        table = self.get_table_by_name("birth_names")
        request_payload = get_query_context(table.name, table.id, table.type)
        request_payload["queries"][0]["row_limit"] = 5
        request_payload["queries"][0]["row_offset"] = 0
        request_payload["queries"][0]["orderby"] = [["name", True]]
        rv = self.post_assert_metric(CHART_DATA_URI, request_payload, "data")
        response_payload = json.loads(rv.data.decode("utf-8"))
        result = response_payload["result"][0]
        self.assertEqual(result["rowcount"], 5)

        # ensure that offset works properly
        offset = 2
        expected_name = result["data"][offset]["name"]
        request_payload["queries"][0]["row_offset"] = offset
        rv = self.post_assert_metric(CHART_DATA_URI, request_payload, "data")
        response_payload = json.loads(rv.data.decode("utf-8"))
        result = response_payload["result"][0]
        self.assertEqual(result["rowcount"], 5)
        self.assertEqual(result["data"][0]["name"], expected_name)

    @mock.patch(
        "superset.common.query_object.config", {**app.config, "ROW_LIMIT": 7},
    )
    def test_chart_data_default_row_limit(self):
        """
        Chart data API: Ensure row count doesn't exceed default limit
        """
        self.login(username="admin")
        table = self.get_table_by_name("birth_names")
        request_payload = get_query_context(table.name, table.id, table.type)
        del request_payload["queries"][0]["row_limit"]
        rv = self.post_assert_metric(CHART_DATA_URI, request_payload, "data")
        response_payload = json.loads(rv.data.decode("utf-8"))
        result = response_payload["result"][0]
        self.assertEqual(result["rowcount"], 7)

    @mock.patch(
        "superset.common.query_context.config", {**app.config, "SAMPLES_ROW_LIMIT": 5},
    )
    def test_chart_data_default_sample_limit(self):
        """
        Chart data API: Ensure sample response row count doesn't exceed default limit
        """
        self.login(username="admin")
        table = self.get_table_by_name("birth_names")
        request_payload = get_query_context(table.name, table.id, table.type)
        request_payload["result_type"] = utils.ChartDataResultType.SAMPLES
        request_payload["queries"][0]["row_limit"] = 10
        rv = self.post_assert_metric(CHART_DATA_URI, request_payload, "data")
        response_payload = json.loads(rv.data.decode("utf-8"))
        result = response_payload["result"][0]
        self.assertEqual(result["rowcount"], 5)

    def test_chart_data_incorrect_result_type(self):
        """
        Chart data API: Test chart data with unsupported result type
        """
        self.login(username="admin")
        table = self.get_table_by_name("birth_names")
        request_payload = get_query_context(table.name, table.id, table.type)
        request_payload["result_type"] = "qwerty"
        rv = self.post_assert_metric(CHART_DATA_URI, request_payload, "data")
        self.assertEqual(rv.status_code, 400)

    def test_chart_data_incorrect_result_format(self):
        """
        Chart data API: Test chart data with unsupported result format
        """
        self.login(username="admin")
        table = self.get_table_by_name("birth_names")
        request_payload = get_query_context(table.name, table.id, table.type)
        request_payload["result_format"] = "qwerty"
        rv = self.post_assert_metric(CHART_DATA_URI, request_payload, "data")
        self.assertEqual(rv.status_code, 400)

    def test_chart_data_query_result_type(self):
        """
        Chart data API: Test chart data with query result format
        """
        self.login(username="admin")
        table = self.get_table_by_name("birth_names")
        request_payload = get_query_context(table.name, table.id, table.type)
        request_payload["result_type"] = "query"
        rv = self.post_assert_metric(CHART_DATA_URI, request_payload, "data")
        self.assertEqual(rv.status_code, 200)

    def test_chart_data_csv_result_format(self):
        """
        Chart data API: Test chart data with CSV result format
        """
        self.login(username="admin")
        table = self.get_table_by_name("birth_names")
        request_payload = get_query_context(table.name, table.id, table.type)
        request_payload["result_format"] = "csv"
        rv = self.post_assert_metric(CHART_DATA_URI, request_payload, "data")
        self.assertEqual(rv.status_code, 200)

    def test_chart_data_mixed_case_filter_op(self):
        """
        Chart data API: Ensure mixed case filter operator generates valid result
        """
        self.login(username="admin")
        table = self.get_table_by_name("birth_names")
        request_payload = get_query_context(table.name, table.id, table.type)
        request_payload["queries"][0]["filters"][0]["op"] = "In"
        request_payload["queries"][0]["row_limit"] = 10
        rv = self.post_assert_metric(CHART_DATA_URI, request_payload, "data")
        response_payload = json.loads(rv.data.decode("utf-8"))
        result = response_payload["result"][0]
        self.assertEqual(result["rowcount"], 10)

<<<<<<< HEAD
=======
    def test_chart_data_prophet(self):
        """
        Chart data API: Ensure prophet post transformation works
        """
        pytest.importorskip("fbprophet")
        self.login(username="admin")
        table = self.get_table_by_name("birth_names")
        request_payload = get_query_context(table.name, table.id, table.type)
        time_grain = "P1Y"
        request_payload["queries"][0]["is_timeseries"] = True
        request_payload["queries"][0]["groupby"] = []
        request_payload["queries"][0]["extras"] = {"time_grain_sqla": time_grain}
        request_payload["queries"][0]["granularity"] = "ds"
        request_payload["queries"][0]["post_processing"] = [
            {
                "operation": "prophet",
                "options": {
                    "time_grain": time_grain,
                    "periods": 3,
                    "confidence_interval": 0.9,
                },
            }
        ]
        rv = self.post_assert_metric(CHART_DATA_URI, request_payload, "data")
        print(rv.data)
        self.assertEqual(rv.status_code, 200)
        response_payload = json.loads(rv.data.decode("utf-8"))
        result = response_payload["result"][0]
        row = result["data"][0]
        self.assertIn("__timestamp", row)
        self.assertIn("sum__num", row)
        self.assertIn("sum__num__yhat", row)
        self.assertIn("sum__num__yhat_upper", row)
        self.assertIn("sum__num__yhat_lower", row)
        self.assertEqual(result["rowcount"], 47)

>>>>>>> f7465902
    def test_chart_data_no_data(self):
        """
        Chart data API: Test chart data with empty result
        """
        self.login(username="admin")
        table = self.get_table_by_name("birth_names")
        request_payload = get_query_context(table.name, table.id, table.type)
        request_payload["queries"][0]["filters"] = [
            {"col": "gender", "op": "==", "val": "foo"}
        ]
        rv = self.post_assert_metric(CHART_DATA_URI, request_payload, "data")
        self.assertEqual(rv.status_code, 200)
        response_payload = json.loads(rv.data.decode("utf-8"))
        result = response_payload["result"][0]
        self.assertEqual(result["rowcount"], 0)
        self.assertEqual(result["data"], [])

    def test_chart_data_incorrect_request(self):
        """
        Chart data API: Test chart data with invalid SQL
        """
        self.login(username="admin")
        table = self.get_table_by_name("birth_names")
        request_payload = get_query_context(table.name, table.id, table.type)
        request_payload["queries"][0]["filters"] = []
        # erroneus WHERE-clause
        request_payload["queries"][0]["extras"]["where"] = "(gender abc def)"
        rv = self.post_assert_metric(CHART_DATA_URI, request_payload, "data")
        self.assertEqual(rv.status_code, 400)

    def test_chart_data_with_invalid_datasource(self):
        """Chart data API: Test chart data query with invalid schema
        """
        self.login(username="admin")
        table = self.get_table_by_name("birth_names")
        payload = get_query_context(table.name, table.id, table.type)
        payload["datasource"] = "abc"
        rv = self.post_assert_metric(CHART_DATA_URI, payload, "data")
        self.assertEqual(rv.status_code, 400)

    def test_chart_data_with_invalid_enum_value(self):
        """Chart data API: Test chart data query with invalid enum value
        """
        self.login(username="admin")
        table = self.get_table_by_name("birth_names")
        payload = get_query_context(table.name, table.id, table.type)
        payload["queries"][0]["extras"]["time_range_endpoints"] = [
            "abc",
            "EXCLUSIVE",
        ]
        rv = self.client.post(CHART_DATA_URI, json=payload)
        self.assertEqual(rv.status_code, 400)

    def test_query_exec_not_allowed(self):
        """
        Chart data API: Test chart data query not allowed
        """
        self.login(username="gamma")
        table = self.get_table_by_name("birth_names")
        payload = get_query_context(table.name, table.id, table.type)
        rv = self.post_assert_metric(CHART_DATA_URI, payload, "data")
        self.assertEqual(rv.status_code, 401)

    def test_datasources(self):
        """
            Chart API: Test get datasources
        """
        self.login(username="admin")
        uri = "api/v1/chart/datasources"
        rv = self.client.get(uri)
        self.assertEqual(rv.status_code, 200)
        data = json.loads(rv.data.decode("utf-8"))
        self.assertEqual(data["count"], 6)<|MERGE_RESOLUTION|>--- conflicted
+++ resolved
@@ -23,11 +23,7 @@
 
 import humanize
 import prison
-<<<<<<< HEAD
-import humanize
-=======
 import pytest
->>>>>>> f7465902
 from sqlalchemy.sql import func
 
 from tests.test_app import app
@@ -801,8 +797,6 @@
         result = response_payload["result"][0]
         self.assertEqual(result["rowcount"], 10)
 
-<<<<<<< HEAD
-=======
     def test_chart_data_prophet(self):
         """
         Chart data API: Ensure prophet post transformation works
@@ -839,7 +833,6 @@
         self.assertIn("sum__num__yhat_lower", row)
         self.assertEqual(result["rowcount"], 47)
 
->>>>>>> f7465902
     def test_chart_data_no_data(self):
         """
         Chart data API: Test chart data with empty result
