# Licensed to the Apache Software Foundation (ASF) under one
# or more contributor license agreements.  See the NOTICE file
# distributed with this work for additional information
# regarding copyright ownership.  The ASF licenses this file
# to you under the Apache License, Version 2.0 (the
# "License"); you may not use this file except in compliance
# with the License.  You may obtain a copy of the License at
#
#   http://www.apache.org/licenses/LICENSE-2.0
#
# Unless required by applicable law or agreed to in writing,
# software distributed under the License is distributed on an
# "AS IS" BASIS, WITHOUT WARRANTIES OR CONDITIONS OF ANY
# KIND, either express or implied.  See the License for the
# specific language governing permissions and limitations
# under the License.
import inspect
from unittest import mock

from sqlalchemy import column, select, table
from sqlalchemy.dialects.mssql import pymssql
from sqlalchemy.engine.result import RowProxy
from sqlalchemy.types import String, UnicodeText

from superset import db_engine_specs
from superset.db_engine_specs import (
    BaseEngineSpec, BQEngineSpec, HiveEngineSpec, MssqlEngineSpec,
    MySQLEngineSpec, OracleEngineSpec, PrestoEngineSpec,
)
from superset.models.core import Database
from .base_tests import SupersetTestCase


class DbEngineSpecsTestCase(SupersetTestCase):
    def test_0_progress(self):
        log = """
            17/02/07 18:26:27 INFO log.PerfLogger: <PERFLOG method=compile from=org.apache.hadoop.hive.ql.Driver>
            17/02/07 18:26:27 INFO log.PerfLogger: <PERFLOG method=parse from=org.apache.hadoop.hive.ql.Driver>
        """.split('\n')  # noqa ignore: E501
        self.assertEquals(
            0, HiveEngineSpec.progress(log))

    def test_number_of_jobs_progress(self):
        log = """
            17/02/07 19:15:55 INFO ql.Driver: Total jobs = 2
        """.split('\n')
        self.assertEquals(0, HiveEngineSpec.progress(log))

    def test_job_1_launched_progress(self):
        log = """
            17/02/07 19:15:55 INFO ql.Driver: Total jobs = 2
            17/02/07 19:15:55 INFO ql.Driver: Launching Job 1 out of 2
        """.split('\n')
        self.assertEquals(0, HiveEngineSpec.progress(log))

    def test_job_1_launched_stage_1_0_progress(self):
        log = """
            17/02/07 19:15:55 INFO ql.Driver: Total jobs = 2
            17/02/07 19:15:55 INFO ql.Driver: Launching Job 1 out of 2
            17/02/07 19:16:09 INFO exec.Task: 2017-02-07 19:16:09,173 Stage-1 map = 0%,  reduce = 0%
        """.split('\n')  # noqa ignore: E501
        self.assertEquals(0, HiveEngineSpec.progress(log))

    def test_job_1_launched_stage_1_map_40_progress(self):
        log = """
            17/02/07 19:15:55 INFO ql.Driver: Total jobs = 2
            17/02/07 19:15:55 INFO ql.Driver: Launching Job 1 out of 2
            17/02/07 19:16:09 INFO exec.Task: 2017-02-07 19:16:09,173 Stage-1 map = 0%,  reduce = 0%
            17/02/07 19:16:09 INFO exec.Task: 2017-02-07 19:16:09,173 Stage-1 map = 40%,  reduce = 0%
        """.split('\n')  # noqa ignore: E501
        self.assertEquals(10, HiveEngineSpec.progress(log))

    def test_job_1_launched_stage_1_map_80_reduce_40_progress(self):
        log = """
            17/02/07 19:15:55 INFO ql.Driver: Total jobs = 2
            17/02/07 19:15:55 INFO ql.Driver: Launching Job 1 out of 2
            17/02/07 19:16:09 INFO exec.Task: 2017-02-07 19:16:09,173 Stage-1 map = 0%,  reduce = 0%
            17/02/07 19:16:09 INFO exec.Task: 2017-02-07 19:16:09,173 Stage-1 map = 40%,  reduce = 0%
            17/02/07 19:16:09 INFO exec.Task: 2017-02-07 19:16:09,173 Stage-1 map = 80%,  reduce = 40%
        """.split('\n')  # noqa ignore: E501
        self.assertEquals(30, HiveEngineSpec.progress(log))

    def test_job_1_launched_stage_2_stages_progress(self):
        log = """
            17/02/07 19:15:55 INFO ql.Driver: Total jobs = 2
            17/02/07 19:15:55 INFO ql.Driver: Launching Job 1 out of 2
            17/02/07 19:16:09 INFO exec.Task: 2017-02-07 19:16:09,173 Stage-1 map = 0%,  reduce = 0%
            17/02/07 19:16:09 INFO exec.Task: 2017-02-07 19:16:09,173 Stage-1 map = 40%,  reduce = 0%
            17/02/07 19:16:09 INFO exec.Task: 2017-02-07 19:16:09,173 Stage-1 map = 80%,  reduce = 40%
            17/02/07 19:16:09 INFO exec.Task: 2017-02-07 19:16:09,173 Stage-2 map = 0%,  reduce = 0%
            17/02/07 19:16:09 INFO exec.Task: 2017-02-07 19:16:09,173 Stage-1 map = 100%,  reduce = 0%
        """.split('\n')  # noqa ignore: E501
        self.assertEquals(12, HiveEngineSpec.progress(log))

    def test_job_2_launched_stage_2_stages_progress(self):
        log = """
            17/02/07 19:15:55 INFO ql.Driver: Total jobs = 2
            17/02/07 19:15:55 INFO ql.Driver: Launching Job 1 out of 2
            17/02/07 19:16:09 INFO exec.Task: 2017-02-07 19:16:09,173 Stage-1 map = 100%,  reduce = 0%
            17/02/07 19:15:55 INFO ql.Driver: Launching Job 2 out of 2
            17/02/07 19:16:09 INFO exec.Task: 2017-02-07 19:16:09,173 Stage-1 map = 0%,  reduce = 0%
            17/02/07 19:16:09 INFO exec.Task: 2017-02-07 19:16:09,173 Stage-1 map = 40%,  reduce = 0%
        """.split('\n')  # noqa ignore: E501
        self.assertEquals(60, HiveEngineSpec.progress(log))

    def test_hive_error_msg(self):
        msg = (
            '{...} errorMessage="Error while compiling statement: FAILED: '
            'SemanticException [Error 10001]: Line 4'
            ':5 Table not found \'fact_ridesfdslakj\'", statusCode=3, '
            'sqlState=\'42S02\', errorCode=10001)){...}')
        self.assertEquals((
            'Error while compiling statement: FAILED: '
            'SemanticException [Error 10001]: Line 4:5 '
            "Table not found 'fact_ridesfdslakj'"),
            HiveEngineSpec.extract_error_message(Exception(msg)))

        e = Exception("Some string that doesn't match the regex")
        self.assertEquals(
            str(e), HiveEngineSpec.extract_error_message(e))

        msg = (
            'errorCode=10001, '
            'errorMessage="Error while compiling statement"), operationHandle'
            '=None)"'
        )
        self.assertEquals((
            'Error while compiling statement'),
            HiveEngineSpec.extract_error_message(Exception(msg)))

    def get_generic_database(self):
        return Database(sqlalchemy_uri='mysql://localhost')

    def sql_limit_regex(
            self, sql, expected_sql,
            engine_spec_class=MySQLEngineSpec,
            limit=1000):
        main = self.get_generic_database()
        limited = engine_spec_class.apply_limit_to_sql(sql, limit, main)
        self.assertEquals(expected_sql, limited)

    def test_extract_limit_from_query(self, engine_spec_class=MySQLEngineSpec):
        q0 = 'select * from table'
        q1 = 'select * from mytable limit 10'
        q2 = 'select * from (select * from my_subquery limit 10) where col=1 limit 20'
        q3 = 'select * from (select * from my_subquery limit 10);'
        q4 = 'select * from (select * from my_subquery limit 10) where col=1 limit 20;'
        q5 = 'select * from mytable limit 10, 20'
        q6 = 'select * from mytable limit 10 offset 20'
        q7 = 'select * from mytable limit'
        q8 = 'select * from mytable limit 10.0'
        q9 = 'select * from mytable limit x'
        q10 = 'select * from mytable limit x, 20'
        q11 = 'select * from mytable limit x offset 20'

        self.assertEqual(engine_spec_class.get_limit_from_sql(q0), None)
        self.assertEqual(engine_spec_class.get_limit_from_sql(q1), 10)
        self.assertEqual(engine_spec_class.get_limit_from_sql(q2), 20)
        self.assertEqual(engine_spec_class.get_limit_from_sql(q3), None)
        self.assertEqual(engine_spec_class.get_limit_from_sql(q4), 20)
        self.assertEqual(engine_spec_class.get_limit_from_sql(q5), 10)
        self.assertEqual(engine_spec_class.get_limit_from_sql(q6), 10)
        self.assertEqual(engine_spec_class.get_limit_from_sql(q7), None)
        self.assertEqual(engine_spec_class.get_limit_from_sql(q8), None)
        self.assertEqual(engine_spec_class.get_limit_from_sql(q9), None)
        self.assertEqual(engine_spec_class.get_limit_from_sql(q10), None)
        self.assertEqual(engine_spec_class.get_limit_from_sql(q11), None)

    def test_wrapped_query(self):
        self.sql_limit_regex(
            'SELECT * FROM a',
            'SELECT * \nFROM (SELECT * FROM a) AS inner_qry \n LIMIT 1000',
            MssqlEngineSpec,
        )

    def test_wrapped_semi(self):
        self.sql_limit_regex(
            'SELECT * FROM a;',
            'SELECT * \nFROM (SELECT * FROM a) AS inner_qry \n LIMIT 1000',
            MssqlEngineSpec,
        )

    def test_wrapped_semi_tabs(self):
        self.sql_limit_regex(
            'SELECT * FROM a  \t \n   ; \t  \n  ',
            'SELECT * \nFROM (SELECT * FROM a) AS inner_qry \n LIMIT 1000',
            MssqlEngineSpec,
        )

    def test_simple_limit_query(self):
        self.sql_limit_regex(
            'SELECT * FROM a',
            'SELECT * FROM a LIMIT 1000',
        )

    def test_modify_limit_query(self):
        self.sql_limit_regex(
            'SELECT * FROM a LIMIT 9999',
            'SELECT * FROM a LIMIT 1000',
        )

    def test_limit_query_with_limit_subquery(self):
        self.sql_limit_regex(
            'SELECT * FROM (SELECT * FROM a LIMIT 10) LIMIT 9999',
            'SELECT * FROM (SELECT * FROM a LIMIT 10) LIMIT 1000',
        )

    def test_limit_with_expr(self):
        self.sql_limit_regex(
            """
            SELECT
                'LIMIT 777' AS a
                , b
            FROM
            table
            LIMIT 99990""",
            """SELECT
                'LIMIT 777' AS a
                , b
            FROM
            table
            LIMIT 1000""",
        )

    def test_limit_expr_and_semicolon(self):
        self.sql_limit_regex(
            """
                SELECT
                    'LIMIT 777' AS a
                    , b
                FROM
                table
                LIMIT         99990            ;""",
            """SELECT
                    'LIMIT 777' AS a
                    , b
                FROM
                table
                LIMIT         1000""",
        )

    def test_get_datatype(self):
        self.assertEquals('STRING', PrestoEngineSpec.get_datatype('string'))
        self.assertEquals('TINY', MySQLEngineSpec.get_datatype(1))
        self.assertEquals('VARCHAR', MySQLEngineSpec.get_datatype(15))
        self.assertEquals('VARCHAR', BaseEngineSpec.get_datatype('VARCHAR'))

    def test_limit_with_implicit_offset(self):
        self.sql_limit_regex(
            """
                SELECT
                    'LIMIT 777' AS a
                    , b
                FROM
                table
                LIMIT 99990, 999999""",
            """SELECT
                    'LIMIT 777' AS a
                    , b
                FROM
                table
                LIMIT 99990, 1000""",
        )

    def test_limit_with_explicit_offset(self):
        self.sql_limit_regex(
            """
                SELECT
                    'LIMIT 777' AS a
                    , b
                FROM
                table
                LIMIT 99990
                OFFSET 999999""",
            """SELECT
                    'LIMIT 777' AS a
                    , b
                FROM
                table
                LIMIT 1000
                OFFSET 999999""",
        )

    def test_limit_with_non_token_limit(self):
        self.sql_limit_regex(
            """
                SELECT
                    'LIMIT 777'""",
            """
                SELECT
                    'LIMIT 777' LIMIT 1000""",
        )

    def test_time_grain_blacklist(self):
        blacklist = ['PT1M']
        time_grains = {
            'PT1S': 'second',
            'PT1M': 'minute',
        }
        time_grain_functions = {
            'PT1S': '{col}',
            'PT1M': '{col}',
        }
        time_grains = db_engine_specs._create_time_grains_tuple(time_grains,
                                                                time_grain_functions,
                                                                blacklist)
        self.assertEqual(1, len(time_grains))
        self.assertEqual('PT1S', time_grains[0].duration)

    def test_engine_time_grain_validity(self):
        time_grains = set(db_engine_specs.builtin_time_grains.keys())
        # loop over all subclasses of BaseEngineSpec
        for cls_name, cls in inspect.getmembers(db_engine_specs):
            if inspect.isclass(cls) and issubclass(cls, BaseEngineSpec) \
                    and cls is not BaseEngineSpec:
                # make sure time grain functions have been defined
                self.assertGreater(len(cls.time_grain_functions), 0)
                # make sure that all defined time grains are supported
                defined_time_grains = {grain.duration for grain in cls.get_time_grains()}
                intersection = time_grains.intersection(defined_time_grains)
                self.assertSetEqual(defined_time_grains, intersection, cls_name)

    def test_presto_get_view_names_return_empty_list(self):
        self.assertEquals([], PrestoEngineSpec.get_view_names(mock.ANY, mock.ANY))

    def verify_presto_column(self, column, expected_results):
        inspector = mock.Mock()
        inspector.engine.dialect.identifier_preparer.quote_identifier = mock.Mock()
        keymap = {'Column': (None, None, 0),
                  'Type': (None, None, 1),
                  'Null': (None, None, 2)}
        row = RowProxy(mock.Mock(), column, [None, None, None, None], keymap)
        inspector.bind.execute = mock.Mock(return_value=[row])
        results = PrestoEngineSpec.get_columns(inspector, '', '')
        self.assertEqual(len(expected_results), len(results))
        for expected_result, result in zip(expected_results, results):
            self.assertEqual(expected_result[0], result['name'])
            self.assertEqual(expected_result[1], str(result['type']))

    def test_presto_get_column(self):
        presto_column = ('column_name', 'boolean', '')
        expected_results = [('column_name', 'BOOLEAN')]
        self.verify_presto_column(presto_column, expected_results)

    def test_presto_get_simple_row_column(self):
        presto_column = ('column_name', 'row(nested_obj double)', '')
        expected_results = [
            ('column_name', 'ROW'),
            ('column_name.nested_obj', 'FLOAT')]
        self.verify_presto_column(presto_column, expected_results)

    def test_presto_get_simple_row_column_with_tricky_name(self):
        presto_column = ('column_name', 'row("Field Name(Tricky, Name)" double)', '')
        expected_results = [
            ('column_name', 'ROW'),
            ('column_name."Field Name(Tricky, Name)"', 'FLOAT')]
        self.verify_presto_column(presto_column, expected_results)

    def test_presto_get_simple_array_column(self):
        presto_column = ('column_name', 'array(double)', '')
        expected_results = [('column_name', 'ARRAY')]
        self.verify_presto_column(presto_column, expected_results)

    def test_presto_get_row_within_array_within_row_column(self):
        presto_column = (
            'column_name',
            'row(nested_array array(row(nested_row double)), nested_obj double)', '')
        expected_results = [
            ('column_name', 'ROW'),
            ('column_name.nested_array', 'ARRAY'),
            ('column_name.nested_array.nested_row', 'FLOAT'),
            ('column_name.nested_obj', 'FLOAT'),
        ]
        self.verify_presto_column(presto_column, expected_results)

    def test_presto_get_array_within_row_within_array_column(self):
        presto_column = (
            'column_name',
            'array(row(nested_array array(double), nested_obj double))', '')
        expected_results = [
            ('column_name', 'ARRAY'),
            ('column_name.nested_array', 'ARRAY'),
            ('column_name.nested_obj', 'FLOAT')]
        self.verify_presto_column(presto_column, expected_results)

<<<<<<< HEAD
=======
    def test_presto_get_fields(self):
        cols = [
            {'name': 'column'},
            {'name': 'column.nested_obj'},
            {'name': 'column."quoted.nested obj"'}]
        actual_results = PrestoEngineSpec._get_fields(cols)
        expected_results = [
            {'name': '"column"', 'label': 'column'},
            {'name': '"column"."nested_obj"', 'label': 'column.nested_obj'},
            {'name': '"column"."quoted.nested obj"',
             'label': 'column."quoted.nested obj"'}]
        for actual_result, expected_result in zip(actual_results, expected_results):
            self.assertEqual(actual_result.element.name, expected_result['name'])
            self.assertEqual(actual_result.name, expected_result['label'])

    def test_presto_filter_presto_cols(self):
        cols = [
            {'name': 'column', 'type': 'ARRAY'},
            {'name': 'column.nested_obj', 'type': 'FLOAT'}]
        actual_results = PrestoEngineSpec._filter_presto_cols(cols)
        expected_results = [cols[0]]
        self.assertEqual(actual_results, expected_results)

>>>>>>> b1aface0
    def test_hive_get_view_names_return_empty_list(self):
        self.assertEquals([], HiveEngineSpec.get_view_names(mock.ANY, mock.ANY))

    def test_bigquery_sqla_column_label(self):
        label = BQEngineSpec.make_label_compatible(column('Col').name)
        label_expected = 'Col'
        self.assertEqual(label, label_expected)

        label = BQEngineSpec.make_label_compatible(column('SUM(x)').name)
        label_expected = 'SUM_x__5f110b965a993675bc4953bb3e03c4a5'
        self.assertEqual(label, label_expected)

        label = BQEngineSpec.make_label_compatible(column('SUM[x]').name)
        label_expected = 'SUM_x__7ebe14a3f9534aeee125449b0bc083a8'
        self.assertEqual(label, label_expected)

        label = BQEngineSpec.make_label_compatible(column('12345_col').name)
        label_expected = '_12345_col_8d3906e2ea99332eb185f7f8ecb2ffd6'
        self.assertEqual(label, label_expected)

    def test_oracle_sqla_column_name_length_exceeded(self):
        col = column('This_Is_32_Character_Column_Name')
        label = OracleEngineSpec.make_label_compatible(col.name)
        self.assertEqual(label.quote, True)
        label_expected = '3b26974078683be078219674eeb8f5'
        self.assertEqual(label, label_expected)

    def test_mssql_column_types(self):
        def assert_type(type_string, type_expected):
            type_assigned = MssqlEngineSpec.get_sqla_column_type(type_string)
            if type_expected is None:
                self.assertIsNone(type_assigned)
            else:
                self.assertIsInstance(type_assigned, type_expected)

        assert_type('INT', None)
        assert_type('STRING', String)
        assert_type('CHAR(10)', String)
        assert_type('VARCHAR(10)', String)
        assert_type('TEXT', String)
        assert_type('NCHAR(10)', UnicodeText)
        assert_type('NVARCHAR(10)', UnicodeText)
        assert_type('NTEXT', UnicodeText)

    def test_mssql_where_clause_n_prefix(self):
        dialect = pymssql.dialect()
        spec = MssqlEngineSpec
        str_col = column('col', type_=spec.get_sqla_column_type('VARCHAR(10)'))
        unicode_col = column('unicode_col', type_=spec.get_sqla_column_type('NTEXT'))
        tbl = table('tbl')
        sel = select([str_col, unicode_col]).\
            select_from(tbl).\
            where(str_col == 'abc').\
            where(unicode_col == 'abc')

        query = str(sel.compile(dialect=dialect, compile_kwargs={'literal_binds': True}))
        query_expected = "SELECT col, unicode_col \nFROM tbl \nWHERE col = 'abc' AND unicode_col = N'abc'"  # noqa
        self.assertEqual(query, query_expected)<|MERGE_RESOLUTION|>--- conflicted
+++ resolved
@@ -383,8 +383,6 @@
             ('column_name.nested_obj', 'FLOAT')]
         self.verify_presto_column(presto_column, expected_results)
 
-<<<<<<< HEAD
-=======
     def test_presto_get_fields(self):
         cols = [
             {'name': 'column'},
@@ -408,7 +406,6 @@
         expected_results = [cols[0]]
         self.assertEqual(actual_results, expected_results)
 
->>>>>>> b1aface0
     def test_hive_get_view_names_return_empty_list(self):
         self.assertEquals([], HiveEngineSpec.get_view_names(mock.ANY, mock.ANY))
 
