# Licensed to the Apache Software Foundation (ASF) under one
# or more contributor license agreements.  See the NOTICE file
# distributed with this work for additional information
# regarding copyright ownership.  The ASF licenses this file
# to you under the Apache License, Version 2.0 (the
# "License"); you may not use this file except in compliance
# with the License.  You may obtain a copy of the License at
#
#   http://www.apache.org/licenses/LICENSE-2.0
#
# Unless required by applicable law or agreed to in writing,
# software distributed under the License is distributed on an
# "AS IS" BASIS, WITHOUT WARRANTIES OR CONDITIONS OF ANY
# KIND, either express or implied.  See the License for the
# specific language governing permissions and limitations
# under the License.
# isort:skip_file
import textwrap
import unittest
<<<<<<< HEAD
from tests.fixtures.birth_names_dashboard import (
    load_birth_names_dashboard_with_slices,
    load_birth_names_datasource,
)
=======
from unittest import mock
from tests.fixtures.birth_names_dashboard import load_birth_names_dashboard_with_slices
>>>>>>> a5a31e0e

import pandas
import pytest
from sqlalchemy.engine.url import make_url

import tests.test_app
from superset import app, db as metadata_db
from superset.models.core import Database
from superset.models.slice import Slice
from superset.utils.core import get_example_database, QueryStatus

from .base_tests import SupersetTestCase
from .fixtures.energy_dashboard import load_energy_table_with_slice


class TestDatabaseModel(SupersetTestCase):
    @unittest.skipUnless(
        SupersetTestCase.is_module_installed("requests"), "requests not installed"
    )
    def test_database_schema_presto(self):
        sqlalchemy_uri = "presto://presto.airbnb.io:8080/hive/default"
        model = Database(database_name="test_database", sqlalchemy_uri=sqlalchemy_uri)

        db = make_url(model.get_sqla_engine().url).database
        self.assertEqual("hive/default", db)

        db = make_url(model.get_sqla_engine(schema="core_db").url).database
        self.assertEqual("hive/core_db", db)

        sqlalchemy_uri = "presto://presto.airbnb.io:8080/hive"
        model = Database(database_name="test_database", sqlalchemy_uri=sqlalchemy_uri)

        db = make_url(model.get_sqla_engine().url).database
        self.assertEqual("hive", db)

        db = make_url(model.get_sqla_engine(schema="core_db").url).database
        self.assertEqual("hive/core_db", db)

    def test_database_schema_postgres(self):
        sqlalchemy_uri = "postgresql+psycopg2://postgres.airbnb.io:5439/prod"
        model = Database(database_name="test_database", sqlalchemy_uri=sqlalchemy_uri)

        db = make_url(model.get_sqla_engine().url).database
        self.assertEqual("prod", db)

        db = make_url(model.get_sqla_engine(schema="foo").url).database
        self.assertEqual("prod", db)

    @unittest.skipUnless(
        SupersetTestCase.is_module_installed("thrift"), "thrift not installed"
    )
    @unittest.skipUnless(
        SupersetTestCase.is_module_installed("pyhive"), "pyhive not installed"
    )
    def test_database_schema_hive(self):
        sqlalchemy_uri = "hive://hive@hive.airbnb.io:10000/default?auth=NOSASL"
        model = Database(database_name="test_database", sqlalchemy_uri=sqlalchemy_uri)
        db = make_url(model.get_sqla_engine().url).database
        self.assertEqual("default", db)

        db = make_url(model.get_sqla_engine(schema="core_db").url).database
        self.assertEqual("core_db", db)

    @unittest.skipUnless(
        SupersetTestCase.is_module_installed("MySQLdb"), "mysqlclient not installed"
    )
    def test_database_schema_mysql(self):
        sqlalchemy_uri = "mysql://root@localhost/superset"
        model = Database(database_name="test_database", sqlalchemy_uri=sqlalchemy_uri)

        db = make_url(model.get_sqla_engine().url).database
        self.assertEqual("superset", db)

        db = make_url(model.get_sqla_engine(schema="staging").url).database
        self.assertEqual("staging", db)

    @unittest.skipUnless(
        SupersetTestCase.is_module_installed("MySQLdb"), "mysqlclient not installed"
    )
    def test_database_impersonate_user(self):
        uri = "mysql://root@localhost"
        example_user = "giuseppe"
        model = Database(database_name="test_database", sqlalchemy_uri=uri)

        model.impersonate_user = True
        user_name = make_url(model.get_sqla_engine(user_name=example_user).url).username
        self.assertEqual(example_user, user_name)

        model.impersonate_user = False
        user_name = make_url(model.get_sqla_engine(user_name=example_user).url).username
        self.assertNotEqual(example_user, user_name)

    @mock.patch("superset.models.core.create_engine")
    def test_impersonate_user_presto(self, mocked_create_engine):
        uri = "presto://localhost"
        principal_user = "logged_in_user"
        extra = """
                {
                    "metadata_params": {},
                    "engine_params": {
                               "connect_args":{
                                  "protocol": "https",
                                  "username":"original_user",
                                  "password":"original_user_password"
                               }
                    },
                    "metadata_cache_timeout": {},
                    "schemas_allowed_for_csv_upload": []
                }
                """

        model = Database(database_name="test_database", sqlalchemy_uri=uri, extra=extra)

        model.impersonate_user = True
        model.get_sqla_engine(user_name=principal_user)
        call_args = mocked_create_engine.call_args

        assert str(call_args[0][0]) == "presto://logged_in_user@localhost"

        assert call_args[1]["connect_args"] == {
            "protocol": "https",
            "username": "original_user",
            "password": "original_user_password",
            "principal_username": "logged_in_user",
        }

        model.impersonate_user = False
        model.get_sqla_engine(user_name=principal_user)
        call_args = mocked_create_engine.call_args

        assert str(call_args[0][0]) == "presto://localhost"

        assert call_args[1]["connect_args"] == {
            "protocol": "https",
            "username": "original_user",
            "password": "original_user_password",
        }

    @mock.patch("superset.models.core.create_engine")
    def test_impersonate_user_hive(self, mocked_create_engine):
        uri = "hive://localhost"
        principal_user = "logged_in_user"
        extra = """
                {
                    "metadata_params": {},
                    "engine_params": {
                               "connect_args":{
                                  "protocol": "https",
                                  "username":"original_user",
                                  "password":"original_user_password"
                               }
                    },
                    "metadata_cache_timeout": {},
                    "schemas_allowed_for_csv_upload": []
                }
                """

        model = Database(database_name="test_database", sqlalchemy_uri=uri, extra=extra)

        model.impersonate_user = True
        model.get_sqla_engine(user_name=principal_user)
        call_args = mocked_create_engine.call_args

        assert str(call_args[0][0]) == "hive://localhost"

        assert call_args[1]["connect_args"] == {
            "protocol": "https",
            "username": "original_user",
            "password": "original_user_password",
            "configuration": {"hive.server2.proxy.user": "logged_in_user"},
        }

        model.impersonate_user = False
        model.get_sqla_engine(user_name=principal_user)
        call_args = mocked_create_engine.call_args

        assert str(call_args[0][0]) == "hive://localhost"

        assert call_args[1]["connect_args"] == {
            "protocol": "https",
            "username": "original_user",
            "password": "original_user_password",
        }

    @pytest.mark.usefixtures("load_energy_table_with_slice")
    def test_select_star(self):
        db = get_example_database()
        table_name = "energy_usage"
        sql = db.select_star(table_name, show_cols=False, latest_partition=False)
        quote = db.inspector.engine.dialect.identifier_preparer.quote_identifier
        expected = (
            textwrap.dedent(
                f"""\
        SELECT *
        FROM {quote(table_name)}
        LIMIT 100"""
            )
            if db.backend in {"presto", "hive"}
            else textwrap.dedent(
                f"""\
        SELECT *
        FROM {table_name}
        LIMIT 100"""
            )
        )
        assert expected in sql
        sql = db.select_star(table_name, show_cols=True, latest_partition=False)
        # TODO(bkyryliuk): unify sql generation
        if db.backend == "presto":
            assert (
                textwrap.dedent(
                    """\
                SELECT "source" AS "source",
                       "target" AS "target",
                       "value" AS "value"
                FROM "energy_usage"
                LIMIT 100"""
                )
                == sql
            )
        elif db.backend == "hive":
            assert (
                textwrap.dedent(
                    """\
                SELECT `source`,
                       `target`,
                       `value`
                FROM `energy_usage`
                LIMIT 100"""
                )
                == sql
            )
        else:
            assert (
                textwrap.dedent(
                    """\
                SELECT source,
                       target,
                       value
                FROM energy_usage
                LIMIT 100"""
                )
                in sql
            )

    def test_select_star_fully_qualified_names(self):
        db = get_example_database()
        schema = "schema.name"
        table_name = "table/name"
        sql = db.select_star(
            table_name, schema=schema, show_cols=False, latest_partition=False
        )
        fully_qualified_names = {
            "sqlite": '"schema.name"."table/name"',
            "mysql": "`schema.name`.`table/name`",
            "postgres": '"schema.name"."table/name"',
        }
        fully_qualified_name = fully_qualified_names.get(db.db_engine_spec.engine)
        if fully_qualified_name:
            expected = textwrap.dedent(
                f"""\
            SELECT *
            FROM {fully_qualified_name}
            LIMIT 100"""
            )
            assert sql.startswith(expected)

    def test_single_statement(self):
        main_db = get_example_database()

        if main_db.backend == "mysql":
            df = main_db.get_df("SELECT 1", None)
            self.assertEqual(df.iat[0, 0], 1)

            df = main_db.get_df("SELECT 1;", None)
            self.assertEqual(df.iat[0, 0], 1)

    def test_multi_statement(self):
        main_db = get_example_database()

        if main_db.backend == "mysql":
            df = main_db.get_df("USE superset; SELECT 1", None)
            self.assertEqual(df.iat[0, 0], 1)

            df = main_db.get_df("USE superset; SELECT ';';", None)
            self.assertEqual(df.iat[0, 0], ";")


class TestSqlaTableModel(SupersetTestCase):
    @pytest.mark.usefixtures("load_birth_names_dashboard_with_slices")
    def test_get_timestamp_expression(self):
        tbl = self.get_table_by_name("birth_names")
        ds_col = tbl.get_column("ds")
        sqla_literal = ds_col.get_timestamp_expression(None)
        self.assertEqual(str(sqla_literal.compile()), "ds")

        sqla_literal = ds_col.get_timestamp_expression("P1D")
        compiled = "{}".format(sqla_literal.compile())
        if tbl.database.backend == "mysql":
            self.assertEqual(compiled, "DATE(ds)")

        prev_ds_expr = ds_col.expression
        ds_col.expression = "DATE_ADD(ds, 1)"
        sqla_literal = ds_col.get_timestamp_expression("P1D")
        compiled = "{}".format(sqla_literal.compile())
        if tbl.database.backend == "mysql":
            self.assertEqual(compiled, "DATE(DATE_ADD(ds, 1))")
        ds_col.expression = prev_ds_expr

    @pytest.mark.usefixtures("load_birth_names_dashboard_with_slices")
    def test_get_timestamp_expression_epoch(self):
        tbl = self.get_table_by_name("birth_names")
        ds_col = tbl.get_column("ds")

        ds_col.expression = None
        ds_col.python_date_format = "epoch_s"
        sqla_literal = ds_col.get_timestamp_expression(None)
        compiled = "{}".format(sqla_literal.compile())
        if tbl.database.backend == "mysql":
            self.assertEqual(compiled, "from_unixtime(ds)")

        ds_col.python_date_format = "epoch_s"
        sqla_literal = ds_col.get_timestamp_expression("P1D")
        compiled = "{}".format(sqla_literal.compile())
        if tbl.database.backend == "mysql":
            self.assertEqual(compiled, "DATE(from_unixtime(ds))")

        prev_ds_expr = ds_col.expression
        ds_col.expression = "DATE_ADD(ds, 1)"
        sqla_literal = ds_col.get_timestamp_expression("P1D")
        compiled = "{}".format(sqla_literal.compile())
        if tbl.database.backend == "mysql":
            self.assertEqual(compiled, "DATE(from_unixtime(DATE_ADD(ds, 1)))")
        ds_col.expression = prev_ds_expr

    def query_with_expr_helper(self, is_timeseries, inner_join=True):
        tbl = self.get_table_by_name("birth_names")
        ds_col = tbl.get_column("ds")
        ds_col.expression = None
        ds_col.python_date_format = None
        spec = self.get_database_by_id(tbl.database_id).db_engine_spec
        if not spec.allows_joins and inner_join:
            # if the db does not support inner joins, we cannot force it so
            return None
        old_inner_join = spec.allows_joins
        spec.allows_joins = inner_join
        arbitrary_gby = "state || gender || '_test'"
        arbitrary_metric = dict(
            label="arbitrary", expressionType="SQL", sqlExpression="SUM(num_boys)"
        )
        query_obj = dict(
            groupby=[arbitrary_gby, "name"],
            metrics=[arbitrary_metric],
            filter=[],
            is_timeseries=is_timeseries,
            columns=[],
            granularity="ds",
            from_dttm=None,
            to_dttm=None,
            extras=dict(time_grain_sqla="P1Y"),
        )
        qr = tbl.query(query_obj)
        self.assertEqual(qr.status, QueryStatus.SUCCESS)
        sql = qr.query
        self.assertIn(arbitrary_gby, sql)
        self.assertIn("name", sql)
        if inner_join and is_timeseries:
            self.assertIn("JOIN", sql.upper())
        else:
            self.assertNotIn("JOIN", sql.upper())
        spec.allows_joins = old_inner_join
        self.assertFalse(qr.df.empty)
        return qr.df

    @pytest.mark.usefixtures("load_birth_names_dashboard_with_slices")
    def test_query_with_expr_groupby_timeseries(self):
        if get_example_database().backend == "presto":
            # TODO(bkyryliuk): make it work for presto.
            return

        def cannonicalize_df(df):
            ret = df.sort_values(by=list(df.columns.values), inplace=False)
            ret.reset_index(inplace=True, drop=True)
            return ret

        df1 = self.query_with_expr_helper(is_timeseries=True, inner_join=True)
        name_list1 = cannonicalize_df(df1).name.values.tolist()
        df2 = self.query_with_expr_helper(is_timeseries=True, inner_join=False)
        name_list2 = cannonicalize_df(df1).name.values.tolist()
        self.assertFalse(df2.empty)

        assert name_list2 == name_list1

    @pytest.mark.usefixtures("load_birth_names_dashboard_with_slices")
    def test_query_with_expr_groupby(self):
        self.query_with_expr_helper(is_timeseries=False)

    @pytest.mark.usefixtures("load_birth_names_dashboard_with_slices")
    def test_sql_mutator(self):
        tbl = self.get_table_by_name("birth_names")
        query_obj = dict(
            groupby=[],
            metrics=[],
            filter=[],
            is_timeseries=False,
            columns=["name"],
            granularity=None,
            from_dttm=None,
            to_dttm=None,
            extras={},
        )
        sql = tbl.get_query_str(query_obj)
        self.assertNotIn("-- COMMENT", sql)

        def mutator(*args):
            return "-- COMMENT\n" + args[0]

        app.config["SQL_QUERY_MUTATOR"] = mutator
        sql = tbl.get_query_str(query_obj)
        self.assertIn("-- COMMENT", sql)

        app.config["SQL_QUERY_MUTATOR"] = None

    @pytest.mark.usefixtures("load_birth_names_datasource")
    def test_query_with_non_existent_metrics(self):
        tbl = self.get_table_by_name("birth_names")

        query_obj = dict(
            groupby=[],
            metrics=["invalid"],
            filter=[],
            is_timeseries=False,
            columns=["name"],
            granularity=None,
            from_dttm=None,
            to_dttm=None,
            extras={},
        )

        with self.assertRaises(Exception) as context:
            tbl.get_query_str(query_obj)

        self.assertTrue("Metric 'invalid' does not exist", context.exception)

    @pytest.mark.usefixtures("load_birth_names_dashboard_with_slices")
    def test_data_for_slices(self):
        tbl = self.get_table_by_name("birth_names")
        slc = (
            metadata_db.session.query(Slice)
            .filter_by(
                datasource_id=tbl.id,
                datasource_type=tbl.type,
                slice_name="Participants",
            )
            .first()
        )
        data_for_slices = tbl.data_for_slices([slc])
        self.assertEqual(len(data_for_slices["columns"]), 0)
        self.assertEqual(len(data_for_slices["metrics"]), 1)
        self.assertEqual(len(data_for_slices["verbose_map"].keys()), 2)<|MERGE_RESOLUTION|>--- conflicted
+++ resolved
@@ -16,16 +16,11 @@
 # under the License.
 # isort:skip_file
 import textwrap
-import unittest
-<<<<<<< HEAD
+from unittest import mock, skipUnless
 from tests.fixtures.birth_names_dashboard import (
     load_birth_names_dashboard_with_slices,
     load_birth_names_datasource,
 )
-=======
-from unittest import mock
-from tests.fixtures.birth_names_dashboard import load_birth_names_dashboard_with_slices
->>>>>>> a5a31e0e
 
 import pandas
 import pytest
@@ -42,7 +37,7 @@
 
 
 class TestDatabaseModel(SupersetTestCase):
-    @unittest.skipUnless(
+    @skipUnless(
         SupersetTestCase.is_module_installed("requests"), "requests not installed"
     )
     def test_database_schema_presto(self):
@@ -74,12 +69,8 @@
         db = make_url(model.get_sqla_engine(schema="foo").url).database
         self.assertEqual("prod", db)
 
-    @unittest.skipUnless(
-        SupersetTestCase.is_module_installed("thrift"), "thrift not installed"
-    )
-    @unittest.skipUnless(
-        SupersetTestCase.is_module_installed("pyhive"), "pyhive not installed"
-    )
+    @skipUnless(SupersetTestCase.is_module_installed("thrift"), "thrift not installed")
+    @skipUnless(SupersetTestCase.is_module_installed("pyhive"), "pyhive not installed")
     def test_database_schema_hive(self):
         sqlalchemy_uri = "hive://hive@hive.airbnb.io:10000/default?auth=NOSASL"
         model = Database(database_name="test_database", sqlalchemy_uri=sqlalchemy_uri)
@@ -89,7 +80,7 @@
         db = make_url(model.get_sqla_engine(schema="core_db").url).database
         self.assertEqual("core_db", db)
 
-    @unittest.skipUnless(
+    @skipUnless(
         SupersetTestCase.is_module_installed("MySQLdb"), "mysqlclient not installed"
     )
     def test_database_schema_mysql(self):
@@ -102,7 +93,7 @@
         db = make_url(model.get_sqla_engine(schema="staging").url).database
         self.assertEqual("staging", db)
 
-    @unittest.skipUnless(
+    @skipUnless(
         SupersetTestCase.is_module_installed("MySQLdb"), "mysqlclient not installed"
     )
     def test_database_impersonate_user(self):
