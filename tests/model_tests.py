# -*- coding: utf-8 -*-
from __future__ import absolute_import
from __future__ import division
from __future__ import print_function
from __future__ import unicode_literals

<<<<<<< HEAD
import textwrap

=======
>>>>>>> 4d891806
from sqlalchemy.engine.url import make_url

from superset import db
from superset.models.core import Database
from .base_tests import SupersetTestCase


class DatabaseModelTestCase(SupersetTestCase):

    def test_database_schema_presto(self):
        sqlalchemy_uri = 'presto://presto.airbnb.io:8080/hive/default'
        model = Database(sqlalchemy_uri=sqlalchemy_uri)

        db = make_url(model.get_sqla_engine().url).database
        self.assertEquals('hive/default', db)

        db = make_url(model.get_sqla_engine(schema='core_db').url).database
        self.assertEquals('hive/core_db', db)

        sqlalchemy_uri = 'presto://presto.airbnb.io:8080/hive'
        model = Database(sqlalchemy_uri=sqlalchemy_uri)

        db = make_url(model.get_sqla_engine().url).database
        self.assertEquals('hive', db)

        db = make_url(model.get_sqla_engine(schema='core_db').url).database
        self.assertEquals('hive/core_db', db)

    def test_database_schema_postgres(self):
        sqlalchemy_uri = 'postgresql+psycopg2://postgres.airbnb.io:5439/prod'
        model = Database(sqlalchemy_uri=sqlalchemy_uri)

        db = make_url(model.get_sqla_engine().url).database
        self.assertEquals('prod', db)

        db = make_url(model.get_sqla_engine(schema='foo').url).database
        self.assertEquals('prod', db)

    def test_database_schema_hive(self):
        sqlalchemy_uri = 'hive://hive@hive.airbnb.io:10000/default?auth=NOSASL'
        model = Database(sqlalchemy_uri=sqlalchemy_uri)
        db = make_url(model.get_sqla_engine().url).database
        self.assertEquals('default', db)

        db = make_url(model.get_sqla_engine(schema='core_db').url).database
        self.assertEquals('core_db', db)

    def test_database_schema_mysql(self):
        sqlalchemy_uri = 'mysql://root@localhost/superset'
        model = Database(sqlalchemy_uri=sqlalchemy_uri)

        db = make_url(model.get_sqla_engine().url).database
        self.assertEquals('superset', db)

        db = make_url(model.get_sqla_engine(schema='staging').url).database
        self.assertEquals('staging', db)

    def test_database_impersonate_user(self):
        uri = 'mysql://root@localhost'
        example_user = 'giuseppe'
        model = Database(sqlalchemy_uri=uri)

        model.impersonate_user = True
        user_name = make_url(model.get_sqla_engine(user_name=example_user).url).username
        self.assertEquals(example_user, user_name)

        model.impersonate_user = False
        user_name = make_url(model.get_sqla_engine(user_name=example_user).url).username
        self.assertNotEquals(example_user, user_name)

<<<<<<< HEAD
    def test_select_star(self):
        main_db = self.get_main_database(db.session)
        table_name = 'bart_lines'
        sql = main_db.select_star(
            table_name, show_cols=False, latest_partition=False)
        expected = textwrap.dedent("""\
        SELECT *
        FROM {table_name}
        LIMIT 100""".format(**locals()))
        assert sql.startswith(expected)

        sql = main_db.select_star(
            table_name, show_cols=True, latest_partition=False)
        expected = textwrap.dedent("""\
        SELECT color,
               name,
               path_json,
               polyline
        FROM bart_lines
        LIMIT 100""".format(**locals()))
        assert sql.startswith(expected)

    def test_grains_dict(self):
        uri = 'mysql://root@localhost'
        database = Database(sqlalchemy_uri=uri)
        d = database.grains_dict()
        self.assertEquals(d.get('day').function, 'DATE({col})')
        self.assertEquals(d.get('P1D').function, 'DATE({col})')
        self.assertEquals(d.get('Time Column').function, '{col}')


class SqlaTableModelTestCase(SupersetTestCase):

    def test_get_timestamp_expression(self):
        tbl = self.get_table_by_name('birth_names')
        ds_col = tbl.get_column('ds')
        sqla_literal = ds_col.get_timestamp_expression(None)
        self.assertEquals(str(sqla_literal.compile()), 'ds')

        sqla_literal = ds_col.get_timestamp_expression('P1D')
        compiled = '{}'.format(sqla_literal.compile())
        if tbl.database.backend == 'mysql':
            self.assertEquals(compiled, 'DATE(ds)')

        ds_col.expression = 'DATE_ADD(ds, 1)'
        sqla_literal = ds_col.get_timestamp_expression('P1D')
        compiled = '{}'.format(sqla_literal.compile())
        if tbl.database.backend == 'mysql':
            self.assertEquals(compiled, 'DATE(DATE_ADD(ds, 1))')

    def test_get_timestamp_expression_epoch(self):
        tbl = self.get_table_by_name('birth_names')
        ds_col = tbl.get_column('ds')

        ds_col.expression = None
        ds_col.python_date_format = 'epoch_s'
        sqla_literal = ds_col.get_timestamp_expression(None)
        compiled = '{}'.format(sqla_literal.compile())
        if tbl.database.backend == 'mysql':
            self.assertEquals(compiled, 'from_unixtime(ds)')

        ds_col.python_date_format = 'epoch_s'
        sqla_literal = ds_col.get_timestamp_expression('P1D')
        compiled = '{}'.format(sqla_literal.compile())
        if tbl.database.backend == 'mysql':
            self.assertEquals(compiled, 'DATE(from_unixtime(ds))')

        ds_col.expression = 'DATE_ADD(ds, 1)'
        sqla_literal = ds_col.get_timestamp_expression('P1D')
        compiled = '{}'.format(sqla_literal.compile())
        if tbl.database.backend == 'mysql':
            self.assertEquals(compiled, 'DATE(from_unixtime(DATE_ADD(ds, 1)))')

    def test_get_timestamp_expression_backward(self):
        tbl = self.get_table_by_name('birth_names')
        ds_col = tbl.get_column('ds')

        ds_col.expression = None
        ds_col.python_date_format = None
        sqla_literal = ds_col.get_timestamp_expression('day')
        compiled = '{}'.format(sqla_literal.compile())
        if tbl.database.backend == 'mysql':
            self.assertEquals(compiled, 'DATE(ds)')

        ds_col.expression = None
        ds_col.python_date_format = None
        sqla_literal = ds_col.get_timestamp_expression('Time Column')
        compiled = '{}'.format(sqla_literal.compile())
        if tbl.database.backend == 'mysql':
            self.assertEquals(compiled, 'ds')
=======
    def test_single_statement(self):
        main_db = self.get_main_database(db.session)

        if main_db.backend == 'mysql':
            df = main_db.get_df('SELECT 1', None)
            self.assertEquals(df.iat[0, 0], 1)

            df = main_db.get_df('SELECT 1;', None)
            self.assertEquals(df.iat[0, 0], 1)

    def test_multi_statement(self):
        main_db = self.get_main_database(db.session)

        if main_db.backend == 'mysql':
            df = main_db.get_df('USE superset; SELECT 1', None)
            self.assertEquals(df.iat[0, 0], 1)

            df = main_db.get_df("USE superset; SELECT ';';", None)
            self.assertEquals(df.iat[0, 0], ';')
>>>>>>> 4d891806
<|MERGE_RESOLUTION|>--- conflicted
+++ resolved
@@ -4,11 +4,8 @@
 from __future__ import print_function
 from __future__ import unicode_literals
 
-<<<<<<< HEAD
 import textwrap
 
-=======
->>>>>>> 4d891806
 from sqlalchemy.engine.url import make_url
 
 from superset import db
@@ -79,7 +76,6 @@
         user_name = make_url(model.get_sqla_engine(user_name=example_user).url).username
         self.assertNotEquals(example_user, user_name)
 
-<<<<<<< HEAD
     def test_select_star(self):
         main_db = self.get_main_database(db.session)
         table_name = 'bart_lines'
@@ -109,6 +105,26 @@
         self.assertEquals(d.get('day').function, 'DATE({col})')
         self.assertEquals(d.get('P1D').function, 'DATE({col})')
         self.assertEquals(d.get('Time Column').function, '{col}')
+
+    def test_single_statement(self):
+        main_db = self.get_main_database(db.session)
+
+        if main_db.backend == 'mysql':
+            df = main_db.get_df('SELECT 1', None)
+            self.assertEquals(df.iat[0, 0], 1)
+
+            df = main_db.get_df('SELECT 1;', None)
+            self.assertEquals(df.iat[0, 0], 1)
+
+    def test_multi_statement(self):
+        main_db = self.get_main_database(db.session)
+
+        if main_db.backend == 'mysql':
+            df = main_db.get_df('USE superset; SELECT 1', None)
+            self.assertEquals(df.iat[0, 0], 1)
+
+            df = main_db.get_df("USE superset; SELECT ';';", None)
+            self.assertEquals(df.iat[0, 0], ';')
 
 
 class SqlaTableModelTestCase(SupersetTestCase):
@@ -169,25 +185,4 @@
         sqla_literal = ds_col.get_timestamp_expression('Time Column')
         compiled = '{}'.format(sqla_literal.compile())
         if tbl.database.backend == 'mysql':
-            self.assertEquals(compiled, 'ds')
-=======
-    def test_single_statement(self):
-        main_db = self.get_main_database(db.session)
-
-        if main_db.backend == 'mysql':
-            df = main_db.get_df('SELECT 1', None)
-            self.assertEquals(df.iat[0, 0], 1)
-
-            df = main_db.get_df('SELECT 1;', None)
-            self.assertEquals(df.iat[0, 0], 1)
-
-    def test_multi_statement(self):
-        main_db = self.get_main_database(db.session)
-
-        if main_db.backend == 'mysql':
-            df = main_db.get_df('USE superset; SELECT 1', None)
-            self.assertEquals(df.iat[0, 0], 1)
-
-            df = main_db.get_df("USE superset; SELECT ';';", None)
-            self.assertEquals(df.iat[0, 0], ';')
->>>>>>> 4d891806
+            self.assertEquals(compiled, 'ds')