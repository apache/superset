--- conflicted
+++ resolved
@@ -85,47 +85,37 @@
 REDIS_CELERY_DB = get_env_variable("REDIS_CELERY_DB", "0")
 REDIS_RESULTS_DB = get_env_variable("REDIS_RESULTS_DB", "1")
 
-<<<<<<< HEAD
 #CACHE_CONFIG = {"CACHE_TYPE" : "redis",
 #        'CACHE_DEFAULT_TIMEOUT': 60 * 60 * 12, # 12 hour default (in secs)
 #    'CACHE_KEY_PREFIX': 'superset_results',
 
 #'CACHE_MEMCACHED_SERVERS': ['redis'],
 
-
 #        }
-GUEST_TOKEN_JWT_EXP_SECONDS = 16018400 # 6 months
-CACHE_CONFIG = {
-    "CACHE_TYPE": "redis",
-    "CACHE_DEFAULT_TIMEOUT": 60 * 60 * 24, # 1 day default (in secs)
-    "CACHE_KEY_PREFIX": "superset_results",
-    "CACHE_REDIS_URL": f"redis://{REDIS_HOST}:{REDIS_PORT}/{REDIS_RESULTS_DB}",
-}
-
-#RESULTS_BACKEND = FileSystemCache("/app/superset_home/sqllab")
-RESULTS_BACKEND = redis.Redis(
-    host=REDIS_HOST, port=REDIS_PORT)
-
-class CeleryConfig:
-    BROKER_URL = 'redis://%s:%s/0' % (REDIS_HOST, REDIS_PORT)
-    CELERY_IMPORTS = ('superset.sql_lab', "superset.tasks", "superset.tasks.thumbnails", )
-    CELERY_RESULT_BACKEND = 'redis://%s:%s/0' % (REDIS_HOST, REDIS_PORT)
-    CELERYD_PREFETCH_MULTIPLIER = 10
-    CELERY_ACKS_LATE = True
-    CELERY_ANNOTATIONS = {
-        'sql_lab.get_sql_results': {
-            'rate_limit': '100/s',
-        },
-        'email_reports.send': {
-            'rate_limit': '1/s',
-            'time_limit': 600,
-            'soft_time_limit': 600,
-            'ignore_result': True,
-        },
-    }
-=======
-RESULTS_BACKEND = FileSystemCache("/app/superset_home/sqllab")
-
+GUEST_TOKEN_JWT_EXP_SECONDS = 16018400 # 6 months       
+
+
+# merged part
+# CACHE_CONFIG = {
+#     "CACHE_TYPE": "redis",
+#     "CACHE_DEFAULT_TIMEOUT": 60 * 60 * 24, # 1 day default (in secs)
+#     "CACHE_KEY_PREFIX": "superset_results",
+#     "CACHE_REDIS_URL": f"redis://{REDIS_HOST}:{REDIS_PORT}/{REDIS_RESULTS_DB}",
+# }
+
+# #RESULTS_BACKEND = FileSystemCache("/app/superset_home/sqllab")
+# RESULTS_BACKEND = redis.Redis(
+#     host=REDIS_HOST, port=REDIS_PORT)
+
+# class CeleryConfig:
+#     BROKER_URL = 'redis://%s:%s/0' % (REDIS_HOST, REDIS_PORT)
+#     CELERY_IMPORTS = ('superset.sql_lab', "superset.tasks", "superset.tasks.thumbnails", )
+#     CELERY_RESULT_BACKEND = 'redis://%s:%s/0' % (REDIS_HOST, REDIS_PORT)
+#     CELERYD_PREFETCH_MULTIPLIER = 10
+#     CELERY_ACKS_LATE = True
+#     CELERY_ANNOTATIONS = {
+#         'sql_lab.get_sql_results': {
+#             'rate_limit': '100/s',
 
 class CeleryConfig(object):
     BROKER_URL = f"redis://{REDIS_HOST}:{REDIS_PORT}/{REDIS_CELERY_DB}"
@@ -134,7 +124,18 @@
     CELERYD_LOG_LEVEL = "DEBUG"
     CELERYD_PREFETCH_MULTIPLIER = 1
     CELERY_ACKS_LATE = False
->>>>>>> c29261b6
+    CELERYBEAT_SCHEDULE = {
+        "reports.scheduler": {
+            "task": "reports.scheduler",
+            "schedule": crontab(minute="*", hour="*"),
+        },
+        'email_reports.send': {
+            'rate_limit': '1/s',
+            'time_limit': 600,
+            'soft_time_limit': 600,
+            'ignore_result': True,
+        },
+    }
     CELERYBEAT_SCHEDULE = {
         'reports.scheduler': {
             'task': 'reports.scheduler',
