--- conflicted
+++ resolved
@@ -114,17 +114,13 @@
 
 class CeleryConfig:
     broker_url = f"redis://{REDIS_HOST}:{REDIS_PORT}/{REDIS_CELERY_DB}"
-<<<<<<< HEAD
     imports = (
         "superset.sql_lab",
         "superset.tasks.scheduler",
         "superset.tasks.thumbnails",
         "superset.tasks.cache",
     )
-=======
->>>>>>> 672b07fc
     result_backend = f"redis://{REDIS_HOST}:{REDIS_PORT}/{REDIS_RESULTS_DB}"
-    imports = ("superset.sql_lab", "superset.tasks.scheduler", "superset.tasks.thumbnails", "superset.tasks.cache" )
     task_annotations = {
         "sql_lab.get_sql_results": {"rate_limit": "100/s"},
         "email_reports.send": {"rate_limit": "1/s", "time_limit": 120, "soft_time_limit": 150},
@@ -178,12 +174,9 @@
 WEBDRIVER_BASEURL = "http://superset_app:8088/"
 # The base URL for the email report hyperlinks.
 WEBDRIVER_BASEURL_USER_FRIENDLY = WEBDRIVER_BASEURL
-<<<<<<< HEAD
-=======
 
 # Async query configuration
 SQLLAB_ASYNC_TIME_LIMIT_SEC = 60 * 60 * 6
->>>>>>> 672b07fc
 SQLLAB_CTAS_NO_LIMIT = True
 SQLLAB_TIMEOUT = 300
 
