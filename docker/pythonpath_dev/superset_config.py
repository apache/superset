--- conflicted
+++ resolved
@@ -22,11 +22,6 @@
 #
 import logging
 import os
-<<<<<<< HEAD
-from datetime import timedelta
-from typing import Any, Dict, Optional
-=======
->>>>>>> bbfaeb07
 
 from celery.schedules import crontab
 from flask_caching.backends.filesystemcache import FileSystemCache
@@ -40,32 +35,11 @@
 DATABASE_PORT = os.getenv("DATABASE_PORT")
 DATABASE_DB = os.getenv("DATABASE_DB")
 
-<<<<<<< HEAD
-def get_env_variable(var_name: str, default: Optional[str] = None) -> str:
-    """Get the environment variable or raise exception."""
-    try:
-        return os.environ[var_name]
-    except KeyError:
-        if default is not None:
-            return default
-        else:
-            error_msg = "The environment variable {} was missing, abort...".format(var_name)
-            raise EnvironmentError(error_msg)
-
-
-DATABASE_DIALECT = get_env_variable("DATABASE_DIALECT")
-DATABASE_USER = get_env_variable("DATABASE_USER")
-DATABASE_PASSWORD = get_env_variable("DATABASE_PASSWORD")
-DATABASE_HOST = get_env_variable("DATABASE_HOST")
-DATABASE_PORT = get_env_variable("DATABASE_PORT")
-DATABASE_DB = get_env_variable("DATABASE_DB")
-=======
 EXAMPLES_USER = os.getenv("EXAMPLES_USER")
 EXAMPLES_PASSWORD = os.getenv("EXAMPLES_PASSWORD")
 EXAMPLES_HOST = os.getenv("EXAMPLES_HOST")
 EXAMPLES_PORT = os.getenv("EXAMPLES_PORT")
 EXAMPLES_DB = os.getenv("EXAMPLES_DB")
->>>>>>> bbfaeb07
 
 # The SQLAlchemy connection string.
 SQLALCHEMY_DATABASE_URI = (
