# CustomSecurityManager.py

from flask import redirect, g, flash, request, abort
from superset.security import SupersetSecurityManager
from flask_appbuilder.security.views import UserDBModelView,AuthOAuthView
from flask_appbuilder.security.views import expose
from flask_login import login_user, logout_user
from flask_jwt_extended import (
    create_access_token,
    create_refresh_token,
    get_jwt_identity,
    jwt_required,
)
from authlib.integrations.flask_client import OAuth

class CustomOAuthView(AuthOAuthView):
    @expose('/login/', methods=['GET', 'POST'])
    @expose("/login/<provider>", methods=['GET', 'POST'])
    @expose("/login/<provider>/<register>")
    @expose("/login/<provider>/<username>")
    def login(self, provider= None, username= None):
        if username is not None:
            user = self.appbuilder.sm.find_user(username=username)
            if user is None:
                user = self.appbuilder.sm.find_user(email=username)   
            if user is None:
                abort(404)  # Return HTTP 404 if user is not found                         
            return str(user.id)
        else :
            return super(CustomOAuthView,self).login(provider)


default_role_pvms = [
    ("can_read", "SavedQuery"),
    ("can_read", "CssTemplate"),
    ("can_read", "ReportSchedule"),
    ("can_read", "Chart"),
    ("can_read", "Annotation"),
    ("can_read", "Dataset"),
    ("can_read", "Log"),
    ("can_read", "Dashboard"),
    ("can_read", "Database"),
    ("can_read", "Query"),
    ("can_get", "User"),
    ("can_get", "OpenApi"),
    ("can_export", "Chart"),
    ("can_warm_up_cache", "Chart"),
    ("can_read", "DashboardFilterStateRestApi"),
    ("can_write", "DashboardFilterStateRestApi"),
    ("can_read", "DashboardPermalinkRestApi"),
    ("can_get_embedded", "Dashboard"),
    ("can_read", "EmbeddedDashboard"),
    ("can_read", "Row Level Security"),
    ("can_read", "Tag"),
    ("can_query", "Api"),
    ("can_time_range", "Api"),
    ("can_get", "Datasource"),
    ("can_list", "SavedQuery"),
    ("can_explore", "Superset"),
    ("can_log", "Superset"),
    ("can_dashboard_permalink", "Superset"),
    ("can_dashboard", "Superset"),
    ("can_explore_json", "Superset"),
    ("can_recent_activity", "Log"),
    ("can_grant_guest_token", "SecurityRestApi"),
    ("can_read", "SecurityRestApi"),
    ("menu_access", "Dashboards"),
    ("menu_access", "Charts"),
    ("can_csv", "Superset"),
    ("can_share_chart", "Superset"),
    ("can_view_chart_as_table", "Dashboard"),
    ("can_drill", "Dashboard"),
    ("can_explore", "Superset"),         
]

guest_role_pvms = [
    ("can_read", "SavedQuery"),
    ("can_read", "CSSTemplate"),
    ("can_read", "ReportSchedule"),
    ("can_read", "Chart"),
    ("can_read", "Annotation"),
    ("can_read", "Dataset"),
    ("can_read", "Log"),
    ("can_read", "Dashboard"),
    ("can_read", "Database"),
    ("can_read", "Query"),
    ("can_warm_up_cache", "Chart"),
    ("can_read", "DashboardFilterStateRestApi"),
    ("can_get_embedded", "Dashboard"),
    ("can_read", "Tag"),
    ("can_time_range", "Api"),
    ("can_recent_activity", "Log"), 
    ("can_csv", "Superset"),
    ("can_view_chart_as_table", "Dashboard"),          
]

client_admin_pvms = [
    ("can_this_form_get", "UserInfoEditView"),
    ("can_this_form_post", "UserInfoEditView"),
    ("can_show", "RoleModelView"),
    ("can_add", "RoleModelView"),
    ("can_edit", "RoleModelView"),
    ("can_list", "RoleModelView"),
    ("can_delete", "User"),
    ("can_delete", "Role"),
    ("can_delete", "RoleModelView"),
    ("copyrole", "RoleModelView"),
    ("can_get", "User"),
    ("can_get", "Role"),
    ("can_info", "User"),
    ("can_info", "Role"),
    ("can_add_role_permissions", "Role"),
    ("can_post", "User"),
    ("can_post", "Role"),
    ("can_put", "User"),
    ("can_put", "Role"),
    ("can_list_role_permissions", "Role"),
    ("menu_access", "List Roles"),
    ("menu_access", "List Users"),
]


<<<<<<< HEAD
datakimia_public_role_pvms = [
    ("can_read", "AdvancedDataType"),
    ("can_query", "Api"),
    ("can_query_form_data", "Api"),
    ("can_time_range", "Api"),
    ("can_list", "AsyncEventsRestApi"),
    ("can_read", "AvailableDomains"),
    ("can_export", "Chart"),
    ("can_read", "Chart"),
    ("can_cache_dashboard_screenshot", "Dashboard"),
    ("can_drill", "Dashboard"),
    ("can_export", "Dashboard"),
    ("can_get_embedded", "Dashboard"),
    ("can_read", "Dashboard"),
    ("can_view_chart_as_table", "Dashboard"),
    ("can_read", "DashboardFilterStateRestApi"),
    ("can_read", "DashboardPermalinkRestApi"),
    ("can_read", "Database"),
    ("can_read", "Dataset"),
    ("can_external_metadata", "Datasource"),
    ("can_external_metadata_by_name", "Datasource"),
    ("can_get", "Datasource"),
    ("can_list", "DynamicPlugin"),
    ("can_show", "DynamicPlugin"),
    ("can_read", "EmbeddedDashboard"),
    ("can_read", "Explore"),
    ("can_read", "ExploreFormDataRestApi"),
    ("can_read", "ExplorePermalinkRestApi"),
    ("can_get_value", "KV"),
    ("can_recent_activity", "Log"),
    ("can_get", "MenuApi"),
    ("can_get", "OpenApi"),
    ("can_read", "RowLevelSecurity"),
    ("can_read", "SecurityRestApi"),
    ("can_csv", "Superset"),
    ("can_dashboard", "Superset"),
    ("can_dashboard_permalink", "Superset"),
    ("can_explore_json", "Superset"),
    ("can_fetch_datasource_metadata", "Superset"),
    ("can_log", "Superset"),
    ("can_share_chart", "Superset"),
    ("can_share_dashboard", "Superset"),
    ("can_slice", "Superset"),
    ("can_show", "SwaggerView"),
    ("can_read", "Tag"),
    ("can_list", "Tags"),
    ("can_userinfo", "UserOAuthModelView"),
]
from flask_jwt_extended import verify_jwt_in_request

=======
>>>>>>> e5bc1ace
class CustomSsoSecurityManager(SupersetSecurityManager):
    authoauthview = CustomOAuthView
    def __init__(self, appbuilder):
        super(CustomSsoSecurityManager, self).__init__(appbuilder)

        guest_role = self.add_role("Guest")
        for (action, model) in guest_role_pvms:
            pvm = self.find_permission_view_menu(action, model)
            self.add_permission_role(guest_role, pvm)

        client_admin_role = self.add_role("Client_Admin")
        for (action, model) in client_admin_pvms:
            pvm = self.find_permission_view_menu(action, model)
            self.add_permission_role(client_admin_role, pvm)

        default_role = self.add_role("Default")
        for (action, model) in default_role_pvms:
            pvm = self.find_permission_view_menu(action, model)
<<<<<<< HEAD
            self.add_permission_role(datakimia_public_role, pvm)   

    def is_item_public(self, permission_name, view_name):
        verify_jwt_in_request(optional=True) # Attempt to parse any existing JWT and fail silently
        return super().is_item_public(permission_name, view_name)                     
=======
            self.add_permission_role(default_role, pvm)
>>>>>>> e5bc1ace
<|MERGE_RESOLUTION|>--- conflicted
+++ resolved
@@ -120,7 +120,6 @@
 ]
 
 
-<<<<<<< HEAD
 datakimia_public_role_pvms = [
     ("can_read", "AdvancedDataType"),
     ("can_query", "Api"),
@@ -171,8 +170,6 @@
 ]
 from flask_jwt_extended import verify_jwt_in_request
 
-=======
->>>>>>> e5bc1ace
 class CustomSsoSecurityManager(SupersetSecurityManager):
     authoauthview = CustomOAuthView
     def __init__(self, appbuilder):
@@ -191,12 +188,13 @@
         default_role = self.add_role("Default")
         for (action, model) in default_role_pvms:
             pvm = self.find_permission_view_menu(action, model)
-<<<<<<< HEAD
+            self.add_permission_role(default_role, pvm)
+
+        datakimia_public_role = self.add_role("Datakimia_Public")
+        for (action, model) in datakimia_public_role_pvms:
+            pvm = self.find_permission_view_menu(action, model)
             self.add_permission_role(datakimia_public_role, pvm)   
 
     def is_item_public(self, permission_name, view_name):
         verify_jwt_in_request(optional=True) # Attempt to parse any existing JWT and fail silently
-        return super().is_item_public(permission_name, view_name)                     
-=======
-            self.add_permission_role(default_role, pvm)
->>>>>>> e5bc1ace
+        return super().is_item_public(permission_name, view_name) 