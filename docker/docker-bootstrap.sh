#!/usr/bin/env bash
#
# Licensed to the Apache Software Foundation (ASF) under one or more
# contributor license agreements.  See the NOTICE file distributed with
# this work for additional information regarding copyright ownership.
# The ASF licenses this file to You under the Apache License, Version 2.0
# (the "License"); you may not use this file except in compliance with
# the License.  You may obtain a copy of the License at
#
#    http://www.apache.org/licenses/LICENSE-2.0
#
# Unless required by applicable law or agreed to in writing, software
# distributed under the License is distributed on an "AS IS" BASIS,
# WITHOUT WARRANTIES OR CONDITIONS OF ANY KIND, either express or implied.
# See the License for the specific language governing permissions and
# limitations under the License.
#

set -eo pipefail

# Make python interactive
if [ "$DEV_MODE" == "true" ]; then
    echo "[DEV_MODE detected] Setting the superset package to be in editable mode"
    echo "RUN: uv pip install -e ."
    uv pip install -e .
fi
REQUIREMENTS_LOCAL="/app/docker/requirements-local.txt"
# If Cypress run – overwrite the password for admin and export env variables
if [ "$CYPRESS_CONFIG" == "true" ]; then
    export SUPERSET_CONFIG=tests.integration_tests.superset_test_config
    export SUPERSET_TESTENV=true
    export SUPERSET__SQLALCHEMY_DATABASE_URI=postgresql+psycopg2://superset:superset@db:5432/superset
fi
if [[ "$DATABASE_DIALECT" == postgres* ]] ; then
    echo "Installing postgres requirements"
    uv pip install -e .[postgres]
fi
#
# Make sure we have dev requirements installed
#
if [ -f "${REQUIREMENTS_LOCAL}" ]; then
<<<<<<< HEAD
  echo "Installing local overrides at ${REQUIREMENTS_LOCAL}"
  uv pip install --no-cache-dir -r "${REQUIREMENTS_LOCAL}"
else
  echo "Skipping local overrides"
=======
  echo "Installing python packages specified at ${REQUIREMENTS_LOCAL}"
  uv pip install --no-cache-dir -r "${REQUIREMENTS_LOCAL}"
>>>>>>> 29fd4a30
fi

case "${1}" in
  worker)
    echo "Starting Celery worker..."
    # setting up only 2 workers by default to contain memory usage in dev environments
    celery --app=superset.tasks.celery_app:app worker -O fair -l INFO --concurrency=${CELERYD_CONCURRENCY:-2}
    ;;
  beat)
    echo "Starting Celery beat..."
    rm -f /tmp/celerybeat.pid
    celery --app=superset.tasks.celery_app:app beat --pidfile /tmp/celerybeat.pid -l INFO -s "${SUPERSET_HOME}"/celerybeat-schedule
    ;;
  app)
    echo "Starting web app (using development server)..."
    flask run -p 8088 --with-threads --reload --debugger --host=0.0.0.0
    ;;
  app-gunicorn)
    echo "Starting web app..."
    /usr/bin/run-server.sh
    ;;
  *)
    echo "Unknown Operation!!!"
    ;;
esac<|MERGE_RESOLUTION|>--- conflicted
+++ resolved
@@ -39,15 +39,10 @@
 # Make sure we have dev requirements installed
 #
 if [ -f "${REQUIREMENTS_LOCAL}" ]; then
-<<<<<<< HEAD
   echo "Installing local overrides at ${REQUIREMENTS_LOCAL}"
-  uv pip install --no-cache-dir -r "${REQUIREMENTS_LOCAL}"
+  pip install --no-cache-dir -r "${REQUIREMENTS_LOCAL}"
 else
   echo "Skipping local overrides"
-=======
-  echo "Installing python packages specified at ${REQUIREMENTS_LOCAL}"
-  uv pip install --no-cache-dir -r "${REQUIREMENTS_LOCAL}"
->>>>>>> 29fd4a30
 fi
 
 case "${1}" in
