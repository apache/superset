--- conflicted
+++ resolved
@@ -141,12 +141,7 @@
         "db2": ["ibm-db-sa>=0.3.5, <0.4"],
         "dremio": ["sqlalchemy-dremio>=1.1.5, <1.3"],
         "drill": ["sqlalchemy-drill==0.1.dev"],
-<<<<<<< HEAD
-        "druid": ["pydruid>=0.6.1,<0.7"],
-        "dynamodb": ["pydynamodb>=0.4.2"],
-=======
         "druid": ["pydruid>=0.6.5,<0.7"],
->>>>>>> 4496748c
         "solr": ["sqlalchemy-solr >= 0.2.0"],
         "elasticsearch": ["elasticsearch-dbapi>=0.2.9, <0.3.0"],
         "exasol": ["sqlalchemy-exasol >= 2.4.0, <3.0"],
