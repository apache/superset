# Licensed to the Apache Software Foundation (ASF) under one
# or more contributor license agreements.  See the NOTICE file
# distributed with this work for additional information
# regarding copyright ownership.  The ASF licenses this file
# to you under the Apache License, Version 2.0 (the
# "License"); you may not use this file except in compliance
# with the License.  You may obtain a copy of the License at
#
#   http://www.apache.org/licenses/LICENSE-2.0
#
# Unless required by applicable law or agreed to in writing,
# software distributed under the License is distributed on an
# "AS IS" BASIS, WITHOUT WARRANTIES OR CONDITIONS OF ANY
# KIND, either express or implied.  See the License for the
# specific language governing permissions and limitations
# under the License.
import io
import json
import os
import subprocess
import sys

from setuptools import find_packages, setup

if sys.version_info < (3, 6):
    sys.exit('Sorry, Python < 3.6 is not supported')

BASE_DIR = os.path.abspath(os.path.dirname(__file__))
PACKAGE_DIR = os.path.join(BASE_DIR, 'superset', 'static', 'assets')
PACKAGE_FILE = os.path.join(PACKAGE_DIR, 'package.json')
with open(PACKAGE_FILE) as package_file:
    version_string = json.load(package_file)['version']

with io.open('README.md', encoding='utf-8') as f:
    long_description = f.read()


def get_git_sha():
    try:
        s = subprocess.check_output(['git', 'rev-parse', 'HEAD'])
        return s.decode().strip()
    except Exception:
        return ''


GIT_SHA = get_git_sha()
version_info = {
    'GIT_SHA': GIT_SHA,
    'version': version_string,
}
print('-==-' * 15)
print('VERSION: ' + version_string)
print('GIT SHA: ' + GIT_SHA)
print('-==-' * 15)

with open(os.path.join(PACKAGE_DIR, 'version_info.json'), 'w') as version_file:
    json.dump(version_info, version_file)


setup(
    name='apache-superset',
    description=(
        'A modern, enterprise-ready business intelligence web application'),
    long_description=long_description,
    long_description_content_type='text/markdown',
    version=version_string,
    packages=find_packages(),
    include_package_data=True,
    zip_safe=False,
    scripts=['superset/bin/superset'],
    install_requires=[
        'bleach>=3.0.2, <4.0.0',
        'celery>=4.2.0, <5.0.0',
        'click>=6.0, <7.0.0',  # `click`>=7 forces "-" instead of "_"
        'colorama',
        'contextlib2',
<<<<<<< HEAD
        'cryptography',
        'elasticsearch',
=======
        'croniter>=0.3.26',
        'cryptography>=2.4.2',
>>>>>>> ff9506fe
        'flask>=1.0.0, <2.0.0',
        'flask-appbuilder>=1.12.1, <2.0.0',
        'flask-caching',
        'flask-compress',
        'flask-migrate',
        'flask-sqlalchemy==2.3.2',
        'flask-wtf',
        'geopy',
        'gunicorn',  # deprecated
        'humanize',
        'idna',
        'isodate',
<<<<<<< HEAD
        'markdown<3.0.0',
        'pandas>=0.18.0, <0.24.0',
=======
        'markdown>=3.0',
        'pandas>=0.18.0, <0.24.0',  # `pandas`>=0.24.0 changes datetimelike API
>>>>>>> ff9506fe
        'parsedatetime',
        'pathlib2',
        'polyline',
        'psycopg2-binary',
        'pydruid>=0.4.3',
<<<<<<< HEAD
        'pyhive>=0.6.0',
=======
>>>>>>> ff9506fe
        'python-dateutil',
        'python-geohash',
        'pyyaml>=3.13',
        'requests>=2.20.0',
        'retry>=0.9.2',
        'selenium>=3.141.0',
        'simplejson>=3.15.0',
        'sqlalchemy',
        'sqlalchemy-utils',
        'sqlparse',
        'unicodecsv',
<<<<<<< HEAD
        'unidecode>=0.04.21',
        'beautifulsoup4==4.6.0',
        'bottleneck==1.2.1',
        'feather-format==0.4.0',
        'html5lib==0.999999999',
        'lxml==3.8.0',
        'numexpr==2.6.4',
        'xlrd==1.1.0',
        'python-ldap==3.1.0',
        'requests-kerberos==0.12.0',
        'django==2.1.5'

=======
        'wtforms-json',
>>>>>>> ff9506fe
    ],
    extras_require={
        'cors': ['flask-cors>=2.0.0'],
        'console_log': ['console_log==0.2.10'],
        'hive': [
            'pyhive>=0.6.1',
            'tableschema',
            'thrift-sasl>=0.2.1',
            'thrift>=0.9.3',
        ],
        'presto': ['pyhive>=0.4.0'],
        'gsheets': ['gsheetsdb>=0.1.9'],
    },
    author='Apache Software Foundation',
    author_email='dev@superset.incubator.apache.org',
    url='http://superset.apache.org/',
    download_url=(
        'https://dist.apache.org/repos/dist/release/superset/' + version_string
    ),
    classifiers=[
        'Programming Language :: Python :: 3.6',
    ],
)<|MERGE_RESOLUTION|>--- conflicted
+++ resolved
@@ -74,13 +74,9 @@
         'click>=6.0, <7.0.0',  # `click`>=7 forces "-" instead of "_"
         'colorama',
         'contextlib2',
-<<<<<<< HEAD
-        'cryptography',
         'elasticsearch',
-=======
-        'croniter>=0.3.26',
+        'croniter==0.3.25',
         'cryptography>=2.4.2',
->>>>>>> ff9506fe
         'flask>=1.0.0, <2.0.0',
         'flask-appbuilder>=1.12.1, <2.0.0',
         'flask-caching',
@@ -93,34 +89,24 @@
         'humanize',
         'idna',
         'isodate',
-<<<<<<< HEAD
-        'markdown<3.0.0',
-        'pandas>=0.18.0, <0.24.0',
-=======
         'markdown>=3.0',
         'pandas>=0.18.0, <0.24.0',  # `pandas`>=0.24.0 changes datetimelike API
->>>>>>> ff9506fe
         'parsedatetime',
         'pathlib2',
         'polyline',
         'psycopg2-binary',
         'pydruid>=0.4.3',
-<<<<<<< HEAD
-        'pyhive>=0.6.0',
-=======
->>>>>>> ff9506fe
         'python-dateutil',
         'python-geohash',
         'pyyaml>=3.13',
         'requests>=2.20.0',
         'retry>=0.9.2',
-        'selenium>=3.141.0',
+        'selenium>=3.14.0',
         'simplejson>=3.15.0',
         'sqlalchemy',
         'sqlalchemy-utils',
         'sqlparse',
         'unicodecsv',
-<<<<<<< HEAD
         'unidecode>=0.04.21',
         'beautifulsoup4==4.6.0',
         'bottleneck==1.2.1',
@@ -131,11 +117,8 @@
         'xlrd==1.1.0',
         'python-ldap==3.1.0',
         'requests-kerberos==0.12.0',
-        'django==2.1.5'
-
-=======
+        'django==2.1.5',
         'wtforms-json',
->>>>>>> ff9506fe
     ],
     extras_require={
         'cors': ['flask-cors>=2.0.0'],
