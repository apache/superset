--- conflicted
+++ resolved
@@ -92,12 +92,8 @@
         'unidecode>=0.04.21',
     ],
     extras_require={
-<<<<<<< HEAD
-        'cors': ['Flask-Cors>=2.0.0'],
+        'cors': ['flask-cors>=2.0.0'],
         'console_log': ['console_log==0.2.10'],
-=======
-        'cors': ['flask-cors>=2.0.0'],
->>>>>>> 2f5cff7d
     },
     author='Maxime Beauchemin',
     author_email='maximebeauchemin@gmail.com',
