# Licensed to the Apache Software Foundation (ASF) under one
# or more contributor license agreements.  See the NOTICE file
# distributed with this work for additional information
# regarding copyright ownership.  The ASF licenses this file
# to you under the Apache License, Version 2.0 (the
# "License"); you may not use this file except in compliance
# with the License.  You may obtain a copy of the License at
#
#   http://www.apache.org/licenses/LICENSE-2.0
#
# Unless required by applicable law or agreed to in writing,
# software distributed under the License is distributed on an
# "AS IS" BASIS, WITHOUT WARRANTIES OR CONDITIONS OF ANY
# KIND, either express or implied.  See the License for the
# specific language governing permissions and limitations
# under the License.
import json
import os
import subprocess

from setuptools import find_packages, setup

BASE_DIR = os.path.abspath(os.path.dirname(__file__))
PACKAGE_JSON = os.path.join(BASE_DIR, "superset-frontend", "package.json")

with open(PACKAGE_JSON) as package_file:
    version_string = json.load(package_file)["version"]

with open("README.md", encoding="utf-8") as f:
    long_description = f.read()


def get_git_sha() -> str:
    try:
        s = subprocess.check_output(["git", "rev-parse", "HEAD"])
        return s.decode().strip()
    except Exception:
        return ""


GIT_SHA = get_git_sha()
version_info = {"GIT_SHA": GIT_SHA, "version": version_string}
print("-==-" * 15)
print("VERSION: " + version_string)
print("GIT SHA: " + GIT_SHA)
print("-==-" * 15)

VERSION_INFO_FILE = os.path.join(BASE_DIR, "superset", "static", "version_info.json")

with open(VERSION_INFO_FILE, "w") as version_file:
    json.dump(version_info, version_file)

setup(
    name="apache-superset",
    description="A modern, enterprise-ready business intelligence web application",
    long_description=long_description,
    long_description_content_type="text/markdown",
    version=version_string,
    packages=find_packages(),
    include_package_data=True,
    zip_safe=False,
    entry_points={
        "console_scripts": ["superset=superset.cli.main:superset"],
        # the `postgres` and `postgres+psycopg2://` schemes were removed in SQLAlchemy 1.4
        # add an alias here to prevent breaking existing databases
        "sqlalchemy.dialects": [
            "postgres.psycopg2 = sqlalchemy.dialects.postgresql:dialect",
            "postgres = sqlalchemy.dialects.postgresql:dialect",
            "superset = superset.extensions.metadb:SupersetAPSWDialect",
        ],
        "shillelagh.adapter": [
            "superset=superset.extensions.metadb:SupersetShillelaghAdapter"
        ],
    },
    install_requires=[
        "backoff>=1.8.0",
        "celery>=5.3.6, <6.0.0",
        "click>=8.0.3",
        "click-option-group",
        "colorama",
        "croniter>=0.3.28",
        "cron-descriptor",
        "cryptography>=42.0.4, <43.0.0",
        "deprecation>=2.1.0, <2.2.0",
<<<<<<< HEAD
        "flask>=2.1.3, <2.2",
        "flask-appbuilder>=4.3.0, <5.0.0",
        "flask-caching>=1.10.1, <1.11",
=======
        "flask>=2.2.5, <3.0.0",
        "flask-appbuilder>=4.4.1, <5.0.0",
        "flask-caching>=2.1.0, <3",
>>>>>>> 66bf7017
        "flask-compress>=1.13, <2.0",
        "flask-talisman>=1.0.0, <2.0",
        "flask-login>=0.6.0, < 1.0",
        "flask-migrate>=3.1.0, <4.0",
        "flask-session>=0.4.0, <1.0",
        "flask-wtf>=1.1.0, <2.0",
        "func_timeout",
        "geopy",
        "gunicorn>=21.2.0, <22.0; sys_platform != 'win32'",
        "hashids>=1.3.1, <2",
        "holidays>=0.25, <0.26",
        "humanize",
        "importlib_metadata",
        "isodate",
        "Mako>=1.2.2",
        "markdown>=3.0",
        "msgpack>=1.0.0, <1.1",
        "nh3>=0.2.11, <0.3",
        "numpy==1.23.5",
        "packaging",
        "pandas[performance]>=2.0.3, <2.1",
        "parsedatetime",
        "paramiko>=3.4.0",
        "pgsanity",
        "polyline>=2.0.0, <3.0",
        "pyparsing>=3.0.6, <4",
        "python-dateutil",
        "python-dotenv",
        "python-geohash",
        "pyarrow>=14.0.1, <15",
        "pyyaml>=6.0.0, <7.0.0",
        "PyJWT>=2.4.0, <3.0",
        "redis>=4.6.0, <5.0",
        "selenium>=3.141.0, <4.10.0",
        "shillelagh[gsheetsapi]>=1.2.10, <2.0",
        "shortid",
        "sshtunnel>=0.4.0, <0.5",
        "simplejson>=3.15.0",
        "slack_sdk>=3.19.0, <4",
        "sqlalchemy>=1.4, <2",
        "sqlalchemy-utils>=0.38.3, <0.39",
        "sqlglot>=20,<21",
        "sqlparse>=0.4.4, <0.5",
        "tabulate>=0.8.9, <0.9",
        "typing-extensions>=4, <5",
        "waitress; sys_platform == 'win32'",
        "wtforms>=2.3.3, <4",
        "wtforms-json",
        "xlsxwriter>=3.0.7, <3.1",
    ],
    extras_require={
        "athena": ["pyathena[pandas]>=2, <3"],
        "aurora-data-api": ["preset-sqlalchemy-aurora-data-api>=0.2.8,<0.3"],
        "bigquery": [
            "pandas-gbq>=0.19.1",
            "sqlalchemy-bigquery>=1.6.1",
            "google-cloud-bigquery>=3.10.0",
        ],
        "clickhouse": ["clickhouse-connect>=0.5.14, <1.0"],
        "cockroachdb": ["cockroachdb>=0.3.5, <0.4"],
        "cors": ["flask-cors>=2.0.0"],
        "crate": ["crate[sqlalchemy]>=0.26.0, <0.27"],
        "databend": ["databend-sqlalchemy>=0.3.2, <1.0"],
        "databricks": [
            "databricks-sql-connector>=2.0.2, <3",
            "sqlalchemy-databricks>=0.2.0",
        ],
        "db2": ["ibm-db-sa>0.3.8, <=0.4.0"],
        "dremio": ["sqlalchemy-dremio>=1.1.5, <1.3"],
        "drill": ["sqlalchemy-drill>=1.1.4, <2"],
        "druid": ["pydruid>=0.6.5,<0.7"],
        "duckdb": ["duckdb-engine>=0.9.5, <0.10"],
        "dynamodb": ["pydynamodb>=0.4.2"],
        "solr": ["sqlalchemy-solr >= 0.2.0"],
        "elasticsearch": ["elasticsearch-dbapi>=0.2.9, <0.3.0"],
        "exasol": ["sqlalchemy-exasol >= 2.4.0, <3.0"],
        "excel": ["xlrd>=1.2.0, <1.3"],
        "firebird": ["sqlalchemy-firebird>=0.7.0, <0.8"],
        "firebolt": ["firebolt-sqlalchemy>=1.0.0, <2"],
        "gevent": ["gevent>=23.9.1"],
        "gsheets": ["shillelagh[gsheetsapi]>=1.2.10, <2"],
        "hana": ["hdbcli==2.4.162", "sqlalchemy_hana==0.4.0"],
        "hive": [
            "pyhive[hive]>=0.6.5;python_version<'3.11'",
            "pyhive[hive_pure_sasl]>=0.7.0",
            "tableschema",
            "thrift>=0.14.1, <1.0.0",
        ],
        "impala": ["impyla>0.16.2, <0.17"],
        "kusto": ["sqlalchemy-kusto>=2.0.0, <3"],
        "kylin": ["kylinpy>=2.8.1, <2.9"],
        "mssql": ["pymssql>=2.2.8, <3"],
        "mysql": ["mysqlclient>=2.1.0, <3"],
        "ocient": [
            "sqlalchemy-ocient>=1.0.0",
            "pyocient>=1.0.15, <2",
            "shapely",
            "geojson",
        ],
        "oracle": ["cx-Oracle>8.0.0, <8.1"],
        "pinot": ["pinotdb>=0.3.3, <0.4"],
        "playwright": ["playwright>=1.37.0, <2"],
        "postgres": ["psycopg2-binary==2.9.6"],
        "presto": ["pyhive[presto]>=0.6.5"],
        "trino": ["trino>=0.328.0"],
        "prophet": ["prophet>=1.1.5, <2"],
        "redshift": ["sqlalchemy-redshift>=0.8.1, <0.9"],
        "rockset": ["rockset-sqlalchemy>=0.0.1, <1"],
        "shillelagh": ["shillelagh[all]>=1.2.10, <2"],
        "snowflake": ["snowflake-sqlalchemy>=1.2.4, <2"],
        "spark": [
            "pyhive[hive]>=0.6.5;python_version<'3.11'",
            "pyhive[hive_pure_sasl]>=0.7",
            "tableschema",
            "thrift>=0.14.1, <1",
        ],
        "teradata": ["teradatasql>=16.20.0.23"],
        "thumbnails": ["Pillow>=10.0.1, <11"],
        "vertica": ["sqlalchemy-vertica-python>=0.5.9, < 0.6"],
        "netezza": ["nzalchemy>=11.0.2"],
        "starrocks": ["starrocks>=1.0.0"],
        "doris": ["pydoris>=1.0.0, <2.0.0"],
    },
    python_requires="~=3.9",
    author="Apache Software Foundation",
    author_email="dev@superset.apache.org",
    url="https://superset.apache.org/",
    download_url="https://www.apache.org/dist/superset/" + version_string,
    classifiers=[
        "Programming Language :: Python :: 3.9",
        "Programming Language :: Python :: 3.10",
        "Programming Language :: Python :: 3.11",
    ],
)<|MERGE_RESOLUTION|>--- conflicted
+++ resolved
@@ -82,15 +82,9 @@
         "cron-descriptor",
         "cryptography>=42.0.4, <43.0.0",
         "deprecation>=2.1.0, <2.2.0",
-<<<<<<< HEAD
-        "flask>=2.1.3, <2.2",
-        "flask-appbuilder>=4.3.0, <5.0.0",
-        "flask-caching>=1.10.1, <1.11",
-=======
         "flask>=2.2.5, <3.0.0",
         "flask-appbuilder>=4.4.1, <5.0.0",
         "flask-caching>=2.1.0, <3",
->>>>>>> 66bf7017
         "flask-compress>=1.13, <2.0",
         "flask-talisman>=1.0.0, <2.0",
         "flask-login>=0.6.0, < 1.0",
