# Licensed to the Apache Software Foundation (ASF) under one
# or more contributor license agreements.  See the NOTICE file
# distributed with this work for additional information
# regarding copyright ownership.  The ASF licenses this file
# to you under the Apache License, Version 2.0 (the
# "License"); you may not use this file except in compliance
# with the License.  You may obtain a copy of the License at
#
#   http://www.apache.org/licenses/LICENSE-2.0
#
# Unless required by applicable law or agreed to in writing,
# software distributed under the License is distributed on an
# "AS IS" BASIS, WITHOUT WARRANTIES OR CONDITIONS OF ANY
# KIND, either express or implied.  See the License for the
# specific language governing permissions and limitations
# under the License.
import io
import json
import os
import subprocess
import sys

from setuptools import find_packages, setup

BASE_DIR = os.path.abspath(os.path.dirname(__file__))
PACKAGE_JSON = os.path.join(BASE_DIR, "superset-frontend", "package.json")

with open(PACKAGE_JSON, "r") as package_file:
    version_string = json.load(package_file)["version"]

with io.open("README.md", "r", encoding="utf-8") as f:
    long_description = f.read()


def get_git_sha() -> str:
    try:
        s = subprocess.check_output(["git", "rev-parse", "HEAD"])
        return s.decode().strip()
    except Exception:
        return ""


GIT_SHA = get_git_sha()
version_info = {"GIT_SHA": GIT_SHA, "version": version_string}
print("-==-" * 15)
print("VERSION: " + version_string)
print("GIT SHA: " + GIT_SHA)
print("-==-" * 15)

VERSION_INFO_FILE = os.path.join(BASE_DIR, "superset", "static", "version_info.json")

with open(VERSION_INFO_FILE, "w") as version_file:
    json.dump(version_info, version_file)


setup(
    name="apache-superset",
    description="A modern, enterprise-ready business intelligence web application",
    long_description=long_description,
    long_description_content_type="text/markdown",
    version=version_string,
    packages=find_packages(),
    include_package_data=True,
    zip_safe=False,
    entry_points={
        "console_scripts": ["superset=superset.cli.main:superset"],
        # the `postgres+psycopg2://` scheme was removed in SQLAlchemy 1.4, add an alias here
        # to prevent breaking existing databases
        "sqlalchemy.dialects": [
            "postgres.psycopg2=sqlalchemy.dialects.postgresql:dialect"
        ],
    },
    install_requires=[
        "backoff>=1.8.0",
        "bleach>=3.0.2, <4.0.0",
        "cachelib>=0.4.1,<0.5",
        "celery>=5.2.2, <6.0.0",
        "click>=8.0.3",
        "colorama",
        "croniter>=0.3.28",
        "cron-descriptor",
        "cryptography>=3.3.2",
        "deprecation>=2.1.0, <2.2.0",
        "flask>=2.0.0, <3.0.0",
        "flask-appbuilder>=4.1.3, <5.0.0",
        "flask-caching>=1.10.0",
        "flask-compress",
        "flask-talisman",
        "flask-migrate",
        "flask-wtf",
        "func_timeout",
        "geopy",
        "graphlib-backport",
        "gunicorn>=20.1.0",
        "hashids>=1.3.1, <2",
        "holidays==0.10.3",  # PINNED! https://github.com/dr-prodigy/python-holidays/issues/406
        "humanize",
        "isodate",
        "markdown>=3.0",
        "msgpack>=1.0.0, <1.1",
        "numpy==1.22.1",
        "pandas>=1.3.0, <1.4",
        "parsedatetime",
        "pgsanity",
        "polyline",
        "pyparsing>=3.0.6, <4",
        "python-dateutil",
        "python-dotenv",
        "python-geohash",
        "pyarrow>=5.0.0, <6.0",
        "pyyaml>=5.4",
        "PyJWT>=2.4.0, <3.0",
        "redis",
        "selenium>=3.141.0",
        "simplejson>=3.15.0",
        "slackclient==2.5.0",  # PINNED! slack changes file upload api in the future versions
        "sqlalchemy>=1.4, <2",
        "sqlalchemy-utils>=0.37.8, <0.38",
        "sqlparse==0.3.0",  # PINNED! see https://github.com/andialbrecht/sqlparse/issues/562
        "tabulate==0.8.9",
        # needed to support Literal (3.8) and TypeGuard (3.10)
        "typing-extensions>=3.10, <4",
        "wtforms-json",
    ],
    extras_require={
        "athena": ["pyathena>=1.10.8, <1.11"],
        "aurora-data-api": ["preset-sqlalchemy-aurora-data-api>=0.2.8,<0.3"],
        "bigquery": [
            "pandas_gbq>=0.10.0",
            "pybigquery>=0.4.10",
            "google-cloud-bigquery>=2.4.0",
        ],
        "clickhouse": ["clickhouse-sqlalchemy>=0.1.4, <0.2"],
        "cockroachdb": ["cockroachdb>=0.3.5, <0.4"],
        "cors": ["flask-cors>=2.0.0"],
        "crate": ["crate[sqlalchemy]>=0.26.0, <0.27"],
        "databricks": [
            "databricks-sql-connector>=2.0.2, <3",
            "sqlalchemy-databricks>=0.2.0",
        ],
        "db2": ["ibm-db-sa>=0.3.5, <0.4"],
        "dremio": ["sqlalchemy-dremio>=1.1.5, <1.3"],
        "drill": ["sqlalchemy-drill==0.1.dev"],
        "druid": ["pydruid>=0.6.1,<0.7"],
        "solr": ["sqlalchemy-solr >= 0.2.0"],
        "elasticsearch": ["elasticsearch-dbapi>=0.2.0, <0.3.0"],
        "exasol": ["sqlalchemy-exasol >= 2.4.0, <3.0"],
        "excel": ["xlrd>=1.2.0, <1.3"],
        "firebird": ["sqlalchemy-firebird>=0.7.0, <0.8"],
        "firebolt": ["firebolt-sqlalchemy>=0.0.1"],
        "gsheets": ["shillelagh[gsheetsapi]>=1.0.14, <2"],
        "hana": ["hdbcli==2.4.162", "sqlalchemy_hana==0.4.0"],
        "hive": ["pyhive[hive]>=0.6.5", "tableschema", "thrift>=0.14.1, <1.0.0"],
        "impala": ["impyla>0.16.2, <0.17"],
        "kusto": ["sqlalchemy-kusto>=1.0.1, <2"],
        "kylin": ["kylinpy>=2.8.1, <2.9"],
        "mssql": ["pymssql>=2.1.4, <2.2"],
        "mysql": ["mysqlclient>=2.1.0, <3"],
        "oracle": ["cx-Oracle>8.0.0, <8.1"],
        "pinot": ["pinotdb>=0.3.3, <0.4"],
        "postgres": ["psycopg2-binary==2.9.1"],
        "presto": ["pyhive[presto]>=0.6.5"],
        "trino": ["trino>=0.313.0"],
        "prophet": ["prophet>=1.0.1, <1.1", "pystan<3.0"],
        "redshift": ["sqlalchemy-redshift>=0.8.1, < 0.9"],
        "rockset": ["rockset>=0.8.10, <0.9"],
        "shillelagh": [
            "shillelagh[datasetteapi,gsheetsapi,socrata,weatherapi]>=1.0.3, <2"
        ],
<<<<<<< HEAD
        "snowflake": [
            "snowflake-sqlalchemy==1.2.4"
        ],  # PINNED! 1.2.5 introduced breaking changes requiring sqlalchemy>=1.4.0
        "spark": ["pyhive[hive]>=0.6.5", "tableschema", "thrift>=0.14.1, <1.0.0"],
=======
        "snowflake": ["snowflake-sqlalchemy>=1.2.4, <2"],
        "spark": ["pyhive[hive]>=0.6.5", "tableschema", "thrift>=0.11.0, <1.0.0"],
>>>>>>> 846529a5
        "teradata": ["teradatasql>=16.20.0.23"],
        "thumbnails": ["Pillow>=9.1.1, <10.0.0"],
        "vertica": ["sqlalchemy-vertica-python>=0.5.9, < 0.6"],
        "netezza": ["nzalchemy>=11.0.2"],
    },
    python_requires="~=3.8",
    author="Apache Software Foundation",
    author_email="dev@superset.apache.org",
    url="https://superset.apache.org/",
    download_url="https://www.apache.org/dist/superset/" + version_string,
    classifiers=[
        "Programming Language :: Python :: 3.8",
        "Programming Language :: Python :: 3.9",
    ],
)<|MERGE_RESOLUTION|>--- conflicted
+++ resolved
@@ -167,15 +167,8 @@
         "shillelagh": [
             "shillelagh[datasetteapi,gsheetsapi,socrata,weatherapi]>=1.0.3, <2"
         ],
-<<<<<<< HEAD
-        "snowflake": [
-            "snowflake-sqlalchemy==1.2.4"
-        ],  # PINNED! 1.2.5 introduced breaking changes requiring sqlalchemy>=1.4.0
+        "snowflake": ["snowflake-sqlalchemy>=1.2.4, <2"],
         "spark": ["pyhive[hive]>=0.6.5", "tableschema", "thrift>=0.14.1, <1.0.0"],
-=======
-        "snowflake": ["snowflake-sqlalchemy>=1.2.4, <2"],
-        "spark": ["pyhive[hive]>=0.6.5", "tableschema", "thrift>=0.11.0, <1.0.0"],
->>>>>>> 846529a5
         "teradata": ["teradatasql>=16.20.0.23"],
         "thumbnails": ["Pillow>=9.1.1, <10.0.0"],
         "vertica": ["sqlalchemy-vertica-python>=0.5.9, < 0.6"],
