import io
import json
import os
import subprocess
import sys

from setuptools import find_packages, setup

if sys.version_info < (3, 6):
    sys.exit('Sorry, Python < 3.6 is not supported')

BASE_DIR = os.path.abspath(os.path.dirname(__file__))
PACKAGE_DIR = os.path.join(BASE_DIR, 'superset', 'static', 'assets')
PACKAGE_FILE = os.path.join(PACKAGE_DIR, 'package.json')
with open(PACKAGE_FILE) as package_file:
    version_string = json.load(package_file)['version']

with io.open('README.md', encoding='utf-8') as f:
    long_description = f.read()


def get_git_sha():
    try:
        s = subprocess.check_output(['git', 'rev-parse', 'HEAD'])
        return s.decode().strip()
    except Exception:
        return ''


GIT_SHA = get_git_sha()
version_info = {
    'GIT_SHA': GIT_SHA,
    'version': version_string,
}
print('-==-' * 15)
print('VERSION: ' + version_string)
print('GIT SHA: ' + GIT_SHA)
print('-==-' * 15)

with open(os.path.join(PACKAGE_DIR, 'version_info.json'), 'w') as version_file:
    json.dump(version_info, version_file)


setup(
    name='superset',
    description=(
        'A modern, enterprise-ready business intelligence web application'),
    long_description=long_description,
    long_description_content_type='text/markdown',
    version=version_string,
    packages=find_packages(),
    include_package_data=True,
    zip_safe=False,
    scripts=['superset/bin/superset'],
    install_requires=[
        'bleach>=3.0.2, <4.0.0',
        'celery>=4.2.0, <5.0.0',
        'click>=6.0, <7.0.0',  # click >=7 forces "-" instead of "_"
        'colorama',
        'contextlib2',
        'cryptography',
        'elasticsearch',
        'flask>=1.0.0, <2.0.0',
        'flask-appbuilder>=1.12.1, <2.0.0',
        'flask-caching',
        'flask-compress',
        'flask-migrate',
        'flask-sqlalchemy==2.3.2',
        'flask-wtf',
        'flower',  # deprecated
        'geopy',
        'gsheetsdb>=0.1.8',
        'gunicorn',  # deprecated
        'humanize',
        'idna',
        'isodate',
<<<<<<< HEAD
        'markdown>=3.0',
        'pandas>=0.18.0',
=======
        'markdown<3.0.0',
        'pandas>=0.18.0, <0.24.0',
>>>>>>> 8ed3266e
        'parsedatetime',
        'pathlib2',
        'polyline',
        'psycopg2-binary',
        'pydruid>=0.4.3',
        'pyhive>=0.6.0',
        'python-dateutil',
        'python-geohash',
        'pyyaml>=3.13',
        'requests>=2.20.0',
        'simplejson>=3.15.0',
        'sqlalchemy',
        'sqlalchemy-utils',
        'sqlparse',
        'tableschema',
        'thrift>=0.9.3',
        'thrift-sasl>=0.2.1',
        'unicodecsv',
        'unidecode>=0.04.21',
<<<<<<< HEAD
        'croniter==0.3.25',
        'selenium==3.14.0',
        'retry==0.9.2',
        'python-ldap==3.1.0'
=======
        'beautifulsoup4==4.6.0',
        'bottleneck==1.2.1',
        'feather-format==0.4.0',
        'html5lib==0.999999999',
        'lxml==3.8.0',
        'numexpr==2.6.4',
        'xlrd==1.1.0',
        'python-ldap==3.1.0',
        'requests-kerberos==0.12.0',
        'django==2.1.5'

>>>>>>> 8ed3266e
    ],
    extras_require={
        'cors': ['flask-cors>=2.0.0'],
        'console_log': ['console_log==0.2.10'],
    },
    author='Maxime Beauchemin',
    author_email='maximebeauchemin@gmail.com',
    url='https://github.com/apache/incubator-superset',
    download_url=(
        'https://github.com'
        '/apache/incubator-superset/tarball/' + version_string
    ),
    classifiers=[
        'Programming Language :: Python :: 3.6',
    ],
)<|MERGE_RESOLUTION|>--- conflicted
+++ resolved
@@ -74,13 +74,8 @@
         'humanize',
         'idna',
         'isodate',
-<<<<<<< HEAD
-        'markdown>=3.0',
-        'pandas>=0.18.0',
-=======
         'markdown<3.0.0',
         'pandas>=0.18.0, <0.24.0',
->>>>>>> 8ed3266e
         'parsedatetime',
         'pathlib2',
         'polyline',
@@ -100,12 +95,6 @@
         'thrift-sasl>=0.2.1',
         'unicodecsv',
         'unidecode>=0.04.21',
-<<<<<<< HEAD
-        'croniter==0.3.25',
-        'selenium==3.14.0',
-        'retry==0.9.2',
-        'python-ldap==3.1.0'
-=======
         'beautifulsoup4==4.6.0',
         'bottleneck==1.2.1',
         'feather-format==0.4.0',
@@ -117,7 +106,6 @@
         'requests-kerberos==0.12.0',
         'django==2.1.5'
 
->>>>>>> 8ed3266e
     ],
     extras_require={
         'cors': ['flask-cors>=2.0.0'],
