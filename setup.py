# Licensed to the Apache Software Foundation (ASF) under one
# or more contributor license agreements.  See the NOTICE file
# distributed with this work for additional information
# regarding copyright ownership.  The ASF licenses this file
# to you under the Apache License, Version 2.0 (the
# "License"); you may not use this file except in compliance
# with the License.  You may obtain a copy of the License at
#
#   http://www.apache.org/licenses/LICENSE-2.0
#
# Unless required by applicable law or agreed to in writing,
# software distributed under the License is distributed on an
# "AS IS" BASIS, WITHOUT WARRANTIES OR CONDITIONS OF ANY
# KIND, either express or implied.  See the License for the
# specific language governing permissions and limitations
# under the License.
import io
import json
import os
import subprocess
import sys

from setuptools import find_packages, setup

BASE_DIR = os.path.abspath(os.path.dirname(__file__))
PACKAGE_JSON = os.path.join(BASE_DIR, "superset-frontend", "package.json")

with open(PACKAGE_JSON, "r") as package_file:
    version_string = json.load(package_file)["version"]

with io.open("README.md", "r", encoding="utf-8") as f:
    long_description = f.read()


def get_git_sha() -> str:
    try:
        s = subprocess.check_output(["git", "rev-parse", "HEAD"])
        return s.decode().strip()
    except Exception:
        return ""


GIT_SHA = get_git_sha()
version_info = {"GIT_SHA": GIT_SHA, "version": version_string}
print("-==-" * 15)
print("VERSION: " + version_string)
print("GIT SHA: " + GIT_SHA)
print("-==-" * 15)

VERSION_INFO_FILE = os.path.join(BASE_DIR, "superset", "static", "version_info.json")

with open(VERSION_INFO_FILE, "w") as version_file:
    json.dump(version_info, version_file)


setup(
    name="apache-superset",
    description="A modern, enterprise-ready business intelligence web application",
    long_description=long_description,
    long_description_content_type="text/markdown",
    version=version_string,
    packages=find_packages(),
    include_package_data=True,
    zip_safe=False,
    entry_points={
        "console_scripts": ["superset=superset.cli.main:superset"],
        # the `postgres` and `postgres+psycopg2://` schemes were removed in SQLAlchemy 1.4
        # add an alias here to prevent breaking existing databases
        "sqlalchemy.dialects": [
            "postgres.psycopg2 = sqlalchemy.dialects.postgresql:dialect",
            "postgres = sqlalchemy.dialects.postgresql:dialect",
        ],
    },
    install_requires=[
        "backoff>=1.8.0",
<<<<<<< HEAD
        "bleach>=3.0.2, <4.0.0",
        "cachelib>=0.9.0, <0.10.0",
=======
        "cachelib>=0.4.1,<0.5",
>>>>>>> fd3030fc
        "celery>=5.2.2, <6.0.0",
        "click>=8.0.3",
        "click-option-group",
        "colorama",
        "croniter>=0.3.28",
        "cron-descriptor",
        "cryptography>=39.0.1, <40",
        "deprecation>=2.1.0, <2.2.0",
        "flask>=2.1.3, <2.2",
<<<<<<< HEAD
        "flask-appbuilder>=4.1.6, <5.0.0",
        "flask-caching>=2.0.2, <2.1",
=======
        "flask-appbuilder>=4.3.0, <5.0.0",
        "flask-caching>=1.10.1, <1.11",
>>>>>>> fd3030fc
        "flask-compress>=1.13, <2.0",
        "flask-talisman>=1.0.0, <2.0",
        "flask-login==0.6.0",
        "flask-migrate>=3.1.0, <4.0",
        "flask-wtf>=1.0.1, <1.1",
        "func_timeout",
        "geopy",
        "graphlib-backport",
        "gunicorn>=20.1.0; sys_platform != 'win32'",
        "hashids>=1.3.1, <2",
        "holidays>=0.23, <0.24",
        "humanize",
        "isodate",
        "markdown>=3.0",
        "msgpack>=1.0.0, <1.1",
        "nh3>=0.2.11, <0.3",
        "numpy==1.23.5",
        "pandas>=1.5.3, <1.6",
        "parsedatetime",
        "pgsanity",
        "polyline>=2.0.0, <3.0",
        "pyparsing>=3.0.6, <4",
        "python-dateutil",
        "python-dotenv",
        "python-geohash",
        "pyarrow>=10.0.1, <11",
        "pyyaml>=5.4",
        "PyJWT>=2.4.0, <3.0",
        "redis>=4.5.4, <5.0",
        "selenium>=3.141.0",
        "shortid",
        "sshtunnel>=0.4.0, <0.5",
        "simplejson>=3.15.0",
        "slack_sdk>=3.1.1, <4",
        "sqlalchemy>=1.4, <2",
        "sqlalchemy-utils>=0.38.3, <0.39",
        "sqlparse>=0.4.3, <0.5",
        "tabulate>=0.8.9, <0.9",
        "typing-extensions>=4, <5",
        "waitress; sys_platform == 'win32'",
        "wtforms>=2.3.3, <4",
        "wtforms-json",
        "xlsxwriter>=3.0.7, <3.1",
    ],
    extras_require={
        "athena": ["pyathena[pandas]>=2, <3"],
        "aurora-data-api": ["preset-sqlalchemy-aurora-data-api>=0.2.8,<0.3"],
        "bigquery": [
            "pandas-gbq>=0.18.1",
            "sqlalchemy-bigquery>=1.5.0",
            "google-cloud-bigquery>=3.4.0",
        ],
        "clickhouse": ["clickhouse-connect>=0.5.14, <1.0"],
        "cockroachdb": ["cockroachdb>=0.3.5, <0.4"],
        "cors": ["flask-cors>=2.0.0"],
        "crate": ["crate[sqlalchemy]>=0.26.0, <0.27"],
        "databricks": [
            "databricks-sql-connector>=2.0.2, <3",
            "sqlalchemy-databricks>=0.2.0",
        ],
        "db2": ["ibm-db-sa>=0.3.5, <0.4"],
        "dremio": ["sqlalchemy-dremio>=1.1.5, <1.3"],
        "drill": ["sqlalchemy-drill==0.1.dev"],
        "druid": ["pydruid>=0.6.5,<0.7"],
        "dynamodb": ["pydynamodb>=0.4.2"],
        "solr": ["sqlalchemy-solr >= 0.2.0"],
        "elasticsearch": ["elasticsearch-dbapi>=0.2.9, <0.3.0"],
        "exasol": ["sqlalchemy-exasol >= 2.4.0, <3.0"],
        "excel": ["xlrd>=1.2.0, <1.3"],
        "firebird": ["sqlalchemy-firebird>=0.7.0, <0.8"],
        "firebolt": ["firebolt-sqlalchemy>=0.0.1"],
        "gsheets": ["shillelagh[gsheetsapi]>=1.0.14, <2"],
        "hana": ["hdbcli==2.4.162", "sqlalchemy_hana==0.4.0"],
        "hive": ["pyhive[hive]>=0.6.5", "tableschema", "thrift>=0.14.1, <1.0.0"],
        "impala": ["impyla>0.16.2, <0.17"],
        "kusto": ["sqlalchemy-kusto>=2.0.0, <3"],
        "kylin": ["kylinpy>=2.8.1, <2.9"],
        "mssql": ["pymssql>=2.1.4, <2.2"],
        "mysql": ["mysqlclient>=2.1.0, <3"],
        "ocient": [
            "sqlalchemy-ocient>=1.0.0",
            "pyocient>=1.0.15",
        ],
        "oracle": ["cx-Oracle>8.0.0, <8.1"],
        "pinot": ["pinotdb>=0.3.3, <0.4"],
        "postgres": ["psycopg2-binary==2.9.6"],
        "presto": ["pyhive[presto]>=0.6.5"],
        "trino": ["trino>=0.319.0"],
        "prophet": ["prophet>=1.0.1, <1.1", "pystan<3.0"],
        "redshift": ["sqlalchemy-redshift>=0.8.1, < 0.9"],
        "rockset": ["rockset>=0.8.10, <0.9"],
        "shillelagh": [
            "shillelagh[datasetteapi,gsheetsapi,socrata,weatherapi]>=1.1.1, <2"
        ],
        "snowflake": ["snowflake-sqlalchemy>=1.2.4, <2"],
        "spark": ["pyhive[hive]>=0.6.5", "tableschema", "thrift>=0.14.1, <1.0.0"],
        "teradata": ["teradatasql>=16.20.0.23"],
        "thumbnails": ["Pillow>=9.3.0, <10.0.0"],
        "vertica": ["sqlalchemy-vertica-python>=0.5.9, < 0.6"],
        "netezza": ["nzalchemy>=11.0.2"],
    },
    python_requires="~=3.8",
    author="Apache Software Foundation",
    author_email="dev@superset.apache.org",
    url="https://superset.apache.org/",
    download_url="https://www.apache.org/dist/superset/" + version_string,
    classifiers=[
        "Programming Language :: Python :: 3.8",
        "Programming Language :: Python :: 3.9",
        "Programming Language :: Python :: 3.10",
        "Programming Language :: Python :: 3.11",
    ],
)<|MERGE_RESOLUTION|>--- conflicted
+++ resolved
@@ -73,12 +73,7 @@
     },
     install_requires=[
         "backoff>=1.8.0",
-<<<<<<< HEAD
-        "bleach>=3.0.2, <4.0.0",
         "cachelib>=0.9.0, <0.10.0",
-=======
-        "cachelib>=0.4.1,<0.5",
->>>>>>> fd3030fc
         "celery>=5.2.2, <6.0.0",
         "click>=8.0.3",
         "click-option-group",
@@ -88,13 +83,8 @@
         "cryptography>=39.0.1, <40",
         "deprecation>=2.1.0, <2.2.0",
         "flask>=2.1.3, <2.2",
-<<<<<<< HEAD
-        "flask-appbuilder>=4.1.6, <5.0.0",
+        "flask-appbuilder>=4.3.0, <5.0.0",
         "flask-caching>=2.0.2, <2.1",
-=======
-        "flask-appbuilder>=4.3.0, <5.0.0",
-        "flask-caching>=1.10.1, <1.11",
->>>>>>> fd3030fc
         "flask-compress>=1.13, <2.0",
         "flask-talisman>=1.0.0, <2.0",
         "flask-login==0.6.0",
