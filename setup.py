import io
import json
import os
import subprocess
import sys

from setuptools import find_packages, setup

if sys.version_info < (3, 6):
    sys.exit('Sorry, Python < 3.6 is not supported')

BASE_DIR = os.path.abspath(os.path.dirname(__file__))
PACKAGE_DIR = os.path.join(BASE_DIR, 'superset', 'static', 'assets')
PACKAGE_FILE = os.path.join(PACKAGE_DIR, 'package.json')
with open(PACKAGE_FILE) as package_file:
    version_string = json.load(package_file)['version']

with io.open('README.md', encoding='utf-8') as f:
    long_description = f.read()


def get_git_sha():
    try:
        s = subprocess.check_output(['git', 'rev-parse', 'HEAD'])
        return s.decode().strip()
    except Exception:
        return ''


GIT_SHA = get_git_sha()
version_info = {
    'GIT_SHA': GIT_SHA,
    'version': version_string,
}
print('-==-' * 15)
print('VERSION: ' + version_string)
print('GIT SHA: ' + GIT_SHA)
print('-==-' * 15)

with open(os.path.join(PACKAGE_DIR, 'version_info.json'), 'w') as version_file:
    json.dump(version_info, version_file)


setup(
    name='superset',
    description=(
        'A modern, enterprise-ready business intelligence web application'),
    long_description=long_description,
    long_description_content_type='text/markdown',
    version=version_string,
    packages=find_packages(),
    include_package_data=True,
    zip_safe=False,
    scripts=['superset/bin/superset'],
    install_requires=[
        'bleach>=3.0.2, <4.0.0',
<<<<<<< HEAD
=======
        'beautifulsoup4==4.6.0',
        'bottleneck==1.2.1',
>>>>>>> 85351018
        'celery>=4.2.0, <5.0.0',
        'click>=6.0, <7.0.0',  # click >=7 forces "-" instead of "_"
        'colorama',
        'contextlib2',
        'cryptography',
<<<<<<< HEAD
        'elasticsearch'
=======
        'elasticsearch',
>>>>>>> 85351018
        'flask>=1.0.0, <2.0.0',
        'flask-appbuilder>=1.12.1, <2.0.0',
        'flask-caching',
        'flask-compress',
        'flask-migrate',
        'flask-sqlalchemy==2.1',
        'flask-wtf',
        'flower',  # deprecated
        'geopy',
        'gsheetsdb>=0.1.8',
        'gunicorn',  # deprecated
        'humanize',
        'idna',
        'isodate',
        'markdown>=3.0',
        'pandas>=0.18.0',
        'parsedatetime',
        'pathlib2',
        'polyline',
        'psycopg2-binary',
        'pydruid>=0.4.3',
        'pyhive>=0.6.0',
        'python-dateutil',
        'python-geohash',
        'pyyaml>=3.13',
        'requests>=2.20.0',
        'simplejson>=3.15.0',
        'sqlalchemy',
        'sqlalchemy-utils',
        'sqlparse',
        'tableschema',
        'thrift>=0.9.3',
        'thrift-sasl>=0.2.1',
        'unicodecsv',
        'unidecode>=0.04.21',
        'croniter==0.3.25',
        'selenium==3.14.0',
        'retry==0.9.2',
<<<<<<< HEAD
=======
        'beautifulsoup4==4.6.0',
        'bottleneck==1.2.1',
        'xlrd==1.1.0',
>>>>>>> 85351018
        'python-ldap==3.1.0'
    ],
    extras_require={
        'cors': ['flask-cors>=2.0.0'],
        'console_log': ['console_log==0.2.10'],
    },
    author='Maxime Beauchemin',
    author_email='maximebeauchemin@gmail.com',
    url='https://github.com/apache/incubator-superset',
    download_url=(
        'https://github.com'
        '/apache/incubator-superset/tarball/' + version_string
    ),
    classifiers=[
        'Programming Language :: Python :: 3.6',
    ],
)<|MERGE_RESOLUTION|>--- conflicted
+++ resolved
@@ -54,21 +54,14 @@
     scripts=['superset/bin/superset'],
     install_requires=[
         'bleach>=3.0.2, <4.0.0',
-<<<<<<< HEAD
-=======
         'beautifulsoup4==4.6.0',
         'bottleneck==1.2.1',
->>>>>>> 85351018
         'celery>=4.2.0, <5.0.0',
         'click>=6.0, <7.0.0',  # click >=7 forces "-" instead of "_"
         'colorama',
         'contextlib2',
         'cryptography',
-<<<<<<< HEAD
-        'elasticsearch'
-=======
         'elasticsearch',
->>>>>>> 85351018
         'flask>=1.0.0, <2.0.0',
         'flask-appbuilder>=1.12.1, <2.0.0',
         'flask-caching',
@@ -107,12 +100,9 @@
         'croniter==0.3.25',
         'selenium==3.14.0',
         'retry==0.9.2',
-<<<<<<< HEAD
-=======
         'beautifulsoup4==4.6.0',
         'bottleneck==1.2.1',
         'xlrd==1.1.0',
->>>>>>> 85351018
         'python-ldap==3.1.0'
     ],
     extras_require={
