--- conflicted
+++ resolved
@@ -56,15 +56,6 @@
         'bleach>=3.0.2, <4.0.0',
         'boto3>=1.4.7, <2.0.0',
         'botocore>=1.7.0, <1.8.0',
-<<<<<<< HEAD
-        'celery>=4.2.0',
-        'click==6.7',
-        'colorama==0.3.9',
-        'contextlib2',
-        'cryptography',
-        'flask<1.0.0',
-        'flask-appbuilder>=1.12.1',
-=======
         'celery>=4.2.0, <5.0.0',
         'click>=6.0, <7.0.0',  # click >=7 forces "-" instead of "_"
         'colorama',
@@ -72,7 +63,6 @@
         'cryptography>=2.4.2',
         'flask>=1.0.0, <2.0.0',
         'flask-appbuilder>=1.12.1, <2.0.0',
->>>>>>> fd9fa190
         'flask-caching',
         'flask-compress',
         'flask-migrate',
