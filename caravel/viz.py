"""This module contains the "Viz" objects

These objects represent the backend of all the visualizations that
Caravel can render.
"""
from __future__ import absolute_import
from __future__ import division
from __future__ import print_function
from __future__ import unicode_literals

import hashlib
import json
import logging
import uuid
from collections import OrderedDict, defaultdict
from datetime import datetime, timedelta

import pandas as pd
from flask import flash, request, Markup
from markdown import markdown
from pandas.io.json import dumps
from six import string_types
from werkzeug.datastructures import ImmutableMultiDict
from werkzeug.urls import Href

from caravel import app, utils, cache
from caravel.forms import FormFactory

<<<<<<< HEAD
from six import string_types

from caravel.utils import NoResultsException

=======
>>>>>>> da421bb9
config = app.config


class BaseViz(object):

    """All visualizations derive this base class"""

    viz_type = None
    verbose_name = "Base Viz"
    credits = ""
    is_timeseries = False
    fieldsets = ({
        'label': None,
        'fields': (
            'metrics', 'groupby',
        )
    },)
    form_overrides = {}

    def __init__(self, datasource, form_data, slice=None):
        self.orig_form_data = form_data
        if not datasource:
            raise Exception("Viz is missing a datasource")
        self.datasource = datasource
        self.request = request
        self.viz_type = form_data.get("viz_type")
        self.slice = slice

        # TODO refactor all form related logic out of here and into forms.py
        ff = FormFactory(self)
        form_class = ff.get_form()
        defaults = form_class().data.copy()
        previous_viz_type = form_data.get('previous_viz_type')
        if isinstance(form_data, ImmutableMultiDict):
            form = form_class(form_data)
        else:
            form = form_class(**form_data)
        data = form.data.copy()

        if not form.validate():
            for k, v in form.errors.items():
                if not data.get('json') and not data.get('async'):
                    flash("{}: {}".format(k, " ".join(v)), 'danger')
        if previous_viz_type != self.viz_type:
            data = {
                k: form.data[k]
                for k in form_data.keys()
                if k in form.data}
        defaults.update(data)
        self.form_data = defaults
        self.query = ""

        self.form_data['previous_viz_type'] = self.viz_type
        self.token = self.form_data.get(
            'token', 'token_' + uuid.uuid4().hex[:8])

        self.metrics = self.form_data.get('metrics') or []
        self.groupby = self.form_data.get('groupby') or []
        self.reassignments()

    def get_form_override(self, fieldname, attr):
        if (
                fieldname in self.form_overrides and
                attr in self.form_overrides[fieldname]):
            s = self.form_overrides[fieldname][attr]
            if attr == 'label':
                s = '<label for="{fieldname}">{s}</label>'.format(**locals())
                s = Markup(s)
            return s

    @classmethod
    def flat_form_fields(cls):
        l = set()
        for d in cls.fieldsets:
            for obj in d['fields']:
                if obj and isinstance(obj, (tuple, list)):
                    l |= {a for a in obj if a}
                elif obj:
                    l.add(obj)
        return tuple(l)

    def reassignments(self):
        pass

    def get_url(self, **kwargs):
        """Returns the URL for the viz"""
        d = self.orig_form_data.copy()
        if 'json' in d:
            del d['json']
        if 'action' in d:
            del d['action']
        d.update(kwargs)
        # Remove unchecked checkboxes because HTML is weird like that
        for key in d.keys():
            if d[key] is False:
                del d[key]
        href = Href(
            '/caravel/explore/{self.datasource.type}/'
            '{self.datasource.id}/'.format(**locals()))
        return href(d)

    def get_df(self, query_obj=None):
        """Returns a pandas dataframe based on the query object"""
        if not query_obj:
            query_obj = self.query_obj()

        self.error_msg = ""
        self.results = None

        # The datasource here can be different backend but the interface is common
        self.results = self.datasource.query(**query_obj)
        self.query = self.results.query
        df = self.results.df
        if df is None:
            raise Exception("Error retrieving data")
        elif df.empty:
            raise NoResultsException()
        else:
            if 'timestamp' in df.columns:
                df.timestamp = pd.to_datetime(df.timestamp, utc=False)
                if self.datasource.offset:
                    df.timestamp += timedelta(hours=self.datasource.offset)
        df = df.fillna(0)
        return df

    @property
    def form(self):
        return self.form_class(**self.form_data)

    @property
    def form_class(self):
        return FormFactory(self).get_form()

    def query_filters(self):
        """Processes the filters for the query"""
        form_data = self.form_data
        # Building filters
        filters = []
        for i in range(1, 10):
            col = form_data.get("flt_col_" + str(i))
            op = form_data.get("flt_op_" + str(i))
            eq = form_data.get("flt_eq_" + str(i))
            if col and op and eq:
                filters.append((col, op, eq))

        # Extra filters (coming from dashboard)
        extra_filters = form_data.get('extra_filters')
        if extra_filters:
            extra_filters = json.loads(extra_filters)
            for slice_filters in extra_filters.values():
                for col, vals in slice_filters.items():
                    if col and vals:
                        filters += [(col, 'in', ",".join(vals))]
        return filters

    def query_obj(self):
        """Building a query object"""
        form_data = self.form_data
        groupby = form_data.get("groupby") or []
        metrics = form_data.get("metrics") or ['count']
        granularity = \
            form_data.get("granularity") or form_data.get("granularity_sqla")
        limit = int(form_data.get("limit", 0))
        row_limit = int(
            form_data.get("row_limit", config.get("ROW_LIMIT")))
        since = form_data.get("since", "1 year ago")
        from_dttm = utils.parse_human_datetime(since)
        if from_dttm > datetime.now():
            from_dttm = datetime.now() - (from_dttm-datetime.now())
        until = form_data.get("until", "now")
        to_dttm = utils.parse_human_datetime(until)
        if from_dttm > to_dttm:
            flash("The date range doesn't seem right.", "danger")
            from_dttm = to_dttm  # Making them identical to not raise

        # extras are used to query elements specific to a datasource type
        # for instance the extra where clause that applies only to Tables
        extras = {
            'where': form_data.get("where", ''),
            'having': form_data.get("having", ''),
            'time_grain_sqla': form_data.get("time_grain_sqla", ''),
        }
        d = {
            'granularity': granularity,
            'from_dttm': from_dttm,
            'to_dttm': to_dttm,
            'is_timeseries': self.is_timeseries,
            'groupby': groupby,
            'metrics': metrics,
            'row_limit': row_limit,
            'filter': self.query_filters(),
            'timeseries_limit': limit,
            'extras': extras,
        }
        return d

    @property
    def cache_timeout(self):
        if self.slice and self.slice.cache_timeout:
            return self.slice.cache_timeout
        if self.datasource.cache_timeout:
            return self.datasource.cache_timeout
        if hasattr(self.datasource, 'database') \
                and self.datasource.database.cache_timeout:
            return self.datasource.database.cache_timeout
        return config.get("CACHE_DEFAULT_TIMEOUT")

    def get_json(self):
        """Handles caching around the json payload retrieval"""
        cache_key = self.cache_key
        payload = None
        if self.form_data.get('force') != 'true':
            payload = cache.get(cache_key)
        if payload:
            is_cached = True
            logging.info("Serving from cache")
        else:
            is_cached = False
            cache_timeout = self.cache_timeout
            payload = {
                'data': self.get_data(),
                'query': self.query,
                'form_data': self.form_data,
                'json_endpoint': self.json_endpoint,
                'csv_endpoint': self.csv_endpoint,
                'standalone_endpoint': self.standalone_endpoint,
                'cache_timeout': cache_timeout,
            }
            payload['cached_dttm'] = datetime.now().isoformat().split('.')[0]
            logging.info("Caching for the next {} seconds".format(
                cache_timeout))
            cache.set(cache_key, payload, timeout=self.cache_timeout)
        payload['is_cached'] = is_cached
        return dumps(payload)

    def get_csv(self):
        df = self.get_df()
        include_index = not isinstance(df.index, pd.RangeIndex)
        return df.to_csv(index=include_index)

    def get_data(self):
        return []

    @property
    def json_endpoint(self):
        return self.get_url(json="true")

    @property
    def cache_key(self):
        url = self.get_url(json="true", force="false")
        return hashlib.md5(url.encode('utf-8')).hexdigest()

    @property
    def csv_endpoint(self):
        return self.get_url(csv="true")

    @property
    def standalone_endpoint(self):
        return self.get_url(standalone="true")

    @property
    def data(self):
        content = {
            'viz_name': self.viz_type,
            'json_endpoint': self.json_endpoint,
            'csv_endpoint': self.csv_endpoint,
            'standalone_endpoint': self.standalone_endpoint,
            'token': self.token,
            'form_data': self.form_data,
        }
        return content

    @property
    def json_data(self):
        return dumps(self.data)


class TableViz(BaseViz):

    """A basic html table that is sortable and searchable"""

    viz_type = "table"
    verbose_name = "Table View"
    credits = 'a <a href="https://github.com/airbnb/caravel">Caravel</a> original'
    fieldsets = ({
        'label': "Chart Options",
        'fields': (
            'row_limit',
            ('include_search', None),
        )
    }, {
        'label': "GROUP BY",
        'fields': (
            'groupby',
            'metrics',
        )
    }, {
        'label': "NOT GROUPED BY",
        'fields': (
            'all_columns',
        )
    })
    is_timeseries = False

    def query_obj(self):
        d = super(TableViz, self).query_obj()
        fd = self.form_data
        if fd.get('all_columns') and (fd.get('groupby') or fd.get('metrics')):
            raise Exception(
                "Choose either fields to [Group By] and [Metrics] or "
                "[Columns], not both")
        if fd.get('all_columns'):
            d['columns'] = fd.get('all_columns')
            d['groupby'] = []
        return d

    def get_df(self, query_obj=None):
        df = super(TableViz, self).get_df(query_obj)
        if (
                self.form_data.get("granularity") == "all" and
                'timestamp' in df):
            del df['timestamp']
        return df

    def get_data(self):
        df = self.get_df()
        return dict(
            records=df.to_dict(orient="records"),
            columns=list(df.columns),
        )


class PivotTableViz(BaseViz):

    """A pivot table view, define your rows, columns and metrics"""

    viz_type = "pivot_table"
    verbose_name = "Pivot Table"
    credits = 'a <a href="https://github.com/airbnb/caravel">Caravel</a> original'
    is_timeseries = False
    fieldsets = ({
        'label': None,
        'fields': (
            'groupby',
            'columns',
            'metrics',
            'pandas_aggfunc',
        )
    },)

    def query_obj(self):
        d = super(PivotTableViz, self).query_obj()
        groupby = self.form_data.get('groupby')
        columns = self.form_data.get('columns')
        metrics = self.form_data.get('metrics')
        if not columns:
            columns = []
        if not groupby:
            groupby = []
        if not groupby:
            raise Exception("Please choose at least one \"Group by\" field ")
        if not metrics:
            raise Exception("Please choose at least one metric")
        if (
                any(v in groupby for v in columns) or
                any(v in columns for v in groupby)):
            raise Exception("groupby and columns can't overlap")

        d['groupby'] = list(set(groupby) | set(columns))
        return d

    def get_df(self, query_obj=None):
        df = super(PivotTableViz, self).get_df(query_obj)
        if (
                self.form_data.get("granularity") == "all" and
                'timestamp' in df):
            del df['timestamp']
        df = df.pivot_table(
            index=self.form_data.get('groupby'),
            columns=self.form_data.get('columns'),
            values=self.form_data.get('metrics'),
            aggfunc=self.form_data.get('pandas_aggfunc'),
            margins=True,
        )
        return df

    def get_data(self):
        return self.get_df().to_html(
            na_rep='',
            classes=(
                "dataframe table table-striped table-bordered "
                "table-condensed table-hover").split(" "))


class MarkupViz(BaseViz):

    """Use html or markdown to create a free form widget"""

    viz_type = "markup"
    verbose_name = "Markup Widget"
    fieldsets = ({
        'label': None,
        'fields': ('markup_type', 'code')
    },)
    is_timeseries = False

    def rendered(self):
        markup_type = self.form_data.get("markup_type")
        code = self.form_data.get("code", '')
        if markup_type == "markdown":
            return markdown(code)
        elif markup_type == "html":
            return code

    def get_data(self):
        return dict(html=self.rendered())


class WordCloudViz(BaseViz):

    """Build a colorful word cloud

    Uses the nice library at:
    https://github.com/jasondavies/d3-cloud
    """

    viz_type = "word_cloud"
    verbose_name = "Word Cloud"
    is_timeseries = False
    fieldsets = ({
        'label': None,
        'fields': (
            'series', 'metric', 'limit',
            ('size_from', 'size_to'),
            'rotation',
        )
    },)

    def query_obj(self):
        d = super(WordCloudViz, self).query_obj()

        d['metrics'] = [self.form_data.get('metric')]
        d['groupby'] = [self.form_data.get('series')]
        return d

    def get_data(self):
        df = self.get_df()
        # Ordering the columns
        df = df[[self.form_data.get('series'), self.form_data.get('metric')]]
        # Labeling the columns for uniform json schema
        df.columns = ['text', 'size']
        return df.to_dict(orient="records")


class NVD3Viz(BaseViz):

    """Base class for all nvd3 vizs"""

    credits = '<a href="http://nvd3.org/">NVD3.org</a>'
    viz_type = None
    verbose_name = "Base NVD3 Viz"
    is_timeseries = False


class BubbleViz(NVD3Viz):

    """Based on the NVD3 bubble chart"""

    viz_type = "bubble"
    verbose_name = "Bubble Chart"
    is_timeseries = False
    fieldsets = ({
        'label': None,
        'fields': (
            'series', 'entity',
            'x', 'y',
            'size', 'limit',
        )
    }, {
        'label': 'Chart Options',
        'fields': (
            ('x_log_scale', 'y_log_scale'),
            ('show_legend', None),
            'max_bubble_size',
        )
    },)

    def query_obj(self):
        form_data = self.form_data
        d = super(BubbleViz, self).query_obj()
        d['groupby'] = list({
            form_data.get('series'),
            form_data.get('entity')
        })
        self.x_metric = form_data.get('x')
        self.y_metric = form_data.get('y')
        self.z_metric = form_data.get('size')
        self.entity = form_data.get('entity')
        self.series = form_data.get('series')

        d['metrics'] = [
            self.z_metric,
            self.x_metric,
            self.y_metric,
        ]
        if not all(d['metrics'] + [self.entity, self.series]):
            raise Exception("Pick a metric for x, y and size")
        return d

    def get_df(self, query_obj=None):
        df = super(BubbleViz, self).get_df(query_obj)
        df = df.fillna(0)
        df['x'] = df[[self.x_metric]]
        df['y'] = df[[self.y_metric]]
        df['size'] = df[[self.z_metric]]
        df['shape'] = 'circle'
        df['group'] = df[[self.series]]
        return df

    def get_data(self):
        df = self.get_df()
        series = defaultdict(list)
        for row in df.to_dict(orient='records'):
            series[row['group']].append(row)
        chart_data = []
        for k, v in series.items():
            chart_data.append({
                'key': k,
                'values': v})
        return chart_data


class BigNumberViz(BaseViz):

    """Put emphasis on a single metric with this big number viz"""

    viz_type = "big_number"
    verbose_name = "Big Number with Trendline"
    credits = 'a <a href="https://github.com/airbnb/caravel">Caravel</a> original'
    is_timeseries = True
    fieldsets = ({
        'label': None,
        'fields': (
            'metric',
            'compare_lag',
            'compare_suffix',
            'y_axis_format',
        )
    },)
    form_overrides = {
        'y_axis_format': {
            'label': 'Number format',
        }
    }

    def reassignments(self):
        metric = self.form_data.get('metric')
        if not metric:
            self.form_data['metric'] = self.orig_form_data.get('metrics')

    def query_obj(self):
        d = super(BigNumberViz, self).query_obj()
        metric = self.form_data.get('metric')
        if not metric:
            raise Exception("Pick a metric!")
        d['metrics'] = [self.form_data.get('metric')]
        self.form_data['metric'] = metric
        return d

    def get_data(self):
        form_data = self.form_data
        df = self.get_df()
        df.sort(columns=df.columns[0], inplace=True)
        compare_lag = form_data.get("compare_lag", "")
        compare_lag = int(compare_lag) if compare_lag and compare_lag.isdigit() else 0
        return {
            'data': df.values.tolist(),
            'compare_lag': compare_lag,
            'compare_suffix': form_data.get('compare_suffix', ''),
        }


class BigNumberTotalViz(BaseViz):

    """Put emphasis on a single metric with this big number viz"""

    viz_type = "big_number_total"
    verbose_name = "Big Number"
    credits = 'a <a href="https://github.com/airbnb/caravel">Caravel</a> original'
    is_timeseries = False
    fieldsets = ({
        'label': None,
        'fields': (
            'metric',
            'subheader',
            'y_axis_format',
        )
    },)
    form_overrides = {
        'y_axis_format': {
            'label': 'Number format',
        }
    }

    def reassignments(self):
        metric = self.form_data.get('metric')
        if not metric:
            self.form_data['metric'] = self.orig_form_data.get('metrics')

    def query_obj(self):
        d = super(BigNumberTotalViz, self).query_obj()
        metric = self.form_data.get('metric')
        if not metric:
            raise Exception("Pick a metric!")
        d['metrics'] = [self.form_data.get('metric')]
        self.form_data['metric'] = metric
        return d

    def get_data(self):
        form_data = self.form_data
        df = self.get_df()
        df = df.sort(columns=df.columns[0])
        return {
            'data': df.values.tolist(),
            'subheader': form_data.get('subheader', ''),
        }


class NVD3TimeSeriesViz(NVD3Viz):

    """A rich line chart component with tons of options"""

    viz_type = "line"
    verbose_name = "Time Series - Line Chart"
    sort_series = False
    is_timeseries = True
    fieldsets = ({
        'label': None,
        'fields': (
            'metrics',
            'groupby', 'limit',
        ),
    }, {
        'label': 'Chart Options',
        'fields': (
            ('show_brush', 'show_legend'),
            ('rich_tooltip', 'y_axis_zero'),
            ('y_log_scale', 'contribution'),
            ('x_axis_format', 'y_axis_format'),
            ('line_interpolation', 'x_axis_showminmax'),
        ),
    }, {
        'label': 'Advanced Analytics',
        'description': (
            "This section contains options "
            "that allow for advanced analytical post processing "
            "of query results"),
        'fields': (
            ('rolling_type', 'rolling_periods'),
            'time_compare',
            'num_period_compare',
            None,
            ('resample_how', 'resample_rule',), 'resample_fillmethod'
        ),
    },)

    def get_df(self, query_obj=None):
        form_data = self.form_data
        df = super(NVD3TimeSeriesViz, self).get_df(query_obj)

        df = df.fillna(0)
        if form_data.get("granularity") == "all":
            raise Exception("Pick a time granularity for your time series")

        df = df.pivot_table(
            index="timestamp",
            columns=form_data.get('groupby'),
            values=form_data.get('metrics'))

        fm = form_data.get("resample_fillmethod")
        if not fm:
            fm = None
        how = form_data.get("resample_how")
        rule = form_data.get("resample_rule")
        if how and rule:
            df = df.resample(rule, how=how, fill_method=fm)
            if not fm:
                df = df.fillna(0)

        if self.sort_series:
            dfs = df.sum()
            dfs.sort(ascending=False)
            df = df[dfs.index]

        if form_data.get("contribution"):
            dft = df.T
            df = (dft / dft.sum()).T

        num_period_compare = form_data.get("num_period_compare")
        if num_period_compare:
            num_period_compare = int(num_period_compare)
            df = (df / df.shift(num_period_compare)) - 1
            df = df[num_period_compare:]

        rolling_periods = form_data.get("rolling_periods")
        rolling_type = form_data.get("rolling_type")

        if rolling_type in ('mean', 'std', 'sum') and rolling_periods:
            if rolling_type == 'mean':
                df = pd.rolling_mean(df, int(rolling_periods), min_periods=0)
            elif rolling_type == 'std':
                df = pd.rolling_std(df, int(rolling_periods), min_periods=0)
            elif rolling_type == 'sum':
                df = pd.rolling_sum(df, int(rolling_periods), min_periods=0)
        elif rolling_type == 'cumsum':
            df = df.cumsum()
        return df

    def to_series(self, df, classed='', title_suffix=''):
        series = df.to_dict('series')

        chart_data = []
        for name in df.T.index.tolist():
            ys = series[name]
            if df[name].dtype.kind not in "biufc":
                continue
            df['timestamp'] = pd.to_datetime(df.index, utc=False)
            if isinstance(name, string_types):
                series_title = name
            else:
                name = ["{}".format(s) for s in name]
                if len(self.form_data.get('metrics')) > 1:
                    series_title = ", ".join(name)
                else:
                    series_title = ", ".join(name[1:])
            if title_suffix:
                series_title += title_suffix

            d = {
                "key": series_title,
                "classed": classed,
                "values": [{'x': ds, 'y': ys[ds]} for ds in df.timestamp],
            }
            chart_data.append(d)
        return chart_data

    def get_data(self):
        df = self.get_df()
        chart_data = self.to_series(df)

        time_compare = self.form_data.get('time_compare')
        if time_compare:
            query_object = self.query_obj()
            delta = utils.parse_human_timedelta(time_compare)
            query_object['inner_from_dttm'] = query_object['from_dttm']
            query_object['inner_to_dttm'] = query_object['to_dttm']
            query_object['from_dttm'] -= delta
            query_object['to_dttm'] -= delta

            df2 = self.get_df(query_object)
            df2.index += delta
            chart_data += self.to_series(
                df2, classed='caravel', title_suffix="---")
            chart_data = sorted(chart_data, key=lambda x: x['key'])
        return chart_data


class NVD3TimeSeriesBarViz(NVD3TimeSeriesViz):

    """A bar chart where the x axis is time"""

    viz_type = "bar"
    sort_series = True
    verbose_name = "Time Series - Bar Chart"
    fieldsets = [NVD3TimeSeriesViz.fieldsets[0]] + [{
        'label': 'Chart Options',
        'fields': (
            ('show_brush', 'show_legend'),
            ('rich_tooltip', 'y_axis_zero'),
            ('y_log_scale', 'contribution'),
            ('x_axis_format', 'y_axis_format'),
            ('line_interpolation', 'bar_stacked'),
            ('x_axis_showminmax', None),
        ), }] + [NVD3TimeSeriesViz.fieldsets[2]]


class NVD3CompareTimeSeriesViz(NVD3TimeSeriesViz):

    """A line chart component where you can compare the % change over time"""

    viz_type = 'compare'
    verbose_name = "Time Series - Percent Change"


class NVD3TimeSeriesStackedViz(NVD3TimeSeriesViz):

    """A rich stack area chart"""

    viz_type = "area"
    verbose_name = "Time Series - Stacked"
    sort_series = True
    fieldsets = [NVD3TimeSeriesViz.fieldsets[0]] + [{
        'label': 'Chart Options',
        'fields': (
            ('show_brush', 'show_legend'),
            ('rich_tooltip', 'y_axis_zero'),
            ('y_log_scale', 'contribution'),
            ('x_axis_format', 'y_axis_format'),
            ('x_axis_showminmax'),
            ('line_interpolation', 'stacked_style'),
        ), }] + [NVD3TimeSeriesViz.fieldsets[2]]


class DistributionPieViz(NVD3Viz):

    """Annoy visualization snobs with this controversial pie chart"""

    viz_type = "pie"
    verbose_name = "Distribution - NVD3 - Pie Chart"
    is_timeseries = False
    fieldsets = ({
        'label': None,
        'fields': (
            'metrics', 'groupby',
            'limit',
            ('donut', 'show_legend'),
        )
    },)

    def query_obj(self):
        d = super(DistributionPieViz, self).query_obj()
        d['is_timeseries'] = False
        return d

    def get_df(self, query_obj=None):
        df = super(DistributionPieViz, self).get_df(query_obj)
        df = df.pivot_table(
            index=self.groupby,
            values=[self.metrics[0]])
        df.sort(self.metrics[0], ascending=False, inplace=True)
        return df

    def get_data(self):
        df = self.get_df()
        df = df.reset_index()
        df.columns = ['x', 'y']
        return df.to_dict(orient="records")


class DistributionBarViz(DistributionPieViz):

    """A good old bar chart"""

    viz_type = "dist_bar"
    verbose_name = "Distribution - Bar Chart"
    is_timeseries = False
    fieldsets = ({
        'label': 'Chart Options',
        'fields': (
            'groupby',
            'columns',
            'metrics',
            'row_limit',
            ('show_legend', 'bar_stacked'),
            ('y_axis_format', None),
        )
    },)
    form_overrides = {
        'groupby': {
            'label': 'Series',
        },
        'columns': {
            'label': 'Breakdowns',
            'description': "Defines how each series is broken down",
        },
    }

    def query_obj(self):
        d = super(DistributionPieViz, self).query_obj()  # noqa
        fd = self.form_data
        d['is_timeseries'] = False
        gb = fd.get('groupby') or []
        cols = fd.get('columns') or []
        d['groupby'] = set(gb + cols)
        if len(d['groupby']) < len(gb) + len(cols):
            raise Exception("Can't have overlap between Series and Breakdowns")
        if not self.metrics:
            raise Exception("Pick at least one metric")
        if not self.groupby:
            raise Exception("Pick at least one field for [Series]")
        return d

    def get_df(self, query_obj=None):
        df = super(DistributionPieViz, self).get_df(query_obj)  # noqa
        fd = self.form_data

        row = df.groupby(self.groupby).sum()[self.metrics[0]].copy()
        row.sort(ascending=False)
        columns = fd.get('columns') or []
        pt = df.pivot_table(
            index=self.groupby,
            columns=columns,
            values=self.metrics)
        pt = pt.reindex(row.index)
        return pt

    def get_data(self):
        df = self.get_df()
        chart_data = []
        for name, ys in df.iteritems():
            if df[name].dtype.kind not in "biufc":
                continue
            if isinstance(name, string_types):
                series_title = name
            elif len(self.metrics) > 1:
                series_title = ", ".join(name)
            else:
                l = [str(s) for s in name[1:]]
                series_title = ", ".join(l)
            d = {
                "key": series_title,
                "values": [
                    {'x': i, 'y': v}
                    for i, v in ys.iteritems()]
            }
            chart_data.append(d)
        return chart_data


class SunburstViz(BaseViz):

    """A multi level sunburst chart"""

    viz_type = "sunburst"
    verbose_name = "Sunburst"
    is_timeseries = False
    credits = (
        'Kerry Rodden '
        '@<a href="https://bl.ocks.org/kerryrodden/7090426">bl.ocks.org</a>')
    fieldsets = ({
        'label': None,
        'fields': (
            'groupby',
            'metric', 'secondary_metric',
            'row_limit',
        )
    },)
    form_overrides = {
        'metric': {
            'label': 'Primary Metric',
            'description': (
                "The primary metric is used to "
                "define the arc segment sizes"),
        },
        'secondary_metric': {
            'label': 'Secondary Metric',
            'description': (
                "This secondary metric is used to "
                "define the color as a ratio against the primary metric. "
                "If the two metrics match, color is mapped level groups"),
        },
        'groupby': {
            'label': 'Hierarchy',
            'description': "This defines the level of the hierarchy",
        },
    }

    def get_df(self, query_obj=None):
        df = super(SunburstViz, self).get_df(query_obj)
        return df

    def get_data(self):
        df = self.get_df()

        # if m1 == m2 duplicate the metric column
        cols = self.form_data.get('groupby')
        metric = self.form_data.get('metric')
        secondary_metric = self.form_data.get('secondary_metric')
        if metric == secondary_metric:
            ndf = df[cols]
            ndf['m1'] = df[metric]
            ndf['m2'] = df[metric]
        else:
            cols += [
                self.form_data['metric'], self.form_data['secondary_metric']]
            ndf = df[cols]
        return json.loads(ndf.to_json(orient="values"))  # TODO fix this nonsense

    def query_obj(self):
        qry = super(SunburstViz, self).query_obj()
        qry['metrics'] = [
            self.form_data['metric'], self.form_data['secondary_metric']]
        return qry


class SankeyViz(BaseViz):

    """A Sankey diagram that requires a parent-child dataset"""

    viz_type = "sankey"
    verbose_name = "Sankey"
    is_timeseries = False
    credits = '<a href="https://www.npmjs.com/package/d3-sankey">d3-sankey on npm</a>'
    fieldsets = ({
        'label': None,
        'fields': (
            'groupby',
            'metric',
            'row_limit',
        )
    },)
    form_overrides = {
        'groupby': {
            'label': 'Source / Target',
            'description': "Choose a source and a target",
        },
    }

    def query_obj(self):
        qry = super(SankeyViz, self).query_obj()
        if len(qry['groupby']) != 2:
            raise Exception("Pick exactly 2 columns as [Source / Target]")
        qry['metrics'] = [
            self.form_data['metric']]
        return qry

    def get_data(self):
        df = self.get_df()
        df.columns = ['source', 'target', 'value']
        recs = df.to_dict(orient='records')

        hierarchy = defaultdict(set)
        for row in recs:
            hierarchy[row['source']].add(row['target'])

        def find_cycle(g):
            """Whether there's a cycle in a directed graph"""
            path = set()
            def visit(vertex):
                path.add(vertex)
                for neighbour in g.get(vertex, ()):
                    if neighbour in path or visit(neighbour):
                        return (vertex, neighbour)
                path.remove(vertex)
            for v in g:
                cycle = visit(v)
                if cycle:
                    return cycle

        cycle = find_cycle(hierarchy)
        if cycle:
            raise Exception(
                "There's a loop in your Sankey, please provide a tree. "
                "Here's a faulty link: {}".format(cycle))
        return recs


class DirectedForceViz(BaseViz):

    """An animated directed force layout graph visualization"""

    viz_type = "directed_force"
    verbose_name = "Directed Force Layout"
    credits = 'd3noob @<a href="http://bl.ocks.org/d3noob/5141278">bl.ocks.org</a>'
    is_timeseries = False
    fieldsets = ({
        'label': None,
        'fields': (
            'groupby',
            'metric',
            'row_limit',
        )
    }, {
        'label': 'Force Layout',
        'fields': (
            'link_length',
            'charge',
        )
    },)
    form_overrides = {
        'groupby': {
            'label': 'Source / Target',
            'description': "Choose a source and a target",
        },
    }

    def query_obj(self):
        qry = super(DirectedForceViz, self).query_obj()
        if len(self.form_data['groupby']) != 2:
            raise Exception("Pick exactly 2 columns to 'Group By'")
        qry['metrics'] = [self.form_data['metric']]
        return qry

    def get_data(self):
        df = self.get_df()
        df.columns = ['source', 'target', 'value']
        return df.to_dict(orient='records')


class WorldMapViz(BaseViz):

    """A country centric world map"""

    viz_type = "world_map"
    verbose_name = "World Map"
    is_timeseries = False
    credits = 'datamaps on <a href="https://www.npmjs.com/package/datamaps">npm</a>'
    fieldsets = ({
        'label': None,
        'fields': (
            'entity',
            'country_fieldtype',
            'metric',
        )
    }, {
        'label': 'Bubbles',
        'fields': (
            ('show_bubbles', None),
            'secondary_metric',
            'max_bubble_size',
        )
    })
    form_overrides = {
        'entity': {
            'label': 'Country Field',
            'description': "3 letter code of the country",
        },
        'metric': {
            'label': 'Metric for color',
            'description': ("Metric that defines the color of the country"),
        },
        'secondary_metric': {
            'label': 'Bubble size',
            'description': ("Metric that defines the size of the bubble"),
        },
    }

    def query_obj(self):
        qry = super(WorldMapViz, self).query_obj()
        qry['metrics'] = [
            self.form_data['metric'], self.form_data['secondary_metric']]
        qry['groupby'] = [self.form_data['entity']]
        return qry

    def get_data(self):
        from caravel.data import countries
        df = self.get_df()
        cols = [self.form_data.get('entity')]
        metric = self.form_data.get('metric')
        secondary_metric = self.form_data.get('secondary_metric')
        if metric == secondary_metric:
            ndf = df[cols]
            ndf['m1'] = df[metric]
            ndf['m2'] = df[metric]
        else:
            cols += [metric, secondary_metric]
            ndf = df[cols]
        df = ndf
        df.columns = ['country', 'm1', 'm2']
        d = df.to_dict(orient='records')
        for row in d:
            country = countries.get(
                self.form_data.get('country_fieldtype'), row['country'])
            if country:
                row['country'] = country['cca3']
                row['latitude'] = country['lat']
                row['longitude'] = country['lng']
                row['name'] = country['name']
            else:
                row['country'] = "XXX"
        return d


class FilterBoxViz(BaseViz):

    """A multi filter, multi-choice filter box to make dashboards interactive"""

    viz_type = "filter_box"
    verbose_name = "Filters"
    is_timeseries = False
    credits = 'a <a href="https://github.com/airbnb/caravel">Caravel</a> original'
    fieldsets = ({
        'label': None,
        'fields': (
            'groupby',
            'metric',
        )
    },)
    form_overrides = {
        'groupby': {
            'label': 'Filter fields',
            'description': "The fields you want to filter on",
        },
    }

    def query_obj(self):
        qry = super(FilterBoxViz, self).query_obj()
        groupby = self.form_data['groupby']
        if len(groupby) < 1:
            raise Exception("Pick at least one filter field")
        qry['metrics'] = [
            self.form_data['metric']]
        return qry

    def get_data(self):
        qry = self.query_obj()
        filters = [g for g in qry['groupby']]
        d = {}
        for flt in filters:
            qry['groupby'] = [flt]
            df = super(FilterBoxViz, self).get_df(qry)
            d[flt] = [{
                'id': row[0],
                'text': row[0],
                'filter': flt,
                'metric': row[1]}
                for row in df.itertuples(index=False)
            ]
        return d


class IFrameViz(BaseViz):

    """You can squeeze just about anything in this iFrame component"""

    viz_type = "iframe"
    verbose_name = "iFrame"
    credits = 'a <a href="https://github.com/airbnb/caravel">Caravel</a> original'
    is_timeseries = False
    fieldsets = ({
        'label': None,
        'fields': ('url',)
    },)


class ParallelCoordinatesViz(BaseViz):

    """Interactive parallel coordinate implementation

    Uses this amazing javascript library
    https://github.com/syntagmatic/parallel-coordinates
    """

    viz_type = "para"
    verbose_name = "Parallel Coordinates"
    credits = (
        '<a href="https://syntagmatic.github.io/parallel-coordinates/">'
        'Syntagmatic\'s library</a>')
    is_timeseries = False
    fieldsets = ({
        'label': None,
        'fields': (
            'series',
            'metrics',
            'secondary_metric',
            'limit',
            ('show_datatable', None),
        )
    },)

    def query_obj(self):
        d = super(ParallelCoordinatesViz, self).query_obj()
        fd = self.form_data
        d['metrics'] = fd.get('metrics')
        second = fd.get('secondary_metric')
        if second not in d['metrics']:
            d['metrics'] += [second]
        d['groupby'] = [fd.get('series')]
        return d

    def get_data(self):
        df = self.get_df()
        df = df[[self.form_data.get('series')] + self.form_data.get('metrics')]
        return df.to_dict(orient="records")


class HeatmapViz(BaseViz):

    """A nice heatmap visualization that support high density through canvas"""

    viz_type = "heatmap"
    verbose_name = "Heatmap"
    is_timeseries = False
    credits = (
        'inspired from mbostock @<a href="http://bl.ocks.org/mbostock/3074470">'
        'bl.ocks.org</a>')
    fieldsets = ({
        'label': None,
        'fields': (
            'all_columns_x',
            'all_columns_y',
            'metric',
        )
    }, {
        'label': 'Heatmap Options',
        'fields': (
            'linear_color_scheme',
            ('xscale_interval', 'yscale_interval'),
            'canvas_image_rendering',
            'normalize_across',
        )
    },)

    def query_obj(self):
        d = super(HeatmapViz, self).query_obj()
        fd = self.form_data
        d['metrics'] = [fd.get('metric')]
        d['groupby'] = [fd.get('all_columns_x'), fd.get('all_columns_y')]
        return d

    def get_data(self):
        df = self.get_df()
        fd = self.form_data
        x = fd.get('all_columns_x')
        y = fd.get('all_columns_y')
        v = fd.get('metric')
        if x == y:
            df.columns = ['x', 'y', 'v']
        else:
            df = df[[x, y, v]]
            df.columns = ['x', 'y', 'v']
        norm = fd.get('normalize_across')
        overall = False
        if norm == 'heatmap':
            overall = True
        else:
            gb = df.groupby(norm, group_keys=False)
            if len(gb) <= 1:
                overall = True
            else:
                df['perc'] = (
                    gb.apply(
                        lambda x: (x.v - x.v.min()) / (x.v.max() - x.v.min()))
                )
        if overall:
            v = df.v
            min_ = v.min()
            df['perc'] = (v - min_) / (v.max() - min_)
        return df.to_dict(orient="records")


viz_types_list = [
    TableViz,
    PivotTableViz,
    NVD3TimeSeriesViz,
    NVD3CompareTimeSeriesViz,
    NVD3TimeSeriesStackedViz,
    NVD3TimeSeriesBarViz,
    DistributionBarViz,
    DistributionPieViz,
    BubbleViz,
    MarkupViz,
    WordCloudViz,
    BigNumberViz,
    BigNumberTotalViz,
    SunburstViz,
    DirectedForceViz,
    SankeyViz,
    WorldMapViz,
    FilterBoxViz,
    IFrameViz,
    ParallelCoordinatesViz,
    HeatmapViz,
]

viz_types = OrderedDict([(v.viz_type, v) for v in viz_types_list])<|MERGE_RESOLUTION|>--- conflicted
+++ resolved
@@ -26,13 +26,8 @@
 from caravel import app, utils, cache
 from caravel.forms import FormFactory
 
-<<<<<<< HEAD
-from six import string_types
-
 from caravel.utils import NoResultsException
 
-=======
->>>>>>> da421bb9
 config = app.config
 
 
