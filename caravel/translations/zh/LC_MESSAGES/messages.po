--- conflicted
+++ resolved
@@ -7,11 +7,7 @@
 msgstr ""
 "Project-Id-Version: PROJECT VERSION\n"
 "Report-Msgid-Bugs-To: EMAIL@ADDRESS\n"
-<<<<<<< HEAD
-"POT-Creation-Date: 2016-05-20 20:30-0700\n"
-=======
 "POT-Creation-Date: 2016-06-10 09:25+0200\n"
->>>>>>> 1a4c7afb
 "PO-Revision-Date: 2016-05-01 23:07-0700\n"
 "Last-Translator: FULL NAME <EMAIL@ADDRESS>\n"
 "Language: zh\n"
@@ -22,9 +18,6 @@
 "Content-Transfer-Encoding: 8bit\n"
 "Generated-By: Babel 2.3.4\n"
 
-<<<<<<< HEAD
-#: caravel/models.py:607
-=======
 #: caravel/forms.py:135
 msgid "Viz"
 msgstr ""
@@ -947,7 +940,6 @@
 msgstr ""
 
 #: caravel/models.py:615
->>>>>>> 1a4c7afb
 msgid ""
 "Datetime column not provided as part table configuration and is required "
 "by this type of chart"
@@ -1030,124 +1022,6 @@
 msgid "JSON"
 msgstr ""
 
-<<<<<<< HEAD
-#: caravel/models.py:1243
-msgid "No data was returned."
-msgstr "所选数据为空"
-
-#: caravel/views.py:124
-msgid ""
-"Whether to make this column available as a [Time Granularity] option, "
-"column has to be DATETIME or DATETIME-like"
-msgstr "是否要让这列接受[Time Granularity]的选项，"
-"这列必须是DATETIME或DATETIME-like"
-
-#: caravel/views.py:133 caravel/views.py:161
-msgid "Column"
-msgstr "列"
-
-#: caravel/views.py:134 caravel/views.py:194 caravel/views.py:223
-msgid "Verbose Name"
-msgstr "详细名称"
-
-#: caravel/views.py:135 caravel/views.py:193 caravel/views.py:222
-#: caravel/views.py:400 caravel/views.py:535
-msgid "Description"
-msgstr "描述"
-
-#: caravel/views.py:136 caravel/views.py:164
-msgid "Groupable"
-msgstr "可分组的"
-
-#: caravel/views.py:137 caravel/views.py:165
-msgid "Filterable"
-msgstr ""
-
-#: caravel/views.py:138 caravel/views.py:197 caravel/views.py:308
-#: caravel/views.py:406
-msgid "Table"
-msgstr ""
-
-#: caravel/views.py:139 caravel/views.py:166
-msgid "Count Distinct"
-msgstr ""
-
-#: caravel/views.py:140 caravel/views.py:167
-msgid "Sum"
-msgstr ""
-
-#: caravel/views.py:141 caravel/views.py:168
-msgid "Min"
-msgstr ""
-
-#: caravel/views.py:142 caravel/views.py:169
-msgid "Max"
-msgstr ""
-
-#: caravel/views.py:143
-msgid "Expression"
-msgstr ""
-
-#: caravel/views.py:144
-msgid "Is temporal"
-msgstr ""
-
-#: caravel/views.py:162 caravel/views.py:195 caravel/views.py:224
-#: caravel/views.py:424
-msgid "Type"
-msgstr ""
-
-#: caravel/views.py:163 caravel/views.py:399
-msgid "Datasource"
-msgstr ""
-
-#: caravel/views.py:192 caravel/views.py:221
-msgid "Metric"
-msgstr ""
-
-#: caravel/views.py:196
-msgid "SQL Expression"
-msgstr ""
-
-#: caravel/views.py:225 caravel/views.py:503
-msgid "JSON"
-msgstr ""
-
-#: caravel/views.py:226
-msgid "Druid Datasource"
-msgstr ""
-
-#: caravel/views.py:257 caravel/views.py:310
-msgid "Database"
-msgstr ""
-
-#: caravel/views.py:258
-msgid "SQL link"
-msgstr ""
-
-#: caravel/views.py:259 caravel/views.py:397 caravel/views.py:459
-msgid "Creator"
-msgstr ""
-
-#: caravel/views.py:260 caravel/views.py:311
-msgid "Last Changed"
-msgstr ""
-
-#: caravel/views.py:261
-msgid "SQLAlchemy URI"
-msgstr ""
-
-#: caravel/views.py:262 caravel/views.py:317 caravel/views.py:396
-#: caravel/views.py:541
-msgid "Cache Timeout"
-msgstr ""
-
-#: caravel/views.py:263
-msgid "Extra"
-msgstr ""
-
-#: caravel/views.py:279
-=======
 #: caravel/views.py:258
 msgid "Druid Datasource"
 msgstr ""
@@ -1182,16 +1056,11 @@
 msgstr ""
 
 #: caravel/views.py:311
->>>>>>> 1a4c7afb
 msgid "Databases"
 msgstr ""
 
-<<<<<<< HEAD
-#: caravel/views.py:281 caravel/views.py:337 caravel/views.py:369
-=======
 #: caravel/views.py:314 caravel/views.py:373 caravel/views.py:407
 #: caravel/views.py:601 caravel/views.py:1094 caravel/views.py:1112
->>>>>>> 1a4c7afb
 msgid "Sources"
 msgstr ""
 
@@ -1219,89 +1088,6 @@
 msgid "Offset"
 msgstr ""
 
-<<<<<<< HEAD
-#: caravel/views.py:309
-msgid "Changed By"
-msgstr ""
-
-#: caravel/views.py:312
-msgid "SQL Editor"
-msgstr ""
-
-#: caravel/views.py:313 caravel/views.py:537
-msgid "Is Featured"
-msgstr ""
-
-#: caravel/views.py:314
-msgid "Schema"
-msgstr ""
-
-#: caravel/views.py:315 caravel/views.py:539
-msgid "Default Endpoint"
-msgstr ""
-
-#: caravel/views.py:316
-msgid "Offset"
-msgstr ""
-
-#: caravel/views.py:354 caravel/views.py:534
-msgid "Cluster"
-msgstr ""
-
-#: caravel/views.py:355
-msgid "Coordinator Host"
-msgstr ""
-
-#: caravel/views.py:356
-msgid "Coordinator Port"
-msgstr ""
-
-#: caravel/views.py:357
-msgid "Coordinator Endpoint"
-msgstr ""
-
-#: caravel/views.py:358
-msgid "Broker Host"
-msgstr ""
-
-#: caravel/views.py:359
-msgid "Borker Port"
-msgstr ""
-
-#: caravel/views.py:360
-msgid "Broker Endpoint"
-msgstr ""
-
-#: caravel/views.py:398 caravel/views.py:479
-msgid "Dashboards"
-msgstr "仪表盘"
-
-#: caravel/views.py:401
-msgid "Last Modified"
-msgstr ""
-
-#: caravel/views.py:402 caravel/views.py:458
-msgid "Owners"
-msgstr ""
-
-#: caravel/views.py:403
-msgid "Parameters"
-msgstr ""
-
-#: caravel/views.py:404 caravel/views.py:425
-msgid "Slice"
-msgstr ""
-
-#: caravel/views.py:405
-msgid "Name"
-msgstr ""
-
-#: caravel/views.py:407 caravel/views.py:426
-msgid "Visualization Type"
-msgstr ""
-
-#: caravel/views.py:441
-=======
 #: caravel/views.py:371
 msgid "Tables"
 msgstr ""
@@ -1375,7 +1161,6 @@
 msgstr ""
 
 #: caravel/views.py:483
->>>>>>> 1a4c7afb
 msgid ""
 "This json object describes the positioning of the widgets in the "
 "dashboard. It is dynamically generated when adjusting the widgets size "
@@ -1383,11 +1168,7 @@
 msgstr "这个json描述了部件在面板中的位置。 当通过拖拽来"
 "改变窗口大小和位子的时候，它会被自动生成。"
 
-<<<<<<< HEAD
-#: caravel/views.py:446
-=======
 #: caravel/views.py:488
->>>>>>> 1a4c7afb
 msgid ""
 "The css for individual dashboards can be altered here, or in the "
 "dashboard view where changes are immediately visible"
@@ -1397,53 +1178,6 @@
 msgid "To get a readable URL for your dashboard"
 msgstr ""
 
-<<<<<<< HEAD
-#: caravel/views.py:454
-msgid "Dashboard"
-msgstr ""
-
-#: caravel/views.py:455
-msgid "Title"
-msgstr ""
-
-#: caravel/views.py:456
-msgid "Slug"
-msgstr ""
-
-#: caravel/views.py:457
-msgid "Slices"
-msgstr "切片"
-
-#: caravel/views.py:460
-msgid "Modified"
-msgstr ""
-
-#: caravel/views.py:461
-msgid "Position JSON"
-msgstr ""
-
-#: caravel/views.py:462
-msgid "CSS"
-msgstr ""
-
-#: caravel/views.py:463
-msgid "JSON Metadata"
-msgstr ""
-
-#: caravel/views.py:500
-msgid "User"
-msgstr ""
-
-#: caravel/views.py:501
-msgid "Action"
-msgstr ""
-
-#: caravel/views.py:502
-msgid "dttm"
-msgstr ""
-
-#: caravel/views.py:509
-=======
 #: caravel/views.py:492
 msgid "To get a readable URL for your dashboard"
 msgstr ""
@@ -1489,53 +1223,13 @@
 msgstr ""
 
 #: caravel/views.py:552
->>>>>>> 1a4c7afb
 msgid "Action Log"
 msgstr ""
 
-<<<<<<< HEAD
-#: caravel/views.py:510
-=======
 #: caravel/views.py:554
->>>>>>> 1a4c7afb
 msgid "Security"
 msgstr ""
 
-<<<<<<< HEAD
-#: caravel/views.py:527
-msgid "Timezone offset (in hours) for this datasource"
-msgstr ""
-
-#: caravel/views.py:533
-msgid "Data Source"
-msgstr ""
-
-#: caravel/views.py:536
-msgid "Owner"
-msgstr ""
-
-#: caravel/views.py:538
-msgid "Is Hidden"
-msgstr ""
-
-#: caravel/views.py:540
-msgid "Time Offset"
-msgstr ""
-
-#: caravel/views.py:555
-msgid "Druid Datasources"
-msgstr "Druid数据源"
-
-#: caravel/views.py:639
-msgid "The datasource seems to have been deleted"
-msgstr "此数据源好像已被删除"
-
-#: caravel/views.py:647
-msgid "You don't seem to have access to this datasource"
-msgstr "看来您不能读取此数据源"
-
-#: caravel/views.py:970
-=======
 #: caravel/views.py:571
 msgid "Timezone offset (in hours) for this datasource"
 msgstr ""
@@ -1561,15 +1255,10 @@
 msgstr ""
 
 #: caravel/views.py:1012
->>>>>>> 1a4c7afb
 msgid "This view requires the `all_datasource_access` permission"
 msgstr ""
 
-<<<<<<< HEAD
-#: caravel/views.py:1081
-=======
 #: caravel/views.py:1109
->>>>>>> 1a4c7afb
 msgid "CSS Templates"
 msgstr ""
 
@@ -1619,108 +1308,6 @@
 msgid "Chart Options"
 msgstr ""
 
-<<<<<<< HEAD
-#: caravel/viz.py:324
-msgid "Table View"
-msgstr ""
-
-#: caravel/viz.py:385
-msgid "Pivot Table"
-msgstr ""
-
-#: caravel/viz.py:447
-msgid "Markup"
-msgstr ""
-
-#: caravel/viz.py:475
-msgid "Word Cloud"
-msgstr ""
-
-#: caravel/viz.py:507
-msgid "Treemap"
-msgstr ""
-
-#: caravel/viz.py:551
-msgid "Calender Heatmap"
-msgstr ""
-
-#: caravel/viz.py:622
-msgid "Box Plot"
-msgstr ""
-
-#: caravel/viz.py:729
-msgid "Bubble Chart"
-msgstr ""
-
-#: caravel/viz.py:797
-msgid "Big Number with Trendline"
-msgstr ""
-
-#: caravel/viz.py:847
-msgid "Big Number"
-msgstr ""
-
-#: caravel/viz.py:893
-msgid "Time Series - Line Chart"
-msgstr ""
-
-#: caravel/viz.py:1045
-msgid "Time Series - Bar Chart"
-msgstr ""
-
-#: caravel/viz.py:1063
-msgid "Time Series - Percent Change"
-msgstr ""
-
-#: caravel/viz.py:1071
-msgid "Time Series - Stacked"
-msgstr ""
-
-#: caravel/viz.py:1090
-msgid "Distribution - NVD3 - Pie Chart"
-msgstr ""
-
-#: caravel/viz.py:1126
-msgid "Distribution - Bar Chart"
-msgstr ""
-
-#: caravel/viz.py:1206
-msgid "Sunburst"
-msgstr ""
-
-#: caravel/viz.py:1272
-msgid "Sankey"
-msgstr ""
-
-#: caravel/viz.py:1336
-msgid "Directed Force Layout"
-msgstr ""
-
-#: caravel/viz.py:1378
-msgid "World Map"
-msgstr "世界地图"
-
-#: caravel/viz.py:1452
-msgid "Filters"
-msgstr "过滤器"
-
-#: caravel/viz.py:1500
-msgid "iFrame"
-msgstr "框架"
-
-#: caravel/viz.py:1518
-msgid "Parallel Coordinates"
-msgstr "并行坐标系"
-
-#: caravel/viz.py:1554
-msgid "Heatmap"
-msgstr "堆图"
-
-#: caravel/viz.py:1622
-msgid "Horizon Charts"
-msgstr "水平图表"
-
-=======
 #: caravel/viz.py:544
 msgid "Calender Heatmap"
 msgstr ""
@@ -1904,7 +1491,6 @@
 msgstr ""
 
 #: caravel/foo/templates/appbuilder/navbar_right.html:34
->>>>>>> 1a4c7afb
 #: caravel/templates/appbuilder/navbar_right.html:34
 msgid "Profile"
 msgstr ""
@@ -2008,19 +1594,9 @@
 #: caravel/templates/caravel/welcome.html:8
 #: caravel/templates/caravel/welcome.html:13
 msgid "Welcome!"
-<<<<<<< HEAD
-msgstr "欢迎"
-
-#~ msgid "Tables"
-#~ msgstr "表格"
-
-#~ msgid "Druid Clusters"
-#~ msgstr "Druid簇"
-=======
 msgstr ""
 
 #: caravel/foo/templates/caravel/models/database/macros.html:4
 #: caravel/templates/caravel/models/database/macros.html:4
 msgid "Test Connection"
 msgstr ""
->>>>>>> 1a4c7afb
