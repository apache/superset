--- conflicted
+++ resolved
@@ -13,18 +13,9 @@
 from alembic import op
 import sqlalchemy as sa
 from caravel import db
-<<<<<<< HEAD
-from caravel import models
-from sqlalchemy.ext.declarative import declarative_base
-from sqlalchemy import (
-    Column, Integer, String, ForeignKey, Boolean)
-import traceback
-import logging
-=======
 from sqlalchemy.ext.declarative import declarative_base
 from sqlalchemy import (
     Column, Integer, Boolean)
->>>>>>> 5618df78
 
 Base = declarative_base()
 
@@ -39,24 +30,16 @@
     __tablename__ = 'sql_metrics'
     id = Column(Integer, primary_key=True)
     is_restricted = Column(Boolean, default=False, nullable=True)
-<<<<<<< HEAD
-
-=======
     
->>>>>>> 5618df78
 def upgrade():
     op.add_column('metrics', sa.Column('is_restricted', sa.Boolean(), nullable=True))
     op.add_column('sql_metrics', sa.Column('is_restricted', sa.Boolean(), nullable=True))
 
     bind = op.get_bind()
     session = db.Session(bind=bind)
-<<<<<<< HEAD
-    # don't use models.DruidMetric because it assumes the context is consistent with the application
-=======
 
     # don't use models.DruidMetric 
     # because it assumes the context is consistent with the application
->>>>>>> 5618df78
     for obj in session.query(DruidMetric).all():
         obj.is_restricted = False
 
