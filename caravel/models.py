--- conflicted
+++ resolved
@@ -442,11 +442,6 @@
     def dttm_converter(self, dttm, tf=None):
         """Returns a string that the database flavor understands as a date"""
         tf = tf or '%Y-%m-%d %H:%M:%S.%f'
-<<<<<<< HEAD
-=======
-        if tf.lower() == 'unix':
-            tf = '%s'
->>>>>>> 3ad5a313
         default = "'{}'".format(dttm.strftime(tf))
         iso = dttm.isoformat()
         d = {
@@ -525,11 +520,7 @@
     offset = Column(Integer, default=0)
     cache_timeout = Column(Integer)
     schema = Column(String(255))
-<<<<<<< HEAD
-    timestamp_format = Column(String(256))
-=======
     table_columns = relationship("TableColumn", back_populates="table")
->>>>>>> 3ad5a313
 
     baselink = "tablemodelview"
 
@@ -717,13 +708,6 @@
             column_info = db.session().query(TableColumn).filter_by(table_id=self.id, column_name=granularity).first()
             tf = column_info.python_date_format
             db_expr = column_info.database_expression
-<<<<<<< HEAD
-            colunm_type = column_info.type
-            if colunm_type[:7] == 'VARCHAR':
-            time_filter = [
-                timestamp >= text(self.database.dttm_converter(from_dttm, tf)),
-                timestamp <= text(self.database.dttm_converter(to_dttm, tf)),
-=======
             column_type = column_info.type
 
             outer_from = text(self.dttm_converter(from_dttm, tf=tf, col_type=column_type))
@@ -733,22 +717,14 @@
             time_filter = [
                 timestamp >= outer_from,
                 timestamp <= outer_to,
->>>>>>> 3ad5a313
             ]
             inner_time_filter = copy(time_filter)
             if inner_from_dttm:
                 inner_time_filter[0] = timestamp >= text(
-<<<<<<< HEAD
-                    self.database.dttm_converter(inner_from_dttm, tf))
-            if inner_to_dttm:
-                inner_time_filter[1] = timestamp <= text(
-                    self.database.dttm_converter(inner_to_dttm, tf))
-=======
                     self.dttm_converter(inner_from_dttm, tf=tf, col_type=column_type))
             if inner_to_dttm:
                 inner_time_filter[1] = timestamp <= text(
                     self.dttm_converter(inner_to_dttm, tf=tf, col_type=column_type))
->>>>>>> 3ad5a313
         else:
             inner_time_filter = []
 
