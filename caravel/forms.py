"""Contains the logic to create cohesive forms on the explore view"""
from __future__ import absolute_import
from __future__ import division
from __future__ import print_function
from __future__ import unicode_literals

from collections import OrderedDict
from copy import copy
import math

from flask_babelpkg import lazy_gettext as _
from wtforms import (
    Form, SelectMultipleField, SelectField, TextField, TextAreaField,
    BooleanField, IntegerField, HiddenField, DecimalField)
from wtforms import validators, widgets

from caravel import app

config = app.config

TIMESTAMP_CHOICES = [
    ('smart_date', 'Adaptative formating'),
    ("%m/%d/%Y", '"%m/%d/%Y" | 01/14/2019'),
    ("%Y-%m-%d", '"%Y-%m-%d" | 2019-01-14'),
    ("%Y-%m-%d %H:%M:%S",
     '"%Y-%m-%d %H:%M:%S" | 2019-01-14 01:32:10'),
    ("%H:%M:%S", '"%H:%M:%S" | 01:32:10'),
]


class BetterBooleanField(BooleanField):

    """Fixes the html checkbox to distinguish absent from unchecked

    (which doesn't distinguish False from NULL/missing )
    If value is unchecked, this hidden <input> fills in False value
    """

    def __call__(self, **kwargs):
        html = super(BetterBooleanField, self).__call__(**kwargs)
        html += u'<input type="hidden" name="{}" value="false">'.format(self.name)
        return widgets.HTMLString(html)


class SelectMultipleSortableField(SelectMultipleField):

    """Works along with select2sortable to preserves the sort order"""

    def iter_choices(self):
        d = OrderedDict()
        for value, label in self.choices:
            selected = self.data is not None and self.coerce(value) in self.data
            d[value] = (value, label, selected)
        if self.data:
            for value in self.data:
                if value and value in d:
                    yield d.pop(value)
        while d:
            yield d.popitem(last=False)[1]


class FreeFormSelect(widgets.Select):

    """A WTF widget that allows for free form entry"""

    def __call__(self, field, **kwargs):
        kwargs.setdefault('id', field.id)
        if self.multiple:
            kwargs['multiple'] = True
        html = ['<select %s>' % widgets.html_params(name=field.name, **kwargs)]
        found = False
        for val, label, selected in field.iter_choices():
            html.append(self.render_option(val, label, selected))
            if field.data and val == field.data:
                found = True
        if not found:
            html.insert(1, self.render_option(field.data, field.data, True))
        html.append('</select>')
        return widgets.HTMLString(''.join(html))


class FreeFormSelectField(SelectField):

    """A WTF SelectField that allows for free form input"""

    widget = FreeFormSelect()

    def pre_validate(self, form):
        return


class OmgWtForm(Form):

    """Caravelification of the WTForm Form object"""

    fieldsets = {}
    css_classes = dict()

    def get_field(self, fieldname):
        return getattr(self, fieldname)

    def field_css_classes(self, fieldname):
        if fieldname in self.css_classes:
            return " ".join(self.css_classes[fieldname])
        return ""


class FormFactory(object):

    """Used to create the forms in the explore view dynamically"""

    series_limits = [0, 5, 10, 25, 50, 100, 500]
    fieltype_class = {
        SelectField: 'select2',
        SelectMultipleField: 'select2',
        FreeFormSelectField: 'select2_freeform',
        SelectMultipleSortableField: 'select2Sortable',
    }

    def __init__(self, viz):
        self.viz = viz
        from caravel.viz import viz_types
        viz = self.viz
        datasource = viz.datasource
        if not datasource.metrics_combo:
            raise Exception("Please define at least one metric for your table")
        default_metric = datasource.metrics_combo[0][0]

        gb_cols = datasource.groupby_column_names
        default_groupby = gb_cols[0] if gb_cols else None
        group_by_choices = self.choicify(gb_cols)
        # Pool of all the fields that can be used in Caravel
        field_data = {
            'viz_type': (SelectField, {
<<<<<<< HEAD
                "label": "Viz",
                "default": 'table',
                "choices": [(k, v.verbose_name) for k, v in viz_types.items()],
                "description": "The type of visualization to display"
            }),
            'metrics': (SelectMultipleSortableField, {
                "label": "Metrics",
                "choices": datasource.metrics_combo,
                "default": [default_metric],
                "description": "One or many metrics to display"
            }),
            'metric': (SelectField, {
                "label": "Metric",
                "choices": datasource.metrics_combo,
                "default": default_metric,
                "description": "Choose the metric"
            }),
            'stacked_style': (SelectField, {
                "label": "Chart Style",
                "choices": self.choicify(['stack', 'stream', 'expand']),
=======
                "label": _("Viz"),
                "default": 'table',
                "choices": [(k, v.verbose_name) for k, v in viz_types.items()],
                "description": _("The type of visualization to display")
            }),
            'metrics': (SelectMultipleSortableField, {
                "label": _("Metrics"),
                "choices": datasource.metrics_combo,
                "default": [default_metric],
                "description": _("One or many metrics to display")
            }),
            'metric': (SelectField, {
                "label": _("Metric"),
                "choices": datasource.metrics_combo,
                "default": default_metric,
                "description": _("Choose the metric")
            }),
            'stacked_style': (SelectField, {
                "label": _("Chart Style"),
                "choices": (
                    ('stack', _('stack')),
                    ('stream', _('stream')),
                    ('expand', _('expand')),
                ),
>>>>>>> 1a4c7afb
                "default": 'stack',
                "description": ""
            }),
            'linear_color_scheme': (SelectField, {
<<<<<<< HEAD
                "label": "Color Scheme",
                "choices": self.choicify([
                    'fire', 'blue_white_yellow', 'white_black',
                    'black_white']),
=======
                "label": _("Color Scheme"),
                "choices": (
                    ('fire', _('fire')),
                    ('blue_white_yellow', _('blue_white_yellow')),
                    ('white_black', _('white_black')),
                    ('black_white', _('black_white')),
                ),
>>>>>>> 1a4c7afb
                "default": 'blue_white_yellow',
                "description": ""
            }),
            'normalize_across': (SelectField, {
<<<<<<< HEAD
                "label": "Normalize Across",
                "choices": self.choicify([
                    'heatmap', 'x', 'y']),
                "default": 'heatmap',
                "description": (
=======
                "label": _("Normalize Across"),
                "choices": (
                    ('heatmap', _('heatmap')),
                    ('x', _('x')),
                    ('y', _('y')),
                ),
                "default": 'heatmap',
                "description": _(
>>>>>>> 1a4c7afb
                    "Color will be rendered based on a ratio "
                    "of the cell against the sum of across this "
                    "criteria")
            }),
            'horizon_color_scale': (SelectField, {
<<<<<<< HEAD
                "label": "Color Scale",
                "choices": self.choicify(['series', 'overall', 'change']),
                "default": 'series',
                "description": "Defines how the color are attributed."
            }),
            'canvas_image_rendering': (SelectField, {
                "label": "Rendering",
                "choices": (
                    ('pixelated', 'pixelated (Sharp)'),
                    ('auto', 'auto (Smooth)'),
                ),
                "default": 'pixelated',
                "description": (
=======
                "label": _("Color Scale"),
                "choices": (
                    ('series', _('series')),
                    ('overall', _('overall')),
                    ('change', _('change')),
                ),
                "default": 'series',
                "description": _("Defines how the color are attributed.")
            }),
            'canvas_image_rendering': (SelectField, {
                "label": _("Rendering"),
                "choices": (
                    ('pixelated', _('pixelated (Sharp)')),
                    ('auto', _('auto (Smooth)')),
                ),
                "default": 'pixelated',
                "description": _(
>>>>>>> 1a4c7afb
                    "image-rendering CSS attribute of the canvas object that "
                    "defines how the browser scales up the image")
            }),
            'xscale_interval': (SelectField, {
<<<<<<< HEAD
                "label": "XScale Interval",
                "choices": self.choicify(range(1, 50)),
                "default": '1',
                "description": (
=======
                "label": _("XScale Interval"),
                "choices": self.choicify(range(1, 50)),
                "default": '1',
                "description": _(
>>>>>>> 1a4c7afb
                    "Number of step to take between ticks when "
                    "printing the x scale")
            }),
            'yscale_interval': (SelectField, {
<<<<<<< HEAD
                "label": "YScale Interval",
                "choices": self.choicify(range(1, 50)),
                "default": '1',
                "description": (
=======
                "label": _("YScale Interval"),
                "choices": self.choicify(range(1, 50)),
                "default": '1',
                "description": _(
>>>>>>> 1a4c7afb
                    "Number of step to take between ticks when "
                    "printing the y scale")
            }),
            'bar_stacked': (BetterBooleanField, {
<<<<<<< HEAD
                "label": "Stacked Bars",
=======
                "label": _("Stacked Bars"),
>>>>>>> 1a4c7afb
                "default": False,
                "description": ""
            }),
            'include_series': (BetterBooleanField, {
<<<<<<< HEAD
                "label": "Include Series",
                "default": False,
                "description": "Include series name as an axis"
            }),
            'secondary_metric': (SelectField, {
                "label": "Color Metric",
                "choices": datasource.metrics_combo,
                "default": default_metric,
                "description": "A metric to use for color"
            }),
            'country_fieldtype': (SelectField, {
                "label": "Country Field Type",
                "default": 'cca2',
                "choices": (
                    ('name', 'Full name'),
                    ('cioc', 'code International Olympic Committee (cioc)'),
                    ('cca2', 'code ISO 3166-1 alpha-2 (cca2)'),
                    ('cca3', 'code ISO 3166-1 alpha-3 (cca3)'),
                ),
                "description": (
=======
                "label": _("Include Series"),
                "default": False,
                "description": _("Include series name as an axis")
            }),
            'secondary_metric': (SelectField, {
                "label": _("Color Metric"),
                "choices": datasource.metrics_combo,
                "default": default_metric,
                "description": _("A metric to use for color")
            }),
            'country_fieldtype': (SelectField, {
                "label": _("Country Field Type"),
                "default": 'cca2',
                "choices": (
                    ('name', _('Full name')),
                    ('cioc', _('code International Olympic Committee (cioc)')),
                    ('cca2', _('code ISO 3166-1 alpha-2 (cca2)')),
                    ('cca3', _('code ISO 3166-1 alpha-3 (cca3)')),
                ),
                "description": _(
>>>>>>> 1a4c7afb
                    "The country code standard that Caravel should expect "
                    "to find in the [country] column")
            }),
            'groupby': (SelectMultipleSortableField, {
<<<<<<< HEAD
                "label": "Group by",
                "choices": self.choicify(datasource.groupby_column_names),
                "description": "One or many fields to group by"
            }),
            'columns': (SelectMultipleSortableField, {
                "label": "Columns",
                "choices": self.choicify(datasource.groupby_column_names),
                "description": "One or many fields to pivot as columns"
            }),
            'all_columns': (SelectMultipleSortableField, {
                "label": "Columns",
                "choices": self.choicify(datasource.column_names),
                "description": "Columns to display"
            }),
            'all_columns_x': (SelectField, {
                "label": "X",
                "choices": self.choicify(datasource.column_names),
                "description": "Columns to display"
            }),
            'all_columns_y': (SelectField, {
                "label": "Y",
                "choices": self.choicify(datasource.column_names),
                "description": "Columns to display"
            }),
            'druid_time_origin': (FreeFormSelectField, {
                "label": "Origin",
                "choices": (
                    ('', 'default'),
                    ('now', 'now'),
                ),
                "default": '',
                "description": (
=======
                "label": _("Group by"),
                "choices": self.choicify(datasource.groupby_column_names),
                "description": _("One or many fields to group by")
            }),
            'columns': (SelectMultipleSortableField, {
                "label": _("Columns"),
                "choices": self.choicify(datasource.groupby_column_names),
                "description": _("One or many fields to pivot as columns")
            }),
            'all_columns': (SelectMultipleSortableField, {
                "label": _("Columns"),
                "choices": self.choicify(datasource.column_names),
                "description": _("Columns to display")
            }),
            'all_columns_x': (SelectField, {
                "label": _("X"),
                "choices": self.choicify(datasource.column_names),
                "description": _("Columns to display")
            }),
            'all_columns_y': (SelectField, {
                "label": _("Y"),
                "choices": self.choicify(datasource.column_names),
                "description": _("Columns to display")
            }),
            'druid_time_origin': (FreeFormSelectField, {
                "label": _( "Origin"),
                "choices": (
                    ('', _('default')),
                    ('now', _('now')),
                ),
                "default": '',
                "description": _(
>>>>>>> 1a4c7afb
                    "Defines the origin where time buckets start, "
                    "accepts natural dates as in 'now', 'sunday' or '1970-01-01'")
            }),
            'granularity': (FreeFormSelectField, {
<<<<<<< HEAD
                "label": "Time Granularity",
                "default": "one day",
                "choices": self.choicify([
                    'all',
                    '5 seconds',
                    '30 seconds',
                    '1 minute',
                    '5 minutes',
                    '1 hour',
                    '6 hour',
                    '1 day',
                    '7 days',
                ]),
                "description": (
=======
                "label": _("Time Granularity"),
                "default": "one day",
                "choices": (
                    ('all', _('all')),
                    ('5 seconds', _('5 seconds')),
                    ('30 seconds', _('30 seconds')),
                    ('1 minute', _('1 minute')),
                    ('5 minutes', _('5 minutes')),
                    ('1 hour', _('1 hour')),
                    ('6 hour', _('6 hour')),
                    ('1 day', _('1 day')),
                    ('7 days', _('7 days')),
                ),
                "description": _(
>>>>>>> 1a4c7afb
                    "The time granularity for the visualization. Note that you "
                    "can type and use simple natural language as in '10 seconds', "
                    "'1 day' or '56 weeks'")
            }),
            'domain_granularity': (SelectField, {
<<<<<<< HEAD
                "label": "Domain",
                "default": "month",
                "choices": self.choicify([
                    'hour',
                    'day',
                    'week',
                    'month',
                    'year',
                ]),
                "description": (
                    "The time unit used for the grouping of blocks")
            }),
            'subdomain_granularity': (SelectField, {
                "label": "Subdomain",
                "default": "day",
                "choices": self.choicify([
                    'min',
                    'hour',
                    'day',
                    'week',
                    'month',
                ]),
                "description": (
=======
                "label": _("Domain"),
                "default": "month",
                "choices": (
                    ('hour', _('hour')),
                    ('day', _('day')),
                    ('week', _('week')),
                    ('month', _('month')),
                    ('year', _('year')),
                ),
                "description": _(
                    "The time unit used for the grouping of blocks")
            }),
            'subdomain_granularity': (SelectField, {
                "label": _("Subdomain"),
                "default": "day",
                "choices": (
                    ('min', _('min')),
                    ('hour', _('hour')),
                    ('day', _('day')),
                    ('week', _('week')),
                    ('month', _('month')),
                ),
                "description": _(
>>>>>>> 1a4c7afb
                    "The time unit for each block. Should be a smaller unit than "
                    "domain_granularity. Should be larger or equal to Time Grain")
            }),
            'link_length': (FreeFormSelectField, {
<<<<<<< HEAD
                "label": "Link Length",
=======
                "label": _("Link Length"),
>>>>>>> 1a4c7afb
                "default": "200",
                "choices": self.choicify([
                    '10',
                    '25',
                    '50',
                    '75',
                    '100',
                    '150',
                    '200',
                    '250',
                ]),
<<<<<<< HEAD
                "description": "Link length in the force layout"
            }),
            'charge': (FreeFormSelectField, {
                "label": "Charge",
=======
                "description": _("Link length in the force layout")
            }),
            'charge': (FreeFormSelectField, {
                "label": _("Charge"),
>>>>>>> 1a4c7afb
                "default": "-500",
                "choices": self.choicify([
                    '-50',
                    '-75',
                    '-100',
                    '-150',
                    '-200',
                    '-250',
                    '-500',
                    '-1000',
                    '-2500',
                    '-5000',
                ]),
<<<<<<< HEAD
                "description": "Charge in the force layout"
            }),
            'granularity_sqla': (SelectField, {
                "label": "Time Column",
                "default": datasource.main_dttm_col or datasource.any_dttm_col,
                "choices": self.choicify(datasource.dttm_cols),
                "description": (
=======
                "description": _("Charge in the force layout")
            }),
            'granularity_sqla': (SelectField, {
                "label": _("Time Column"),
                "default": datasource.main_dttm_col or datasource.any_dttm_col,
                "choices": self.choicify(datasource.dttm_cols),
                "description": _(
>>>>>>> 1a4c7afb
                    "The time column for the visualization. Note that you "
                    "can define arbitrary expression that return a DATETIME "
                    "column in the table editor. Also note that the "
                    "filter bellow is applied against this column or "
                    "expression")
            }),
            'resample_rule': (FreeFormSelectField, {
<<<<<<< HEAD
                "label": "Resample Rule",
                "default": '',
                "choices": self.choicify(('1T', '1H', '1D', '7D', '1M', '1AS')),
                "description": ("Pandas resample rule")
            }),
            'resample_how': (FreeFormSelectField, {
                "label": "Resample How",
                "default": '',
                "choices": self.choicify(('', 'mean', 'sum', 'median')),
                "description": ("Pandas resample how")
            }),
            'resample_fillmethod': (FreeFormSelectField, {
                "label": "Resample Fill Method",
                "default": '',
                "choices": self.choicify(('', 'ffill', 'bfill')),
                "description": ("Pandas resample fill method")
            }),
            'since': (FreeFormSelectField, {
                "label": "Since",
                "default": "7 days ago",
                "choices": self.choicify([
                    '1 hour ago',
                    '12 hours ago',
                    '1 day ago',
                    '7 days ago',
                    '28 days ago',
                    '90 days ago',
                    '1 year ago'
                ]),
                "description": (
=======
                "label": _("Resample Rule"),
                "default": '',
                "choices": (
                    ('1T', _('1T')),
                    ('1H', _('1H')),
                    ('1D', _('1D')),
                    ('7D', _('7D')),
                    ('1M', _('1M')),
                    ('1AS', _('1AS')),
                ),
                "description": _("Pandas resample rule")
            }),
            'resample_how': (FreeFormSelectField, {
                "label": _("Resample How"),
                "default": '',
                "choices": (
                     ('', ''),
                     ('mean', _('mean')),
                     ('sum', _('sum')),
                     ('median', _('median')),
                 ),
                "description": _("Pandas resample how")
            }),
            'resample_fillmethod': (FreeFormSelectField, {
                "label": _("Resample Fill Method"),
                "default": '',
                "choices": (
                    ('', ''),
                    ('ffill', _('ffill')),
                    ('bfill', _('bfill')),
                ),
                "description": _("Pandas resample fill method")
            }),
            'since': (FreeFormSelectField, {
                "label": _("Since"),
                "default": "7 days ago",
                "choices": (
                    ('1 hour ago', _('1 hour ago')),
                    ('12 hours ago', _('12 hours ago')),
                    ('1 day ago', _('1 day ago')),
                    ('7 days ago', _('7 days ago')),
                    ('28 days ago', _('28 days ago')),
                    ('90 days ago', _('90 days ago')),
                    ('1 year ago', _('1 year ago')),
                ),
                "description": _(
>>>>>>> 1a4c7afb
                    "Timestamp from filter. This supports free form typing and "
                    "natural language as in '1 day ago', '28 days' or '3 years'")
            }),
            'until': (FreeFormSelectField, {
<<<<<<< HEAD
                "label": "Until",
                "default": "now",
                "choices": self.choicify([
                    'now',
                    '1 day ago',
                    '7 days ago',
                    '28 days ago',
                    '90 days ago',
                    '1 year ago'])
            }),
            'max_bubble_size': (FreeFormSelectField, {
                "label": "Max Bubble Size",
=======
                "label": _("Until"),
                "default": "now",
                "choices": (
                    ('now', _('now')),
                    ('1 day ago', _('1 day ago')),
                    ('7 days ago', _('7 days ago')),
                    ('28 days ago', _('28 days ago')),
                    ('90 days ago', _('90 days ago')),
                    ('1 year ago', _('1 year ago')),
                )
            }),
            'max_bubble_size': (FreeFormSelectField, {
                "label": _("Max Bubble Size"),
>>>>>>> 1a4c7afb
                "default": "25",
                "choices": self.choicify([
                    '5',
                    '10',
                    '15',
                    '25',
                    '50',
                    '75',
                    '100',
                ])
            }),
            'whisker_options': (FreeFormSelectField, {
<<<<<<< HEAD
                "label": "Whisker/outlier options",
                "default": "Tukey",
                "description": (
                    "Determines how whiskers and outliers are calculated."),
                "choices": self.choicify([
                    'Tukey',
                    'Min/max (no outliers)',
                    '2/98 percentiles',
                    '9/91 percentiles',
                ])
            }),
            'treemap_ratio': (DecimalField, {
                "label": "Ratio",
                "default": 0.5 * (1 + math.sqrt(5)),  # d3 default, golden ratio
                "description": 'Target aspect ratio for treemap tiles.',
            }),
            'number_format': (FreeFormSelectField, {
                "label": "Number format",
=======
                "label": _("Whisker/outlier options"),
                "default": "Tukey",
                "description": _(
                    "Determines how whiskers and outliers are calculated."),
                "choices": (
                    ('Tukey', _('Tukey')),
                    ('Min/max (no outliers)', _('Min/max (no outliers)')),
                    ('2/98 percentiles', _('2/98 percentiles')),
                    ('9/91 percentiles', _('9/91 percentiles')),
                )
            }),
            'treemap_ratio': (DecimalField, {
                "label": _("Ratio"),
                "default": 0.5 * (1 + math.sqrt(5)),  # d3 default, golden ratio
                "description": _('Target aspect ratio for treemap tiles.'),
            }),
            'number_format': (FreeFormSelectField, {
                "label": _("Number format"),
>>>>>>> 1a4c7afb
                "default": '.3s',
                "choices": [
                    ('.3s', '".3s" | 12.3k'),
                    ('.3%', '".3%" | 1234543.210%'),
                    ('.4r', '".4r" | 12350'),
                    ('.3f', '".3f" | 12345.432'),
                    ('+,', '"+," | +12,345.4321'),
                    ('$,.2f', '"$,.2f" | $12,345.43'),
                ],
<<<<<<< HEAD
                "description": "D3 format syntax for numbers "
                            "https: //github.com/mbostock/\n"
                            "d3/wiki/Formatting"
            }),
            'row_limit': (FreeFormSelectField, {
                "label": 'Row limit',
=======
                "description": _("D3 format syntax for numbers "
                            "https: //github.com/mbostock/\n"
                            "d3/wiki/Formatting")
            }),
            'row_limit': (FreeFormSelectField, {
                "label": _('Row limit'),
>>>>>>> 1a4c7afb
                "default": config.get("ROW_LIMIT"),
                "choices": self.choicify(
                    [10, 50, 100, 250, 500, 1000, 5000, 10000, 50000])
            }),
            'limit': (FreeFormSelectField, {
<<<<<<< HEAD
                "label": 'Series limit',
                "choices": self.choicify(self.series_limits),
                "default": 50,
                "description": (
                    "Limits the number of time series that get displayed")
            }),
            'rolling_type': (SelectField, {
                "label": "Rolling",
                "default": 'None',
                "choices": [(s, s) for s in ['None', 'mean', 'sum', 'std', 'cumsum']],
                "description": (
=======
                "label": _('Series limit'),
                "choices": self.choicify(self.series_limits),
                "default": 50,
                "description": _(
                    "Limits the number of time series that get displayed")
            }),
            'rolling_type': (SelectField, {
                "label": _("Rolling"),
                "default": 'None',
                "choices": [(s, s) for s in ['None', 'mean', 'sum', 'std', 'cumsum']],
                "description": _(
>>>>>>> 1a4c7afb
                    "Defines a rolling window function to apply, works along "
                    "with the [Periods] text box")
            }),
            'rolling_periods': (IntegerField, {
<<<<<<< HEAD
                "label": "Periods",
                "validators": [validators.optional()],
                "description": (
=======
                "label": _("Periods"),
                "validators": [validators.optional()],
                "description": _(
>>>>>>> 1a4c7afb
                    "Defines the size of the rolling window function, "
                    "relative to the time granularity selected")
            }),
            'series': (SelectField, {
<<<<<<< HEAD
                "label": "Series",
                "choices": group_by_choices,
                "default": default_groupby,
                "description": (
=======
                "label": _("Series"),
                "choices": group_by_choices,
                "default": default_groupby,
                "description": _(
>>>>>>> 1a4c7afb
                    "Defines the grouping of entities. "
                    "Each serie is shown as a specific color on the chart and "
                    "has a legend toggle")
            }),
            'entity': (SelectField, {
<<<<<<< HEAD
                "label": "Entity",
                "choices": group_by_choices,
                "default": default_groupby,
                "description": "This define the element to be plotted on the chart"
            }),
            'x': (SelectField, {
                "label": "X Axis",
                "choices": datasource.metrics_combo,
                "default": default_metric,
                "description": "Metric assigned to the [X] axis"
            }),
            'y': (SelectField, {
                "label": "Y Axis",
                "choices": datasource.metrics_combo,
                "default": default_metric,
                "description": "Metric assigned to the [Y] axis"
            }),
            'size': (SelectField, {
                "label": 'Bubble Size',
=======
                "label": _("Entity"),
                "choices": group_by_choices,
                "default": default_groupby,
                "description": _("This define the element to be plotted on the chart")
            }),
            'x': (SelectField, {
                "label": _("X Axis"),
                "choices": datasource.metrics_combo,
                "default": default_metric,
                "description": _("Metric assigned to the [X] axis")
            }),
            'y': (SelectField, {
                "label": _("Y Axis"),
                "choices": datasource.metrics_combo,
                "default": default_metric,
                "description": _("Metric assigned to the [Y] axis")
            }),
            'size': (SelectField, {
                "label": _('Bubble Size'),
>>>>>>> 1a4c7afb
                "default": default_metric,
                "choices": datasource.metrics_combo
            }),
            'url': (TextField, {
<<<<<<< HEAD
                "label": "URL",
                "description": (
=======
                "label": _("URL"),
                "description": _(
>>>>>>> 1a4c7afb
                    "The URL, this field is templated, so you can integrate "
                    "{{ width }} and/or {{ height }} in your URL string."
                ),
                "default": 'https: //www.youtube.com/embed/JkI5rg_VcQ4',
            }),
            'where': (TextField, {
<<<<<<< HEAD
                "label": "Custom WHERE clause",
                "default": '',
                "description": (
=======
                "label": _("Custom WHERE clause"),
                "default": '',
                "description": _(
>>>>>>> 1a4c7afb
                    "The text in this box gets included in your query's WHERE "
                    "clause, as an AND to other criteria. You can include "
                    "complex expression, parenthesis and anything else "
                    "supported by the backend it is directed towards.")
            }),
            'having': (TextField, {
<<<<<<< HEAD
                "label": "Custom HAVING clause",
                "default": '',
                "description": (
=======
                "label": _("Custom HAVING clause"),
                "default": '',
                "description": _(
>>>>>>> 1a4c7afb
                    "The text in this box gets included in your query's HAVING"
                    " clause, as an AND to other criteria. You can include "
                    "complex expression, parenthesis and anything else "
                    "supported by the backend it is directed towards.")
            }),
            'compare_lag': (TextField, {
<<<<<<< HEAD
                "label": "Comparison Period Lag",
                "description": (
=======
                "label": _("Comparison Period Lag"),
                "description": _(
>>>>>>> 1a4c7afb
                    "Based on granularity, number of time periods to "
                    "compare against")
            }),
            'compare_suffix': (TextField, {
<<<<<<< HEAD
                "label": "Comparison suffix",
                "description": "Suffix to apply after the percentage display"
            }),
            'table_timestamp_format': (FreeFormSelectField, {
                "label": "Table Timestamp Format",
                "default": 'smart_date',
                "choices": TIMESTAMP_CHOICES,
                "description": "Timestamp Format"
            }),
            'series_height': (FreeFormSelectField, {
                "label": "Series Height",
                "default": 25,
                "choices": self.choicify([10, 25, 40, 50, 75, 100, 150, 200]),
                "description": "Pixel height of each series"
            }),
            'x_axis_format': (FreeFormSelectField, {
                "label": "X axis format",
                "default": 'smart_date',
                "choices": TIMESTAMP_CHOICES,
                "description": "D3 format syntax for y axis "
                            "https: //github.com/mbostock/\n"
                            "d3/wiki/Formatting"
            }),
            'y_axis_format': (FreeFormSelectField, {
                "label": "Y axis format",
=======
                "label": _("Comparison suffix"),
                "description": _("Suffix to apply after the percentage display")
            }),
            'table_timestamp_format': (FreeFormSelectField, {
                "label": _("Table Timestamp Format"),
                "default": 'smart_date',
                "choices": TIMESTAMP_CHOICES,
                "description": _("Timestamp Format")
            }),
            'series_height': (FreeFormSelectField, {
                "label": _("Series Height"),
                "default": 25,
                "choices": self.choicify([10, 25, 40, 50, 75, 100, 150, 200]),
                "description": _("Pixel height of each series")
            }),
            'x_axis_format': (FreeFormSelectField, {
                "label": _("X axis format"),
                "default": 'smart_date',
                "choices": TIMESTAMP_CHOICES,
                "description": _("D3 format syntax for y axis "
                            "https: //github.com/mbostock/\n"
                            "d3/wiki/Formatting")
            }),
            'y_axis_format': (FreeFormSelectField, {
                "label": _("Y axis format"),
>>>>>>> 1a4c7afb
                "default": '.3s',
                "choices": [
                    ('.3s', '".3s" | 12.3k'),
                    ('.3%', '".3%" | 1234543.210%'),
                    ('.4r', '".4r" | 12350'),
                    ('.3f', '".3f" | 12345.432'),
                    ('+,', '"+," | +12,345.4321'),
                    ('$,.2f', '"$,.2f" | $12,345.43'),
                ],
<<<<<<< HEAD
                "description": "D3 format syntax for y axis "
                            "https: //github.com/mbostock/\n"
                            "d3/wiki/Formatting"
            }),
            'markup_type': (SelectField, {
                "label": "Markup Type",
                "choices": self.choicify(['markdown', 'html']),
                "default": "markdown",
                "description": "Pick your favorite markup language"
            }),
            'rotation': (SelectField, {
                "label": "Rotation",
                "choices": [(s, s) for s in ['random', 'flat', 'square']],
                "default": "random",
                "description": "Rotation to apply to words in the cloud"
            }),
            'line_interpolation': (SelectField, {
                "label": "Line Style",
                "choices": self.choicify([
                    'linear', 'basis', 'cardinal', 'monotone',
                    'step-before', 'step-after']),
                "default": 'linear',
                "description": "Line interpolation as defined by d3.js"
            }),
            'code': (TextAreaField, {
                "label": "Code",
                "description": "Put your code here",
                "default": ''
            }),
            'pandas_aggfunc': (SelectField, {
                "label": "Aggregation function",
                "choices": self.choicify([
                    'sum', 'mean', 'min', 'max', 'median', 'stdev', 'var']),
                "default": 'sum',
                "description": (
=======
                "description": _("D3 format syntax for y axis "
                            "https: //github.com/mbostock/\n"
                            "d3/wiki/Formatting")
            }),
            'markup_type': (SelectField, {
                "label": _("Markup Type"),
                "choices": (
                    ('markdown', _('markdown')),
                    ('html', _('html'))
                ),
                "default": "markdown",
                "description": _("Pick your favorite markup language")
            }),
            'rotation': (SelectField, {
                "label": _("Rotation"),
                "choices": (
                    ('random', _('random')),
                    ('flat', _('flat')),
                    ('square', _('square')),
                ),
                "default": "random",
                "description": _("Rotation to apply to words in the cloud")
            }),
            'line_interpolation': (SelectField, {
                "label": _("Line Style"),
                "choices": (
                    ('linear', _('linear')),
                    ('basis', _('basis')),
                    ('cardinal', _('cardinal')),
                    ('monotone', _('monotone')),
                    ('step-before', _('step-before')),
                    ('step-after', _('step-after')),
                ),
                "default": 'linear',
                "description": _("Line interpolation as defined by d3.js")
            }),
            'code': (TextAreaField, {
                "label": _("Code"),
                "description": _("Put your code here"),
                "default": ''
            }),
            'pandas_aggfunc': (SelectField, {
                "label": _("Aggregation function"),
                "choices": (
                    ('sum', _('sum')),
                    ('mean', _('mean')),
                    ('min', _('min')),
                    ('max', _('max')),
                    ('median', _('median')),
                    ('stdev', _('stdev')),
                    ('var', _('var')),
                ),
                "default": 'sum',
                "description": _(
>>>>>>> 1a4c7afb
                    "Aggregate function to apply when pivoting and "
                    "computing the total rows and columns")
            }),
            'size_from': (TextField, {
<<<<<<< HEAD
                "label": "Font Size From",
                "default": "20",
                "description": "Font size for the smallest value in the list"
            }),
            'size_to': (TextField, {
                "label": "Font Size To",
                "default": "150",
                "description": "Font size for the biggest value in the list"
            }),
            'show_brush': (BetterBooleanField, {
                "label": "Range Filter",
                "default": False,
                "description": (
                    "Whether to display the time range interactive selector")
            }),
            'show_datatable': (BetterBooleanField, {
                "label": "Data Table",
                "default": False,
                "description": "Whether to display the interactive data table"
            }),
            'include_search': (BetterBooleanField, {
                "label": "Search Box",
                "default": False,
                "description": (
                    "Whether to include a client side search box")
            }),
            'show_bubbles': (BetterBooleanField, {
                "label": "Show Bubbles",
                "default": False,
                "description": (
                    "Whether to display bubbles on top of countries")
            }),
            'show_legend': (BetterBooleanField, {
                "label": "Legend",
                "default": True,
                "description": "Whether to display the legend (toggles)"
            }),
            'x_axis_showminmax': (BetterBooleanField, {
                "label": "X bounds",
                "default": True,
                "description": (
                    "Whether to display the min and max values of the X axis")
            }),
            'rich_tooltip': (BetterBooleanField, {
                "label": "Rich Tooltip",
                "default": True,
                "description": (
=======
                "label": _("Font Size From"),
                "default": "20",
                "description": _("Font size for the smallest value in the list")
            }),
            'size_to': (TextField, {
                "label": _("Font Size To"),
                "default": "150",
                "description": _("Font size for the biggest value in the list")
            }),
            'show_brush': (BetterBooleanField, {
                "label": _("Range Filter"),
                "default": False,
                "description": _(
                    "Whether to display the time range interactive selector")
            }),
            'show_datatable': (BetterBooleanField, {
                "label": _("Data Table"),
                "default": False,
                "description": _("Whether to display the interactive data table")
            }),
            'include_search': (BetterBooleanField, {
                "label": _("Search Box"),
                "default": False,
                "description": _(
                    "Whether to include a client side search box")
            }),
            'show_bubbles': (BetterBooleanField, {
                "label": _("Show Bubbles"),
                "default": False,
                "description": _(
                    "Whether to display bubbles on top of countries")
            }),
            'show_legend': (BetterBooleanField, {
                "label": _("Legend"),
                "default": True,
                "description": _("Whether to display the legend (toggles)")
            }),
            'x_axis_showminmax': (BetterBooleanField, {
                "label": _("X bounds"),
                "default": True,
                "description": _(
                    "Whether to display the min and max values of the X axis")
            }),
            'rich_tooltip': (BetterBooleanField, {
                "label": _("Rich Tooltip"),
                "default": True,
                "description": _(
>>>>>>> 1a4c7afb
                    "The rich tooltip shows a list of all series for that"
                    " point in time")
            }),
            'y_axis_zero': (BetterBooleanField, {
<<<<<<< HEAD
                "label": "Y Axis Zero",
                "default": False,
                "description": (
=======
                "label": _("Y Axis Zero"),
                "default": False,
                "description": _(
>>>>>>> 1a4c7afb
                    "Force the Y axis to start at 0 instead of the minimum "
                    "value")
            }),
            'y_log_scale': (BetterBooleanField, {
<<<<<<< HEAD
                "label": "Y Log",
                "default": False,
                "description": "Use a log scale for the Y axis"
            }),
            'x_log_scale': (BetterBooleanField, {
                "label": "X Log",
                "default": False,
                "description": "Use a log scale for the X axis"
            }),
            'donut': (BetterBooleanField, {
                "label": "Donut",
                "default": False,
                "description": "Do you want a donut or a pie?"
            }),
            'contribution': (BetterBooleanField, {
                "label": "Contribution",
                "default": False,
                "description": "Compute the contribution to the total"
            }),
            'num_period_compare': (IntegerField, {
                "label": "Period Ratio",
                "default": None,
                "validators": [validators.optional()],
                "description": (
=======
                "label": _("Y Log"),
                "default": False,
                "description": _("Use a log scale for the Y axis")
            }),
            'x_log_scale': (BetterBooleanField, {
                "label": _("X Log"),
                "default": False,
                "description": _("Use a log scale for the X axis")
            }),
            'donut': (BetterBooleanField, {
                "label": _("Donut"),
                "default": False,
                "description": _("Do you want a donut or a pie?")
            }),
            'contribution': (BetterBooleanField, {
                "label": _("Contribution"),
                "default": False,
                "description": _("Compute the contribution to the total")
            }),
            'num_period_compare': (IntegerField, {
                "label": _("Period Ratio"),
                "default": None,
                "validators": [validators.optional()],
                "description": _(
>>>>>>> 1a4c7afb
                    "[integer] Number of period to compare against, "
                    "this is relative to the granularity selected")
            }),
            'time_compare': (TextField, {
<<<<<<< HEAD
                "label": "Time Shift",
                "default": "",
                "description": (
=======
                "label": _("Time Shift"),
                "default": "",
                "description": _(
>>>>>>> 1a4c7afb
                    "Overlay a timeseries from a "
                    "relative time period. Expects relative time delta "
                    "in natural language (example:  24 hours, 7 days, "
                    "56 weeks, 365 days")
            }),
            'subheader': (TextField, {
<<<<<<< HEAD
                "label": "Subheader",
                "description": (
=======
                "label": _("Subheader"),
                "description": _(
>>>>>>> 1a4c7afb
                    "Description text that shows up below your Big "
                    "Number")
            }),
        }

        # Override default arguments with form overrides
        for field_name, override_map in viz.form_overrides.items():
            if field_name in field_data:
                field_data[field_name][1].update(override_map)

        self.field_dict = {
            field_name: v[0](**v[1])
            for field_name, v in field_data.items()
        }

    @staticmethod
    def choicify(l):
        return [("{}".format(obj), "{}".format(obj)) for obj in l]

    def get_form(self):
        """Returns a form object based on the viz/datasource/context"""
        viz = self.viz
        field_css_classes = {}
        for name, obj in self.field_dict.items():
            field_css_classes[name] = ['form-control']
            s = self.fieltype_class.get(obj.field_class)
            if s:
                field_css_classes[name] += [s]

        for field in ('show_brush', 'show_legend', 'rich_tooltip'):
            field_css_classes[field] += ['input-sm']

        class QueryForm(OmgWtForm):

            """The dynamic form object used for the explore view"""

            fieldsets = copy(viz.fieldsets)
            css_classes = field_css_classes
            standalone = HiddenField()
            async = HiddenField()
            force = HiddenField()
            extra_filters = HiddenField()
            json = HiddenField()
            slice_id = HiddenField()
            slice_name = HiddenField()
            previous_viz_type = HiddenField(default=viz.viz_type)
            collapsed_fieldsets = HiddenField()
            viz_type = self.field_dict.get('viz_type')

        for field in viz.flat_form_fields():
            setattr(QueryForm, field, self.field_dict[field])

        def add_to_form(attrs):
            for attr in attrs:
                setattr(QueryForm, attr, self.field_dict[attr])

        filter_choices = self.choicify(['in', 'not in'])
        # datasource type specific form elements
        datasource_classname = viz.datasource.__class__.__name__
        time_fields = None
        if datasource_classname == 'SqlaTable':
            QueryForm.fieldsets += ({
                'label': _('SQL'),
                'fields': ['where', 'having'],
                'description': _(
                    "This section exposes ways to include snippets of "
                    "SQL in your query"),
            },)
            add_to_form(('where', 'having'))
            grains = viz.datasource.database.grains()

            if grains:
                time_fields = ('granularity_sqla', 'time_grain_sqla')
                self.field_dict['time_grain_sqla'] = SelectField(
                    _('Time Grain'),
                    choices=self.choicify((grain.name for grain in grains)),
                    default="Time Column",
                    description=_(
                        "The time granularity for the visualization. This "
                        "applies a date transformation to alter "
                        "your time column and defines a new time granularity."
                        "The options here are defined on a per database "
                        "engine basis in the Caravel source code"))
                add_to_form(time_fields)
                field_css_classes['time_grain_sqla'] = ['form-control', 'select2']
                field_css_classes['granularity_sqla'] = ['form-control', 'select2']
            else:
                time_fields = 'granularity_sqla'
                add_to_form((time_fields, ))
        elif datasource_classname == 'DruidDatasource':
            time_fields = ('granularity', 'druid_time_origin')
            add_to_form(('granularity', 'druid_time_origin'))
            field_css_classes['granularity'] = ['form-control', 'select2_freeform']
            field_css_classes['druid_time_origin'] = ['form-control', 'select2_freeform']
            filter_choices = self.choicify(['in', 'not in', 'regex'])
        add_to_form(('since', 'until'))

        filter_cols = viz.datasource.filterable_column_names or ['']
        for i in range(10):
            setattr(QueryForm, 'flt_col_' + str(i), SelectField(
<<<<<<< HEAD
                'Filter 1',
                default=filter_cols[0],
                choices=self.choicify(filter_cols)))
            setattr(QueryForm, 'flt_op_' + str(i), SelectField(
                'Filter 1',
=======
                _('Filter 1'),
                default=filter_cols[0],
                choices=self.choicify(filter_cols)))
            setattr(QueryForm, 'flt_op_' + str(i), SelectField(
                _('Filter 1'),
>>>>>>> 1a4c7afb
                default='in',
                choices=filter_choices))
            setattr(
                QueryForm, 'flt_eq_' + str(i),
<<<<<<< HEAD
                TextField("Super", default=''))

        if time_fields:
            QueryForm.fieldsets = ({
                'label': 'Time',
=======
                TextField(_("Super"), default=''))

        if time_fields:
            QueryForm.fieldsets = ({
                'label': _('Time'),
>>>>>>> 1a4c7afb
                'fields': (
                    time_fields,
                    ('since', 'until'),
                ),
<<<<<<< HEAD
                'description': "Time related form attributes",
=======
                'description': _("Time related form attributes"),
>>>>>>> 1a4c7afb
            },) + tuple(QueryForm.fieldsets)
        return QueryForm<|MERGE_RESOLUTION|>--- conflicted
+++ resolved
@@ -43,7 +43,6 @@
 
 
 class SelectMultipleSortableField(SelectMultipleField):
-
     """Works along with select2sortable to preserves the sort order"""
 
     def iter_choices(self):
@@ -132,28 +131,6 @@
         # Pool of all the fields that can be used in Caravel
         field_data = {
             'viz_type': (SelectField, {
-<<<<<<< HEAD
-                "label": "Viz",
-                "default": 'table',
-                "choices": [(k, v.verbose_name) for k, v in viz_types.items()],
-                "description": "The type of visualization to display"
-            }),
-            'metrics': (SelectMultipleSortableField, {
-                "label": "Metrics",
-                "choices": datasource.metrics_combo,
-                "default": [default_metric],
-                "description": "One or many metrics to display"
-            }),
-            'metric': (SelectField, {
-                "label": "Metric",
-                "choices": datasource.metrics_combo,
-                "default": default_metric,
-                "description": "Choose the metric"
-            }),
-            'stacked_style': (SelectField, {
-                "label": "Chart Style",
-                "choices": self.choicify(['stack', 'stream', 'expand']),
-=======
                 "label": _("Viz"),
                 "default": 'table',
                 "choices": [(k, v.verbose_name) for k, v in viz_types.items()],
@@ -178,17 +155,10 @@
                     ('stream', _('stream')),
                     ('expand', _('expand')),
                 ),
->>>>>>> 1a4c7afb
                 "default": 'stack',
                 "description": ""
             }),
             'linear_color_scheme': (SelectField, {
-<<<<<<< HEAD
-                "label": "Color Scheme",
-                "choices": self.choicify([
-                    'fire', 'blue_white_yellow', 'white_black',
-                    'black_white']),
-=======
                 "label": _("Color Scheme"),
                 "choices": (
                     ('fire', _('fire')),
@@ -196,18 +166,10 @@
                     ('white_black', _('white_black')),
                     ('black_white', _('black_white')),
                 ),
->>>>>>> 1a4c7afb
                 "default": 'blue_white_yellow',
                 "description": ""
             }),
             'normalize_across': (SelectField, {
-<<<<<<< HEAD
-                "label": "Normalize Across",
-                "choices": self.choicify([
-                    'heatmap', 'x', 'y']),
-                "default": 'heatmap',
-                "description": (
-=======
                 "label": _("Normalize Across"),
                 "choices": (
                     ('heatmap', _('heatmap')),
@@ -216,27 +178,11 @@
                 ),
                 "default": 'heatmap',
                 "description": _(
->>>>>>> 1a4c7afb
                     "Color will be rendered based on a ratio "
                     "of the cell against the sum of across this "
                     "criteria")
             }),
             'horizon_color_scale': (SelectField, {
-<<<<<<< HEAD
-                "label": "Color Scale",
-                "choices": self.choicify(['series', 'overall', 'change']),
-                "default": 'series',
-                "description": "Defines how the color are attributed."
-            }),
-            'canvas_image_rendering': (SelectField, {
-                "label": "Rendering",
-                "choices": (
-                    ('pixelated', 'pixelated (Sharp)'),
-                    ('auto', 'auto (Smooth)'),
-                ),
-                "default": 'pixelated',
-                "description": (
-=======
                 "label": _("Color Scale"),
                 "choices": (
                     ('series', _('series')),
@@ -254,72 +200,31 @@
                 ),
                 "default": 'pixelated',
                 "description": _(
->>>>>>> 1a4c7afb
                     "image-rendering CSS attribute of the canvas object that "
                     "defines how the browser scales up the image")
             }),
             'xscale_interval': (SelectField, {
-<<<<<<< HEAD
-                "label": "XScale Interval",
-                "choices": self.choicify(range(1, 50)),
-                "default": '1',
-                "description": (
-=======
                 "label": _("XScale Interval"),
                 "choices": self.choicify(range(1, 50)),
                 "default": '1',
                 "description": _(
->>>>>>> 1a4c7afb
                     "Number of step to take between ticks when "
                     "printing the x scale")
             }),
             'yscale_interval': (SelectField, {
-<<<<<<< HEAD
-                "label": "YScale Interval",
-                "choices": self.choicify(range(1, 50)),
-                "default": '1',
-                "description": (
-=======
                 "label": _("YScale Interval"),
                 "choices": self.choicify(range(1, 50)),
                 "default": '1',
                 "description": _(
->>>>>>> 1a4c7afb
                     "Number of step to take between ticks when "
                     "printing the y scale")
             }),
             'bar_stacked': (BetterBooleanField, {
-<<<<<<< HEAD
-                "label": "Stacked Bars",
-=======
                 "label": _("Stacked Bars"),
->>>>>>> 1a4c7afb
                 "default": False,
                 "description": ""
             }),
             'include_series': (BetterBooleanField, {
-<<<<<<< HEAD
-                "label": "Include Series",
-                "default": False,
-                "description": "Include series name as an axis"
-            }),
-            'secondary_metric': (SelectField, {
-                "label": "Color Metric",
-                "choices": datasource.metrics_combo,
-                "default": default_metric,
-                "description": "A metric to use for color"
-            }),
-            'country_fieldtype': (SelectField, {
-                "label": "Country Field Type",
-                "default": 'cca2',
-                "choices": (
-                    ('name', 'Full name'),
-                    ('cioc', 'code International Olympic Committee (cioc)'),
-                    ('cca2', 'code ISO 3166-1 alpha-2 (cca2)'),
-                    ('cca3', 'code ISO 3166-1 alpha-3 (cca3)'),
-                ),
-                "description": (
-=======
                 "label": _("Include Series"),
                 "default": False,
                 "description": _("Include series name as an axis")
@@ -340,45 +245,10 @@
                     ('cca3', _('code ISO 3166-1 alpha-3 (cca3)')),
                 ),
                 "description": _(
->>>>>>> 1a4c7afb
                     "The country code standard that Caravel should expect "
                     "to find in the [country] column")
             }),
             'groupby': (SelectMultipleSortableField, {
-<<<<<<< HEAD
-                "label": "Group by",
-                "choices": self.choicify(datasource.groupby_column_names),
-                "description": "One or many fields to group by"
-            }),
-            'columns': (SelectMultipleSortableField, {
-                "label": "Columns",
-                "choices": self.choicify(datasource.groupby_column_names),
-                "description": "One or many fields to pivot as columns"
-            }),
-            'all_columns': (SelectMultipleSortableField, {
-                "label": "Columns",
-                "choices": self.choicify(datasource.column_names),
-                "description": "Columns to display"
-            }),
-            'all_columns_x': (SelectField, {
-                "label": "X",
-                "choices": self.choicify(datasource.column_names),
-                "description": "Columns to display"
-            }),
-            'all_columns_y': (SelectField, {
-                "label": "Y",
-                "choices": self.choicify(datasource.column_names),
-                "description": "Columns to display"
-            }),
-            'druid_time_origin': (FreeFormSelectField, {
-                "label": "Origin",
-                "choices": (
-                    ('', 'default'),
-                    ('now', 'now'),
-                ),
-                "default": '',
-                "description": (
-=======
                 "label": _("Group by"),
                 "choices": self.choicify(datasource.groupby_column_names),
                 "description": _("One or many fields to group by")
@@ -411,27 +281,10 @@
                 ),
                 "default": '',
                 "description": _(
->>>>>>> 1a4c7afb
                     "Defines the origin where time buckets start, "
                     "accepts natural dates as in 'now', 'sunday' or '1970-01-01'")
             }),
             'granularity': (FreeFormSelectField, {
-<<<<<<< HEAD
-                "label": "Time Granularity",
-                "default": "one day",
-                "choices": self.choicify([
-                    'all',
-                    '5 seconds',
-                    '30 seconds',
-                    '1 minute',
-                    '5 minutes',
-                    '1 hour',
-                    '6 hour',
-                    '1 day',
-                    '7 days',
-                ]),
-                "description": (
-=======
                 "label": _("Time Granularity"),
                 "default": "one day",
                 "choices": (
@@ -446,37 +299,11 @@
                     ('7 days', _('7 days')),
                 ),
                 "description": _(
->>>>>>> 1a4c7afb
                     "The time granularity for the visualization. Note that you "
                     "can type and use simple natural language as in '10 seconds', "
                     "'1 day' or '56 weeks'")
             }),
             'domain_granularity': (SelectField, {
-<<<<<<< HEAD
-                "label": "Domain",
-                "default": "month",
-                "choices": self.choicify([
-                    'hour',
-                    'day',
-                    'week',
-                    'month',
-                    'year',
-                ]),
-                "description": (
-                    "The time unit used for the grouping of blocks")
-            }),
-            'subdomain_granularity': (SelectField, {
-                "label": "Subdomain",
-                "default": "day",
-                "choices": self.choicify([
-                    'min',
-                    'hour',
-                    'day',
-                    'week',
-                    'month',
-                ]),
-                "description": (
-=======
                 "label": _("Domain"),
                 "default": "month",
                 "choices": (
@@ -500,16 +327,11 @@
                     ('month', _('month')),
                 ),
                 "description": _(
->>>>>>> 1a4c7afb
                     "The time unit for each block. Should be a smaller unit than "
                     "domain_granularity. Should be larger or equal to Time Grain")
             }),
             'link_length': (FreeFormSelectField, {
-<<<<<<< HEAD
-                "label": "Link Length",
-=======
                 "label": _("Link Length"),
->>>>>>> 1a4c7afb
                 "default": "200",
                 "choices": self.choicify([
                     '10',
@@ -521,17 +343,10 @@
                     '200',
                     '250',
                 ]),
-<<<<<<< HEAD
-                "description": "Link length in the force layout"
-            }),
-            'charge': (FreeFormSelectField, {
-                "label": "Charge",
-=======
                 "description": _("Link length in the force layout")
             }),
             'charge': (FreeFormSelectField, {
                 "label": _("Charge"),
->>>>>>> 1a4c7afb
                 "default": "-500",
                 "choices": self.choicify([
                     '-50',
@@ -545,15 +360,6 @@
                     '-2500',
                     '-5000',
                 ]),
-<<<<<<< HEAD
-                "description": "Charge in the force layout"
-            }),
-            'granularity_sqla': (SelectField, {
-                "label": "Time Column",
-                "default": datasource.main_dttm_col or datasource.any_dttm_col,
-                "choices": self.choicify(datasource.dttm_cols),
-                "description": (
-=======
                 "description": _("Charge in the force layout")
             }),
             'granularity_sqla': (SelectField, {
@@ -561,7 +367,6 @@
                 "default": datasource.main_dttm_col or datasource.any_dttm_col,
                 "choices": self.choicify(datasource.dttm_cols),
                 "description": _(
->>>>>>> 1a4c7afb
                     "The time column for the visualization. Note that you "
                     "can define arbitrary expression that return a DATETIME "
                     "column in the table editor. Also note that the "
@@ -569,38 +374,6 @@
                     "expression")
             }),
             'resample_rule': (FreeFormSelectField, {
-<<<<<<< HEAD
-                "label": "Resample Rule",
-                "default": '',
-                "choices": self.choicify(('1T', '1H', '1D', '7D', '1M', '1AS')),
-                "description": ("Pandas resample rule")
-            }),
-            'resample_how': (FreeFormSelectField, {
-                "label": "Resample How",
-                "default": '',
-                "choices": self.choicify(('', 'mean', 'sum', 'median')),
-                "description": ("Pandas resample how")
-            }),
-            'resample_fillmethod': (FreeFormSelectField, {
-                "label": "Resample Fill Method",
-                "default": '',
-                "choices": self.choicify(('', 'ffill', 'bfill')),
-                "description": ("Pandas resample fill method")
-            }),
-            'since': (FreeFormSelectField, {
-                "label": "Since",
-                "default": "7 days ago",
-                "choices": self.choicify([
-                    '1 hour ago',
-                    '12 hours ago',
-                    '1 day ago',
-                    '7 days ago',
-                    '28 days ago',
-                    '90 days ago',
-                    '1 year ago'
-                ]),
-                "description": (
-=======
                 "label": _("Resample Rule"),
                 "default": '',
                 "choices": (
@@ -647,25 +420,10 @@
                     ('1 year ago', _('1 year ago')),
                 ),
                 "description": _(
->>>>>>> 1a4c7afb
                     "Timestamp from filter. This supports free form typing and "
                     "natural language as in '1 day ago', '28 days' or '3 years'")
             }),
             'until': (FreeFormSelectField, {
-<<<<<<< HEAD
-                "label": "Until",
-                "default": "now",
-                "choices": self.choicify([
-                    'now',
-                    '1 day ago',
-                    '7 days ago',
-                    '28 days ago',
-                    '90 days ago',
-                    '1 year ago'])
-            }),
-            'max_bubble_size': (FreeFormSelectField, {
-                "label": "Max Bubble Size",
-=======
                 "label": _("Until"),
                 "default": "now",
                 "choices": (
@@ -679,7 +437,6 @@
             }),
             'max_bubble_size': (FreeFormSelectField, {
                 "label": _("Max Bubble Size"),
->>>>>>> 1a4c7afb
                 "default": "25",
                 "choices": self.choicify([
                     '5',
@@ -692,26 +449,6 @@
                 ])
             }),
             'whisker_options': (FreeFormSelectField, {
-<<<<<<< HEAD
-                "label": "Whisker/outlier options",
-                "default": "Tukey",
-                "description": (
-                    "Determines how whiskers and outliers are calculated."),
-                "choices": self.choicify([
-                    'Tukey',
-                    'Min/max (no outliers)',
-                    '2/98 percentiles',
-                    '9/91 percentiles',
-                ])
-            }),
-            'treemap_ratio': (DecimalField, {
-                "label": "Ratio",
-                "default": 0.5 * (1 + math.sqrt(5)),  # d3 default, golden ratio
-                "description": 'Target aspect ratio for treemap tiles.',
-            }),
-            'number_format': (FreeFormSelectField, {
-                "label": "Number format",
-=======
                 "label": _("Whisker/outlier options"),
                 "default": "Tukey",
                 "description": _(
@@ -730,7 +467,6 @@
             }),
             'number_format': (FreeFormSelectField, {
                 "label": _("Number format"),
->>>>>>> 1a4c7afb
                 "default": '.3s',
                 "choices": [
                     ('.3s', '".3s" | 12.3k'),
@@ -740,39 +476,17 @@
                     ('+,', '"+," | +12,345.4321'),
                     ('$,.2f', '"$,.2f" | $12,345.43'),
                 ],
-<<<<<<< HEAD
-                "description": "D3 format syntax for numbers "
-                            "https: //github.com/mbostock/\n"
-                            "d3/wiki/Formatting"
-            }),
-            'row_limit': (FreeFormSelectField, {
-                "label": 'Row limit',
-=======
                 "description": _("D3 format syntax for numbers "
                             "https: //github.com/mbostock/\n"
                             "d3/wiki/Formatting")
             }),
             'row_limit': (FreeFormSelectField, {
                 "label": _('Row limit'),
->>>>>>> 1a4c7afb
                 "default": config.get("ROW_LIMIT"),
                 "choices": self.choicify(
                     [10, 50, 100, 250, 500, 1000, 5000, 10000, 50000])
             }),
             'limit': (FreeFormSelectField, {
-<<<<<<< HEAD
-                "label": 'Series limit',
-                "choices": self.choicify(self.series_limits),
-                "default": 50,
-                "description": (
-                    "Limits the number of time series that get displayed")
-            }),
-            'rolling_type': (SelectField, {
-                "label": "Rolling",
-                "default": 'None',
-                "choices": [(s, s) for s in ['None', 'mean', 'sum', 'std', 'cumsum']],
-                "description": (
-=======
                 "label": _('Series limit'),
                 "choices": self.choicify(self.series_limits),
                 "default": 50,
@@ -784,61 +498,26 @@
                 "default": 'None',
                 "choices": [(s, s) for s in ['None', 'mean', 'sum', 'std', 'cumsum']],
                 "description": _(
->>>>>>> 1a4c7afb
                     "Defines a rolling window function to apply, works along "
                     "with the [Periods] text box")
             }),
             'rolling_periods': (IntegerField, {
-<<<<<<< HEAD
-                "label": "Periods",
-                "validators": [validators.optional()],
-                "description": (
-=======
                 "label": _("Periods"),
                 "validators": [validators.optional()],
                 "description": _(
->>>>>>> 1a4c7afb
                     "Defines the size of the rolling window function, "
                     "relative to the time granularity selected")
             }),
             'series': (SelectField, {
-<<<<<<< HEAD
-                "label": "Series",
-                "choices": group_by_choices,
-                "default": default_groupby,
-                "description": (
-=======
                 "label": _("Series"),
                 "choices": group_by_choices,
                 "default": default_groupby,
                 "description": _(
->>>>>>> 1a4c7afb
                     "Defines the grouping of entities. "
                     "Each serie is shown as a specific color on the chart and "
                     "has a legend toggle")
             }),
             'entity': (SelectField, {
-<<<<<<< HEAD
-                "label": "Entity",
-                "choices": group_by_choices,
-                "default": default_groupby,
-                "description": "This define the element to be plotted on the chart"
-            }),
-            'x': (SelectField, {
-                "label": "X Axis",
-                "choices": datasource.metrics_combo,
-                "default": default_metric,
-                "description": "Metric assigned to the [X] axis"
-            }),
-            'y': (SelectField, {
-                "label": "Y Axis",
-                "choices": datasource.metrics_combo,
-                "default": default_metric,
-                "description": "Metric assigned to the [Y] axis"
-            }),
-            'size': (SelectField, {
-                "label": 'Bubble Size',
-=======
                 "label": _("Entity"),
                 "choices": group_by_choices,
                 "default": default_groupby,
@@ -858,92 +537,42 @@
             }),
             'size': (SelectField, {
                 "label": _('Bubble Size'),
->>>>>>> 1a4c7afb
                 "default": default_metric,
                 "choices": datasource.metrics_combo
             }),
             'url': (TextField, {
-<<<<<<< HEAD
-                "label": "URL",
-                "description": (
-=======
                 "label": _("URL"),
                 "description": _(
->>>>>>> 1a4c7afb
                     "The URL, this field is templated, so you can integrate "
                     "{{ width }} and/or {{ height }} in your URL string."
                 ),
                 "default": 'https: //www.youtube.com/embed/JkI5rg_VcQ4',
             }),
             'where': (TextField, {
-<<<<<<< HEAD
-                "label": "Custom WHERE clause",
-                "default": '',
-                "description": (
-=======
                 "label": _("Custom WHERE clause"),
                 "default": '',
                 "description": _(
->>>>>>> 1a4c7afb
                     "The text in this box gets included in your query's WHERE "
                     "clause, as an AND to other criteria. You can include "
                     "complex expression, parenthesis and anything else "
                     "supported by the backend it is directed towards.")
             }),
             'having': (TextField, {
-<<<<<<< HEAD
-                "label": "Custom HAVING clause",
-                "default": '',
-                "description": (
-=======
                 "label": _("Custom HAVING clause"),
                 "default": '',
                 "description": _(
->>>>>>> 1a4c7afb
                     "The text in this box gets included in your query's HAVING"
                     " clause, as an AND to other criteria. You can include "
                     "complex expression, parenthesis and anything else "
                     "supported by the backend it is directed towards.")
             }),
             'compare_lag': (TextField, {
-<<<<<<< HEAD
-                "label": "Comparison Period Lag",
-                "description": (
-=======
                 "label": _("Comparison Period Lag"),
                 "description": _(
->>>>>>> 1a4c7afb
                     "Based on granularity, number of time periods to "
                     "compare against")
             }),
             'compare_suffix': (TextField, {
-<<<<<<< HEAD
-                "label": "Comparison suffix",
-                "description": "Suffix to apply after the percentage display"
-            }),
-            'table_timestamp_format': (FreeFormSelectField, {
-                "label": "Table Timestamp Format",
-                "default": 'smart_date',
-                "choices": TIMESTAMP_CHOICES,
-                "description": "Timestamp Format"
-            }),
-            'series_height': (FreeFormSelectField, {
-                "label": "Series Height",
-                "default": 25,
-                "choices": self.choicify([10, 25, 40, 50, 75, 100, 150, 200]),
-                "description": "Pixel height of each series"
-            }),
-            'x_axis_format': (FreeFormSelectField, {
-                "label": "X axis format",
-                "default": 'smart_date',
-                "choices": TIMESTAMP_CHOICES,
-                "description": "D3 format syntax for y axis "
-                            "https: //github.com/mbostock/\n"
-                            "d3/wiki/Formatting"
-            }),
-            'y_axis_format': (FreeFormSelectField, {
-                "label": "Y axis format",
-=======
                 "label": _("Comparison suffix"),
                 "description": _("Suffix to apply after the percentage display")
             }),
@@ -969,7 +598,6 @@
             }),
             'y_axis_format': (FreeFormSelectField, {
                 "label": _("Y axis format"),
->>>>>>> 1a4c7afb
                 "default": '.3s',
                 "choices": [
                     ('.3s', '".3s" | 12.3k'),
@@ -979,43 +607,6 @@
                     ('+,', '"+," | +12,345.4321'),
                     ('$,.2f', '"$,.2f" | $12,345.43'),
                 ],
-<<<<<<< HEAD
-                "description": "D3 format syntax for y axis "
-                            "https: //github.com/mbostock/\n"
-                            "d3/wiki/Formatting"
-            }),
-            'markup_type': (SelectField, {
-                "label": "Markup Type",
-                "choices": self.choicify(['markdown', 'html']),
-                "default": "markdown",
-                "description": "Pick your favorite markup language"
-            }),
-            'rotation': (SelectField, {
-                "label": "Rotation",
-                "choices": [(s, s) for s in ['random', 'flat', 'square']],
-                "default": "random",
-                "description": "Rotation to apply to words in the cloud"
-            }),
-            'line_interpolation': (SelectField, {
-                "label": "Line Style",
-                "choices": self.choicify([
-                    'linear', 'basis', 'cardinal', 'monotone',
-                    'step-before', 'step-after']),
-                "default": 'linear',
-                "description": "Line interpolation as defined by d3.js"
-            }),
-            'code': (TextAreaField, {
-                "label": "Code",
-                "description": "Put your code here",
-                "default": ''
-            }),
-            'pandas_aggfunc': (SelectField, {
-                "label": "Aggregation function",
-                "choices": self.choicify([
-                    'sum', 'mean', 'min', 'max', 'median', 'stdev', 'var']),
-                "default": 'sum',
-                "description": (
-=======
                 "description": _("D3 format syntax for y axis "
                             "https: //github.com/mbostock/\n"
                             "d3/wiki/Formatting")
@@ -1070,60 +661,10 @@
                 ),
                 "default": 'sum',
                 "description": _(
->>>>>>> 1a4c7afb
                     "Aggregate function to apply when pivoting and "
                     "computing the total rows and columns")
             }),
             'size_from': (TextField, {
-<<<<<<< HEAD
-                "label": "Font Size From",
-                "default": "20",
-                "description": "Font size for the smallest value in the list"
-            }),
-            'size_to': (TextField, {
-                "label": "Font Size To",
-                "default": "150",
-                "description": "Font size for the biggest value in the list"
-            }),
-            'show_brush': (BetterBooleanField, {
-                "label": "Range Filter",
-                "default": False,
-                "description": (
-                    "Whether to display the time range interactive selector")
-            }),
-            'show_datatable': (BetterBooleanField, {
-                "label": "Data Table",
-                "default": False,
-                "description": "Whether to display the interactive data table"
-            }),
-            'include_search': (BetterBooleanField, {
-                "label": "Search Box",
-                "default": False,
-                "description": (
-                    "Whether to include a client side search box")
-            }),
-            'show_bubbles': (BetterBooleanField, {
-                "label": "Show Bubbles",
-                "default": False,
-                "description": (
-                    "Whether to display bubbles on top of countries")
-            }),
-            'show_legend': (BetterBooleanField, {
-                "label": "Legend",
-                "default": True,
-                "description": "Whether to display the legend (toggles)"
-            }),
-            'x_axis_showminmax': (BetterBooleanField, {
-                "label": "X bounds",
-                "default": True,
-                "description": (
-                    "Whether to display the min and max values of the X axis")
-            }),
-            'rich_tooltip': (BetterBooleanField, {
-                "label": "Rich Tooltip",
-                "default": True,
-                "description": (
-=======
                 "label": _("Font Size From"),
                 "default": "20",
                 "description": _("Font size for the smallest value in the list")
@@ -1171,50 +712,17 @@
                 "label": _("Rich Tooltip"),
                 "default": True,
                 "description": _(
->>>>>>> 1a4c7afb
                     "The rich tooltip shows a list of all series for that"
                     " point in time")
             }),
             'y_axis_zero': (BetterBooleanField, {
-<<<<<<< HEAD
-                "label": "Y Axis Zero",
-                "default": False,
-                "description": (
-=======
                 "label": _("Y Axis Zero"),
                 "default": False,
                 "description": _(
->>>>>>> 1a4c7afb
                     "Force the Y axis to start at 0 instead of the minimum "
                     "value")
             }),
             'y_log_scale': (BetterBooleanField, {
-<<<<<<< HEAD
-                "label": "Y Log",
-                "default": False,
-                "description": "Use a log scale for the Y axis"
-            }),
-            'x_log_scale': (BetterBooleanField, {
-                "label": "X Log",
-                "default": False,
-                "description": "Use a log scale for the X axis"
-            }),
-            'donut': (BetterBooleanField, {
-                "label": "Donut",
-                "default": False,
-                "description": "Do you want a donut or a pie?"
-            }),
-            'contribution': (BetterBooleanField, {
-                "label": "Contribution",
-                "default": False,
-                "description": "Compute the contribution to the total"
-            }),
-            'num_period_compare': (IntegerField, {
-                "label": "Period Ratio",
-                "default": None,
-                "validators": [validators.optional()],
-                "description": (
-=======
                 "label": _("Y Log"),
                 "default": False,
                 "description": _("Use a log scale for the Y axis")
@@ -1239,33 +747,21 @@
                 "default": None,
                 "validators": [validators.optional()],
                 "description": _(
->>>>>>> 1a4c7afb
                     "[integer] Number of period to compare against, "
                     "this is relative to the granularity selected")
             }),
             'time_compare': (TextField, {
-<<<<<<< HEAD
-                "label": "Time Shift",
-                "default": "",
-                "description": (
-=======
                 "label": _("Time Shift"),
                 "default": "",
                 "description": _(
->>>>>>> 1a4c7afb
                     "Overlay a timeseries from a "
                     "relative time period. Expects relative time delta "
                     "in natural language (example:  24 hours, 7 days, "
                     "56 weeks, 365 days")
             }),
             'subheader': (TextField, {
-<<<<<<< HEAD
-                "label": "Subheader",
-                "description": (
-=======
                 "label": _("Subheader"),
                 "description": _(
->>>>>>> 1a4c7afb
                     "Description text that shows up below your Big "
                     "Number")
             }),
@@ -1366,44 +862,24 @@
         filter_cols = viz.datasource.filterable_column_names or ['']
         for i in range(10):
             setattr(QueryForm, 'flt_col_' + str(i), SelectField(
-<<<<<<< HEAD
-                'Filter 1',
-                default=filter_cols[0],
-                choices=self.choicify(filter_cols)))
-            setattr(QueryForm, 'flt_op_' + str(i), SelectField(
-                'Filter 1',
-=======
                 _('Filter 1'),
                 default=filter_cols[0],
                 choices=self.choicify(filter_cols)))
             setattr(QueryForm, 'flt_op_' + str(i), SelectField(
                 _('Filter 1'),
->>>>>>> 1a4c7afb
                 default='in',
                 choices=filter_choices))
             setattr(
                 QueryForm, 'flt_eq_' + str(i),
-<<<<<<< HEAD
-                TextField("Super", default=''))
-
-        if time_fields:
-            QueryForm.fieldsets = ({
-                'label': 'Time',
-=======
                 TextField(_("Super"), default=''))
 
         if time_fields:
             QueryForm.fieldsets = ({
                 'label': _('Time'),
->>>>>>> 1a4c7afb
                 'fields': (
                     time_fields,
                     ('since', 'until'),
                 ),
-<<<<<<< HEAD
-                'description': "Time related form attributes",
-=======
                 'description': _("Time related form attributes"),
->>>>>>> 1a4c7afb
             },) + tuple(QueryForm.fieldsets)
         return QueryForm