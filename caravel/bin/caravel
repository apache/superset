--- conflicted
+++ resolved
@@ -94,13 +94,11 @@
     print("Loading [Random time series data]")
     data.load_random_time_series_data()
 
-<<<<<<< HEAD
+    print("Loading [Random long/lat data]")
+    data.load_long_lat_data()
+
     print("Loading [Multiformat time series]")
     data.load_multiformat_time_series_data()
-=======
-    print("Loading [Random long/lat data]")
-    data.load_long_lat_data()
->>>>>>> d5b8414f
 
     if load_test_data:
         print("Loading [Unicode test data]")
