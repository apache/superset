"""Flask web views for Caravel"""
from __future__ import absolute_import
from __future__ import division
from __future__ import print_function
from __future__ import unicode_literals

import json
import logging
import re
import time
import traceback
from datetime import datetime

import pandas as pd
import sqlalchemy as sqla
from flask import (
    g, request, redirect, flash, Response, render_template, Markup)
from flask.ext.appbuilder import ModelView, CompactCRUDMixin, BaseView, expose
from flask.ext.appbuilder.actions import action
from flask.ext.appbuilder.models.sqla.interface import SQLAInterface
from flask.ext.appbuilder.security.decorators import has_access
from pydruid.client import doublesum
from sqlalchemy import create_engine
from sqlalchemy import select, text
from sqlalchemy.sql.expression import TextAsFrom
from werkzeug.routing import BaseConverter
from wtforms.validators import ValidationError

from caravel import appbuilder, db, models, viz, utils, app, sm, ascii_art

config = app.config
log_this = models.Log.log_this


def validate_json(form, field):  # noqa
    try:
        json.loads(field.data)
    except Exception as e:
        logging.exception(e)
        raise ValidationError("json isn't valid")


def generate_download_headers(extension):
    filename = datetime.now().strftime("%Y%m%d_%H%M%S")
    content_disp = "attachment; filename={}.{}".format(filename, extension)
    headers = {
        "Content-Disposition": content_disp,
    }
    return headers


class DeleteMixin(object):
    @action(
        "muldelete", "Delete", "Delete all Really?", "fa-trash", single=False)
    def muldelete(self, items):
        self.datamodel.delete_all(items)
        self.update_redirect()
        return redirect(self.get_redirect())


class CaravelModelView(ModelView):
    page_size = 500


class TableColumnInlineView(CompactCRUDMixin, CaravelModelView):  # noqa
    datamodel = SQLAInterface(models.TableColumn)
    can_delete = False
    edit_columns = [
        'column_name', 'description', 'groupby', 'filterable', 'table',
        'count_distinct', 'sum', 'min', 'max', 'expression', 'is_dttm']
    add_columns = edit_columns
    list_columns = [
        'column_name', 'type', 'groupby', 'filterable', 'count_distinct',
        'sum', 'min', 'max', 'is_dttm']
    page_size = 500
    description_columns = {
        'is_dttm': (
            "Whether to make this column available as a "
            "[Time Granularity] option, column has to be DATETIME or "
            "DATETIME-like"),
        'expression': utils.markdown(
            "a valid SQL expression as supported by the underlying backend. "
            "Example: `substr(name, 1, 1)`", True),
    }
appbuilder.add_view_no_menu(TableColumnInlineView)



class DruidColumnInlineView(CompactCRUDMixin, CaravelModelView):  # noqa
    datamodel = SQLAInterface(models.DruidColumn)
    edit_columns = [
        'column_name', 'description', 'datasource', 'groupby',
        'count_distinct', 'sum', 'min', 'max']
    list_columns = [
        'column_name', 'type', 'groupby', 'filterable', 'count_distinct',
        'sum', 'min', 'max']
    can_delete = False
    page_size = 500

    def post_update(self, col):
        col.generate_metrics()

appbuilder.add_view_no_menu(DruidColumnInlineView)


class SqlMetricInlineView(CompactCRUDMixin, CaravelModelView):  # noqa
    datamodel = SQLAInterface(models.SqlMetric)
    list_columns = ['metric_name', 'verbose_name', 'metric_type']
    edit_columns = [
        'metric_name', 'description', 'verbose_name', 'metric_type',
        'expression', 'table']
    description_columns = {
        'expression': utils.markdown(
            "a valid SQL expression as supported by the underlying backend. "
            "Example: `count(DISTINCT userid)`", True),
    }
    add_columns = edit_columns
    page_size = 500
appbuilder.add_view_no_menu(SqlMetricInlineView)


class DruidMetricInlineView(CompactCRUDMixin, CaravelModelView):  # noqa
    datamodel = SQLAInterface(models.DruidMetric)
    list_columns = ['metric_name', 'verbose_name', 'metric_type']
    edit_columns = [
        'metric_name', 'description', 'verbose_name', 'metric_type',
        'datasource', 'json']
    add_columns = [
        'metric_name', 'verbose_name', 'metric_type', 'datasource', 'json']
    page_size = 500
    validators_columns = {
        'json': [validate_json],
    }
appbuilder.add_view_no_menu(DruidMetricInlineView)


class DatabaseView(CaravelModelView, DeleteMixin):  # noqa
    datamodel = SQLAInterface(models.Database)
    list_columns = ['database_name', 'sql_link', 'created_by_', 'changed_on']
    order_columns = utils.list_minus(list_columns, ['created_by_'])
    add_columns = [
        'database_name', 'sqlalchemy_uri', 'cache_timeout', 'extra']
    show_columns = add_columns
    search_exclude_columns = ('password',)
    edit_columns = add_columns
    add_template = "caravel/models/database/add.html"
    edit_template = "caravel/models/database/edit.html"
    base_order = ('changed_on', 'desc')
    description_columns = {
        'sqlalchemy_uri': (
            "Refer to the SqlAlchemy docs for more information on how "
            "to structure your URI here: "
            "http://docs.sqlalchemy.org/en/rel_1_0/core/engines.html"),
        'extra': utils.markdown(
            "JSON string containing extra configuration elements. "
            "The ``engine_params`` object gets unpacked into the "
            "[sqlalchemy.create_engine]"
            "(http://docs.sqlalchemy.org/en/latest/core/engines.html#"
            "sqlalchemy.create_engine) call, while the ``metadata_params`` "
            "gets unpacked into the [sqlalchemy.MetaData]"
            "(http://docs.sqlalchemy.org/en/rel_1_0/core/metadata.html"
            "#sqlalchemy.schema.MetaData) call. ", True),
    }

    def pre_add(self, db):
        conn = sqla.engine.url.make_url(db.sqlalchemy_uri)
        db.password = conn.password
        conn.password = "X" * 10 if conn.password else None
        db.sqlalchemy_uri = str(conn)  # hides the password

    def pre_update(self, db):
        self.pre_add(db)


appbuilder.add_view(
    DatabaseView,
    "Databases",
    icon="fa-database",
    category="Sources",
    category_icon='fa-database',)


class TableModelView(CaravelModelView, DeleteMixin):  # noqa
    datamodel = SQLAInterface(models.SqlaTable)
    list_columns = [
        'table_link', 'database', 'sql_link', 'is_featured',
        'changed_by_', 'changed_on']
    add_columns = [
        'table_name', 'database', 'schema',
        'default_endpoint', 'offset', 'cache_timeout']
    edit_columns = [
        'table_name', 'is_featured', 'database', 'schema', 'description', 'owner',
        'main_dttm_col', 'default_endpoint', 'offset', 'cache_timeout']
    related_views = [TableColumnInlineView, SqlMetricInlineView]
    base_order = ('changed_on', 'desc')
    description_columns = {
        'offset': "Timezone offset (in hours) for this datasource",
        'schema': (
            "Schema, as used only in some databases like Postgres, Redshift "
            "and DB2"),
        'description': Markup(
            "Supports <a href='https://daringfireball.net/projects/markdown/'>"
            "markdown</a>"),
    }

    def post_add(self, table):
        try:
            table.fetch_metadata()
        except Exception as e:
            logging.exception(e)
            flash(
                "Table [{}] doesn't seem to exist, "
                "couldn't fetch metadata".format(table.table_name),
                "danger")
        utils.merge_perm(sm, 'datasource_access', table.perm)

    def post_update(self, table):
        self.post_add(table)

appbuilder.add_view(
    TableModelView,
    "Tables",
    category="Sources",
    icon='fa-table',)


appbuilder.add_separator("Sources")


class DruidClusterModelView(CaravelModelView, DeleteMixin):  # noqa
    datamodel = SQLAInterface(models.DruidCluster)
    add_columns = [
        'cluster_name',
        'coordinator_host', 'coordinator_port', 'coordinator_endpoint',
        'broker_host', 'broker_port', 'broker_endpoint',
    ]
    edit_columns = add_columns
    list_columns = ['cluster_name', 'metadata_last_refreshed']


if config['DRUID_IS_ACTIVE']:
    appbuilder.add_view(
        DruidClusterModelView,
        "Druid Clusters",
        icon="fa-cubes",
        category="Sources",
        category_icon='fa-database',)


class SliceModelView(CaravelModelView, DeleteMixin):  # noqa
    datamodel = SQLAInterface(models.Slice)
    add_template = "caravel/add_slice.html"
    can_add = False
    label_columns = {
        'created_by_': 'Creator',
        'datasource_link': 'Datasource',
    }
    list_columns = [
        'slice_link', 'viz_type',
        'datasource_link', 'created_by_', 'modified']
    order_columns = utils.list_minus(list_columns, ['created_by_', 'modified'])
    edit_columns = [
        'slice_name', 'description', 'viz_type', 'druid_datasource',
        'table', 'dashboards', 'params', 'cache_timeout']
    base_order = ('changed_on', 'desc')
    description_columns = {
        'description': Markup(
            "The content here can be displayed as widget headers in the "
            "dashboard view. Supports "
            "<a href='https://daringfireball.net/projects/markdown/'>"
            "markdown</a>"),
    }

appbuilder.add_view(
    SliceModelView,
    "Slices",
    icon="fa-bar-chart",
    category="",
    category_icon='',)


class SliceAsync(SliceModelView):  # noqa
    list_columns = [
        'slice_link', 'viz_type',
        'created_by_', 'modified', 'icons']
    label_columns = {
        'icons': ' ',
        'created_by_': 'Creator',
        'viz_type': 'Type',
        'slice_link': 'Slice',
    }

appbuilder.add_view_no_menu(SliceAsync)


class DashboardModelView(CaravelModelView, DeleteMixin):  # noqa
    datamodel = SQLAInterface(models.Dashboard)
    label_columns = {
        'created_by_': 'Creator',
    }
    list_columns = ['dashboard_link', 'created_by_', 'modified']
    order_columns = utils.list_minus(list_columns, ['created_by_', 'modified'])
    edit_columns = [
        'dashboard_title', 'slug', 'slices', 'position_json', 'css',
        'json_metadata']
    add_columns = edit_columns
    base_order = ('changed_on', 'desc')
    description_columns = {
        'position_json': (
            "This json object describes the positioning of the widgets in "
            "the dashboard. It is dynamically generated when adjusting "
            "the widgets size and positions by using drag & drop in "
            "the dashboard view"),
        'css': (
            "The css for individual dashboards can be altered here, or "
            "in the dashboard view where changes are immediately "
            "visible"),
        'slug': "To get a readable URL for your dashboard",
    }

    def pre_add(self, obj):
        obj.slug = obj.slug.strip() or None
        if obj.slug:
            obj.slug = obj.slug.replace(" ", "-")
            obj.slug = re.sub(r'\W+', '', obj.slug)

    def pre_update(self, obj):
        self.pre_add(obj)


appbuilder.add_view(
    DashboardModelView,
    "Dashboards",
    icon="fa-dashboard",
    category="",
    category_icon='',)


class DashboardModelViewAsync(DashboardModelView):  # noqa
    list_columns = ['dashboard_link', 'created_by_', 'modified']
    label_columns = {
        'created_by_': 'Creator',
        'dashboard_link': 'Dashboard',
    }

appbuilder.add_view_no_menu(DashboardModelViewAsync)


class LogModelView(CaravelModelView):
    datamodel = SQLAInterface(models.Log)
    list_columns = ('user', 'action', 'dttm')
    edit_columns = ('user', 'action', 'dttm', 'json')
    base_order = ('dttm', 'desc')

appbuilder.add_view(
    LogModelView,
    "Action Log",
    category="Security",
    icon="fa-list-ol")


class DruidDatasourceModelView(CaravelModelView, DeleteMixin):  # noqa
    datamodel = SQLAInterface(models.DruidDatasource)
    list_columns = [
        'datasource_link', 'cluster', 'owner',
        'created_by_', 'created_on',
        'changed_by_', 'changed_on',
        'offset']
    order_columns = utils.list_minus(
        list_columns, ['created_by_', 'changed_by_'])
    related_views = [DruidColumnInlineView, DruidMetricInlineView]
    edit_columns = [
        'datasource_name', 'cluster', 'description', 'owner',
        'is_featured', 'is_hidden', 'default_endpoint', 'offset',
        'cache_timeout']
    page_size = 500
    base_order = ('datasource_name', 'asc')
    description_columns = {
        'offset': "Timezone offset (in hours) for this datasource",
        'description': Markup(
            "Supports <a href='"
            "https://daringfireball.net/projects/markdown/'>markdown</a>"),
    }

    def post_add(self, datasource):
        datasource.generate_metrics()
        utils.merge_perm(sm, 'datasource_access', datasource.perm)

    def post_update(self, datasource):
        self.post_add(datasource)

if config['DRUID_IS_ACTIVE']:
    appbuilder.add_view(
        DruidDatasourceModelView,
        "Druid Datasources",
        category="Sources",
        icon="fa-cube")


@app.route('/health')
def health():
    return "OK"


@app.route('/ping')
def ping():
    return "OK"


class R(BaseView):

    """used for short urls"""

    @log_this
    @expose("/<url_id>")
    def index(self, url_id):
        url = db.session.query(models.Url).filter_by(id=url_id).first()
        if url:
            print(url.url)
            return redirect('/' + url.url)
        else:
            flash("URL to nowhere...", "danger")
            return redirect('/')

    @log_this
    @expose("/shortner/", methods=['POST', 'GET'])
    def shortner(self):
        url = request.form.get('data')
        obj = models.Url(url=url)
        db.session.add(obj)
        db.session.commit()
        return("{request.headers[Host]}/r/{obj.id}".format(
            request=request, obj=obj))

    @expose("/msg/")
    def msg(self):
        """Redirects to specified url while flash a message"""
        flash(request.args.get("msg"), "info")
        return redirect(request.args.get("url"))

appbuilder.add_view_no_menu(R)


class Caravel(BaseView):

    """The base views for Caravel!"""

    @has_access
    @expose("/explore/<datasource_type>/<datasource_id>/")
    @expose("/datasource/<datasource_type>/<datasource_id>/")  # Legacy url
    @log_this
    def explore(self, datasource_type, datasource_id):
<<<<<<< HEAD

=======
        error_redirect = '/slicemodelview/list/'
>>>>>>> 899fe19a
        datasource_class = models.SqlaTable \
            if datasource_type == "table" else models.DruidDatasource
        datasources = (
            db.session
            .query(datasource_class)
            .all()
        )
        datasources = sorted(datasources, key=lambda ds: ds.full_name)
        datasource = [ds for ds in datasources if int(datasource_id) == ds.id]
        datasource = datasource[0] if datasource else None
        slice_id = request.args.get("slice_id")
        slc = None
        slice_add_perm = self.appbuilder.sm.has_access('can_add', 'SliceModelView')
        slice_edit_perm = self.appbuilder.sm.has_access('can_edit', 'SliceModelView')
        slice_download_perm = self.appbuilder.sm.has_access('can_download', 'SliceModelView')

        if slice_id:
            slc = (
                db.session.query(models.Slice)
                .filter_by(id=slice_id)
                .first()
            )
        if not datasource:
            flash("The datasource seems to have been deleted", "alert")
            return redirect(error_redirect)

        all_datasource_access = self.appbuilder.sm.has_access(
            'all_datasource_access', 'all_datasource_access')
        datasource_access = self.appbuilder.sm.has_access(
            'datasource_access', datasource.perm)

        if not (all_datasource_access or datasource_access):
            flash("You don't seem to have access to this datasource", "danger")
            return redirect(error_redirect)

        action = request.args.get('action')

        if action in ('save', 'overwrite'):
            return self.save_or_overwrite_slice(
                request.args, slc, slice_add_perm, slice_edit_perm)

        viz_type = request.args.get("viz_type")
        if not viz_type and datasource.default_endpoint:
            return redirect(datasource.default_endpoint)
        if not viz_type:
            viz_type = "table"
        try:
            obj = viz.viz_types[viz_type](
                datasource,
                form_data=request.args,
                slice_=slc)
        except Exception as e:
            flash(str(e), "danger")
            return redirect(error_redirect)
        if request.args.get("json") == "true":
            status = 200
            try:
                payload = obj.get_json()
            except Exception as e:
                logging.exception(e)
                if config.get("DEBUG"):
                    raise e
                payload = str(e)
                status = 500
            resp = Response(
                payload,
                status=status,
                headers=generate_download_headers("json"),
                mimetype="application/json")
            return resp
        elif request.args.get("csv") == "true":
            status = 200
            payload = obj.get_csv()
            return Response(
                payload,
                status=status,
                headers=generate_download_headers("csv"),
                mimetype="application/csv")
        else:
            if request.args.get("standalone") == "true":
                template = "caravel/standalone.html"
            else:
                template = "caravel/explore.html"

            resp = self.render_template(
                template, viz=obj, slice=slc, datasources=datasources,
                can_add=slice_add_perm, can_edit=slice_edit_perm,
                can_download=slice_download_perm)
            try:
                pass
            except Exception as e:
                if config.get("DEBUG"):
                    raise(e)
                return Response(
                    str(e),
                    status=500,
                    mimetype="application/json")
            return resp

    def save_or_overwrite_slice(self, args, slc, slice_add_perm, slice_edit_perm):
        """save or overwrite a slice"""
        slice_name = args.get('slice_name')
        action = args.get('action')

        # TODO use form processing form wtforms
        d = args.to_dict(flat=False)
        del d['action']
        del d['previous_viz_type']
        as_list = ('metrics', 'groupby', 'columns')
        for k in d:
            v = d.get(k)
            if k in as_list and not isinstance(v, list):
                d[k] = [v] if v else []
            if k not in as_list and isinstance(v, list):
                d[k] = v[0]

        table_id = druid_datasource_id = None
        datasource_type = args.get('datasource_type')
        if datasource_type in ('datasource', 'druid'):
            druid_datasource_id = args.get('datasource_id')
        elif datasource_type == 'table':
            table_id = args.get('datasource_id')

        if action == "save":
            slc = models.Slice()

        slc.params = json.dumps(d, indent=4, sort_keys=True)
        slc.datasource_name = args.get('datasource_name')
        slc.viz_type = args.get('viz_type')
        slc.druid_datasource_id = druid_datasource_id
        slc.table_id = table_id
        slc.datasource_type = datasource_type
        slc.slice_name = slice_name

        if action == 'save' and slice_add_perm:
            self.save_slice(slc)
        elif action == 'overwrite' and slice_edit_perm:
            self.overwrite_slice(slc)

        return redirect(slc.slice_url)

    def save_slice(self, slc):
        session = db.session()
        msg = "Slice [{}] has been saved".format(slc.slice_name)
        session.add(slc)
        session.commit()
        flash(msg, "info")

    def overwrite_slice(self, slc):
        session = db.session()
        msg = "Slice [{}] has been overwritten".format(slc.slice_name)
        session.merge(slc)
        session.commit()
        flash(msg, "info")

    @has_access
    @expose("/checkbox/<model_view>/<id_>/<attr>/<value>", methods=['GET'])
    def checkbox(self, model_view, id_, attr, value):
        """endpoint for checking/unchecking any boolean in a sqla model"""
        model = None
        if model_view == 'TableColumnInlineView':
            model = models.TableColumn
        elif model_view == 'DruidColumnInlineView':
            model = models.DruidColumn

        obj = db.session.query(model).filter_by(id=id_).first()
        if obj:
            setattr(obj, attr, value == 'true')
            db.session.commit()
        return Response("OK", mimetype="application/json")

    @has_access
    @expose("/activity_per_day")
    def activity_per_day(self):
        """endpoint to power the calendar heatmap on the welcome page"""
        Log = models.Log  # noqa
        qry = (
            db.session
            .query(
                Log.dt,
                sqla.func.count())
            .group_by(Log.dt)
            .all()
        )
        payload = {str(time.mktime(dt.timetuple())): ccount for dt, ccount in qry if dt}
        return Response(json.dumps(payload), mimetype="application/json")

    @has_access
    @expose("/save_dash/<dashboard_id>/", methods=['GET', 'POST'])
    def save_dash(self, dashboard_id):
        """Save a dashboard's metadata"""
        data = json.loads(request.form.get('data'))
        positions = data['positions']
        slice_ids = [int(d['slice_id']) for d in positions]
        session = db.session()
        Dash = models.Dashboard  # noqa
        dash = session.query(Dash).filter_by(id=dashboard_id).first()
        dash.slices = [o for o in dash.slices if o.id in slice_ids]
        dash.position_json = json.dumps(data['positions'], indent=4)
        md = dash.metadata_dejson
        if 'filter_immune_slices' not in md:
            md['filter_immune_slices'] = []
        md['expanded_slices'] = data['expanded_slices']
        dash.json_metadata = json.dumps(md, indent=4)
        dash.css = data['css']
        session.merge(dash)
        session.commit()
        session.close()
        return "SUCCESS"

    @has_access
    @expose("/testconn", methods=["POST", "GET"])
    def testconn(self):
        """Tests a sqla connection"""
        try:
            uri = request.json.get('uri')
            connect_args = request.json.get('extras', {}).get('engine_params', {}).get('connect_args', {})
            engine = create_engine(uri, connect_args=connect_args)
            engine.connect()
            return json.dumps(engine.table_names(), indent=4)
        except Exception:
            return Response(
                traceback.format_exc(),
                status=500,
                mimetype="application/json")

    @expose("/favstar/<class_name>/<obj_id>/<action>/")
    def favstar(self, class_name, obj_id, action):
        session = db.session()
        FavStar = models.FavStar  # noqa
        count = 0
        favs = session.query(FavStar).filter_by(
            class_name=class_name, obj_id=obj_id, user_id=g.user.id).all()
        if action == 'select':
            if not favs:
                session.add(
                    FavStar(
                        class_name=class_name, obj_id=obj_id, user_id=g.user.id,
                        dttm=datetime.now()))
            count = 1
        elif action == 'unselect':
            for fav in favs:
                session.delete(fav)
        else:
            count = len(favs)
        session.commit()
        return Response(
            json.dumps({'count': count}),
            mimetype="application/json")

    @has_access
    @expose("/dashboard/<dashboard_id>/")
    def dashboard(self, dashboard_id):
        """Server side rendering for a dashboard"""
        session = db.session()
        qry = session.query(models.Dashboard)
        if dashboard_id.isdigit():
            qry = qry.filter_by(id=int(dashboard_id))
        else:
            qry = qry.filter_by(slug=dashboard_id)

        templates = session.query(models.CssTemplate).all()
        dash = qry.first()

        # Hack to log the dashboard_id properly, even when getting a slug
        @log_this
        def dashboard(**kwargs):  # noqa
            pass
        dashboard(dashboard_id=dash.id)

        pos_dict = {}
        if dash.position_json:
            pos_dict = {
                int(o['slice_id']): o
                for o in json.loads(dash.position_json)}
        return self.render_template(
            "caravel/dashboard.html", dashboard=dash,
            templates=templates,
            pos_dict=pos_dict,
            dash_save_perm=appbuilder.sm.has_access('can_save_dash', 'Caravel'),
            dash_edit_perm=appbuilder.sm.has_access('can_edit', 'DashboardModelView'))

    @has_access
    @expose("/sql/<database_id>/")
    @log_this
    def sql(self, database_id):
        mydb = db.session.query(
            models.Database).filter_by(id=database_id).first()
        engine = mydb.get_sqla_engine()
        tables = engine.table_names()

        table_name = request.args.get('table_name')
        return self.render_template(
            "caravel/sql.html",
            tables=tables,
            table_name=table_name,
            db=mydb)

    @has_access
    @expose("/table/<database_id>/<table_name>/")
    @log_this
    def table(self, database_id, table_name):
        mydb = db.session.query(
            models.Database).filter_by(id=database_id).first()
        cols = mydb.get_columns(table_name)
        df = pd.DataFrame([(c['name'], c['type']) for c in cols])
        df.columns = ['col', 'type']
        tbl_cls = (
            "dataframe table table-striped table-bordered "
            "table-condensed sql_results").split(' ')
        return self.render_template(
            "caravel/ajah.html",
            content=df.to_html(
                index=False,
                na_rep='',
                classes=tbl_cls))

    @has_access
    @expose("/select_star/<database_id>/<table_name>/")
    @log_this
    def select_star(self, database_id, table_name):
        mydb = db.session.query(
            models.Database).filter_by(id=database_id).first()
        t = mydb.get_table(table_name)
        fields = ", ".join(
            [c.name for c in t.columns] or "*")
        s = "SELECT\n{}\nFROM {}".format(fields, table_name)
        return self.render_template(
            "caravel/ajah.html",
            content=s
        )

    @has_access
    @expose("/runsql/", methods=['POST', 'GET'])
    @log_this
    def runsql(self):
        """Runs arbitrary sql and returns and html table"""
        session = db.session()
        limit = 1000
        data = json.loads(request.form.get('data'))
        sql = data.get('sql')
        database_id = data.get('database_id')
        mydb = session.query(models.Database).filter_by(id=database_id).first()

        if (
                not self.appbuilder.sm.has_access(
                    'all_datasource_access', 'all_datasource_access')):
            raise Exception("test")
        content = ""
        if mydb:
            eng = mydb.get_sqla_engine()
            if limit:
                sql = sql.strip().strip(';')
                qry = (
                    select('*')
                    .select_from(TextAsFrom(text(sql), ['*']).alias('inner_qry'))
                    .limit(limit)
                )
                sql = str(qry.compile(eng, compile_kwargs={"literal_binds": True}))
            try:
                df = pd.read_sql_query(sql=sql, con=eng)
                content = df.to_html(
                    index=False,
                    na_rep='',
                    classes=(
                        "dataframe table table-striped table-bordered "
                        "table-condensed sql_results").split(' '))
            except Exception as e:
                content = (
                    '<div class="alert alert-danger">'
                    "{}</div>"
                ).format(e.message)
        session.commit()
        return content

    @has_access
    @expose("/refresh_datasources/")
    def refresh_datasources(self):
        """endpoint that refreshes druid datasources metadata"""
        session = db.session()
        for cluster in session.query(models.DruidCluster).all():
            try:
                cluster.refresh_datasources()
            except Exception as e:
                flash(
                    "Error while processing cluster '{}'\n{}".format(
                        cluster, str(e)),
                    "danger")
                logging.exception(e)
                return redirect('/druidclustermodelview/list/')
            cluster.metadata_last_refreshed = datetime.now()
            flash(
                "Refreshed metadata from cluster "
                "[" + cluster.cluster_name + "]",
                'info')
        session.commit()
        return redirect("/druiddatasourcemodelview/list/")

    @expose("/autocomplete/<datasource>/<column>/")
    def autocomplete(self, datasource, column):
        """used for filter autocomplete"""
        client = utils.get_pydruid_client()
        top = client.topn(
            datasource=datasource,
            granularity='all',
            intervals='2013-10-04/2020-10-10',
            aggregations={"count": doublesum("count")},
            dimension=column,
            metric='count',
            threshold=1000,
        )
        values = sorted([d[column] for d in top[0]['result']])
        return json.dumps(values)

    @app.errorhandler(500)
    def show_traceback(self):
        if config.get("SHOW_STACKTRACE"):
            error_msg = traceback.format_exc()
        else:
            error_msg = "FATAL ERROR\n"
            error_msg = (
                "Stacktrace is hidden. Change the SHOW_STACKTRACE "
                "configuration setting to enable it")
        return render_template(
            'caravel/traceback.html',
            error_msg=error_msg,
            title=ascii_art.stacktrace,
            art=ascii_art.error), 500

    @has_access
    @expose("/welcome")
    def welcome(self):
        """Personalized welcome page"""
        return self.render_template('caravel/welcome.html', utils=utils)


appbuilder.add_view_no_menu(Caravel)

if config['DRUID_IS_ACTIVE']:
    appbuilder.add_link(
        "Refresh Druid Metadata",
        href='/caravel/refresh_datasources/',
        category='Sources',
        category_icon='fa-database',
        icon="fa-cog")


class CssTemplateModelView(CaravelModelView, DeleteMixin):
    datamodel = SQLAInterface(models.CssTemplate)
    list_columns = ['template_name']
    edit_columns = ['template_name', 'css']
    add_columns = edit_columns

appbuilder.add_separator("Sources")
appbuilder.add_view(
    CssTemplateModelView,
    "CSS Templates",
    icon="fa-css3",
    category="Sources",
    category_icon='')


# ---------------------------------------------------------------------
# Redirecting URL from previous names
class RegexConverter(BaseConverter):
    def __init__(self, url_map, *items):
        super(RegexConverter, self).__init__(url_map)
        self.regex = items[0]
app.url_map.converters['regex'] = RegexConverter


@app.route('/<regex("panoramix\/.*"):url>')
def panoramix(url):  # noqa
    return redirect(request.full_path.replace('panoramix', 'caravel'))


@app.route('/<regex("dashed\/.*"):url>')
def dashed(url):  # noqa
    return redirect(request.full_path.replace('dashed', 'caravel'))
# ---------------------------------------------------------------------<|MERGE_RESOLUTION|>--- conflicted
+++ resolved
@@ -140,7 +140,6 @@
     order_columns = utils.list_minus(list_columns, ['created_by_'])
     add_columns = [
         'database_name', 'sqlalchemy_uri', 'cache_timeout', 'extra']
-    show_columns = add_columns
     search_exclude_columns = ('password',)
     edit_columns = add_columns
     add_template = "caravel/models/database/add.html"
@@ -450,11 +449,7 @@
     @expose("/datasource/<datasource_type>/<datasource_id>/")  # Legacy url
     @log_this
     def explore(self, datasource_type, datasource_id):
-<<<<<<< HEAD
-
-=======
         error_redirect = '/slicemodelview/list/'
->>>>>>> 899fe19a
         datasource_class = models.SqlaTable \
             if datasource_type == "table" else models.DruidDatasource
         datasources = (
@@ -485,13 +480,11 @@
             'all_datasource_access', 'all_datasource_access')
         datasource_access = self.appbuilder.sm.has_access(
             'datasource_access', datasource.perm)
-
         if not (all_datasource_access or datasource_access):
             flash("You don't seem to have access to this datasource", "danger")
             return redirect(error_redirect)
 
         action = request.args.get('action')
-
         if action in ('save', 'overwrite'):
             return self.save_or_overwrite_slice(
                 request.args, slc, slice_add_perm, slice_edit_perm)
