"""The main config file for Caravel

All configuration in this file can be overridden by providing a local_config
in your PYTHONPATH as there is a ``from local_config import *``
at the end of this file.
"""
from __future__ import absolute_import
from __future__ import division
from __future__ import print_function
from __future__ import unicode_literals

import os

from dateutil import tz
from flask_appbuilder.security.manager import AUTH_DB

BASE_DIR = os.path.abspath(os.path.dirname(__file__))


# ---------------------------------------------------------
# Caravel specifix config
# ---------------------------------------------------------
ROW_LIMIT = 50000
WEBSERVER_THREADS = 8

CARAVEL_WEBSERVER_PORT = 8088
CARAVEL_WEBSERVER_TIMEOUT = 60

CUSTOM_SECURITY_MANAGER = None
# ---------------------------------------------------------

# Your App secret key
SECRET_KEY = '\2\1thisismyscretkey\1\2\e\y\y\h'  # noqa

# The SQLAlchemy connection string.
SQLALCHEMY_DATABASE_URI = 'sqlite:////tmp/caravel.db'
# SQLALCHEMY_DATABASE_URI = 'mysql://myapp@localhost/myapp'
# SQLALCHEMY_DATABASE_URI = 'postgresql://root:password@localhost/myapp'

# Flask-WTF flag for CSRF
CSRF_ENABLED = True

# Whether to run the web server in debug mode or not
DEBUG = False

# Whether to show the stacktrace on 500 error
SHOW_STACKTRACE = True

# ------------------------------
# GLOBALS FOR APP Builder
# ------------------------------
# Uncomment to setup Your App name
APP_NAME = "Caravel"

# Uncomment to setup Setup an App icon
# APP_ICON = "/static/img/something.png"

# Druid query timezone
# tz.tzutc() : Using utc timezone
# tz.tzlocal() : Using local timezone
# other tz can be overridden by providing a local_config
DRUID_IS_ACTIVE = True
DRUID_TZ = tz.tzutc()

# ----------------------------------------------------
# AUTHENTICATION CONFIG
# ----------------------------------------------------
# The authentication type
# AUTH_OID : Is for OpenID
# AUTH_DB : Is for database (username/password()
# AUTH_LDAP : Is for LDAP
# AUTH_REMOTE_USER : Is for using REMOTE_USER from web server
AUTH_TYPE = AUTH_DB

# Uncomment to setup Full admin role name
# AUTH_ROLE_ADMIN = 'Admin'

# Uncomment to setup Public role name, no authentication needed
# AUTH_ROLE_PUBLIC = 'Public'

# Will allow user self registration
# AUTH_USER_REGISTRATION = True

# The default user self registration role
# AUTH_USER_REGISTRATION_ROLE = "Public"

# When using LDAP Auth, setup the ldap server
# AUTH_LDAP_SERVER = "ldap://ldapserver.new"

# Uncomment to setup OpenID providers example for OpenID authentication
# OPENID_PROVIDERS = [
#    { 'name': 'Yahoo', 'url': 'https://me.yahoo.com' },
#    { 'name': 'AOL', 'url': 'http://openid.aol.com/<username>' },
#    { 'name': 'Flickr', 'url': 'http://www.flickr.com/<username>' },
#    { 'name': 'MyOpenID', 'url': 'https://www.myopenid.com' }]
# ---------------------------------------------------
# Babel config for translations
# ---------------------------------------------------
# Setup default language
BABEL_DEFAULT_LOCALE = 'en'
# Your application default translation path
BABEL_DEFAULT_FOLDER = 'translations'
# The allowed translation for you app
LANGUAGES = {
    'en': {'flag': 'us', 'name': 'English'},
}
# ---------------------------------------------------
# Image and file configuration
# ---------------------------------------------------
# The file upload folder, when using models with files
UPLOAD_FOLDER = BASE_DIR + '/app/static/uploads/'

# The image upload folder, when using models with images
IMG_UPLOAD_FOLDER = BASE_DIR + '/app/static/uploads/'

# The image upload url, when using models with images
IMG_UPLOAD_URL = '/static/uploads/'
# Setup image size default is (300, 200, True)
# IMG_SIZE = (300, 200, True)

CACHE_DEFAULT_TIMEOUT = None
CACHE_CONFIG = {'CACHE_TYPE': 'null'}

<<<<<<< HEAD
"""
1) http://docs.python-guide.org/en/latest/writing/logging/
2) https://docs.python.org/2/library/logging.config.html
"""

# Console Log Settings

LOG_FORMAT = '%(asctime)s:%(levelname)s:%(name)s:%(message)s'
LOG_LEVEL = 'DEBUG'

# ---------------------------------------------------
# Enable Time Rotate Log Handler
# ---------------------------------------------------
# LOG_LEVEL = DEBUG, INFO, WARNING, ERROR, CRITICAL

ENABLE_TIME_ROTATE = False
TIME_ROTATE_LOG_LEVEL = 'DEBUG'
FILENAME = '/tmp/caravel.log'
ROLLOVER = 'midnight'
INTERVAL = 1
BACKUP_COUNT = 30

=======

# ---------------------------------------------------
# List of viz_types not allowed in your environment
# For example: Blacklist pivot table and treemap:
#  VIZ_TYPE_BLACKLIST = ['pivot_table', 'treemap']
# ---------------------------------------------------

VIZ_TYPE_BLACKLIST = []
>>>>>>> 7b5b602e

try:
    from caravel_config import *  # noqa
except Exception:
    pass

if not CACHE_DEFAULT_TIMEOUT:
    CACHE_DEFAULT_TIMEOUT = CACHE_CONFIG.get('CACHE_DEFAULT_TIMEOUT')
<|MERGE_RESOLUTION|>--- conflicted
+++ resolved
@@ -121,7 +121,15 @@
 CACHE_DEFAULT_TIMEOUT = None
 CACHE_CONFIG = {'CACHE_TYPE': 'null'}
 
-<<<<<<< HEAD
+
+# ---------------------------------------------------
+# List of viz_types not allowed in your environment
+# For example: Blacklist pivot table and treemap:
+#  VIZ_TYPE_BLACKLIST = ['pivot_table', 'treemap']
+# ---------------------------------------------------
+
+VIZ_TYPE_BLACKLIST = []
+
 """
 1) http://docs.python-guide.org/en/latest/writing/logging/
 2) https://docs.python.org/2/library/logging.config.html
@@ -144,16 +152,6 @@
 INTERVAL = 1
 BACKUP_COUNT = 30
 
-=======
-
-# ---------------------------------------------------
-# List of viz_types not allowed in your environment
-# For example: Blacklist pivot table and treemap:
-#  VIZ_TYPE_BLACKLIST = ['pivot_table', 'treemap']
-# ---------------------------------------------------
-
-VIZ_TYPE_BLACKLIST = []
->>>>>>> 7b5b602e
 
 try:
     from caravel_config import *  # noqa
