--- conflicted
+++ resolved
@@ -412,11 +412,7 @@
 # Create the release tag
 git tag -f ${SUPERSET_VERSION}
 # push the tag to the remote
-<<<<<<< HEAD
-git push upstream ${SUPERSET_VERSION}
-=======
 git push origin ${SUPERSET_VERSION}
->>>>>>> 16654034
 ```
 
 ### Update CHANGELOG and UPDATING on superset
