--- conflicted
+++ resolved
@@ -53,7 +53,6 @@
     svn commit -m "Add PGP keys of new Superset committer"
 ```
 
-<<<<<<< HEAD
 ## Crafting a source release
 
 When crafting a new minor or major release we create 
@@ -70,8 +69,6 @@
 
 Commit the change with the version number, then git tag the version and push
 
-## Crafting tarball and signatures
-=======
 ## Setting up the release environment (do every time)
 
 As the vote process takes a minimum of 72h (community vote) + 72h (IPMC) vote,
@@ -105,19 +102,8 @@
 The first step of preparing an Apache Release is packaging a release candidate
 to be voted on. Start by going to the root of the repo and making sure the
 prerequisites are in order:
->>>>>>> 08c6b61a
-
-```bash
-<<<<<<< HEAD
-    # Set your Apache GPG key name
-    export FULLNAME="Maxime Beauchemin"
-    # Assuming these commands are executed from the root of the repo
-    export REPO_DIR=$(pwd)
-    # Set VERSION to the release being prepared (rc1 for first vote on version)
-    export VERSION=0.34.1rc1
-    export RELEASE=apache-superset-incubating-${VERSION}
-    export RELEASE_TARBALL=${RELEASE}-source.tar.gz
-=======
+
+```bash
     # Go to the root directory of the repo, e.g. `~/src/incubator-superset`
     cd ~/src/incubator-superset/
     export SUPERSET_REPO_DIR=$(pwd)
@@ -135,7 +121,6 @@
 
 If nothing shows up, either the version isn't correctly set in `package.json`,
 or the environment variable is misconfigured.
->>>>>>> 08c6b61a
 
 ### Crafting tarball and signatures
 
@@ -151,16 +136,12 @@
         --prefix="${SUPERSET_RELEASE_RC}/" \
         -o ~/svn/superset_dev/${SUPERSET_VERSION_RC}/${SUPERSET_RELEASE_RC_TARBALL}
 
-<<<<<<< HEAD
-    cd ~/svn/superset_dev/${VERSION}/
-    "${REPO_DIR}"/scripts/sign.sh "${RELEASE_TARBALL}" "${FULLNAME}"
+    cd ~/svn/superset_dev/${SUPERSET_VERSION_RC}/
+    ${SUPERSET_REPO_DIR}/scripts/sign.sh "${RELEASE_TARBALL}" "${FULLNAME}"
 
     # To verify to signature
     gpg --verify "${RELEASE_TARBALL}".asc "${RELEASE_TARBALL}"
-=======
-    cd ~/svn/superset_dev/${SUPERSET_VERSION_RC}/
-    ${SUPERSET_REPO_DIR}/scripts/sign.sh ${SUPERSET_RELEASE_RC}-source.tar.gz
->>>>>>> 08c6b61a
+
 ```
 
 ### Shipping to SVN
