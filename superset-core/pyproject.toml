
# Licensed to the Apache Software Foundation (ASF) under one
# or more contributor license agreements.  See the NOTICE file
# distributed with this work for additional information
# regarding copyright ownership.  The ASF licenses this file
# to you under the Apache License, Version 2.0 (the
# "License"); you may not use this file except in compliance
# with the License.  You may obtain a copy of the License at
#
#   http://www.apache.org/licenses/LICENSE-2.0
#
# Unless required by applicable law or agreed to in writing,
# software distributed under the License is distributed on an
# "AS IS" BASIS, WITHOUT WARRANTIES OR CONDITIONS OF ANY
# KIND, either express or implied.  See the License for the
# specific language governing permissions and limitations
# under the License.

[project]
name = "apache-superset-core"
version = "0.0.1rc2"
description = "Core Python package for building Apache Superset backend extensions and integrations"
readme = "README.md"
authors = [
    { name = "Apache Software Foundation", email = "dev@superset.apache.org" },
]
license = { file="LICENSE.txt" }
requires-python = ">=3.10"
keywords = ["superset", "apache", "analytics", "business-intelligence", "extensions", "visualization"]
classifiers = [
    "Development Status :: 3 - Alpha",
    "Environment :: Web Environment",
    "Intended Audience :: Developers",
    "License :: OSI Approved :: Apache Software License",
    "Operating System :: OS Independent",
    "Programming Language :: Python :: 3",
    "Programming Language :: Python :: 3.10",
    "Programming Language :: Python :: 3.11",
    "Programming Language :: Python :: 3.12",
    "Topic :: Database",
    "Topic :: Scientific/Engineering :: Visualization",
    "Topic :: Software Development :: Libraries :: Python Modules",
]
dependencies = [
<<<<<<< HEAD
    "flask-appbuilder>=5.0.0,<6",
    "sqlalchemy>=1.4.0,<2.0",
    "sqlalchemy-utils>=0.38.0",
    "sqlglot>=27.15.2, <28",
    "typing-extensions>=4.0.0",
=======
    "flask-appbuilder>=5.0.2,<6",
>>>>>>> 9ef87e75
]

[project.urls]
Homepage = "https://superset.apache.org/"
Documentation = "https://superset.apache.org/docs/"
Repository = "https://github.com/apache/superset"
"Bug Tracker" = "https://github.com/apache/superset/issues"
Changelog = "https://github.com/apache/superset/blob/master/CHANGELOG.md"

[build-system]
requires = ["setuptools>=76.0.0", "wheel"]
build-backend = "setuptools.build_meta"

[tool.setuptools]
package-dir = { "" = "src" }

[tool.setuptools.packages.find]
where = ["src"]<|MERGE_RESOLUTION|>--- conflicted
+++ resolved
@@ -42,15 +42,11 @@
     "Topic :: Software Development :: Libraries :: Python Modules",
 ]
 dependencies = [
-<<<<<<< HEAD
-    "flask-appbuilder>=5.0.0,<6",
+    "flask-appbuilder>=5.0.2,<6",
     "sqlalchemy>=1.4.0,<2.0",
     "sqlalchemy-utils>=0.38.0",
     "sqlglot>=27.15.2, <28",
     "typing-extensions>=4.0.0",
-=======
-    "flask-appbuilder>=5.0.2,<6",
->>>>>>> 9ef87e75
 ]
 
 [project.urls]
