--- conflicted
+++ resolved
@@ -70,13 +70,9 @@
           - cypress-matrix (4, chrome)
           - cypress-matrix (5, chrome)
           - frontend-build
-<<<<<<< HEAD
-=======
           - pre-commit (current)
           - pre-commit (next)
           - pre-commit (previous)
-          - python-lint
->>>>>>> 9b95accf
           - test-mysql
           - test-postgres (current)
           - test-postgres (next)
