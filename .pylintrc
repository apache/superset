--- conflicted
+++ resolved
@@ -84,15 +84,6 @@
 disable=
     missing-docstring,
     too-many-lines,
-<<<<<<< HEAD
-    ungrouped-imports,
-    import-outside-toplevel,
-    super-with-arguments,
-    too-few-public-methods,
-    too-many-locals,
-=======
-    raise-missing-from,
->>>>>>> 36bc7b0b
     duplicate-code,
 
 [REPORTS]
