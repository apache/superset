#
# Licensed to the Apache Software Foundation (ASF) under one or more
# contributor license agreements.  See the NOTICE file distributed with
# this work for additional information regarding copyright ownership.
# The ASF licenses this file to You under the Apache License, Version 2.0
# (the "License"); you may not use this file except in compliance with
# the License.  You may obtain a copy of the License at
#
#    http://www.apache.org/licenses/LICENSE-2.0
#
# Unless required by applicable law or agreed to in writing, software
# distributed under the License is distributed on an "AS IS" BASIS,
# WITHOUT WARRANTIES OR CONDITIONS OF ANY KIND, either express or implied.
# See the License for the specific language governing permissions and
# limitations under the License.
#
[MASTER]

# Specify a configuration file.
#rcfile=

# Python code to execute, usually for sys.path manipulation such as
# pygtk.require().
#init-hook=

# Add files or directories to the blacklist. They should be base names, not
# paths.
ignore=CVS,migrations

# Add files or directories matching the regex patterns to the blacklist. The
# regex matches against base names, not paths.
ignore-patterns=

# Pickle collected data for later comparisons.
persistent=yes

# List of plugins (as comma separated values of python modules names) to load,
# usually to register additional checkers.
load-plugins=

# Use multiple processes to speed up Pylint.
jobs=2

# Allow loading of arbitrary C extensions. Extensions are imported into the
# active Python interpreter and may run arbitrary code.
unsafe-load-any-extension=no

# A comma-separated list of package or module names from where C extensions may
# be loaded. Extensions are loading into the active Python interpreter and may
# run arbitrary code
extension-pkg-whitelist=pyarrow

# Allow optimization of some AST trees. This will activate a peephole AST
# optimizer, which will apply various small optimizations. For instance, it can
# be used to obtain the result of joining multiple strings with the addition
# operator. Joining a lot of strings can lead to a maximum recursion error in
# Pylint and this flag can prevent that. It has one side effect, the resulting
# AST will be different than the one from reality. This option is deprecated
# and it will be removed in Pylint 2.0.
optimize-ast=no


[MESSAGES CONTROL]

# Only show warnings with the listed confidence levels. Leave empty to show
# all. Valid levels: HIGH, INFERENCE, INFERENCE_FAILURE, UNDEFINED
confidence=

# Enable the message, report, category or checker with the given id(s). You can
# either give multiple identifier separated by comma (,) or put this option
# multiple time (only on the command line, not in the configuration file where
# it should appear only once). See also the "--disable" option for examples.
#enable=

# Disable the message, report, category or checker with the given id(s). You
# can either give multiple identifiers separated by comma (,) or put this
# option multiple times (only on the command line, not in the configuration
# file where it should appear only once).You can also use "--disable=all" to
# disable everything first and then reenable specific checks. For example, if
# you want to run only the similarities checker, you can use "--disable=all
# --enable=similarities". If you want to run only the classes checker, but have
# no Warning level messages displayed, use"--disable=all --enable=classes
# --disable=W"
disable=
    missing-docstring,
    too-many-lines,
    import-outside-toplevel,
    raise-missing-from,
<<<<<<< HEAD
    super-with-arguments,
=======
    too-few-public-methods,
>>>>>>> 7b724439
    too-many-locals,
    duplicate-code,

[REPORTS]

# Set the output format. Available formats are text, parseable, colorized, msvs
# (visual studio) and html. You can also give a reporter class, eg
# mypackage.mymodule.MyReporterClass.
output-format=text

# Put messages in a separate file for each module / package specified on the
# command line instead of printing them on stdout. Reports (if any) will be
# written in a file name "pylint_global.[txt|html]". This option is deprecated
# and it will be removed in Pylint 2.0.
files-output=no

# Tells whether to display a full report or only the messages
reports=yes

# Python expression which should return a note less than 10 (10 is the highest
# note). You have access to the variables errors warning, statement which
# respectively contain the number of errors / warnings messages and the total
# number of statements analyzed. This is used by the global evaluation report
# (RP0004).
evaluation=10.0 - ((float(5 * error + warning + refactor + convention) / statement) * 10)

# Template used to display messages. This is a python new-style format string
# used to format the message information. See doc for all details
#msg-template=


[BASIC]

# Good variable names which should always be accepted, separated by a comma
good-names=_,df,ex,f,i,id,j,k,l,o,pk,Run,ts,v,x

# Bad variable names which should always be refused, separated by a comma
bad-names=fd,foo,bar,baz,toto,tutu,tata

# Colon-delimited sets of names that determine each other's naming style when
# the name regexes allow several styles.
name-group=

# Include a hint for the correct naming format with invalid-name
include-naming-hint=no

# List of decorators that produce properties, such as abc.abstractproperty. Add
# to this list to register other decorators that produce valid properties.
property-classes=abc.abstractproperty

# Regular expression matching correct argument names
argument-rgx=[a-z_][a-z0-9_]{2,30}$

# Naming hint for argument names
argument-name-hint=[a-z_][a-z0-9_]{2,30}$

# Regular expression matching correct method names
method-rgx=[a-z_][a-z0-9_]{2,30}$

# Naming hint for method names
method-name-hint=[a-z_][a-z0-9_]{2,30}$

# Regular expression matching correct variable names
variable-rgx=[a-z_][a-z0-9_]{1,30}$

# Naming hint for variable names
variable-name-hint=[a-z_][a-z0-9_]{2,30}$

# Regular expression matching correct inline iteration names
inlinevar-rgx=[A-Za-z_][A-Za-z0-9_]*$

# Naming hint for inline iteration names
inlinevar-name-hint=[A-Za-z_][A-Za-z0-9_]*$

# Regular expression matching correct constant names
const-rgx=(([A-Za-z_][A-Za-z0-9_]*)|(__.*__))$

# Naming hint for constant names
const-name-hint=(([A-Z_][A-Z0-9_]*)|(__.*__))$

# Regular expression matching correct class names
class-rgx=[A-Z_][a-zA-Z0-9]+$

# Naming hint for class names
class-name-hint=[A-Z_][a-zA-Z0-9]+$

# Regular expression matching correct class attribute names
class-attribute-rgx=([A-Za-z_][A-Za-z0-9_]{2,30}|(__.*__))$

# Naming hint for class attribute names
class-attribute-name-hint=([A-Za-z_][A-Za-z0-9_]{2,30}|(__.*__))$

# Regular expression matching correct module names
module-rgx=(([a-z_][a-z0-9_]*)|([A-Z][a-zA-Z0-9]+))$

# Naming hint for module names
module-name-hint=(([a-z_][a-z0-9_]*)|([A-Z][a-zA-Z0-9]+))$

# Regular expression matching correct attribute names
attr-rgx=[a-z_][a-z0-9_]{2,30}$

# Naming hint for attribute names
attr-name-hint=[a-z_][a-z0-9_]{2,30}$

# Regular expression matching correct function names
function-rgx=[a-z_][a-z0-9_]{2,30}$

# Naming hint for function names
function-name-hint=[a-z_][a-z0-9_]{2,30}$

# Regular expression which should only match function or class names that do
# not require a docstring.
no-docstring-rgx=^_

# Minimum line length for functions/classes that require docstrings, shorter
# ones are exempt.
docstring-min-length=10


[ELIF]

# Maximum number of nested blocks for function / method body
max-nested-blocks=5


[FORMAT]

# Maximum number of characters on a single line.
max-line-length=90

# Regexp for a line that is allowed to be longer than the limit.
ignore-long-lines=^\s*(# )?<?https?://\S+>?$

# Allow the body of an if to be on the same line as the test if there is no
# else.
single-line-if-stmt=no

# List of optional constructs for which whitespace checking is disabled. `dict-
# separator` is used to allow tabulation in dicts, etc.: {1  : 1,\n222: 2}.
# `trailing-comma` allows a space between comma and closing bracket: (a, ).
# `empty-line` allows space-only lines.
no-space-check=trailing-comma,dict-separator

# Maximum number of lines in a module
max-module-lines=1000

# String used as indentation unit. This is usually "    " (4 spaces) or "\t" (1
# tab).
indent-string='    '

# Number of spaces of indent required inside a hanging  or continued line.
indent-after-paren=4

# Expected format of line ending, e.g. empty (any line ending), LF or CRLF.
expected-line-ending-format=


[LOGGING]

# Logging modules to check that the string format arguments are in logging
# function parameter format
logging-modules=logging


[MISCELLANEOUS]

# List of note tags to take in consideration, separated by a comma.
notes=FIXME,XXX


[SIMILARITIES]

# Minimum lines number of a similarity.
min-similarity-lines=5

# Ignore comments when computing similarities.
ignore-comments=yes

# Ignore docstrings when computing similarities.
ignore-docstrings=yes

# Ignore imports when computing similarities.
ignore-imports=no


[SPELLING]

# Spelling dictionary name. Available dictionaries: none. To make it working
# install python-enchant package.
spelling-dict=

# List of comma separated words that should not be checked.
spelling-ignore-words=

# A path to a file that contains private dictionary; one word per line.
spelling-private-dict-file=

# Tells whether to store unknown words to indicated private dictionary in
# --spelling-private-dict-file option instead of raising a message.
spelling-store-unknown-words=no


[TYPECHECK]

# Tells whether missing members accessed in mixin class should be ignored. A
# mixin class is detected if its name ends with "mixin" (case insensitive).
ignore-mixin-members=yes

# List of module names for which member attributes should not be checked
# (useful for modules/projects where namespaces are manipulated during runtime
# and thus existing member attributes cannot be deduced by static analysis. It
# supports qualified module names, as well as Unix pattern matching.
ignored-modules=numpy,pandas,alembic.op,sqlalchemy,alembic.context,flask_appbuilder.security.sqla.PermissionView.role,flask_appbuilder.Model.metadata,flask_appbuilder.Base.metadata,distutils

# List of class names for which member attributes should not be checked (useful
# for classes with dynamically set attributes). This supports the use of
# qualified names.
ignored-classes=contextlib.closing,optparse.Values,thread._local,_thread._local,sqlalchemy.orm.scoping.scoped_session

# List of members which are set dynamically and missed by pylint inference
# system, and so shouldn't trigger E1101 when accessed. Python regular
# expressions are accepted.
generated-members=

# List of decorators that produce context managers, such as
# contextlib.contextmanager. Add to this list to register other decorators that
# produce valid context managers.
contextmanager-decorators=contextlib.contextmanager


[VARIABLES]

# Tells whether we should check for unused import in __init__ files.
init-import=no

# A regular expression matching the name of dummy variables (i.e. expectedly
# not used).
dummy-variables-rgx=(_+[a-zA-Z0-9]*?$)|dummy

# List of additional names supposed to be defined in builtins. Remember that
# you should avoid to define new builtins when possible.
additional-builtins=

# List of strings which can identify a callback function by name. A callback
# name must start or end with one of those strings.
callbacks=cb_,_cb

# List of qualified module names which can have objects that can redefine
# builtins.
redefining-builtins-modules=six.moves,future.builtins


[CLASSES]

# List of method names used to declare (i.e. assign) instance attributes.
defining-attr-methods=__init__,__new__,setUp

# List of valid names for the first argument in a class method.
valid-classmethod-first-arg=cls

# List of valid names for the first argument in a metaclass class method.
valid-metaclass-classmethod-first-arg=mcs

# List of member names, which should be excluded from the protected access
# warning.
exclude-protected=_asdict,_fields,_replace,_source,_make


[DESIGN]

# Maximum number of arguments for function / method
max-args=5

# Argument names that match this expression will be ignored. Default to name
# with leading underscore
ignored-argument-names=_.*

# Maximum number of locals for function / method body
max-locals=15

# Maximum number of return / yield for function / method body
max-returns=10

# Maximum number of branch for function / method body
max-branches=15

# Maximum number of statements in function / method body
max-statements=50

# Maximum number of parents for a class (see R0901).
max-parents=7

# Maximum number of attributes for a class (see R0902).
max-attributes=8

# Minimum number of public methods for a class (see R0903).
min-public-methods=2

# Maximum number of public methods for a class (see R0904).
max-public-methods=20

# Maximum number of boolean expressions in a if statement
max-bool-expr=5


[IMPORTS]

# Deprecated modules which should not be used, separated by a comma
deprecated-modules=optparse

# Create a graph of every (i.e. internal and external) dependencies in the
# given file (report RP0402 must not be disabled)
import-graph=

# Create a graph of external dependencies in the given file (report RP0402 must
# not be disabled)
ext-import-graph=

# Create a graph of internal dependencies in the given file (report RP0402 must
# not be disabled)
int-import-graph=

# Force import order to recognize a module as part of the standard
# compatibility libraries.
known-standard-library=

# Force import order to recognize a module as part of a third party library.
known-third-party=enchant

# Analyse import fallback blocks. This can be used to support both Python 2 and
# 3 compatible code, which means that the block might have code that exists
# only in one or another interpreter, leading to false positives when analysed.
analyse-fallback-blocks=no


[EXCEPTIONS]

# Exceptions that will emit a warning when being caught. Defaults to
# "Exception"
overgeneral-exceptions=Exception<|MERGE_RESOLUTION|>--- conflicted
+++ resolved
@@ -86,11 +86,6 @@
     too-many-lines,
     import-outside-toplevel,
     raise-missing-from,
-<<<<<<< HEAD
-    super-with-arguments,
-=======
-    too-few-public-methods,
->>>>>>> 7b724439
     too-many-locals,
     duplicate-code,
 
