#
# Licensed to the Apache Software Foundation (ASF) under one or more
# contributor license agreements.  See the NOTICE file distributed with
# this work for additional information regarding copyright ownership.
# The ASF licenses this file to You under the Apache License, Version 2.0
# (the "License"); you may not use this file except in compliance with
# the License.  You may obtain a copy of the License at
#
#    http://www.apache.org/licenses/LICENSE-2.0
#
# Unless required by applicable law or agreed to in writing, software
# distributed under the License is distributed on an "AS IS" BASIS,
# WITHOUT WARRANTIES OR CONDITIONS OF ANY KIND, either express or implied.
# See the License for the specific language governing permissions and
# limitations under the License.
#
[MASTER]

# Specify a configuration file.
#rcfile=

# Python code to execute, usually for sys.path manipulation such as
# pygtk.require().
#init-hook=

# Add files or directories to the blacklist. They should be base names, not
# paths.
ignore=CVS,migrations

# Add files or directories matching the regex patterns to the blacklist. The
# regex matches against base names, not paths.
ignore-patterns=

# Pickle collected data for later comparisons.
persistent=yes

# List of plugins (as comma separated values of python modules names) to load,
# usually to register additional checkers.
load-plugins=

# Use multiple processes to speed up Pylint.
jobs=2

# Allow loading of arbitrary C extensions. Extensions are imported into the
# active Python interpreter and may run arbitrary code.
unsafe-load-any-extension=no

# A comma-separated list of package or module names from where C extensions may
# be loaded. Extensions are loading into the active Python interpreter and may
# run arbitrary code
extension-pkg-whitelist=pyarrow

# Allow optimization of some AST trees. This will activate a peephole AST
# optimizer, which will apply various small optimizations. For instance, it can
# be used to obtain the result of joining multiple strings with the addition
# operator. Joining a lot of strings can lead to a maximum recursion error in
# Pylint and this flag can prevent that. It has one side effect, the resulting
# AST will be different than the one from reality. This option is deprecated
# and it will be removed in Pylint 2.0.
optimize-ast=no


[MESSAGES CONTROL]

# Only show warnings with the listed confidence levels. Leave empty to show
# all. Valid levels: HIGH, INFERENCE, INFERENCE_FAILURE, UNDEFINED
confidence=

# Enable the message, report, category or checker with the given id(s). You can
# either give multiple identifier separated by comma (,) or put this option
# multiple time (only on the command line, not in the configuration file where
# it should appear only once). See also the "--disable" option for examples.
#enable=

# Disable the message, report, category or checker with the given id(s). You
# can either give multiple identifiers separated by comma (,) or put this
# option multiple times (only on the command line, not in the configuration
# file where it should appear only once).You can also use "--disable=all" to
# disable everything first and then reenable specific checks. For example, if
# you want to run only the similarities checker, you can use "--disable=all
# --enable=similarities". If you want to run only the classes checker, but have
# no Warning level messages displayed, use"--disable=all --enable=classes
# --disable=W"
disable=
    missing-docstring,
    too-many-lines,
    import-outside-toplevel,
    raise-missing-from,
<<<<<<< HEAD
    too-many-locals,
=======
    too-few-public-methods,
>>>>>>> b5c7ed9f
    duplicate-code,

[REPORTS]

# Set the output format. Available formats are text, parseable, colorized, msvs
# (visual studio) and html. You can also give a reporter class, eg
# mypackage.mymodule.MyReporterClass.
output-format=text

# Put messages in a separate file for each module / package specified on the
# command line instead of printing them on stdout. Reports (if any) will be
# written in a file name "pylint_global.[txt|html]". This option is deprecated
# and it will be removed in Pylint 2.0.
files-output=no

# Tells whether to display a full report or only the messages
reports=yes

# Python expression which should return a note less than 10 (10 is the highest
# note). You have access to the variables errors warning, statement which
# respectively contain the number of errors / warnings messages and the total
# number of statements analyzed. This is used by the global evaluation report
# (RP0004).
evaluation=10.0 - ((float(5 * error + warning + refactor + convention) / statement) * 10)

# Template used to display messages. This is a python new-style format string
# used to format the message information. See doc for all details
#msg-template=


[BASIC]

# Good variable names which should always be accepted, separated by a comma
good-names=_,df,ex,f,i,id,j,k,l,o,pk,Run,ts,v,x

# Bad variable names which should always be refused, separated by a comma
bad-names=fd,foo,bar,baz,toto,tutu,tata

# Colon-delimited sets of names that determine each other's naming style when
# the name regexes allow several styles.
name-group=

# Include a hint for the correct naming format with invalid-name
include-naming-hint=no

# List of decorators that produce properties, such as abc.abstractproperty. Add
# to this list to register other decorators that produce valid properties.
property-classes=abc.abstractproperty

# Regular expression matching correct argument names
argument-rgx=[a-z_][a-z0-9_]{2,30}$

# Naming hint for argument names
argument-name-hint=[a-z_][a-z0-9_]{2,30}$

# Regular expression matching correct method names
method-rgx=[a-z_][a-z0-9_]{2,30}$

# Naming hint for method names
method-name-hint=[a-z_][a-z0-9_]{2,30}$

# Regular expression matching correct variable names
variable-rgx=[a-z_][a-z0-9_]{1,30}$

# Naming hint for variable names
variable-name-hint=[a-z_][a-z0-9_]{2,30}$

# Regular expression matching correct inline iteration names
inlinevar-rgx=[A-Za-z_][A-Za-z0-9_]*$

# Naming hint for inline iteration names
inlinevar-name-hint=[A-Za-z_][A-Za-z0-9_]*$

# Regular expression matching correct constant names
const-rgx=(([A-Za-z_][A-Za-z0-9_]*)|(__.*__))$

# Naming hint for constant names
const-name-hint=(([A-Z_][A-Z0-9_]*)|(__.*__))$

# Regular expression matching correct class names
class-rgx=[A-Z_][a-zA-Z0-9]+$

# Naming hint for class names
class-name-hint=[A-Z_][a-zA-Z0-9]+$

# Regular expression matching correct class attribute names
class-attribute-rgx=([A-Za-z_][A-Za-z0-9_]{2,30}|(__.*__))$

# Naming hint for class attribute names
class-attribute-name-hint=([A-Za-z_][A-Za-z0-9_]{2,30}|(__.*__))$

# Regular expression matching correct module names
module-rgx=(([a-z_][a-z0-9_]*)|([A-Z][a-zA-Z0-9]+))$

# Naming hint for module names
module-name-hint=(([a-z_][a-z0-9_]*)|([A-Z][a-zA-Z0-9]+))$

# Regular expression matching correct attribute names
attr-rgx=[a-z_][a-z0-9_]{2,30}$

# Naming hint for attribute names
attr-name-hint=[a-z_][a-z0-9_]{2,30}$

# Regular expression matching correct function names
function-rgx=[a-z_][a-z0-9_]{2,30}$

# Naming hint for function names
function-name-hint=[a-z_][a-z0-9_]{2,30}$

# Regular expression which should only match function or class names that do
# not require a docstring.
no-docstring-rgx=^_

# Minimum line length for functions/classes that require docstrings, shorter
# ones are exempt.
docstring-min-length=10


[ELIF]

# Maximum number of nested blocks for function / method body
max-nested-blocks=5


[FORMAT]

# Maximum number of characters on a single line.
max-line-length=90

# Regexp for a line that is allowed to be longer than the limit.
ignore-long-lines=^\s*(# )?<?https?://\S+>?$

# Allow the body of an if to be on the same line as the test if there is no
# else.
single-line-if-stmt=no

# List of optional constructs for which whitespace checking is disabled. `dict-
# separator` is used to allow tabulation in dicts, etc.: {1  : 1,\n222: 2}.
# `trailing-comma` allows a space between comma and closing bracket: (a, ).
# `empty-line` allows space-only lines.
no-space-check=trailing-comma,dict-separator

# Maximum number of lines in a module
max-module-lines=1000

# String used as indentation unit. This is usually "    " (4 spaces) or "\t" (1
# tab).
indent-string='    '

# Number of spaces of indent required inside a hanging  or continued line.
indent-after-paren=4

# Expected format of line ending, e.g. empty (any line ending), LF or CRLF.
expected-line-ending-format=


[LOGGING]

# Logging modules to check that the string format arguments are in logging
# function parameter format
logging-modules=logging


[MISCELLANEOUS]

# List of note tags to take in consideration, separated by a comma.
notes=FIXME,XXX


[SIMILARITIES]

# Minimum lines number of a similarity.
min-similarity-lines=5

# Ignore comments when computing similarities.
ignore-comments=yes

# Ignore docstrings when computing similarities.
ignore-docstrings=yes

# Ignore imports when computing similarities.
ignore-imports=no


[SPELLING]

# Spelling dictionary name. Available dictionaries: none. To make it working
# install python-enchant package.
spelling-dict=

# List of comma separated words that should not be checked.
spelling-ignore-words=

# A path to a file that contains private dictionary; one word per line.
spelling-private-dict-file=

# Tells whether to store unknown words to indicated private dictionary in
# --spelling-private-dict-file option instead of raising a message.
spelling-store-unknown-words=no


[TYPECHECK]

# Tells whether missing members accessed in mixin class should be ignored. A
# mixin class is detected if its name ends with "mixin" (case insensitive).
ignore-mixin-members=yes

# List of module names for which member attributes should not be checked
# (useful for modules/projects where namespaces are manipulated during runtime
# and thus existing member attributes cannot be deduced by static analysis. It
# supports qualified module names, as well as Unix pattern matching.
ignored-modules=numpy,pandas,alembic.op,sqlalchemy,alembic.context,flask_appbuilder.security.sqla.PermissionView.role,flask_appbuilder.Model.metadata,flask_appbuilder.Base.metadata,distutils

# List of class names for which member attributes should not be checked (useful
# for classes with dynamically set attributes). This supports the use of
# qualified names.
ignored-classes=contextlib.closing,optparse.Values,thread._local,_thread._local,sqlalchemy.orm.scoping.scoped_session

# List of members which are set dynamically and missed by pylint inference
# system, and so shouldn't trigger E1101 when accessed. Python regular
# expressions are accepted.
generated-members=

# List of decorators that produce context managers, such as
# contextlib.contextmanager. Add to this list to register other decorators that
# produce valid context managers.
contextmanager-decorators=contextlib.contextmanager


[VARIABLES]

# Tells whether we should check for unused import in __init__ files.
init-import=no

# A regular expression matching the name of dummy variables (i.e. expectedly
# not used).
dummy-variables-rgx=(_+[a-zA-Z0-9]*?$)|dummy

# List of additional names supposed to be defined in builtins. Remember that
# you should avoid to define new builtins when possible.
additional-builtins=

# List of strings which can identify a callback function by name. A callback
# name must start or end with one of those strings.
callbacks=cb_,_cb

# List of qualified module names which can have objects that can redefine
# builtins.
redefining-builtins-modules=six.moves,future.builtins


[CLASSES]

# List of method names used to declare (i.e. assign) instance attributes.
defining-attr-methods=__init__,__new__,setUp

# List of valid names for the first argument in a class method.
valid-classmethod-first-arg=cls

# List of valid names for the first argument in a metaclass class method.
valid-metaclass-classmethod-first-arg=mcs

# List of member names, which should be excluded from the protected access
# warning.
exclude-protected=_asdict,_fields,_replace,_source,_make


[DESIGN]

# Maximum number of arguments for function / method
max-args=5

# Argument names that match this expression will be ignored. Default to name
# with leading underscore
ignored-argument-names=_.*

# Maximum number of locals for function / method body
max-locals=15

# Maximum number of return / yield for function / method body
max-returns=10

# Maximum number of branch for function / method body
max-branches=15

# Maximum number of statements in function / method body
max-statements=50

# Maximum number of parents for a class (see R0901).
max-parents=7

# Maximum number of attributes for a class (see R0902).
max-attributes=8

# Minimum number of public methods for a class (see R0903).
min-public-methods=2

# Maximum number of public methods for a class (see R0904).
max-public-methods=20

# Maximum number of boolean expressions in a if statement
max-bool-expr=5


[IMPORTS]

# Deprecated modules which should not be used, separated by a comma
deprecated-modules=optparse

# Create a graph of every (i.e. internal and external) dependencies in the
# given file (report RP0402 must not be disabled)
import-graph=

# Create a graph of external dependencies in the given file (report RP0402 must
# not be disabled)
ext-import-graph=

# Create a graph of internal dependencies in the given file (report RP0402 must
# not be disabled)
int-import-graph=

# Force import order to recognize a module as part of the standard
# compatibility libraries.
known-standard-library=

# Force import order to recognize a module as part of a third party library.
known-third-party=enchant

# Analyse import fallback blocks. This can be used to support both Python 2 and
# 3 compatible code, which means that the block might have code that exists
# only in one or another interpreter, leading to false positives when analysed.
analyse-fallback-blocks=no


[EXCEPTIONS]

# Exceptions that will emit a warning when being caught. Defaults to
# "Exception"
overgeneral-exceptions=Exception<|MERGE_RESOLUTION|>--- conflicted
+++ resolved
@@ -86,11 +86,6 @@
     too-many-lines,
     import-outside-toplevel,
     raise-missing-from,
-<<<<<<< HEAD
-    too-many-locals,
-=======
-    too-few-public-methods,
->>>>>>> b5c7ed9f
     duplicate-code,
 
 [REPORTS]
