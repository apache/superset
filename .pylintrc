--- conflicted
+++ resolved
@@ -84,11 +84,6 @@
 disable=
     missing-docstring,
     too-many-lines,
-<<<<<<< HEAD
-    ungrouped-imports,
-=======
-    import-outside-toplevel,
->>>>>>> 7b724439
     raise-missing-from,
     too-few-public-methods,
     too-many-locals,
