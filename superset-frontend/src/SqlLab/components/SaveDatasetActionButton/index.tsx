/**
 * Licensed to the Apache Software Foundation (ASF) under one
 * or more contributor license agreements.  See the NOTICE file
 * distributed with this work for additional information
 * regarding copyright ownership.  The ASF licenses this file
 * to you under the Apache License, Version 2.0 (the
 * "License"); you may not use this file except in compliance
 * with the License.  You may obtain a copy of the License at
 *
 *   http://www.apache.org/licenses/LICENSE-2.0
 *
 * Unless required by applicable law or agreed to in writing,
 * software distributed under the License is distributed on an
 * "AS IS" BASIS, WITHOUT WARRANTIES OR CONDITIONS OF ANY
 * KIND, either express or implied.  See the License for the
 * specific language governing permissions and limitations
 * under the License.
 */
import { t, useTheme } from '@superset-ui/core';
import Icons from 'src/components/Icons';
import { DropdownButton } from 'src/components/DropdownButton';
import Button from 'src/components/Button';

interface SaveDatasetActionButtonProps {
  setShowSave: (arg0: boolean) => void;
  overlayMenu: JSX.Element | null;
}

const SaveDatasetActionButton = ({
  setShowSave,
  overlayMenu,
}: SaveDatasetActionButtonProps) => {
  const theme = useTheme();

<<<<<<< HEAD
  const StyledDropdownButton = styled(
    DropdownButton as FC<DropdownButtonProps>,
  )`
    &.ant-dropdown-button button.ant-btn.ant-btn-default {
      font-weight: ${theme.gridUnit * 150};
      background-color: ${theme.colors.primary.light4};
      color: ${theme.colors.primary.dark1};
      &:nth-of-type(2) {
        &:before,
        &:hover:before {
          border-left: 2px solid ${theme.colors.primary.dark2};
        }
      }
    }
    span[name='caret-down'] {
      margin-left: ${theme.gridUnit * 2}px;
    }
  `;

=======
>>>>>>> 937d40cd
  return !overlayMenu ? (
    <Button onClick={() => setShowSave(true)} buttonStyle="primary">
      {t('Save')}
    </Button>
  ) : (
    <DropdownButton
      onClick={() => setShowSave(true)}
      dropdownRender={() => overlayMenu}
      icon={
        <Icons.DownOutlined
          iconSize="m"
          iconColor={theme.colors.grayscale.light5}
          name="caret-down"
        />
      }
      trigger={['click']}
    >
      {t('Save')}
    </DropdownButton>
  );
};

export default SaveDatasetActionButton;<|MERGE_RESOLUTION|>--- conflicted
+++ resolved
@@ -32,28 +32,6 @@
 }: SaveDatasetActionButtonProps) => {
   const theme = useTheme();
 
-<<<<<<< HEAD
-  const StyledDropdownButton = styled(
-    DropdownButton as FC<DropdownButtonProps>,
-  )`
-    &.ant-dropdown-button button.ant-btn.ant-btn-default {
-      font-weight: ${theme.gridUnit * 150};
-      background-color: ${theme.colors.primary.light4};
-      color: ${theme.colors.primary.dark1};
-      &:nth-of-type(2) {
-        &:before,
-        &:hover:before {
-          border-left: 2px solid ${theme.colors.primary.dark2};
-        }
-      }
-    }
-    span[name='caret-down'] {
-      margin-left: ${theme.gridUnit * 2}px;
-    }
-  `;
-
-=======
->>>>>>> 937d40cd
   return !overlayMenu ? (
     <Button onClick={() => setShowSave(true)} buttonStyle="primary">
       {t('Save')}
