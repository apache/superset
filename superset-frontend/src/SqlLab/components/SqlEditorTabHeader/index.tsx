/**
 * Licensed to the Apache Software Foundation (ASF) under one
 * or more contributor license agreements.  See the NOTICE file
 * distributed with this work for additional information
 * regarding copyright ownership.  The ASF licenses this file
 * to you under the Apache License, Version 2.0 (the
 * "License"); you may not use this file except in compliance
 * with the License.  You may obtain a copy of the License at
 *
 *   http://www.apache.org/licenses/LICENSE-2.0
 *
 * Unless required by applicable law or agreed to in writing,
 * software distributed under the License is distributed on an
 * "AS IS" BASIS, WITHOUT WARRANTIES OR CONDITIONS OF ANY
 * KIND, either express or implied.  See the License for the
 * specific language governing permissions and limitations
 * under the License.
 */
import { useMemo, FC } from 'react';

import { bindActionCreators } from 'redux';
import { useSelector, useDispatch, shallowEqual } from 'react-redux';
import { MenuDotsDropdown } from '@superset-ui/core/components';
import { Menu } from '@superset-ui/core/components/Menu';
import {
  styled,
  css,
  t,
  QueryState,
  SupersetTheme,
  useTheme,
} from '@superset-ui/core';
import {
  removeQueryEditor,
  removeAllOtherQueryEditors,
  queryEditorSetTitle,
  cloneQueryToNewTab,
  toggleLeftBar,
} from 'src/SqlLab/actions/sqlLab';
import { QueryEditor, SqlLabRootState } from 'src/SqlLab/types';
<<<<<<< HEAD
import { Icons } from '@superset-ui/core/components/Icons';
import type { IconType } from '@superset-ui/core/components/Icons/types';
=======
import { MenuItemType } from 'antd-v5/es/menu/interface';
import { Icons, IconType } from 'src/components/Icons';
>>>>>>> 4d6cdf4f

const TabTitleWrapper = styled.div`
  display: flex;
  align-items: center;

  [aria-label='check-circle'],
  .status-icon {
    margin: 0px;
  }
`;
const TabTitle = styled.span`
  margin-right: ${({ theme }) => theme.sizeUnit * 2}px;
  text-transform: none;
`;

const IconContainer = styled.div`
  ${({ theme }) => css`
    display: inline-block;
    margin: 0 ${theme.sizeUnit * 2}px 0 0px;
  `}
`;
interface Props {
  queryEditor: QueryEditor;
}

const STATE_ICONS: Record<string, FC<IconType>> = {
  started: Icons.CircleSolid,
  stopped: Icons.StopOutlined,
  pending: Icons.CircleSolid,
  scheduled: Icons.CalendarOutlined,
  fetching: Icons.CircleSolid,
  timedOut: Icons.FieldTimeOutlined,
  running: Icons.CircleSolid,
  success: Icons.CheckCircleOutlined,
  failed: Icons.CloseCircleOutlined,
};

const SqlEditorTabHeader: FC<Props> = ({ queryEditor }) => {
  const theme = useTheme();
  const qe = useSelector<SqlLabRootState, QueryEditor>(
    ({ sqlLab: { unsavedQueryEditor } }) => ({
      ...queryEditor,
      ...(queryEditor.id === unsavedQueryEditor?.id && unsavedQueryEditor),
    }),
    shallowEqual,
  );
  const queryState = useSelector<SqlLabRootState, QueryState>(
    ({ sqlLab }) => sqlLab.queries[qe.latestQueryId || '']?.state || '',
  );
  const StatusIcon = queryState ? STATE_ICONS[queryState] : STATE_ICONS.running;

  const dispatch = useDispatch();
  const actions = useMemo(
    () =>
      bindActionCreators(
        {
          removeQueryEditor,
          removeAllOtherQueryEditors,
          queryEditorSetTitle,
          cloneQueryToNewTab,
          toggleLeftBar,
        },
        dispatch,
      ),
    [dispatch],
  );

  function renameTab() {
    const newTitle = prompt(t('Enter a new title for the tab'));
    if (newTitle) {
      actions.queryEditorSetTitle(qe, newTitle, qe.id);
    }
  }
  const getStatusColor = (state: QueryState, theme: SupersetTheme): string => {
    const statusColors: Record<QueryState, string> = {
      [QueryState.Running]: theme.colors.info.base,
      [QueryState.Success]: theme.colors.success.base,
      [QueryState.Failed]: theme.colors.error.base,
      [QueryState.Started]: theme.colors.primary.base,
      [QueryState.Stopped]: theme.colors.warning.base,
      [QueryState.Pending]: theme.colors.grayscale.light1,
      [QueryState.Scheduled]: theme.colors.grayscale.light2,
      [QueryState.Fetching]: theme.colorWarning,
      [QueryState.TimedOut]: theme.colors.error.dark1,
    };

    return statusColors[state] || theme.colors.grayscale.light2;
  };
  return (
    <TabTitleWrapper>
      <MenuDotsDropdown
        trigger={['click']}
        overlay={
          <Menu
            items={[
              {
                className: 'close-btn',
                key: '1',
                onClick: () => actions.removeQueryEditor(qe),
                'data-test': 'close-tab-menu-option',
                label: (
                  <>
                    <IconContainer>
                      <Icons.CloseOutlined
                        iconSize="l"
                        css={css`
                          verticalalign: middle;
                        `}
                      />
                    </IconContainer>
                    {t('Close tab')}
                  </>
                ),
              } as MenuItemType,
              {
                key: '2',
                onClick: renameTab,
                'data-test': 'rename-tab-menu-option',
                label: (
                  <>
                    <IconContainer>
                      <Icons.EditOutlined
                        css={css`
                          verticalalign: middle;
                        `}
                        iconSize="l"
                      />
                    </IconContainer>
                    {t('Rename tab')}
                  </>
                ),
              } as MenuItemType,
              {
                key: '3',
                onClick: () => actions.toggleLeftBar(qe),
                'data-test': 'toggle-menu-option',
                label: (
                  <>
                    <IconContainer>
                      <Icons.VerticalAlignBottomOutlined
                        iconSize="l"
                        css={css`
                          rotate: ${qe.hideLeftBar ? '-90deg;' : '90deg;'};
                        `}
                      />
                    </IconContainer>
                    {qe.hideLeftBar ? t('Expand tool bar') : t('Hide tool bar')}
                  </>
                ),
              } as MenuItemType,
              {
                key: '4',
                onClick: () => actions.removeAllOtherQueryEditors(qe),
                'data-test': 'close-all-other-menu-option',
                label: (
                  <>
                    <IconContainer>
                      <Icons.CloseOutlined
                        iconSize="l"
                        css={css`
                          vertical-align: middle;
                        `}
                      />
                    </IconContainer>
                    {t('Close all other tabs')}
                  </>
                ),
              } as MenuItemType,
              {
                key: '5',
                onClick: () => actions.cloneQueryToNewTab(qe, false),
                'data-test': 'clone-tab-menu-option',
                label: (
                  <>
                    <IconContainer>
                      <Icons.CopyOutlined
                        iconSize="l"
                        css={css`
                          vertical-align: middle;
                        `}
                      />
                    </IconContainer>
                    {t('Duplicate tab')}
                  </>
                ),
              } as MenuItemType,
            ]}
          />
        }
      />
      <TabTitle>{qe.name}</TabTitle>{' '}
      <StatusIcon
        className="status-icon"
        iconSize="m"
        iconColor={getStatusColor(queryState, theme)}
      />{' '}
    </TabTitleWrapper>
  );
};

export default SqlEditorTabHeader;<|MERGE_RESOLUTION|>--- conflicted
+++ resolved
@@ -21,7 +21,7 @@
 import { bindActionCreators } from 'redux';
 import { useSelector, useDispatch, shallowEqual } from 'react-redux';
 import { MenuDotsDropdown } from '@superset-ui/core/components';
-import { Menu } from '@superset-ui/core/components/Menu';
+import { Menu, MenuItemType } from '@superset-ui/core/components/Menu';
 import {
   styled,
   css,
@@ -38,13 +38,7 @@
   toggleLeftBar,
 } from 'src/SqlLab/actions/sqlLab';
 import { QueryEditor, SqlLabRootState } from 'src/SqlLab/types';
-<<<<<<< HEAD
-import { Icons } from '@superset-ui/core/components/Icons';
-import type { IconType } from '@superset-ui/core/components/Icons/types';
-=======
-import { MenuItemType } from 'antd-v5/es/menu/interface';
-import { Icons, IconType } from 'src/components/Icons';
->>>>>>> 4d6cdf4f
+import { Icons, type IconType } from '@superset-ui/core/components/Icons';
 
 const TabTitleWrapper = styled.div`
   display: flex;
