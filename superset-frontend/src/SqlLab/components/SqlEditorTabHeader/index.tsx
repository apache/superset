/**
 * Licensed to the Apache Software Foundation (ASF) under one
 * or more contributor license agreements.  See the NOTICE file
 * distributed with this work for additional information
 * regarding copyright ownership.  The ASF licenses this file
 * to you under the Apache License, Version 2.0 (the
 * "License"); you may not use this file except in compliance
 * with the License.  You may obtain a copy of the License at
 *
 *   http://www.apache.org/licenses/LICENSE-2.0
 *
 * Unless required by applicable law or agreed to in writing,
 * software distributed under the License is distributed on an
 * "AS IS" BASIS, WITHOUT WARRANTIES OR CONDITIONS OF ANY
 * KIND, either express or implied.  See the License for the
 * specific language governing permissions and limitations
 * under the License.
 */
import { useMemo, FC } from 'react';

import { bindActionCreators } from 'redux';
import { useSelector, useDispatch, shallowEqual } from 'react-redux';
import { MenuDotsDropdown } from 'src/components/Dropdown';
import { Menu } from 'src/components/Menu';
import {
  styled,
  css,
  t,
  QueryState,
  SupersetTheme,
  useTheme,
} from '@superset-ui/core';
import {
  removeQueryEditor,
  removeAllOtherQueryEditors,
  queryEditorSetTitle,
  cloneQueryToNewTab,
  toggleLeftBar,
} from 'src/SqlLab/actions/sqlLab';
import { QueryEditor, SqlLabRootState } from 'src/SqlLab/types';
import { Icons, IconType } from 'src/components/Icons';

const TabTitleWrapper = styled.div`
  display: flex;
  align-items: center;

  [aria-label='check-circle'],
  .status-icon {
    margin: 0px;
  }
`;
const TabTitle = styled.span`
  margin-right: ${({ theme }) => theme.gridUnit * 2}px;
  text-transform: none;
`;

const IconContainer = styled.div`
  ${({ theme }) => css`
    display: inline-block;
    margin: 0 ${theme.gridUnit * 2}px 0 0px;
  `}
`;
interface Props {
  queryEditor: QueryEditor;
}

const STATE_ICONS: Record<string, FC<IconType>> = {
  started: Icons.CircleSolid,
  stopped: Icons.StopOutlined,
  pending: Icons.CircleSolid,
  scheduled: Icons.CalendarOutlined,
  fetching: Icons.CircleSolid,
  timedOut: Icons.FieldTimeOutlined,
  running: Icons.CircleSolid,
  success: Icons.CheckCircleOutlined,
  failed: Icons.CloseCircleOutlined,
};

const SqlEditorTabHeader: FC<Props> = ({ queryEditor }) => {
  const theme = useTheme();
  const qe = useSelector<SqlLabRootState, QueryEditor>(
    ({ sqlLab: { unsavedQueryEditor } }) => ({
      ...queryEditor,
      ...(queryEditor.id === unsavedQueryEditor?.id && unsavedQueryEditor),
    }),
    shallowEqual,
  );
  const queryState = useSelector<SqlLabRootState, QueryState>(
    ({ sqlLab }) => sqlLab.queries[qe.latestQueryId || '']?.state || '',
  );
  const StatusIcon = queryState ? STATE_ICONS[queryState] : STATE_ICONS.running;

  const dispatch = useDispatch();
  const actions = useMemo(
    () =>
      bindActionCreators(
        {
          removeQueryEditor,
          removeAllOtherQueryEditors,
          queryEditorSetTitle,
          cloneQueryToNewTab,
          toggleLeftBar,
        },
        dispatch,
      ),
    [dispatch],
  );

  function renameTab() {
    const newTitle = prompt(t('Enter a new title for the tab'));
    if (newTitle) {
      actions.queryEditorSetTitle(qe, newTitle, qe.id);
    }
  }
  const getStatusColor = (state: QueryState, theme: SupersetTheme): string => {
    const statusColors: Record<QueryState, string> = {
      [QueryState.Running]: theme.colors.info.base,
      [QueryState.Success]: theme.colors.success.base,
      [QueryState.Failed]: theme.colors.error.base,
      [QueryState.Started]: theme.colors.primary.base,
      [QueryState.Stopped]: theme.colors.warning.base,
      [QueryState.Pending]: theme.colors.grayscale.light1,
      [QueryState.Scheduled]: theme.colors.grayscale.light2,
      [QueryState.Fetching]: theme.colors.secondary.base,
      [QueryState.TimedOut]: theme.colors.error.dark1,
    };

    return statusColors[state] || theme.colors.grayscale.light2;
  };
  return (
    <TabTitleWrapper>
      <MenuDotsDropdown
        trigger={['click']}
        overlay={
          <Menu>
            <Menu.Item
              className="close-btn"
              key="1"
              onClick={() => actions.removeQueryEditor(qe)}
              data-test="close-tab-menu-option"
            >
              <IconContainer>
                <Icons.CloseOutlined
                  iconSize="l"
                  css={css`
                    verticalalign: middle;
                  `}
                />
              </IconContainer>
              {t('Close tab')}
            </Menu.Item>
            <Menu.Item
              key="2"
              onClick={renameTab}
              data-test="rename-tab-menu-option"
            >
              <IconContainer>
                <Icons.EditOutlined
                  css={css`
                    verticalalign: middle;
                  `}
                  iconSize="l"
                />
              </IconContainer>
              {t('Rename tab')}
            </Menu.Item>
            <Menu.Item
              key="3"
              onClick={() => actions.toggleLeftBar(qe)}
              data-test="toggle-menu-option"
            >
              <IconContainer>
                <Icons.VerticalAlignBottomOutlined
                  iconSize="l"
                  css={css`
                    rotate: ${qe.hideLeftBar ? '-90deg;' : '90deg;'};
                  `}
                />
              </IconContainer>
              {qe.hideLeftBar ? t('Expand tool bar') : t('Hide tool bar')}
            </Menu.Item>
            <Menu.Item
              key="4"
              onClick={() => actions.removeAllOtherQueryEditors(qe)}
              data-test="close-all-other-menu-option"
            >
              <IconContainer>
                <Icons.CloseOutlined
                  iconSize="l"
                  css={css`
                    vertical-align: middle;
                  `}
                />
              </IconContainer>
              {t('Close all other tabs')}
            </Menu.Item>
            <Menu.Item
              key="5"
              onClick={() => actions.cloneQueryToNewTab(qe, false)}
              data-test="clone-tab-menu-option"
            >
              <IconContainer>
                <Icons.CopyOutlined
                  iconSize="l"
                  css={css`
                    vertical-align: middle;
                  `}
                />
              </IconContainer>
              {t('Duplicate tab')}
            </Menu.Item>
          </Menu>
        }
      />
<<<<<<< HEAD
      <TabTitle>{qe.name}</TabTitle>{' '}
      <TabStatusIcon tabState={queryState} />{' '}
=======
      <TabTitle>{qe.name}</TabTitle>
      <StatusIcon
        className="status-icon"
        iconSize="xs"
        iconColor={getStatusColor(queryState, theme)}
      />
>>>>>>> 5a8eab3b
    </TabTitleWrapper>
  );
};

export default SqlEditorTabHeader;<|MERGE_RESOLUTION|>--- conflicted
+++ resolved
@@ -212,18 +212,13 @@
           </Menu>
         }
       />
-<<<<<<< HEAD
       <TabTitle>{qe.name}</TabTitle>{' '}
-      <TabStatusIcon tabState={queryState} />{' '}
-=======
-      <TabTitle>{qe.name}</TabTitle>
       <StatusIcon
         className="status-icon"
         iconSize="xs"
         iconColor={getStatusColor(queryState, theme)}
       />
->>>>>>> 5a8eab3b
-    </TabTitleWrapper>
+    </TabTitleWrapper>{' '}
   );
 };
 
