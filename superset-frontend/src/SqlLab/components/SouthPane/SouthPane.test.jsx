/**
 * Licensed to the Apache Software Foundation (ASF) under one
 * or more contributor license agreements.  See the NOTICE file
 * distributed with this work for additional information
 * regarding copyright ownership.  The ASF licenses this file
 * to you under the Apache License, Version 2.0 (the
 * "License"); you may not use this file except in compliance
 * with the License.  You may obtain a copy of the License at
 *
 *   http://www.apache.org/licenses/LICENSE-2.0
 *
 * Unless required by applicable law or agreed to in writing,
 * software distributed under the License is distributed on an
 * "AS IS" BASIS, WITHOUT WARRANTIES OR CONDITIONS OF ANY
 * KIND, either express or implied.  See the License for the
 * specific language governing permissions and limitations
 * under the License.
 */
import React from 'react';
import configureStore from 'redux-mock-store';
import thunk from 'redux-thunk';
import { styledShallow as shallow } from 'spec/helpers/theming';
import { render, screen, act } from 'spec/helpers/testing-library';
import SouthPaneContainer from 'src/SqlLab/components/SouthPane/state';
import ResultSet from 'src/SqlLab/components/ResultSet';
import '@testing-library/jest-dom/extend-expect';
import { STATUS_OPTIONS } from 'src/SqlLab/constants';
import { initialState } from 'src/SqlLab/fixtures';
import { UserWithPermissionsAndRoles } from 'src/types/bootstrapTypes';

const NOOP = () => {};

const mockedProps = {
  editorQueries: [
    {
      cached: false,
      changedOn: Date.now(),
      db: 'main',
      dbId: 1,
      id: 'LCly_kkIN',
      startDttm: Date.now(),
    },
    {
      cached: false,
      changedOn: 1559238500401,
      db: 'main',
      dbId: 1,
      id: 'lXJa7F9_r',
      startDttm: 1559238500401,
    },
    {
      cached: false,
      changedOn: 1559238506925,
      db: 'main',
      dbId: 1,
      id: '2g2_iRFMl',
      startDttm: 1559238506925,
    },
    {
      cached: false,
      changedOn: 1559238516395,
      db: 'main',
      dbId: 1,
      id: 'erWdqEWPm',
      startDttm: 1559238516395,
    },
  ],
  latestQueryId: 'LCly_kkIN',
  dataPreviewQueries: [],
  actions: {},
  activeSouthPaneTab: '',
  height: 1,
  displayLimit: 1,
  databases: {},
  offline: false,
};

const mockedEmptyProps = {
  editorQueries: [],
  latestQueryId: '',
  dataPreviewQueries: [],
  actions: {
<<<<<<< HEAD
    queryEditorSetSql: NOOP,
=======
    queryEditorSetAndSaveSql: NOOP,
>>>>>>> 16654034
    cloneQueryToNewTab: NOOP,
    fetchQueryResults: NOOP,
    clearQueryResults: NOOP,
    removeQuery: NOOP,
    setActiveSouthPaneTab: NOOP,
  },
  activeSouthPaneTab: '',
  height: 100,
  databases: '',
  offline: false,
  displayLimit: 100,
  user: UserWithPermissionsAndRoles,
  defaultQueryLimit: 100,
};

const middlewares = [thunk];
const mockStore = configureStore(middlewares);
const store = mockStore(initialState);
const setup = (overrides = {}) => (
  <SouthPaneContainer store={store} {...mockedProps} {...overrides} />
);

describe('SouthPane - Enzyme', () => {
  const getWrapper = () => shallow(setup()).dive();

  let wrapper;

  it('should render offline when the state is offline', () => {
    wrapper = getWrapper().dive();
    wrapper.setProps({ offline: true });
    expect(wrapper.childAt(0).text()).toBe(STATUS_OPTIONS.offline);
  });

  it('should pass latest query down to ResultSet component', () => {
    wrapper = getWrapper().dive();
    expect(wrapper.find(ResultSet)).toExist();
    expect(wrapper.find(ResultSet).props().query.id).toEqual(
      mockedProps.latestQueryId,
    );
  });
});

describe('SouthPane - RTL', () => {
  const renderAndWait = overrides => {
    const mounted = act(async () => {
      render(setup(overrides));
    });

    return mounted;
  };
  it('Renders an empty state for results', async () => {
    await renderAndWait(mockedEmptyProps);

    const emptyStateText = screen.getByText(/run a query to display results/i);

    expect(emptyStateText).toBeVisible();
  });
});<|MERGE_RESOLUTION|>--- conflicted
+++ resolved
@@ -80,11 +80,7 @@
   latestQueryId: '',
   dataPreviewQueries: [],
   actions: {
-<<<<<<< HEAD
-    queryEditorSetSql: NOOP,
-=======
     queryEditorSetAndSaveSql: NOOP,
->>>>>>> 16654034
     cloneQueryToNewTab: NOOP,
     fetchQueryResults: NOOP,
     clearQueryResults: NOOP,
