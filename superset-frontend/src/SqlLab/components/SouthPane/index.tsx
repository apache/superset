--- conflicted
+++ resolved
@@ -27,6 +27,9 @@
 import { Label } from '@superset-ui/core/components';
 import { Icons } from '@superset-ui/core/components/Icons';
 import { SqlLabRootState } from 'src/SqlLab/types';
+import { useExtensionsContext } from 'src/extensions/ExtensionsContext';
+import ExtensionPlaceholder from 'src/extensions/ExtensionPlaceholder';
+import ExtensionsManager from 'src/extensions/ExtensionsManager';
 import QueryHistory from '../QueryHistory';
 import {
   STATUS_OPTIONS,
@@ -35,9 +38,6 @@
 } from '../../constants';
 import Results from './Results';
 import TablePreview from '../TablePreview';
-import { useExtensionsContext } from 'src/extensions/ExtensionsContext';
-import ExtensionPlaceholder from 'src/extensions/ExtensionPlaceholder';
-import ExtensionsManager from 'src/extensions/ExtensionsManager';
 
 const TAB_HEIGHT = 130;
 
@@ -102,7 +102,7 @@
   const theme = useTheme();
   const dispatch = useDispatch();
   const contributions =
-    ExtensionsManager.getInstance().getViewContributions('sqllab.panels');
+    ExtensionsManager.getInstance().getViewContributions('sqllab.panels') || [];
   const { viewProviders } = useExtensionsContext();
   const { offline, tables } = useSelector(
     ({ sqlLab: { offline, tables } }: SqlLabRootState) => ({
@@ -208,6 +208,13 @@
         />
       ),
     })),
+    ...contributions.map(contribution => ({
+      key: contribution.id,
+      label: contribution.name,
+      children: viewProviders[contribution.id]?.() || <ExtensionPlaceholder />,
+      forceRender: true,
+      closable: false,
+    })),
   ];
 
   return (
@@ -226,62 +233,8 @@
         animated={false}
         onEdit={removeTable}
         hideAdd
-<<<<<<< HEAD
-      >
-        <Tabs.TabPane tab={t('Results')} key="Results" closable={false}>
-          <Results
-            height={innerTabContentHeight}
-            latestQueryId={latestQueryId}
-            displayLimit={displayLimit}
-            defaultQueryLimit={defaultQueryLimit}
-          />
-        </Tabs.TabPane>
-        <Tabs.TabPane tab={t('Query history')} key="History" closable={false}>
-          <QueryHistory
-            queryEditorId={queryEditorId}
-            displayLimit={displayLimit}
-            latestQueryId={latestQueryId}
-          />
-        </Tabs.TabPane>
-        {contributions?.map(contribution => (
-          <Tabs.TabPane
-            key={contribution.id}
-            tab={contribution.name}
-            closable={false}
-            forceRender
-          >
-            {viewProviders[contribution.id]?.() || <ExtensionPlaceholder />}
-          </Tabs.TabPane>
-        ))}
-        {pinnedTables.map(({ id, dbId, catalog, schema, name }) => (
-          <Tabs.TabPane
-            tab={
-              <>
-                <Icons.InsertRowAboveOutlined
-                  iconSize="l"
-                  css={css`
-                    margin-bottom: ${theme.gridUnit * 0.5}px;
-                    margin-right: ${theme.gridUnit}px;
-                  `}
-                />
-                {`${schema}.${decodeURIComponent(name)}`}
-              </>
-            }
-            key={pinnedTableKeys[id]}
-          >
-            <TablePreview
-              dbId={dbId}
-              catalog={catalog}
-              schema={schema}
-              tableName={name}
-            />
-          </Tabs.TabPane>
-        ))}
-      </Tabs>
-=======
         items={tabItems}
       />
->>>>>>> 98b35125
     </StyledPane>
   );
 };
