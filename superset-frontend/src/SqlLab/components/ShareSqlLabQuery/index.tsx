--- conflicted
+++ resolved
@@ -17,10 +17,6 @@
  * under the License.
  */
 import React from 'react';
-<<<<<<< HEAD
-import { useSelector } from 'react-redux';
-=======
->>>>>>> 31895f41
 import { t, useTheme, styled } from '@superset-ui/core';
 import Button from 'src/components/Button';
 import Icons from 'src/components/Icons';
@@ -31,11 +27,7 @@
 import { FeatureFlag, isFeatureEnabled } from 'src/featureFlags';
 import useQueryEditor from 'src/SqlLab/hooks/useQueryEditor';
 
-<<<<<<< HEAD
 interface ShareSqlLabQueryProps {
-=======
-interface ShareSqlLabQueryPropTypes {
->>>>>>> 31895f41
   queryEditorId: string;
   addDangerToast: (msg: string) => void;
 }
@@ -50,31 +42,16 @@
   }
 `;
 
-<<<<<<< HEAD
 const ShareSqlLabQuery = ({
-=======
-function ShareSqlLabQuery({
->>>>>>> 31895f41
   queryEditorId,
   addDangerToast,
 }: ShareSqlLabQueryProps) => {
   const theme = useTheme();
 
-<<<<<<< HEAD
-  const queryEditor = useSelector<SqlLabRootState, Partial<QueryEditor>>(
-    ({ sqlLab: { unsavedQueryEditor, queryEditors } }) => ({
-      ...queryEditors.find(({ id }) => id === queryEditorId),
-      ...(queryEditorId === unsavedQueryEditor.id && unsavedQueryEditor),
-    }),
-  );
-
-  const { dbId, name, schema, autorun, sql, remoteId } = queryEditor;
-=======
   const { dbId, name, schema, autorun, sql, remoteId } = useQueryEditor(
     queryEditorId,
     ['dbId', 'name', 'schema', 'autorun', 'sql', 'remoteId'],
   );
->>>>>>> 31895f41
 
   const getCopyUrlForKvStore = (callback: Function) => {
     const sharedQuery = { dbId, name, schema, autorun, sql };
