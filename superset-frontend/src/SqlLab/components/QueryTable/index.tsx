--- conflicted
+++ resolved
@@ -178,16 +178,12 @@
       },
       timed_out: {
         config: {
-<<<<<<< HEAD
-          icon: <Icons.Clock iconColor={theme.colorError} iconSize="m" />,
-=======
           icon: (
             <Icons.ClockCircleOutlined
               iconColor={theme.colorError}
               iconSize="m"
             />
           ),
->>>>>>> 358633e9
           label: t('Offline'),
         },
       },
