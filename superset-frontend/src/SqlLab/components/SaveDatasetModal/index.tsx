/**
 * Licensed to the Apache Software Foundation (ASF) under one
 * or more contributor license agreements.  See the NOTICE file
 * distributed with this work for additional information
 * regarding copyright ownership.  The ASF licenses this file
 * to you under the Apache License, Version 2.0 (the
 * "License"); you may not use this file except in compliance
 * with the License.  You may obtain a copy of the License at
 *
 *   http://www.apache.org/licenses/LICENSE-2.0
 *
 * Unless required by applicable law or agreed to in writing,
 * software distributed under the License is distributed on an
 * "AS IS" BASIS, WITHOUT WARRANTIES OR CONDITIONS OF ANY
 * KIND, either express or implied.  See the License for the
 * specific language governing permissions and limitations
 * under the License.
 */

import React, { FunctionComponent, useState } from 'react';
import { Radio } from 'src/components/Radio';
import { AutoComplete, RadioChangeEvent } from 'src/components';
import { Input } from 'src/components/Input';
import StyledModal from 'src/components/Modal';
import Button from 'src/components/Button';
<<<<<<< HEAD
import { styled, t } from '@superset-ui/core';
=======
import {
  styled,
  t,
  SupersetClient,
  makeApi,
  JsonResponse,
  JsonObject,
  QueryResponse,
} from '@superset-ui/core';
import { useSelector, useDispatch } from 'react-redux';
import moment from 'moment';
import rison from 'rison';
import { createDatasource } from 'src/SqlLab/actions/sqlLab';
import { addDangerToast } from 'src/components/MessageToasts/actions';
import { UserWithPermissionsAndRoles as User } from 'src/types/bootstrapTypes';
import {
  DatasetRadioState,
  EXPLORE_CHART_DEFAULT,
  DatasetOwner,
  DatasetOptionAutocomplete,
  SqlLabExploreRootState,
  getInitialState,
  ExploreDatasource,
} from 'src/SqlLab/types';
import { exploreChart } from 'src/explore/exploreUtils';
>>>>>>> 16654034

interface SaveDatasetModalProps {
  visible: boolean;
  onHide: () => void;
  buttonTextOnSave: string;
  buttonTextOnOverwrite: string;
  modalDescription?: string;
  datasource: ExploreDatasource;
}

const Styles = styled.div`
  .sdm-body {
    margin: 0 8px;
  }
  .sdm-input {
    margin-left: 45px;
    width: 401px;
  }
  .sdm-autocomplete {
    margin-left: 8px;
    width: 401px;
  }
  .sdm-radio {
    display: block;
    height: 30px;
    margin: 10px 0px;
    line-height: 30px;
  }
  .sdm-overwrite-msg {
    margin: 7px;
  }
`;

const updateDataset = async (
  dbId: number,
  datasetId: number,
  sql: string,
  columns: Array<Record<string, any>>,
  owners: [number],
  overrideColumns: boolean,
) => {
  const endpoint = `api/v1/dataset/${datasetId}?override_columns=${overrideColumns}`;
  const headers = { 'Content-Type': 'application/json' };
  const body = JSON.stringify({
    sql,
    columns,
    owners,
    database_id: dbId,
  });

  const data: JsonResponse = await SupersetClient.put({
    endpoint,
    headers,
    body,
  });
  return data.json.result;
};

// eslint-disable-next-line no-empty-pattern
export const SaveDatasetModal: FunctionComponent<SaveDatasetModalProps> = ({
  visible,
  onHide,
  buttonTextOnSave,
  buttonTextOnOverwrite,
  modalDescription,
  datasource,
}) => {
  const query = datasource as QueryResponse;
  const getDefaultDatasetName = () =>
    `${query.tab} ${moment().format('MM/DD/YYYY HH:mm:ss')}`;
  const [datasetName, setDatasetName] = useState(getDefaultDatasetName());
  const [newOrOverwrite, setNewOrOverwrite] = useState(
    DatasetRadioState.SAVE_NEW,
  );
  const [shouldOverwriteDataset, setShouldOverwriteDataset] = useState(false);
  const [userDatasetOptions, setUserDatasetOptions] = useState<
    DatasetOptionAutocomplete[]
  >([]);
  const [datasetToOverwrite, setDatasetToOverwrite] = useState<
    Record<string, any>
  >({});
  const [autocompleteValue, setAutocompleteValue] = useState('');

  const user = useSelector<SqlLabExploreRootState, User>(user =>
    getInitialState(user),
  );
  const dispatch = useDispatch<(dispatch: any) => Promise<JsonObject>>();

  const handleOverwriteDataset = async () => {
    await updateDataset(
      query.dbId,
      datasetToOverwrite.datasetId,
      query.sql,
      query.results.selected_columns.map(
        (d: { name: string; type: string; is_dttm: boolean }) => ({
          column_name: d.name,
          type: d.type,
          is_dttm: d.is_dttm,
        }),
      ),
      datasetToOverwrite.owners.map((o: DatasetOwner) => o.id),
      true,
    );

    setShouldOverwriteDataset(false);
    setDatasetToOverwrite({});
    setDatasetName(getDefaultDatasetName());

    exploreChart({
      ...EXPLORE_CHART_DEFAULT,
      datasource: `${datasetToOverwrite.datasetId}__table`,
      all_columns: query.results.selected_columns.map(
        (d: { name: string; type: string; is_dttm: boolean }) => d.name,
      ),
    });
  };

  const getUserDatasets = async (searchText = '') => {
    // Making sure that autocomplete input has a value before rendering the dropdown
    // Transforming the userDatasetsOwned data for SaveModalComponent)
    const { userId } = user;
    if (userId) {
      const queryParams = rison.encode({
        filters: [
          {
            col: 'table_name',
            opr: 'ct',
            value: searchText,
          },
          {
            col: 'owners',
            opr: 'rel_m_m',
            value: userId,
          },
        ],
        order_column: 'changed_on_delta_humanized',
        order_direction: 'desc',
      });

      const response = await makeApi({
        method: 'GET',
        endpoint: '/api/v1/dataset',
      })(`q=${queryParams}`);

      return response.result.map(
        (r: { table_name: string; id: number; owners: [DatasetOwner] }) => ({
          value: r.table_name,
          datasetId: r.id,
          owners: r.owners,
        }),
      );
    }

    return null;
  };

  const handleSaveInDataset = () => {
    // if user wants to overwrite a dataset we need to prompt them
    if (newOrOverwrite === DatasetRadioState.OVERWRITE_DATASET) {
      setShouldOverwriteDataset(true);
      return;
    }

    const selectedColumns = query.results.selected_columns || [];

    // The filters param is only used to test jinja templates.
    // Remove the special filters entry from the templateParams
    // before saving the dataset.
    if (query.templateParams) {
      const p = JSON.parse(query.templateParams);
      /* eslint-disable-next-line no-underscore-dangle */
      if (p._filters) {
        /* eslint-disable-next-line no-underscore-dangle */
        delete p._filters;
        // eslint-disable-next-line no-param-reassign
        query.templateParams = JSON.stringify(p);
      }
    }

    dispatch(
      createDatasource({
        schema: query.schema,
        sql: query.sql,
        dbId: query.dbId,
        templateParams: query.templateParams,
        datasourceName: datasetName,
        columns: selectedColumns,
      }),
    )
      .then((data: { table_id: number }) => {
        exploreChart({
          datasource: `${data.table_id}__table`,
          metrics: [],
          groupby: [],
          time_range: 'No filter',
          viz_type: 'table',
          all_columns: selectedColumns.map(c => c.name),
          row_limit: 1000,
        });
      })
      .catch(() => {
        addDangerToast(t('An error occurred saving dataset'));
      });

    setDatasetName(getDefaultDatasetName());
    onHide();
  };

  const handleSaveDatasetModalSearch = async (searchText: string) => {
    const userDatasetsOwned = await getUserDatasets(searchText);
    setUserDatasetOptions(userDatasetsOwned);
  };

  const handleOverwriteDatasetOption = (
    _data: string,
    option: Record<string, any>,
  ) => setDatasetToOverwrite(option);

  const handleDatasetNameChange = (e: React.FormEvent<HTMLInputElement>) => {
    // @ts-expect-error
    setDatasetName(e.target.value);
  };

  const handleOverwriteCancel = () => {
    setShouldOverwriteDataset(false);
    setDatasetToOverwrite({});
  };

  const disableSaveAndExploreBtn =
    (newOrOverwrite === DatasetRadioState.SAVE_NEW &&
      datasetName.length === 0) ||
    (newOrOverwrite === DatasetRadioState.OVERWRITE_DATASET &&
      Object.keys(datasetToOverwrite).length === 0 &&
      autocompleteValue.length === 0);

  const filterAutocompleteOption = (
    inputValue: string,
    option: { value: string; datasetId: number },
  ) => option.value.toLowerCase().includes(inputValue.toLowerCase());

  return (
    <StyledModal
      show={visible}
      title={t('Save or Overwrite Dataset')}
      onHide={onHide}
      footer={
        <>
          {!shouldOverwriteDataset && (
            <Button
              disabled={disableSaveAndExploreBtn}
              buttonStyle="primary"
              onClick={handleSaveInDataset}
            >
              {buttonTextOnSave}
            </Button>
          )}
          {shouldOverwriteDataset && (
            <>
              <Button onClick={handleOverwriteCancel}>Back</Button>
              <Button
                className="md"
                buttonStyle="primary"
                onClick={handleOverwriteDataset}
                disabled={disableSaveAndExploreBtn}
              >
                {buttonTextOnOverwrite}
              </Button>
            </>
          )}
        </>
      }
    >
      <Styles>
        {!shouldOverwriteDataset && (
          <div className="sdm-body">
            {modalDescription && (
              <div className="sdm-prompt">{modalDescription}</div>
            )}
            <Radio.Group
              onChange={(e: RadioChangeEvent) => {
                setNewOrOverwrite(Number(e.target.value));
              }}
              value={newOrOverwrite}
            >
              <Radio className="sdm-radio" value={1}>
                {t('Save as new')}
                <Input
                  className="sdm-input"
                  defaultValue={datasetName}
                  onChange={handleDatasetNameChange}
                  disabled={newOrOverwrite !== 1}
                />
              </Radio>
              <Radio className="sdm-radio" value={2}>
                {t('Overwrite existing')}
                <AutoComplete
                  className="sdm-autocomplete"
                  options={userDatasetOptions}
                  onSelect={handleOverwriteDatasetOption}
                  onSearch={handleSaveDatasetModalSearch}
                  onChange={value => {
                    setDatasetToOverwrite({});
                    setAutocompleteValue(value);
                  }}
                  placeholder={t('Select or type dataset name')}
                  filterOption={filterAutocompleteOption}
                  disabled={newOrOverwrite !== 2}
                  value={autocompleteValue}
                />
              </Radio>
            </Radio.Group>
          </div>
        )}
        {shouldOverwriteDataset && (
          <div className="sdm-overwrite-msg">
            {t('Are you sure you want to overwrite this dataset?')}
          </div>
        )}
      </Styles>
    </StyledModal>
  );
};<|MERGE_RESOLUTION|>--- conflicted
+++ resolved
@@ -23,9 +23,6 @@
 import { Input } from 'src/components/Input';
 import StyledModal from 'src/components/Modal';
 import Button from 'src/components/Button';
-<<<<<<< HEAD
-import { styled, t } from '@superset-ui/core';
-=======
 import {
   styled,
   t,
@@ -51,7 +48,6 @@
   ExploreDatasource,
 } from 'src/SqlLab/types';
 import { exploreChart } from 'src/explore/exploreUtils';
->>>>>>> 16654034
 
 interface SaveDatasetModalProps {
   visible: boolean;
