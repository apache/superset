/**
 * Licensed to the Apache Software Foundation (ASF) under one
 * or more contributor license agreements.  See the NOTICE file
 * distributed with this work for additional information
 * regarding copyright ownership.  The ASF licenses this file
 * to you under the Apache License, Version 2.0 (the
 * "License"); you may not use this file except in compliance
 * with the License.  You may obtain a copy of the License at
 *
 *   http://www.apache.org/licenses/LICENSE-2.0
 *
 * Unless required by applicable law or agreed to in writing,
 * software distributed under the License is distributed on an
 * "AS IS" BASIS, WITHOUT WARRANTIES OR CONDITIONS OF ANY
 * KIND, either express or implied.  See the License for the
 * specific language governing permissions and limitations
 * under the License.
 */

import React, { FunctionComponent, useState } from 'react';
import { Radio } from 'src/components/Radio';
import { AutoComplete, RadioChangeEvent } from 'src/components';
import { Input } from 'src/components/Input';
import StyledModal from 'src/components/Modal';
import Button from 'src/components/Button';
import {
  styled,
  t,
  SupersetClient,
  makeApi,
  JsonResponse,
  JsonObject,
  QueryResponse,
} from '@superset-ui/core';
import { useSelector, useDispatch } from 'react-redux';
import moment from 'moment';
import rison from 'rison';
import { createDatasource } from 'src/SqlLab/actions/sqlLab';
import { addDangerToast } from 'src/components/MessageToasts/actions';
import { UserWithPermissionsAndRoles as User } from 'src/types/bootstrapTypes';
import {
  DatasetRadioState,
  EXPLORE_CHART_DEFAULT,
  DatasetOwner,
  DatasetOptionAutocomplete,
  SqlLabExploreRootState,
  getInitialState,
  ExploreDatasource,
} from 'src/SqlLab/types';
import { exploreChart } from 'src/explore/exploreUtils';

interface SaveDatasetModalProps {
  visible: boolean;
  onHide: () => void;
  buttonTextOnSave: string;
  buttonTextOnOverwrite: string;
  modalDescription?: string;
  datasource: ExploreDatasource;
}

const Styles = styled.div`
  .sdm-body {
    margin: 0 8px;
  }
  .sdm-input {
    margin-left: 45px;
    width: 401px;
  }
  .sdm-autocomplete {
    margin-left: 8px;
    width: 401px;
  }
  .sdm-radio {
    display: block;
    height: 30px;
    margin: 10px 0px;
    line-height: 30px;
  }
  .sdm-overwrite-msg {
    margin: 7px;
  }
`;

const updateDataset = async (
  dbId: number,
  datasetId: number,
  sql: string,
  columns: Array<Record<string, any>>,
  owners: [number],
  overrideColumns: boolean,
) => {
  const endpoint = `api/v1/dataset/${datasetId}?override_columns=${overrideColumns}`;
  const headers = { 'Content-Type': 'application/json' };
  const body = JSON.stringify({
    sql,
    columns,
    owners,
    database_id: dbId,
  });

  const data: JsonResponse = await SupersetClient.put({
    endpoint,
    headers,
    body,
  });
  return data.json.result;
};

// eslint-disable-next-line no-empty-pattern
export const SaveDatasetModal: FunctionComponent<SaveDatasetModalProps> = ({
  visible,
  onHide,
  buttonTextOnSave,
  buttonTextOnOverwrite,
  modalDescription,
  datasource,
}) => {
  const query = datasource as QueryResponse;
  const getDefaultDatasetName = () =>
    `${query.tab} ${moment().format('MM/DD/YYYY HH:mm:ss')}`;
  const [datasetName, setDatasetName] = useState(getDefaultDatasetName());
  const [newOrOverwrite, setNewOrOverwrite] = useState(
    DatasetRadioState.SAVE_NEW,
  );
  const [shouldOverwriteDataset, setShouldOverwriteDataset] = useState(false);
  const [userDatasetOptions, setUserDatasetOptions] = useState<
    DatasetOptionAutocomplete[]
  >([]);
  const [datasetToOverwrite, setDatasetToOverwrite] = useState<
    Record<string, any>
  >({});
  const [autocompleteValue, setAutocompleteValue] = useState('');

  const user = useSelector<SqlLabExploreRootState, User>(user =>
    getInitialState(user),
  );
  const dispatch = useDispatch<(dispatch: any) => Promise<JsonObject>>();

  const handleOverwriteDataset = async () => {
    await updateDataset(
      query.dbId,
      datasetToOverwrite.datasetId,
      query.sql,
      query.results.selected_columns.map(
        (d: { name: string; type: string; is_dttm: boolean }) => ({
          column_name: d.name,
          type: d.type,
          is_dttm: d.is_dttm,
        }),
      ),
      datasetToOverwrite.owners.map((o: DatasetOwner) => o.id),
      true,
    );

    setShouldOverwriteDataset(false);
    setDatasetToOverwrite({});
    setDatasetName(getDefaultDatasetName());
<<<<<<< HEAD

    exploreChart({
      ...EXPLORE_CHART_DEFAULT,
      datasource: `${datasetToOverwrite.datasetId}__table`,
      all_columns: query.results.selected_columns.map(
        (d: { name: string; type: string; is_dttm: boolean }) => d.name,
      ),
    });
=======
    onHide();
>>>>>>> 667f4101
  };

  const getUserDatasets = async (searchText = '') => {
    // Making sure that autocomplete input has a value before rendering the dropdown
    // Transforming the userDatasetsOwned data for SaveModalComponent)
    const { userId } = user;
    if (userId) {
      const queryParams = rison.encode({
        filters: [
          {
            col: 'table_name',
            opr: 'ct',
            value: searchText,
          },
          {
            col: 'owners',
            opr: 'rel_m_m',
            value: userId,
          },
        ],
        order_column: 'changed_on_delta_humanized',
        order_direction: 'desc',
      });

      const response = await makeApi({
        method: 'GET',
        endpoint: '/api/v1/dataset',
      })(`q=${queryParams}`);

      return response.result.map(
        (r: { table_name: string; id: number; owners: [DatasetOwner] }) => ({
          value: r.table_name,
          datasetId: r.id,
          owners: r.owners,
        }),
      );
    }

    return null;
  };

  const handleSaveInDataset = () => {
    // if user wants to overwrite a dataset we need to prompt them
    if (newOrOverwrite === DatasetRadioState.OVERWRITE_DATASET) {
      setShouldOverwriteDataset(true);
      return;
    }

    const selectedColumns = query.results.selected_columns || [];

    // The filters param is only used to test jinja templates.
    // Remove the special filters entry from the templateParams
    // before saving the dataset.
    if (query.templateParams) {
      const p = JSON.parse(query.templateParams);
      /* eslint-disable-next-line no-underscore-dangle */
      if (p._filters) {
        /* eslint-disable-next-line no-underscore-dangle */
        delete p._filters;
        // eslint-disable-next-line no-param-reassign
        query.templateParams = JSON.stringify(p);
      }
    }

    dispatch(
      createDatasource({
        schema: query.schema,
        sql: query.sql,
        dbId: query.dbId,
        templateParams: query.templateParams,
        datasourceName: datasetName,
        columns: selectedColumns,
      }),
    )
      .then((data: { table_id: number }) => {
        exploreChart({
          datasource: `${data.table_id}__table`,
          metrics: [],
          groupby: [],
          time_range: 'No filter',
          viz_type: 'table',
          all_columns: selectedColumns.map(c => c.name),
          row_limit: 1000,
        });
      })
      .catch(() => {
        addDangerToast(t('An error occurred saving dataset'));
      });

    setDatasetName(getDefaultDatasetName());
    onHide();
  };

  const handleSaveDatasetModalSearch = async (searchText: string) => {
    const userDatasetsOwned = await getUserDatasets(searchText);
    setUserDatasetOptions(userDatasetsOwned);
  };

  const handleOverwriteDatasetOption = (
    _data: string,
    option: Record<string, any>,
  ) => setDatasetToOverwrite(option);

  const handleDatasetNameChange = (e: React.FormEvent<HTMLInputElement>) => {
    // @ts-expect-error
    setDatasetName(e.target.value);
  };

  const handleOverwriteCancel = () => {
    setShouldOverwriteDataset(false);
    setDatasetToOverwrite({});
  };

  const disableSaveAndExploreBtn =
    (newOrOverwrite === DatasetRadioState.SAVE_NEW &&
      datasetName.length === 0) ||
    (newOrOverwrite === DatasetRadioState.OVERWRITE_DATASET &&
      Object.keys(datasetToOverwrite).length === 0 &&
      autocompleteValue.length === 0);

  const filterAutocompleteOption = (
    inputValue: string,
    option: { value: string; datasetId: number },
  ) => option.value.toLowerCase().includes(inputValue.toLowerCase());

  return (
    <StyledModal
      show={visible}
      title={t('Save or Overwrite Dataset')}
      onHide={onHide}
      footer={
        <>
          {!shouldOverwriteDataset && (
            <Button
              disabled={disableSaveAndExploreBtn}
              buttonStyle="primary"
              onClick={handleSaveInDataset}
            >
              {buttonTextOnSave}
            </Button>
          )}
          {shouldOverwriteDataset && (
            <>
              <Button onClick={handleOverwriteCancel}>Back</Button>
              <Button
                className="md"
                buttonStyle="primary"
                onClick={handleOverwriteDataset}
                disabled={disableSaveAndExploreBtn}
              >
                {buttonTextOnOverwrite}
              </Button>
            </>
          )}
        </>
      }
    >
      <Styles>
        {!shouldOverwriteDataset && (
          <div className="sdm-body">
            {modalDescription && (
              <div className="sdm-prompt">{modalDescription}</div>
            )}
            <Radio.Group
              onChange={(e: RadioChangeEvent) => {
                setNewOrOverwrite(Number(e.target.value));
              }}
              value={newOrOverwrite}
            >
              <Radio className="sdm-radio" value={1}>
                {t('Save as new')}
                <Input
                  className="sdm-input"
                  defaultValue={datasetName}
                  onChange={handleDatasetNameChange}
                  disabled={newOrOverwrite !== 1}
                />
              </Radio>
              <Radio className="sdm-radio" value={2}>
                {t('Overwrite existing')}
                <AutoComplete
                  className="sdm-autocomplete"
                  options={userDatasetOptions}
                  onSelect={handleOverwriteDatasetOption}
                  onSearch={handleSaveDatasetModalSearch}
                  onChange={value => {
                    setDatasetToOverwrite({});
                    setAutocompleteValue(value);
                  }}
                  placeholder={t('Select or type dataset name')}
                  filterOption={filterAutocompleteOption}
                  disabled={newOrOverwrite !== 2}
                  value={autocompleteValue}
                />
              </Radio>
            </Radio.Group>
          </div>
        )}
        {shouldOverwriteDataset && (
          <div className="sdm-overwrite-msg">
            {t('Are you sure you want to overwrite this dataset?')}
          </div>
        )}
      </Styles>
    </StyledModal>
  );
};<|MERGE_RESOLUTION|>--- conflicted
+++ resolved
@@ -155,18 +155,7 @@
     setShouldOverwriteDataset(false);
     setDatasetToOverwrite({});
     setDatasetName(getDefaultDatasetName());
-<<<<<<< HEAD
-
-    exploreChart({
-      ...EXPLORE_CHART_DEFAULT,
-      datasource: `${datasetToOverwrite.datasetId}__table`,
-      all_columns: query.results.selected_columns.map(
-        (d: { name: string; type: string; is_dttm: boolean }) => d.name,
-      ),
-    });
-=======
     onHide();
->>>>>>> 667f4101
   };
 
   const getUserDatasets = async (searchText = '') => {
