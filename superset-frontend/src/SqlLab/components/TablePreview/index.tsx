/**
 * Licensed to the Apache Software Foundation (ASF) under one
 * or more contributor license agreements.  See the NOTICE file
 * distributed with this work for additional information
 * regarding copyright ownership.  The ASF licenses this file
 * to you under the Apache License, Version 2.0 (the
 * "License"); you may not use this file except in compliance
 * with the License.  You may obtain a copy of the License at
 *
 *   http://www.apache.org/licenses/LICENSE-2.0
 *
 * Unless required by applicable law or agreed to in writing,
 * software distributed under the License is distributed on an
 * "AS IS" BASIS, WITHOUT WARRANTIES OR CONDITIONS OF ANY
 * KIND, either express or implied.  See the License for the
 * specific language governing permissions and limitations
 * under the License.
 */
import { type FC, useCallback, useMemo, useRef, useState } from 'react';
import { shallowEqual, useDispatch, useSelector } from 'react-redux';
import { nanoid } from 'nanoid';
<<<<<<< HEAD
import { ClientErrorObject, getExtensionsRegistry, t } from '@superset-ui/core';
import { css, styled, Alert } from '@apache-superset/core/ui';
=======
import {
  ClientErrorObject,
  css,
  getExtensionsRegistry,
  styled,
  t,
  useTheme,
} from '@superset-ui/core';
>>>>>>> f5f5913a
import {
  SafeMarkdown,
  Breadcrumb,
  Card,
  Skeleton,
  Flex,
} from '@superset-ui/core/components';
import AutoSizer from 'react-virtualized-auto-sizer';
import { Icons } from '@superset-ui/core/components/Icons';
import type { SqlLabRootState } from 'src/SqlLab/types';
import { CopyToClipboard, FilterableTable } from 'src/components';
import Tabs from '@superset-ui/core/components/Tabs';
import {
  tableApiUtil,
  TableMetaData,
  useTableExtendedMetadataQuery,
  useTableMetadataQuery,
} from 'src/hooks/apiResources';
import { runTablePreviewQuery } from 'src/SqlLab/actions/sqlLab';
import { ActionButton } from '@superset-ui/core/components/ActionButton';
import ResultSet from '../ResultSet';
import ShowSQL from '../ShowSQL';

type Props = {
  dbId: number | string;
  schema?: string;
  catalog?: string | null;
  tableName: string;
};

const extensionsRegistry = getExtensionsRegistry();

const COLUMN_KEYS = ['column_name', 'column_type', 'keys', 'comment'];

const TABS_KEYS = {
  COLUMNS: 'columns',
  METADATA: 'metadata',
  INDEXES: 'indexes',
  SAMPLE: 'sample',
};
const TAB_HEADER_HEIGHT = 80;
const PREVIEW_QUERY_LIMIT = 100;

const Title = styled.div`
  ${({ theme }) => css`
    display: flex;
    flex-direction: row;
    align-items: center;
    column-gap: ${theme.sizeUnit}px;
    font-size: ${theme.fontSizeLG}px;
    font-weight: ${theme.fontWeightStrong};
    padding-top: ${theme.sizeUnit * 2}px;
    padding-left: ${theme.sizeUnit * 4}px;
  `}
`;
const renderWell = (partitions: TableMetaData['partitions']) => {
  if (!partitions) {
    return null;
  }
  const { partitionQuery } = partitions;
  let partitionClipBoard;
  if (partitionQuery) {
    const tt = t('Copy partition query to clipboard');
    partitionClipBoard = (
      <CopyToClipboard
        text={partitionQuery}
        shouldShowText={false}
        tooltipText={tt}
        copyNode={<Icons.CopyOutlined iconSize="s" />}
      />
    );
  }
  const latest = Object.entries(partitions.latest || [])
    .map(([key, value]) => `${key}=${value}`)
    .join('/');

  return (
    <Card size="small">
      <div>
        <small>
          {t('latest partition:')} {latest}
        </small>{' '}
        {partitionClipBoard}
      </div>
    </Card>
  );
};

const TablePreview: FC<Props> = ({ dbId, catalog, schema, tableName }) => {
  const dispatch = useDispatch();
  const theme = useTheme();
  const [databaseName, backend, disableDataPreview] = useSelector<
    SqlLabRootState,
    string[]
  >(
    ({ sqlLab: { databases } }) => [
      databases[dbId]?.database_name,
      databases[dbId]?.backend,
      databases[dbId]?.disable_data_preview,
    ],
    shallowEqual,
  );
  const copyStatementActionRef = useRef<HTMLButtonElement | null>(null);
  const showViewStatementActionRef = useRef<HTMLButtonElement | null>(null);
  const [previewQueryId, setPreviewQueryId] = useState<string>();
  const {
    currentData: tableMetadata,
    isLoading: isMetadataLoading,
    isFetching: isMetadataRefreshing,
    isError: hasMetadataError,
    error: metadataError,
  } = useTableMetadataQuery(
    {
      dbId,
      catalog,
      schema: schema ?? '',
      table: tableName ?? '',
    },
    { skip: !dbId || !schema || !tableName },
  );
  const { currentData: tableExtendedMetadata, error: metadataExtrError } =
    useTableExtendedMetadataQuery(
      {
        dbId,
        catalog,
        schema: schema ?? '',
        table: tableName ?? '',
      },
      { skip: !dbId || !schema || !tableName },
    );
  const data = useMemo(
    () =>
      (tableMetadata?.columns.length ?? 0) > 0
        ? tableMetadata?.columns.map(
            ({ name, type, longType, keys, comment }) => ({
              column_name: name,
              column_type: longType || type,
              keys,
              comment,
            }),
          )
        : undefined,
    [tableMetadata],
  );
  const hasKeys = useMemo(
    () => data?.some(({ keys }) => Boolean(keys?.length)),
    [data],
  );
  const columns = useMemo(
    () => (hasKeys ? COLUMN_KEYS : COLUMN_KEYS.filter(name => name !== 'keys')),
    [hasKeys],
  );
  const tableData = {
    dataPreviewQueryId: previewQueryId,
    ...tableMetadata,
    ...tableExtendedMetadata,
  };
  const refreshTableMetadata = () => {
    dispatch(
      tableApiUtil.invalidateTags([{ type: 'TableMetadatas', id: tableName }]),
    );
  };
  const ResultTable =
    extensionsRegistry.get('sqleditor.extension.resultTable') ??
    FilterableTable;
  const customTabs =
    extensionsRegistry.get('sqleditor.extension.tablePreview') ?? [];
  const onTabSwitch = useCallback(
    (activeKey: string) => {
      if (activeKey === 'sample' && !previewQueryId) {
        const queryId = nanoid(11);
        dispatch(
          runTablePreviewQuery(
            {
              previewQueryId: queryId,
              dbId,
              catalog,
              schema,
              name: tableName,
              selectStar: tableData.selectStar,
            },
            true,
          ),
        );
        setPreviewQueryId(queryId);
      }
    },
    [
      previewQueryId,
      dbId,
      catalog,
      schema,
      tableName,
      tableData.selectStar,
      dispatch,
    ],
  );

  const titleActions = () => (
    <Flex
      align="center"
      css={css`
        padding-left: ${theme.sizeUnit * 2}px;
      `}
    >
      <ActionButton
        label={t('Refresh table schema')}
        tooltip={t('Refresh table schema')}
        icon={<Icons.SyncOutlined iconSize="m" />}
        onClick={refreshTableMetadata}
      />
      {tableData.selectStar && (
        <ActionButton
          label={t('Copy SELECT statement')}
          icon={<Icons.CopyOutlined iconSize="m" />}
          tooltip={t('Copy SELECT statement')}
          onClick={() => copyStatementActionRef.current?.click()}
        />
      )}
      {tableData.view && (
        <ActionButton
          label={t('Show CREATE VIEW statement')}
          icon={<Icons.EyeOutlined iconSize="m" />}
          tooltip={t('Show CREATE VIEW statement')}
          onClick={() => showViewStatementActionRef.current?.click()}
        />
      )}
    </Flex>
  );

  if (isMetadataLoading) {
    return <Skeleton active />;
  }

  if (hasMetadataError || metadataExtrError) {
    return (
      <Alert
        type="warning"
        message={
          ((metadataError || metadataExtrError) as ClientErrorObject)?.error
        }
      />
    );
  }
  if (!data) {
    return (
      <Alert
        type="warning"
        message={t('Cannot find the table (%s) metadata.', tableName)}
        closable={false}
      />
    );
  }
  return (
    <div
      css={css`
        height: 100%;
        display: flex;
        flex-direction: column;
      `}
    >
      <Breadcrumb
        separator=">"
        css={css`
          padding-left: ${theme.sizeUnit * 4}px;
        `}
      >
        <Breadcrumb.Item>{backend}</Breadcrumb.Item>
        <Breadcrumb.Item>{databaseName}</Breadcrumb.Item>
        {catalog && <Breadcrumb.Item>{catalog}</Breadcrumb.Item>}
        {schema && <Breadcrumb.Item>{schema}</Breadcrumb.Item>}
        <Breadcrumb.Item> </Breadcrumb.Item>
      </Breadcrumb>
      <div style={{ display: 'none' }}>
        <CopyToClipboard
          copyNode={
            <button type="button" ref={copyStatementActionRef}>
              invisible button
            </button>
          }
          text={tableData.selectStar}
          shouldShowText={false}
        />
        {tableData.view && (
          <ShowSQL
            sql={tableData.view}
            tooltipText={t('Show CREATE VIEW statement')}
            title={t('CREATE VIEW statement')}
            triggerNode={
              <button type="button" ref={showViewStatementActionRef}>
                invisible button
              </button>
            }
          />
        )}
      </div>
      <Title>
        <Icons.InsertRowAboveOutlined iconSize="l" />
        {tableName}
        {titleActions()}
      </Title>
      {isMetadataRefreshing ? (
        <Skeleton active />
      ) : (
        <>
          {tableData.comment && <SafeMarkdown source={tableData.comment} />}
          {renderWell(tableData.partitions)}
          <div
            css={css`
              flex: 1 1 auto;
            `}
          >
            <AutoSizer disableWidth>
              {({ height }) => {
                const tabItems = [];

                tabItems.push({
                  key: TABS_KEYS.COLUMNS,
                  label: t('Columns (%s)', data.length),
                  children: (
                    <ResultTable
                      queryId="table-columns"
                      height={height - TAB_HEADER_HEIGHT}
                      data={data}
                      orderedColumnKeys={columns}
                    />
                  ),
                });

                if (tableData?.selectStar && !disableDataPreview) {
                  tabItems.push({
                    key: TABS_KEYS.SAMPLE,
                    label: t('Data preview'),
                    children: previewQueryId && (
                      <ResultSet
                        queryId={previewQueryId}
                        visualize={false}
                        csv={false}
                        cache
                        displayLimit={PREVIEW_QUERY_LIMIT}
                        defaultQueryLimit={PREVIEW_QUERY_LIMIT}
                      />
                    ),
                  });
                }

                if (tableData?.indexes && tableData.indexes.length > 0) {
                  tabItems.push({
                    key: TABS_KEYS.INDEXES,
                    label: t('Indexes (%s)', tableData.indexes.length),
                    children: tableData.indexes.map((ix, i) => (
                      <pre className="code" key={i}>
                        {JSON.stringify(ix, null, '  ')}
                      </pre>
                    )),
                  });
                }

                if (tableData?.metadata) {
                  tabItems.push({
                    key: TABS_KEYS.METADATA,
                    label: t('Metadata'),
                    children: (
                      <ResultTable
                        queryId="table-metadata"
                        height={height - TAB_HEADER_HEIGHT}
                        data={Object.entries(tableData.metadata).map(
                          ([name, value]) => ({
                            name,
                            value,
                          }),
                        )}
                        orderedColumnKeys={['name', 'value']}
                      />
                    ),
                  });
                }

                customTabs.forEach(([title, ExtComponent]) => {
                  tabItems.push({
                    key: title,
                    label: title,
                    children: (
                      <ExtComponent
                        dbId={Number(dbId)}
                        schema={schema ?? ''}
                        tableName={tableName}
                      />
                    ),
                  });
                });

                return (
                  <Tabs
                    onTabClick={onTabSwitch}
                    css={css`
                      height: ${height}px;
                    `}
                    tabBarStyle={{ paddingLeft: theme.sizeUnit * 4 }}
                    items={tabItems}
                    contentStyle={css`
                      padding-left: ${theme.sizeUnit * 4}px;
                    `}
                  />
                );
              }}
            </AutoSizer>
          </div>
        </>
      )}
    </div>
  );
};

export default TablePreview;<|MERGE_RESOLUTION|>--- conflicted
+++ resolved
@@ -19,19 +19,8 @@
 import { type FC, useCallback, useMemo, useRef, useState } from 'react';
 import { shallowEqual, useDispatch, useSelector } from 'react-redux';
 import { nanoid } from 'nanoid';
-<<<<<<< HEAD
 import { ClientErrorObject, getExtensionsRegistry, t } from '@superset-ui/core';
-import { css, styled, Alert } from '@apache-superset/core/ui';
-=======
-import {
-  ClientErrorObject,
-  css,
-  getExtensionsRegistry,
-  styled,
-  t,
-  useTheme,
-} from '@superset-ui/core';
->>>>>>> f5f5913a
+import { css, styled, Alert, useTheme } from '@apache-superset/core/ui';
 import {
   SafeMarkdown,
   Breadcrumb,
