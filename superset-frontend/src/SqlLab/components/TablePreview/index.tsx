/**
 * Licensed to the Apache Software Foundation (ASF) under one
 * or more contributor license agreements.  See the NOTICE file
 * distributed with this work for additional information
 * regarding copyright ownership.  The ASF licenses this file
 * to you under the Apache License, Version 2.0 (the
 * "License"); you may not use this file except in compliance
 * with the License.  You may obtain a copy of the License at
 *
 *   http://www.apache.org/licenses/LICENSE-2.0
 *
 * Unless required by applicable law or agreed to in writing,
 * software distributed under the License is distributed on an
 * "AS IS" BASIS, WITHOUT WARRANTIES OR CONDITIONS OF ANY
 * KIND, either express or implied.  See the License for the
 * specific language governing permissions and limitations
 * under the License.
 */
// TODO: Remove fa-icon
/* eslint-disable icons/no-fa-icons-usage */
import { type FC, useCallback, useMemo, useRef, useState } from 'react';
import { shallowEqual, useDispatch, useSelector } from 'react-redux';
import { nanoid } from 'nanoid';
import {
  ClientErrorObject,
  css,
  getExtensionsRegistry,
  SafeMarkdown,
  styled,
  t,
} from '@superset-ui/core';
import AutoSizer from 'react-virtualized-auto-sizer';
import { Icons } from 'src/components/Icons';
import type { SqlLabRootState } from 'src/SqlLab/types';
import {
  Alert,
  Breadcrumb,
  Button,
  Card,
  CopyToClipboard,
  Dropdown,
  FilterableTable,
} from 'src/components';
import Skeleton from 'src/components/Skeleton';
import Tabs from 'src/components/Tabs';
import {
  tableApiUtil,
  TableMetaData,
  useTableExtendedMetadataQuery,
  useTableMetadataQuery,
} from 'src/hooks/apiResources';
import { runTablePreviewQuery } from 'src/SqlLab/actions/sqlLab';
import { Menu } from 'src/components/Menu';
import ResultSet from '../ResultSet';
import ShowSQL from '../ShowSQL';

type Props = {
  dbId: number | string;
  schema?: string;
  catalog?: string | null;
  tableName: string;
};

const extensionsRegistry = getExtensionsRegistry();

const COLUMN_KEYS = ['column_name', 'column_type', 'keys', 'comment'];
<<<<<<< HEAD
=======

const TABS_KEYS = {
  COLUMNS: 'columns',
  METADATA: 'metadata',
  INDEXES: 'indexes',
  SAMPLE: 'sample',
};
// TODO: Remove fa-icon
>>>>>>> 51f719f8
const MENUS = [
  {
    key: 'refresh-table',
    label: t('Refresh table schema'),
    icon: <Icons.SyncOutlined iconSize="s" aria-hidden />,
  },
  {
    key: 'copy-select-statement',
    label: t('Copy SELECT statement'),
    icon: <Icons.CopyOutlined iconSize="s" aria-hidden />,
  },
  {
    key: 'show-create-view-statement',
    label: t('Show CREATE VIEW statement'),
    icon: <Icons.EyeOutlined iconSize="s" aria-hidden />,
  },
];
const TAB_HEADER_HEIGHT = 80;
const PREVIEW_TOP_ACTION_HEIGHT = 30;
const PREVIEW_QUERY_LIMIT = 100;

const Title = styled.div`
  ${({ theme }) => css`
    display: flex;
    flex-direction: row;
    align-items: center;
    column-gap: ${theme.sizeUnit}px;
    font-size: ${theme.fontSizeLG}px;
    font-weight: ${theme.fontWeightStrong};
  `}
`;
const renderWell = (partitions: TableMetaData['partitions']) => {
  if (!partitions) {
    return null;
  }
  const { partitionQuery } = partitions;
  let partitionClipBoard;
  if (partitionQuery) {
    const tt = t('Copy partition query to clipboard');
    partitionClipBoard = (
      <CopyToClipboard
        text={partitionQuery}
        shouldShowText={false}
        tooltipText={tt}
        copyNode={<Icons.CopyOutlined iconSize="s" />}
      />
    );
  }
  const latest = Object.entries(partitions.latest || [])
    .map(([key, value]) => `${key}=${value}`)
    .join('/');

  return (
    <Card size="small">
      <div>
        <small>
          {t('latest partition:')} {latest}
        </small>{' '}
        {partitionClipBoard}
      </div>
    </Card>
  );
};

const TablePreview: FC<Props> = ({ dbId, catalog, schema, tableName }) => {
  const dispatch = useDispatch();
  const [databaseName, backend, disableDataPreview] = useSelector<
    SqlLabRootState,
    string[]
  >(
    ({ sqlLab: { databases } }) => [
      databases[dbId]?.database_name,
      databases[dbId]?.backend,
      databases[dbId]?.disable_data_preview,
    ],
    shallowEqual,
  );
  const copyStatementActionRef = useRef<HTMLButtonElement | null>(null);
  const showViewStatementActionRef = useRef<HTMLButtonElement | null>(null);
  const [previewQueryId, setPreviewQueryId] = useState<string>();
  const {
    currentData: tableMetadata,
    isLoading: isMetadataLoading,
    isFetching: isMetadataRefreshing,
    isError: hasMetadataError,
    error: metadataError,
  } = useTableMetadataQuery(
    {
      dbId,
      catalog,
      schema: schema ?? '',
      table: tableName ?? '',
    },
    { skip: !dbId || !schema || !tableName },
  );
  const { currentData: tableExtendedMetadata, error: metadataExtrError } =
    useTableExtendedMetadataQuery(
      {
        dbId,
        catalog,
        schema: schema ?? '',
        table: tableName ?? '',
      },
      { skip: !dbId || !schema || !tableName },
    );
  const data = useMemo(
    () =>
      (tableMetadata?.columns.length ?? 0) > 0
        ? tableMetadata?.columns.map(
            ({ name, type, longType, keys, comment }) => ({
              column_name: name,
              column_type: longType || type,
              keys,
              comment,
            }),
          )
        : undefined,
    [tableMetadata],
  );
  const hasKeys = useMemo(
    () => data?.some(({ keys }) => Boolean(keys?.length)),
    [data],
  );
  const columns = useMemo(
    () => (hasKeys ? COLUMN_KEYS : COLUMN_KEYS.filter(name => name !== 'keys')),
    [hasKeys],
  );
  const tableData = {
    dataPreviewQueryId: previewQueryId,
    ...tableMetadata,
    ...tableExtendedMetadata,
  };
  const refreshTableMetadata = () => {
    dispatch(
      tableApiUtil.invalidateTags([{ type: 'TableMetadatas', id: tableName }]),
    );
  };
  const ResultTable =
    extensionsRegistry.get('sqleditor.extension.resultTable') ??
    FilterableTable;
  const customTabs =
    extensionsRegistry.get('sqleditor.extension.tablePreview') ?? [];
  const onTabSwitch = useCallback(
    (activeKey: string) => {
      if (activeKey === 'sample' && !previewQueryId) {
        const queryId = nanoid(11);
        dispatch(
          runTablePreviewQuery(
            {
              previewQueryId: queryId,
              dbId,
              catalog,
              schema,
              name: tableName,
              selectStar: tableData.selectStar,
            },
            true,
          ),
        );
        setPreviewQueryId(queryId);
      }
    },
    [
      previewQueryId,
      dbId,
      catalog,
      schema,
      tableName,
      tableData.selectStar,
      dispatch,
    ],
  );

  const dropdownMenu = useMemo(() => {
    let menus = [...MENUS];
    if (!tableData.selectStar) {
      menus = menus.filter(({ key }) => key !== 'copy-select-statement');
    }
    if (!tableData.view) {
      menus = menus.filter(({ key }) => key !== 'show-create-view-statement');
    }
    return menus;
  }, [tableData.view, tableData.selectStar]);

  if (isMetadataLoading) {
    return <Skeleton active />;
  }

  if (hasMetadataError || metadataExtrError) {
    return (
      <Alert
        type="warning"
        message={
          ((metadataError || metadataExtrError) as ClientErrorObject)?.error
        }
      />
    );
  }
  if (!data) {
    return (
      <Alert
        type="warning"
        message={t('Cannot find the table (%s) metadata.', tableName)}
        closable={false}
      />
    );
  }
  return (
    <div
      css={css`
        height: 100%;
        display: flex;
        flex-direction: column;
      `}
    >
      <Breadcrumb separator=">">
        <Breadcrumb.Item>{backend}</Breadcrumb.Item>
        <Breadcrumb.Item>{databaseName}</Breadcrumb.Item>
        {catalog && <Breadcrumb.Item>{catalog}</Breadcrumb.Item>}
        {schema && <Breadcrumb.Item>{schema}</Breadcrumb.Item>}
        <Breadcrumb.Item> </Breadcrumb.Item>
      </Breadcrumb>
      <div style={{ display: 'none' }}>
        <CopyToClipboard
          copyNode={
            <button type="button" ref={copyStatementActionRef}>
              invisible button
            </button>
          }
          text={tableData.selectStar}
          shouldShowText={false}
        />
        {tableData.view && (
          <ShowSQL
            sql={tableData.view}
            tooltipText={t('Show CREATE VIEW statement')}
            title={t('CREATE VIEW statement')}
            triggerNode={
              <button type="button" ref={showViewStatementActionRef}>
                invisible button
              </button>
            }
          />
        )}
      </div>
      <Title>
        <Icons.InsertRowAboveOutlined iconSize="l" />
        {tableName}
        <Dropdown
          dropdownRender={() => (
            <Menu
              onClick={({ key }) => {
                if (key === 'refresh-table') {
                  refreshTableMetadata();
                }
                if (key === 'copy-select-statement') {
                  copyStatementActionRef.current?.click();
                }
                if (key === 'show-create-view-statement') {
                  showViewStatementActionRef.current?.click();
                }
              }}
              items={dropdownMenu}
            />
          )}
          trigger={['click']}
        >
          <Button buttonSize="xsmall" buttonStyle="link">
            <Icons.DownSquareOutlined
              iconSize="m"
              style={{ marginTop: 2, marginLeft: 4 }}
              aria-label={t('Table actions')}
            />
          </Button>
        </Dropdown>
      </Title>
      {isMetadataRefreshing ? (
        <Skeleton active />
      ) : (
        <>
          {tableData.comment && <SafeMarkdown source={tableData.comment} />}
          {renderWell(tableData.partitions)}
          <div
            css={css`
              flex: 1 1 auto;
            `}
          >
            <AutoSizer disableWidth>
              {({ height }) => {
                const tabItems = [];

                tabItems.push({
                  key: TABS_KEYS.COLUMNS,
                  label: t('Columns (%s)', data.length),
                  children: (
                    <ResultTable
                      queryId="table-columns"
                      height={height - TAB_HEADER_HEIGHT}
                      data={data}
                      orderedColumnKeys={columns}
                    />
                  ),
                });

                if (tableData?.selectStar && !disableDataPreview) {
                  tabItems.push({
                    key: TABS_KEYS.SAMPLE,
                    label: t('Data preview'),
                    children: previewQueryId && (
                      <ResultSet
                        queryId={previewQueryId}
                        visualize={false}
                        csv={false}
                        cache
                        height={
                          height - TAB_HEADER_HEIGHT - PREVIEW_TOP_ACTION_HEIGHT
                        }
                        displayLimit={PREVIEW_QUERY_LIMIT}
                        defaultQueryLimit={PREVIEW_QUERY_LIMIT}
                      />
                    ),
                  });
                }

                if (tableData?.indexes && tableData.indexes.length > 0) {
                  tabItems.push({
                    key: TABS_KEYS.INDEXES,
                    label: t('Indexes (%s)', tableData.indexes.length),
                    children: tableData.indexes.map((ix, i) => (
                      <pre className="code" key={i}>
                        {JSON.stringify(ix, null, '  ')}
                      </pre>
                    )),
                  });
                }

                if (tableData?.metadata) {
                  tabItems.push({
                    key: TABS_KEYS.METADATA,
                    label: t('Metadata'),
                    children: (
                      <ResultTable
                        queryId="table-metadata"
                        height={height - TAB_HEADER_HEIGHT}
                        data={Object.entries(tableData.metadata).map(
                          ([name, value]) => ({
                            name,
                            value,
                          }),
                        )}
                        orderedColumnKeys={['name', 'value']}
                      />
                    ),
                  });
                }

                customTabs.forEach(([title, ExtComponent]) => {
                  tabItems.push({
                    key: title,
                    label: title,
                    children: (
                      <ExtComponent
                        dbId={Number(dbId)}
                        schema={schema ?? ''}
                        tableName={tableName}
                      />
                    ),
                  });
                });

                return (
                  <Tabs
                    onTabClick={onTabSwitch}
                    css={css`
                      height: ${height}px;
                    `}
                    items={tabItems}
                  />
                );
              }}
            </AutoSizer>
          </div>
        </>
      )}
    </div>
  );
};

export default TablePreview;<|MERGE_RESOLUTION|>--- conflicted
+++ resolved
@@ -64,8 +64,6 @@
 const extensionsRegistry = getExtensionsRegistry();
 
 const COLUMN_KEYS = ['column_name', 'column_type', 'keys', 'comment'];
-<<<<<<< HEAD
-=======
 
 const TABS_KEYS = {
   COLUMNS: 'columns',
@@ -73,8 +71,6 @@
   INDEXES: 'indexes',
   SAMPLE: 'sample',
 };
-// TODO: Remove fa-icon
->>>>>>> 51f719f8
 const MENUS = [
   {
     key: 'refresh-table',
