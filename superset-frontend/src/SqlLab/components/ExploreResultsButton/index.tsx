--- conflicted
+++ resolved
@@ -16,14 +16,8 @@
  * specific language governing permissions and limitations
  * under the License.
  */
-<<<<<<< HEAD
-import { t, useTheme } from '@superset-ui/core';
-import { Button, type OnClickHandler, IconTooltip } from 'src/components';
-import { Icons } from 'src/components/Icons';
-=======
 import { t } from '@superset-ui/core';
 import { Button, type OnClickHandler, Icons } from 'src/components';
->>>>>>> 49bcf79f
 
 export interface ExploreResultsButtonProps {
   database?: {
@@ -42,25 +36,13 @@
     <Button
       buttonSize="small"
       buttonStyle="secondary"
-<<<<<<< HEAD
-      showMarginRight={false}
-=======
       icon={<Icons.LineChartOutlined />}
->>>>>>> 49bcf79f
       onClick={onClick}
       disabled={!allowsSubquery}
       role="button"
       tooltip={t('Explore the result set in the data exploration view')}
       data-test="explore-results-button"
     >
-<<<<<<< HEAD
-      <IconTooltip placement="top" tooltip={t('Explore')} />
-      <Icons.LineChartOutlined
-        iconSize="m"
-        iconColor={theme.colors.primary.dark2}
-      />
-=======
->>>>>>> 49bcf79f
       {t('Create Chart')}
     </Button>
   );
