/**
 * Licensed to the Apache Software Foundation (ASF) under one
 * or more contributor license agreements.  See the NOTICE file
 * distributed with this work for additional information
 * regarding copyright ownership.  The ASF licenses this file
 * to you under the Apache License, Version 2.0 (the
 * "License"); you may not use this file except in compliance
 * with the License.  You may obtain a copy of the License at
 *
 *   http://www.apache.org/licenses/LICENSE-2.0
 *
 * Unless required by applicable law or agreed to in writing,
 * software distributed under the License is distributed on an
 * "AS IS" BASIS, WITHOUT WARRANTIES OR CONDITIONS OF ANY
 * KIND, either express or implied.  See the License for the
 * specific language governing permissions and limitations
 * under the License.
 */
/* eslint-disable jsx-a11y/anchor-is-valid */
/* eslint-disable jsx-a11y/no-static-element-interactions */
import React, { useState, useEffect, useMemo, useRef } from 'react';
import { CSSTransition } from 'react-transition-group';
import { useDispatch, useSelector } from 'react-redux';
import PropTypes from 'prop-types';
import Split from 'react-split';
import { t, styled, useTheme } from '@superset-ui/core';
import debounce from 'lodash/debounce';
import throttle from 'lodash/throttle';
import Modal from 'src/components/Modal';
import Mousetrap from 'mousetrap';
import Button from 'src/components/Button';
import Timer from 'src/components/Timer';
import ResizableSidebar from 'src/components/ResizableSidebar';
import { AntdDropdown, AntdSwitch } from 'src/components';
import { Input } from 'src/components/Input';
import { Menu } from 'src/components/Menu';
import Icons from 'src/components/Icons';
import { detectOS } from 'src/utils/common';
import {
  addQueryEditor,
  CtasEnum,
  estimateQueryCost,
  persistEditorHeight,
  postStopQuery,
  queryEditorSetAutorun,
  queryEditorSetSql,
  queryEditorSetAndSaveSql,
  queryEditorSetTemplateParams,
  runQueryFromSqlEditor,
  saveQuery,
  addSavedQueryToTabState,
  scheduleQuery,
  setActiveSouthPaneTab,
  updateSavedQuery,
  validateQuery,
  createFlashObject,
} from 'src/SqlLab/actions/sqlLab';
import {
  STATE_TYPE_MAP,
  SQL_EDITOR_GUTTER_HEIGHT,
  SQL_EDITOR_GUTTER_MARGIN,
  SQL_TOOLBAR_HEIGHT,
  SQL_EDITOR_LEFTBAR_WIDTH,
  SQL_EDITOR_PADDING,
  INITIAL_NORTH_PERCENT,
  INITIAL_SOUTH_PERCENT,
  SET_QUERY_EDITOR_SQL_DEBOUNCE_MS,
  VALIDATION_DEBOUNCE_MS,
  WINDOW_RESIZE_THROTTLE_MS,
} from 'src/SqlLab/constants';
import {
  getItem,
  LocalStorageKeys,
  setItem,
} from 'src/utils/localStorageHelpers';
import { FeatureFlag, isFeatureEnabled } from 'src/featureFlags';
import { EmptyStateBig } from 'src/components/EmptyState';
import { isEmpty } from 'lodash';
import FlashCreationButton from 'src/views/CRUD/flash/components/FlashCreationButton/FlashCreationButton';
import TemplateParamsEditor from '../TemplateParamsEditor';
import ConnectedSouthPane from '../SouthPane/state';
import SaveQuery from '../SaveQuery';
import ScheduleQueryButton from '../ScheduleQueryButton';
import EstimateQueryCostButton from '../EstimateQueryCostButton';
import ShareSqlLabQuery from '../ShareSqlLabQuery';
import SqlEditorLeftBar from '../SqlEditorLeftBar';
import AceEditorWrapper from '../AceEditorWrapper';
import RunQueryActionButton from '../RunQueryActionButton';
import { newQueryTabName } from '../../utils/newQueryTabName';
import QueryLimitSelect from '../QueryLimitSelect';

const appContainer = document.getElementById('app');
const bootstrapData = JSON.parse(
  appContainer.getAttribute('data-bootstrap') || '{}',
);
const validatorMap =
  bootstrapData?.common?.conf?.SQL_VALIDATORS_BY_ENGINE || {};
const scheduledQueriesConf = bootstrapData?.common?.conf?.SCHEDULED_QUERIES;
const flashCreationConf = bootstrapData?.common?.conf?.FLASH_CREATION;

const StyledToolbar = styled.div`
  padding: ${({ theme }) => theme.gridUnit * 2}px;
  background: ${({ theme }) => theme.colors.grayscale.light5};
  display: flex;
  justify-content: space-between;
  border: 1px solid ${({ theme }) => theme.colors.grayscale.light2};
  border-top: 0;

  form {
    margin-block-end: 0;
  }

  .leftItems,
  .rightItems {
    display: flex;
    align-items: center;
    & > span {
      margin-right: ${({ theme }) => theme.gridUnit * 2}px;
      display: inline-block;

      &:last-child {
        margin-right: 0;
      }
    }
  }

  .limitDropdown {
    white-space: nowrap;
  }
`;

const StyledSidebar = styled.div`
  flex: 0 0 ${({ width }) => width}px;
  width: ${({ width }) => width}px;
  padding: ${({ theme, hide }) => (hide ? 0 : theme.gridUnit * 2.5)}px;
  border-right: 1px solid
    ${({ theme, hide }) =>
      hide ? 'transparent' : theme.colors.grayscale.light2};
`;

const propTypes = {
  actions: PropTypes.object.isRequired,
  tables: PropTypes.array.isRequired,
  editorQueries: PropTypes.array.isRequired,
  dataPreviewQueries: PropTypes.array.isRequired,
  queryEditor: PropTypes.object.isRequired,
  defaultQueryLimit: PropTypes.number.isRequired,
  maxRow: PropTypes.number.isRequired,
  displayLimit: PropTypes.number.isRequired,
  saveQueryWarning: PropTypes.string,
  scheduleQueryWarning: PropTypes.string,
};

const SqlEditor = ({
  actions,
  tables,
  editorQueries,
  dataPreviewQueries,
  queryEditor,
  defaultQueryLimit,
  maxRow,
  displayLimit,
  saveQueryWarning,
  scheduleQueryWarning = null,
}) => {
  const theme = useTheme();
  const dispatch = useDispatch();

  const { database, latestQuery, hideLeftBar } = useSelector(
    ({ sqlLab: { unsavedQueryEditor, databases, queries } }) => {
      let { dbId, latestQueryId, hideLeftBar } = queryEditor;
      if (unsavedQueryEditor.id === queryEditor.id) {
        dbId = unsavedQueryEditor.dbId || dbId;
        latestQueryId = unsavedQueryEditor.latestQueryId || latestQueryId;
        hideLeftBar = unsavedQueryEditor.hideLeftBar || hideLeftBar;
      }
      return {
        database: databases[dbId],
        latestQuery: queries[latestQueryId],
        hideLeftBar,
      };
    },
  );

  const queryEditors = useSelector(({ sqlLab }) => sqlLab.queryEditors);

<<<<<<< HEAD
    this.onBeforeUnload = this.onBeforeUnload.bind(this);
    this.renderDropdown = this.renderDropdown.bind(this);
    console.log('query editor props==', this.props);
  }
=======
  const [height, setHeight] = useState(0);
  const [autorun, setAutorun] = useState(queryEditor.autorun);
  const [ctas, setCtas] = useState('');
  const [northPercent, setNorthPercent] = useState(
    queryEditor.northPercent || INITIAL_NORTH_PERCENT,
  );
  const [southPercent, setSouthPercent] = useState(
    queryEditor.southPercent || INITIAL_SOUTH_PERCENT,
  );
  const [autocompleteEnabled, setAutocompleteEnabled] = useState(
    getItem(LocalStorageKeys.sqllab__is_autocomplete_enabled, true),
  );
  const [showCreateAsModal, setShowCreateAsModal] = useState(false);
  const [createAs, setCreateAs] = useState('');
  const [showEmptyState, setShowEmptyState] = useState(false);
>>>>>>> 5d51555c

  const sqlEditorRef = useRef(null);
  const northPaneRef = useRef(null);

  const startQuery = (ctasArg = false, ctas_method = CtasEnum.TABLE) => {
    if (!database) {
      return;
    }

    dispatch(
      runQueryFromSqlEditor(
        database,
        queryEditor,
        defaultQueryLimit,
        ctasArg ? ctas : '',
        ctasArg,
        ctas_method,
      ),
    );
    dispatch(setActiveSouthPaneTab('Results'));
  };

  const stopQuery = () => {
    if (latestQuery && ['running', 'pending'].indexOf(latestQuery.state) >= 0) {
      dispatch(postStopQuery(latestQuery));
    }
  };

  useState(() => {
    if (autorun) {
      setAutorun(false);
      dispatch(queryEditorSetAutorun(queryEditor, false));
      startQuery();
    }
  });

  // One layer of abstraction for easy spying in unit tests
  const getSqlEditorHeight = () =>
    sqlEditorRef.current
      ? sqlEditorRef.current.clientHeight - SQL_EDITOR_PADDING * 2
      : 0;

  const getHotkeyConfig = () => {
    // Get the user's OS
    const userOS = detectOS();

    const base = [
      {
        name: 'runQuery1',
        key: 'ctrl+r',
        descr: t('Run query'),
        func: () => {
          if (queryEditor.sql.trim() !== '') {
            startQuery();
          }
        },
      },
      {
        name: 'runQuery2',
        key: 'ctrl+enter',
        descr: t('Run query'),
        func: () => {
          if (queryEditor.sql.trim() !== '') {
            startQuery();
          }
        },
      },
      {
        name: 'newTab',
        key: userOS === 'Windows' ? 'ctrl+q' : 'ctrl+t',
        descr: t('New tab'),
        func: () => {
          const name = newQueryTabName(queryEditors || []);
          dispatch(
            addQueryEditor({
              ...queryEditor,
              name,
            }),
          );
        },
      },
      {
        name: 'stopQuery',
        key: userOS === 'MacOS' ? 'ctrl+x' : 'ctrl+e',
        descr: t('Stop query'),
        func: stopQuery,
      },
    ];

    if (userOS === 'MacOS') {
      base.push({
        name: 'previousLine',
        key: 'ctrl+p',
        descr: t('Previous Line'),
        func: editor => {
          editor.navigateUp(1);
        },
      });
    }

    return base;
  };

  const handleWindowResize = () => {
    setHeight(getSqlEditorHeight());
  };

  const handleWindowResizeWithThrottle = useMemo(
    () => throttle(handleWindowResize, WINDOW_RESIZE_THROTTLE_MS),
    [],
  );

  const onBeforeUnload = event => {
    if (
      database?.extra_json?.cancel_query_on_windows_unload &&
      latestQuery?.state === 'running'
    ) {
      event.preventDefault();
      stopQuery();
    }
  };

  useEffect(() => {
    // We need to measure the height of the sql editor post render to figure the height of
    // the south pane so it gets rendered properly
    setHeight(getSqlEditorHeight());
    if (!database || isEmpty(database)) {
      setShowEmptyState(true);
    }

    window.addEventListener('resize', handleWindowResizeWithThrottle);
    window.addEventListener('beforeunload', onBeforeUnload);

    // setup hotkeys
    const hotkeys = getHotkeyConfig();
    hotkeys.forEach(keyConfig => {
      Mousetrap.bind([keyConfig.key], keyConfig.func);
    });

    return () => {
      window.removeEventListener('resize', handleWindowResizeWithThrottle);
      window.removeEventListener('beforeunload', onBeforeUnload);
    };
  }, []);

  const onResizeStart = () => {
    // Set the heights on the ace editor and the ace content area after drag starts
    // to smooth out the visual transition to the new heights when drag ends
    document.getElementsByClassName('ace_content')[0].style.height = '100%';
  };

  const onResizeEnd = ([northPercent, southPercent]) => {
    setNorthPercent(northPercent);
    setSouthPercent(southPercent);

    if (northPaneRef.current?.clientHeight) {
      dispatch(persistEditorHeight(queryEditor, northPercent, southPercent));
    }
  };

  const setQueryEditorAndSaveSql = sql => {
    dispatch(queryEditorSetAndSaveSql(queryEditor, sql));
  };

  const setQueryEditorAndSaveSqlWithDebounce = useMemo(
    () => debounce(setQueryEditorAndSaveSql, SET_QUERY_EDITOR_SQL_DEBOUNCE_MS),
    [],
  );

  const canValidateQuery = () => {
    // Check whether or not we can validate the current query based on whether
    // or not the backend has a validator configured for it.
    if (database) {
      return validatorMap.hasOwnProperty(database.backend);
    }
    return false;
  };

  const requestValidation = sql => {
    if (database) {
      dispatch(validateQuery(queryEditor, sql));
    }
  };

  const requestValidationWithDebounce = useMemo(
    () => debounce(requestValidation, VALIDATION_DEBOUNCE_MS),
    [],
  );

  const onSqlChanged = sql => {
    dispatch(queryEditorSetSql(queryEditor, sql));
    setQueryEditorAndSaveSqlWithDebounce(sql);
    // Request server-side validation of the query text
    if (canValidateQuery()) {
      // NB. requestValidation is debounced
      requestValidationWithDebounce(sql);
    }
  };

  // Return the heights for the ace editor and the south pane as an object
  // given the height of the sql editor, north pane percent and south pane percent.
  const getAceEditorAndSouthPaneHeights = (
    height,
    northPercent,
    southPercent,
  ) => ({
    aceEditorHeight:
      (height * northPercent) / (theme.gridUnit * 25) -
      (SQL_EDITOR_GUTTER_HEIGHT / 2 + SQL_EDITOR_GUTTER_MARGIN) -
      SQL_TOOLBAR_HEIGHT,
    southPaneHeight:
      (height * southPercent) / (theme.gridUnit * 25) -
      (SQL_EDITOR_GUTTER_HEIGHT / 2 + SQL_EDITOR_GUTTER_MARGIN),
  });

  const getQueryCostEstimate = () => {
    if (database) {
      dispatch(estimateQueryCost(queryEditor));
    }
  };

  const handleToggleAutocompleteEnabled = () => {
    setItem(
      LocalStorageKeys.sqllab__is_autocomplete_enabled,
      !autocompleteEnabled,
    );
    setAutocompleteEnabled(!autocompleteEnabled);
  };

  const elementStyle = (dimension, elementSize, gutterSize) => ({
    [dimension]: `calc(${elementSize}% - ${
      gutterSize + SQL_EDITOR_GUTTER_MARGIN
    }px)`,
  });

  const createTableAs = () => {
    startQuery(true, CtasEnum.TABLE);
    setShowCreateAsModal(false);
    setCtas('');
  };

  const createViewAs = () => {
    startQuery(true, CtasEnum.VIEW);
    setShowCreateAsModal(false);
    setCtas('');
  };

  const ctasChanged = event => {
    setCtas(event.target.value);
  };

  const renderDropdown = () => {
    const qe = queryEditor;
    const successful = latestQuery?.state === 'success';
    const scheduleToolTip = successful
      ? t('Schedule the query periodically')
      : t('You must run the query successfully first');
    return (
      <Menu css={{ width: theme.gridUnit * 44 }}>
        <Menu.Item css={{ display: 'flex', justifyContent: 'space-between' }}>
          {' '}
          <span>{t('Autocomplete')}</span>{' '}
          <AntdSwitch
            checked={autocompleteEnabled}
            onChange={handleToggleAutocompleteEnabled}
            name="autocomplete-switch"
          />{' '}
        </Menu.Item>
        {isFeatureEnabled(FeatureFlag.ENABLE_TEMPLATE_PROCESSING) && (
          <Menu.Item>
            <TemplateParamsEditor
              language="json"
              onChange={params => {
                dispatch(queryEditorSetTemplateParams(qe, params));
              }}
              queryEditor={qe}
            />
          </Menu.Item>
        )}
        {scheduledQueriesConf && (
          <Menu.Item>
            <ScheduleQueryButton
              defaultLabel={qe.name}
              sql={qe.sql}
              onSchedule={query => dispatch(scheduleQuery(query))}
              schema={qe.schema}
              dbId={qe.dbId}
              scheduleQueryWarning={scheduleQueryWarning}
              tooltip={scheduleToolTip}
              disabled={!successful}
            />
          </Menu.Item>
        )}
      </Menu>
    );
  };

  const onSaveQuery = async query => {
    const savedQuery = await dispatch(saveQuery(query));
    dispatch(addSavedQueryToTabState(queryEditor, savedQuery));
  };

  const renderEditorBottomBar = () => {
    const { allow_ctas: allowCTAS, allow_cvas: allowCVAS } = database || {};

    const showMenu = allowCTAS || allowCVAS;
    const runMenuBtn = (
      <Menu>
        {allowCTAS && (
          <Menu.Item
            onClick={() => {
              setShowCreateAsModal(true);
              setCreateAs(CtasEnum.TABLE);
            }}
            key="1"
          >
            {t('CREATE TABLE AS')}
          </Menu.Item>
        )}
        {allowCVAS && (
          <Menu.Item
            onClick={() => {
              setShowCreateAsModal(true);
              setCreateAs(CtasEnum.VIEW);
            }}
            key="2"
          >
            {t('CREATE VIEW AS')}
          </Menu.Item>
        )}
      </Menu>
    );

    return (
      <StyledToolbar className="sql-toolbar" id="js-sql-toolbar">
        <div className="leftItems">
          <span>
            <RunQueryActionButton
              allowAsync={database ? database.allow_run_async : false}
              queryEditor={queryEditor}
              queryState={latestQuery?.state}
              runQuery={startQuery}
              stopQuery={stopQuery}
              overlayCreateAsMenu={showMenu ? runMenuBtn : null}
            />
          </span>
          {isFeatureEnabled(FeatureFlag.ESTIMATE_QUERY_COST) &&
            database?.allows_cost_estimate && (
              <span>
                <EstimateQueryCostButton
                  getEstimate={getQueryCostEstimate}
                  queryEditor={queryEditor}
                  tooltip={t('Estimate the cost before running a query')}
                />
              </span>
            )}
          <span>
            <QueryLimitSelect
              queryEditor={queryEditor}
              maxRow={maxRow}
              defaultQueryLimit={defaultQueryLimit}
            />
          </span>
          {latestQuery && (
            <Timer
              startTime={latestQuery.startDttm}
              endTime={latestQuery.endDttm}
              state={STATE_TYPE_MAP[latestQuery.state]}
              isRunning={latestQuery.state === 'running'}
            />
          )}
        </div>
        <div className="rightItems">
          {flashCreationConf && (
            <span>
              <FlashCreationButton
                sqlEditor={this.props.queryEditor}
                onCreate={this.props.actions.createFlashObject}
              />
            </span>
          )}
          <span>
            <SaveQuery
              queryEditor={queryEditor}
              columns={latestQuery?.results?.columns || []}
              onSave={onSaveQuery}
              onUpdate={query => dispatch(updateSavedQuery(query))}
              saveQueryWarning={saveQueryWarning}
              database={database}
            />
          </span>
          <span>
            <ShareSqlLabQuery queryEditor={queryEditor} />
          </span>
          <AntdDropdown overlay={renderDropdown()} trigger="click">
            <Icons.MoreHoriz iconColor={theme.colors.grayscale.base} />
          </AntdDropdown>
        </div>
      </StyledToolbar>
    );
  };

  const queryPane = () => {
    const hotkeys = getHotkeyConfig();
    const { aceEditorHeight, southPaneHeight } =
      getAceEditorAndSouthPaneHeights(height, northPercent, southPercent);
    return (
      <Split
        expandToMin
        className="queryPane"
        sizes={[northPercent, southPercent]}
        elementStyle={elementStyle}
        minSize={200}
        direction="vertical"
        gutterSize={SQL_EDITOR_GUTTER_HEIGHT}
        onDragStart={onResizeStart}
        onDragEnd={onResizeEnd}
      >
        <div ref={northPaneRef} className="north-pane">
          <AceEditorWrapper
            actions={actions}
            autocomplete={autocompleteEnabled}
            onBlur={setQueryEditorAndSaveSql}
            onChange={onSqlChanged}
            queryEditor={queryEditor}
            database={database}
            extendedTables={tables}
            height={`${aceEditorHeight}px`}
            hotkeys={hotkeys}
          />
          {renderEditorBottomBar(hotkeys)}
        </div>
        <ConnectedSouthPane
          editorQueries={editorQueries}
          latestQueryId={latestQuery?.id}
          dataPreviewQueries={dataPreviewQueries}
          actions={actions}
          height={southPaneHeight}
          displayLimit={displayLimit}
          defaultQueryLimit={defaultQueryLimit}
        />
      </Split>
    );
  };

  const createViewModalTitle =
    createAs === CtasEnum.VIEW ? 'CREATE VIEW AS' : 'CREATE TABLE AS';

  const createModalPlaceHolder =
    createAs === CtasEnum.VIEW
      ? t('Specify name to CREATE VIEW AS schema in: public')
      : t('Specify name to CREATE TABLE AS schema in: public');

  const leftBarStateClass = hideLeftBar
    ? 'schemaPane-exit-done'
    : 'schemaPane-enter-done';
  return (
    <div ref={sqlEditorRef} className="SqlEditor">
      <CSSTransition classNames="schemaPane" in={!hideLeftBar} timeout={300}>
        <ResizableSidebar
          id={`sqllab:${queryEditor.id}`}
          minWidth={SQL_EDITOR_LEFTBAR_WIDTH}
          initialWidth={SQL_EDITOR_LEFTBAR_WIDTH}
          enable={!hideLeftBar}
        >
          {adjustedWidth => (
            <StyledSidebar
              className={`schemaPane ${leftBarStateClass}`}
              width={adjustedWidth}
              hide={hideLeftBar}
            >
              <SqlEditorLeftBar
                database={database}
                queryEditor={queryEditor}
                tables={tables}
                actions={actions}
                setEmptyState={bool => setShowEmptyState(bool)}
              />
            </StyledSidebar>
          )}
        </ResizableSidebar>
      </CSSTransition>
      {showEmptyState ? (
        <EmptyStateBig
          image="vector.svg"
          title={t('Select a database to write a query')}
          description={t(
            'Choose one of the available databases from the panel on the left.',
          )}
        />
      ) : (
        queryPane()
      )}
      <Modal
        visible={showCreateAsModal}
        title={t(createViewModalTitle)}
        onHide={() => setShowCreateAsModal(false)}
        footer={
          <>
            <Button onClick={() => setShowCreateAsModal(false)}>
              {t('Cancel')}
            </Button>
            {createAs === CtasEnum.TABLE && (
              <Button
                buttonStyle="primary"
                disabled={ctas.length === 0}
                onClick={createTableAs}
              >
                {t('Create')}
              </Button>
            )}
            {createAs === CtasEnum.VIEW && (
              <Button
                buttonStyle="primary"
                disabled={ctas.length === 0}
                onClick={createViewAs}
              >
                {t('Create')}
              </Button>
<<<<<<< HEAD
              {this.state.createAs === CtasEnum.TABLE && (
                <Button
                  buttonStyle="primary"
                  disabled={this.state.ctas.length === 0}
                  onClick={this.createTableAs.bind(this)}
                >
                  Create
                </Button>
              )}
              {this.state.createAs === CtasEnum.VIEW && (
                <Button
                  buttonStyle="primary"
                  disabled={this.state.ctas.length === 0}
                  onClick={this.createViewAs.bind(this)}
                >
                  Create
                </Button>
              )}
            </>
          }
        >
          <span>Name</span>
          <Input
            placeholder={createModalPlaceHolder}
            onChange={this.ctasChanged.bind(this)}
          />
        </StyledModal>
      </div>
    );
  }
}
SqlEditor.defaultProps = defaultProps;
SqlEditor.propTypes = propTypes;

function mapStateToProps({ sqlLab }, { queryEditor }) {
  let { latestQueryId, dbId, hideLeftBar } = queryEditor;
  if (sqlLab.unsavedQueryEditor.id === queryEditor.id) {
    const {
      latestQueryId: unsavedQID,
      dbId: unsavedDBID,
      hideLeftBar: unsavedHideLeftBar,
    } = sqlLab.unsavedQueryEditor;
    latestQueryId = unsavedQID || latestQueryId;
    dbId = unsavedDBID || dbId;
    hideLeftBar = unsavedHideLeftBar || hideLeftBar;
  }
  const database = sqlLab.databases[dbId];
  const latestQuery = sqlLab.queries[latestQueryId];

  return {
    hideLeftBar,
    queryEditors: sqlLab.queryEditors,
    latestQuery,
    database,
  };
}

function mapDispatchToProps(dispatch) {
  return bindActionCreators(
    {
      addQueryEditor,
      estimateQueryCost,
      persistEditorHeight,
      postStopQuery,
      queryEditorSetAutorun,
      queryEditorSetSql,
      queryEditorSetAndSaveSql,
      queryEditorSetTemplateParams,
      runQueryFromSqlEditor,
      runQuery,
      saveQuery,
      addSavedQueryToTabState,
      scheduleQuery,
      createFlashObject,
      setActiveSouthPaneTab,
      updateSavedQuery,
      validateQuery,
    },
    dispatch,
=======
            )}
          </>
        }
      >
        <span>{t('Name')}</span>
        <Input placeholder={createModalPlaceHolder} onChange={ctasChanged} />
      </Modal>
    </div>
>>>>>>> 5d51555c
  );
};

SqlEditor.propTypes = propTypes;

export default SqlEditor;<|MERGE_RESOLUTION|>--- conflicted
+++ resolved
@@ -184,12 +184,6 @@
 
   const queryEditors = useSelector(({ sqlLab }) => sqlLab.queryEditors);
 
-<<<<<<< HEAD
-    this.onBeforeUnload = this.onBeforeUnload.bind(this);
-    this.renderDropdown = this.renderDropdown.bind(this);
-    console.log('query editor props==', this.props);
-  }
-=======
   const [height, setHeight] = useState(0);
   const [autorun, setAutorun] = useState(queryEditor.autorun);
   const [ctas, setCtas] = useState('');
@@ -205,7 +199,6 @@
   const [showCreateAsModal, setShowCreateAsModal] = useState(false);
   const [createAs, setCreateAs] = useState('');
   const [showEmptyState, setShowEmptyState] = useState(false);
->>>>>>> 5d51555c
 
   const sqlEditorRef = useRef(null);
   const northPaneRef = useRef(null);
@@ -725,87 +718,6 @@
               >
                 {t('Create')}
               </Button>
-<<<<<<< HEAD
-              {this.state.createAs === CtasEnum.TABLE && (
-                <Button
-                  buttonStyle="primary"
-                  disabled={this.state.ctas.length === 0}
-                  onClick={this.createTableAs.bind(this)}
-                >
-                  Create
-                </Button>
-              )}
-              {this.state.createAs === CtasEnum.VIEW && (
-                <Button
-                  buttonStyle="primary"
-                  disabled={this.state.ctas.length === 0}
-                  onClick={this.createViewAs.bind(this)}
-                >
-                  Create
-                </Button>
-              )}
-            </>
-          }
-        >
-          <span>Name</span>
-          <Input
-            placeholder={createModalPlaceHolder}
-            onChange={this.ctasChanged.bind(this)}
-          />
-        </StyledModal>
-      </div>
-    );
-  }
-}
-SqlEditor.defaultProps = defaultProps;
-SqlEditor.propTypes = propTypes;
-
-function mapStateToProps({ sqlLab }, { queryEditor }) {
-  let { latestQueryId, dbId, hideLeftBar } = queryEditor;
-  if (sqlLab.unsavedQueryEditor.id === queryEditor.id) {
-    const {
-      latestQueryId: unsavedQID,
-      dbId: unsavedDBID,
-      hideLeftBar: unsavedHideLeftBar,
-    } = sqlLab.unsavedQueryEditor;
-    latestQueryId = unsavedQID || latestQueryId;
-    dbId = unsavedDBID || dbId;
-    hideLeftBar = unsavedHideLeftBar || hideLeftBar;
-  }
-  const database = sqlLab.databases[dbId];
-  const latestQuery = sqlLab.queries[latestQueryId];
-
-  return {
-    hideLeftBar,
-    queryEditors: sqlLab.queryEditors,
-    latestQuery,
-    database,
-  };
-}
-
-function mapDispatchToProps(dispatch) {
-  return bindActionCreators(
-    {
-      addQueryEditor,
-      estimateQueryCost,
-      persistEditorHeight,
-      postStopQuery,
-      queryEditorSetAutorun,
-      queryEditorSetSql,
-      queryEditorSetAndSaveSql,
-      queryEditorSetTemplateParams,
-      runQueryFromSqlEditor,
-      runQuery,
-      saveQuery,
-      addSavedQueryToTabState,
-      scheduleQuery,
-      createFlashObject,
-      setActiveSouthPaneTab,
-      updateSavedQuery,
-      validateQuery,
-    },
-    dispatch,
-=======
             )}
           </>
         }
@@ -814,7 +726,6 @@
         <Input placeholder={createModalPlaceHolder} onChange={ctasChanged} />
       </Modal>
     </div>
->>>>>>> 5d51555c
   );
 };
 
