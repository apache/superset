--- conflicted
+++ resolved
@@ -1034,20 +1034,7 @@
             />
           )}
           {queryEditor.isDataset && renderDatasetWarning()}
-<<<<<<< HEAD
           {renderAiAssistantEditor()}
-          {isActive && (
-            <AceEditorWrapper
-              autocomplete={autocompleteEnabled && !isTempId(queryEditor.id)}
-              onBlur={onSqlChanged}
-              onChange={onSqlChanged}
-              queryEditorId={queryEditor.id}
-              onCursorPositionChange={handleCursorPositionChange}
-              height={`${aceEditorHeight}px`}
-              hotkeys={hotkeys}
-            />
-          )}
-=======
           <div className="sql-container">
             <AutoSizer disableWidth>
               {({ height }) =>
@@ -1067,7 +1054,6 @@
               }
             </AutoSizer>
           </div>
->>>>>>> 5c3c2599
           {renderEditorBottomBar(showEmptyState)}
         </div>
       </Splitter.Panel>
