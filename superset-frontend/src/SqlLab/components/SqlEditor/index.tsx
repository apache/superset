/**
 * Licensed to the Apache Software Foundation (ASF) under one
 * or more contributor license agreements.  See the NOTICE file
 * distributed with this work for additional information
 * regarding copyright ownership.  The ASF licenses this file
 * to you under the Apache License, Version 2.0 (the
 * "License"); you may not use this file except in compliance
 * with the License.  You may obtain a copy of the License at
 *
 *   http://www.apache.org/licenses/LICENSE-2.0
 *
 * Unless required by applicable law or agreed to in writing,
 * software distributed under the License is distributed on an
 * "AS IS" BASIS, WITHOUT WARRANTIES OR CONDITIONS OF ANY
 * KIND, either express or implied.  See the License for the
 * specific language governing permissions and limitations
 * under the License.
 */
/* eslint-disable jsx-a11y/anchor-is-valid */
/* eslint-disable jsx-a11y/no-static-element-interactions */
import {
  useState,
  useEffect,
  useMemo,
  useRef,
  useCallback,
  ChangeEvent,
  FC,
} from 'react';

import type AceEditor from 'react-ace';
import useEffectEvent from 'src/hooks/useEffectEvent';
import { CSSTransition } from 'react-transition-group';
import { shallowEqual, useDispatch, useSelector } from 'react-redux';
import Split from 'react-split';
import {
  css,
  FeatureFlag,
  isFeatureEnabled,
  styled,
  t,
  useTheme,
  getExtensionsRegistry,
  QueryResponse,
  Query,
} from '@superset-ui/core';
import type {
  QueryEditor,
  SqlLabRootState,
  CursorPosition,
} from 'src/SqlLab/types';
import type { DatabaseObject } from 'src/features/databases/types';
import { debounce, throttle, isEmpty } from 'lodash';
import Mousetrap from 'mousetrap';
import {
  Alert,
  Button,
  Dropdown,
  EmptyState,
  Input,
  Modal,
  Timer,
} from '@superset-ui/core/components';
import ResizableSidebar from 'src/components/ResizableSidebar';
import { Skeleton } from '@superset-ui/core/components/Skeleton';
import { Switch } from '@superset-ui/core/components/Switch';
import { Menu } from '@superset-ui/core/components/Menu';
import { Icons } from '@superset-ui/core/components/Icons';
import { detectOS } from 'src/utils/common';
import {
  addNewQueryEditor,
  CtasEnum,
  estimateQueryCost,
  persistEditorHeight,
  postStopQuery,
  queryEditorSetAutorun,
  queryEditorSetSql,
  queryEditorSetCursorPosition,
  queryEditorSetAndSaveSql,
  queryEditorSetTemplateParams,
  runQueryFromSqlEditor,
  saveQuery,
  addSavedQueryToTabState,
  scheduleQuery,
  setActiveSouthPaneTab,
  updateSavedQuery,
  formatQuery,
  fetchQueryEditor,
  switchQueryEditor,
} from 'src/SqlLab/actions/sqlLab';
import {
  STATE_TYPE_MAP,
  SQL_EDITOR_GUTTER_HEIGHT,
  SQL_EDITOR_GUTTER_MARGIN,
  SQL_TOOLBAR_HEIGHT,
  SQL_EDITOR_LEFTBAR_WIDTH,
  SQL_EDITOR_PADDING,
  INITIAL_NORTH_PERCENT,
  INITIAL_SOUTH_PERCENT,
  SET_QUERY_EDITOR_SQL_DEBOUNCE_MS,
  WINDOW_RESIZE_THROTTLE_MS,
} from 'src/SqlLab/constants';
import {
  getItem,
  LocalStorageKeys,
  setItem,
} from 'src/utils/localStorageHelpers';
import getBootstrapData from 'src/utils/getBootstrapData';
import useLogAction from 'src/logger/useLogAction';
import {
  LOG_ACTIONS_SQLLAB_CREATE_TABLE_AS,
  LOG_ACTIONS_SQLLAB_CREATE_VIEW_AS,
  LOG_ACTIONS_SQLLAB_ESTIMATE_QUERY_COST,
  LOG_ACTIONS_SQLLAB_FORMAT_SQL,
  LOG_ACTIONS_SQLLAB_LOAD_TAB_STATE,
  LOG_ACTIONS_SQLLAB_RUN_QUERY,
  LOG_ACTIONS_SQLLAB_STOP_QUERY,
  Logger,
} from 'src/logger/LogUtils';
<<<<<<< HEAD
import { CopyToClipboard } from 'src/components';
=======
import { MenuItemType } from 'antd-v5/lib/menu/interface';
import CopyToClipboard from 'src/components/CopyToClipboard';
>>>>>>> 4d6cdf4f
import TemplateParamsEditor from '../TemplateParamsEditor';
import SouthPane from '../SouthPane';
import SaveQuery, { QueryPayload } from '../SaveQuery';
import ScheduleQueryButton from '../ScheduleQueryButton';
import EstimateQueryCostButton from '../EstimateQueryCostButton';
import ShareSqlLabQuery from '../ShareSqlLabQuery';
import SqlEditorLeftBar from '../SqlEditorLeftBar';
import AceEditorWrapper from '../AceEditorWrapper';
import RunQueryActionButton from '../RunQueryActionButton';
import QueryLimitSelect from '../QueryLimitSelect';
import KeyboardShortcutButton, {
  KEY_MAP,
  KeyboardShortcut,
} from '../KeyboardShortcutButton';

const bootstrapData = getBootstrapData();
const scheduledQueriesConf = bootstrapData?.common?.conf?.SCHEDULED_QUERIES;

const StyledToolbar = styled.div`
  padding: ${({ theme }) => theme.sizeUnit * 2}px;
  background: ${({ theme }) => theme.colorBgContainer};
  display: flex;
  justify-content: space-between;
  border: 1px solid ${({ theme }) => theme.colorBorder};
  border-top: 0;
  column-gap: ${({ theme }) => theme.sizeUnit}px;

  form {
    margin-block-end: 0;
  }

  .leftItems,
  .rightItems {
    display: flex;
    align-items: center;
    & > span {
      margin-right: ${({ theme }) => theme.sizeUnit * 2}px;
      display: inline-block;

      &:last-child {
        margin-right: 0;
      }
    }
  }

  .limitDropdown {
    white-space: nowrap;
  }
`;

const StyledSidebar = styled.div<{ width: number; hide: boolean | undefined }>`
  flex: 0 0 ${({ width }) => width}px;
  width: ${({ width }) => width}px;
  padding: ${({ theme, hide }) => (hide ? 0 : theme.sizeUnit * 2.5)}px;
  border-right: 1px solid
    ${({ theme, hide }) => (hide ? 'transparent' : theme.colorBorder)};
`;

const StyledSqlEditor = styled.div`
  ${({ theme }) => css`
    display: flex;
    flex-direction: row;
    height: 100%;

    .schemaPane {
      transition: transform ${theme.motionDurationMid} ease-in-out;
    }

    .queryPane {
      flex: 1 1 auto;
      padding: ${theme.sizeUnit * 2}px;
      overflow-y: auto;
      overflow-x: scroll;
    }

    .schemaPane-enter-done,
    .schemaPane-exit {
      transform: translateX(0);
      z-index: 7;
    }

    .schemaPane-exit-active {
      transform: translateX(-120%);
    }

    .schemaPane-enter-active {
      transform: translateX(0);
      max-width: ${theme.sizeUnit * 75}px;
    }

    .schemaPane-enter,
    .schemaPane-exit-done {
      max-width: 0;
      transform: translateX(-120%);
      overflow: hidden;
    }

    .schemaPane-exit-done + .queryPane {
      margin-left: 0;
    }

    .gutter {
      border-top: 1px solid ${theme.colorBorder};
      border-bottom: 1px solid ${theme.colorBorder};
      width: 3%;
      margin: ${SQL_EDITOR_GUTTER_MARGIN}px 47%;
    }

    .gutter.gutter-vertical {
      cursor: row-resize;
    }
  `}
`;

const extensionsRegistry = getExtensionsRegistry();

export type Props = {
  queryEditor: QueryEditor;
  defaultQueryLimit: number;
  maxRow: number;
  displayLimit: number;
  saveQueryWarning: string | null;
  scheduleQueryWarning: string | null;
};

const elementStyle = (
  dimension: string,
  elementSize: number,
  gutterSize: number,
) => ({
  [dimension]: `calc(${elementSize}% - ${
    gutterSize + SQL_EDITOR_GUTTER_MARGIN
  }px)`,
});

const SqlEditor: FC<Props> = ({
  queryEditor,
  defaultQueryLimit,
  maxRow,
  displayLimit,
  saveQueryWarning,
  scheduleQueryWarning,
}) => {
  const theme = useTheme();
  const dispatch = useDispatch();

  const {
    database,
    latestQuery,
    hideLeftBar,
    currentQueryEditorId,
    hasSqlStatement,
  } = useSelector<
    SqlLabRootState,
    {
      database?: DatabaseObject;
      latestQuery?: QueryResponse;
      hideLeftBar?: boolean;
      currentQueryEditorId: QueryEditor['id'];
      hasSqlStatement: boolean;
    }
  >(({ sqlLab: { unsavedQueryEditor, databases, queries, tabHistory } }) => {
    let { dbId, latestQueryId, hideLeftBar } = queryEditor;
    if (unsavedQueryEditor?.id === queryEditor.id) {
      dbId = unsavedQueryEditor.dbId || dbId;
      latestQueryId = unsavedQueryEditor.latestQueryId || latestQueryId;
      hideLeftBar =
        typeof unsavedQueryEditor.hideLeftBar === 'boolean'
          ? unsavedQueryEditor.hideLeftBar
          : hideLeftBar;
    }
    return {
      hasSqlStatement: Boolean(queryEditor.sql?.trim().length > 0),
      database: databases[dbId || ''],
      latestQuery: queries[latestQueryId || ''],
      hideLeftBar,
      currentQueryEditorId: tabHistory.slice(-1)[0],
    };
  }, shallowEqual);

  const logAction = useLogAction({ queryEditorId: queryEditor.id });
  const isActive = currentQueryEditorId === queryEditor.id;
  const [height, setHeight] = useState(0);
  const [autorun, setAutorun] = useState(queryEditor.autorun);
  const [ctas, setCtas] = useState('');
  const [northPercent, setNorthPercent] = useState(
    queryEditor.northPercent || INITIAL_NORTH_PERCENT,
  );
  const [southPercent, setSouthPercent] = useState(
    queryEditor.southPercent || INITIAL_SOUTH_PERCENT,
  );
  const [autocompleteEnabled, setAutocompleteEnabled] = useState(
    getItem(LocalStorageKeys.SqllabIsAutocompleteEnabled, true),
  );
  const [renderHTMLEnabled, setRenderHTMLEnabled] = useState(
    getItem(LocalStorageKeys.SqllabIsRenderHtmlEnabled, true),
  );
  const [showCreateAsModal, setShowCreateAsModal] = useState(false);
  const [createAs, setCreateAs] = useState('');
  const currentSQL = useRef<string>(queryEditor.sql);
  const showEmptyState = useMemo(
    () => !database || isEmpty(database),
    [database],
  );

  const sqlEditorRef = useRef<HTMLDivElement>(null);
  const northPaneRef = useRef<HTMLDivElement>(null);

  const SqlFormExtension = extensionsRegistry.get('sqleditor.extension.form');

  const isTempId = (value: unknown): boolean => Number.isNaN(Number(value));

  const startQuery = useCallback(
    (ctasArg = false, ctas_method = CtasEnum.Table) => {
      if (!database) {
        return;
      }

      dispatch(
        runQueryFromSqlEditor(
          database,
          queryEditor,
          defaultQueryLimit,
          ctasArg ? ctas : '',
          ctasArg,
          ctas_method,
        ),
      );
      dispatch(setActiveSouthPaneTab('Results'));
    },
    [ctas, database, defaultQueryLimit, dispatch, queryEditor],
  );

  const formatCurrentQuery = useCallback(
    (useShortcut?: boolean) => {
      logAction(LOG_ACTIONS_SQLLAB_FORMAT_SQL, {
        shortcut: Boolean(useShortcut),
      });
      dispatch(formatQuery(queryEditor));
    },
    [dispatch, queryEditor, logAction],
  );

  const stopQuery = useCallback(() => {
    if (latestQuery && ['running', 'pending'].indexOf(latestQuery.state) >= 0) {
      dispatch(postStopQuery(latestQuery));
    }
    return false;
  }, [dispatch, latestQuery]);

  const runQuery = () => {
    if (database) {
      startQuery();
    }
  };

  useEffect(() => {
    if (autorun) {
      setAutorun(false);
      dispatch(queryEditorSetAutorun(queryEditor, false));
      startQuery();
    }
  }, [autorun, dispatch, queryEditor, startQuery]);

  // One layer of abstraction for easy spying in unit tests
  const getSqlEditorHeight = () =>
    sqlEditorRef.current
      ? sqlEditorRef.current.clientHeight - SQL_EDITOR_PADDING * 2
      : 0;

  const getHotkeyConfig = useCallback(() => {
    // Get the user's OS
    const userOS = detectOS();
    return [
      {
        name: 'runQuery1',
        key: KeyboardShortcut.CtrlR,
        descr: KEY_MAP[KeyboardShortcut.CtrlR],
        func: () => {
          if (queryEditor.sql.trim() !== '') {
            logAction(LOG_ACTIONS_SQLLAB_RUN_QUERY, { shortcut: true });
            startQuery();
          }
        },
      },
      {
        name: 'runQuery2',
        key: KeyboardShortcut.CtrlEnter,
        descr: KEY_MAP[KeyboardShortcut.CtrlEnter],
        func: () => {
          if (queryEditor.sql.trim() !== '') {
            logAction(LOG_ACTIONS_SQLLAB_RUN_QUERY, { shortcut: true });
            startQuery();
          }
        },
      },
      {
        name: 'newTab',
        ...(userOS === 'Windows'
          ? {
              key: KeyboardShortcut.CtrlQ,
              descr: KEY_MAP[KeyboardShortcut.CtrlQ],
            }
          : {
              key: KeyboardShortcut.CtrlT,
              descr: KEY_MAP[KeyboardShortcut.CtrlT],
            }),
        func: () => {
          Logger.markTimeOrigin();
          dispatch(addNewQueryEditor());
        },
      },
      {
        name: 'stopQuery',
        ...(userOS === 'MacOS'
          ? {
              key: KeyboardShortcut.CtrlX,
              descr: KEY_MAP[KeyboardShortcut.CtrlX],
            }
          : {
              key: KeyboardShortcut.CtrlE,
              descr: KEY_MAP[KeyboardShortcut.CtrlE],
            }),
        func: () => {
          logAction(LOG_ACTIONS_SQLLAB_STOP_QUERY, { shortcut: true });
          stopQuery();
        },
      },
      {
        name: 'formatQuery',
        key: KeyboardShortcut.CtrlShiftF,
        descr: KEY_MAP[KeyboardShortcut.CtrlShiftF],
        func: () => {
          formatCurrentQuery(true);
        },
      },
      {
        name: 'switchTabToLeft',
        key: KeyboardShortcut.CtrlLeft,
        descr: KEY_MAP[KeyboardShortcut.CtrlLeft],
        func: () => {
          dispatch(switchQueryEditor(true));
        },
      },
      {
        name: 'switchTabToRight',
        key: KeyboardShortcut.CtrlRight,
        descr: KEY_MAP[KeyboardShortcut.CtrlRight],
        func: () => {
          dispatch(switchQueryEditor(false));
        },
      },
    ];
  }, [dispatch, queryEditor.sql, startQuery, stopQuery, formatCurrentQuery]);

  const hotkeys = useMemo(() => {
    // Get all hotkeys including ace editor hotkeys
    // Get the user's OS
    const userOS = detectOS();
    const base = [
      ...getHotkeyConfig(),
      {
        name: 'runQuery3',
        key: KeyboardShortcut.CtrlShiftEnter,
        descr: KEY_MAP[KeyboardShortcut.CtrlShiftEnter],
        func: (editor: AceEditor['editor']) => {
          if (!editor.getValue().trim()) {
            return;
          }
          const session = editor.getSession();
          const cursorPosition = editor.getCursorPosition();
          const totalLine = session.getLength();
          const currentRow = editor.getFirstVisibleRow();
          const semicolonEnd = editor.find(';', {
            backwards: false,
            skipCurrent: true,
          });
          let end;
          if (semicolonEnd) {
            ({ end } = semicolonEnd);
          }
          if (!end || end.row < cursorPosition.row) {
            end = {
              row: totalLine + 1,
              column: 0,
            };
          }
          const semicolonStart = editor.find(';', {
            backwards: true,
            skipCurrent: true,
          });
          let start;
          if (semicolonStart) {
            start = semicolonStart.end;
          }
          let currentLine = start?.row;
          if (
            !currentLine ||
            currentLine > cursorPosition.row ||
            (currentLine === cursorPosition.row &&
              (start?.column || 0) > cursorPosition.column)
          ) {
            currentLine = 0;
          }
          let content =
            currentLine === start?.row
              ? session.getLine(currentLine).slice(start.column).trim()
              : session.getLine(currentLine).trim();
          while (!content && currentLine < totalLine) {
            currentLine += 1;
            content = session.getLine(currentLine).trim();
          }
          if (currentLine !== start?.row) {
            start = { row: currentLine, column: 0 };
          }
          editor.selection.setSelectionRange({
            start: start ?? { row: 0, column: 0 },
            end,
          });
          startQuery();
          editor.selection.clearSelection();
          editor.moveCursorToPosition(cursorPosition);
          editor.scrollToRow(currentRow);
        },
      },
    ];
    if (userOS === 'MacOS') {
      base.push({
        name: 'previousLine',
        key: KeyboardShortcut.CtrlP,
        descr: KEY_MAP[KeyboardShortcut.CtrlP],
        func: editor => {
          editor.navigateUp();
        },
      });
    }

    return base;
  }, [getHotkeyConfig, startQuery]);

  const onBeforeUnload = useEffectEvent(event => {
    if (
      database?.extra_json?.cancel_query_on_windows_unload &&
      latestQuery?.state === 'running'
    ) {
      event.preventDefault();
      stopQuery();
    }
  });

  const shouldLoadQueryEditor =
    isFeatureEnabled(FeatureFlag.SqllabBackendPersistence) &&
    !queryEditor.loaded;

  const loadQueryEditor = useEffectEvent(() => {
    const duration = Logger.getTimestamp();
    logAction(LOG_ACTIONS_SQLLAB_LOAD_TAB_STATE, {
      duration,
      queryEditorId: queryEditor.id,
      inLocalStorage: Boolean(queryEditor.inLocalStorage),
      hasLoaded: !shouldLoadQueryEditor,
    });
    if (shouldLoadQueryEditor) {
      dispatch(fetchQueryEditor(queryEditor, displayLimit));
    }
  });

  useEffect(() => {
    // We need to measure the height of the sql editor post render to figure the height of
    // the south pane so it gets rendered properly
    setHeight(getSqlEditorHeight());
    const handleWindowResizeWithThrottle = throttle(
      () => setHeight(getSqlEditorHeight()),
      WINDOW_RESIZE_THROTTLE_MS,
    );
    if (isActive) {
      loadQueryEditor();
      window.addEventListener('resize', handleWindowResizeWithThrottle);
      window.addEventListener('beforeunload', onBeforeUnload);
    }

    return () => {
      window.removeEventListener('resize', handleWindowResizeWithThrottle);
      window.removeEventListener('beforeunload', onBeforeUnload);
    };
    // TODO: Remove useEffectEvent deps once https://github.com/facebook/react/pull/25881 is released
  }, [onBeforeUnload, loadQueryEditor, isActive]);

  useEffect(() => {
    // setup hotkeys
    const hotkeys = getHotkeyConfig();
    if (isActive) {
      // MouseTrap always override the same key
      // Unbind (reset) will be called when App component unmount
      hotkeys.forEach(keyConfig => {
        Mousetrap.bind([keyConfig.key], keyConfig.func);
      });
    }
  }, [getHotkeyConfig, latestQuery, isActive]);

  const onResizeStart = () => {
    // Set the heights on the ace editor and the ace content area after drag starts
    // to smooth out the visual transition to the new heights when drag ends
    const editorEl = document.getElementsByClassName(
      'ace_content',
    )[0] as HTMLElement;
    if (editorEl) {
      editorEl.style.height = '100%';
    }
  };

  const onResizeEnd = ([northPercent, southPercent]: number[]) => {
    setNorthPercent(northPercent);
    setSouthPercent(southPercent);

    if (northPaneRef.current?.clientHeight) {
      dispatch(persistEditorHeight(queryEditor, northPercent, southPercent));
    }
  };

  const setQueryEditorAndSaveSql = useCallback(
    sql => {
      dispatch(queryEditorSetAndSaveSql(queryEditor, sql));
    },
    [dispatch, queryEditor],
  );

  const setQueryEditorAndSaveSqlWithDebounce = useMemo(
    () => debounce(setQueryEditorAndSaveSql, SET_QUERY_EDITOR_SQL_DEBOUNCE_MS),
    [setQueryEditorAndSaveSql],
  );

  const onSqlChanged = useEffectEvent((sql: string) => {
    currentSQL.current = sql;
    dispatch(queryEditorSetSql(queryEditor, sql));
  });

  // Return the heights for the ace editor and the south pane as an object
  // given the height of the sql editor, north pane percent and south pane percent.
  const getAceEditorAndSouthPaneHeights = (
    height: number,
    northPercent: number,
    southPercent: number,
  ) => ({
    aceEditorHeight:
      (height * northPercent) / (theme.sizeUnit * 25) -
      (SQL_EDITOR_GUTTER_HEIGHT / 2 + SQL_EDITOR_GUTTER_MARGIN) -
      SQL_TOOLBAR_HEIGHT,
    southPaneHeight:
      (height * southPercent) / (theme.sizeUnit * 25) -
      (SQL_EDITOR_GUTTER_HEIGHT / 2 + SQL_EDITOR_GUTTER_MARGIN),
  });

  const getQueryCostEstimate = () => {
    logAction(LOG_ACTIONS_SQLLAB_ESTIMATE_QUERY_COST, { shortcut: false });
    if (database) {
      dispatch(estimateQueryCost(queryEditor));
    }
  };

  const handleToggleAutocompleteEnabled = () => {
    setItem(LocalStorageKeys.SqllabIsAutocompleteEnabled, !autocompleteEnabled);
    setAutocompleteEnabled(!autocompleteEnabled);
  };

  const handleToggleRenderHTMLEnabled = () => {
    setItem(LocalStorageKeys.SqllabIsRenderHtmlEnabled, !renderHTMLEnabled);
    setRenderHTMLEnabled(!renderHTMLEnabled);
  };

  const createTableAs = () => {
    startQuery(true, CtasEnum.Table);
    setShowCreateAsModal(false);
    setCtas('');
  };

  const createViewAs = () => {
    startQuery(true, CtasEnum.View);
    setShowCreateAsModal(false);
    setCtas('');
  };

  const ctasChanged = (event: ChangeEvent<HTMLInputElement>) => {
    setCtas(event.target.value);
  };

  const renderDropdown = () => {
    const qe = queryEditor;
    const successful = latestQuery?.state === 'success';
    const scheduleToolTip = successful
      ? t('Schedule the query periodically')
      : t('You must run the query successfully first');
<<<<<<< HEAD
    return (
      <Menu css={{ width: theme.sizeUnit * 50 }}>
        <Menu.Item css={{ display: 'flex', justifyContent: 'space-between' }}>
          {' '}
          <span>{t('Render HTML')}</span>{' '}
          <Switch
            checked={renderHTMLEnabled}
            onChange={handleToggleRenderHTMLEnabled}
          />{' '}
        </Menu.Item>
        <Menu.Item css={{ display: 'flex', justifyContent: 'space-between' }}>
          {' '}
          <span>{t('Autocomplete')}</span>{' '}
          <Switch
            checked={autocompleteEnabled}
            onChange={handleToggleAutocompleteEnabled}
          />{' '}
        </Menu.Item>
        {isFeatureEnabled(FeatureFlag.EnableTemplateProcessing) && (
          <Menu.Item>
            <TemplateParamsEditor
              language="json"
              onChange={params => {
                dispatch(queryEditorSetTemplateParams(qe, params));
=======

    const menuItems: MenuItemType[] = [
      {
        key: 'render-html',
        label: (
          <div css={{ display: 'flex', justifyContent: 'space-between' }}>
            <span>{t('Render HTML')}</span>{' '}
            <Switch
              checked={renderHTMLEnabled}
              onChange={(checked, event) => {
                event.stopPropagation();
                handleToggleRenderHTMLEnabled();
>>>>>>> 4d6cdf4f
              }}
            />
          </div>
        ),
      },
      {
        key: 'autocomplete',
        label: (
          <div css={{ display: 'flex', justifyContent: 'space-between' }}>
            <span>{t('Autocomplete')}</span>
            <Switch
              checked={autocompleteEnabled}
              onChange={(checked, event) => {
                event.stopPropagation();
                handleToggleAutocompleteEnabled();
              }}
            />
          </div>
        ),
      },
      isFeatureEnabled(FeatureFlag.EnableTemplateProcessing) && {
        key: 'template-params',
        label: (
          <TemplateParamsEditor
            language="json"
            onChange={params => {
              dispatch(queryEditorSetTemplateParams(qe, params));
            }}
            queryEditorId={qe.id}
          />
        ),
      },
      {
        key: 'format-sql',
        label: t('Format SQL'),
        onClick: () => formatCurrentQuery(),
      },
      !isEmpty(scheduledQueriesConf) && {
        key: 'schedule-query',
        label: (
          <ScheduleQueryButton
            defaultLabel={qe.name}
            sql={qe.sql}
            onSchedule={(query: Query) => dispatch(scheduleQuery(query))}
            schema={qe.schema}
            dbId={qe.dbId}
            scheduleQueryWarning={scheduleQueryWarning}
            tooltip={scheduleToolTip}
            disabled={!successful}
          />
        ),
      },
      {
        key: 'keyboard-shortcuts',
        label: (
          <KeyboardShortcutButton>
            {t('Keyboard shortcuts')}
          </KeyboardShortcutButton>
        ),
      },
    ].filter(Boolean) as MenuItemType[];

    return <Menu css={{ width: theme.gridUnit * 50 }} items={menuItems} />;
  };

  const onSaveQuery = async (query: QueryPayload, clientId: string) => {
    const savedQuery = await dispatch(saveQuery(query, clientId));
    dispatch(addSavedQueryToTabState(queryEditor, savedQuery));
  };

  const renderEditorBottomBar = (hideActions: boolean) => {
    const { allow_ctas: allowCTAS, allow_cvas: allowCVAS } = database || {};

    const showMenu = allowCTAS || allowCVAS;
    const menuItems: MenuItemType[] = [
      allowCTAS && {
        key: '1',
        label: t('CREATE TABLE AS'),
        onClick: () => {
          logAction(LOG_ACTIONS_SQLLAB_CREATE_TABLE_AS, {
            shortcut: false,
          });
          setShowCreateAsModal(true);
          setCreateAs(CtasEnum.Table);
        },
      },
      allowCVAS && {
        key: '2',
        label: t('CREATE VIEW AS'),
        onClick: () => {
          logAction(LOG_ACTIONS_SQLLAB_CREATE_VIEW_AS, {
            shortcut: false,
          });
          setShowCreateAsModal(true);
          setCreateAs(CtasEnum.View);
        },
      },
    ].filter(Boolean) as MenuItemType[];

    const runMenuBtn = <Menu items={menuItems} />;

    return (
      <StyledToolbar className="sql-toolbar" id="js-sql-toolbar">
        {hideActions ? (
          <Alert
            type="warning"
            message={t(
              'The database that was used to generate this query could not be found',
            )}
            description={t(
              'Choose one of the available databases on the left panel.',
            )}
            closable={false}
          />
        ) : (
          <>
            <div className="leftItems">
              <span>
                <RunQueryActionButton
                  allowAsync={database?.allow_run_async === true}
                  queryEditorId={queryEditor.id}
                  queryState={latestQuery?.state}
                  runQuery={runQuery}
                  stopQuery={stopQuery}
                  overlayCreateAsMenu={showMenu ? runMenuBtn : null}
                />
              </span>
              {isFeatureEnabled(FeatureFlag.EstimateQueryCost) &&
                database?.allows_cost_estimate && (
                  <span>
                    <EstimateQueryCostButton
                      getEstimate={getQueryCostEstimate}
                      queryEditorId={queryEditor.id}
                      tooltip={t('Estimate the cost before running a query')}
                    />
                  </span>
                )}
              <span>
                <QueryLimitSelect
                  queryEditorId={queryEditor.id}
                  maxRow={maxRow}
                  defaultQueryLimit={defaultQueryLimit}
                />
              </span>
              {latestQuery && (
                <Timer
                  startTime={latestQuery.startDttm}
                  endTime={latestQuery.endDttm}
                  status={STATE_TYPE_MAP[latestQuery.state]}
                  isRunning={latestQuery.state === 'running'}
                />
              )}
            </div>
            <div className="rightItems">
              <span>
                <SaveQuery
                  queryEditorId={queryEditor.id}
                  columns={latestQuery?.results?.columns || []}
                  onSave={onSaveQuery}
                  onUpdate={(query, remoteId) =>
                    dispatch(updateSavedQuery(query, remoteId))
                  }
                  saveQueryWarning={saveQueryWarning}
                  database={database}
                />
              </span>
              <span>
                <ShareSqlLabQuery queryEditorId={queryEditor.id} />
              </span>
              <Dropdown
                dropdownRender={() => renderDropdown()}
                trigger={['click']}
              >
                <Button
                  buttonSize="xsmall"
                  showMarginRight={false}
                  buttonStyle="link"
                >
                  <Icons.EllipsisOutlined />
                </Button>
              </Dropdown>
            </div>
          </>
        )}
      </StyledToolbar>
    );
  };

  const handleCursorPositionChange = (newPosition: CursorPosition) => {
    dispatch(queryEditorSetCursorPosition(queryEditor, newPosition));
  };

  const copyQuery = (callback: (text: string) => void) => {
    callback(currentSQL.current);
  };
  const renderCopyQueryButton = () => (
    <Button type="primary">{t('COPY QUERY')}</Button>
  );

  const renderDatasetWarning = () => (
    <Alert
      css={css`
        margin-bottom: ${theme.sizeUnit * 2}px;
        padding-top: ${theme.sizeUnit * 4}px;
        .antd5-alert-action {
          align-self: center;
        }
      `}
      type="info"
      action={
        <CopyToClipboard
          wrapText={false}
          copyNode={renderCopyQueryButton()}
          getText={copyQuery}
        />
      }
      description={
        <div
          css={css`
            display: flex;
            justify-content: space-between;
            align-items: center;
          `}
        >
          <div
            css={css`
              display: flex;
              flex-direction: column;
            `}
          >
            <p
              css={css`
                font-size: ${theme.fontSize}px;
                font-weight: ${theme.fontWeightStrong};
                color: ${theme.colorPrimaryText};
              `}
            >
              {' '}
              {t(`You are edting a query from the virtual dataset `) +
                queryEditor.name}
            </p>
            <p
              css={css`
                font-size: ${theme.fontSize}px;
                font-weight: ${theme.fontWeightStrong};
                color: ${theme.colorPrimaryText};
              `}
            >
              {t(
                'After making the changes, copy the query and paste in the virtual dataset SQL snippet settings.',
              )}{' '}
            </p>
          </div>
        </div>
      }
      message=""
    />
  );

  const queryPane = () => {
    const { aceEditorHeight, southPaneHeight } =
      getAceEditorAndSouthPaneHeights(height, northPercent, southPercent);
    return (
      <Split
        expandToMin
        className="queryPane"
        sizes={[northPercent, southPercent]}
        elementStyle={elementStyle}
        minSize={queryEditor.isDataset ? 400 : 200}
        direction="vertical"
        gutterSize={SQL_EDITOR_GUTTER_HEIGHT}
        onDragStart={onResizeStart}
        onDragEnd={onResizeEnd}
      >
        <div ref={northPaneRef} className="north-pane">
          {SqlFormExtension && (
            <SqlFormExtension
              queryEditorId={queryEditor.id}
              setQueryEditorAndSaveSqlWithDebounce={
                setQueryEditorAndSaveSqlWithDebounce
              }
              startQuery={startQuery}
            />
          )}
          {queryEditor.isDataset && renderDatasetWarning()}
          {isActive && (
            <AceEditorWrapper
              autocomplete={autocompleteEnabled && !isTempId(queryEditor.id)}
              onBlur={onSqlChanged}
              onChange={onSqlChanged}
              queryEditorId={queryEditor.id}
              onCursorPositionChange={handleCursorPositionChange}
              height={`${aceEditorHeight}px`}
              hotkeys={hotkeys}
            />
          )}
          {renderEditorBottomBar(showEmptyState)}
        </div>
        <SouthPane
          queryEditorId={queryEditor.id}
          latestQueryId={latestQuery?.id}
          height={southPaneHeight}
          displayLimit={displayLimit}
          defaultQueryLimit={defaultQueryLimit}
        />
      </Split>
    );
  };

  const createViewModalTitle =
    createAs === CtasEnum.View ? 'CREATE VIEW AS' : 'CREATE TABLE AS';

  const createModalPlaceHolder =
    createAs === CtasEnum.View
      ? t('Specify name to CREATE VIEW AS schema in: public')
      : t('Specify name to CREATE TABLE AS schema in: public');

  const leftBarStateClass = hideLeftBar
    ? 'schemaPane-exit-done'
    : 'schemaPane-enter-done';
  return (
    <StyledSqlEditor ref={sqlEditorRef} className="SqlEditor">
      <CSSTransition classNames="schemaPane" in={!hideLeftBar} timeout={300}>
        <ResizableSidebar
          id={`sqllab:${queryEditor.id}`}
          minWidth={SQL_EDITOR_LEFTBAR_WIDTH}
          initialWidth={SQL_EDITOR_LEFTBAR_WIDTH}
          enable={!hideLeftBar}
        >
          {adjustedWidth => (
            <StyledSidebar
              className={`schemaPane ${leftBarStateClass}`}
              width={adjustedWidth}
              hide={hideLeftBar}
            >
              <SqlEditorLeftBar
                database={database}
                queryEditorId={queryEditor.id}
              />
            </StyledSidebar>
          )}
        </ResizableSidebar>
      </CSSTransition>
      {shouldLoadQueryEditor ? (
        <div
          data-test="sqlEditor-loading"
          css={css`
            flex: 1;
            padding: ${theme.sizeUnit * 4}px;
          `}
        >
          <Skeleton active />
        </div>
      ) : showEmptyState && !hasSqlStatement ? (
        <EmptyState
          image="vector.svg"
          size="large"
          title={t('Select a database to write a query')}
          description={t(
            'Choose one of the available databases from the panel on the left.',
          )}
        />
      ) : (
        queryPane()
      )}
      <Modal
        show={showCreateAsModal}
        title={t(createViewModalTitle)}
        onHide={() => setShowCreateAsModal(false)}
        footer={
          <>
            <Button onClick={() => setShowCreateAsModal(false)}>
              {t('Cancel')}
            </Button>
            {createAs === CtasEnum.Table && (
              <Button
                buttonStyle="primary"
                disabled={ctas.length === 0}
                onClick={createTableAs}
              >
                {t('Create')}
              </Button>
            )}
            {createAs === CtasEnum.View && (
              <Button
                buttonStyle="primary"
                disabled={ctas.length === 0}
                onClick={createViewAs}
              >
                {t('Create')}
              </Button>
            )}
          </>
        }
      >
        <span>{t('Name')}</span>
        <Input placeholder={createModalPlaceHolder} onChange={ctasChanged} />
      </Modal>
    </StyledSqlEditor>
  );
};

export default SqlEditor;<|MERGE_RESOLUTION|>--- conflicted
+++ resolved
@@ -64,7 +64,7 @@
 import ResizableSidebar from 'src/components/ResizableSidebar';
 import { Skeleton } from '@superset-ui/core/components/Skeleton';
 import { Switch } from '@superset-ui/core/components/Switch';
-import { Menu } from '@superset-ui/core/components/Menu';
+import { Menu, MenuItemType } from '@superset-ui/core/components/Menu';
 import { Icons } from '@superset-ui/core/components/Icons';
 import { detectOS } from 'src/utils/common';
 import {
@@ -117,12 +117,7 @@
   LOG_ACTIONS_SQLLAB_STOP_QUERY,
   Logger,
 } from 'src/logger/LogUtils';
-<<<<<<< HEAD
 import { CopyToClipboard } from 'src/components';
-=======
-import { MenuItemType } from 'antd-v5/lib/menu/interface';
-import CopyToClipboard from 'src/components/CopyToClipboard';
->>>>>>> 4d6cdf4f
 import TemplateParamsEditor from '../TemplateParamsEditor';
 import SouthPane from '../SouthPane';
 import SaveQuery, { QueryPayload } from '../SaveQuery';
@@ -715,32 +710,6 @@
     const scheduleToolTip = successful
       ? t('Schedule the query periodically')
       : t('You must run the query successfully first');
-<<<<<<< HEAD
-    return (
-      <Menu css={{ width: theme.sizeUnit * 50 }}>
-        <Menu.Item css={{ display: 'flex', justifyContent: 'space-between' }}>
-          {' '}
-          <span>{t('Render HTML')}</span>{' '}
-          <Switch
-            checked={renderHTMLEnabled}
-            onChange={handleToggleRenderHTMLEnabled}
-          />{' '}
-        </Menu.Item>
-        <Menu.Item css={{ display: 'flex', justifyContent: 'space-between' }}>
-          {' '}
-          <span>{t('Autocomplete')}</span>{' '}
-          <Switch
-            checked={autocompleteEnabled}
-            onChange={handleToggleAutocompleteEnabled}
-          />{' '}
-        </Menu.Item>
-        {isFeatureEnabled(FeatureFlag.EnableTemplateProcessing) && (
-          <Menu.Item>
-            <TemplateParamsEditor
-              language="json"
-              onChange={params => {
-                dispatch(queryEditorSetTemplateParams(qe, params));
-=======
 
     const menuItems: MenuItemType[] = [
       {
@@ -753,7 +722,6 @@
               onChange={(checked, event) => {
                 event.stopPropagation();
                 handleToggleRenderHTMLEnabled();
->>>>>>> 4d6cdf4f
               }}
             />
           </div>
