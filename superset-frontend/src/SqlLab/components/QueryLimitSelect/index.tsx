/**
 * Licensed to the Apache Software Foundation (ASF) under one
 * or more contributor license agreements.  See the NOTICE file
 * distributed with this work for additional information
 * regarding copyright ownership.  The ASF licenses this file
 * to you under the Apache License, Version 2.0 (the
 * "License"); you may not use this file except in compliance
 * with the License.  You may obtain a copy of the License at
 *
 *   http://www.apache.org/licenses/LICENSE-2.0
 *
 * Unless required by applicable law or agreed to in writing,
 * software distributed under the License is distributed on an
 * "AS IS" BASIS, WITHOUT WARRANTIES OR CONDITIONS OF ANY
 * KIND, either express or implied.  See the License for the
 * specific language governing permissions and limitations
 * under the License.
 */
import { useDispatch } from 'react-redux';
import { useTheme, t } from '@superset-ui/core';
import { Dropdown } from 'src/components/Dropdown';
import { Menu } from 'src/components/Menu';
import Icons from 'src/components/Icons';
import { queryEditorSetQueryLimit } from 'src/SqlLab/actions/sqlLab';
import useQueryEditor from 'src/SqlLab/hooks/useQueryEditor';
import Button from 'src/components/Button';

export interface QueryLimitSelectProps {
  queryEditorId: string;
  maxRow: number;
  defaultQueryLimit: number;
}

export function convertToNumWithSpaces(num: number) {
  return num.toString().replace(/(\d)(?=(\d{3})+(?!\d))/g, '$1 ');
}

function renderQueryLimit(
  maxRow: number,
  setQueryLimit: (limit: number) => void,
) {
  const limitDropdown = [];

  // Construct limit dropdown as increasing powers of ten until we reach SQL_MAX_ROW
  for (let i = 10; i < maxRow; i *= 10) {
    limitDropdown.push(i);
  }
  limitDropdown.push(maxRow);

  return (
    <Menu>
      {[...new Set(limitDropdown)].map(limit => (
        <Menu.Item key={`${limit}`} onClick={() => setQueryLimit(limit)}>
          {/* // eslint-disable-line no-use-before-define */}
          {convertToNumWithSpaces(limit)}{' '}
        </Menu.Item>
      ))}
    </Menu>
  );
}

const QueryLimitSelect = ({
  queryEditorId,
  maxRow,
  defaultQueryLimit,
}: QueryLimitSelectProps) => {
  const theme = useTheme();
  const dispatch = useDispatch();

  const queryEditor = useQueryEditor(queryEditorId, ['id', 'queryLimit']);
  const queryLimit = queryEditor.queryLimit || defaultQueryLimit;
  const setQueryLimit = (updatedQueryLimit: number) =>
    dispatch(queryEditorSetQueryLimit(queryEditor, updatedQueryLimit));

  return (
<<<<<<< HEAD
    <LimitSelectStyled>
      <AntdDropdown
        overlay={renderQueryLimit(maxRow, setQueryLimit)}
        trigger={['click']}
      >
        <button type="button" onClick={e => e.preventDefault()}>
          <span>{t('LIMIT')}:</span>
          <span className="limitDropdown">
            {convertToNumWithSpaces(queryLimit)}
          </span>
          <Icons.CaretDownOutlined
            iconSize="m"
            iconColor={theme.colors.grayscale.base}
          />
        </button>
      </AntdDropdown>
    </LimitSelectStyled>
=======
    <Dropdown
      dropdownRender={() => renderQueryLimit(maxRow, setQueryLimit)}
      trigger={['click']}
    >
      <Button size="small" showMarginRight={false} type="link">
        <span>{t('LIMIT')}:</span>
        <span className="limitDropdown">
          {convertToNumWithSpaces(queryLimit)}
        </span>
        <Icons.TriangleDown iconColor={theme.colors.grayscale.base} />
      </Button>
    </Dropdown>
>>>>>>> 937d40cd
  );
};

export default QueryLimitSelect;<|MERGE_RESOLUTION|>--- conflicted
+++ resolved
@@ -73,25 +73,6 @@
     dispatch(queryEditorSetQueryLimit(queryEditor, updatedQueryLimit));
 
   return (
-<<<<<<< HEAD
-    <LimitSelectStyled>
-      <AntdDropdown
-        overlay={renderQueryLimit(maxRow, setQueryLimit)}
-        trigger={['click']}
-      >
-        <button type="button" onClick={e => e.preventDefault()}>
-          <span>{t('LIMIT')}:</span>
-          <span className="limitDropdown">
-            {convertToNumWithSpaces(queryLimit)}
-          </span>
-          <Icons.CaretDownOutlined
-            iconSize="m"
-            iconColor={theme.colors.grayscale.base}
-          />
-        </button>
-      </AntdDropdown>
-    </LimitSelectStyled>
-=======
     <Dropdown
       dropdownRender={() => renderQueryLimit(maxRow, setQueryLimit)}
       trigger={['click']}
@@ -101,10 +82,12 @@
         <span className="limitDropdown">
           {convertToNumWithSpaces(queryLimit)}
         </span>
-        <Icons.TriangleDown iconColor={theme.colors.grayscale.base} />
+        <Icons.CaretDownOutlined
+          iconSize="m"
+          iconColor={theme.colors.grayscale.base}
+        />
       </Button>
     </Dropdown>
->>>>>>> 937d40cd
   );
 };
 
