--- conflicted
+++ resolved
@@ -16,11 +16,7 @@
  * specific language governing permissions and limitations
  * under the License.
  */
-<<<<<<< HEAD
-import React from 'react';
-=======
 import React, { useMemo } from 'react';
->>>>>>> 16654034
 import { t, styled, useTheme } from '@superset-ui/core';
 
 import { Menu } from 'src/components/Menu';
@@ -100,11 +96,8 @@
 }: Props) => {
   const theme = useTheme();
 
-<<<<<<< HEAD
-=======
   const userOS = detectOS();
 
->>>>>>> 16654034
   const shouldShowStopBtn =
     !!queryState && ['running', 'pending'].indexOf(queryState) > -1;
 
