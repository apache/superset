/**
 * Licensed to the Apache Software Foundation (ASF) under one
 * or more contributor license agreements.  See the NOTICE file
 * distributed with this work for additional information
 * regarding copyright ownership.  The ASF licenses this file
 * to you under the Apache License, Version 2.0 (the
 * "License"); you may not use this file except in compliance
 * with the License.  You may obtain a copy of the License at
 *
 *   http://www.apache.org/licenses/LICENSE-2.0
 *
 * Unless required by applicable law or agreed to in writing,
 * software distributed under the License is distributed on an
 * "AS IS" BASIS, WITHOUT WARRANTIES OR CONDITIONS OF ANY
 * KIND, either express or implied.  See the License for the
 * specific language governing permissions and limitations
 * under the License.
 */
import React, { useCallback, useEffect, useState } from 'react';
import { useDispatch } from 'react-redux';
import ButtonGroup from 'src/components/ButtonGroup';
import Alert from 'src/components/Alert';
import Button from 'src/components/Button';
import shortid from 'shortid';
import { QueryResponse, QueryState, styled, t } from '@superset-ui/core';
import { usePrevious } from 'src/hooks/usePrevious';
import ErrorMessageWithStackTrace from 'src/components/ErrorMessage/ErrorMessageWithStackTrace';
import {
  ISaveableDatasource,
  ISimpleColumn,
  SaveDatasetModal,
} from 'src/SqlLab/components/SaveDatasetModal';
import { UserWithPermissionsAndRoles } from 'src/types/bootstrapTypes';
import { EXPLORE_CHART_DEFAULT } from 'src/SqlLab/types';
import { mountExploreUrl } from 'src/explore/exploreUtils';
import { postFormData } from 'src/explore/exploreUtils/formData';
import ProgressBar from 'src/components/ProgressBar';
import Loading from 'src/components/Loading';
import FilterableTable, {
  MAX_COLUMNS_FOR_TABLE,
} from 'src/components/FilterableTable';
import CopyToClipboard from 'src/components/CopyToClipboard';
import { addDangerToast } from 'src/components/MessageToasts/actions';
import { prepareCopyToClipboardTabularData } from 'src/utils/common';
<<<<<<< HEAD
import { exploreChart } from 'src/explore/exploreUtils';
import { CtasEnum } from 'src/SqlLab/actions/sqlLab';
import { Query } from 'src/SqlLab/types';
import ObjectTags from 'src/components/ObjectTags';
=======
import {
  addQueryEditor,
  clearQueryResults,
  CtasEnum,
  fetchQueryResults,
  reFetchQueryResults,
  reRunQuery,
} from 'src/SqlLab/actions/sqlLab';
import { URL_PARAMS } from 'src/constants';
>>>>>>> 53993652
import ExploreCtasResultsButton from '../ExploreCtasResultsButton';
import ExploreResultsButton from '../ExploreResultsButton';
import HighlightedSql from '../HighlightedSql';
import QueryStateLabel from '../QueryStateLabel';

enum LIMITING_FACTOR {
  QUERY = 'QUERY',
  QUERY_AND_DROPDOWN = 'QUERY_AND_DROPDOWN',
  DROPDOWN = 'DROPDOWN',
  NOT_LIMITED = 'NOT_LIMITED',
}

export interface ResultSetProps {
  cache?: boolean;
  csv?: boolean;
  database?: Record<string, any>;
  displayLimit: number;
  height: number;
  query: QueryResponse;
  search?: boolean;
  showSql?: boolean;
  visualize?: boolean;
  user: UserWithPermissionsAndRoles;
  defaultQueryLimit: number;
}

const ResultlessStyles = styled.div`
  position: relative;
  min-height: ${({ theme }) => theme.gridUnit * 25}px;
  [role='alert'] {
    margin-top: ${({ theme }) => theme.gridUnit * 2}px;
  }
  .sql-result-track-job {
    margin-top: ${({ theme }) => theme.gridUnit * 2}px;
  }
`;

// Making text render line breaks/tabs as is as monospace,
// but wrapping text too so text doesn't overflow
const MonospaceDiv = styled.div`
  font-family: ${({ theme }) => theme.typography.families.monospace};
  white-space: pre;
  word-break: break-word;
  overflow-x: auto;
  white-space: pre-wrap;
`;

const ReturnedRows = styled.div`
  font-size: ${({ theme }) => theme.typography.sizes.s}px;
  line-height: ${({ theme }) => theme.gridUnit * 6}px;
`;

const ResultSetControls = styled.div`
  display: flex;
  justify-content: space-between;
  padding: ${({ theme }) => 2 * theme.gridUnit}px 0;
`;

const ResultSetButtons = styled.div`
  display: grid;
  grid-auto-flow: column;
  padding-right: ${({ theme }) => 2 * theme.gridUnit}px;
`;

const LimitMessage = styled.span`
  color: ${({ theme }) => theme.colors.secondary.light1};
  margin-left: ${({ theme }) => theme.gridUnit * 2}px;
`;

<<<<<<< HEAD
const StyledObjectTagsContainer = styled.div`
  display: flex;
  padding-left: 8px;
`;

const updateDataset = async (
  dbId: number,
  datasetId: number,
  sql: string,
  columns: Array<Record<string, any>>,
  owners: [number],
  overrideColumns: boolean,
) => {
  const endpoint = `api/v1/dataset/${datasetId}?override_columns=${overrideColumns}`;
  const headers = { 'Content-Type': 'application/json' };
  const body = JSON.stringify({
    sql,
    columns,
    owners,
    database_id: dbId,
  });

  const data: JsonResponse = await SupersetClient.put({
    endpoint,
    headers,
    body,
  });
  return data.json.result;
};

export default class ResultSet extends React.PureComponent<
  ResultSetProps,
  ResultSetState
> {
  static defaultProps = {
    cache: false,
    csv: true,
    database: {},
    search: true,
    showSql: false,
    visualize: true,
  };

  constructor(props: ResultSetProps) {
    super(props);
    this.state = {
      searchText: '',
      showExploreResultsButton: false,
      data: [],
      showSaveDatasetModal: false,
      newSaveDatasetName: this.getDefaultDatasetName(),
      saveDatasetRadioBtnState: DatasetRadioState.SAVE_NEW,
      shouldOverwriteDataSet: false,
      datasetToOverwrite: {},
      saveModalAutocompleteValue: '',
      userDatasetOptions: [],
      alertIsOpen: false,
    };
    this.changeSearch = this.changeSearch.bind(this);
    this.fetchResults = this.fetchResults.bind(this);
    this.popSelectStar = this.popSelectStar.bind(this);
    this.reFetchQueryResults = this.reFetchQueryResults.bind(this);
    this.toggleExploreResultsButton =
      this.toggleExploreResultsButton.bind(this);
    this.handleSaveInDataset = this.handleSaveInDataset.bind(this);
    this.handleHideSaveModal = this.handleHideSaveModal.bind(this);
    this.handleDatasetNameChange = this.handleDatasetNameChange.bind(this);
    this.handleSaveDatasetRadioBtnState =
      this.handleSaveDatasetRadioBtnState.bind(this);
    this.handleOverwriteCancel = this.handleOverwriteCancel.bind(this);
    this.handleOverwriteDataset = this.handleOverwriteDataset.bind(this);
    this.handleOverwriteDatasetOption =
      this.handleOverwriteDatasetOption.bind(this);
    this.handleSaveDatasetModalSearch = debounce(
      this.handleSaveDatasetModalSearch.bind(this),
      1000,
    );
    this.handleFilterAutocompleteOption =
      this.handleFilterAutocompleteOption.bind(this);
    this.handleOnChangeAutoComplete =
      this.handleOnChangeAutoComplete.bind(this);
    this.handleExploreBtnClick = this.handleExploreBtnClick.bind(this);
  }

  async componentDidMount() {
    // only do this the first time the component is rendered/mounted
    this.reRunQueryIfSessionTimeoutErrorOnMount();
    const userDatasetsOwned = await this.getUserDatasets();
    this.setState({ userDatasetOptions: userDatasetsOwned });
  }

  UNSAFE_componentWillReceiveProps(nextProps: ResultSetProps) {
    // when new results comes in, save them locally and clear in store
    if (
      this.props.cache &&
      !nextProps.query.cached &&
      nextProps.query.results &&
      nextProps.query.results.data &&
      nextProps.query.results.data.length > 0
    ) {
      this.setState({ data: nextProps.query.results.data }, () =>
        this.clearQueryResults(nextProps.query),
      );
    }
=======
const ResultSet = ({
  cache = false,
  csv = true,
  database = {},
  displayLimit,
  height,
  query,
  search = true,
  showSql = false,
  visualize = true,
  user,
  defaultQueryLimit,
}: ResultSetProps) => {
  const [searchText, setSearchText] = useState('');
  const [cachedData, setCachedData] = useState<Record<string, unknown>[]>([]);
  const [showSaveDatasetModal, setShowSaveDatasetModal] = useState(false);
  const [alertIsOpen, setAlertIsOpen] = useState(false);

  const dispatch = useDispatch();

  const reRunQueryIfSessionTimeoutErrorOnMount = useCallback(() => {
>>>>>>> 53993652
    if (
      query.errorMessage &&
      query.errorMessage.indexOf('session timed out') > 0
    ) {
      dispatch(reRunQuery(query));
    }
  }, []);

  useEffect(() => {
    // only do this the first time the component is rendered/mounted
    reRunQueryIfSessionTimeoutErrorOnMount();
  }, [reRunQueryIfSessionTimeoutErrorOnMount]);

  const fetchResults = (query: QueryResponse) => {
    dispatch(fetchQueryResults(query, displayLimit));
  };

  const prevQuery = usePrevious(query);
  useEffect(() => {
    if (cache && query.cached && query?.results?.data?.length > 0) {
      setCachedData(query.results.data);
      dispatch(clearQueryResults(query));
    }
    if (query.resultsKey && query.resultsKey !== prevQuery?.resultsKey) {
      fetchResults(query);
    }
  }, [query, cache]);

  const calculateAlertRefHeight = (alertElement: HTMLElement | null) => {
    if (alertElement) {
      setAlertIsOpen(true);
    } else {
      setAlertIsOpen(false);
    }
  };

  const popSelectStar = (tempSchema: string | null, tempTable: string) => {
    const qe = {
      id: shortid.generate(),
      name: tempTable,
      autorun: false,
      dbId: query.dbId,
      sql: `SELECT * FROM ${tempSchema ? `${tempSchema}.` : ''}${tempTable}`,
    };
    dispatch(addQueryEditor(qe));
  };

  const changeSearch = (event: React.ChangeEvent<HTMLInputElement>) => {
    setSearchText(event.target.value);
  };

  const createExploreResultsOnClick = async () => {
    const { results } = query;

    if (results?.query_id) {
      const key = await postFormData(results.query_id, 'query', {
        ...EXPLORE_CHART_DEFAULT,
        datasource: `${results.query_id}__query`,
        ...{
          all_columns: results.columns.map(column => column.name),
        },
      });
      const url = mountExploreUrl(null, {
        [URL_PARAMS.formDataKey.name]: key,
      });
      window.open(url, '_blank', 'noreferrer');
    } else {
      addDangerToast(t('Unable to create chart without a query id.'));
    }
  };

  const renderControls = () => {
    if (search || visualize || csv) {
      let { data } = query.results;
      if (cache && query.cached) {
        data = cachedData;
      }
      const { columns } = query.results;
      // Added compute logic to stop user from being able to Save & Explore

      const datasource: ISaveableDatasource = {
        columns: query.results.columns as ISimpleColumn[],
        name: query?.tab || 'Untitled',
        dbId: query?.dbId,
        sql: query?.sql,
        templateParams: query?.templateParams,
        schema: query?.schema,
      };

      return (
        <ResultSetControls>
          <SaveDatasetModal
            visible={showSaveDatasetModal}
            onHide={() => setShowSaveDatasetModal(false)}
            buttonTextOnSave={t('Save & Explore')}
            buttonTextOnOverwrite={t('Overwrite & Explore')}
            modalDescription={t(
              'Save this query as a virtual dataset to continue exploring',
            )}
            datasource={datasource}
          />
          <ResultSetButtons>
            {visualize && database?.allows_virtual_table_explore && (
              <ExploreResultsButton
                database={database}
                onClick={createExploreResultsOnClick}
              />
            )}
            {csv && (
              <Button buttonSize="small" href={`/superset/csv/${query.id}`}>
                <i className="fa fa-file-text-o" /> {t('Download to CSV')}
              </Button>
            )}

            <CopyToClipboard
              text={prepareCopyToClipboardTabularData(data, columns)}
              wrapped={false}
              copyNode={
                <Button buttonSize="small">
                  <i className="fa fa-clipboard" /> {t('Copy to Clipboard')}
                </Button>
              }
              hideTooltip
            />
          </ResultSetButtons>
          {search && (
            <input
              type="text"
              onChange={changeSearch}
              value={searchText}
              className="form-control input-sm"
              disabled={columns.length > MAX_COLUMNS_FOR_TABLE}
              placeholder={
                columns.length > MAX_COLUMNS_FOR_TABLE
                  ? t('Too many columns to filter')
                  : t('Filter results')
              }
            />
          )}
        </ResultSetControls>
      );
    }
    return <div />;
  };

  const renderRowsReturned = () => {
    const { results, rows, queryLimit, limitingFactor } = query;
    let limitMessage;
    const limitReached = results?.displayLimitReached;
    const limit = queryLimit || results.query.limit;
    const isAdmin = !!user?.roles?.Admin;
    const rowsCount = Math.min(rows || 0, results?.data?.length || 0);

    const displayMaxRowsReachedMessage = {
      withAdmin: t(
        'The number of results displayed is limited to %(rows)d by the configuration DISPLAY_MAX_ROWS. ' +
          'Please add additional limits/filters or download to csv to see more rows up to ' +
          'the %(limit)d limit.',
        { rows: rowsCount, limit },
      ),
      withoutAdmin: t(
        'The number of results displayed is limited to %(rows)d. ' +
          'Please add additional limits/filters, download to csv, or contact an admin ' +
          'to see more rows up to the %(limit)d limit.',
        { rows: rowsCount, limit },
      ),
    };
    const shouldUseDefaultDropdownAlert =
      limit === defaultQueryLimit &&
      limitingFactor === LIMITING_FACTOR.DROPDOWN;

    if (limitingFactor === LIMITING_FACTOR.QUERY && csv) {
      limitMessage = t(
        'The number of rows displayed is limited to %(rows)d by the query',
        { rows },
      );
    } else if (
      limitingFactor === LIMITING_FACTOR.DROPDOWN &&
      !shouldUseDefaultDropdownAlert
    ) {
      limitMessage = t(
        'The number of rows displayed is limited to %(rows)d by the limit dropdown.',
        { rows },
      );
    } else if (limitingFactor === LIMITING_FACTOR.QUERY_AND_DROPDOWN) {
      limitMessage = t(
        'The number of rows displayed is limited to %(rows)d by the query and limit dropdown.',
        { rows },
      );
    }

    const rowsReturnedMessage = t('%(rows)d rows returned', {
      rows,
    });

    const tooltipText = `${rowsReturnedMessage}. ${limitMessage}`;

    return (
      <ReturnedRows>
        {!limitReached && !shouldUseDefaultDropdownAlert && (
          <span title={tooltipText}>
            {rowsReturnedMessage}
            <LimitMessage>{limitMessage}</LimitMessage>
          </span>
        )}
        {!limitReached && shouldUseDefaultDropdownAlert && (
          <div ref={calculateAlertRefHeight}>
            <Alert
              type="warning"
              message={t('%(rows)d rows returned', { rows })}
              onClose={() => setAlertIsOpen(false)}
              description={t(
                'The number of rows displayed is limited to %s by the dropdown.',
                rows,
              )}
            />
          </div>
        )}
        {limitReached && (
          <div ref={calculateAlertRefHeight}>
            <Alert
              type="warning"
              onClose={() => setAlertIsOpen(false)}
              message={t('%(rows)d rows returned', { rows: rowsCount })}
              description={
                isAdmin
                  ? displayMaxRowsReachedMessage.withAdmin
                  : displayMaxRowsReachedMessage.withoutAdmin
              }
            />
          </div>
        )}
      </ReturnedRows>
    );
  };

  const limitReached = query?.results?.displayLimitReached;
  let sql;
  let exploreDBId = query.dbId;
  if (database?.explore_database_id) {
    exploreDBId = database.explore_database_id;
  }

  let trackingUrl;
  if (
    query.trackingUrl &&
    query.state !== QueryState.SUCCESS &&
    query.state !== QueryState.FETCHING
  ) {
    trackingUrl = (
      <Button
        className="sql-result-track-job"
        buttonSize="small"
        href={query.trackingUrl}
        target="_blank"
      >
        {query.state === QueryState.RUNNING
          ? t('Track job')
          : t('See query details')}
      </Button>
    );
  }

  if (showSql) {
    sql = <HighlightedSql sql={query.sql} />;
  }

  if (query.state === QueryState.STOPPED) {
    return <Alert type="warning" message={t('Query was stopped')} />;
  }

  if (query.state === QueryState.FAILED) {
    return (
      <ResultlessStyles>
        <ErrorMessageWithStackTrace
          title={t('Database error')}
          error={query?.errors?.[0]}
          subtitle={<MonospaceDiv>{query.errorMessage}</MonospaceDiv>}
          copyText={query.errorMessage || undefined}
          link={query.link}
          source="sqllab"
        />
        {trackingUrl}
      </ResultlessStyles>
    );
  }

  if (query.state === QueryState.SUCCESS && query.ctas) {
    const { tempSchema, tempTable } = query;
    let object = 'Table';
    if (query.ctas_method === CtasEnum.VIEW) {
      object = 'View';
    }
    return (
      <div>
        <Alert
          type="info"
          message={
            <>
              {t(object)} [
              <strong>
                {tempSchema ? `${tempSchema}.` : ''}
                {tempTable}
              </strong>
              ] {t('was created')} &nbsp;
              <ButtonGroup>
                <Button
                  buttonSize="small"
                  className="m-r-5"
                  onClick={() => popSelectStar(tempSchema, tempTable)}
                >
                  {t('Query in a new tab')}
                </Button>
                <ExploreCtasResultsButton
                  table={tempTable}
                  schema={tempSchema}
                  dbId={exploreDBId}
                />
              </ButtonGroup>
            </>
          }
        />
      </div>
    );
  }

  if (query.state === QueryState.SUCCESS && query.results) {
    const { results } = query;
    // Accounts for offset needed for height of ResultSetRowsReturned component if !limitReached
    const rowMessageHeight = !limitReached ? 32 : 0;
    // Accounts for offset needed for height of Alert if this.state.alertIsOpen
    const alertContainerHeight = 70;
    // We need to calculate the height of this.renderRowsReturned()
    // if we want results panel to be proper height because the
    // FilterTable component needs an explicit height to render
    // react-virtualized Table component
    const rowsHeight = alertIsOpen
      ? height - alertContainerHeight
      : height - rowMessageHeight;
    let data;
    if (cache && query.cached) {
      data = cachedData;
    } else if (results?.data) {
      ({ data } = results);
    }
    if (data && data.length > 0) {
      const expandedColumns = results.expanded_columns
        ? results.expanded_columns.map(col => col.name)
        : [];
      return (
        <>
          {renderControls()}
          {renderRowsReturned()}
          {sql}
          <FilterableTable
            data={data}
            orderedColumnKeys={results.columns.map(col => col.name)}
            height={rowsHeight}
            filterText={searchText}
            expandedColumns={expandedColumns}
          />
        </>
      );
    }
<<<<<<< HEAD
    if (query.state === 'success' && query.results) {
      const { results } = query;
      const height = this.state.alertIsOpen
        ? this.props.height - 70
        : this.props.height;
      let data;
      if (this.props.cache && query.cached) {
        ({ data } = this.state);
      } else if (results && results.data) {
        ({ data } = results);
      }
      if (data && data.length > 0) {
        const expandedColumns = results.expanded_columns
          ? results.expanded_columns.map(col => col.name)
          : [];
        return (
          <>
            <StyledObjectTagsContainer>
              <ObjectTags
                objectId={Number(this.props.query.queryId)}
                objectType="query"
              />
            </StyledObjectTagsContainer>
            {this.renderControls()}
            {this.renderRowsReturned()}
            {sql}
            <FilterableTable
              data={data}
              orderedColumnKeys={results.columns.map(col => col.name)}
              height={height}
              filterText={this.state.searchText}
              expandedColumns={expandedColumns}
            />
          </>
        );
      }
      if (data && data.length === 0) {
        return (
          <Alert type="warning" message={t('The query returned no data')} />
        );
      }
=======
    if (data && data.length === 0) {
      return <Alert type="warning" message={t('The query returned no data')} />;
>>>>>>> 53993652
    }
  }

  if (query.cached || (query.state === QueryState.SUCCESS && !query.results)) {
    if (query.isDataPreview) {
      return (
        <Button
          buttonSize="small"
          buttonStyle="primary"
          onClick={() =>
            dispatch(
              reFetchQueryResults({
                ...query,
                isDataPreview: true,
              }),
            )
          }
        >
          {t('Fetch data preview')}
        </Button>
      );
    }
    if (query.resultsKey) {
      return (
        <Button
          buttonSize="small"
          buttonStyle="primary"
          onClick={() => fetchResults(query)}
        >
          {t('Refetch results')}
        </Button>
      );
    }
  }

  let progressBar;
  if (query.progress > 0) {
    progressBar = (
      <ProgressBar percent={parseInt(query.progress.toFixed(0), 10)} striped />
    );
  }

  const progressMsg = query?.extra?.progress ?? null;

  return (
    <ResultlessStyles>
      <div>{!progressBar && <Loading position="normal" />}</div>
      {/* show loading bar whenever progress bar is completed but needs time to render */}
      <div>{query.progress === 100 && <Loading position="normal" />}</div>
      <QueryStateLabel query={query} />
      <div>{progressMsg && <Alert type="success" message={progressMsg} />}</div>
      <div>{query.progress !== 100 && progressBar}</div>
      {trackingUrl && <div>{trackingUrl}</div>}
    </ResultlessStyles>
  );
};

export default ResultSet;<|MERGE_RESOLUTION|>--- conflicted
+++ resolved
@@ -42,12 +42,7 @@
 import CopyToClipboard from 'src/components/CopyToClipboard';
 import { addDangerToast } from 'src/components/MessageToasts/actions';
 import { prepareCopyToClipboardTabularData } from 'src/utils/common';
-<<<<<<< HEAD
-import { exploreChart } from 'src/explore/exploreUtils';
-import { CtasEnum } from 'src/SqlLab/actions/sqlLab';
-import { Query } from 'src/SqlLab/types';
 import ObjectTags from 'src/components/ObjectTags';
-=======
 import {
   addQueryEditor,
   clearQueryResults,
@@ -57,7 +52,6 @@
   reRunQuery,
 } from 'src/SqlLab/actions/sqlLab';
 import { URL_PARAMS } from 'src/constants';
->>>>>>> 53993652
 import ExploreCtasResultsButton from '../ExploreCtasResultsButton';
 import ExploreResultsButton from '../ExploreResultsButton';
 import HighlightedSql from '../HighlightedSql';
@@ -127,112 +121,11 @@
   margin-left: ${({ theme }) => theme.gridUnit * 2}px;
 `;
 
-<<<<<<< HEAD
 const StyledObjectTagsContainer = styled.div`
   display: flex;
   padding-left: 8px;
 `;
 
-const updateDataset = async (
-  dbId: number,
-  datasetId: number,
-  sql: string,
-  columns: Array<Record<string, any>>,
-  owners: [number],
-  overrideColumns: boolean,
-) => {
-  const endpoint = `api/v1/dataset/${datasetId}?override_columns=${overrideColumns}`;
-  const headers = { 'Content-Type': 'application/json' };
-  const body = JSON.stringify({
-    sql,
-    columns,
-    owners,
-    database_id: dbId,
-  });
-
-  const data: JsonResponse = await SupersetClient.put({
-    endpoint,
-    headers,
-    body,
-  });
-  return data.json.result;
-};
-
-export default class ResultSet extends React.PureComponent<
-  ResultSetProps,
-  ResultSetState
-> {
-  static defaultProps = {
-    cache: false,
-    csv: true,
-    database: {},
-    search: true,
-    showSql: false,
-    visualize: true,
-  };
-
-  constructor(props: ResultSetProps) {
-    super(props);
-    this.state = {
-      searchText: '',
-      showExploreResultsButton: false,
-      data: [],
-      showSaveDatasetModal: false,
-      newSaveDatasetName: this.getDefaultDatasetName(),
-      saveDatasetRadioBtnState: DatasetRadioState.SAVE_NEW,
-      shouldOverwriteDataSet: false,
-      datasetToOverwrite: {},
-      saveModalAutocompleteValue: '',
-      userDatasetOptions: [],
-      alertIsOpen: false,
-    };
-    this.changeSearch = this.changeSearch.bind(this);
-    this.fetchResults = this.fetchResults.bind(this);
-    this.popSelectStar = this.popSelectStar.bind(this);
-    this.reFetchQueryResults = this.reFetchQueryResults.bind(this);
-    this.toggleExploreResultsButton =
-      this.toggleExploreResultsButton.bind(this);
-    this.handleSaveInDataset = this.handleSaveInDataset.bind(this);
-    this.handleHideSaveModal = this.handleHideSaveModal.bind(this);
-    this.handleDatasetNameChange = this.handleDatasetNameChange.bind(this);
-    this.handleSaveDatasetRadioBtnState =
-      this.handleSaveDatasetRadioBtnState.bind(this);
-    this.handleOverwriteCancel = this.handleOverwriteCancel.bind(this);
-    this.handleOverwriteDataset = this.handleOverwriteDataset.bind(this);
-    this.handleOverwriteDatasetOption =
-      this.handleOverwriteDatasetOption.bind(this);
-    this.handleSaveDatasetModalSearch = debounce(
-      this.handleSaveDatasetModalSearch.bind(this),
-      1000,
-    );
-    this.handleFilterAutocompleteOption =
-      this.handleFilterAutocompleteOption.bind(this);
-    this.handleOnChangeAutoComplete =
-      this.handleOnChangeAutoComplete.bind(this);
-    this.handleExploreBtnClick = this.handleExploreBtnClick.bind(this);
-  }
-
-  async componentDidMount() {
-    // only do this the first time the component is rendered/mounted
-    this.reRunQueryIfSessionTimeoutErrorOnMount();
-    const userDatasetsOwned = await this.getUserDatasets();
-    this.setState({ userDatasetOptions: userDatasetsOwned });
-  }
-
-  UNSAFE_componentWillReceiveProps(nextProps: ResultSetProps) {
-    // when new results comes in, save them locally and clear in store
-    if (
-      this.props.cache &&
-      !nextProps.query.cached &&
-      nextProps.query.results &&
-      nextProps.query.results.data &&
-      nextProps.query.results.data.length > 0
-    ) {
-      this.setState({ data: nextProps.query.results.data }, () =>
-        this.clearQueryResults(nextProps.query),
-      );
-    }
-=======
 const ResultSet = ({
   cache = false,
   csv = true,
@@ -254,7 +147,6 @@
   const dispatch = useDispatch();
 
   const reRunQueryIfSessionTimeoutErrorOnMount = useCallback(() => {
->>>>>>> 53993652
     if (
       query.errorMessage &&
       query.errorMessage.indexOf('session timed out') > 0
@@ -606,6 +498,12 @@
         : [];
       return (
         <>
+          <StyledObjectTagsContainer>
+            <ObjectTags
+              objectId={Number(this.props.query.queryId)}
+              objectType="query"
+            />
+          </StyledObjectTagsContainer>
           {renderControls()}
           {renderRowsReturned()}
           {sql}
@@ -619,52 +517,8 @@
         </>
       );
     }
-<<<<<<< HEAD
-    if (query.state === 'success' && query.results) {
-      const { results } = query;
-      const height = this.state.alertIsOpen
-        ? this.props.height - 70
-        : this.props.height;
-      let data;
-      if (this.props.cache && query.cached) {
-        ({ data } = this.state);
-      } else if (results && results.data) {
-        ({ data } = results);
-      }
-      if (data && data.length > 0) {
-        const expandedColumns = results.expanded_columns
-          ? results.expanded_columns.map(col => col.name)
-          : [];
-        return (
-          <>
-            <StyledObjectTagsContainer>
-              <ObjectTags
-                objectId={Number(this.props.query.queryId)}
-                objectType="query"
-              />
-            </StyledObjectTagsContainer>
-            {this.renderControls()}
-            {this.renderRowsReturned()}
-            {sql}
-            <FilterableTable
-              data={data}
-              orderedColumnKeys={results.columns.map(col => col.name)}
-              height={height}
-              filterText={this.state.searchText}
-              expandedColumns={expandedColumns}
-            />
-          </>
-        );
-      }
-      if (data && data.length === 0) {
-        return (
-          <Alert type="warning" message={t('The query returned no data')} />
-        );
-      }
-=======
     if (data && data.length === 0) {
       return <Alert type="warning" message={t('The query returned no data')} />;
->>>>>>> 53993652
     }
   }
 
