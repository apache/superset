/**
 * Licensed to the Apache Software Foundation (ASF) under one
 * or more contributor license agreements.  See the NOTICE file
 * distributed with this work for additional information
 * regarding copyright ownership.  The ASF licenses this file
 * to you under the Apache License, Version 2.0 (the
 * "License"); you may not use this file except in compliance
 * with the License.  You may obtain a copy of the License at
 *
 *   http://www.apache.org/licenses/LICENSE-2.0
 *
 * Unless required by applicable law or agreed to in writing,
 * software distributed under the License is distributed on an
 * "AS IS" BASIS, WITHOUT WARRANTIES OR CONDITIONS OF ANY
 * KIND, either express or implied.  See the License for the
 * specific language governing permissions and limitations
 * under the License.
 */
import React, { CSSProperties } from 'react';
import ButtonGroup from 'src/components/ButtonGroup';
import Alert from 'src/components/Alert';
import Button from 'src/components/Button';
import shortid from 'shortid';
import { styled, t, QueryResponse } from '@superset-ui/core';
import ErrorMessageWithStackTrace from 'src/components/ErrorMessage/ErrorMessageWithStackTrace';
import {
<<<<<<< HEAD
  ISaveableDataset,
=======
  ISaveableDatasource,
>>>>>>> 11019221
  ISimpleColumn,
  SaveDatasetModal,
} from 'src/SqlLab/components/SaveDatasetModal';
import { UserWithPermissionsAndRoles } from 'src/types/bootstrapTypes';
import ProgressBar from 'src/components/ProgressBar';
import Loading from 'src/components/Loading';
import FilterableTable, {
  MAX_COLUMNS_FOR_TABLE,
} from 'src/components/FilterableTable';
import CopyToClipboard from 'src/components/CopyToClipboard';
import { prepareCopyToClipboardTabularData } from 'src/utils/common';
import { CtasEnum } from 'src/SqlLab/actions/sqlLab';
import ExploreCtasResultsButton from '../ExploreCtasResultsButton';
import ExploreResultsButton from '../ExploreResultsButton';
import HighlightedSql from '../HighlightedSql';
import QueryStateLabel from '../QueryStateLabel';

enum LIMITING_FACTOR {
  QUERY = 'QUERY',
  QUERY_AND_DROPDOWN = 'QUERY_AND_DROPDOWN',
  DROPDOWN = 'DROPDOWN',
  NOT_LIMITED = 'NOT_LIMITED',
}

const LOADING_STYLES: CSSProperties = { position: 'relative', minHeight: 100 };

interface ResultSetProps {
  showControls?: boolean;
  actions: Record<string, any>;
  cache?: boolean;
  csv?: boolean;
  database?: Record<string, any>;
  displayLimit: number;
  height: number;
  query: QueryResponse;
  search?: boolean;
  showSql?: boolean;
  visualize?: boolean;
  user: UserWithPermissionsAndRoles;
  defaultQueryLimit: number;
}

interface ResultSetState {
  searchText: string;
  showExploreResultsButton: boolean;
  data: Record<string, any>[];
  showSaveDatasetModal: boolean;
  alertIsOpen: boolean;
}

// Making text render line breaks/tabs as is as monospace,
// but wrapping text too so text doesn't overflow
const MonospaceDiv = styled.div`
  font-family: ${({ theme }) => theme.typography.families.monospace};
  white-space: pre;
  word-break: break-word;
  overflow-x: auto;
  white-space: pre-wrap;
`;

const ReturnedRows = styled.div`
  font-size: 13px;
  line-height: 24px;
`;

const ResultSetControls = styled.div`
  display: flex;
  justify-content: space-between;
  padding: ${({ theme }) => 2 * theme.gridUnit}px 0;
`;

const ResultSetButtons = styled.div`
  display: grid;
  grid-auto-flow: column;
  padding-right: ${({ theme }) => 2 * theme.gridUnit}px;
`;

const ResultSetErrorMessage = styled.div`
  padding-top: ${({ theme }) => 4 * theme.gridUnit}px;
`;

export default class ResultSet extends React.PureComponent<
  ResultSetProps,
  ResultSetState
> {
  static defaultProps = {
    cache: false,
    csv: true,
    database: {},
    search: true,
    showSql: false,
    visualize: true,
  };

  constructor(props: ResultSetProps) {
    super(props);
    this.state = {
      searchText: '',
      showExploreResultsButton: false,
      data: [],
      showSaveDatasetModal: false,
      alertIsOpen: false,
    };
    this.changeSearch = this.changeSearch.bind(this);
    this.fetchResults = this.fetchResults.bind(this);
    this.popSelectStar = this.popSelectStar.bind(this);
    this.reFetchQueryResults = this.reFetchQueryResults.bind(this);
    this.toggleExploreResultsButton =
      this.toggleExploreResultsButton.bind(this);
  }

  async componentDidMount() {
    // only do this the first time the component is rendered/mounted
    this.reRunQueryIfSessionTimeoutErrorOnMount();
  }

  UNSAFE_componentWillReceiveProps(nextProps: ResultSetProps) {
    // when new results comes in, save them locally and clear in store
    if (
      this.props.cache &&
      !nextProps.query.cached &&
      nextProps.query.results &&
      nextProps.query.results.data &&
      nextProps.query.results.data.length > 0
    ) {
      this.setState({ data: nextProps.query.results.data }, () =>
        this.clearQueryResults(nextProps.query),
      );
    }
    if (
      nextProps.query.resultsKey &&
      nextProps.query.resultsKey !== this.props.query.resultsKey
    ) {
      this.fetchResults(nextProps.query);
    }
  }

  calculateAlertRefHeight = (alertElement: HTMLElement | null) => {
    if (alertElement) {
      this.setState({ alertIsOpen: true });
    } else {
      this.setState({ alertIsOpen: false });
    }
  };

  clearQueryResults(query: QueryResponse) {
    this.props.actions.clearQueryResults(query);
  }

  popSelectStar(tempSchema: string | null, tempTable: string) {
    const qe = {
      id: shortid.generate(),
      title: tempTable,
      autorun: false,
      dbId: this.props.query.dbId,
      sql: `SELECT * FROM ${tempSchema ? `${tempSchema}.` : ''}${tempTable}`,
    };
    this.props.actions.addQueryEditor(qe);
  }

  toggleExploreResultsButton() {
    this.setState(prevState => ({
      showExploreResultsButton: !prevState.showExploreResultsButton,
    }));
  }

  changeSearch(event: React.ChangeEvent<HTMLInputElement>) {
    this.setState({ searchText: event.target.value });
  }

  fetchResults(query: QueryResponse) {
    this.props.actions.fetchQueryResults(query, this.props.displayLimit);
  }

  reFetchQueryResults(query: QueryResponse) {
    this.props.actions.reFetchQueryResults(query);
  }

  reRunQueryIfSessionTimeoutErrorOnMount() {
    const { query } = this.props;
    if (
      query.errorMessage &&
      query.errorMessage.indexOf('session timed out') > 0
    ) {
      this.props.actions.reRunQuery(query);
    }
  }

  renderControls() {
    if (this.props.search || this.props.visualize || this.props.csv) {
      let { data } = this.props.query.results;
      if (this.props.cache && this.props.query.cached) {
        ({ data } = this.state);
      }
      const { columns } = this.props.query.results;
      // Added compute logic to stop user from being able to Save & Explore
      const { showSaveDatasetModal } = this.state;
      const { query } = this.props;

<<<<<<< HEAD
      const dataset: ISaveableDataset = {
        columns: query.columns as ISimpleColumn[],
        name: query?.tab || 'Untitled',
        dbId: 1,
        sql: query.sql,
        templateParams: query.templateParams,
        schema: query.schema,
=======
      const datasource: ISaveableDatasource = {
        columns: query.results.columns as ISimpleColumn[],
        name: query?.tab || 'Untitled',
        dbId: query?.dbId,
        sql: query?.sql,
        templateParams: query?.templateParams,
        schema: query?.schema,
>>>>>>> 11019221
      };

      return (
        <ResultSetControls>
          <SaveDatasetModal
            visible={showSaveDatasetModal}
            onHide={() => this.setState({ showSaveDatasetModal: false })}
            buttonTextOnSave={t('Save & Explore')}
            buttonTextOnOverwrite={t('Overwrite & Explore')}
            modalDescription={t(
              'Save this query as a virtual dataset to continue exploring',
            )}
<<<<<<< HEAD
            datasource={dataset}
=======
            datasource={datasource}
>>>>>>> 11019221
          />
          <ResultSetButtons>
            {this.props.visualize &&
              this.props.database?.allows_virtual_table_explore && (
                <ExploreResultsButton
                  database={this.props.database}
                  onClick={() => {
                    // There is currently redux / state issue where sometimes a query will have serverId
                    // and other times it will not.  We need this attribute consistently for this to work
<<<<<<< HEAD
                    const qid = this.props?.query?.results?.query_id;
                    if (qid) {
                      // This will open expolore using the query as datasource
                      window.location.href = `/explore/?dataset_type=query&dataset_id=${qid}`;
                    } else {
                      this.setState({ showSaveDatasetModal: true });
                    }
=======
                    // const qid = this.props?.query?.results?.query_id;
                    // if (qid) {
                    //   // This will open explore using the query as datasource
                    //   window.location.href = `/explore/?dataset_type=query&dataset_id=${qid}`;
                    // } else {
                    //   this.setState({ showSaveDatasetModal: true });
                    // }
                    this.setState({ showSaveDatasetModal: true });
>>>>>>> 11019221
                  }}
                />
              )}
            {this.props.csv && (
              <Button buttonSize="small" href={`/superset/csv/${query.id}`}>
                <i className="fa fa-file-text-o" /> {t('Download to CSV')}
              </Button>
            )}

            <CopyToClipboard
              text={prepareCopyToClipboardTabularData(data, columns)}
              wrapped={false}
              copyNode={
                <Button buttonSize="small">
                  <i className="fa fa-clipboard" /> {t('Copy to Clipboard')}
                </Button>
              }
              hideTooltip
            />
          </ResultSetButtons>
          {this.props.search && (
            <input
              type="text"
              onChange={this.changeSearch}
              value={this.state.searchText}
              className="form-control input-sm"
              disabled={columns.length > MAX_COLUMNS_FOR_TABLE}
              placeholder={
                columns.length > MAX_COLUMNS_FOR_TABLE
                  ? t('Too many columns to filter')
                  : t('Filter results')
              }
            />
          )}
        </ResultSetControls>
      );
    }
    return <div />;
  }

  renderRowsReturned() {
    const { results, rows, queryLimit, limitingFactor } = this.props.query;
    let limitMessage;
    const limitReached = results?.displayLimitReached;
    const limit = queryLimit || results.query.limit;
    const isAdmin = !!this.props.user?.roles?.Admin;
    const rowsCount = Math.min(rows || 0, results?.data?.length || 0);

    const displayMaxRowsReachedMessage = {
      withAdmin: t(
        'The number of results displayed is limited to %(rows)d by the configuration DISPLAY_MAX_ROWS. ' +
          'Please add additional limits/filters or download to csv to see more rows up to ' +
          'the %(limit)d limit.',
        { rows: rowsCount, limit },
      ),
      withoutAdmin: t(
        'The number of results displayed is limited to %(rows)d. ' +
          'Please add additional limits/filters, download to csv, or contact an admin ' +
          'to see more rows up to the %(limit)d limit.',
        { rows: rowsCount, limit },
      ),
    };
    const shouldUseDefaultDropdownAlert =
      limit === this.props.defaultQueryLimit &&
      limitingFactor === LIMITING_FACTOR.DROPDOWN;

    if (limitingFactor === LIMITING_FACTOR.QUERY && this.props.csv) {
      limitMessage = t(
        'The number of rows displayed is limited to %(rows)d by the query',
        { rows },
      );
    } else if (
      limitingFactor === LIMITING_FACTOR.DROPDOWN &&
      !shouldUseDefaultDropdownAlert
    ) {
      limitMessage = t(
        'The number of rows displayed is limited to %(rows)d by the limit dropdown.',
        { rows },
      );
    } else if (limitingFactor === LIMITING_FACTOR.QUERY_AND_DROPDOWN) {
      limitMessage = t(
        'The number of rows displayed is limited to %(rows)d by the query and limit dropdown.',
        { rows },
      );
    }

    const rowsReturnedMessage = t('%(rows)d rows returned', {
      rows,
    });

    const tooltipText = `${rowsReturnedMessage}. ${limitMessage}`;

    return (
      <ReturnedRows>
        {!limitReached && !shouldUseDefaultDropdownAlert && (
          <span title={tooltipText}>
            {rowsReturnedMessage}
            <span>{limitMessage}</span>
          </span>
        )}
        {!limitReached && shouldUseDefaultDropdownAlert && (
          <div ref={this.calculateAlertRefHeight}>
            <Alert
              type="warning"
              message={t('%(rows)d rows returned', { rows })}
              onClose={() => this.setState({ alertIsOpen: false })}
              description={t(
                'The number of rows displayed is limited to %s by the dropdown.',
                rows,
              )}
            />
          </div>
        )}
        {limitReached && (
          <div ref={this.calculateAlertRefHeight}>
            <Alert
              type="warning"
              onClose={() => this.setState({ alertIsOpen: false })}
              message={t('%(rows)d rows returned', { rows: rowsCount })}
              description={
                isAdmin
                  ? displayMaxRowsReachedMessage.withAdmin
                  : displayMaxRowsReachedMessage.withoutAdmin
              }
            />
          </div>
        )}
      </ReturnedRows>
    );
  }

  render() {
    const { query } = this.props;
    const limitReached = query?.results?.displayLimitReached;
    let sql;
    let exploreDBId = query.dbId;
    if (this.props.database && this.props.database.explore_database_id) {
      exploreDBId = this.props.database.explore_database_id;
    }

    if (this.props.showSql) sql = <HighlightedSql sql={query.sql} />;

    if (query.state === 'stopped') {
      return <Alert type="warning" message={t('Query was stopped')} />;
    }
    if (query.state === 'failed') {
      return (
        <ResultSetErrorMessage>
          <ErrorMessageWithStackTrace
            title={t('Database error')}
            error={query?.errors?.[0]}
            subtitle={<MonospaceDiv>{query.errorMessage}</MonospaceDiv>}
            copyText={query.errorMessage || undefined}
            link={query.link}
            source="sqllab"
          />
        </ResultSetErrorMessage>
      );
    }
    if (query.state === 'success' && query.ctas) {
      const { tempSchema, tempTable } = query;
      let object = 'Table';
      if (query.ctas_method === CtasEnum.VIEW) {
        object = 'View';
      }
      return (
        <div>
          <Alert
            type="info"
            message={
              <>
                {t(object)} [
                <strong>
                  {tempSchema ? `${tempSchema}.` : ''}
                  {tempTable}
                </strong>
                ] {t('was created')} &nbsp;
                <ButtonGroup>
                  <Button
                    buttonSize="small"
                    className="m-r-5"
                    onClick={() => this.popSelectStar(tempSchema, tempTable)}
                  >
                    {t('Query in a new tab')}
                  </Button>
                  <ExploreCtasResultsButton
                    // @ts-ignore Redux types are difficult to work with, ignoring for now
                    actions={this.props.actions}
                    table={tempTable}
                    schema={tempSchema}
                    dbId={exploreDBId}
                  />
                </ButtonGroup>
              </>
            }
          />
        </div>
      );
    }
    if (query.state === 'success' && query.results) {
      const { results } = query;
      // Accounts for offset needed for height of ResultSetRowsReturned component if !limitReached
      const rowMessageHeight = !limitReached ? 32 : 0;
      // Accounts for offset needed for height of Alert if this.state.alertIsOpen
      const alertContainerHeight = 70;
      // We need to calculate the height of this.renderRowsReturned()
      // if we want results panel to be propper height because the
      // FilterTable component nedds an explcit height to render
      // react-virtualized Table component
      const height = this.state.alertIsOpen
        ? this.props.height - alertContainerHeight
        : this.props.height - rowMessageHeight;
      let data;
      if (this.props.cache && query.cached) {
        ({ data } = this.state);
      } else if (results && results.data) {
        ({ data } = results);
      }
      if (data && data.length > 0) {
        const expandedColumns = results.expanded_columns
          ? results.expanded_columns.map(col => col.name)
          : [];
        return (
          <>
            {this.renderControls()}
            {this.renderRowsReturned()}
            {sql}
            <FilterableTable
              data={data}
              orderedColumnKeys={results.columns.map(col => col.name)}
              height={height}
              filterText={this.state.searchText}
              expandedColumns={expandedColumns}
            />
          </>
        );
      }
      if (data && data.length === 0) {
        return (
          <Alert type="warning" message={t('The query returned no data')} />
        );
      }
    }
    if (query.cached || (query.state === 'success' && !query.results)) {
      if (query.isDataPreview) {
        return (
          <Button
            buttonSize="small"
            buttonStyle="primary"
            onClick={() =>
              this.reFetchQueryResults({
                ...query,
                isDataPreview: true,
              })
            }
          >
            {t('Fetch data preview')}
          </Button>
        );
      }
      if (query.resultsKey) {
        return (
          <Button
            buttonSize="small"
            buttonStyle="primary"
            onClick={() => this.fetchResults(query)}
          >
            {t('Refetch results')}
          </Button>
        );
      }
    }
    let trackingUrl;
    let progressBar;
    if (query.progress > 0) {
      progressBar = (
        <ProgressBar
          percent={parseInt(query.progress.toFixed(0), 10)}
          striped
        />
      );
    }
    if (query.trackingUrl) {
      trackingUrl = (
        <Button
          buttonSize="small"
          onClick={() => query.trackingUrl && window.open(query.trackingUrl)}
        >
          {t('Track job')}
        </Button>
      );
    }
    const progressMsg =
      query && query.extra && query.extra.progress
        ? query.extra.progress
        : null;

    return (
      <div style={LOADING_STYLES}>
        <div>{!progressBar && <Loading position="normal" />}</div>
        {/* show loading bar whenever progress bar is completed but needs time to render */}
        <div>{query.progress === 100 && <Loading position="normal" />}</div>
        <QueryStateLabel query={query} />
        <div>
          {progressMsg && <Alert type="success" message={progressMsg} />}
        </div>
        <div>{query.progress !== 100 && progressBar}</div>
        <div>{trackingUrl}</div>
      </div>
    );
  }
}<|MERGE_RESOLUTION|>--- conflicted
+++ resolved
@@ -24,11 +24,7 @@
 import { styled, t, QueryResponse } from '@superset-ui/core';
 import ErrorMessageWithStackTrace from 'src/components/ErrorMessage/ErrorMessageWithStackTrace';
 import {
-<<<<<<< HEAD
-  ISaveableDataset,
-=======
   ISaveableDatasource,
->>>>>>> 11019221
   ISimpleColumn,
   SaveDatasetModal,
 } from 'src/SqlLab/components/SaveDatasetModal';
@@ -228,15 +224,6 @@
       const { showSaveDatasetModal } = this.state;
       const { query } = this.props;
 
-<<<<<<< HEAD
-      const dataset: ISaveableDataset = {
-        columns: query.columns as ISimpleColumn[],
-        name: query?.tab || 'Untitled',
-        dbId: 1,
-        sql: query.sql,
-        templateParams: query.templateParams,
-        schema: query.schema,
-=======
       const datasource: ISaveableDatasource = {
         columns: query.results.columns as ISimpleColumn[],
         name: query?.tab || 'Untitled',
@@ -244,7 +231,6 @@
         sql: query?.sql,
         templateParams: query?.templateParams,
         schema: query?.schema,
->>>>>>> 11019221
       };
 
       return (
@@ -257,11 +243,7 @@
             modalDescription={t(
               'Save this query as a virtual dataset to continue exploring',
             )}
-<<<<<<< HEAD
-            datasource={dataset}
-=======
             datasource={datasource}
->>>>>>> 11019221
           />
           <ResultSetButtons>
             {this.props.visualize &&
@@ -271,15 +253,6 @@
                   onClick={() => {
                     // There is currently redux / state issue where sometimes a query will have serverId
                     // and other times it will not.  We need this attribute consistently for this to work
-<<<<<<< HEAD
-                    const qid = this.props?.query?.results?.query_id;
-                    if (qid) {
-                      // This will open expolore using the query as datasource
-                      window.location.href = `/explore/?dataset_type=query&dataset_id=${qid}`;
-                    } else {
-                      this.setState({ showSaveDatasetModal: true });
-                    }
-=======
                     // const qid = this.props?.query?.results?.query_id;
                     // if (qid) {
                     //   // This will open explore using the query as datasource
@@ -288,7 +261,6 @@
                     //   this.setState({ showSaveDatasetModal: true });
                     // }
                     this.setState({ showSaveDatasetModal: true });
->>>>>>> 11019221
                   }}
                 />
               )}
