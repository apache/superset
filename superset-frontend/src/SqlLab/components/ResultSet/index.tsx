/**
 * Licensed to the Apache Software Foundation (ASF) under one
 * or more contributor license agreements.  See the NOTICE file
 * distributed with this work for additional information
 * regarding copyright ownership.  The ASF licenses this file
 * to you under the Apache License, Version 2.0 (the
 * "License"); you may not use this file except in compliance
 * with the License.  You may obtain a copy of the License at
 *
 *   http://www.apache.org/licenses/LICENSE-2.0
 *
 * Unless required by applicable law or agreed to in writing,
 * software distributed under the License is distributed on an
 * "AS IS" BASIS, WITHOUT WARRANTIES OR CONDITIONS OF ANY
 * KIND, either express or implied.  See the License for the
 * specific language governing permissions and limitations
 * under the License.
 */
import {
  useCallback,
  useEffect,
  useState,
  memo,
  ChangeEvent,
  MouseEvent,
} from 'react';

import AutoSizer from 'react-virtualized-auto-sizer';
import { shallowEqual, useDispatch, useSelector } from 'react-redux';
import { useHistory } from 'react-router-dom';
import { pick } from 'lodash';
import {
  Alert,
  Button,
  ButtonGroup,
  Tooltip,
  Card,
  Input,
  Label,
  Loading,
} from '@superset-ui/core/components';
import {
  CopyToClipboard,
  FilterableTable,
  ErrorMessageWithStackTrace,
} from 'src/components';
import { nanoid } from 'nanoid';
import {
  QueryState,
  styled,
  t,
  tn,
  useTheme,
  usePrevious,
  css,
  getNumberFormatter,
  getExtensionsRegistry,
  ErrorTypeEnum,
} from '@superset-ui/core';
import {
  ISaveableDatasource,
  ISimpleColumn,
  SaveDatasetModal,
} from 'src/SqlLab/components/SaveDatasetModal';
import { EXPLORE_CHART_DEFAULT, SqlLabRootState } from 'src/SqlLab/types';
import { mountExploreUrl } from 'src/explore/exploreUtils';
import { postFormData } from 'src/explore/exploreUtils/formData';
import ProgressBar from '@superset-ui/core/components/ProgressBar';
import { addDangerToast } from 'src/components/MessageToasts/actions';
import { prepareCopyToClipboardTabularData } from 'src/utils/common';
import { getItem, LocalStorageKeys } from 'src/utils/localStorageHelpers';
import {
  addQueryEditor,
  clearQueryResults,
  CtasEnum,
  fetchQueryResults,
  reFetchQueryResults,
  reRunQuery,
} from 'src/SqlLab/actions/sqlLab';
import { URL_PARAMS } from 'src/constants';
import useLogAction from 'src/logger/useLogAction';
import {
  LOG_ACTIONS_SQLLAB_COPY_RESULT_TO_CLIPBOARD,
  LOG_ACTIONS_SQLLAB_CREATE_CHART,
  LOG_ACTIONS_SQLLAB_DOWNLOAD_CSV,
} from 'src/logger/LogUtils';
import { Icons } from '@superset-ui/core/components/Icons';
import { findPermission } from 'src/utils/findPermission';
import { useConfirmModal } from 'src/hooks/useConfirmModal';
import ExploreCtasResultsButton from '../ExploreCtasResultsButton';
import ExploreResultsButton from '../ExploreResultsButton';
import HighlightedSql from '../HighlightedSql';
import QueryStateLabel from '../QueryStateLabel';

enum LimitingFactor {
  Query = 'QUERY',
  QueryAndDropdown = 'QUERY_AND_DROPDOWN',
  Dropdown = 'DROPDOWN',
  NotLimited = 'NOT_LIMITED',
}

export interface ResultSetProps {
  cache?: boolean;
  csv?: boolean;
  database?: Record<string, any>;
  displayLimit: number;
  queryId: string;
  search?: boolean;
  showSql?: boolean;
  showSqlInline?: boolean;
  visualize?: boolean;
  defaultQueryLimit: number;
}

const ResultContainer = styled.div`
  display: flex;
  flex-direction: column;
  row-gap: ${({ theme }) => theme.sizeUnit * 2}px;
  height: 100%;
`;

const ResultlessStyles = styled.div`
  position: relative;
  min-height: ${({ theme }) => theme.sizeUnit * 25}px;
  [role='alert'] {
    margin-top: ${({ theme }) => theme.sizeUnit * 2}px;
  }
  .sql-result-track-job {
    margin-top: ${({ theme }) => theme.sizeUnit * 2}px;
  }
`;

// Making text render line breaks/tabs as is as monospace,
// but wrapping text too so text doesn't overflow
const MonospaceDiv = styled.div`
  font-family: ${({ theme }) => theme.fontFamilyCode};
  white-space: pre;
  word-break: break-word;
  overflow-x: auto;
  white-space: pre-wrap;
`;

const ReturnedRows = styled.div`
  font-size: ${({ theme }) => theme.fontSizeSM}px;
  line-height: 1;
`;

const ResultSetControls = styled.div`
  display: flex;
  justify-content: space-between;
  padding-left: ${({ theme }) => theme.sizeUnit * 4}px;
`;

const ResultSetButtons = styled.div`
  display: grid;
  grid-auto-flow: column;
  padding-right: ${({ theme }) => 2 * theme.sizeUnit}px;
`;

const CopyStyledButton = styled(Button)`
  &:hover {
    color: ${({ theme }) => theme.colorPrimary};
    text-decoration: unset;
  }

  span > :first-of-type {
    margin: 0;
  }
`;

const ROWS_CHIP_WIDTH = 100;
const GAP = 8;

const extensionsRegistry = getExtensionsRegistry();

const ResultSet = ({
  cache = false,
  csv = true,
  database = {},
  displayLimit,
  queryId,
  search = true,
  showSql = false,
  showSqlInline = false,
  visualize = true,
  defaultQueryLimit,
}: ResultSetProps) => {
  const user = useSelector(({ user }: SqlLabRootState) => user, shallowEqual);
  const query = useSelector(
    ({ sqlLab: { queries } }: SqlLabRootState) =>
      pick(queries[queryId], [
        'id',
        'errorMessage',
        'cached',
        'results',
        'resultsKey',
        'dbId',
        'tab',
        'sql',
        'executedSql',
        'sqlEditorId',
        'sqlEditorImmutableId',
        'templateParams',
        'schema',
        'rows',
        'queryLimit',
        'limitingFactor',
        'trackingUrl',
        'state',
        'errors',
        'link',
        'ctas',
        'ctas_method',
        'tempSchema',
        'tempTable',
        'isDataPreview',
        'progress',
        'extra',
      ]),
    shallowEqual,
  );
  const ResultTable =
    extensionsRegistry.get('sqleditor.extension.resultTable') ??
    FilterableTable;
  const theme = useTheme();
  const [searchText, setSearchText] = useState('');
  const [cachedData, setCachedData] = useState<Record<string, unknown>[]>([]);
  const [showSaveDatasetModal, setShowSaveDatasetModal] = useState(false);

  const history = useHistory();
  const dispatch = useDispatch();
  const logAction = useLogAction({ queryId, sqlEditorId: query.sqlEditorId });
  const { showConfirm, ConfirmModal } = useConfirmModal();

  const reRunQueryIfSessionTimeoutErrorOnMount = useCallback(() => {
    if (
      query.errorMessage &&
      query.errorMessage.indexOf('session timed out') > 0
    ) {
      dispatch(reRunQuery(query));
    }
  }, []);

  useEffect(() => {
    // only do this the first time the component is rendered/mounted
    reRunQueryIfSessionTimeoutErrorOnMount();
  }, [reRunQueryIfSessionTimeoutErrorOnMount]);

  const fetchResults = (q: typeof query, timeout?: number) => {
    dispatch(fetchQueryResults(q, displayLimit, timeout));
  };

  const prevQuery = usePrevious(query);
  useEffect(() => {
    if (cache && query.cached && query?.results?.data?.length > 0) {
      setCachedData(query.results.data);
      dispatch(clearQueryResults(query));
    }
    if (query.resultsKey && query.resultsKey !== prevQuery?.resultsKey) {
      fetchResults(query);
    }
  }, [query, cache]);

  const popSelectStar = (tempSchema: string | null, tempTable: string) => {
    const qe = {
      id: nanoid(11),
      name: tempTable,
      autorun: false,
      dbId: query.dbId,
      sql: `SELECT * FROM ${tempSchema ? `${tempSchema}.` : ''}${tempTable}`,
    };
    dispatch(addQueryEditor(qe));
  };

  const changeSearch = (event: ChangeEvent<HTMLInputElement>) => {
    setSearchText(event.target.value);
  };

  const createExploreResultsOnClick = async (clickEvent: MouseEvent) => {
    const { results } = query;

    const openInNewWindow = clickEvent.metaKey;
    logAction(LOG_ACTIONS_SQLLAB_CREATE_CHART, {});
    if (results?.query_id) {
      const key = await postFormData(results.query_id, 'query', {
        ...EXPLORE_CHART_DEFAULT,
        datasource: `${results.query_id}__query`,
        ...{
          all_columns: results.columns.map(column => column.column_name),
        },
      });
      const url = mountExploreUrl(null, {
        [URL_PARAMS.formDataKey.name]: key,
      });
      if (openInNewWindow) {
        window.open(url, '_blank', 'noreferrer');
      } else {
        history.push(url);
      }
    } else {
      addDangerToast(t('Unable to create chart without a query id.'));
    }
  };

  const getExportCsvUrl = (clientId: string) =>
    `/api/v1/sqllab/export/${clientId}/`;

  const renderControls = () => {
    if (search || visualize || csv) {
      const { limitingFactor, queryLimit, results, rows } = query;
      const limit = queryLimit || results.query.limit;
      const rowsCount = Math.min(rows || 0, results?.data?.length || 0);
      let { data } = query.results;
      if (cache && query.cached) {
        data = cachedData;
      }
      const { columns } = query.results;

      const datasource: ISaveableDatasource = {
        columns: query.results.columns as ISimpleColumn[],
        name: query?.tab || 'Untitled',
        dbId: query?.dbId,
        sql: query?.sql,
        templateParams: query?.templateParams,
        schema: query?.schema,
      };

      const canExportData = findPermission(
        'can_export_csv',
        'SQLLab',
        user?.roles,
      );

      const handleDownloadCsv = (event: React.MouseEvent<HTMLElement>) => {
        logAction(LOG_ACTIONS_SQLLAB_DOWNLOAD_CSV, {});

        if (limitingFactor === LimitingFactor.Dropdown && limit === rowsCount) {
          event.preventDefault();

          showConfirm({
            title: t('Download is on the way'),
            body: t(
              'Downloading %(rows)s rows based on the LIMIT configuration. If you want the entire result set, you need to adjust the LIMIT.',
              { rows: rowsCount.toLocaleString() },
            ),
            onConfirm: () => {
              window.location.href = getExportCsvUrl(query.id);
            },
            confirmText: t('OK'),
            cancelText: t('Close'),
          });
        }
      };

      return (
        <ResultSetControls>
          <SaveDatasetModal
            visible={showSaveDatasetModal}
            onHide={() => setShowSaveDatasetModal(false)}
            buttonTextOnSave={t('Save & Explore')}
            buttonTextOnOverwrite={t('Overwrite & Explore')}
            modalDescription={t(
              'Save this query as a virtual dataset to continue exploring',
            )}
            datasource={datasource}
          />
          <ResultSetButtons>
            {visualize && database?.allows_virtual_table_explore && (
              <ExploreResultsButton
                database={database}
                onClick={createExploreResultsOnClick}
              />
            )}
            {csv && canExportData && (
              <CopyStyledButton
                buttonSize="small"
                buttonStyle="secondary"
                href={getExportCsvUrl(query.id)}
                data-test="export-csv-button"
                onClick={handleDownloadCsv}
              >
                <Icons.DownloadOutlined iconSize="m" /> {t('Download to CSV')}
              </CopyStyledButton>
            )}
            {canExportData && (
              <CopyToClipboard
                text={prepareCopyToClipboardTabularData(data, columns)}
                wrapped={false}
                copyNode={
                  <CopyStyledButton
                    buttonSize="small"
                    buttonStyle="secondary"
                    data-test="copy-to-clipboard-button"
                  >
                    <Icons.CopyOutlined iconSize="s" /> {t('Copy to Clipboard')}
                  </CopyStyledButton>
                }
                hideTooltip
                onCopyEnd={() =>
                  logAction(LOG_ACTIONS_SQLLAB_COPY_RESULT_TO_CLIPBOARD, {})
                }
              />
            )}
          </ResultSetButtons>
          {search && (
            <Input
              onChange={changeSearch}
              value={searchText}
              className="form-control input-sm"
              placeholder={t('Filter results')}
            />
          )}
        </ResultSetControls>
      );
    }
    return <div />;
  };

  const renderRowsReturned = (alertMessage: boolean) => {
    const { results, rows, queryLimit, limitingFactor } = query;
    let limitMessage = '';
    const limitReached = results?.displayLimitReached;
    const limit = queryLimit || results.query.limit;
    const isAdmin = !!user?.roles?.Admin;
    const rowsCount = Math.min(rows || 0, results?.data?.length || 0);

    const displayMaxRowsReachedMessage = {
      withAdmin: t(
        'The number of results displayed is limited to %(rows)d by the configuration DISPLAY_MAX_ROW. ' +
          'Please add additional limits/filters or download to csv to see more rows up to ' +
          'the %(limit)d limit.',
        { rows: rowsCount, limit },
      ),
      withoutAdmin: t(
        'The number of results displayed is limited to %(rows)d. ' +
          'Please add additional limits/filters, download to csv, or contact an admin ' +
          'to see more rows up to the %(limit)d limit.',
        { rows: rowsCount, limit },
      ),
    };
    const shouldUseDefaultDropdownAlert =
      limit === defaultQueryLimit && limitingFactor === LimitingFactor.Dropdown;

    if (limitingFactor === LimitingFactor.Query && csv) {
      limitMessage = t(
        'The number of rows displayed is limited to %(rows)d by the query',
        { rows },
      );
    } else if (
      limitingFactor === LimitingFactor.Dropdown &&
      !shouldUseDefaultDropdownAlert
    ) {
      limitMessage = t(
        'The number of rows displayed is limited to %(rows)d by the limit dropdown.',
        { rows },
      );
    } else if (limitingFactor === LimitingFactor.QueryAndDropdown) {
      limitMessage = t(
        'The number of rows displayed is limited to %(rows)d by the query and limit dropdown.',
        { rows },
      );
    }
    const formattedRowCount = getNumberFormatter()(rows);
    const rowsReturnedMessage = t('%(rows)d rows returned', {
      rows,
    });

    const tooltipText = `${rowsReturnedMessage}. ${limitMessage}`;

    if (alertMessage) {
      return (
        <>
          {!limitReached && shouldUseDefaultDropdownAlert && (
            <div>
              <Alert
                closable
                type="warning"
                message={t(
                  'The number of rows displayed is limited to %(rows)d by the dropdown.',
                  { rows },
                )}
              />
            </div>
          )}
          {limitReached && (
            <div>
              <Alert
                closable
                type="warning"
                message={
                  isAdmin
                    ? displayMaxRowsReachedMessage.withAdmin
                    : displayMaxRowsReachedMessage.withoutAdmin
                }
              />
            </div>
          )}
        </>
      );
    }
    const showRowsReturned =
      showSqlInline || (!limitReached && !shouldUseDefaultDropdownAlert);

    return (
      <>
        {showRowsReturned && (
          <ReturnedRows>
            <Tooltip
              id="sqllab-rowcount-tooltip"
              title={tooltipText}
              placement="left"
            >
              <Label
                css={css`
                  line-height: ${theme.fontSizeLG}px;
                `}
              >
                {limitMessage && (
                  <Icons.ExclamationCircleOutlined
                    css={css`
                      font-size: ${theme.fontSize}px;
                      margin-right: ${theme.sizeUnit}px;
                    `}
                  />
                )}
                {tn('%s row', '%s rows', rows, formattedRowCount)}
              </Label>
            </Tooltip>
          </ReturnedRows>
        )}
      </>
    );
  };

  let sql;
  let exploreDBId = query.dbId;
  if (database?.explore_database_id) {
    exploreDBId = database.explore_database_id;
  }

  let trackingUrl;
  if (
    query.trackingUrl &&
    query.state !== QueryState.Success &&
    query.state !== QueryState.Fetching
  ) {
    trackingUrl = (
      <Button
        className="sql-result-track-job"
        buttonSize="small"
        href={query.trackingUrl}
        target="_blank"
      >
        {query.state === QueryState.Running
          ? t('Track job')
          : t('See query details')}
      </Button>
    );
  }

  if (showSql) {
    sql = (
      <HighlightedSql
        sql={query.sql}
        rawSql={query.executedSql}
        {...(showSqlInline && { maxLines: 1, maxWidth: 60 })}
      />
    );
  }

  if (query.state === QueryState.Stopped) {
    return <Alert type="warning" message={t('Query was stopped')} />;
  }

  if (query.state === QueryState.Failed) {
    const errors = [...(query.extra?.errors || []), ...(query.errors || [])];

    return (
      <ResultlessStyles>
        {errors.map((error, index) => (
          <ErrorMessageWithStackTrace
            key={index}
            title={t('Database error')}
            error={error}
            subtitle={<MonospaceDiv>{error.message}</MonospaceDiv>}
            copyText={error.message || undefined}
            link={query.link}
            source="sqllab"
          />
        ))}
        {errors.some(
          error => error?.error_type === ErrorTypeEnum.FRONTEND_TIMEOUT_ERROR,
        ) ? (
          <Button
            className="sql-result-track-job"
            buttonSize="small"
            onClick={() => fetchResults(query, 0)}
          >
            {t('Retry fetching results')}
          </Button>
        ) : (
          trackingUrl
        )}
      </ResultlessStyles>
    );
  }

  if (query.state === QueryState.Success && query.ctas) {
    const { tempSchema, tempTable } = query;
    let object = 'Table';
    if (query.ctas_method === CtasEnum.View) {
      object = 'View';
    }
    return (
      <div>
        <Alert
          type="info"
          message={
            <>
              {t(object)} [
              <strong>
                {tempSchema ? `${tempSchema}.` : ''}
                {tempTable}
              </strong>
              ] {t('was created')} &nbsp;
              <ButtonGroup>
                <Button
                  buttonSize="small"
                  css={{ marginRight: theme.sizeUnit }}
                  onClick={() => popSelectStar(tempSchema, tempTable)}
                >
                  {t('Query in a new tab')}
                </Button>
                <ExploreCtasResultsButton
                  table={tempTable}
                  schema={tempSchema}
                  dbId={exploreDBId}
                />
              </ButtonGroup>
            </>
          }
        />
      </div>
    );
  }

  if (query.state === QueryState.Success && query.results) {
    const { results } = query;
    let data;
    if (cache && query.cached) {
      data = cachedData;
    } else if (results?.data) {
      ({ data } = results);
    }
    if (data && data.length > 0) {
      const expandedColumns = results.expanded_columns
        ? results.expanded_columns.map(col => col.column_name)
        : [];
      const allowHTML = getItem(
        LocalStorageKeys.SqllabIsRenderHtmlEnabled,
        true,
      );
      return (
<<<<<<< HEAD
        <ResultContainer>
          {renderControls()}
          {showSql && showSqlInline ? (
            <>
              <div
                css={css`
                  display: flex;
                  justify-content: space-between;
                  padding-left: ${theme.sizeUnit * 4}px;
                  align-items: center;
                  gap: ${GAP}px;
                `}
              >
                <Card
                  css={[
                    css`
                      height: 28px;
                      width: calc(100% - ${ROWS_CHIP_WIDTH + GAP}px);
                      code {
                        width: 100%;
                        overflow: hidden;
                        white-space: nowrap !important;
                        text-overflow: ellipsis;
                        display: block;
                      }
                    `,
                  ]}
=======
        <>
          <ResultContainer>
            {renderControls()}
            {showSql && showSqlInline ? (
              <>
                <div
                  css={css`
                    display: flex;
                    justify-content: space-between;
                    align-items: center;
                    gap: ${GAP}px;
                  `}
>>>>>>> 0bf34d4d
                >
                  <Card
                    css={[
                      css`
                        height: 28px;
                        width: calc(100% - ${ROWS_CHIP_WIDTH + GAP}px);
                        code {
                          width: 100%;
                          overflow: hidden;
                          white-space: nowrap !important;
                          text-overflow: ellipsis;
                          display: block;
                        }
                      `,
                    ]}
                  >
                    {sql}
                  </Card>
                  {renderRowsReturned(false)}
                </div>
                {renderRowsReturned(true)}
              </>
            ) : (
              <>
                {renderRowsReturned(false)}
<<<<<<< HEAD
              </div>
              {renderRowsReturned(true)}
            </>
          ) : (
            <>
              {renderRowsReturned(false)}
              {renderRowsReturned(true)}
              {sql}
            </>
          )}
          <div
            css={css`
              flex: 1 1 auto;
              padding-left: ${theme.sizeUnit * 4}px;
            `}
          >
            <AutoSizer disableWidth>
              {({ height }) => (
                <ResultTable
                  data={data}
                  queryId={query.id}
                  orderedColumnKeys={results.columns.map(
                    col => col.column_name,
                  )}
                  height={height}
                  filterText={searchText}
                  expandedColumns={expandedColumns}
                  allowHTML={allowHTML}
                />
              )}
            </AutoSizer>
          </div>
        </ResultContainer>
=======
                {renderRowsReturned(true)}
                {sql}
              </>
            )}
            <div
              css={css`
                flex: 1 1 auto;
              `}
            >
              <AutoSizer disableWidth>
                {({ height }) => (
                  <ResultTable
                    data={data}
                    queryId={query.id}
                    orderedColumnKeys={results.columns.map(
                      col => col.column_name,
                    )}
                    height={height}
                    filterText={searchText}
                    expandedColumns={expandedColumns}
                    allowHTML={allowHTML}
                  />
                )}
              </AutoSizer>
            </div>
          </ResultContainer>
          {ConfirmModal}
        </>
>>>>>>> 0bf34d4d
      );
    }
    if (data && data.length === 0) {
      return <Alert type="warning" message={t('The query returned no data')} />;
    }
  }

  if (query.cached || (query.state === QueryState.Success && !query.results)) {
    if (query.isDataPreview) {
      return (
        <Button
          buttonSize="small"
          buttonStyle="primary"
          onClick={() =>
            dispatch(
              reFetchQueryResults({
                ...query,
                isDataPreview: true,
              }),
            )
          }
        >
          {t('Fetch data preview')}
        </Button>
      );
    }
    if (query.resultsKey) {
      return (
        <Button
          buttonSize="small"
          buttonStyle="primary"
          onClick={() => fetchResults(query)}
        >
          {t('Refetch results')}
        </Button>
      );
    }
  }

  let progressBar;
  if (query.progress > 0) {
    progressBar = (
      <ProgressBar percent={parseInt(query.progress.toFixed(0), 10)} striped />
    );
  }

  const progressMsg = query?.extra?.progress ?? null;

  return (
    <ResultlessStyles>
      <div>{!progressBar && <Loading position="normal" />}</div>
      {/* show loading bar whenever progress bar is completed but needs time to render */}
      <div>{query.progress === 100 && <Loading position="normal" />}</div>
      <QueryStateLabel query={query} />
      <div>{progressMsg && <Alert type="success" message={progressMsg} />}</div>
      <div>{query.progress !== 100 && progressBar}</div>
      {trackingUrl && <div>{trackingUrl}</div>}
    </ResultlessStyles>
  );
};

export default memo(ResultSet);<|MERGE_RESOLUTION|>--- conflicted
+++ resolved
@@ -661,35 +661,6 @@
         true,
       );
       return (
-<<<<<<< HEAD
-        <ResultContainer>
-          {renderControls()}
-          {showSql && showSqlInline ? (
-            <>
-              <div
-                css={css`
-                  display: flex;
-                  justify-content: space-between;
-                  padding-left: ${theme.sizeUnit * 4}px;
-                  align-items: center;
-                  gap: ${GAP}px;
-                `}
-              >
-                <Card
-                  css={[
-                    css`
-                      height: 28px;
-                      width: calc(100% - ${ROWS_CHIP_WIDTH + GAP}px);
-                      code {
-                        width: 100%;
-                        overflow: hidden;
-                        white-space: nowrap !important;
-                        text-overflow: ellipsis;
-                        display: block;
-                      }
-                    `,
-                  ]}
-=======
         <>
           <ResultContainer>
             {renderControls()}
@@ -699,10 +670,10 @@
                   css={css`
                     display: flex;
                     justify-content: space-between;
+                    padding-left: ${theme.sizeUnit * 4}px;
                     align-items: center;
                     gap: ${GAP}px;
                   `}
->>>>>>> 0bf34d4d
                 >
                   <Card
                     css={[
@@ -728,41 +699,6 @@
             ) : (
               <>
                 {renderRowsReturned(false)}
-<<<<<<< HEAD
-              </div>
-              {renderRowsReturned(true)}
-            </>
-          ) : (
-            <>
-              {renderRowsReturned(false)}
-              {renderRowsReturned(true)}
-              {sql}
-            </>
-          )}
-          <div
-            css={css`
-              flex: 1 1 auto;
-              padding-left: ${theme.sizeUnit * 4}px;
-            `}
-          >
-            <AutoSizer disableWidth>
-              {({ height }) => (
-                <ResultTable
-                  data={data}
-                  queryId={query.id}
-                  orderedColumnKeys={results.columns.map(
-                    col => col.column_name,
-                  )}
-                  height={height}
-                  filterText={searchText}
-                  expandedColumns={expandedColumns}
-                  allowHTML={allowHTML}
-                />
-              )}
-            </AutoSizer>
-          </div>
-        </ResultContainer>
-=======
                 {renderRowsReturned(true)}
                 {sql}
               </>
@@ -770,6 +706,7 @@
             <div
               css={css`
                 flex: 1 1 auto;
+                padding-left: ${theme.sizeUnit * 4}px;
               `}
             >
               <AutoSizer disableWidth>
@@ -791,7 +728,6 @@
           </ResultContainer>
           {ConfirmModal}
         </>
->>>>>>> 0bf34d4d
       );
     }
     if (data && data.length === 0) {
