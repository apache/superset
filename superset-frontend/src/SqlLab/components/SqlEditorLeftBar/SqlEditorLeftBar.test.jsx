--- conflicted
+++ resolved
@@ -41,7 +41,6 @@
 const mockStore = configureStore(middlewares);
 const store = mockStore(initialState);
 
-<<<<<<< HEAD
 beforeEach(() => {
   fetchMock.get('glob:*/api/v1/database/**', { result: [] });
   fetchMock.get('glob:*/api/v1/database/*/schemas/?*', { result: [] });
@@ -58,17 +57,6 @@
 
 afterEach(() => {
   fetchMock.restore();
-=======
-fetchMock.get('glob:*/api/v1/database/*/schemas/?*', { result: [] });
-fetchMock.get('glob:*/superset/tables/**', {
-  options: [
-    {
-      label: 'ab_user',
-      value: 'ab_user',
-    },
-  ],
-  tableLength: 1,
->>>>>>> bed10a0e
 });
 
 const renderAndWait = (props, store) =>
