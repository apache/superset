/**
 * Licensed to the Apache Software Foundation (ASF) under one
 * or more contributor license agreements.  See the NOTICE file
 * distributed with this work for additional information
 * regarding copyright ownership.  The ASF licenses this file
 * to you under the Apache License, Version 2.0 (the
 * "License"); you may not use this file except in compliance
 * with the License.  You may obtain a copy of the License at
 *
 *   http://www.apache.org/licenses/LICENSE-2.0
 *
 * Unless required by applicable law or agreed to in writing,
 * software distributed under the License is distributed on an
 * "AS IS" BASIS, WITHOUT WARRANTIES OR CONDITIONS OF ANY
 * KIND, either express or implied.  See the License for the
 * specific language governing permissions and limitations
 * under the License.
 */
import { useEffect, useCallback, useMemo, useState } from 'react';
import { shallowEqual, useDispatch, useSelector } from 'react-redux';

import { SqlLabRootState, Table } from 'src/SqlLab/types';
import {
  queryEditorSetDb,
  addTable,
  removeTables,
  collapseTable,
  expandTable,
  queryEditorSetCatalog,
  queryEditorSetSchema,
  setDatabases,
  addDangerToast,
  resetState,
} from 'src/SqlLab/actions/sqlLab';
import { Button, EmptyState, Icons } from '@superset-ui/core/components';
import { type DatabaseObject } from 'src/components';
import { t, styled, css } from '@superset-ui/core';
import {
  TableSelectorMultiple,
  TableValue,
} from 'src/components/TableSelector';
import useQueryEditor from 'src/SqlLab/hooks/useQueryEditor';
import {
  getItem,
  LocalStorageKeys,
  setItem,
} from 'src/utils/localStorageHelpers';
import { noop } from 'lodash';
import TableElement from '../TableElement';

export interface SqlEditorLeftBarProps {
  queryEditorId: string;
  database?: DatabaseObject;
}

const StyledScrollbarContainer = styled.div`
  flex: 1 1 auto;
  overflow: auto;
`;

const LeftBarStyles = styled.div`
  ${({ theme }) => css`
    height: 100%;
    display: flex;
    flex-direction: column;

    .divider {
      border-bottom: 1px solid ${theme.colorSplit};
      margin: ${theme.sizeUnit * 4}px 0;
    }
  `}
`;

const SqlEditorLeftBar = ({
  database,
  queryEditorId,
}: SqlEditorLeftBarProps) => {
  const allSelectedTables = useSelector<SqlLabRootState, Table[]>(
    ({ sqlLab }) =>
      sqlLab.tables.filter(table => table.queryEditorId === queryEditorId),
    shallowEqual,
  );
  const dispatch = useDispatch();
  const queryEditor = useQueryEditor(queryEditorId, [
    'dbId',
    'catalog',
    'schema',
    'tabViewId',
  ]);

  const [_emptyResultsWithSearch, setEmptyResultsWithSearch] = useState(false);
  const [userSelectedDb, setUserSelected] = useState<DatabaseObject | null>(
    null,
  );
  const { dbId, catalog, schema } = queryEditor;
  const tables = useMemo(
    () =>
      allSelectedTables.filter(table => {
        if (table.dbId !== dbId) {
          return false;
        }
        // If schema is selected, only show tables from that schema(s)
        // If no schema is selected, show all tables from the database
        if (schema) {
          // Handle both single schema (string) and multiple schemas (array)
          const schemasToCheck = Array.isArray(schema) ? schema : [schema];
          if (!schemasToCheck.includes(table.schema)) {
            return false;
          }
        }
        return true;
      }),
    [allSelectedTables, dbId, schema],
  );

  noop(_emptyResultsWithSearch); // This is to avoid unused variable warning, can be removed if not needed

  useEffect(() => {
    const bool = new URLSearchParams(window.location.search).get('db');
    const userSelected = getItem(
      LocalStorageKeys.Database,
      null,
    ) as DatabaseObject | null;

    if (bool && userSelected) {
      setUserSelected(userSelected);
      setItem(LocalStorageKeys.Database, null);
    } else if (database) {
      setUserSelected(database);
    }
  }, [database]);

  const onEmptyResults = useCallback((searchText?: string) => {
    setEmptyResultsWithSearch(!!searchText);
  }, []);

  const onDbChange = ({ id: dbId }: { id: number }) => {
    dispatch(queryEditorSetDb(queryEditor, dbId));
  };

  const selectedTableNames = useMemo(
    () => tables?.map(table => `${table.schema}.${table.name}`) || [],
    [tables],
  );

  const onTablesChange = (
    tableValues?: TableValue | TableValue[],
    catalogName?: string | null,
  ) => {
    if (!tableValues) {
      return;
    }

    // Ensure we have an array of table values
    const tableValuesArray = Array.isArray(tableValues)
      ? tableValues
      : [tableValues];

    const currentTables = [...tables];
    const tablesToAdd = tableValuesArray.filter(tv => {
      const index = currentTables.findIndex(table => table.name === tv.value);
      if (index >= 0) {
        currentTables.splice(index, 1);
        return false;
      }

      return true;
    });

    tablesToAdd.forEach(tableValue => {
      dispatch(
        addTable(queryEditor, tableValue.value, catalogName, tableValue.schema),
      );
    });

    dispatch(removeTables(currentTables));
  };

  const onToggleTable = (updatedTables: string[]) => {
    tables.forEach(table => {
      if (!updatedTables.includes(table.id.toString()) && table.expanded) {
        dispatch(collapseTable(table));
      } else if (
        updatedTables.includes(table.id.toString()) &&
        !table.expanded
      ) {
        dispatch(expandTable(table));
      }
    });
  };

  const shouldShowReset = window.location.search === '?reset=1';

  const handleCatalogChange = useCallback(
    (catalog: string | null) => {
      if (queryEditor) {
        dispatch(queryEditorSetCatalog(queryEditor, catalog));
      }
    },
    [dispatch, queryEditor],
  );

  const handleSchemaChange = useCallback(
    (schema: string | string[]) => {
      if (queryEditor) {
        // For SQL Lab, we use the first schema if multiple are selected
        const schemaValue = Array.isArray(schema) ? schema[0] : schema;
        dispatch(queryEditorSetSchema(queryEditor, schemaValue));
      }
    },
    [dispatch, queryEditor],
  );

  const handleDbList = useCallback(
    (result: DatabaseObject) => {
      dispatch(setDatabases(result));
    },
    [dispatch],
  );

  const handleError = useCallback(
    (message: string) => {
      dispatch(addDangerToast(message));
    },
    [dispatch],
  );

  const handleResetState = useCallback(() => {
    dispatch(resetState());
  }, [dispatch]);

  return (
    <LeftBarStyles data-test="sql-editor-left-bar">
      <TableSelectorMultiple
        onEmptyResults={onEmptyResults}
        emptyState={<EmptyState />}
        database={userSelectedDb}
        getDbList={handleDbList}
        handleError={handleError}
        onDbChange={onDbChange}
        onCatalogChange={handleCatalogChange}
        catalog={catalog}
        onSchemaChange={handleSchemaChange}
        schema={schema}
        onTableSelectChange={onTablesChange}
        tableValue={selectedTableNames}
        sqlLabMode
      />
      <div className="divider" />
      <StyledScrollbarContainer>
<<<<<<< HEAD
        <div
          css={css`
            height: ${tableMetaDataHeight}px;
          `}
        >
          {tables.map(table => (
            <TableElement
              table={table}
              key={table.id}
              activeKey={table.expanded ? [table.id] : []}
              onChange={onToggleTable}
            />
          ))}
        </div>
=======
        {tables.map(table => (
          <TableElement
            table={table}
            key={table.id}
            activeKey={tables
              .filter(({ expanded }) => expanded)
              .map(({ id }) => id)}
            onChange={onToggleTable}
          />
        ))}
>>>>>>> ef78d2af
      </StyledScrollbarContainer>
      {shouldShowReset && (
        <Button
          buttonSize="small"
          buttonStyle="danger"
          onClick={handleResetState}
        >
          <Icons.ClearOutlined /> {t('Reset state')}
        </Button>
      )}
    </LeftBarStyles>
  );
};

export default SqlEditorLeftBar;<|MERGE_RESOLUTION|>--- conflicted
+++ resolved
@@ -248,13 +248,7 @@
       />
       <div className="divider" />
       <StyledScrollbarContainer>
-<<<<<<< HEAD
-        <div
-          css={css`
-            height: ${tableMetaDataHeight}px;
-          `}
-        >
-          {tables.map(table => (
+        {tables.map(table => (
             <TableElement
               table={table}
               key={table.id}
@@ -262,19 +256,7 @@
               onChange={onToggleTable}
             />
           ))}
-        </div>
-=======
-        {tables.map(table => (
-          <TableElement
-            table={table}
-            key={table.id}
-            activeKey={tables
-              .filter(({ expanded }) => expanded)
-              .map(({ id }) => id)}
-            onChange={onToggleTable}
-          />
         ))}
->>>>>>> ef78d2af
       </StyledScrollbarContainer>
       {shouldShowReset && (
         <Button
