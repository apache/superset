/**
 * Licensed to the Apache Software Foundation (ASF) under one
 * or more contributor license agreements.  See the NOTICE file
 * distributed with this work for additional information
 * regarding copyright ownership.  The ASF licenses this file
 * to you under the Apache License, Version 2.0 (the
 * "License"); you may not use this file except in compliance
 * with the License.  You may obtain a copy of the License at
 *
 *   http://www.apache.org/licenses/LICENSE-2.0
 *
 * Unless required by applicable law or agreed to in writing,
 * software distributed under the License is distributed on an
 * "AS IS" BASIS, WITHOUT WARRANTIES OR CONDITIONS OF ANY
 * KIND, either express or implied.  See the License for the
 * specific language governing permissions and limitations
 * under the License.
 */
import { normalizeTimestamp, QueryState, t } from '@superset-ui/core';
import * as actions from '../actions/sqlLab';
import { now } from '../../utils/dates';
import {
  addToObject,
  alterInObject,
  alterInArr,
  removeFromArr,
  getFromArr,
  addToArr,
  extendArr,
} from '../../reduxUtils';

function alterUnsavedQueryEditorState(state, updatedState, id, silent = false) {
  if (state.tabHistory[state.tabHistory.length - 1] !== id) {
    const { queryEditors } = alterInArr(
      state,
      'queryEditors',
      { id },
      updatedState,
    );
    return {
      queryEditors,
    };
  }
  return {
    unsavedQueryEditor: {
      ...(state.unsavedQueryEditor.id === id && state.unsavedQueryEditor),
      ...(id ? { id, ...updatedState } : state.unsavedQueryEditor),
      ...(!silent && { updatedAt: new Date().getTime() }),
    },
  };
}

export default function sqlLabReducer(state = {}, action) {
  const actionHandlers = {
    [actions.ADD_QUERY_EDITOR]() {
      const mergeUnsavedState = alterInArr(
        state,
        'queryEditors',
        state.unsavedQueryEditor,
        {
          ...state.unsavedQueryEditor,
        },
      );
      const newState = {
        ...mergeUnsavedState,
        tabHistory: [...state.tabHistory, action.queryEditor.id],
      };
      return addToArr(newState, 'queryEditors', {
        ...action.queryEditor,
        updatedAt: new Date().getTime(),
      });
    },
    [actions.QUERY_EDITOR_SAVED]() {
      const { query, result, clientId } = action;
      const existing = state.queryEditors.find(qe => qe.id === clientId);
      return alterInArr(
        state,
        'queryEditors',
        existing,
        {
          remoteId: result.remoteId,
          name: query.name,
        },
        'id',
      );
    },
    [actions.UPDATE_QUERY_EDITOR]() {
      const id = action.alterations.remoteId;
      const existing = state.queryEditors.find(qe => qe.remoteId === id);
      if (existing == null) return state;
      return alterInArr(
        state,
        'queryEditors',
        existing,
        action.alterations,
        'remoteId',
      );
    },
    [actions.CLONE_QUERY_TO_NEW_TAB]() {
      const queryEditor = state.queryEditors.find(
        qe => qe.id === state.tabHistory[state.tabHistory.length - 1],
      );
      const progenitor = {
        ...queryEditor,
        ...(state.unsavedQueryEditor.id === queryEditor.id &&
          state.unsavedQueryEditor),
      };
      const qe = {
        remoteId: progenitor.remoteId,
        name: t('Copy of %s', progenitor.name),
        dbId: action.query.dbId ? action.query.dbId : null,
        schema: action.query.schema ? action.query.schema : null,
        autorun: true,
        sql: action.query.sql,
        queryLimit: action.query.queryLimit,
        maxRow: action.query.maxRow,
      };
      const stateWithoutUnsavedState = {
        ...state,
        unsavedQueryEditor: {},
      };
      return sqlLabReducer(
        stateWithoutUnsavedState,
        actions.addQueryEditor(qe),
      );
    },
    [actions.REMOVE_QUERY_EDITOR]() {
      const queryEditor = {
        ...action.queryEditor,
        ...(action.queryEditor.id === state.unsavedQueryEditor.id &&
          state.unsavedQueryEditor),
      };
      let newState = removeFromArr(state, 'queryEditors', queryEditor);
      // List of remaining queryEditor ids
      const qeIds = newState.queryEditors.map(qe => qe.id);

      const queries = {};
      Object.keys(state.queries).forEach(k => {
        const query = state.queries[k];
        if (qeIds.indexOf(query.sqlEditorId) > -1) {
          queries[k] = query;
        }
      });

      let tabHistory = state.tabHistory.slice();
      tabHistory = tabHistory.filter(id => qeIds.indexOf(id) > -1);

      // Remove associated table schemas
      const tables = state.tables.filter(
        table => table.queryEditorId !== queryEditor.id,
      );

      newState = {
        ...newState,
        tabHistory,
        tables,
        queries,
        unsavedQueryEditor: {
          ...(action.queryEditor.id !== state.unsavedQueryEditor.id &&
            state.unsavedQueryEditor),
        },
      };
      return newState;
    },
    [actions.REMOVE_QUERY]() {
      const newQueries = { ...state.queries };
      delete newQueries[action.query.id];
      return { ...state, queries: newQueries };
    },
    [actions.RESET_STATE]() {
      return { ...action.sqlLabInitialState };
    },
    [actions.MERGE_TABLE]() {
      const at = { ...action.table };
      let existingTable;
      state.tables.forEach(xt => {
        if (
          xt.dbId === at.dbId &&
          xt.queryEditorId === at.queryEditorId &&
          xt.schema === at.schema &&
          xt.name === at.name
        ) {
          existingTable = xt;
        }
      });
      if (existingTable) {
        if (action.query) {
          at.dataPreviewQueryId = action.query.id;
        }
        if (existingTable.initialized) {
          at.id = existingTable.id;
        }
        return alterInArr(state, 'tables', existingTable, at);
      }
      // for new table, associate Id of query for data preview
      at.dataPreviewQueryId = null;
      let newState = addToArr(state, 'tables', at, Boolean(action.prepend));
      if (action.query) {
        newState = alterInArr(newState, 'tables', at, {
          dataPreviewQueryId: action.query.id,
        });
      }
      return newState;
    },
    [actions.EXPAND_TABLE]() {
      return alterInArr(state, 'tables', action.table, { expanded: true });
    },
    [actions.REMOVE_DATA_PREVIEW]() {
      const queries = { ...state.queries };
      delete queries[action.table.dataPreviewQueryId];
      const newState = alterInArr(state, 'tables', action.table, {
        dataPreviewQueryId: null,
      });
      return { ...newState, queries };
    },
    [actions.CHANGE_DATA_PREVIEW_ID]() {
      const queries = { ...state.queries };
      delete queries[action.oldQueryId];

      const newTables = [];
      state.tables.forEach(xt => {
        if (xt.dataPreviewQueryId === action.oldQueryId) {
          newTables.push({ ...xt, dataPreviewQueryId: action.newQuery.id });
        } else {
          newTables.push(xt);
        }
      });
      return {
        ...state,
        queries,
        tables: newTables,
        activeSouthPaneTab: action.newQuery.id,
      };
    },
    [actions.COLLAPSE_TABLE]() {
      return alterInArr(state, 'tables', action.table, { expanded: false });
    },
    [actions.REMOVE_TABLES]() {
      const tableIds = action.tables.map(table => table.id);
      return {
        ...state,
        tables: state.tables.filter(table => !tableIds.includes(table.id)),
      };
    },
    [actions.COST_ESTIMATE_STARTED]() {
      return {
        ...state,
        queryCostEstimates: {
          ...state.queryCostEstimates,
          [action.query.id]: {
            completed: false,
            cost: null,
            error: null,
          },
        },
      };
    },
    [actions.COST_ESTIMATE_RETURNED]() {
      return {
        ...state,
        queryCostEstimates: {
          ...state.queryCostEstimates,
          [action.query.id]: {
            completed: true,
            cost: action.json.result,
            error: null,
          },
        },
      };
    },
    [actions.COST_ESTIMATE_FAILED]() {
      return {
        ...state,
        queryCostEstimates: {
          ...state.queryCostEstimates,
          [action.query.id]: {
            completed: false,
            cost: null,
            error: action.error,
          },
        },
      };
    },
    [actions.START_QUERY]() {
      let newState = { ...state };
      if (action.query.sqlEditorId) {
        const qe = {
          ...getFromArr(state.queryEditors, action.query.sqlEditorId),
          ...(action.query.sqlEditorId === state.unsavedQueryEditor.id &&
            state.unsavedQueryEditor),
        };
        if (qe.latestQueryId && state.queries[qe.latestQueryId]) {
          const newResults = {
            ...state.queries[qe.latestQueryId].results,
            data: [],
            query: null,
          };
          const q = { ...state.queries[qe.latestQueryId], results: newResults };
          const queries = { ...state.queries, [q.id]: q };
          newState = { ...state, queries };
        }
      } else {
        newState.activeSouthPaneTab = action.query.id;
      }
      newState = addToObject(newState, 'queries', action.query);

      return {
        ...newState,
        ...alterUnsavedQueryEditorState(
          state,
          {
            latestQueryId: action.query.id,
          },
          action.query.sqlEditorId,
          action.query.isDataPreview,
        ),
      };
    },
    [actions.STOP_QUERY]() {
      return alterInObject(state, 'queries', action.query, {
        state: QueryState.STOPPED,
        results: [],
      });
    },
    [actions.CLEAR_QUERY_RESULTS]() {
      const newResults = { ...action.query.results };
      newResults.data = [];
      return alterInObject(state, 'queries', action.query, {
        results: newResults,
        cached: true,
      });
    },
    [actions.REQUEST_QUERY_RESULTS]() {
      return alterInObject(state, 'queries', action.query, {
        state: QueryState.FETCHING,
      });
    },
    [actions.QUERY_SUCCESS]() {
      // prevent race condition where query succeeds shortly after being canceled
      // or the final result was unsuccessful
      if (
        action.query.state === QueryState.STOPPED ||
        action.results.status !== QueryState.SUCCESS
      ) {
        return state;
      }
      const alts = {
        endDttm: now(),
        progress: 100,
        results: action.results,
        rows: action?.results?.query?.rows || 0,
        state: QueryState.SUCCESS,
        limitingFactor: action?.results?.query?.limitingFactor,
        tempSchema: action?.results?.query?.tempSchema,
        tempTable: action?.results?.query?.tempTable,
        errorMessage: null,
        cached: false,
      };

      const resultsKey = action?.results?.query?.resultsKey;
      if (resultsKey) {
        alts.resultsKey = resultsKey;
      }

      return alterInObject(state, 'queries', action.query, alts);
    },
    [actions.QUERY_FAILED]() {
      if (action.query.state === QueryState.STOPPED) {
        return state;
      }
      const alts = {
        state: QueryState.FAILED,
        errors: action.errors,
        errorMessage: action.msg,
        endDttm: now(),
        link: action.link,
      };
      return alterInObject(state, 'queries', action.query, alts);
    },
    [actions.SET_ACTIVE_QUERY_EDITOR]() {
      const qeIds = state.queryEditors.map(qe => qe.id);
      if (
        qeIds.indexOf(action.queryEditor?.id) > -1 &&
        state.tabHistory[state.tabHistory.length - 1] !== action.queryEditor.id
      ) {
        const mergeUnsavedState = {
          ...alterInArr(state, 'queryEditors', state.unsavedQueryEditor, {
            ...state.unsavedQueryEditor,
          }),
          unsavedQueryEditor: {},
        };
        return {
          ...(action.queryEditor.id === state.unsavedQueryEditor.id
            ? alterInArr(
                mergeUnsavedState,
                'queryEditors',
                action.queryEditor,
                {
                  ...action.queryEditor,
                  ...state.unsavedQueryEditor,
                },
              )
            : mergeUnsavedState),
          tabHistory: [...state.tabHistory, action.queryEditor.id],
        };
      }
      return state;
    },
    [actions.LOAD_QUERY_EDITOR]() {
      const mergeUnsavedState = alterInArr(
        state,
        'queryEditors',
        state.unsavedQueryEditor,
        {
          ...state.unsavedQueryEditor,
        },
      );
      return alterInArr(mergeUnsavedState, 'queryEditors', action.queryEditor, {
        ...action.queryEditor,
      });
    },
    [actions.SET_TABLES]() {
      return extendArr(state, 'tables', action.tables);
    },
    [actions.SET_ACTIVE_SOUTHPANE_TAB]() {
      return { ...state, activeSouthPaneTab: action.tabId };
    },
    [actions.MIGRATE_QUERY_EDITOR]() {
      try {
        // remove migrated query editor from localStorage
        const { sqlLab } = JSON.parse(localStorage.getItem('redux'));
        sqlLab.queryEditors = sqlLab.queryEditors.filter(
          qe => qe.id !== action.oldQueryEditor.id,
        );
        localStorage.setItem('redux', JSON.stringify({ sqlLab }));
      } catch (error) {
        // continue regardless of error
      }
      // replace localStorage query editor with the server backed one
      return addToArr(
        removeFromArr(state, 'queryEditors', action.oldQueryEditor),
        'queryEditors',
        action.newQueryEditor,
      );
    },
    [actions.MIGRATE_TABLE]() {
      try {
        // remove migrated table from localStorage
        const { sqlLab } = JSON.parse(localStorage.getItem('redux'));
        sqlLab.tables = sqlLab.tables.filter(
          table => table.id !== action.oldTable.id,
        );
        localStorage.setItem('redux', JSON.stringify({ sqlLab }));
      } catch (error) {
        // continue regardless of error
      }

      // replace localStorage table with the server backed one
      return addToArr(
        removeFromArr(state, 'tables', action.oldTable),
        'tables',
        action.newTable,
      );
    },
    [actions.MIGRATE_TAB_HISTORY]() {
      try {
        // remove migrated tab from localStorage tabHistory
        const { sqlLab } = JSON.parse(localStorage.getItem('redux'));
        sqlLab.tabHistory = sqlLab.tabHistory.filter(
          tabId => tabId !== action.oldId,
        );
        localStorage.setItem('redux', JSON.stringify({ sqlLab }));
      } catch (error) {
        // continue regardless of error
      }
      const tabHistory = state.tabHistory.filter(
        tabId => tabId !== action.oldId,
      );
      tabHistory.push(action.newId);
      return { ...state, tabHistory };
    },
    [actions.MIGRATE_QUERY]() {
      const query = {
        ...state.queries[action.queryId],
        // point query to migrated query editor
        sqlEditorId: action.queryEditorId,
      };
      const queries = { ...state.queries, [query.id]: query };
      return { ...state, queries };
    },
    [actions.QUERY_EDITOR_SETDB]() {
      return {
        ...state,
        ...alterUnsavedQueryEditorState(
          state,
          {
            dbId: action.dbId,
          },
          action.queryEditor.id,
        ),
      };
    },
    [actions.QUERY_EDITOR_SET_SCHEMA]() {
      return {
        ...state,
        ...alterUnsavedQueryEditorState(
          state,
          {
            schema: action.schema,
          },
          action.queryEditor.id,
        ),
      };
    },
    [actions.QUERY_EDITOR_SET_TITLE]() {
      return {
        ...state,
        ...alterUnsavedQueryEditorState(
          state,
          {
            name: action.name,
          },
          action.queryEditor.id,
        ),
      };
    },
    [actions.QUERY_EDITOR_SET_SQL]() {
      const { unsavedQueryEditor } = state;
      if (
        unsavedQueryEditor?.id === action.queryEditor.id &&
        unsavedQueryEditor.sql === action.sql
      ) {
        return state;
      }
      return {
        ...state,
        ...alterUnsavedQueryEditorState(
          state,
          {
            sql: action.sql,
            ...(action.queryId && { latestQueryId: action.queryId }),
          },
          action.queryEditor.id,
        ),
      };
    },
<<<<<<< HEAD
    [actions.QUERY_EDITOR_SET_RESULT_SEARCH]() {
=======
    [actions.QUERY_EDITOR_SET_CURSOR_POSITION]() {
>>>>>>> e9c2fdf8
      return {
        ...state,
        ...alterUnsavedQueryEditorState(
          state,
          {
<<<<<<< HEAD
            resultSearch: action.resultSearch,
=======
            cursorPosition: action.position,
>>>>>>> e9c2fdf8
          },
          action.queryEditor.id,
        ),
      };
    },
    [actions.QUERY_EDITOR_SET_QUERY_LIMIT]() {
      return {
        ...state,
        ...alterUnsavedQueryEditorState(
          state,
          {
            queryLimit: action.queryLimit,
          },
          action.queryEditor.id,
        ),
      };
    },
    [actions.QUERY_EDITOR_SET_TEMPLATE_PARAMS]() {
      return {
        ...state,
        ...alterUnsavedQueryEditorState(
          state,
          {
            templateParams: action.templateParams,
          },
          action.queryEditor.id,
        ),
      };
    },
    [actions.QUERY_EDITOR_SET_SELECTED_TEXT]() {
      return {
        ...state,
        ...alterUnsavedQueryEditorState(
          state,
          {
            selectedText: action.sql,
          },
          action.queryEditor.id,
          true,
        ),
      };
    },
    [actions.QUERY_EDITOR_SET_AUTORUN]() {
      return {
        ...state,
        ...alterUnsavedQueryEditorState(
          state,
          {
            autorun: action.autorun,
          },
          action.queryEditor.id,
        ),
      };
    },
    [actions.QUERY_EDITOR_PERSIST_HEIGHT]() {
      return {
        ...state,
        ...alterUnsavedQueryEditorState(
          state,
          {
            northPercent: action.northPercent,
            southPercent: action.southPercent,
          },
          action.queryEditor.id,
        ),
      };
    },
    [actions.QUERY_EDITOR_TOGGLE_LEFT_BAR]() {
      return {
        ...state,
        ...alterUnsavedQueryEditorState(
          state,
          {
            hideLeftBar: action.hideLeftBar,
          },
          action.queryEditor.id,
        ),
      };
    },
    [actions.SET_DATABASES]() {
      const databases = {};
      action.databases.forEach(db => {
        databases[db.id] = {
          ...db,
          extra_json: JSON.parse(db.extra || ''),
        };
      });
      return { ...state, databases };
    },
    [actions.REFRESH_QUERIES]() {
      let newQueries = { ...state.queries };
      // Fetch the updates to the queries present in the store.
      let change = false;
      let { queriesLastUpdate } = state;
      Object.entries(action.alteredQueries).forEach(([id, changedQuery]) => {
        if (
          !state.queries.hasOwnProperty(id) ||
          (state.queries[id].state !== QueryState.STOPPED &&
            state.queries[id].state !== QueryState.FAILED)
        ) {
          const changedOn = normalizeTimestamp(changedQuery.changed_on);
          const timestamp = Date.parse(changedOn);
          if (timestamp > queriesLastUpdate) {
            queriesLastUpdate = timestamp;
          }
          const prevState = state.queries[id]?.state;
          const currentState = changedQuery.state;
          newQueries[id] = {
            ...state.queries[id],
            ...changedQuery,
            ...(changedQuery.startDttm && {
              startDttm: Number(changedQuery.startDttm),
            }),
            ...(changedQuery.endDttm && {
              endDttm: Number(changedQuery.endDttm),
            }),
            // race condition:
            // because of async behavior, sql lab may still poll a couple of seconds
            // when it started fetching or finished rendering results
            state:
              currentState === QueryState.SUCCESS &&
              [
                QueryState.FETCHING,
                QueryState.SUCCESS,
                QueryState.RUNNING,
              ].includes(prevState)
                ? prevState
                : currentState,
          };
          change = true;
        }
      });
      if (!change) {
        newQueries = state.queries;
      }
      return { ...state, queries: newQueries, queriesLastUpdate };
    },
    [actions.CLEAR_INACTIVE_QUERIES]() {
      const { queries } = state;
      const cleanedQueries = Object.fromEntries(
        Object.entries(queries)
          .filter(([, query]) => {
            if (
              ['running', 'pending'].includes(query.state) &&
              Date.now() - query.startDttm > action.interval &&
              query.progress === 0
            ) {
              return false;
            }
            return true;
          })
          .map(([id, query]) => [
            id,
            {
              ...query,
              state:
                query.resultsKey && query.results?.status
                  ? query.results.status
                  : query.state,
            },
          ]),
      );
      return { ...state, queries: cleanedQueries };
    },
    [actions.SET_USER_OFFLINE]() {
      return { ...state, offline: action.offline };
    },
    [actions.CREATE_DATASOURCE_STARTED]() {
      return { ...state, isDatasourceLoading: true, errorMessage: null };
    },
    [actions.CREATE_DATASOURCE_SUCCESS]() {
      return {
        ...state,
        isDatasourceLoading: false,
        errorMessage: null,
        datasource: action.datasource,
      };
    },
    [actions.CREATE_DATASOURCE_FAILED]() {
      return { ...state, isDatasourceLoading: false, errorMessage: action.err };
    },
    [actions.SET_EDITOR_TAB_LAST_UPDATE]() {
      return { ...state, editorTabLastUpdatedAt: action.timestamp };
    },
  };
  if (action.type in actionHandlers) {
    return actionHandlers[action.type]();
  }
  return state;
}<|MERGE_RESOLUTION|>--- conflicted
+++ resolved
@@ -544,21 +544,25 @@
         ),
       };
     },
-<<<<<<< HEAD
+    [actions.QUERY_EDITOR_SET_CURSOR_POSITION]() {
+      return {
+        ...state,
+        ...alterUnsavedQueryEditorState(
+          state,
+          {
+            cursorPosition: action.position,
+          },
+          action.queryEditor.id,
+        ),
+      };
+    },
     [actions.QUERY_EDITOR_SET_RESULT_SEARCH]() {
-=======
-    [actions.QUERY_EDITOR_SET_CURSOR_POSITION]() {
->>>>>>> e9c2fdf8
-      return {
-        ...state,
-        ...alterUnsavedQueryEditorState(
-          state,
-          {
-<<<<<<< HEAD
+      return {
+        ...state,
+        ...alterUnsavedQueryEditorState(
+          state,
+          {
             resultSearch: action.resultSearch,
-=======
-            cursorPosition: action.position,
->>>>>>> e9c2fdf8
           },
           action.queryEditor.id,
         ),
