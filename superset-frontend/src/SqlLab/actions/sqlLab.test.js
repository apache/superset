--- conflicted
+++ resolved
@@ -756,11 +756,7 @@
       });
 
       it('updates and runs data preview query when configured', () => {
-<<<<<<< HEAD
-        expect.assertions(2);
-=======
         expect.assertions(5);
->>>>>>> 16654034
 
         const results = {
           data: mockBigNumber,
