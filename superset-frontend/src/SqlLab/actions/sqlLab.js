--- conflicted
+++ resolved
@@ -776,15 +776,6 @@
 
 export function queryEditorSetSchema(queryEditor, schema) {
   return function (dispatch) {
-<<<<<<< HEAD
-    const sync = isFeatureEnabled(FeatureFlag.SQLLAB_BACKEND_PERSISTENCE) &&
-    typeof queryEditor === 'object'
-      ? SupersetClient.put({
-          endpoint: encodeURI(`/tabstateview/${queryEditor.id}`),
-          postPayload: { schema },
-        })
-      : Promise.resolve();
-=======
     const sync =
       isFeatureEnabled(FeatureFlag.SQLLAB_BACKEND_PERSISTENCE) &&
       typeof queryEditor === 'object'
@@ -793,7 +784,6 @@
             postPayload: { schema },
           })
         : Promise.resolve();
->>>>>>> 4e2bdd49
 
     return sync
       .then(() =>
