/**
 * Licensed to the Apache Software Foundation (ASF) under one
 * or more contributor license agreements.  See the NOTICE file
 * distributed with this work for additional information
 * regarding copyright ownership.  The ASF licenses this file
 * to you under the Apache License, Version 2.0 (the
 * "License"); you may not use this file except in compliance
 * with the License.  You may obtain a copy of the License at
 *
 *   http://www.apache.org/licenses/LICENSE-2.0
 *
 * Unless required by applicable law or agreed to in writing,
 * software distributed under the License is distributed on an
 * "AS IS" BASIS, WITHOUT WARRANTIES OR CONDITIONS OF ANY
 * KIND, either express or implied.  See the License for the
 * specific language governing permissions and limitations
 * under the License.
 */
import { SupersetError } from 'src/components/ErrorMessage/types';
import { UserWithPermissionsAndRoles } from 'src/types/bootstrapTypes';
import { ToastType } from 'src/components/MessageToasts/types';
<<<<<<< HEAD
import { Query } from '@superset-ui/core';
import { ExploreRootState } from 'src/explore/types';
=======
import { Dataset } from '@superset-ui/chart-controls';
import { Query, QueryResponse } from '@superset-ui/core';
import { ExploreRootState } from 'src/explore/types';

export type ExploreDatasource = Dataset | QueryResponse;
>>>>>>> ba0c37d3

export interface QueryEditor {
  dbId?: number;
  title: string;
  schema: string;
  autorun: boolean;
  sql: string;
  remoteId: number | null;
  validationResult?: {
    completed: boolean;
    errors: SupersetError[];
  };
}

export type toastState = {
  id: string;
  toastType: ToastType;
  text: string;
  duration: number;
  noDuplicate: boolean;
};

export type SqlLabRootState = {
  sqlLab: {
    activeSouthPaneTab: string | number; // default is string; action.newQuery.id is number
    alerts: any[];
    databases: Record<string, any>;
    dbConnect: boolean;
    offline: boolean;
    queries: Query[];
    queryEditors: QueryEditor[];
    tabHistory: string[]; // default is activeTab ? [activeTab.id.toString()] : []
    tables: Record<string, any>[];
    queriesLastUpdate: number;
    user: UserWithPermissionsAndRoles;
    errorMessage: string | null;
  };
  localStorageUsageInKilobytes: number;
  messageToasts: toastState[];
  common: {};
};

export type SqlLabExploreRootState = SqlLabRootState | ExploreRootState;

export const getInitialState = (state: SqlLabExploreRootState) => {
  if (state.hasOwnProperty('sqlLab')) {
    const {
      sqlLab: { user },
    } = state as SqlLabRootState;
    return user;
  }

  const {
    explore: { user },
  } = state as ExploreRootState;
  return user;
};

export enum DatasetRadioState {
  SAVE_NEW = 1,
  OVERWRITE_DATASET = 2,
}

export const EXPLORE_CHART_DEFAULT = {
  metrics: [],
  groupby: [],
  time_range: 'No filter',
  viz_type: 'table',
};

export interface DatasetOwner {
  first_name: string;
  id: number;
  last_name: string;
  username: string;
}

export interface DatasetOptionAutocomplete {
  value: string;
  datasetId: number;
  owners: [DatasetOwner];
}<|MERGE_RESOLUTION|>--- conflicted
+++ resolved
@@ -19,16 +19,11 @@
 import { SupersetError } from 'src/components/ErrorMessage/types';
 import { UserWithPermissionsAndRoles } from 'src/types/bootstrapTypes';
 import { ToastType } from 'src/components/MessageToasts/types';
-<<<<<<< HEAD
-import { Query } from '@superset-ui/core';
-import { ExploreRootState } from 'src/explore/types';
-=======
 import { Dataset } from '@superset-ui/chart-controls';
 import { Query, QueryResponse } from '@superset-ui/core';
 import { ExploreRootState } from 'src/explore/types';
 
 export type ExploreDatasource = Dataset | QueryResponse;
->>>>>>> ba0c37d3
 
 export interface QueryEditor {
   dbId?: number;
