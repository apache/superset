/**
 * Licensed to the Apache Software Foundation (ASF) under one
 * or more contributor license agreements.  See the NOTICE file
 * distributed with this work for additional information
 * regarding copyright ownership.  The ASF licenses this file
 * to you under the Apache License, Version 2.0 (the
 * "License"); you may not use this file except in compliance
 * with the License.  You may obtain a copy of the License at
 *
 *   http://www.apache.org/licenses/LICENSE-2.0
 *
 * Unless required by applicable law or agreed to in writing,
 * software distributed under the License is distributed on an
 * "AS IS" BASIS, WITHOUT WARRANTIES OR CONDITIONS OF ANY
 * KIND, either express or implied.  See the License for the
 * specific language governing permissions and limitations
 * under the License.
 */
/* eslint no-undef: 'error' */
/* eslint no-param-reassign: ["error", { "props": false }] */
import moment from 'moment';
import { t, SupersetClient } from '@superset-ui/core';
import { isFeatureEnabled, FeatureFlag } from '../featureFlags';
import {
  getAnnotationJsonUrl,
  getExploreUrl,
  getLegacyEndpointType,
  buildV1ChartDataPayload,
  postForm,
  shouldUseLegacyApi,
  getChartDataUri,
} from '../explore/exploreUtils';
import {
  requiresQuery,
  ANNOTATION_SOURCE_TYPES,
} from '../modules/AnnotationTypes';

import { addDangerToast } from '../messageToasts/actions';
import { logEvent } from '../logger/actions';
import { Logger, LOG_ACTIONS_LOAD_CHART } from '../logger/LogUtils';
import { getClientErrorObject } from '../utils/getClientErrorObject';
import { allowCrossDomain as domainShardingEnabled } from '../utils/hostNamesConfig';

export const CHART_UPDATE_STARTED = 'CHART_UPDATE_STARTED';
export function chartUpdateStarted(queryController, latestQueryFormData, key) {
  return {
    type: CHART_UPDATE_STARTED,
    queryController,
    latestQueryFormData,
    key,
  };
}

export const CHART_UPDATE_SUCCEEDED = 'CHART_UPDATE_SUCCEEDED';
export function chartUpdateSucceeded(queriesResponse, key) {
  return { type: CHART_UPDATE_SUCCEEDED, queriesResponse, key };
}

export const CHART_UPDATE_STOPPED = 'CHART_UPDATE_STOPPED';
export function chartUpdateStopped(key) {
  return { type: CHART_UPDATE_STOPPED, key };
}

export const CHART_UPDATE_FAILED = 'CHART_UPDATE_FAILED';
export function chartUpdateFailed(queriesResponse, key) {
  return { type: CHART_UPDATE_FAILED, queriesResponse, key };
}

export const CHART_UPDATE_QUEUED = 'CHART_UPDATE_QUEUED';
export function chartUpdateQueued(asyncJobMeta, key) {
  return { type: CHART_UPDATE_QUEUED, asyncJobMeta, key };
}

export const CHART_RENDERING_FAILED = 'CHART_RENDERING_FAILED';
export function chartRenderingFailed(error, key, stackTrace) {
  return { type: CHART_RENDERING_FAILED, error, key, stackTrace };
}

export const CHART_RENDERING_SUCCEEDED = 'CHART_RENDERING_SUCCEEDED';
export function chartRenderingSucceeded(key) {
  return { type: CHART_RENDERING_SUCCEEDED, key };
}

export const REMOVE_CHART = 'REMOVE_CHART';
export function removeChart(key) {
  return { type: REMOVE_CHART, key };
}

export const ANNOTATION_QUERY_SUCCESS = 'ANNOTATION_QUERY_SUCCESS';
export function annotationQuerySuccess(annotation, queryResponse, key) {
  return { type: ANNOTATION_QUERY_SUCCESS, annotation, queryResponse, key };
}

export const ANNOTATION_QUERY_STARTED = 'ANNOTATION_QUERY_STARTED';
export function annotationQueryStarted(annotation, queryController, key) {
  return { type: ANNOTATION_QUERY_STARTED, annotation, queryController, key };
}

export const ANNOTATION_QUERY_FAILED = 'ANNOTATION_QUERY_FAILED';
export function annotationQueryFailed(annotation, queryResponse, key) {
  return { type: ANNOTATION_QUERY_FAILED, annotation, queryResponse, key };
}

const legacyChartDataRequest = async (
  formData,
  resultFormat,
  resultType,
  force,
  method = 'POST',
  requestParams = {},
) => {
  const endpointType = getLegacyEndpointType({ resultFormat, resultType });
  const allowDomainSharding =
    // eslint-disable-next-line camelcase
    domainShardingEnabled && requestParams?.dashboard_id;
  const url = getExploreUrl({
    formData,
    endpointType,
    force,
    allowDomainSharding,
    method,
    requestParams: requestParams.dashboard_id
      ? { dashboard_id: requestParams.dashboard_id }
      : {},
  });
  const querySettings = {
    ...requestParams,
    url,
    postPayload: { form_data: formData },
  };

  const clientMethod =
    'GET' && isFeatureEnabled(FeatureFlag.CLIENT_CACHE)
      ? SupersetClient.get
      : SupersetClient.post;
  return clientMethod(querySettings).then(({ json }) => {
    // Make the legacy endpoint return a payload that corresponds to the
    // V1 chart data endpoint response signature.
    return {
      result: [json],
    };
  });
};

const v1ChartDataRequest = async (
  formData,
  resultFormat,
  resultType,
  force,
  requestParams,
) => {
  const payload = buildV1ChartDataPayload({
    formData,
    resultType,
    resultFormat,
    force,
  });

  // The dashboard id is added to query params for tracking purposes
  const { slice_id: sliceId } = formData;
  const { dashboard_id: dashboardId } = requestParams;

  const qs = {};
  if (sliceId !== undefined) qs.form_data = `{"slice_id":${sliceId}}`;
  if (dashboardId !== undefined) qs.dashboard_id = dashboardId;
  if (force !== false) qs.force = force;

  const allowDomainSharding =
    // eslint-disable-next-line camelcase
    domainShardingEnabled && requestParams?.dashboard_id;
  const url = getChartDataUri({
    path: '/api/v1/chart/data',
    qs,
    allowDomainSharding,
  }).toString();

  const querySettings = {
    ...requestParams,
    url,
    headers: { 'Content-Type': 'application/json' },
    body: JSON.stringify(payload),
  };
  return SupersetClient.post(querySettings).then(({ json }) => {
    return json;
  });
};

export async function getChartDataRequest({
  formData,
  resultFormat = 'json',
  resultType = 'full',
  force = false,
  method = 'POST',
  requestParams = {},
}) {
  let querySettings = {
    ...requestParams,
  };

  if (domainShardingEnabled) {
    querySettings = {
      ...querySettings,
      mode: 'cors',
      credentials: 'include',
    };
  }

  if (shouldUseLegacyApi(formData)) {
    return legacyChartDataRequest(
      formData,
      resultFormat,
      resultType,
      force,
      method,
      querySettings,
    );
  }
  return v1ChartDataRequest(
    formData,
    resultFormat,
    resultType,
    force,
    querySettings,
  );
}

export function runAnnotationQuery(
  annotation,
  timeout = 60,
  formData = null,
  key,
  isDashboardRequest = false,
) {
  return function (dispatch, getState) {
    const sliceKey = key || Object.keys(getState().charts)[0];
    // make a copy of formData, not modifying original formData
    const fd = {
      ...(formData || getState().charts[sliceKey].latestQueryFormData),
    };

    if (!requiresQuery(annotation.sourceType)) {
      return Promise.resolve();
    }

    const granularity = fd.time_grain_sqla || fd.granularity;
    fd.time_grain_sqla = granularity;
    fd.granularity = granularity;
    const overridesKeys = Object.keys(annotation.overrides);
    if (overridesKeys.includes('since') || overridesKeys.includes('until')) {
      annotation.overrides = {
        ...annotation.overrides,
        time_range: null,
      };
    }
    const sliceFormData = Object.keys(annotation.overrides).reduce(
      (d, k) => ({
        ...d,
        [k]: annotation.overrides[k] || fd[k],
      }),
      {},
    );

    if (!isDashboardRequest && fd) {
      const hasExtraFilters = fd.extra_filters && fd.extra_filters.length > 0;
      sliceFormData.extra_filters = hasExtraFilters
        ? fd.extra_filters
        : undefined;
    }

    const isNative = annotation.sourceType === ANNOTATION_SOURCE_TYPES.NATIVE;
    const url = getAnnotationJsonUrl(annotation.value, sliceFormData, isNative);
    const controller = new AbortController();
    const { signal } = controller;

    dispatch(annotationQueryStarted(annotation, controller, sliceKey));

    return SupersetClient.get({
      url,
      signal,
      timeout: timeout * 1000,
    })
      .then(({ json }) =>
        dispatch(annotationQuerySuccess(annotation, json, sliceKey)),
      )
      .catch(response =>
        getClientErrorObject(response).then(err => {
          if (err.statusText === 'timeout') {
            dispatch(
              annotationQueryFailed(
                annotation,
                { error: 'Query Timeout' },
                sliceKey,
              ),
            );
          } else if ((err.error || '').toLowerCase().includes('no data')) {
            dispatch(annotationQuerySuccess(annotation, err, sliceKey));
          } else if (err.statusText !== 'abort') {
            dispatch(annotationQueryFailed(annotation, err, sliceKey));
          }
        }),
      );
  };
}

export const TRIGGER_QUERY = 'TRIGGER_QUERY';
export function triggerQuery(value = true, key) {
  return { type: TRIGGER_QUERY, value, key };
}

// this action is used for forced re-render without fetch data
export const RENDER_TRIGGERED = 'RENDER_TRIGGERED';
export function renderTriggered(value, key) {
  return { type: RENDER_TRIGGERED, value, key };
}

export const UPDATE_QUERY_FORM_DATA = 'UPDATE_QUERY_FORM_DATA';
export function updateQueryFormData(value, key) {
  return { type: UPDATE_QUERY_FORM_DATA, value, key };
}

// in the sql lab -> explore flow, user can inline edit chart title,
// then the chart will be assigned a new slice_id
export const UPDATE_CHART_ID = 'UPDATE_CHART_ID';
export function updateChartId(newId, key = 0) {
  return { type: UPDATE_CHART_ID, newId, key };
}

export const ADD_CHART = 'ADD_CHART';
export function addChart(chart, key) {
  return { type: ADD_CHART, chart, key };
}

export function exploreJSON(
  formData,
  force = false,
  timeout = 60,
  key,
  method,
  dashboardId,
) {
  return async dispatch => {
    const logStart = Logger.getTimestamp();
    const controller = new AbortController();

    const requestParams = {
      signal: controller.signal,
      timeout: timeout * 1000,
    };
    if (dashboardId) requestParams.dashboard_id = dashboardId;

    const chartDataRequest = getChartDataRequest({
      formData,
      resultFormat: 'json',
      resultType: 'full',
      force,
      method,
      requestParams,
    });

    dispatch(chartUpdateStarted(controller, formData, key));

    const chartDataRequestCaught = chartDataRequest
      .then(response => {
<<<<<<< HEAD
        const queriesResponse = response.result;
=======
        if (isFeatureEnabled(FeatureFlag.GLOBAL_ASYNC_QUERIES)) {
          // deal with getChartDataRequest transforming the response data
          const result = 'result' in response ? response.result[0] : response;
          return dispatch(chartUpdateQueued(result, key));
        }

        // new API returns an object with an array of restults
        // problem: response holds a list of results, when before we were just getting one result.
        // How to make the entire app compatible with multiple results?
        // For now just use the first result.
        const result = response.result[0];
>>>>>>> 90ed3267

        queriesResponse.forEach(resultItem =>
          dispatch(
            logEvent(LOG_ACTIONS_LOAD_CHART, {
              slice_id: key,
              applied_filters: resultItem.applied_filters,
              is_cached: resultItem.is_cached,
              force_refresh: force,
              row_count: resultItem.rowcount,
              datasource: formData.datasource,
              start_offset: logStart,
              ts: new Date().getTime(),
              duration: Logger.getTimestamp() - logStart,
              has_extra_filters:
                formData.extra_filters && formData.extra_filters.length > 0,
              viz_type: formData.viz_type,
              data_age: resultItem.is_cached
                ? moment(new Date()).diff(moment.utc(resultItem.cached_dttm))
                : null,
            }),
          ),
        );
        return dispatch(chartUpdateSucceeded(queriesResponse, key));
      })
      .catch(response => {
        const appendErrorLog = (errorDetails, isCached) => {
          dispatch(
            logEvent(LOG_ACTIONS_LOAD_CHART, {
              slice_id: key,
              has_err: true,
              is_cached: isCached,
              error_details: errorDetails,
              datasource: formData.datasource,
              start_offset: logStart,
              ts: new Date().getTime(),
              duration: Logger.getTimestamp() - logStart,
            }),
          );
        };
        if (response.name === 'AbortError') {
          appendErrorLog('abort');
          return dispatch(chartUpdateStopped(key));
        }
        return getClientErrorObject(response).then(parsedResponse => {
          if (response.statusText === 'timeout') {
            appendErrorLog('timeout');
          } else {
            appendErrorLog(parsedResponse.error, parsedResponse.is_cached);
          }
          return dispatch(chartUpdateFailed([parsedResponse], key));
        });
      });

    // only retrieve annotations when calling the legacy API
    const annotationLayers = shouldUseLegacyApi(formData)
      ? formData.annotation_layers || []
      : [];
    const isDashboardRequest = dashboardId > 0;

    return Promise.all([
      chartDataRequestCaught,
      dispatch(triggerQuery(false, key)),
      dispatch(updateQueryFormData(formData, key)),
      ...annotationLayers.map(x =>
        dispatch(
          runAnnotationQuery(x, timeout, formData, key, isDashboardRequest),
        ),
      ),
    ]);
  };
}

export const GET_SAVED_CHART = 'GET_SAVED_CHART';
export function getSavedChart(
  formData,
  force = false,
  timeout = 60,
  key,
  dashboardId,
) {
  /*
   * Perform a GET request to `/explore_json`.
   *
   * This will return the payload of a saved chart, optionally filtered by
   * ad-hoc or extra filters from dashboards. Eg:
   *
   *  GET  /explore_json?{"chart_id":1}
   *  GET  /explore_json?{"chart_id":1,"extra_filters":"..."}
   *
   */
  return exploreJSON(formData, force, timeout, key, 'GET', dashboardId);
}

export const POST_CHART_FORM_DATA = 'POST_CHART_FORM_DATA';
export function postChartFormData(
  formData,
  force = false,
  timeout = 60,
  key,
  dashboardId,
) {
  /*
   * Perform a POST request to `/explore_json`.
   *
   * This will post the form data to the endpoint, returning a new chart.
   *
   */
  return exploreJSON(formData, force, timeout, key, 'POST', dashboardId);
}

export function redirectSQLLab(formData) {
  return dispatch => {
    getChartDataRequest({ formData, resultFormat: 'json', resultType: 'query' })
      .then(({ result }) => {
        const redirectUrl = '/superset/sqllab';
        const payload = {
          datasourceKey: formData.datasource,
          sql: result[0].query,
        };
        postForm(redirectUrl, payload);
      })
      .catch(() =>
        dispatch(addDangerToast(t('An error occurred while loading the SQL'))),
      );
  };
}

export function refreshChart(chartKey, force, dashboardId) {
  return (dispatch, getState) => {
    const chart = (getState().charts || {})[chartKey];
    const timeout = getState().dashboardInfo.common.conf
      .SUPERSET_WEBSERVER_TIMEOUT;

    if (
      !chart.latestQueryFormData ||
      Object.keys(chart.latestQueryFormData).length === 0
    ) {
      return;
    }
    dispatch(
      postChartFormData(
        chart.latestQueryFormData,
        force,
        timeout,
        chart.id,
        dashboardId,
      ),
    );
  };
}<|MERGE_RESOLUTION|>--- conflicted
+++ resolved
@@ -361,21 +361,13 @@
 
     const chartDataRequestCaught = chartDataRequest
       .then(response => {
-<<<<<<< HEAD
         const queriesResponse = response.result;
-=======
+        
         if (isFeatureEnabled(FeatureFlag.GLOBAL_ASYNC_QUERIES)) {
           // deal with getChartDataRequest transforming the response data
           const result = 'result' in response ? response.result[0] : response;
           return dispatch(chartUpdateQueued(result, key));
         }
-
-        // new API returns an object with an array of restults
-        // problem: response holds a list of results, when before we were just getting one result.
-        // How to make the entire app compatible with multiple results?
-        // For now just use the first result.
-        const result = response.result[0];
->>>>>>> 90ed3267
 
         queriesResponse.forEach(resultItem =>
           dispatch(
