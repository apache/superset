/**
 * Licensed to the Apache Software Foundation (ASF) under one
 * or more contributor license agreements.  See the NOTICE file
 * distributed with this work for additional information
 * regarding copyright ownership.  The ASF licenses this file
 * to you under the Apache License, Version 2.0 (the
 * "License"); you may not use this file except in compliance
 * with the License.  You may obtain a copy of the License at
 *
 *   http://www.apache.org/licenses/LICENSE-2.0
 *
 * Unless required by applicable law or agreed to in writing,
 * software distributed under the License is distributed on an
 * "AS IS" BASIS, WITHOUT WARRANTIES OR CONDITIONS OF ANY
 * KIND, either express or implied.  See the License for the
 * specific language governing permissions and limitations
 * under the License.
 */
/* eslint no-undef: 'error' */
/* eslint no-param-reassign: ["error", { "props": false }] */
import moment from 'moment';
import { t, SupersetClient, DrillDown } from '@superset-ui/core';
import { getControlsState } from 'src/explore/store';
import { isFeatureEnabled, FeatureFlag } from 'src/featureFlags';
import {
  getAnnotationJsonUrl,
  getExploreUrl,
  getLegacyEndpointType,
  buildV1ChartDataPayload,
  postForm,
  shouldUseLegacyApi,
  getChartDataUri,
} from 'src/explore/exploreUtils';
import {
  requiresQuery,
  ANNOTATION_SOURCE_TYPES,
} from 'src/modules/AnnotationTypes';

import { addDangerToast } from 'src/components/MessageToasts/actions';
import { logEvent } from 'src/logger/actions';
import { Logger, LOG_ACTIONS_LOAD_CHART } from 'src/logger/LogUtils';
import { getClientErrorObject } from 'src/utils/getClientErrorObject';
import { allowCrossDomain as domainShardingEnabled } from 'src/utils/hostNamesConfig';
import { updateDataMask } from 'src/dataMask/actions';
import { waitForAsyncData } from 'src/middleware/asyncEvent';

export const CHART_UPDATE_STARTED = 'CHART_UPDATE_STARTED';
export function chartUpdateStarted(queryController, latestQueryFormData, key) {
  return {
    type: CHART_UPDATE_STARTED,
    queryController,
    latestQueryFormData,
    key,
  };
}

export const CHART_UPDATE_SUCCEEDED = 'CHART_UPDATE_SUCCEEDED';
export function chartUpdateSucceeded(queriesResponse, key) {
  return { type: CHART_UPDATE_SUCCEEDED, queriesResponse, key };
}

export const CHART_UPDATE_STOPPED = 'CHART_UPDATE_STOPPED';
export function chartUpdateStopped(key) {
  return { type: CHART_UPDATE_STOPPED, key };
}

export const CHART_UPDATE_FAILED = 'CHART_UPDATE_FAILED';
export function chartUpdateFailed(queriesResponse, key) {
  return { type: CHART_UPDATE_FAILED, queriesResponse, key };
}

export const CHART_RENDERING_FAILED = 'CHART_RENDERING_FAILED';
export function chartRenderingFailed(error, key, stackTrace) {
  return { type: CHART_RENDERING_FAILED, error, key, stackTrace };
}

export const CHART_RENDERING_SUCCEEDED = 'CHART_RENDERING_SUCCEEDED';
export function chartRenderingSucceeded(key) {
  return { type: CHART_RENDERING_SUCCEEDED, key };
}

export const REMOVE_CHART = 'REMOVE_CHART';
export function removeChart(key) {
  return { type: REMOVE_CHART, key };
}

export const ANNOTATION_QUERY_SUCCESS = 'ANNOTATION_QUERY_SUCCESS';
export function annotationQuerySuccess(annotation, queryResponse, key) {
  return { type: ANNOTATION_QUERY_SUCCESS, annotation, queryResponse, key };
}

export const ANNOTATION_QUERY_STARTED = 'ANNOTATION_QUERY_STARTED';
export function annotationQueryStarted(annotation, queryController, key) {
  return { type: ANNOTATION_QUERY_STARTED, annotation, queryController, key };
}

export const ANNOTATION_QUERY_FAILED = 'ANNOTATION_QUERY_FAILED';
export function annotationQueryFailed(annotation, queryResponse, key) {
  return { type: ANNOTATION_QUERY_FAILED, annotation, queryResponse, key };
}

export const DYNAMIC_PLUGIN_CONTROLS_READY = 'DYNAMIC_PLUGIN_CONTROLS_READY';
export const dynamicPluginControlsReady = () => (dispatch, getState) => {
  const state = getState();
  const controlsState = getControlsState(
    state.explore,
    state.explore.form_data,
  );
  dispatch({
    type: DYNAMIC_PLUGIN_CONTROLS_READY,
    key: controlsState.slice_id.value,
    controlsState,
  });
};

const legacyChartDataRequest = async (
  formData,
  resultFormat,
  resultType,
  force,
  method = 'POST',
  requestParams = {},
  ownState,
) => {
  const endpointType = getLegacyEndpointType({ resultFormat, resultType });
  const allowDomainSharding =
    // eslint-disable-next-line camelcase
    domainShardingEnabled && requestParams?.dashboard_id;
  const url = getExploreUrl({
    formData,
    endpointType,
    force,
    allowDomainSharding,
    method,
    requestParams: requestParams.dashboard_id
      ? { dashboard_id: requestParams.dashboard_id }
      : {},
  });

<<<<<<< HEAD
  const drillPayload = formData.drillDown ? {
    groupby: [DrillDown.getColumn(ownState.drilldown, formData.groupby)],
    filters: [...formData.filters || [], ...DrillDown.getFilters(ownState.drilldown, formData.groupby)],
  }: {};
=======
  const drillPayload = formData.drillDown
    ? {
        groupby: [DrillDown.getColumn(ownState.drilldown, formData.groupby)],
        filters: [
          ...(formData.filters || []),
          ...DrillDown.getFilters(ownState.drilldown, formData.groupby),
        ],
      }
    : {};
>>>>>>> b945c9b9

  const querySettings = {
    ...requestParams,
    url,
    postPayload: {
      form_data: {
        ...formData,
        ...drillPayload,
      },
<<<<<<< HEAD
    }
=======
    },
>>>>>>> b945c9b9
  };

  const clientMethod =
    'GET' && isFeatureEnabled(FeatureFlag.CLIENT_CACHE)
      ? SupersetClient.get
      : SupersetClient.post;
  return clientMethod(querySettings).then(({ json, response }) =>
    // Make the legacy endpoint return a payload that corresponds to the
    // V1 chart data endpoint response signature.
    ({
      response,
      json: { result: [json] },
    }),
  );
};

const v1ChartDataRequest = async (
  formData,
  resultFormat,
  resultType,
  force,
  requestParams,
  setDataMask,
  ownState,
) => {
  const payload = buildV1ChartDataPayload({
    formData,
    resultType,
    resultFormat,
    force,
    setDataMask,
    ownState,
  });

  // The dashboard id is added to query params for tracking purposes
  const { slice_id: sliceId } = formData;
  const { dashboard_id: dashboardId } = requestParams;

  const qs = {};
  if (sliceId !== undefined) qs.form_data = `{"slice_id":${sliceId}}`;
  if (dashboardId !== undefined) qs.dashboard_id = dashboardId;
  if (force !== false) qs.force = force;

  const allowDomainSharding =
    // eslint-disable-next-line camelcase
    domainShardingEnabled && requestParams?.dashboard_id;
  const url = getChartDataUri({
    path: '/api/v1/chart/data',
    qs,
    allowDomainSharding,
  }).toString();

  const querySettings = {
    ...requestParams,
    url,
    headers: { 'Content-Type': 'application/json' },
    body: JSON.stringify(payload),
  };

  return SupersetClient.post(querySettings);
};

export async function getChartDataRequest({
  formData,
  setDataMask = () => {},
  resultFormat = 'json',
  resultType = 'full',
  force = false,
  method = 'POST',
  requestParams = {},
  ownState = {},
}) {
  let querySettings = {
    ...requestParams,
  };

  if (domainShardingEnabled) {
    querySettings = {
      ...querySettings,
      mode: 'cors',
      credentials: 'include',
    };
  }

  if (shouldUseLegacyApi(formData)) {
    return legacyChartDataRequest(
      formData,
      resultFormat,
      resultType,
      force,
      method,
      querySettings,
      ownState,
    );
  }
  return v1ChartDataRequest(
    formData,
    resultFormat,
    resultType,
    force,
    querySettings,
    setDataMask,
    ownState,
  );
}

export function runAnnotationQuery(
  annotation,
  timeout = 60,
  formData = null,
  key,
  isDashboardRequest = false,
  force = false,
) {
  return function (dispatch, getState) {
    const sliceKey = key || Object.keys(getState().charts)[0];
    // make a copy of formData, not modifying original formData
    const fd = {
      ...(formData || getState().charts[sliceKey].latestQueryFormData),
    };

    if (!requiresQuery(annotation.sourceType)) {
      return Promise.resolve();
    }

    const granularity = fd.time_grain_sqla || fd.granularity;
    fd.time_grain_sqla = granularity;
    fd.granularity = granularity;
    const overridesKeys = Object.keys(annotation.overrides);
    if (overridesKeys.includes('since') || overridesKeys.includes('until')) {
      annotation.overrides = {
        ...annotation.overrides,
        time_range: null,
      };
    }
    const sliceFormData = Object.keys(annotation.overrides).reduce(
      (d, k) => ({
        ...d,
        [k]: annotation.overrides[k] || fd[k],
      }),
      {},
    );

    if (!isDashboardRequest && fd) {
      const hasExtraFilters = fd.extra_filters && fd.extra_filters.length > 0;
      sliceFormData.extra_filters = hasExtraFilters
        ? fd.extra_filters
        : undefined;
    }

    const isNative = annotation.sourceType === ANNOTATION_SOURCE_TYPES.NATIVE;
    const url = getAnnotationJsonUrl(
      annotation.value,
      sliceFormData,
      isNative,
      force,
    );
    const controller = new AbortController();
    const { signal } = controller;

    dispatch(annotationQueryStarted(annotation, controller, sliceKey));

    return SupersetClient.get({
      url,
      signal,
      timeout: timeout * 1000,
    })
      .then(({ json }) =>
        dispatch(annotationQuerySuccess(annotation, json, sliceKey)),
      )
      .catch(response =>
        getClientErrorObject(response).then(err => {
          if (err.statusText === 'timeout') {
            dispatch(
              annotationQueryFailed(
                annotation,
                { error: 'Query timeout' },
                sliceKey,
              ),
            );
          } else if ((err.error || '').toLowerCase().includes('no data')) {
            dispatch(annotationQuerySuccess(annotation, err, sliceKey));
          } else if (err.statusText !== 'abort') {
            dispatch(annotationQueryFailed(annotation, err, sliceKey));
          }
        }),
      );
  };
}

export const TRIGGER_QUERY = 'TRIGGER_QUERY';
export function triggerQuery(value = true, key) {
  return { type: TRIGGER_QUERY, value, key };
}

// this action is used for forced re-render without fetch data
export const RENDER_TRIGGERED = 'RENDER_TRIGGERED';
export function renderTriggered(value, key) {
  return { type: RENDER_TRIGGERED, value, key };
}

export const UPDATE_QUERY_FORM_DATA = 'UPDATE_QUERY_FORM_DATA';
export function updateQueryFormData(value, key) {
  return { type: UPDATE_QUERY_FORM_DATA, value, key };
}

// in the sql lab -> explore flow, user can inline edit chart title,
// then the chart will be assigned a new slice_id
export const UPDATE_CHART_ID = 'UPDATE_CHART_ID';
export function updateChartId(newId, key = 0) {
  return { type: UPDATE_CHART_ID, newId, key };
}

export const ADD_CHART = 'ADD_CHART';
export function addChart(chart, key) {
  return { type: ADD_CHART, chart, key };
}

export function exploreJSON(
  formData,
  force = false,
  timeout = 60,
  key,
  method,
  dashboardId,
  ownState,
) {
  return async dispatch => {
    const logStart = Logger.getTimestamp();
    const controller = new AbortController();

    const requestParams = {
      signal: controller.signal,
      timeout: timeout * 1000,
    };
    if (dashboardId) requestParams.dashboard_id = dashboardId;

    const setDataMask = dataMask => {
      dispatch(updateDataMask(formData.slice_id, dataMask));
    };
    const chartDataRequest = getChartDataRequest({
      setDataMask,
      formData,
      resultFormat: 'json',
      resultType: 'full',
      force,
      method,
      requestParams,
      ownState,
    });

    dispatch(chartUpdateStarted(controller, formData, key));

    const chartDataRequestCaught = chartDataRequest
      .then(({ response, json }) => {
        if (isFeatureEnabled(FeatureFlag.GLOBAL_ASYNC_QUERIES)) {
          // deal with getChartDataRequest transforming the response data
          const result = 'result' in json ? json.result : json;
          switch (response.status) {
            case 200:
              // Query results returned synchronously, meaning query was already cached.
              return Promise.resolve(result);
            case 202:
              // Query is running asynchronously and we must await the results
              if (shouldUseLegacyApi(formData)) {
                return waitForAsyncData(result[0]);
              }
              return waitForAsyncData(result);
            default:
              throw new Error(
                `Received unexpected response status (${response.status}) while fetching chart data`,
              );
          }
        }

        return json.result;
      })
      .then(queriesResponse => {
        queriesResponse.forEach(resultItem =>
          dispatch(
            logEvent(LOG_ACTIONS_LOAD_CHART, {
              slice_id: key,
              applied_filters: resultItem.applied_filters,
              is_cached: resultItem.is_cached,
              force_refresh: force,
              row_count: resultItem.rowcount,
              datasource: formData.datasource,
              start_offset: logStart,
              ts: new Date().getTime(),
              duration: Logger.getTimestamp() - logStart,
              has_extra_filters:
                formData.extra_filters && formData.extra_filters.length > 0,
              viz_type: formData.viz_type,
              data_age: resultItem.is_cached
                ? moment(new Date()).diff(moment.utc(resultItem.cached_dttm))
                : null,
            }),
          ),
        );
        return dispatch(chartUpdateSucceeded(queriesResponse, key));
      })
      .catch(response => {
        if (isFeatureEnabled(FeatureFlag.GLOBAL_ASYNC_QUERIES)) {
          return dispatch(chartUpdateFailed([response], key));
        }

        const appendErrorLog = (errorDetails, isCached) => {
          dispatch(
            logEvent(LOG_ACTIONS_LOAD_CHART, {
              slice_id: key,
              has_err: true,
              is_cached: isCached,
              error_details: errorDetails,
              datasource: formData.datasource,
              start_offset: logStart,
              ts: new Date().getTime(),
              duration: Logger.getTimestamp() - logStart,
            }),
          );
        };
        if (response.name === 'AbortError') {
          appendErrorLog('abort');
          return dispatch(chartUpdateStopped(key));
        }
        return getClientErrorObject(response).then(parsedResponse => {
          if (response.statusText === 'timeout') {
            appendErrorLog('timeout');
          } else {
            appendErrorLog(parsedResponse.error, parsedResponse.is_cached);
          }
          return dispatch(chartUpdateFailed([parsedResponse], key));
        });
      });

    // only retrieve annotations when calling the legacy API
    const annotationLayers = shouldUseLegacyApi(formData)
      ? formData.annotation_layers || []
      : [];
    const isDashboardRequest = dashboardId > 0;

    return Promise.all([
      chartDataRequestCaught,
      dispatch(triggerQuery(false, key)),
      dispatch(updateQueryFormData(formData, key)),
      ...annotationLayers.map(x =>
        dispatch(
          runAnnotationQuery(
            x,
            timeout,
            formData,
            key,
            isDashboardRequest,
            force,
          ),
        ),
      ),
    ]);
  };
}

export const GET_SAVED_CHART = 'GET_SAVED_CHART';
export function getSavedChart(
  formData,
  force = false,
  timeout = 60,
  key,
  dashboardId,
  ownState,
) {
  /*
   * Perform a GET request to `/explore_json`.
   *
   * This will return the payload of a saved chart, optionally filtered by
   * ad-hoc or extra filters from dashboards. Eg:
   *
   *  GET  /explore_json?{"chart_id":1}
   *  GET  /explore_json?{"chart_id":1,"extra_filters":"..."}
   *
   */
  return exploreJSON(
    formData,
    force,
    timeout,
    key,
    'GET',
    dashboardId,
    ownState,
  );
}

export const POST_CHART_FORM_DATA = 'POST_CHART_FORM_DATA';
export function postChartFormData(
  formData,
  force = false,
  timeout = 60,
  key,
  dashboardId,
  ownState,
) {
  /*
   * Perform a POST request to `/explore_json`.
   *
   * This will post the form data to the endpoint, returning a new chart.
   *
   */
  return exploreJSON(
    formData,
    force,
    timeout,
    key,
    'POST',
    dashboardId,
    ownState,
  );
}

export function redirectSQLLab(formData) {
  return dispatch => {
    getChartDataRequest({ formData, resultFormat: 'json', resultType: 'query' })
      .then(({ json }) => {
        const redirectUrl = '/superset/sqllab/';
        const payload = {
          datasourceKey: formData.datasource,
          sql: json.result[0].query,
        };
        postForm(redirectUrl, payload);
      })
      .catch(() =>
        dispatch(addDangerToast(t('An error occurred while loading the SQL'))),
      );
  };
}

export function refreshChart(chartKey, force, dashboardId) {
  return (dispatch, getState) => {
    const chart = (getState().charts || {})[chartKey];
    const timeout =
      getState().dashboardInfo.common.conf.SUPERSET_WEBSERVER_TIMEOUT;

    if (
      !chart.latestQueryFormData ||
      Object.keys(chart.latestQueryFormData).length === 0
    ) {
      return;
    }
    dispatch(
      postChartFormData(
        chart.latestQueryFormData,
        force,
        timeout,
        chart.id,
        dashboardId,
        getState().dataMask[chart.id]?.ownState,
      ),
    );
  };
}<|MERGE_RESOLUTION|>--- conflicted
+++ resolved
@@ -137,12 +137,6 @@
       : {},
   });
 
-<<<<<<< HEAD
-  const drillPayload = formData.drillDown ? {
-    groupby: [DrillDown.getColumn(ownState.drilldown, formData.groupby)],
-    filters: [...formData.filters || [], ...DrillDown.getFilters(ownState.drilldown, formData.groupby)],
-  }: {};
-=======
   const drillPayload = formData.drillDown
     ? {
         groupby: [DrillDown.getColumn(ownState.drilldown, formData.groupby)],
@@ -152,7 +146,6 @@
         ],
       }
     : {};
->>>>>>> b945c9b9
 
   const querySettings = {
     ...requestParams,
@@ -162,11 +155,7 @@
         ...formData,
         ...drillPayload,
       },
-<<<<<<< HEAD
-    }
-=======
     },
->>>>>>> b945c9b9
   };
 
   const clientMethod =
