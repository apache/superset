/**
 * Licensed to the Apache Software Foundation (ASF) under one
 * or more contributor license agreements.  See the NOTICE file
 * distributed with this work for additional information
 * regarding copyright ownership.  The ASF licenses this file
 * to you under the Apache License, Version 2.0 (the
 * "License"); you may not use this file except in compliance
 * with the License.  You may obtain a copy of the License at
 *
 *   http://www.apache.org/licenses/LICENSE-2.0
 *
 * Unless required by applicable law or agreed to in writing,
 * software distributed under the License is distributed on an
 * "AS IS" BASIS, WITHOUT WARRANTIES OR CONDITIONS OF ANY
 * KIND, either express or implied.  See the License for the
 * specific language governing permissions and limitations
 * under the License.
 */
import React from 'react';
import PropTypes from 'prop-types';
import { debounce } from 'lodash';
import { max as d3Max } from 'd3-array';
import { AsyncCreatableSelect, CreatableSelect } from 'src/components/Select';
import Button from 'src/components/Button';
import { t, styled, SupersetClient } from '@superset-ui/core';

import FormLabel from 'src/components/FormLabel';

import DateFilterControl from 'src/explore/components/controls/DateFilterControl';
import ControlRow from 'src/explore/components/ControlRow';
import Control from 'src/explore/components/Control';
import { controls } from 'src/explore/controls';
import { getExploreUrl } from 'src/explore/exploreUtils';
import OnPasteSelect from 'src/components/Select/OnPasteSelect';
import {
  FILTER_CONFIG_ATTRIBUTES,
  FILTER_OPTIONS_LIMIT,
  TIME_FILTER_LABELS,
} from 'src/explore/constants';

import './FilterBox.less';

// maps control names to their key in extra_filters
export const TIME_FILTER_MAP = {
  time_range: '__time_range',
  granularity_sqla: '__time_col',
  time_grain_sqla: '__time_grain',
  druid_time_origin: '__time_origin',
  granularity: '__granularity',
};

// a shortcut to a map key, used by many components
export const TIME_RANGE = TIME_FILTER_MAP.time_range;

const propTypes = {
  chartId: PropTypes.number.isRequired,
  origSelectedValues: PropTypes.object,
  datasource: PropTypes.object.isRequired,
  instantFiltering: PropTypes.bool,
  filtersFields: PropTypes.arrayOf(
    PropTypes.shape({
      field: PropTypes.string,
      label: PropTypes.string,
    }),
  ),
  filtersChoices: PropTypes.objectOf(
    PropTypes.arrayOf(
      PropTypes.shape({
        id: PropTypes.string,
        text: PropTypes.string,
        filter: PropTypes.string,
        metric: PropTypes.number,
      }),
    ),
  ),
  onChange: PropTypes.func,
  onFilterMenuOpen: PropTypes.func,
  onFilterMenuClose: PropTypes.func,
  showDateFilter: PropTypes.bool,
  showSqlaTimeGrain: PropTypes.bool,
  showSqlaTimeColumn: PropTypes.bool,
  showDruidTimeGrain: PropTypes.bool,
  showDruidTimeOrigin: PropTypes.bool,
};
const defaultProps = {
  origSelectedValues: {},
  onChange: () => {},
  onFilterMenuOpen: () => {},
  onFilterMenuClose: () => {},
  showDateFilter: false,
  showSqlaTimeGrain: false,
  showSqlaTimeColumn: false,
  showDruidTimeGrain: false,
  showDruidTimeOrigin: false,
  instantFiltering: false,
};

const Styles = styled.div`
  height: 100%;
  min-height: 100%;
  max-height: 100%;
  overflow: visible;
`;

class FilterBox extends React.Component {
  constructor(props) {
    super(props);
    this.state = {
      selectedValues: props.origSelectedValues,
      // this flag is used by non-instant filter, to make the apply button enabled/disabled
      hasChanged: false,
    };
    this.debouncerCache = {};
    this.maxValueCache = {};
    this.changeFilter = this.changeFilter.bind(this);
    this.onFilterMenuOpen = this.onFilterMenuOpen.bind(this);
    this.onOpenDateFilterControl = this.onOpenDateFilterControl.bind(this);
    this.onFilterMenuClose = this.onFilterMenuClose.bind(this);
  }

  onFilterMenuOpen(column) {
    return this.props.onFilterMenuOpen(this.props.chartId, column);
  }

  onFilterMenuClose(column) {
    return this.props.onFilterMenuClose(this.props.chartId, column);
  }

  onOpenDateFilterControl() {
    return this.onFilterMenuOpen(TIME_RANGE);
  }

  onCloseDateFilterControl = () => {
    return this.onFilterMenuClose(TIME_RANGE);
  };

  getControlData(controlName) {
    const { selectedValues } = this.state;
    const control = {
      ...controls[controlName], // TODO: make these controls ('druid_time_origin', 'granularity', 'granularity_sqla', 'time_grain_sqla') accessible from getControlsForVizType.
      name: controlName,
      key: `control-${controlName}`,
      value: selectedValues[TIME_FILTER_MAP[controlName]],
      actions: { setControlValue: this.changeFilter },
    };
    const mapFunc = control.mapStateToProps;
    return mapFunc ? { ...control, ...mapFunc(this.props) } : control;
  }

  /**
   * Get known max value of a column
   */
  getKnownMax(key, choices) {
    this.maxValueCache[key] = Math.max(
      this.maxValueCache[key] || 0,
      d3Max(choices || this.props.filtersChoices[key] || [], x => x.metric),
    );
    return this.maxValueCache[key];
  }

  clickApply() {
    const { selectedValues } = this.state;
    this.setState({ hasChanged: false }, () => {
      this.props.onChange(selectedValues, false);
    });
  }

  changeFilter(filter, options) {
    const fltr = TIME_FILTER_MAP[filter] || filter;
    let vals = null;
    if (options !== null) {
      if (Array.isArray(options)) {
        vals = options.map(opt => (typeof opt === 'string' ? opt : opt.value));
      } else if (options.value) {
        vals = options.value;
      } else {
        vals = options;
      }
    }

    this.setState(
      prevState => ({
        selectedValues: {
          ...prevState.selectedValues,
          [fltr]: vals,
        },
        hasChanged: true,
      }),
      () => {
        if (this.props.instantFiltering) {
          this.props.onChange({ [fltr]: vals }, false);
        }
      },
    );
  }

  /**
   * Generate a debounce function that loads options for a specific column
   */
  debounceLoadOptions(key) {
    if (!(key in this.debouncerCache)) {
      this.debouncerCache[key] = debounce((input, callback) => {
        this.loadOptions(key, input).then(callback);
      }, 500);
    }
    return this.debouncerCache[key];
  }

  /**
   * Transform select options, add bar background
   */
  transformOptions(options, max) {
    const maxValue = max === undefined ? d3Max(options, x => x.metric) : max;
    return options.map(opt => {
      const perc = Math.round((opt.metric / maxValue) * 100);
      const color = 'lightgrey';
      const backgroundImage = `linear-gradient(to right, ${color}, ${color} ${perc}%, rgba(0,0,0,0) ${perc}%`;
      const style = { backgroundImage };
      return { value: opt.id, label: opt.id, style };
    });
  }

  async loadOptions(key, inputValue = '') {
    const input = inputValue.toLowerCase();
    const sortAsc = this.props.filtersFields.find(x => x.key === key).asc;
    const formData = {
      ...this.props.rawFormData,
      adhoc_filters: inputValue
        ? [
            {
              clause: 'WHERE',
              comparator: null,
              expressionType: 'SQL',
              // TODO: Evaluate SQL Injection risk
              sqlExpression: `lower(${key}) like '%${input}%'`,
            },
          ]
        : null,
    };

    const { json } = await SupersetClient.get({
      url: getExploreUrl({
        formData,
        endpointType: 'json',
        method: 'GET',
      }),
    });
    const options = (json?.data?.[key] || []).filter(x => x.id);
    if (!options || options.length === 0) {
      return [];
    }
    if (input) {
      // sort those starts with search query to front
      options.sort((a, b) => {
        const labelA = a.id.toLowerCase();
        const labelB = b.id.toLowerCase();
        const textOrder = labelB.startsWith(input) - labelA.startsWith(input);
        return textOrder === 0
          ? (a.metric - b.metric) * (sortAsc ? 1 : -1)
          : textOrder;
      });
    }
    return this.transformOptions(options, this.getKnownMax(key, options));
  }

  renderDateFilter() {
    const { showDateFilter } = this.props;
    const label = TIME_FILTER_LABELS.time_range;
    if (showDateFilter) {
      return (
        <div className="row space-1">
<<<<<<< HEAD
          <div className="col-lg-12 col-xs-12 filter-container">
=======
          <div
            className="col-lg-12 col-xs-12 filter-container"
            data-test="date-filter-container"
          >
            {this.renderFilterBadge(chartId, TIME_RANGE, label)}
>>>>>>> 233e67a8
            <DateFilterControl
              name={TIME_RANGE}
              label={label}
              description={t('Select start and end date')}
              onChange={newValue => {
                this.changeFilter(TIME_RANGE, newValue);
              }}
              onOpenDateFilterControl={this.onOpenDateFilterControl}
              onCloseDateFilterControl={this.onCloseDateFilterControl}
              value={this.state.selectedValues[TIME_RANGE] || 'No filter'}
            />
          </div>
        </div>
      );
    }
    return null;
  }

  renderDatasourceFilters() {
    const {
      showSqlaTimeGrain,
      showSqlaTimeColumn,
      showDruidTimeGrain,
      showDruidTimeOrigin,
    } = this.props;
    const datasourceFilters = [];
    const sqlaFilters = [];
    const druidFilters = [];
    if (showSqlaTimeGrain) sqlaFilters.push('time_grain_sqla');
    if (showSqlaTimeColumn) sqlaFilters.push('granularity_sqla');
    if (showDruidTimeGrain) druidFilters.push('granularity');
    if (showDruidTimeOrigin) druidFilters.push('druid_time_origin');
    if (sqlaFilters.length) {
      datasourceFilters.push(
        <ControlRow
          key="sqla-filters"
          className="control-row"
          controls={sqlaFilters.map(control => (
            <Control {...this.getControlData(control)} />
          ))}
        />,
      );
    }
    if (druidFilters.length) {
      datasourceFilters.push(
        <ControlRow
          key="druid-filters"
          className="control-row"
          controls={druidFilters.map(control => (
            <Control {...this.getControlData(control)} />
          ))}
        />,
      );
    }
    return datasourceFilters;
  }

  renderSelect(filterConfig) {
    const { filtersChoices } = this.props;
    const { selectedValues } = this.state;
    this.debouncerCache = {};
    this.maxValueCache = {};

    // Add created options to filtersChoices, even though it doesn't exist,
    // or these options will exist in query sql but invisible to end user.
    Object.keys(selectedValues)
      .filter(
        key => selectedValues.hasOwnProperty(key) && key in filtersChoices,
      )
      .forEach(key => {
        const choices = filtersChoices[key] || (filtersChoices[key] = []);
        const choiceIds = new Set(choices.map(f => f.id));
        const selectedValuesForKey = Array.isArray(selectedValues[key])
          ? selectedValues[key]
          : [selectedValues[key]];
        selectedValuesForKey
          .filter(value => value !== null && !choiceIds.has(value))
          .forEach(value => {
            choices.unshift({
              filter: key,
              id: value,
              text: value,
              metric: 0,
            });
          });
      });
    const { key, label } = filterConfig;
    const data = filtersChoices[key] || [];
    let value = selectedValues[key] || null;

    // Assign default value if required
    if (
      value === undefined &&
      filterConfig[FILTER_CONFIG_ATTRIBUTES.DEFAULT_VALUE]
    ) {
      if (filterConfig[FILTER_CONFIG_ATTRIBUTES.MULTIPLE]) {
        // Support for semicolon-delimited multiple values
        value = filterConfig[FILTER_CONFIG_ATTRIBUTES.DEFAULT_VALUE].split(';');
      } else {
        value = filterConfig[FILTER_CONFIG_ATTRIBUTES.DEFAULT_VALUE];
      }
    }

    return (
      <OnPasteSelect
        cacheOptions
        loadOptions={this.debounceLoadOptions(key)}
        defaultOptions={this.transformOptions(data)}
        key={key}
        placeholder={t('Type or Select [%s]', label)}
        isMulti={filterConfig[FILTER_CONFIG_ATTRIBUTES.MULTIPLE]}
        isClearable={filterConfig[FILTER_CONFIG_ATTRIBUTES.CLEARABLE]}
        value={value}
        options={this.transformOptions(data)}
        onChange={newValue => {
          // avoid excessive re-renders
          if (newValue !== value) {
            this.changeFilter(key, newValue);
          }
        }}
        // TODO try putting this back once react-select is upgraded
        // onFocus={() => this.onFilterMenuOpen(key)}
        onMenuOpen={() => this.onFilterMenuOpen(key)}
        onBlur={() => this.onFilterMenuClose(key)}
        onMenuClose={() => this.onFilterMenuClose(key)}
        selectWrap={
          filterConfig[FILTER_CONFIG_ATTRIBUTES.SEARCH_ALL_OPTIONS] &&
          data.length >= FILTER_OPTIONS_LIMIT
            ? AsyncCreatableSelect
            : CreatableSelect
        }
        noResultsText={t('No results found')}
      />
    );
  }

  renderFilters() {
    const { filtersFields = [] } = this.props;
    return filtersFields.map(filterConfig => {
      const { label, key } = filterConfig;
      return (
        <div key={key} className="m-b-5 filter-container">
          <div>
            <FormLabel htmlFor={`LABEL-${key}`}>{label}</FormLabel>
          </div>
          {this.renderSelect(filterConfig)}
        </div>
      );
    });
  }

  render() {
    const { instantFiltering } = this.props;

    return (
      <Styles>
        {this.renderDateFilter()}
        {this.renderDatasourceFilters()}
        {this.renderFilters()}
        {!instantFiltering && (
          <Button
            buttonSize="small"
            buttonStyle="primary"
            onClick={this.clickApply.bind(this)}
            disabled={!this.state.hasChanged}
          >
            {t('Apply')}
          </Button>
        )}
      </Styles>
    );
  }
}

FilterBox.propTypes = propTypes;
FilterBox.defaultProps = defaultProps;

export default FilterBox;<|MERGE_RESOLUTION|>--- conflicted
+++ resolved
@@ -269,15 +269,10 @@
     if (showDateFilter) {
       return (
         <div className="row space-1">
-<<<<<<< HEAD
-          <div className="col-lg-12 col-xs-12 filter-container">
-=======
           <div
             className="col-lg-12 col-xs-12 filter-container"
             data-test="date-filter-container"
           >
-            {this.renderFilterBadge(chartId, TIME_RANGE, label)}
->>>>>>> 233e67a8
             <DateFilterControl
               name={TIME_RANGE}
               label={label}
