--- conflicted
+++ resolved
@@ -406,11 +406,7 @@
   }
 
   renderFilters() {
-<<<<<<< HEAD
-    const { filtersFields } = this.props;
-=======
-    const { filtersFields = [], chartId } = this.props;
->>>>>>> 51fec1ab
+    const { filtersFields = [] } = this.props;
     return filtersFields.map(filterConfig => {
       const { label, key } = filterConfig;
       return (
