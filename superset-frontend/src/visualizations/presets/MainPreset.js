--- conflicted
+++ resolved
@@ -159,14 +159,7 @@
         new EchartsWaterfallChartPlugin().configure({
           key: 'waterfall',
         }),
-<<<<<<< HEAD
         new EchartsHeatmapChartPlugin().configure({ key: 'heatmap_v2' }),
-        new SelectFilterPlugin().configure({ key: 'filter_select' }),
-        new RangeFilterPlugin().configure({ key: 'filter_range' }),
-        new TimeFilterPlugin().configure({ key: 'filter_time' }),
-        new TimeColumnFilterPlugin().configure({ key: 'filter_timecolumn' }),
-        new TimeGrainFilterPlugin().configure({ key: 'filter_timegrain' }),
-=======
         new SelectFilterPlugin().configure({ key: FilterPlugins.Select }),
         new RangeFilterPlugin().configure({ key: FilterPlugins.Range }),
         new TimeFilterPlugin().configure({ key: FilterPlugins.Time }),
@@ -176,7 +169,6 @@
         new TimeGrainFilterPlugin().configure({
           key: FilterPlugins.TimeGrain,
         }),
->>>>>>> d69a1870
         new EchartsTreeChartPlugin().configure({ key: 'tree_chart' }),
         new EchartsSunburstChartPlugin().configure({ key: 'sunburst_v2' }),
         new HandlebarsChartPlugin().configure({ key: 'handlebars' }),
