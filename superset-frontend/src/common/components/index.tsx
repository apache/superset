/**
 * Licensed to the Apache Software Foundation (ASF) under one
 * or more contributor license agreements.  See the NOTICE file
 * distributed with this work for additional information
 * regarding copyright ownership.  The ASF licenses this file
 * to you under the Apache License, Version 2.0 (the
 * "License"); you may not use this file except in compliance
 * with the License.  You may obtain a copy of the License at
 *
 *   http://www.apache.org/licenses/LICENSE-2.0
 *
 * Unless required by applicable law or agreed to in writing,
 * software distributed under the License is distributed on an
 * "AS IS" BASIS, WITHOUT WARRANTIES OR CONDITIONS OF ANY
 * KIND, either express or implied.  See the License for the
 * specific language governing permissions and limitations
 * under the License.
 */
import React from 'react';
import { styled } from '@superset-ui/core';
// eslint-disable-next-line no-restricted-imports
import { Dropdown, Skeleton, Menu as AntdMenu } from 'antd';
import { DropDownProps } from 'antd/lib/dropdown';

/*
  Antd is re-exported from here so we can override components with Emotion as needed.

  For documentation, see https://ant.design/components/overview/
 */
// eslint-disable-next-line no-restricted-imports
export {
  Avatar,
  Button,
  Card,
  Collapse,
  DatePicker,
  Dropdown,
<<<<<<< HEAD
  Form,
=======
  Empty,
>>>>>>> ec8ccd4c
  Input,
  Modal,
  Popover,
  Select,
  Skeleton,
  Tabs,
  Tooltip,
} from 'antd';

export const MenuItem = styled(AntdMenu.Item)`
  > a {
    text-decoration: none;
  }

  &.ant-menu-item {
    height: ${({ theme }) => theme.gridUnit * 7}px;
    line-height: ${({ theme }) => theme.gridUnit * 7}px;
  }
`;

export const Menu = Object.assign(AntdMenu, {
  Item: MenuItem,
});

export const NoAnimationDropdown = (props: DropDownProps) => (
  <Dropdown
    overlayStyle={{ zIndex: 4000, animationDuration: '0s' }}
    {...props}
  />
);

export const ThinSkeleton = styled(Skeleton)`
  h3 {
    margin: ${({ theme }) => theme.gridUnit}px 0;
  }

  ul {
    margin-bottom: 0;
  }
`;

export { default as Icon } from '@ant-design/icons';<|MERGE_RESOLUTION|>--- conflicted
+++ resolved
@@ -35,11 +35,8 @@
   Collapse,
   DatePicker,
   Dropdown,
-<<<<<<< HEAD
   Form,
-=======
   Empty,
->>>>>>> ec8ccd4c
   Input,
   Modal,
   Popover,
