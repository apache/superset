--- conflicted
+++ resolved
@@ -107,14 +107,7 @@
   }
 `;
 
-<<<<<<< HEAD
-// TODO: in another PR, rename this to CompatabilityModal
-// and demote it as the default export.
-// We should start using AntD component interfaces going forward.
-export default function Modal({
-=======
 const CustomModal = ({
->>>>>>> ec8ccd4c
   children,
   disablePrimaryButton = false,
   onHide,
@@ -177,6 +170,9 @@
 };
 CustomModal.displayName = 'Modal';
 
+// TODO: in another PR, rename this to CompatabilityModal
+// and demote it as the default export.
+// We should start using AntD component interfaces going forward.
 const Modal = Object.assign(CustomModal, {
   error: BaseModal.error,
   warning: BaseModal.warning,
