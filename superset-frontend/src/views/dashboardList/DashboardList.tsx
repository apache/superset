--- conflicted
+++ resolved
@@ -60,10 +60,7 @@
   changed_by_name: string;
   changed_by_url: string;
   changed_on_delta_humanized: string;
-<<<<<<< HEAD
-=======
   changed_by: string;
->>>>>>> f7465902
   dashboard_title: string;
   id: number;
   published: boolean;
