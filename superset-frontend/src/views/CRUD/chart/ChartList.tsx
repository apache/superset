--- conflicted
+++ resolved
@@ -217,11 +217,7 @@
           row: {
             original: { viz_type: vizType },
           },
-<<<<<<< HEAD
-        }: $anyType) => vizType,
-=======
-        }: any) => registry.get(vizType)?.name || vizType,
->>>>>>> ba952ba3
+        }: $anyType) => registry.get(vizType)?.name || vizType,
         Header: t('Visualization Type'),
         accessor: 'viz_type',
         size: 'xxl',
