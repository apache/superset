--- conflicted
+++ resolved
@@ -153,8 +153,6 @@
   };
 }
 
-<<<<<<< HEAD
-=======
 type ChartLinkedDashboard = {
   id: number;
   dashboard_title: string;
@@ -164,7 +162,6 @@
   color: ${({ theme }) => theme.colors.grayscale.base};
 `;
 
->>>>>>> a642d126
 function ChartList(props: ChartListProps) {
   const {
     addDangerToast,
@@ -704,38 +701,27 @@
           { label: t('No'), value: false },
         ],
       },
-<<<<<<< HEAD
     ] as Filters;
     if (isFeatureEnabled(FeatureFlag.TAGGING_SYSTEM)) {
       filters_list.push({
         Header: t('Tags'),
+        key: 'tags',
         id: 'tags',
         input: 'select',
         operator: FilterOperator.chartTags,
         unfilteredLabel: t('All'),
-        fetchSelects: loadTags
+        fetchSelects: loadTags,
       });
     }
     filters_list.push({
       Header: t('Search'),
+      key: 'search',
       id: 'slice_name',
       input: 'search',
       operator: FilterOperator.chartAllText,
     });
     return filters_list;
   }, [addDangerToast, favoritesFilter, props.user]);
-=======
-      {
-        Header: t('Search'),
-        key: 'search',
-        id: 'slice_name',
-        input: 'search',
-        operator: FilterOperator.chartAllText,
-      },
-    ],
-    [addDangerToast, favoritesFilter, props.user],
-  );
->>>>>>> a642d126
 
   const sortTypes = [
     {
