--- conflicted
+++ resolved
@@ -40,25 +40,6 @@
   user?: { userId: string | number; firstName: string; lastName: string },
 ) => async (filterValue = '', page: number, pageSize: number) => {
   const resourceEndpoint = `/api/v1/${resource}/${method}/${relation}`;
-<<<<<<< HEAD
-  const options =
-    userId && pageIndex === 0 ? [{ label: t('me'), value: userId }] : [];
-  try {
-    const queryParams = rison.encode({
-      ...(pageIndex ? { page: pageIndex } : {}),
-      ...(pageSize ? { page_size: pageSize } : {}),
-      ...(filterValue ? { filter: filterValue } : {}),
-    });
-    const { json = {} } = await SupersetClient.get({
-      endpoint: `${resourceEndpoint}?q=${queryParams}`,
-    });
-    const data = json?.result?.map(
-      ({ text: label, value }: { text: string; value: any }) => ({
-        label,
-        value,
-      }),
-    );
-=======
   const queryParams = rison.encode({
     filter: filterValue,
     page,
@@ -67,7 +48,6 @@
   const { json = {} } = await SupersetClient.get({
     endpoint: `${resourceEndpoint}?q=${queryParams}`,
   });
->>>>>>> cd9e9940
 
   let fetchedLoggedUser = false;
   const loggedUser = user
