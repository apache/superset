/**
 * Licensed to the Apache Software Foundation (ASF) under one
 * or more contributor license agreements.  See the NOTICE file
 * distributed with this work for additional information
 * regarding copyright ownership.  The ASF licenses this file
 * to you under the Apache License, Version 2.0 (the
 * "License"); you may not use this file except in compliance
 * with the License.  You may obtain a copy of the License at
 *
 *   http://www.apache.org/licenses/LICENSE-2.0
 *
 * Unless required by applicable law or agreed to in writing,
 * software distributed under the License is distributed on an
 * "AS IS" BASIS, WITHOUT WARRANTIES OR CONDITIONS OF ANY
 * KIND, either express or implied.  See the License for the
 * specific language governing permissions and limitations
 * under the License.
 */
import React, { useEffect, useState } from 'react';
import { styled, t, getExtensionsRegistry } from '@superset-ui/core';
import Collapse from 'src/components/Collapse';
import { User } from 'src/types/bootstrapTypes';
import { reject } from 'lodash';
import {
  getItem,
  dangerouslyGetItemDoNotUse,
  setItem,
  dangerouslySetItemDoNotUse,
  LocalStorageKeys,
} from 'src/utils/localStorageHelpers';
import ListViewCard from 'src/components/ListViewCard';
import withToasts from 'src/components/MessageToasts/withToasts';
import {
  createErrorHandler,
  getRecentAcitivtyObjs,
  mq,
  CardContainer,
  getUserOwnedObjects,
  loadingCardCount,
} from 'src/views/CRUD/utils';
import { FeatureFlag, isFeatureEnabled } from 'src/featureFlags';
import { AntdSwitch } from 'src/components';

import ActivityTable from './ActivityTable';
import ChartTable from './ChartTable';
import SavedQueries from './SavedQueries';
import DashboardTable from './DashboardTable';

const extensionsRegistry = getExtensionsRegistry();

interface WelcomeProps {
  user: User;
  addDangerToast: (arg0: string) => void;
}

export interface ActivityData {
  Created?: Array<object>;
  Edited?: Array<object>;
  Viewed?: Array<object>;
  Examples?: Array<object>;
}

interface LoadingProps {
  cover?: boolean;
}

const DEFAULT_TAB_ARR = ['2', '3'];

const WelcomeContainer = styled.div`
  background-color: ${({ theme }) => theme.colors.grayscale.light4};
  .ant-row.menu {
    margin-top: -15px;
    background-color: ${({ theme }) => theme.colors.grayscale.light4};
    &:after {
      content: '';
      display: block;
      border: 1px solid ${({ theme }) => theme.colors.grayscale.light2};
      margin: 0px ${({ theme }) => theme.gridUnit * 6}px;
      position: relative;
      width: 100%;
      ${mq[1]} {
        margin-top: 5px;
        margin: 0px 2px;
      }
    }
    .ant-menu.ant-menu-light.ant-menu-root.ant-menu-horizontal {
      padding-left: ${({ theme }) => theme.gridUnit * 8}px;
    }
    button {
      padding: 3px 21px;
    }
  }
  .ant-card-meta-description {
    margin-top: ${({ theme }) => theme.gridUnit}px;
  }
  .ant-card.ant-card-bordered {
    border: 1px solid ${({ theme }) => theme.colors.grayscale.light2};
  }
  .ant-collapse-item .ant-collapse-content {
    margin-bottom: ${({ theme }) => theme.gridUnit * -6}px;
  }
  div.ant-collapse-item:last-child.ant-collapse-item-active
    .ant-collapse-header {
    padding-bottom: ${({ theme }) => theme.gridUnit * 3}px;
  }
  div.ant-collapse-item:last-child .ant-collapse-header {
    padding-bottom: ${({ theme }) => theme.gridUnit * 9}px;
  }
  .loading-cards {
    margin-top: ${({ theme }) => theme.gridUnit * 8}px;
    .ant-card-cover > div {
      height: 168px;
    }
  }
`;

const WelcomeNav = styled.div`
  ${({ theme }) => `
    display: flex;
    justify-content: space-between;
    height: 50px;
    background-color: ${theme.colors.grayscale.light5};
    .welcome-header {
      font-size: ${theme.typography.sizes.l}px;
      padding: ${theme.gridUnit * 4}px ${theme.gridUnit * 2 + 2}px;
      margin: 0 ${theme.gridUnit * 2}px;
    }
    .switch {
      display: flex;
      flex-direction: row;
      margin: ${theme.gridUnit * 4}px;
      span {
        display: block;
        margin: ${theme.gridUnit * 1}px;
        line-height: 1;
      }
    }
  `}
`;

export const LoadingCards = ({ cover }: LoadingProps) => (
  <CardContainer showThumbnails={cover} className="loading-cards">
    {[...new Array(loadingCardCount)].map((_, index) => (
      <ListViewCard
        key={index}
        cover={cover ? false : <></>}
        description=""
        loading
      />
    ))}
  </CardContainer>
);

function Welcome({ user, addDangerToast }: WelcomeProps) {
  const userid = user.userId;
  const id = userid!.toString(); // confident that user is not a guest user
  const recent = `/superset/recent_activity/${user.userId}/?limit=6`;
  const [activeChild, setActiveChild] = useState('Loading');
  const userKey = dangerouslyGetItemDoNotUse(id, null);
  let defaultChecked = false;
  if (isFeatureEnabled(FeatureFlag.THUMBNAILS)) {
    defaultChecked =
      userKey?.thumbnails === undefined ? true : userKey?.thumbnails;
  }
  const [checked, setChecked] = useState(defaultChecked);
  const [activityData, setActivityData] = useState<ActivityData | null>(null);
  const [chartData, setChartData] = useState<Array<object> | null>(null);
  const [queryData, setQueryData] = useState<Array<object> | null>(null);
  const [dashboardData, setDashboardData] = useState<Array<object> | null>(
    null,
  );
  const [loadedCount, setLoadedCount] = useState(0);

  const collapseState = getItem(LocalStorageKeys.homepage_collapse_state, []);
  const [activeState, setActiveState] = useState<Array<string>>(collapseState);

  const handleCollapse = (state: Array<string>) => {
    setActiveState(state);
    setItem(LocalStorageKeys.homepage_collapse_state, state);
  };

  const WelcomeMessageExtension = extensionsRegistry.get('welcome.message');
  const WelcomeTopExtension = extensionsRegistry.get('welcome.banner');
  const WelcomeMainExtension = extensionsRegistry.get(
    'welcome.main.replacement',
  );

  useEffect(() => {
    const activeTab = getItem(LocalStorageKeys.homepage_activity_filter, null);
    setActiveState(collapseState.length > 0 ? collapseState : DEFAULT_TAB_ARR);
    getRecentAcitivtyObjs(user.userId!, recent, addDangerToast)
      .then(res => {
        const data: ActivityData | null = {};
        data.Examples = res.examples;
        if (res.viewed) {
          const filtered = reject(res.viewed, ['item_url', null]).map(r => r);
          data.Viewed = filtered;
          if (!activeTab && data.Viewed) {
            setActiveChild('Viewed');
          } else if (!activeTab && !data.Viewed) {
            setActiveChild('Created');
          } else setActiveChild(activeTab || 'Created');
        } else if (!activeTab) setActiveChild('Created');
        else setActiveChild(activeTab);
        setActivityData(activityData => ({ ...activityData, ...data }));
      })
      .catch(
        createErrorHandler((errMsg: unknown) => {
          setActivityData(activityData => ({ ...activityData, Viewed: [] }));
          addDangerToast(
            t('There was an issue fetching your recent activity: %s', errMsg),
          );
        }),
      );

    // Sets other activity data in parallel with recents api call
    const ownSavedQueryFilters = [
      {
        col: 'created_by',
        opr: 'rel_o_m',
        value: `${id}`,
      },
    ];
    getUserOwnedObjects(id, 'dashboard')
      .then(r => {
        setDashboardData(r);
        setLoadedCount(loadedCount => loadedCount + 1);
      })
      .catch((err: unknown) => {
        setDashboardData([]);
        setLoadedCount(loadedCount => loadedCount + 1);
        addDangerToast(
          t('There was an issue fetching your dashboards: %s', err),
        );
      });
    getUserOwnedObjects(id, 'chart')
      .then(r => {
        setChartData(r);
        setLoadedCount(loadedCount => loadedCount + 1);
      })
      .catch((err: unknown) => {
        setChartData([]);
        setLoadedCount(loadedCount => loadedCount + 1);
        addDangerToast(t('There was an issue fetching your chart: %s', err));
      });
    getUserOwnedObjects(id, 'saved_query', ownSavedQueryFilters)
      .then(r => {
        setQueryData(r);
        setLoadedCount(loadedCount => loadedCount + 1);
      })
      .catch((err: unknown) => {
        setQueryData([]);
        setLoadedCount(loadedCount => loadedCount + 1);
        addDangerToast(
          t('There was an issues fetching your saved queries: %s', err),
        );
      });
  }, []);

  const handleToggle = () => {
    setChecked(!checked);
    dangerouslySetItemDoNotUse(id, { thumbnails: !checked });
  };

  useEffect(() => {
    if (!collapseState && queryData?.length) {
      setActiveState(activeState => [...activeState, '4']);
    }
    setActivityData(activityData => ({
      ...activityData,
      Created: [
        ...(chartData?.slice(0, 3) || []),
        ...(dashboardData?.slice(0, 3) || []),
        ...(queryData?.slice(0, 3) || []),
      ],
    }));
  }, [chartData, queryData, dashboardData]);

  useEffect(() => {
    if (!collapseState && activityData?.Viewed?.length) {
      setActiveState(activeState => ['1', ...activeState]);
    }
  }, [activityData]);

  const isRecentActivityLoading =
    !activityData?.Examples && !activityData?.Viewed;
  return (
    <WelcomeContainer>
<<<<<<< HEAD
      <WelcomeNav>
        <h1 className="welcome-header">{t('Home')}</h1>
        {isFeatureEnabled(FeatureFlag.THUMBNAILS) ? (
          <div className="switch">
            <AntdSwitch checked={checked} onChange={handleToggle} />
            <span>Thumbnails</span>
          </div>
        ) : null}
      </WelcomeNav>
      <Collapse activeKey={activeState} onChange={handleCollapse} ghost bigger>
        <Collapse.Panel header={t('Recents')} key="1">
          {activityData &&
          (activityData.Viewed ||
            activityData.Examples ||
            activityData.Created) &&
          activeChild !== 'Loading' ? (
            <ActivityTable
              user={user}
              activeChild={activeChild}
              setActiveChild={setActiveChild}
              activityData={activityData}
              loadedCount={loadedCount}
            />
          ) : (
            <LoadingCards />
          )}
        </Collapse.Panel>
        <Collapse.Panel header={t('Dashboards')} key="2">
          {!dashboardData || isRecentActivityLoading ? (
            <LoadingCards cover={checked} />
          ) : (
            <DashboardTable
              user={user}
              mine={dashboardData}
              showThumbnails={checked}
              examples={activityData?.Examples}
            />
          )}
        </Collapse.Panel>
        <Collapse.Panel header={t('Charts')} key="3">
          {!chartData || isRecentActivityLoading ? (
            <LoadingCards cover={checked} />
          ) : (
            <ChartTable
              showThumbnails={checked}
              user={user}
              mine={chartData}
              examples={activityData?.Examples}
            />
          )}
        </Collapse.Panel>
        <Collapse.Panel header={t('Saved queries')} key="4">
          {!queryData ? (
            <LoadingCards cover={checked} />
          ) : (
            <SavedQueries
              showThumbnails={checked}
              user={user}
              mine={queryData}
              featureFlag={isFeatureEnabled(FeatureFlag.THUMBNAILS)}
            />
          )}
        </Collapse.Panel>
      </Collapse>
=======
      {WelcomeMessageExtension && <WelcomeMessageExtension />}
      {WelcomeTopExtension && <WelcomeTopExtension />}
      {WelcomeMainExtension && <WelcomeMainExtension />}
      {(!WelcomeTopExtension || !WelcomeMainExtension) && (
        <>
          <WelcomeNav>
            <h1 className="welcome-header">Home</h1>
            {isFeatureEnabled(FeatureFlag.THUMBNAILS) ? (
              <div className="switch">
                <AntdSwitch checked={checked} onChange={handleToggle} />
                <span>Thumbnails</span>
              </div>
            ) : null}
          </WelcomeNav>
          <Collapse
            activeKey={activeState}
            onChange={handleCollapse}
            ghost
            bigger
          >
            <Collapse.Panel header={t('Recents')} key="1">
              {activityData &&
              (activityData.Viewed ||
                activityData.Examples ||
                activityData.Created) &&
              activeChild !== 'Loading' ? (
                <ActivityTable
                  user={{ userId: user.userId! }} // user is definitely not a guest user on this page
                  activeChild={activeChild}
                  setActiveChild={setActiveChild}
                  activityData={activityData}
                  loadedCount={loadedCount}
                />
              ) : (
                <LoadingCards />
              )}
            </Collapse.Panel>
            <Collapse.Panel header={t('Dashboards')} key="2">
              {!dashboardData || isRecentActivityLoading ? (
                <LoadingCards cover={checked} />
              ) : (
                <DashboardTable
                  user={user}
                  mine={dashboardData}
                  showThumbnails={checked}
                  examples={activityData?.Examples}
                />
              )}
            </Collapse.Panel>
            <Collapse.Panel header={t('Charts')} key="3">
              {!chartData || isRecentActivityLoading ? (
                <LoadingCards cover={checked} />
              ) : (
                <ChartTable
                  showThumbnails={checked}
                  user={user}
                  mine={chartData}
                  examples={activityData?.Examples}
                />
              )}
            </Collapse.Panel>
            <Collapse.Panel header={t('Saved queries')} key="4">
              {!queryData ? (
                <LoadingCards cover={checked} />
              ) : (
                <SavedQueries
                  showThumbnails={checked}
                  user={user}
                  mine={queryData}
                  featureFlag={isFeatureEnabled(FeatureFlag.THUMBNAILS)}
                />
              )}
            </Collapse.Panel>
          </Collapse>
        </>
      )}
>>>>>>> 3f8e9a56
    </WelcomeContainer>
  );
}

export default withToasts(Welcome);<|MERGE_RESOLUTION|>--- conflicted
+++ resolved
@@ -286,79 +286,13 @@
     !activityData?.Examples && !activityData?.Viewed;
   return (
     <WelcomeContainer>
-<<<<<<< HEAD
-      <WelcomeNav>
-        <h1 className="welcome-header">{t('Home')}</h1>
-        {isFeatureEnabled(FeatureFlag.THUMBNAILS) ? (
-          <div className="switch">
-            <AntdSwitch checked={checked} onChange={handleToggle} />
-            <span>Thumbnails</span>
-          </div>
-        ) : null}
-      </WelcomeNav>
-      <Collapse activeKey={activeState} onChange={handleCollapse} ghost bigger>
-        <Collapse.Panel header={t('Recents')} key="1">
-          {activityData &&
-          (activityData.Viewed ||
-            activityData.Examples ||
-            activityData.Created) &&
-          activeChild !== 'Loading' ? (
-            <ActivityTable
-              user={user}
-              activeChild={activeChild}
-              setActiveChild={setActiveChild}
-              activityData={activityData}
-              loadedCount={loadedCount}
-            />
-          ) : (
-            <LoadingCards />
-          )}
-        </Collapse.Panel>
-        <Collapse.Panel header={t('Dashboards')} key="2">
-          {!dashboardData || isRecentActivityLoading ? (
-            <LoadingCards cover={checked} />
-          ) : (
-            <DashboardTable
-              user={user}
-              mine={dashboardData}
-              showThumbnails={checked}
-              examples={activityData?.Examples}
-            />
-          )}
-        </Collapse.Panel>
-        <Collapse.Panel header={t('Charts')} key="3">
-          {!chartData || isRecentActivityLoading ? (
-            <LoadingCards cover={checked} />
-          ) : (
-            <ChartTable
-              showThumbnails={checked}
-              user={user}
-              mine={chartData}
-              examples={activityData?.Examples}
-            />
-          )}
-        </Collapse.Panel>
-        <Collapse.Panel header={t('Saved queries')} key="4">
-          {!queryData ? (
-            <LoadingCards cover={checked} />
-          ) : (
-            <SavedQueries
-              showThumbnails={checked}
-              user={user}
-              mine={queryData}
-              featureFlag={isFeatureEnabled(FeatureFlag.THUMBNAILS)}
-            />
-          )}
-        </Collapse.Panel>
-      </Collapse>
-=======
       {WelcomeMessageExtension && <WelcomeMessageExtension />}
       {WelcomeTopExtension && <WelcomeTopExtension />}
       {WelcomeMainExtension && <WelcomeMainExtension />}
       {(!WelcomeTopExtension || !WelcomeMainExtension) && (
         <>
           <WelcomeNav>
-            <h1 className="welcome-header">Home</h1>
+            <h1 className="welcome-header">{t('Home')}</h1>
             {isFeatureEnabled(FeatureFlag.THUMBNAILS) ? (
               <div className="switch">
                 <AntdSwitch checked={checked} onChange={handleToggle} />
@@ -428,7 +362,6 @@
           </Collapse>
         </>
       )}
->>>>>>> 3f8e9a56
     </WelcomeContainer>
   );
 }
