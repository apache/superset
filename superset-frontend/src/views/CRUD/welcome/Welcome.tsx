/**
 * Licensed to the Apache Software Foundation (ASF) under one
 * or more contributor license agreements.  See the NOTICE file
 * distributed with this work for additional information
 * regarding copyright ownership.  The ASF licenses this file
 * to you under the Apache License, Version 2.0 (the
 * "License"); you may not use this file except in compliance
 * with the License.  You may obtain a copy of the License at
 *
 *   http://www.apache.org/licenses/LICENSE-2.0
 *
 * Unless required by applicable law or agreed to in writing,
 * software distributed under the License is distributed on an
 * "AS IS" BASIS, WITHOUT WARRANTIES OR CONDITIONS OF ANY
 * KIND, either express or implied.  See the License for the
 * specific language governing permissions and limitations
 * under the License.
 */
import React, { useEffect, useState } from 'react';
import { styled, t } from '@superset-ui/core';
import Collapse from 'src/common/components/Collapse';
import { User } from 'src/types/bootstrapTypes';
import { reject } from 'lodash';
import {
  getFromLocalStorage,
  setInLocalStorage,
} from 'src/utils/localStorageHelpers';
import withToasts from 'src/messageToasts/enhancers/withToasts';
import Loading from 'src/components/Loading';
import {
  createErrorHandler,
  getRecentAcitivtyObjs,
  mq,
  getUserOwnedObjects,
} from 'src/views/CRUD/utils';
import { FeatureFlag, isFeatureEnabled } from 'src/featureFlags';
import { Switch } from 'src/common/components';

import ActivityTable from './ActivityTable';
import ChartTable from './ChartTable';
import SavedQueries from './SavedQueries';
import DashboardTable from './DashboardTable';

interface WelcomeProps {
  user: User;
  addDangerToast: (arg0: string) => void;
}

export interface ActivityData {
  Created?: Array<object>;
  Edited?: Array<object>;
  Viewed?: Array<object>;
  Examples?: Array<object>;
}

const WelcomeContainer = styled.div`
  background-color: ${({ theme }) => theme.colors.grayscale.light4};
  nav {
    margin-top: -15px;
    background-color: ${({ theme }) => theme.colors.grayscale.light4};
    &:after {
      content: '';
      display: block;
      border: 1px solid ${({ theme }) => theme.colors.grayscale.light2};
      margin: 0px ${({ theme }) => theme.gridUnit * 6}px;
      position: relative;
      ${[mq[1]]} {
        margin-top: 5px;
        margin: 0px 2px;
      }
    }
    .nav.navbar-nav {
      & > li:nth-of-type(1),
      & > li:nth-of-type(2),
      & > li:nth-of-type(3) {
        margin-top: ${({ theme }) => theme.gridUnit * 2}px;
      }
    }
    button {
      padding: 3px 21px;
    }
    .navbar-right {
      position: relative;
      top: 11px;
    }
  }
  .ant-card.ant-card-bordered {
    border: 1px solid ${({ theme }) => theme.colors.grayscale.light2};
  }
`;

const WelcomeNav = styled.div`
  height: 50px;
  background-color: white;
  margin-top: ${({ theme }) => theme.gridUnit * -4 - 1}px;
  .navbar-brand {
    margin-left: ${({ theme }) => theme.gridUnit * 2}px;
    font-weight: ${({ theme }) => theme.typography.weights.bold};
  }
  .switch {
    float: right;
    margin: ${({ theme }) => theme.gridUnit * 5}px;
    display: flex;
    flex-direction: row;
    span {
      display: block;
      margin: ${({ theme }) => theme.gridUnit * 1}px;
      line-height: 1;
    }
  }
`;

function Welcome({ user, addDangerToast }: WelcomeProps) {
  const recent = `/superset/recent_activity/${user.userId}/?limit=6`;
  const [activeChild, setActiveChild] = useState('Viewed');
<<<<<<< HEAD
  const [activityData, setActivityData] = useState<ActivityData>({});
  const [loading, setLoading] = useState(true);
  const [checked, setChecked] = useState(true);

  const userid = user.userId;
  const id = userid.toString();
=======
  const [activityData, setActivityData] = useState<ActivityData | null>(null);
  const [chartData, setChartData] = useState<Array<object> | null>(null);
  const [queryData, setQueryData] = useState<Array<object> | null>(null);
  const [dashboardData, setDashboardData] = useState<Array<object> | null>(
    null,
  );
>>>>>>> fd7c9eb7

  useEffect(() => {
    const userKey = getFromLocalStorage(id, null);
    if (userKey && !userKey.thumbnails) setChecked(false);
    getRecentAcitivtyObjs(user.userId, recent, addDangerToast)
      .then(res => {
        const data: ActivityData | null = {};
        if (res.viewed) {
          const filtered = reject(res.viewed, ['item_url', null]).map(r => r);
          data.Viewed = filtered;
          setActiveChild('Viewed');
        } else {
          data.Examples = res.examples;
          setActiveChild('Examples');
        }
        setActivityData(activityData => ({ ...activityData, ...data }));
      })
      .catch(
        createErrorHandler((errMsg: unknown) => {
          setActivityData(activityData => ({ ...activityData, Viewed: [] }));
          addDangerToast(
            t('There was an issue fetching your recent activity: %s', errMsg),
          );
        }),
      );

    // Sets other activity data in parallel with recents api call
    const id = user.userId;
    getUserOwnedObjects(id, 'dashboard')
      .then(r => {
        setDashboardData(r);
      })
      .catch((err: unknown) => {
        setDashboardData([]);
        addDangerToast(
          t('There was an issues fetching your dashboards: %s', err),
        );
      });
    getUserOwnedObjects(id, 'chart')
      .then(r => {
        setChartData(r);
      })
      .catch((err: unknown) => {
        setChartData([]);
        addDangerToast(t('There was an issues fetching your chart: %s', err));
      });
    getUserOwnedObjects(id, 'saved_query')
      .then(r => {
        setQueryData(r);
      })
      .catch((err: unknown) => {
        setQueryData([]);
        addDangerToast(
          t('There was an issues fetching your saved queries: %s', err),
        );
      });
  }, []);

<<<<<<< HEAD
  const handleToggle = () => {
    setChecked(!checked);
    setInLocalStorage(id, { thumbnails: !checked });
  };
=======
  useEffect(() => {
    setActivityData(activityData => ({
      ...activityData,
      Created: [
        ...(chartData || []),
        ...(dashboardData || []),
        ...(queryData || []),
      ],
    }));
  }, [chartData, queryData, dashboardData]);

>>>>>>> fd7c9eb7
  return (
    <WelcomeContainer>
      <WelcomeNav>
        <span className="navbar-brand">Home</span>
        {isFeatureEnabled(FeatureFlag.THUMBNAILS) ? (
          <div className="switch">
            <Switch checked={checked} onChange={handleToggle} />
            <span>Thumbnails</span>
          </div>
        ) : null}
      </WelcomeNav>
      <Collapse defaultActiveKey={['1', '2', '3', '4']} ghost bigger>
        <Collapse.Panel header={t('Recents')} key="1">
          {activityData && (activityData.Viewed || activityData.Examples) ? (
            <ActivityTable
              user={user}
              activeChild={activeChild}
              setActiveChild={setActiveChild}
              activityData={activityData}
            />
          ) : (
            <Loading position="inline" />
          )}
        </Collapse.Panel>
        <Collapse.Panel header={t('Dashboards')} key="2">
          {!dashboardData ? (
            <Loading position="inline" />
          ) : (
<<<<<<< HEAD
            <DashboardTable
              user={user}
              mine={activityData.myDash}
              isLoading={loading}
              showThumbnails={checked}
              featureFlag={isFeatureEnabled(FeatureFlag.THUMBNAILS)}
            />
=======
            <DashboardTable user={user} mine={dashboardData} />
>>>>>>> fd7c9eb7
          )}
        </Collapse.Panel>
        <Collapse.Panel header={t('Saved queries')} key="3">
          {!queryData ? (
            <Loading position="inline" />
          ) : (
<<<<<<< HEAD
            <SavedQueries
              showThumbnails={checked}
              user={user}
              mine={activityData.myQuery}
              featureFlag={isFeatureEnabled(FeatureFlag.THUMBNAILS)}
            />
=======
            <SavedQueries user={user} mine={queryData} />
>>>>>>> fd7c9eb7
          )}
        </Collapse.Panel>
        <Collapse.Panel header={t('Charts')} key="4">
          {!chartData ? (
            <Loading position="inline" />
          ) : (
<<<<<<< HEAD
            <ChartTable
              showThumbnails={checked}
              user={user}
              mine={activityData.myChart}
              featureFlag={isFeatureEnabled(FeatureFlag.THUMBNAILS)}
            />
=======
            <ChartTable user={user} mine={chartData} />
>>>>>>> fd7c9eb7
          )}
        </Collapse.Panel>
      </Collapse>
    </WelcomeContainer>
  );
}

export default withToasts(Welcome);<|MERGE_RESOLUTION|>--- conflicted
+++ resolved
@@ -113,22 +113,17 @@
 function Welcome({ user, addDangerToast }: WelcomeProps) {
   const recent = `/superset/recent_activity/${user.userId}/?limit=6`;
   const [activeChild, setActiveChild] = useState('Viewed');
-<<<<<<< HEAD
-  const [activityData, setActivityData] = useState<ActivityData>({});
-  const [loading, setLoading] = useState(true);
   const [checked, setChecked] = useState(true);
-
-  const userid = user.userId;
-  const id = userid.toString();
-=======
   const [activityData, setActivityData] = useState<ActivityData | null>(null);
   const [chartData, setChartData] = useState<Array<object> | null>(null);
   const [queryData, setQueryData] = useState<Array<object> | null>(null);
   const [dashboardData, setDashboardData] = useState<Array<object> | null>(
     null,
   );
->>>>>>> fd7c9eb7
-
+  
+  const userid = user.userId;
+  const id = userid.toString();
+  
   useEffect(() => {
     const userKey = getFromLocalStorage(id, null);
     if (userKey && !userKey.thumbnails) setChecked(false);
@@ -186,12 +181,12 @@
       });
   }, []);
 
-<<<<<<< HEAD
+
   const handleToggle = () => {
     setChecked(!checked);
     setInLocalStorage(id, { thumbnails: !checked });
   };
-=======
+
   useEffect(() => {
     setActivityData(activityData => ({
       ...activityData,
@@ -203,7 +198,6 @@
     }));
   }, [chartData, queryData, dashboardData]);
 
->>>>>>> fd7c9eb7
   return (
     <WelcomeContainer>
       <WelcomeNav>
@@ -232,7 +226,6 @@
           {!dashboardData ? (
             <Loading position="inline" />
           ) : (
-<<<<<<< HEAD
             <DashboardTable
               user={user}
               mine={activityData.myDash}
@@ -240,41 +233,30 @@
               showThumbnails={checked}
               featureFlag={isFeatureEnabled(FeatureFlag.THUMBNAILS)}
             />
-=======
-            <DashboardTable user={user} mine={dashboardData} />
->>>>>>> fd7c9eb7
           )}
         </Collapse.Panel>
         <Collapse.Panel header={t('Saved queries')} key="3">
           {!queryData ? (
             <Loading position="inline" />
           ) : (
-<<<<<<< HEAD
             <SavedQueries
               showThumbnails={checked}
               user={user}
               mine={activityData.myQuery}
               featureFlag={isFeatureEnabled(FeatureFlag.THUMBNAILS)}
             />
-=======
-            <SavedQueries user={user} mine={queryData} />
->>>>>>> fd7c9eb7
           )}
         </Collapse.Panel>
         <Collapse.Panel header={t('Charts')} key="4">
           {!chartData ? (
             <Loading position="inline" />
           ) : (
-<<<<<<< HEAD
             <ChartTable
               showThumbnails={checked}
               user={user}
               mine={activityData.myChart}
               featureFlag={isFeatureEnabled(FeatureFlag.THUMBNAILS)}
             />
-=======
-            <ChartTable user={user} mine={chartData} />
->>>>>>> fd7c9eb7
           )}
         </Collapse.Panel>
       </Collapse>
