/**
 * Licensed to the Apache Software Foundation (ASF) under one
 * or more contributor license agreements.  See the NOTICE file
 * distributed with this work for additional information
 * regarding copyright ownership.  The ASF licenses this file
 * to you under the Apache License, Version 2.0 (the
 * "License"); you may not use this file except in compliance
 * with the License.  You may obtain a copy of the License at
 *
 *   http://www.apache.org/licenses/LICENSE-2.0
 *
 * Unless required by applicable law or agreed to in writing,
 * software distributed under the License is distributed on an
 * "AS IS" BASIS, WITHOUT WARRANTIES OR CONDITIONS OF ANY
 * KIND, either express or implied.  See the License for the
 * specific language governing permissions and limitations
 * under the License.
 */
import React, { useState } from 'react';
import { styled, SupersetClient, t, useTheme } from '@superset-ui/core';
import SyntaxHighlighter from 'react-syntax-highlighter/dist/cjs/light';
import sql from 'react-syntax-highlighter/dist/cjs/languages/hljs/sql';
import github from 'react-syntax-highlighter/dist/cjs/styles/hljs/github';
import { LoadingCards } from 'src/views/CRUD/welcome/Welcome';
import { TableTab } from 'src/views/CRUD/types';
import withToasts from 'src/components/MessageToasts/withToasts';
import { AntdDropdown } from 'src/components';
import { Menu } from 'src/components/Menu';
import { copyQueryLink, useListViewResource } from 'src/views/CRUD/hooks';
import ListViewCard from 'src/components/ListViewCard';
import DeleteModal from 'src/components/DeleteModal';
import Icons from 'src/components/Icons';
import SubMenu from 'src/views/components/SubMenu';
<<<<<<< HEAD
import moment from 'moment';
=======
import { User } from 'src/types/bootstrapTypes';
>>>>>>> c9b9b740
import EmptyState from './EmptyState';
import {
  CardContainer,
  createErrorHandler,
  getFilterValues,
  PAGE_SIZE,
  shortenSQL,
} from '../utils';
import { WelcomeTable } from './types';

SyntaxHighlighter.registerLanguage('sql', sql);

interface Query {
  id?: number;
  sql_tables?: Array<any>;
  database?: {
    database_name: string;
  };
  rows?: string;
  description?: string;
  end_time?: string;
  label?: string;
  changed_on_delta_humanized?: string;
  last_run?: string;
  sql?: string | null;
}

interface SavedQueriesProps {
  user: User;
  queryFilter: string;
  addDangerToast: (arg0: string) => void;
  addSuccessToast: (arg0: string) => void;
  mine: Array<Query>;
  showThumbnails: boolean;
  featureFlag: boolean;
}

export const CardStyles = styled.div`
  cursor: pointer;
  a {
    text-decoration: none;
  }
  .ant-card-cover {
    border-bottom: 1px solid ${({ theme }) => theme.colors.grayscale.light2};
    & > div {
      height: 171px;
    }
  }
  .gradient-container > div {
    background-size: contain;
    background-repeat: no-repeat;
    background-position: center;
    background-color: ${({ theme }) => theme.colors.secondary.light3};
    display: inline-block;
    width: 100%;
    height: 179px;
    background-repeat: no-repeat;
    vertical-align: middle;
  }
`;

const QueryData = styled.div`
  svg {
    margin-left: ${({ theme }) => theme.gridUnit * 10}px;
  }
  .query-title {
    padding: ${({ theme }) => theme.gridUnit * 2 + 2}px;
    font-size: ${({ theme }) => theme.typography.sizes.l}px;
  }
`;

const QueryContainer = styled.div`
  pre {
    height: ${({ theme }) => theme.gridUnit * 40}px;
    border: none !important;
    background-color: ${({ theme }) =>
      theme.colors.grayscale.light5} !important;
    overflow: hidden;
    padding: ${({ theme }) => theme.gridUnit * 4}px !important;
  }
`;

const SavedQueries = ({
  user,
  addDangerToast,
  addSuccessToast,
  mine,
  showThumbnails,
  featureFlag,
}: SavedQueriesProps) => {
  const {
    state: { loading, resourceCollection: queries },
    hasPerm,
    fetchData,
    refreshData,
  } = useListViewResource<Query>(
    'saved_query',
    t('query'),
    addDangerToast,
    true,
    mine,
    [],
    false,
  );
  const [activeTab, setActiveTab] = useState(TableTab.Mine);
  const [queryDeleteModal, setQueryDeleteModal] = useState(false);
  const [currentlyEdited, setCurrentlyEdited] = useState<Query>({});
  const [ifMine, setMine] = useState(true);
  const canEdit = hasPerm('can_edit');
  const canDelete = hasPerm('can_delete');

  const theme = useTheme();

  const handleQueryDelete = ({ id, label }: Query) => {
    SupersetClient.delete({
      endpoint: `/api/v1/saved_query/${id}`,
    }).then(
      () => {
        const queryParams = {
          filters: getFilterValues(
            TableTab.Created,
            WelcomeTable.SavedQueries,
            user,
          ),
          pageSize: PAGE_SIZE,
          sortBy: [
            {
              id: 'changed_on_delta_humanized',
              desc: true,
            },
          ],
          pageIndex: 0,
        };
        // if mine is default there refresh data with current filters
        const filter = ifMine ? queryParams : undefined;
        refreshData(filter);
        setMine(false);
        setQueryDeleteModal(false);
        addSuccessToast(t('Deleted: %s', label));
      },
      createErrorHandler(errMsg =>
        addDangerToast(t('There was an issue deleting %s: %s', label, errMsg)),
      ),
    );
  };

  const getData = (tab: TableTab) =>
    fetchData({
      pageIndex: 0,
      pageSize: PAGE_SIZE,
      sortBy: [
        {
          id: 'changed_on_delta_humanized',
          desc: true,
        },
      ],
      filters: getFilterValues(tab, WelcomeTable.SavedQueries, user),
    });

  const renderMenu = (query: Query) => (
    <Menu>
      {canEdit && (
        <Menu.Item
          onClick={() => {
            window.location.href = `/superset/sqllab?savedQueryId=${query.id}`;
          }}
        >
          {t('Edit')}
        </Menu.Item>
      )}
      <Menu.Item
        onClick={() => {
          if (query.id) {
            copyQueryLink(query.id, addDangerToast, addSuccessToast);
          }
        }}
      >
        {t('Share')}
      </Menu.Item>
      {canDelete && (
        <Menu.Item
          onClick={() => {
            setQueryDeleteModal(true);
            setCurrentlyEdited(query);
          }}
        >
          {t('Delete')}
        </Menu.Item>
      )}
    </Menu>
  );

  if (loading) return <LoadingCards cover={showThumbnails} />;
  return (
    <>
      {queryDeleteModal && (
        <DeleteModal
          description={t(
            'This action will permanently delete the saved query.',
          )}
          onConfirm={() => {
            if (queryDeleteModal) {
              handleQueryDelete(currentlyEdited);
            }
          }}
          onHide={() => {
            setQueryDeleteModal(false);
          }}
          open
          title={t('Delete Query?')}
        />
      )}
      <SubMenu
        activeChild={activeTab}
        tabs={[
          {
            name: TableTab.Mine,
            label: t('Mine'),
            onClick: () =>
              getData(TableTab.Mine).then(() => setActiveTab(TableTab.Mine)),
          },
        ]}
        buttons={[
          {
            name: (
              <>
                <i className="fa fa-plus" />
                {t('SQL Query')}
              </>
            ),
            buttonStyle: 'tertiary',
            onClick: () => {
              window.location.href = '/superset/sqllab?new=true';
            },
          },
          {
            name: t('View All »'),
            buttonStyle: 'link',
            onClick: () => {
              window.location.href = '/savedqueryview/list';
            },
          },
        ]}
      />
      {queries.length > 0 ? (
        <CardContainer showThumbnails={showThumbnails}>
          {queries.map(q => (
            <CardStyles
              onClick={() => {
                window.location.href = `/superset/sqllab?savedQueryId=${q.id}`;
              }}
              key={q.id}
            >
              <ListViewCard
                imgURL=""
                url={`/superset/sqllab?savedQueryId=${q.id}`}
                title={q.label}
                imgFallbackURL="/static/assets/images/empty-query.svg"
                description={t('Ran %s', moment(q.last_run).fromNow())}
                cover={
                  q?.sql?.length && showThumbnails && featureFlag ? (
                    <QueryContainer>
                      <SyntaxHighlighter
                        language="sql"
                        lineProps={{
                          style: {
                            color: theme.colors.grayscale.dark2,
                            wordBreak: 'break-all',
                            whiteSpace: 'pre-wrap',
                          },
                        }}
                        style={github}
                        wrapLines
                        lineNumberStyle={{
                          display: 'none',
                        }}
                        showLineNumbers={false}
                      >
                        {shortenSQL(q.sql, 25)}
                      </SyntaxHighlighter>
                    </QueryContainer>
                  ) : showThumbnails && !q?.sql?.length ? (
                    false
                  ) : (
                    <></>
                  )
                }
                actions={
                  <QueryData>
                    <ListViewCard.Actions
                      onClick={e => {
                        e.stopPropagation();
                        e.preventDefault();
                      }}
                    >
                      <AntdDropdown overlay={renderMenu(q)}>
                        <Icons.MoreVert
                          iconColor={theme.colors.grayscale.base}
                        />
                      </AntdDropdown>
                    </ListViewCard.Actions>
                  </QueryData>
                }
              />
            </CardStyles>
          ))}
        </CardContainer>
      ) : (
        <EmptyState tableName={WelcomeTable.SavedQueries} tab={activeTab} />
      )}
    </>
  );
};

export default withToasts(SavedQueries);<|MERGE_RESOLUTION|>--- conflicted
+++ resolved
@@ -31,11 +31,8 @@
 import DeleteModal from 'src/components/DeleteModal';
 import Icons from 'src/components/Icons';
 import SubMenu from 'src/views/components/SubMenu';
-<<<<<<< HEAD
 import moment from 'moment';
-=======
 import { User } from 'src/types/bootstrapTypes';
->>>>>>> c9b9b740
 import EmptyState from './EmptyState';
 import {
   CardContainer,
