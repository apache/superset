/**
 * Licensed to the Apache Software Foundation (ASF) under one
 * or more contributor license agreements.  See the NOTICE file
 * distributed with this work for additional information
 * regarding copyright ownership.  The ASF licenses this file
 * to you under the Apache License, Version 2.0 (the
 * "License"); you may not use this file except in compliance
 * with the License.  You may obtain a copy of the License at
 *
 *   http://www.apache.org/licenses/LICENSE-2.0
 *
 * Unless required by applicable law or agreed to in writing,
 * software distributed under the License is distributed on an
 * "AS IS" BASIS, WITHOUT WARRANTIES OR CONDITIONS OF ANY
 * KIND, either express or implied.  See the License for the
 * specific language governing permissions and limitations
 * under the License.
 */
import React, { useState, useCallback, useRef, FocusEvent } from 'react';
import { t, useTheme } from '@superset-ui/core';

<<<<<<< HEAD
import { AntdInput } from 'src/components';
=======
import { AntdInput, RadioChangeEvent } from 'src/components';
>>>>>>> 16654034
import { Input } from 'src/components/Input';
import { Radio } from 'src/components/Radio';
import { CronPicker, CronError } from 'src/components/CronPicker';
import { StyledInputContainer } from 'src/views/CRUD/alert/AlertReportModal';

export interface AlertReportCronSchedulerProps {
  value: string;
  onChange: (change: string) => any;
}

export const AlertReportCronScheduler: React.FC<AlertReportCronSchedulerProps> =
  ({ value, onChange }) => {
    const theme = useTheme();
    const inputRef = useRef<AntdInput>(null);
    const [scheduleFormat, setScheduleFormat] = useState<'picker' | 'input'>(
      'picker',
    );

    const handleRadioButtonChange = useCallback(
      (e: RadioChangeEvent) => setScheduleFormat(e.target.value),
      [],
    );

    const customSetValue = useCallback(
      (newValue: string) => {
        onChange(newValue);
        inputRef.current?.setValue(newValue);
      },
      [inputRef, onChange],
    );

    const handleBlur = useCallback(
      (event: FocusEvent<HTMLInputElement>) => {
        onChange(event.target.value);
      },
      [onChange],
    );

    const handlePressEnter = useCallback(() => {
      onChange(inputRef.current?.input.value || '');
    }, [onChange]);

    const [error, onError] = useState<CronError>();

    return (
      <>
        <Radio.Group onChange={handleRadioButtonChange} value={scheduleFormat}>
          <div className="inline-container add-margin">
            <Radio data-test="picker" value="picker" />
            <CronPicker
              clearButton={false}
              value={value}
              setValue={customSetValue}
              disabled={scheduleFormat !== 'picker'}
              displayError={scheduleFormat === 'picker'}
              onError={onError}
            />
          </div>
          <div className="inline-container add-margin">
            <Radio data-test="input" value="input" />
            <span className="input-label">CRON Schedule</span>
            <StyledInputContainer
              data-test="input-content"
              className="styled-input"
            >
              <div className="input-container">
                <Input
                  type="text"
                  name="crontab"
                  ref={inputRef}
                  style={error ? { borderColor: theme.colors.error.base } : {}}
                  placeholder={t('CRON expression')}
                  disabled={scheduleFormat !== 'input'}
                  onBlur={handleBlur}
                  onPressEnter={handlePressEnter}
                />
              </div>
            </StyledInputContainer>
          </div>
        </Radio.Group>
      </>
    );
  };<|MERGE_RESOLUTION|>--- conflicted
+++ resolved
@@ -19,11 +19,7 @@
 import React, { useState, useCallback, useRef, FocusEvent } from 'react';
 import { t, useTheme } from '@superset-ui/core';
 
-<<<<<<< HEAD
-import { AntdInput } from 'src/components';
-=======
 import { AntdInput, RadioChangeEvent } from 'src/components';
->>>>>>> 16654034
 import { Input } from 'src/components/Input';
 import { Radio } from 'src/components/Radio';
 import { CronPicker, CronError } from 'src/components/CronPicker';
