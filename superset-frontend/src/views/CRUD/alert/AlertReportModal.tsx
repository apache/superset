--- conflicted
+++ resolved
@@ -1374,43 +1374,6 @@
               </StyledRadio>
               <StyledRadio value="chart">{TRANSLATIONS.CHART_TEXT}</StyledRadio>
             </Radio.Group>
-<<<<<<< HEAD
-            <AsyncSelect
-              ariaLabel={TRANSLATIONS.CHART_TEXT}
-              css={{
-                display: contentType === 'chart' ? 'inline' : 'none',
-              }}
-              name="chart"
-              value={
-                currentAlert?.chart?.label && currentAlert?.chart?.value
-                  ? {
-                      value: currentAlert.chart.value,
-                      label: currentAlert.chart.label,
-                    }
-                  : undefined
-              }
-              options={loadChartOptions}
-              onChange={onChartChange}
-            />
-            <AsyncSelect
-              ariaLabel={TRANSLATIONS.DASHBOARD_TEXT}
-              css={{
-                display: contentType === 'dashboard' ? 'inline' : 'none',
-                margin: `${theme.gridUnit * 2}px 0`,
-              }}
-              name="dashboard"
-              value={
-                currentAlert?.dashboard?.label && currentAlert?.dashboard?.value
-                  ? {
-                      value: currentAlert.dashboard.value,
-                      label: currentAlert.dashboard.label,
-                    }
-                  : undefined
-              }
-              options={loadDashboardOptions}
-              onChange={onDashboardChange}
-            />
-=======
             {contentType === 'chart' ? (
               <AsyncSelect
                 ariaLabel={t('Chart')}
@@ -1443,7 +1406,6 @@
                 onChange={onDashboardChange}
               />
             )}
->>>>>>> aae23087
             {formatOptionEnabled && (
               <>
                 <div className="inline-container">
