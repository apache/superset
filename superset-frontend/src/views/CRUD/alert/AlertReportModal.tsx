--- conflicted
+++ resolved
@@ -1183,11 +1183,7 @@
               onChange={onActiveSwitch}
               checked={currentAlert ? currentAlert.active : true}
             />
-<<<<<<< HEAD
-            <div className="switch-label">{t('Active')}</div>
-=======
             <div className="switch-label">{TRANSLATIONS.ACTIVE_TEXT}</div>
->>>>>>> 7a94f3af
           </StyledSwitchContainer>
         </div>
         <div className="column-section">
@@ -1343,11 +1339,7 @@
                   placeholder={TRANSLATIONS.TIME_IN_SECONDS_TEXT}
                   onChange={onTimeoutVerifyChange}
                 />
-<<<<<<< HEAD
-                <span className="input-label">{t('seconds')}</span>
-=======
                 <span className="input-label">{TRANSLATIONS.SECONDS_TEXT}</span>
->>>>>>> 7a94f3af
               </div>
             </StyledInputContainer>
             {!isReport && (
@@ -1364,13 +1356,9 @@
                     placeholder={TRANSLATIONS.TIME_IN_SECONDS_TEXT}
                     onChange={onTimeoutVerifyChange}
                   />
-<<<<<<< HEAD
-                  <span className="input-label">{t('seconds')}</span>
-=======
                   <span className="input-label">
                     {TRANSLATIONS.SECONDS_TEXT}
                   </span>
->>>>>>> 7a94f3af
                 </div>
               </StyledInputContainer>
             )}
