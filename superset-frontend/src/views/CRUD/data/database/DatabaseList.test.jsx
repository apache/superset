/**
 * Licensed to the Apache Software Foundation (ASF) under one
 * or more contributor license agreements.  See the NOTICE file
 * distributed with this work for additional information
 * regarding copyright ownership.  The ASF licenses this file
 * to you under the Apache License, Version 2.0 (the
 * "License"); you may not use this file except in compliance
 * with the License.  You may obtain a copy of the License at
 *
 *   http://www.apache.org/licenses/LICENSE-2.0
 *
 * Unless required by applicable law or agreed to in writing,
 * software distributed under the License is distributed on an
 * "AS IS" BASIS, WITHOUT WARRANTIES OR CONDITIONS OF ANY
 * KIND, either express or implied.  See the License for the
 * specific language governing permissions and limitations
 * under the License.
 */
import React from 'react';
import thunk from 'redux-thunk';
<<<<<<< HEAD
import * as redux from 'react-redux';
=======
import * as reactRedux from 'react-redux';
>>>>>>> 16654034
import configureStore from 'redux-mock-store';
import fetchMock from 'fetch-mock';
import { Provider } from 'react-redux';
import { styledMount as mount } from 'spec/helpers/theming';

import DatabaseList from 'src/views/CRUD/data/database/DatabaseList';
import DatabaseModal from 'src/views/CRUD/data/database/DatabaseModal';
import DeleteModal from 'src/components/DeleteModal';
import SubMenu from 'src/views/components/SubMenu';
import ListView from 'src/components/ListView';
import Filters from 'src/components/ListView/Filters';
import waitForComponentToPaint from 'spec/helpers/waitForComponentToPaint';
import { act } from 'react-dom/test-utils';

// store needed for withToasts(DatabaseList)

const mockStore = configureStore([thunk]);
const store = mockStore({});

const mockAppState = {
  common: {
    config: {
      CSV_EXTENSIONS: ['csv'],
      EXCEL_EXTENSIONS: ['xls', 'xlsx'],
      COLUMNAR_EXTENSIONS: ['parquet', 'zip'],
      ALLOWED_EXTENSIONS: ['parquet', 'zip', 'xls', 'xlsx', 'csv'],
    },
  },
};

const databasesInfoEndpoint = 'glob:*/api/v1/database/_info*';
const databasesEndpoint = 'glob:*/api/v1/database/?*';
const databaseEndpoint = 'glob:*/api/v1/database/*';
const databaseRelatedEndpoint = 'glob:*/api/v1/database/*/related_objects*';

const mockdatabases = [...new Array(3)].map((_, i) => ({
  changed_by: {
    first_name: `user`,
    last_name: `${i}`,
  },
  database_name: `db ${i}`,
  backend: 'postgresql',
  allow_run_async: true,
  allow_dml: false,
  allow_file_upload: true,
  expose_in_sqllab: false,
  changed_on_delta_humanized: `${i} day(s) ago`,
  changed_on: new Date().toISOString,
  id: i,
}));

jest.mock('react-redux', () => ({
  ...jest.requireActual('react-redux'),
  useSelector: jest.fn(),
}));

fetchMock.get(databasesInfoEndpoint, {
  permissions: ['can_write'],
});
fetchMock.get(databasesEndpoint, {
  result: mockdatabases,
  database_count: 3,
});

fetchMock.delete(databaseEndpoint, {});
fetchMock.get(databaseRelatedEndpoint, {
  charts: {
    count: 0,
    result: [],
  },
  dashboards: {
    count: 0,
    result: [],
  },
  sqllab_tab_states: {
    count: 0,
    result: [],
  },
});

<<<<<<< HEAD
const useSelectorMock = jest.spyOn(redux, 'useSelector');
=======
fetchMock.get(
  'glob:*api/v1/database/?q=(filters:!((col:allow_file_upload,opr:upload_is_enabled,value:!t)))',
  {},
);

const useSelectorMock = jest.spyOn(reactRedux, 'useSelector');
const userSelectorMock = jest.spyOn(reactRedux, 'useSelector');
>>>>>>> 16654034

describe('DatabaseList', () => {
  useSelectorMock.mockReturnValue({
    CSV_EXTENSIONS: ['csv'],
    EXCEL_EXTENSIONS: ['xls', 'xlsx'],
    COLUMNAR_EXTENSIONS: ['parquet', 'zip'],
    ALLOWED_EXTENSIONS: ['parquet', 'zip', 'xls', 'xlsx', 'csv'],
  });
<<<<<<< HEAD
=======
  userSelectorMock.mockReturnValue({
    createdOn: '2021-04-27T18:12:38.952304',
    email: 'admin',
    firstName: 'admin',
    isActive: true,
    lastName: 'admin',
    permissions: {},
    roles: {
      Admin: [
        ['can_sqllab', 'Superset'],
        ['can_write', 'Dashboard'],
        ['can_write', 'Chart'],
      ],
    },
    userId: 1,
    username: 'admin',
  });
>>>>>>> 16654034

  const wrapper = mount(
    <Provider store={store}>
      <DatabaseList />
    </Provider>,
  );

  beforeAll(async () => {
    await waitForComponentToPaint(wrapper);
  });

  it('renders', () => {
    expect(wrapper.find(DatabaseList)).toExist();
  });

  it('renders a SubMenu', () => {
    expect(wrapper.find(SubMenu)).toExist();
  });

  it('renders a DatabaseModal', () => {
    expect(wrapper.find(DatabaseModal)).toExist();
  });

  it('renders a ListView', () => {
    expect(wrapper.find(ListView)).toExist();
  });

  it('fetches Databases', () => {
    const callsD = fetchMock.calls(/database\/\?q/);
    expect(callsD).toHaveLength(2);
    expect(callsD[0][0]).toMatchInlineSnapshot(
      `"http://localhost/api/v1/database/?q=(order_column:changed_on_delta_humanized,order_direction:desc,page:0,page_size:25)"`,
    );
  });

  it('deletes', async () => {
    act(() => {
      wrapper.find('[data-test="database-delete"]').first().props().onClick();
    });
    await waitForComponentToPaint(wrapper);

    expect(wrapper.find(DeleteModal).props().description).toMatchInlineSnapshot(
      `"The database db 0 is linked to 0 charts that appear on 0 dashboards and users have 0 SQL Lab tabs using this database open. Are you sure you want to continue? Deleting the database will break those objects."`,
    );

    act(() => {
      wrapper
        .find('#delete')
        .first()
        .props()
        .onChange({ target: { value: 'DELETE' } });
    });
    await waitForComponentToPaint(wrapper);
    act(() => {
      wrapper.find('button').last().props().onClick();
    });

    await waitForComponentToPaint(wrapper);

    expect(fetchMock.calls(/database\/0\/related_objects/, 'GET')).toHaveLength(
      1,
    );
    expect(fetchMock.calls(/database\/0/, 'DELETE')).toHaveLength(1);
  });

  it('filters', async () => {
    const filtersWrapper = wrapper.find(Filters);
    act(() => {
      filtersWrapper
        .find('[name="expose_in_sqllab"]')
        .first()
        .props()
        .onSelect({ label: 'Yes', value: true });

      filtersWrapper
        .find('[name="allow_run_async"]')
        .first()
        .props()
        .onSelect({ label: 'Yes', value: false });

      filtersWrapper
        .find('[name="database_name"]')
        .first()
        .props()
        .onSubmit('fooo');
    });
    await waitForComponentToPaint(wrapper);

    expect(fetchMock.lastCall()[0]).toMatchInlineSnapshot(
      `"http://localhost/api/v1/database/?q=(filters:!((col:expose_in_sqllab,opr:eq,value:!t),(col:allow_run_async,opr:eq,value:!f),(col:database_name,opr:ct,value:fooo)),order_column:changed_on_delta_humanized,order_direction:desc,page:0,page_size:25)"`,
    );
  });
<<<<<<< HEAD
});

describe('RTL', () => {
  async function renderAndWait() {
    const mounted = act(async () => {
      render(
        <QueryParamProvider>
          <DatabaseList user={mockUser} />
        </QueryParamProvider>,
        { useRedux: true },
        mockAppState,
      );
    });

    return mounted;
  }

  let isFeatureEnabledMock;
  beforeEach(async () => {
    isFeatureEnabledMock = jest
      .spyOn(featureFlags, 'isFeatureEnabled')
      .mockImplementation(() => true);
    await renderAndWait();
  });

  afterEach(() => {
    cleanup();
    isFeatureEnabledMock.mockRestore();
  });

  it('renders an "Import Database" tooltip under import button', async () => {
    const importButton = await screen.findByTestId('import-button');
    userEvent.hover(importButton);

    await screen.findByRole('tooltip');
    const importTooltip = screen.getByRole('tooltip', {
      name: 'Import databases',
    });

    expect(importTooltip).toBeInTheDocument();
  });
=======
>>>>>>> 16654034
});<|MERGE_RESOLUTION|>--- conflicted
+++ resolved
@@ -18,11 +18,7 @@
  */
 import React from 'react';
 import thunk from 'redux-thunk';
-<<<<<<< HEAD
-import * as redux from 'react-redux';
-=======
 import * as reactRedux from 'react-redux';
->>>>>>> 16654034
 import configureStore from 'redux-mock-store';
 import fetchMock from 'fetch-mock';
 import { Provider } from 'react-redux';
@@ -103,9 +99,6 @@
   },
 });
 
-<<<<<<< HEAD
-const useSelectorMock = jest.spyOn(redux, 'useSelector');
-=======
 fetchMock.get(
   'glob:*api/v1/database/?q=(filters:!((col:allow_file_upload,opr:upload_is_enabled,value:!t)))',
   {},
@@ -113,7 +106,6 @@
 
 const useSelectorMock = jest.spyOn(reactRedux, 'useSelector');
 const userSelectorMock = jest.spyOn(reactRedux, 'useSelector');
->>>>>>> 16654034
 
 describe('DatabaseList', () => {
   useSelectorMock.mockReturnValue({
@@ -122,8 +114,6 @@
     COLUMNAR_EXTENSIONS: ['parquet', 'zip'],
     ALLOWED_EXTENSIONS: ['parquet', 'zip', 'xls', 'xlsx', 'csv'],
   });
-<<<<<<< HEAD
-=======
   userSelectorMock.mockReturnValue({
     createdOn: '2021-04-27T18:12:38.952304',
     email: 'admin',
@@ -141,7 +131,6 @@
     userId: 1,
     username: 'admin',
   });
->>>>>>> 16654034
 
   const wrapper = mount(
     <Provider store={store}>
@@ -234,48 +223,4 @@
       `"http://localhost/api/v1/database/?q=(filters:!((col:expose_in_sqllab,opr:eq,value:!t),(col:allow_run_async,opr:eq,value:!f),(col:database_name,opr:ct,value:fooo)),order_column:changed_on_delta_humanized,order_direction:desc,page:0,page_size:25)"`,
     );
   });
-<<<<<<< HEAD
-});
-
-describe('RTL', () => {
-  async function renderAndWait() {
-    const mounted = act(async () => {
-      render(
-        <QueryParamProvider>
-          <DatabaseList user={mockUser} />
-        </QueryParamProvider>,
-        { useRedux: true },
-        mockAppState,
-      );
-    });
-
-    return mounted;
-  }
-
-  let isFeatureEnabledMock;
-  beforeEach(async () => {
-    isFeatureEnabledMock = jest
-      .spyOn(featureFlags, 'isFeatureEnabled')
-      .mockImplementation(() => true);
-    await renderAndWait();
-  });
-
-  afterEach(() => {
-    cleanup();
-    isFeatureEnabledMock.mockRestore();
-  });
-
-  it('renders an "Import Database" tooltip under import button', async () => {
-    const importButton = await screen.findByTestId('import-button');
-    userEvent.hover(importButton);
-
-    await screen.findByRole('tooltip');
-    const importTooltip = screen.getByRole('tooltip', {
-      name: 'Import databases',
-    });
-
-    expect(importTooltip).toBeInTheDocument();
-  });
-=======
->>>>>>> 16654034
 });