/**
 * Licensed to the Apache Software Foundation (ASF) under one
 * or more contributor license agreements.  See the NOTICE file
 * distributed with this work for additional information
 * regarding copyright ownership.  The ASF licenses this file
 * to you under the Apache License, Version 2.0 (the
 * "License"); you may not use this file except in compliance
 * with the License.  You may obtain a copy of the License at
 *
 *   http://www.apache.org/licenses/LICENSE-2.0
 *
 * Unless required by applicable law or agreed to in writing,
 * software distributed under the License is distributed on an
 * "AS IS" BASIS, WITHOUT WARRANTIES OR CONDITIONS OF ANY
 * KIND, either express or implied.  See the License for the
 * specific language governing permissions and limitations
 * under the License.
 */
import React from 'react';
import thunk from 'redux-thunk';
import * as reactRedux from 'react-redux';
import configureStore from 'redux-mock-store';
import fetchMock from 'fetch-mock';
import { Provider } from 'react-redux';
import { styledMount as mount } from 'spec/helpers/theming';

import DatabaseList from 'src/views/CRUD/data/database/DatabaseList';
import DatabaseModal from 'src/views/CRUD/data/database/DatabaseModal';
import DeleteModal from 'src/components/DeleteModal';
import SubMenu from 'src/views/components/SubMenu';
import ListView from 'src/components/ListView';
import Filters from 'src/components/ListView/Filters';
import waitForComponentToPaint from 'spec/helpers/waitForComponentToPaint';
import { act } from 'react-dom/test-utils';

// store needed for withToasts(DatabaseList)
const mockUser = {
  createdOn: '2021-04-27T18:12:38.952304',
  email: 'admin',
  firstName: 'admin',
  isActive: true,
  lastName: 'admin',
  permissions: {},
  roles: {
    Admin: [
      ['can_sqllab', 'Superset'],
      ['can_write', 'Dashboard'],
      ['can_write', 'Chart'],
    ],
  },
  userId: 1,
  username: 'admin',
};

<<<<<<< HEAD
const mockAppState = {
  common: {
    config: {
      CSV_EXTENSIONS: ['csv'],
      EXCEL_EXTENSIONS: ['xls', 'xlsx'],
      COLUMNAR_EXTENSIONS: ['parquet', 'zip'],
      ALLOWED_EXTENSIONS: ['parquet', 'zip', 'xls', 'xlsx', 'csv'],
    },
  },
  user: mockUser,
};

const mockStore = configureStore([thunk]);
const store = mockStore();

=======
>>>>>>> d693f4e9
const databasesInfoEndpoint = 'glob:*/api/v1/database/_info*';
const databasesEndpoint = 'glob:*/api/v1/database/?*';
const databaseEndpoint = 'glob:*/api/v1/database/*';
const databaseRelatedEndpoint = 'glob:*/api/v1/database/*/related_objects*';

const mockdatabases = [...new Array(3)].map((_, i) => ({
  changed_by: {
    first_name: `user`,
    last_name: `${i}`,
  },
  database_name: `db ${i}`,
  backend: 'postgresql',
  allow_run_async: true,
  allow_dml: false,
  allow_file_upload: true,
  expose_in_sqllab: false,
  changed_on_delta_humanized: `${i} day(s) ago`,
  changed_on: new Date().toISOString,
  id: i,
}));

jest.mock('react-redux', () => ({
  ...jest.requireActual('react-redux'),
  useSelector: jest.fn(),
}));

fetchMock.get(databasesInfoEndpoint, {
  permissions: ['can_write'],
});
fetchMock.get(databasesEndpoint, {
  result: mockdatabases,
  database_count: 3,
});

fetchMock.delete(databaseEndpoint, {});
fetchMock.get(databaseRelatedEndpoint, {
  charts: {
    count: 0,
    result: [],
  },
  dashboards: {
    count: 0,
    result: [],
  },
  sqllab_tab_states: {
    count: 0,
    result: [],
  },
});

fetchMock.get(
  'glob:*api/v1/database/?q=(filters:!((col:allow_file_upload,opr:upload_is_enabled,value:!t)))',
  {},
);

const useSelectorMock = jest.spyOn(reactRedux, 'useSelector');
const userSelectorMock = jest.spyOn(reactRedux, 'useSelector');

describe('DatabaseList', () => {
  useSelectorMock.mockReturnValue({
    CSV_EXTENSIONS: ['csv'],
    EXCEL_EXTENSIONS: ['xls', 'xlsx'],
    COLUMNAR_EXTENSIONS: ['parquet', 'zip'],
    ALLOWED_EXTENSIONS: ['parquet', 'zip', 'xls', 'xlsx', 'csv'],
  });
  userSelectorMock.mockReturnValue({
    createdOn: '2021-04-27T18:12:38.952304',
    email: 'admin',
    firstName: 'admin',
    isActive: true,
    lastName: 'admin',
    permissions: {},
    roles: {
      Admin: [
        ['can_sqllab', 'Superset'],
        ['can_write', 'Dashboard'],
        ['can_write', 'Chart'],
      ],
    },
    userId: 1,
    username: 'admin',
  });

  const wrapper = mount(
    <Provider store={store}>
      <DatabaseList />
    </Provider>,
  );

  beforeAll(async () => {
    await waitForComponentToPaint(wrapper);
  });

  it('renders', () => {
    expect(wrapper.find(DatabaseList)).toExist();
  });

  it('renders a SubMenu', () => {
    expect(wrapper.find(SubMenu)).toExist();
  });

  it('renders a DatabaseModal', () => {
    expect(wrapper.find(DatabaseModal)).toExist();
  });

  it('renders a ListView', () => {
    expect(wrapper.find(ListView)).toExist();
  });

  it('fetches Databases', () => {
    const callsD = fetchMock.calls(/database\/\?q/);
    expect(callsD).toHaveLength(1);
    expect(callsD[0][0]).toMatchInlineSnapshot(
      `"http://localhost/api/v1/database/?q=(order_column:changed_on_delta_humanized,order_direction:desc,page:0,page_size:25)"`,
    );
  });

  it('deletes', async () => {
    act(() => {
      wrapper.find('[data-test="database-delete"]').first().props().onClick();
    });
    await waitForComponentToPaint(wrapper);

    expect(wrapper.find(DeleteModal).props().description).toMatchInlineSnapshot(
      `"The database db 0 is linked to 0 charts that appear on 0 dashboards and users have 0 SQL Lab tabs using this database open. Are you sure you want to continue? Deleting the database will break those objects."`,
    );

    act(() => {
      wrapper
        .find('#delete')
        .first()
        .props()
        .onChange({ target: { value: 'DELETE' } });
    });
    await waitForComponentToPaint(wrapper);
    act(() => {
      wrapper.find('button').last().props().onClick();
    });

    await waitForComponentToPaint(wrapper);

    expect(fetchMock.calls(/database\/0\/related_objects/, 'GET')).toHaveLength(
      1,
    );
    expect(fetchMock.calls(/database\/0/, 'DELETE')).toHaveLength(1);
  });

  it('filters', async () => {
    const filtersWrapper = wrapper.find(Filters);
    act(() => {
      filtersWrapper
        .find('[name="expose_in_sqllab"]')
        .first()
        .props()
        .onSelect({ label: 'Yes', value: true });

      filtersWrapper
        .find('[name="allow_run_async"]')
        .first()
        .props()
        .onSelect({ label: 'Yes', value: false });

      filtersWrapper
        .find('[name="database_name"]')
        .first()
        .props()
        .onSubmit('fooo');
    });
    await waitForComponentToPaint(wrapper);

    expect(fetchMock.lastCall()[0]).toMatchInlineSnapshot(
      `"http://localhost/api/v1/database/?q=(filters:!((col:expose_in_sqllab,opr:eq,value:!t),(col:allow_run_async,opr:eq,value:!f),(col:database_name,opr:ct,value:fooo)),order_column:changed_on_delta_humanized,order_direction:desc,page:0,page_size:25)"`,
    );
  });
<<<<<<< HEAD
});

describe('RTL', () => {
  async function renderAndWait() {
    const mounted = act(async () => {
      render(
        <QueryParamProvider>
          <DatabaseList user={mockUser} />
        </QueryParamProvider>,
        { useRedux: true, initialState: mockAppState },
      );
    });

    return mounted;
  }

  let isFeatureEnabledMock;
  beforeEach(async () => {
    isFeatureEnabledMock = jest
      .spyOn(featureFlags, 'isFeatureEnabled')
      .mockImplementation(() => true);
    // useSelectorMock.mockReturnValue({ user: mockUser });
    await renderAndWait();
  });

  afterEach(() => {
    cleanup();
    isFeatureEnabledMock.mockRestore();
  });

  it('renders an "Import Database" tooltip under import button', async () => {
    const importButton = await screen.findByTestId('import-button');
    userEvent.hover(importButton);

    await screen.findByRole('tooltip');
    const importTooltip = screen.getByRole('tooltip', {
      name: 'Import databases',
    });

    expect(importTooltip).toBeInTheDocument();
  });
=======
>>>>>>> d693f4e9
});<|MERGE_RESOLUTION|>--- conflicted
+++ resolved
@@ -34,42 +34,10 @@
 import { act } from 'react-dom/test-utils';
 
 // store needed for withToasts(DatabaseList)
-const mockUser = {
-  createdOn: '2021-04-27T18:12:38.952304',
-  email: 'admin',
-  firstName: 'admin',
-  isActive: true,
-  lastName: 'admin',
-  permissions: {},
-  roles: {
-    Admin: [
-      ['can_sqllab', 'Superset'],
-      ['can_write', 'Dashboard'],
-      ['can_write', 'Chart'],
-    ],
-  },
-  userId: 1,
-  username: 'admin',
-};
-
-<<<<<<< HEAD
-const mockAppState = {
-  common: {
-    config: {
-      CSV_EXTENSIONS: ['csv'],
-      EXCEL_EXTENSIONS: ['xls', 'xlsx'],
-      COLUMNAR_EXTENSIONS: ['parquet', 'zip'],
-      ALLOWED_EXTENSIONS: ['parquet', 'zip', 'xls', 'xlsx', 'csv'],
-    },
-  },
-  user: mockUser,
-};
 
 const mockStore = configureStore([thunk]);
-const store = mockStore();
-
-=======
->>>>>>> d693f4e9
+const store = mockStore({});
+
 const databasesInfoEndpoint = 'glob:*/api/v1/database/_info*';
 const databasesEndpoint = 'glob:*/api/v1/database/?*';
 const databaseEndpoint = 'glob:*/api/v1/database/*';
@@ -181,7 +149,7 @@
 
   it('fetches Databases', () => {
     const callsD = fetchMock.calls(/database\/\?q/);
-    expect(callsD).toHaveLength(1);
+    expect(callsD).toHaveLength(2);
     expect(callsD[0][0]).toMatchInlineSnapshot(
       `"http://localhost/api/v1/database/?q=(order_column:changed_on_delta_humanized,order_direction:desc,page:0,page_size:25)"`,
     );
@@ -244,48 +212,4 @@
       `"http://localhost/api/v1/database/?q=(filters:!((col:expose_in_sqllab,opr:eq,value:!t),(col:allow_run_async,opr:eq,value:!f),(col:database_name,opr:ct,value:fooo)),order_column:changed_on_delta_humanized,order_direction:desc,page:0,page_size:25)"`,
     );
   });
-<<<<<<< HEAD
-});
-
-describe('RTL', () => {
-  async function renderAndWait() {
-    const mounted = act(async () => {
-      render(
-        <QueryParamProvider>
-          <DatabaseList user={mockUser} />
-        </QueryParamProvider>,
-        { useRedux: true, initialState: mockAppState },
-      );
-    });
-
-    return mounted;
-  }
-
-  let isFeatureEnabledMock;
-  beforeEach(async () => {
-    isFeatureEnabledMock = jest
-      .spyOn(featureFlags, 'isFeatureEnabled')
-      .mockImplementation(() => true);
-    // useSelectorMock.mockReturnValue({ user: mockUser });
-    await renderAndWait();
-  });
-
-  afterEach(() => {
-    cleanup();
-    isFeatureEnabledMock.mockRestore();
-  });
-
-  it('renders an "Import Database" tooltip under import button', async () => {
-    const importButton = await screen.findByTestId('import-button');
-    userEvent.hover(importButton);
-
-    await screen.findByRole('tooltip');
-    const importTooltip = screen.getByRole('tooltip', {
-      name: 'Import databases',
-    });
-
-    expect(importTooltip).toBeInTheDocument();
-  });
-=======
->>>>>>> d693f4e9
 });