--- conflicted
+++ resolved
@@ -671,8 +671,7 @@
                 testConnection={testConnection}
                 isEditMode={isEditMode}
               />
-<<<<<<< HEAD
-              {isDynamic(db?.engine) && (
+              {isDynamic(db?.backend || db?.engine) && (
                 <div css={(theme: SupersetTheme) => infoTooltip(theme)}>
                   <Button
                     buttonStyle="link"
@@ -697,25 +696,6 @@
                     />
                   </Button>
                 </div>
-=======
-              {isDynamic(db?.backend || db?.engine) && (
-                <Button
-                  buttonStyle="link"
-                  onClick={() =>
-                    setDB({
-                      type: ActionType.configMethodChange,
-                      payload: {
-                        database_name: db?.database_name,
-                        configuration_method: CONFIGURATION_METHOD.DYNAMIC_FORM,
-                        engine: db?.engine,
-                      },
-                    })
-                  }
-                  css={theme => alchemyButtonLinkStyles(theme)}
-                >
-                  Connect this database using the dynamic form instead
-                </Button>
->>>>>>> 9d9b6816
               )}
             </>
           ) : (
