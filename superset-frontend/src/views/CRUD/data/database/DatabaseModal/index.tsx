--- conflicted
+++ resolved
@@ -434,12 +434,7 @@
         });
       }
       setLoading(true);
-<<<<<<< HEAD
-      await getValidation(db);
-      const dbId = await createResource(update as DatabaseObject);
-=======
       const dbId = await createResource(dbToUpdate as DatabaseObject);
->>>>>>> 7c42a7c5
       if (dbId) {
         setHasConnectedDb(true);
         if (onDatabaseAdd) {
@@ -647,7 +642,6 @@
     setTabKey(key);
   };
 
-<<<<<<< HEAD
   const errorAlert = () => (
     <Alert
       type="error"
@@ -657,7 +651,7 @@
       showIcon
     />
   );
-=======
+
   const renderFinishState = () => {
     if (!editNewDb) {
       return (
@@ -719,7 +713,6 @@
       />
     );
   };
->>>>>>> 7c42a7c5
 
   const isDynamic = (engine: string | undefined) =>
     availableDbs?.databases.filter(
@@ -965,11 +958,7 @@
                     css={(theme: SupersetTheme) => antDAlertStyles(theme)}
                     type="info"
                     showIcon
-<<<<<<< HEAD
-                    message={t('Allowlist')}
-=======
                     message={t('IP Allowlist')}
->>>>>>> 7c42a7c5
                     description={connectionAlert.ALLOWED_IPS}
                   />
                 )}
