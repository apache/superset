--- conflicted
+++ resolved
@@ -192,10 +192,6 @@
   let deserializeExtraJSON = {};
   let extra_json: DatabaseObject['extra_json'];
 
-<<<<<<< HEAD
-  // console.log(action);
-=======
->>>>>>> a3b65fdd
   switch (action.type) {
     case ActionType.extraEditorChange:
       return {
@@ -479,11 +475,6 @@
     testDatabaseConnection(connection, addDangerToast, addSuccessToast);
   };
 
-<<<<<<< HEAD
-  // console.log('db', db);
-
-=======
->>>>>>> a3b65fdd
   const onClose = () => {
     setDB({ type: ActionType.reset });
     setHasConnectedDb(false);
@@ -906,11 +897,6 @@
             value: target.value,
           })
         }
-<<<<<<< HEAD
-        onAddTableCatalog={() => {
-          // console.log('hello');
-        }}
-=======
         onAddTableCatalog={() =>
           setDB({ type: ActionType.addTableCatalogSheet })
         }
@@ -920,7 +906,6 @@
             payload: { indexToDelete: idx },
           })
         }
->>>>>>> a3b65fdd
         getValidation={() => getValidation(db)}
         validationErrors={validationErrors}
       />
@@ -1033,18 +1018,10 @@
                   value: target.value,
                 })
               }
-<<<<<<< HEAD
-              onAddTableCatalog={() => {
-                // console.log('hey');
-                setDB({ type: ActionType.addTableCatalogSheet });
-              }}
-              onRemoveTableCatalog={idx => {
-=======
               onAddTableCatalog={() =>
                 setDB({ type: ActionType.addTableCatalogSheet })
               }
               onRemoveTableCatalog={(idx: number) =>
->>>>>>> a3b65fdd
                 setDB({
                   type: ActionType.removeTableCatalogSheet,
                   payload: { indexToDelete: idx },
@@ -1196,10 +1173,6 @@
                   sslForced={sslForced}
                   dbModel={dbModel}
                   onAddTableCatalog={() => {
-<<<<<<< HEAD
-                    // console.log('hey');
-=======
->>>>>>> a3b65fdd
                     setDB({ type: ActionType.addTableCatalogSheet });
                   }}
                   onRemoveTableCatalog={(idx: number) => {
