/**
 * Licensed to the Apache Software Foundation (ASF) under one
 * or more contributor license agreements.  See the NOTICE file
 * distributed with this work for additional information
 * regarding copyright ownership.  The ASF licenses this file
 * to you under the Apache License, Version 2.0 (the
 * "License"); you may not use this file except in compliance
 * with the License.  You may obtain a copy of the License at
 *
 *   http://www.apache.org/licenses/LICENSE-2.0
 *
 * Unless required by applicable law or agreed to in writing,
 * software distributed under the License is distributed on an
 * "AS IS" BASIS, WITHOUT WARRANTIES OR CONDITIONS OF ANY
 * KIND, either express or implied.  See the License for the
 * specific language governing permissions and limitations
 * under the License.
 */
import {
  t,
  SupersetTheme,
  FeatureFlag,
  isFeatureEnabled,
} from '@superset-ui/core';
import React, {
  FunctionComponent,
  useEffect,
  useState,
  useReducer,
  Reducer,
} from 'react';
import Tabs from 'src/components/Tabs';
import { Alert, Select } from 'src/common/components';
import Modal from 'src/components/Modal';
import Button from 'src/components/Button';
import IconButton from 'src/components/IconButton';
import withToasts from 'src/messageToasts/enhancers/withToasts';
import {
  testDatabaseConnection,
  useSingleViewResource,
  useAvailableDatabases,
  useDatabaseValidation,
  getDatabaseImages,
  getConnectionAlert,
} from 'src/views/CRUD/hooks';
import { useCommonConf } from 'src/views/CRUD/data/database/state';
import {
  DatabaseObject,
  DatabaseForm,
  CONFIGURATION_METHOD,
} from 'src/views/CRUD/data/database/types';
import Loading from 'src/components/Loading';
import ExtraOptions from './ExtraOptions';
import SqlAlchemyForm from './SqlAlchemyForm';
import DatabaseConnectionForm from './DatabaseConnectionForm';
import {
  antDErrorAlertStyles,
  antDAlertStyles,
  antDModalNoPaddingStyles,
  antDModalStyles,
  antDTabsStyles,
  buttonLinkStyles,
  alchemyButtonLinkStyles,
  TabHeader,
  formHelperStyles,
  formStyles,
  StyledBasicTab,
  SelectDatabaseStyles,
  StyledFooterButton,
  StyledStickyHeader,
} from './styles';
import ModalHeader, { DOCUMENTATION_LINK } from './ModalHeader';

interface DatabaseModalProps {
  addDangerToast: (msg: string) => void;
  addSuccessToast: (msg: string) => void;
  onDatabaseAdd?: (database?: DatabaseObject) => void; // TODO: should we add a separate function for edit?
  onHide: () => void;
  show: boolean;
  databaseId: number | undefined; // If included, will go into edit mode
}

enum ActionType {
  configMethodChange,
  dbSelected,
  editorChange,
  fetched,
  inputChange,
  parametersChange,
  reset,
  textChange,
  extraInputChange,
  extraEditorChange,
}

interface DBReducerPayloadType {
  target?: string;
  name: string;
  json?: {};
  type?: string;
  checked?: boolean;
  value?: string;
}

type DBReducerActionType =
  | {
      type:
        | ActionType.extraEditorChange
        | ActionType.extraInputChange
        | ActionType.textChange
        | ActionType.inputChange
        | ActionType.editorChange
        | ActionType.parametersChange;
      payload: DBReducerPayloadType;
    }
  | {
      type: ActionType.fetched;
      payload: Partial<DatabaseObject>;
    }
  | {
      type: ActionType.dbSelected;
      payload: {
        database_name?: string;
        engine?: string;
        configuration_method: CONFIGURATION_METHOD;
      };
    }
  | {
      type: ActionType.reset;
    }
  | {
      type: ActionType.configMethodChange;
      payload: {
        database_name?: string;
        engine?: string;
        configuration_method: CONFIGURATION_METHOD;
      };
    };

function dbReducer(
  state: Partial<DatabaseObject> | null,
  action: DBReducerActionType,
): Partial<DatabaseObject> | null {
  const trimmedState = {
    ...(state || {}),
  };
  let query = '';

  switch (action.type) {
    case ActionType.extraEditorChange:
      return {
        ...trimmedState,
        extra_json: {
          ...trimmedState.extra_json,
          [action.payload.name]: action.payload.json,
        },
      };
    case ActionType.extraInputChange:
      if (
        action.payload.name === 'schema_cache_timeout' ||
        action.payload.name === 'table_cache_timeout'
      ) {
        return {
          ...trimmedState,
          extra_json: {
            ...trimmedState.extra_json,
            metadata_cache_timeout: {
              ...trimmedState.extra_json?.metadata_cache_timeout,
              [action.payload.name]: action.payload.value,
            },
          },
        };
      }
      return {
        ...trimmedState,
        extra_json: {
          ...trimmedState.extra_json,
          [action.payload.name]:
            action.payload.type === 'checkbox'
              ? action.payload.checked
              : action.payload.value,
        },
      };
    case ActionType.inputChange:
      if (action.payload.type === 'checkbox') {
        return {
          ...trimmedState,
          [action.payload.name]: action.payload.checked,
        };
      }
      return {
        ...trimmedState,
        [action.payload.name]: action.payload.value,
      };
    case ActionType.parametersChange:
      if (action.payload.name === 'encrypted_extra') {
        return {
          ...trimmedState,
          encrypted_extra: action.payload.value,
          parameters: {},
        };
      }
      return {
        ...trimmedState,
        parameters: {
          ...trimmedState.parameters,
          [action.payload.name]: action.payload.value,
        },
      };
    case ActionType.editorChange:
      return {
        ...trimmedState,
        [action.payload.name]: action.payload.json,
      };
    case ActionType.textChange:
      return {
        ...trimmedState,
        [action.payload.name]: action.payload.value,
      };
    case ActionType.fetched:
      // convert all the keys in this payload into strings
      // eslint-disable-next-line no-case-declarations
      let deserializeExtraJSON = {};
      if (action.payload.extra) {
        const extra_json = {
          ...JSON.parse(action.payload.extra || ''),
        } as DatabaseObject['extra_json'];

        deserializeExtraJSON = {
          ...JSON.parse(action.payload.extra || ''),
          metadata_params: JSON.stringify(extra_json?.metadata_params),
          engine_params: JSON.stringify(extra_json?.engine_params),
          schemas_allowed_for_csv_upload: JSON.stringify(
            extra_json?.schemas_allowed_for_csv_upload,
          ),
        };
      }

      if (action.payload?.parameters?.query) {
        // convert query into URI params string
        query = new URLSearchParams(
          action.payload.parameters.query as string,
        ).toString();
      }

      return {
        ...action.payload,
        engine: trimmedState.engine,
        configuration_method: action.payload.configuration_method,
        extra_json: deserializeExtraJSON,
        parameters: {
          ...action.payload.parameters,
          query,
          credentials_info: JSON.stringify(
            action.payload?.parameters?.credentials_info || '',
          ),
        },
      };
    case ActionType.dbSelected:
      return {
        ...action.payload,
      };
    case ActionType.configMethodChange:
      return {
        ...action.payload,
      };
    case ActionType.reset:
    default:
      return null;
  }
}

const DEFAULT_TAB_KEY = '1';

const DatabaseModal: FunctionComponent<DatabaseModalProps> = ({
  addDangerToast,
  addSuccessToast,
  onDatabaseAdd,
  onHide,
  show,
  databaseId,
}) => {
  const [db, setDB] = useReducer<
    Reducer<Partial<DatabaseObject> | null, DBReducerActionType>
  >(dbReducer, null);
  const [tabKey, setTabKey] = useState<string>(DEFAULT_TAB_KEY);
  const [availableDbs, getAvailableDbs] = useAvailableDatabases();
<<<<<<< HEAD
  const [validationErrors, getValidation] = useDatabaseValidation();
  const [hasErrors, setHasErrors] = useState<boolean>(false);
=======
  const [
    validationErrors,
    getValidation,
    setValidationErrors,
  ] = useDatabaseValidation();
>>>>>>> 9d9b6816
  const [hasConnectedDb, setHasConnectedDb] = useState<boolean>(false);
  const [dbName, setDbName] = useState('');
  const [isLoading, setLoading] = useState<boolean>(false);
  const conf = useCommonConf();
  const dbImages = getDatabaseImages();
  const connectionAlert = getConnectionAlert();
  const isEditMode = !!databaseId;
  const sslForced = isFeatureEnabled(
    FeatureFlag.FORCE_DATABASE_CONNECTIONS_SSL,
  );
  const useSqlAlchemyForm =
    db?.configuration_method === CONFIGURATION_METHOD.SQLALCHEMY_URI;
  const useTabLayout = isEditMode || useSqlAlchemyForm;

  // Database fetch logic
  const {
    state: { loading: dbLoading, resource: dbFetched },
    fetchResource,
    createResource,
    updateResource,
  } = useSingleViewResource<DatabaseObject>(
    'database',
    t('database'),
    addDangerToast,
  );

  const dbModel: DatabaseForm =
    availableDbs?.databases?.find(
      (available: { engine: string | undefined }) =>
        // TODO: we need a centralized engine in one place
        available.engine === (isEditMode ? db?.backend : db?.engine),
    ) || {};

  // Test Connection logic
  const testConnection = () => {
    if (!db?.sqlalchemy_uri) {
      addDangerToast(t('Please enter a SQLAlchemy URI to test'));
      return;
    }

    const connection = {
      sqlalchemy_uri: db?.sqlalchemy_uri || '',
      database_name: db?.database_name?.trim() || undefined,
      impersonate_user: db?.impersonate_user || undefined,
      extra: db?.extra || undefined,
      encrypted_extra: db?.encrypted_extra || undefined,
      server_cert: db?.server_cert || undefined,
    };

    testDatabaseConnection(connection, addDangerToast, addSuccessToast);
  };

  const onClose = () => {
    setDB({ type: ActionType.reset });
    setHasConnectedDb(false);
    setValidationErrors(null); // reset validation errors on close
    onHide();
  };

  const onSave = async () => {
    // eslint-disable-next-line @typescript-eslint/no-unused-vars
    const { id, ...update } = db || {};
    if (update?.parameters?.query) {
      // convert query params into dictionary
      update.parameters.query = JSON.parse(
        `{"${decodeURI((update?.parameters?.query as string) || '')
          .replace(/"/g, '\\"')
          .replace(/&/g, '","')
          .replace(/=/g, '":"')}"}`,
      );
    }

    if (db?.id) {
      if (update?.extra_json) {
        // convert extra_json to back to string
        update.extra = JSON.stringify({
          ...update.extra_json,
          metadata_params: JSON.parse(
            update?.extra_json?.metadata_params as string,
          ),
          engine_params: JSON.parse(
            update?.extra_json?.engine_params as string,
          ),
          schemas_allowed_for_csv_upload: JSON.parse(
            update?.extra_json?.schemas_allowed_for_csv_upload as string,
          ),
        });
      }
      setLoading(true);
      const result = await updateResource(
        db.id as number,
        update as DatabaseObject,
      );
      if (result) {
        if (onDatabaseAdd) {
          onDatabaseAdd();
        }
        onClose();
      }
    } else if (db) {
      // Create
      if (
        update.engine === 'bigquery' &&
        update.configuration_method === CONFIGURATION_METHOD.DYNAMIC_FORM &&
        update.encrypted_extra
      ) {
        // wrap encrypted_extra in credentials_info only for BigQuery
        update.encrypted_extra = JSON.stringify({
          credentials_info: JSON.parse(update.encrypted_extra),
        });
      }

      if (update?.extra_json) {
        // convert extra_json to back to string
        update.extra = JSON.stringify({
          ...update.extra_json,
          metadata_params: JSON.parse(
            update?.extra_json?.metadata_params as string,
          ),
          engine_params: JSON.parse(
            update?.extra_json?.engine_params as string,
          ),
          schemas_allowed_for_csv_upload: JSON.parse(
            update?.extra_json?.schemas_allowed_for_csv_upload as string,
          ),
        });
      }
      setLoading(true);
      const dbId = await createResource(update as DatabaseObject);
      if (dbId) {
        setHasConnectedDb(true);
        if (onDatabaseAdd) {
          onDatabaseAdd();
        }
        if (useTabLayout) {
          // tab layout only has one step
          // so it should close immediately on save
          onClose();
        }
      }
    }
    setLoading(false);
  };

  const onChange = (type: any, payload: any) => {
    setDB({ type, payload } as DBReducerActionType);
  };

  // Initialize
  const fetchDB = () => {
    if (isEditMode && databaseId) {
      if (!dbLoading) {
        fetchResource(databaseId).catch(e =>
          addDangerToast(
            t(
              'Sorry there was an error fetching database information: %s',
              e.message,
            ),
          ),
        );
      }
    }
  };

  const setDatabaseModel = (engine: string) => {
    const selectedDbModel = availableDbs?.databases.filter(
      (db: DatabaseObject) => db.engine === engine,
    )[0];
    const { name, parameters } = selectedDbModel;
    const isDynamic = parameters !== undefined;
    setDB({
      type: ActionType.dbSelected,
      payload: {
        database_name: name,
        configuration_method: isDynamic
          ? CONFIGURATION_METHOD.DYNAMIC_FORM
          : CONFIGURATION_METHOD.SQLALCHEMY_URI,
        engine,
      },
    });
  };

  const renderAvailableSelector = () => (
    <div className="available">
      <h4 className="available-label">
        Or choose from a list of other databases we support:
      </h4>
      <div className="control-label">Supported databases</div>
      <Select
        className="available-select"
        onChange={setDatabaseModel}
        placeholder="Choose a database..."
      >
        {availableDbs?.databases
          ?.sort((a: DatabaseForm, b: DatabaseForm) =>
            a.name.localeCompare(b.name),
          )
          .map((database: DatabaseForm) => (
            <Select.Option value={database.engine} key={database.engine}>
              {database.name}
            </Select.Option>
          ))}
      </Select>
      <Alert
        showIcon
        css={(theme: SupersetTheme) => antDAlertStyles(theme)}
        type="info"
        message={t('Want to add a new database?')}
        description={
          <>
            Any databases that allow connetions via SQL Alchemy URIs can be
            added. Learn about how to connect a database driver{' '}
            <a
              href={DOCUMENTATION_LINK}
              target="_blank"
              rel="noopener noreferrer"
            >
              here.
            </a>
          </>
        }
      />
    </div>
  );

  const renderPreferredSelector = () => (
    <div className="preferred">
      {availableDbs?.databases
        ?.filter((db: DatabaseForm) => db.preferred)
        .map((database: DatabaseForm) => (
          <IconButton
            className="preferred-item"
            onClick={() => setDatabaseModel(database.engine)}
            buttonText={database.name}
            icon={dbImages?.[database.engine]}
          />
        ))}
    </div>
  );

  const renderModalFooter = () =>
    db // if db show back + connect
      ? [
          !hasConnectedDb && (
            <StyledFooterButton
              key="back"
              onClick={() => {
                setDB({ type: ActionType.reset });
              }}
            >
              Back
            </StyledFooterButton>
          ),
          !hasConnectedDb ? ( // if hasConnectedDb show back + finish
            <StyledFooterButton
              key="submit"
              buttonStyle="primary"
              onClick={onSave}
            >
              Connect
            </StyledFooterButton>
          ) : (
            <StyledFooterButton
              key="submit"
              buttonStyle="primary"
              onClick={onClose}
            >
              Finish
            </StyledFooterButton>
          ),
        ]
      : [];

  const renderEditModalFooter = () => (
    <>
      <StyledFooterButton key="close" onClick={onClose}>
        Close
      </StyledFooterButton>
      <StyledFooterButton key="submit" buttonStyle="primary" onClick={onSave}>
        Finish
      </StyledFooterButton>
    </>
  );
  useEffect(() => {
    if (show) {
      setTabKey(DEFAULT_TAB_KEY);
      getAvailableDbs();
      setLoading(true);
    }
    if (databaseId && show) {
      fetchDB();
    }
  }, [show, databaseId]);

  useEffect(() => {
    if (dbFetched) {
      setDB({
        type: ActionType.fetched,
        payload: dbFetched,
      });
      // keep a copy of the name separate for display purposes
      // because it shouldn't change when the form is updated
      setDbName(dbFetched.database_name);
    }
  }, [dbFetched]);

  useEffect(() => {
    if (isLoading) {
      setLoading(false);
    }
  }, [availableDbs]);

  useEffect(() => {
    if (validationErrors) {
      setHasErrors(true);
    } else {
      setHasErrors(false);
    }
  }, [validationErrors]);
  // Used as componentDidMount

  const tabChange = (key: string) => {
    setTabKey(key);
  };

  const errorAlert = () => {
    const errors = validationErrors;
    return (
      <Alert
        type="error"
        css={(theme: SupersetTheme) => antDErrorAlertStyles(theme)}
        message="Missing Required Fields"
        description={errors ? errors.port : ''}
        showIcon
      />
    );
  };

  const isDynamic = (engine: string | undefined) =>
    availableDbs?.databases.filter(
      (DB: DatabaseObject) => DB.engine === engine,
    )[0].parameters !== undefined;

  return useTabLayout ? (
    <Modal
      css={(theme: SupersetTheme) => [
        antDTabsStyles,
        antDModalNoPaddingStyles,
        antDModalStyles(theme),
        formHelperStyles(theme),
        formStyles(theme),
      ]}
      name="database"
      data-test="database-modal"
      height="600px"
      onHandledPrimaryAction={onSave}
      onHide={onClose}
      primaryButtonName={isEditMode ? t('Save') : t('Connect')}
      width="500px"
      show={show}
      title={
        <h4>{isEditMode ? t('Edit database') : t('Connect a database')}</h4>
      }
      footer={isEditMode ? renderEditModalFooter() : renderModalFooter()}
    >
      <StyledStickyHeader>
        <TabHeader>
          <ModalHeader
            isLoading={isLoading}
            isEditMode={isEditMode}
            useSqlAlchemyForm={useSqlAlchemyForm}
            hasConnectedDb={hasConnectedDb}
            db={db}
            dbName={dbName}
            dbModel={dbModel}
          />
        </TabHeader>
      </StyledStickyHeader>
      <hr />
      <Tabs
        defaultActiveKey={DEFAULT_TAB_KEY}
        activeKey={tabKey}
        onTabClick={tabChange}
        animated={{ inkBar: true, tabPane: true }}
      >
        <StyledBasicTab tab={<span>{t('Basic')}</span>} key="1">
          {useSqlAlchemyForm ? (
            <>
              <SqlAlchemyForm
                db={db as DatabaseObject}
                onInputChange={({ target }: { target: HTMLInputElement }) =>
                  onChange(ActionType.inputChange, {
                    type: target.type,
                    name: target.name,
                    checked: target.checked,
                    value: target.value,
                  })
                }
                conf={conf}
                testConnection={testConnection}
                isEditMode={isEditMode}
              />
              {isDynamic(db?.backend || db?.engine) && (
                <Button
                  buttonStyle="link"
                  onClick={() =>
                    setDB({
                      type: ActionType.configMethodChange,
                      payload: {
                        database_name: db?.database_name,
                        configuration_method: CONFIGURATION_METHOD.DYNAMIC_FORM,
                        engine: db?.engine,
                      },
                    })
                  }
                  css={theme => alchemyButtonLinkStyles(theme)}
                >
                  Connect this database using the dynamic form instead
                </Button>
              )}
            </>
          ) : (
            <DatabaseConnectionForm
              isEditMode
              sslForced={sslForced}
              dbModel={dbModel}
              db={db as DatabaseObject}
              onParametersChange={({ target }: { target: HTMLInputElement }) =>
                onChange(ActionType.parametersChange, {
                  type: target.type,
                  name: target.name,
                  checked: target.checked,
                  value: target.value,
                })
              }
              onChange={({ target }: { target: HTMLInputElement }) =>
                onChange(ActionType.textChange, {
                  name: target.name,
                  value: target.value,
                })
              }
              getValidation={() => getValidation(db)}
              validationErrors={validationErrors}
            />
          )}
          {!isEditMode && (
            <Alert
              css={(theme: SupersetTheme) => antDAlertStyles(theme)}
              message="Additional fields may be required"
              showIcon
              description={
                <>
                  Select databases require additional fields to be completed in
                  the Advanced tab to successfully connect the database. Learn
                  what requirements your databases has{' '}
                  <a
                    href={DOCUMENTATION_LINK}
                    target="_blank"
                    rel="noopener noreferrer"
                  >
                    here
                  </a>
                  .
                </>
              }
              type="info"
            />
          )}
        </StyledBasicTab>
        <Tabs.TabPane tab={<span>{t('Advanced')}</span>} key="2">
          <ExtraOptions
            db={db as DatabaseObject}
            onInputChange={({ target }: { target: HTMLInputElement }) =>
              onChange(ActionType.inputChange, {
                type: target.type,
                name: target.name,
                checked: target.checked,
                value: target.value,
              })
            }
            onTextChange={({ target }: { target: HTMLTextAreaElement }) =>
              onChange(ActionType.textChange, {
                name: target.name,
                value: target.value,
              })
            }
            onEditorChange={(payload: { name: string; json: any }) =>
              onChange(ActionType.editorChange, payload)
            }
            onExtraInputChange={({ target }: { target: HTMLInputElement }) => {
              onChange(ActionType.extraInputChange, {
                type: target.type,
                name: target.name,
                checked: target.checked,
                value: target.value,
              });
            }}
            onExtraEditorChange={(payload: { name: string; json: any }) => {
              onChange(ActionType.extraEditorChange, payload);
            }}
          />
          {hasErrors && errorAlert}
        </Tabs.TabPane>
      </Tabs>
    </Modal>
  ) : (
    <Modal
      css={(theme: SupersetTheme) => [
        antDModalNoPaddingStyles,
        antDModalStyles(theme),
        formHelperStyles(theme),
        formStyles(theme),
      ]}
      name="database"
      height="600px"
      onHandledPrimaryAction={onSave}
      onHide={onClose}
      primaryButtonName={hasConnectedDb ? t('Finish') : t('Connect')}
      width="500px"
      show={show}
      title={<h4>{t('Connect a database')}</h4>}
      footer={renderModalFooter()}
    >
      {hasConnectedDb ? (
        <>
          <ModalHeader
            isLoading={isLoading}
            isEditMode={isEditMode}
            useSqlAlchemyForm={useSqlAlchemyForm}
            hasConnectedDb={hasConnectedDb}
            db={db}
            dbName={dbName}
            dbModel={dbModel}
          />

          <ExtraOptions
            db={db as DatabaseObject}
            onInputChange={({ target }: { target: HTMLInputElement }) =>
              onChange(ActionType.inputChange, {
                type: target.type,
                name: target.name,
                checked: target.checked,
                value: target.value,
              })
            }
            onTextChange={({ target }: { target: HTMLTextAreaElement }) =>
              onChange(ActionType.textChange, {
                name: target.name,
                value: target.value,
              })
            }
            onEditorChange={(payload: { name: string; json: any }) =>
              onChange(ActionType.editorChange, payload)
            }
            onExtraInputChange={({ target }: { target: HTMLInputElement }) => {
              onChange(ActionType.extraInputChange, {
                type: target.type,
                name: target.name,
                checked: target.checked,
                value: target.value,
              });
            }}
            onExtraEditorChange={(payload: { name: string; json: any }) =>
              onChange(ActionType.extraEditorChange, payload)
            }
          />
        </>
      ) : (
        <>
          {/* Step 1 */}
          {!isLoading &&
            (!db ? (
              <SelectDatabaseStyles>
                <ModalHeader
                  isLoading={isLoading}
                  isEditMode={isEditMode}
                  useSqlAlchemyForm={useSqlAlchemyForm}
                  hasConnectedDb={hasConnectedDb}
                  db={db}
                  dbName={dbName}
                  dbModel={dbModel}
                />
                {renderPreferredSelector()}
                {renderAvailableSelector()}
              </SelectDatabaseStyles>
            ) : (
              <>
                <ModalHeader
                  isLoading={isLoading}
                  isEditMode={isEditMode}
                  useSqlAlchemyForm={useSqlAlchemyForm}
                  hasConnectedDb={hasConnectedDb}
                  db={db}
                  dbName={dbName}
                  dbModel={dbModel}
                />
                {connectionAlert && (
                  <Alert
                    css={(theme: SupersetTheme) => antDAlertStyles(theme)}
                    type="info"
                    showIcon
                    message={t('Whitelisting IPs')}
                    description={connectionAlert.WHITELISTED_IPS}
                  />
                )}
                <DatabaseConnectionForm
                  db={db}
                  sslForced={sslForced}
                  dbModel={dbModel}
                  onParametersChange={({
                    target,
                  }: {
                    target: HTMLInputElement;
                  }) =>
                    onChange(ActionType.parametersChange, {
                      type: target.type,
                      name: target.name,
                      checked: target.checked,
                      value: target.value,
                    })
                  }
                  onChange={({ target }: { target: HTMLInputElement }) =>
                    onChange(ActionType.textChange, {
                      name: target.name,
                      value: target.value,
                    })
                  }
                  getValidation={() => getValidation(db)}
                  validationErrors={validationErrors}
                />

                <Button
                  buttonStyle="link"
                  onClick={() =>
                    setDB({
                      type: ActionType.configMethodChange,
                      payload: {
                        engine: db.engine,
                        configuration_method:
                          CONFIGURATION_METHOD.SQLALCHEMY_URI,
                        database_name: db.database_name,
                      },
                    })
                  }
                  css={buttonLinkStyles}
                >
                  Connect this database with a SQLAlchemy URI string instead
                </Button>
                {/* Step 2 */}
                {hasErrors && errorAlert()}
              </>
            ))}
        </>
      )}
      {isLoading && <Loading />}
    </Modal>
  );
};

export default withToasts(DatabaseModal);<|MERGE_RESOLUTION|>--- conflicted
+++ resolved
@@ -285,16 +285,11 @@
   >(dbReducer, null);
   const [tabKey, setTabKey] = useState<string>(DEFAULT_TAB_KEY);
   const [availableDbs, getAvailableDbs] = useAvailableDatabases();
-<<<<<<< HEAD
-  const [validationErrors, getValidation] = useDatabaseValidation();
-  const [hasErrors, setHasErrors] = useState<boolean>(false);
-=======
   const [
     validationErrors,
     getValidation,
     setValidationErrors,
   ] = useDatabaseValidation();
->>>>>>> 9d9b6816
   const [hasConnectedDb, setHasConnectedDb] = useState<boolean>(false);
   const [dbName, setDbName] = useState('');
   const [isLoading, setLoading] = useState<boolean>(false);
@@ -311,7 +306,7 @@
 
   // Database fetch logic
   const {
-    state: { loading: dbLoading, resource: dbFetched },
+    state: { loading: dbLoading, resource: dbFetched, error: dbError },
     fetchResource,
     createResource,
     updateResource,
@@ -607,27 +602,18 @@
     }
   }, [availableDbs]);
 
-  useEffect(() => {
-    if (validationErrors) {
-      setHasErrors(true);
-    } else {
-      setHasErrors(false);
-    }
-  }, [validationErrors]);
-  // Used as componentDidMount
-
   const tabChange = (key: string) => {
     setTabKey(key);
   };
 
   const errorAlert = () => {
-    const errors = validationErrors;
+    const errors = dbError;
     return (
       <Alert
         type="error"
         css={(theme: SupersetTheme) => antDErrorAlertStyles(theme)}
         message="Missing Required Fields"
-        description={errors ? errors.port : ''}
+        description={errors?.port || ''}
         showIcon
       />
     );
@@ -796,7 +782,7 @@
               onChange(ActionType.extraEditorChange, payload);
             }}
           />
-          {hasErrors && errorAlert}
+          {dbError && errorAlert}
         </Tabs.TabPane>
       </Tabs>
     </Modal>
@@ -944,7 +930,7 @@
                   Connect this database with a SQLAlchemy URI string instead
                 </Button>
                 {/* Step 2 */}
-                {hasErrors && errorAlert()}
+                {dbError && errorAlert()}
               </>
             ))}
         </>
