/**
 * Licensed to the Apache Software Foundation (ASF) under one
 * or more contributor license agreements.  See the NOTICE file
 * distributed with this work for additional information
 * regarding copyright ownership.  The ASF licenses this file
 * to you under the Apache License, Version 2.0 (the
 * "License"); you may not use this file except in compliance
 * with the License.  You may obtain a copy of the License at
 *
 *   http://www.apache.org/licenses/LICENSE-2.0
 *
 * Unless required by applicable law or agreed to in writing,
 * software distributed under the License is distributed on an
 * "AS IS" BASIS, WITHOUT WARRANTIES OR CONDITIONS OF ANY
 * KIND, either express or implied.  See the License for the
 * specific language governing permissions and limitations
 * under the License.
 */
import React, { FormEvent, useState } from 'react';
import { SupersetTheme, JsonObject, t } from '@superset-ui/core';
import { InputProps } from 'antd/lib/input';
import { Switch, Select, Button } from 'src/common/components';
import InfoTooltip from 'src/components/InfoTooltip';
import ValidatedInput from 'src/components/Form/LabeledErrorBoundInput';
import { DeleteFilled } from '@ant-design/icons';
import {
  formScrollableStyles,
  validatedFormStyles,
  CredentialInfoForm,
  toggleStyle,
  infoTooltip,
} from './styles';
import { DatabaseForm, DatabaseObject } from '../types';

enum CredentialInfoOptions {
  jsonUpload,
  copyPaste,
}

export const FormFieldOrder = [
  'host',
  'port',
  'database',
  'username',
  'password',
  'database_name',
<<<<<<< HEAD
  'encryption',
  'credentials_info',
  'query',
=======
  'credentials_info',
  'query',
  'encryption',
>>>>>>> b9ffd413
];

interface FieldPropTypes {
  required: boolean;
  onParametersChange: (value: any) => string;
  onParametersUploadFileChange: (value: any) => string;
  changeMethods: { onParametersChange: (value: any) => string } & {
    onChange: (value: any) => string;
  } & { onParametersUploadFileChange: (value: any) => string };
  validationErrors: JsonObject | null;
  getValidation: () => void;
  db?: DatabaseObject;
  isEditMode?: boolean;
  sslForced?: boolean;
  defaultDBName?: string;
}

const CredentialsInfo = ({ changeMethods, isEditMode, db }: FieldPropTypes) => {
  const [uploadOption, setUploadOption] = useState<number>(
    CredentialInfoOptions.jsonUpload.valueOf(),
  );
  const [fileToUpload, setFileToUpload] = useState<string | null | undefined>(
    null,
  );
  return (
    <CredentialInfoForm>
      {!isEditMode && (
        <>
          <span className="label-select">
            How do you want to enter service account credentials?
          </span>
          <Select
            defaultValue={uploadOption}
            style={{ width: '100%' }}
            onChange={option => setUploadOption(option)}
          >
            <Select.Option value={CredentialInfoOptions.jsonUpload}>
              Upload JSON file
            </Select.Option>

            <Select.Option value={CredentialInfoOptions.copyPaste}>
              Copy and Paste JSON credentials
            </Select.Option>
          </Select>
        </>
      )}
      {uploadOption === CredentialInfoOptions.copyPaste || isEditMode ? (
        <div className="input-container">
          <span className="label-select">Service Account</span>
          <textarea
            className="input-form"
            name="credentials_info"
            value={db?.parameters?.credentials_info}
            onChange={changeMethods.onParametersChange}
          />
          <span className="label-paste">
            Copy and paste the entire service account .json file here
          </span>
        </div>
      ) : (
        <div className="input-container">
          <span className="label-select">Upload Credentials</span>
          {!fileToUpload && (
            <Button
              className="input-upload-btn"
              onClick={() => document?.getElementById('selectedFile')?.click()}
            >
              Choose File
            </Button>
          )}
          {fileToUpload && (
            <div className="input-upload-current">
              {fileToUpload}
              <DeleteFilled
                onClick={() => {
                  setFileToUpload(null);
                  changeMethods.onParametersChange({
                    target: {
                      name: 'credentials_info',
                      value: '',
                    },
                  });
                }}
              />
            </div>
          )}

          <input
            id="selectedFile"
            className="input-upload"
            type="file"
            onChange={async event => {
              let file;
              if (event.target.files) {
                file = event.target.files[0];
              }
              setFileToUpload(file?.name);
              changeMethods.onParametersChange({
                target: {
                  type: null,
                  name: 'credentials_info',
                  value: await file?.text(),
                  checked: false,
                },
              });
              (document.getElementById(
                'selectedFile',
              ) as HTMLInputElement).value = null as any;
            }}
          />
        </div>
      )}
    </CredentialInfoForm>
  );
};

const hostField = ({
  required,
  changeMethods,
  getValidation,
  validationErrors,
  db,
}: FieldPropTypes) => (
  <ValidatedInput
    id="host"
    name="host"
    value={db?.parameters?.host}
    required={required}
    validationMethods={{ onBlur: getValidation }}
    errorMessage={validationErrors?.host}
    placeholder="e.g. 127.0.0.1"
    className="form-group-w-50"
    label="Host"
    onChange={changeMethods.onParametersChange}
  />
);
const portField = ({
  required,
  changeMethods,
  getValidation,
  validationErrors,
  db,
}: FieldPropTypes) => (
  <ValidatedInput
    id="port"
    name="port"
    type="number"
    required={required}
    value={db?.parameters?.port}
    validationMethods={{ onBlur: getValidation }}
    errorMessage={validationErrors?.port}
    placeholder="e.g. 5432"
    className="form-group-w-50"
    label="Port"
    onChange={changeMethods.onParametersChange}
  />
);
const databaseField = ({
  required,
  changeMethods,
  getValidation,
  validationErrors,
  db,
}: FieldPropTypes) => (
  <ValidatedInput
    id="database"
    name="database"
    required={required}
    value={db?.parameters?.database}
    validationMethods={{ onBlur: getValidation }}
    errorMessage={validationErrors?.database}
    placeholder="e.g. world_population"
    label="Database name"
    onChange={changeMethods.onParametersChange}
    helpText="Copy the name of the  database you are trying to connect to."
  />
);
const usernameField = ({
  required,
  changeMethods,
  getValidation,
  validationErrors,
  db,
}: FieldPropTypes) => (
  <ValidatedInput
    id="username"
    name="username"
    required={required}
    value={db?.parameters?.username}
    validationMethods={{ onBlur: getValidation }}
    errorMessage={validationErrors?.username}
    placeholder="e.g. Analytics"
    label="Username"
    onChange={changeMethods.onParametersChange}
  />
);
const passwordField = ({
  required,
  changeMethods,
  getValidation,
  validationErrors,
  db,
  isEditMode,
}: FieldPropTypes) => (
  <ValidatedInput
    id="password"
    name="password"
    required={required}
    type={isEditMode && 'password'}
    value={db?.parameters?.password}
    validationMethods={{ onBlur: getValidation }}
    errorMessage={validationErrors?.password}
    placeholder="e.g. ********"
    label="Password"
    onChange={changeMethods.onParametersChange}
  />
);
const displayField = ({
  changeMethods,
  getValidation,
  validationErrors,
  db,
}: FieldPropTypes) => (
  <ValidatedInput
    id="database_name"
    name="database_name"
    required
    value={db?.database_name}
    validationMethods={{ onBlur: getValidation }}
    errorMessage={validationErrors?.database_name}
    placeholder=""
    label="Display Name"
    onChange={changeMethods.onChange}
    helpText="Pick a nickname for this database to display as in Superset."
  />
);

const queryField = ({
  required,
  changeMethods,
  getValidation,
  validationErrors,
  db,
}: FieldPropTypes) => (
  <ValidatedInput
    id="query"
    name="query"
    required={required}
    value={db?.parameters?.query}
    validationMethods={{ onBlur: getValidation }}
    errorMessage={validationErrors?.query}
    placeholder="e.g. additional parameters"
    label="Additional Parameters"
    onChange={changeMethods.onParametersChange}
    helpText="Add additional custom parameters"
  />
);

const forceSSLField = ({
  isEditMode,
  changeMethods,
  db,
  sslForced,
}: FieldPropTypes) => (
  <div css={(theme: SupersetTheme) => infoTooltip(theme)}>
    <Switch
      disabled={sslForced && !isEditMode}
      checked={db?.parameters?.encryption || sslForced}
      onChange={changed => {
        changeMethods.onParametersChange({
          target: {
            type: 'toggle',
            name: 'encryption',
            checked: true,
            value: changed,
          },
        });
      }}
    />
    <span css={toggleStyle}>SSL</span>
    <InfoTooltip
      tooltip={t('SSL will be enabled in the database connection')}
      placement="bottomRight"
    />
  </div>
);

const FORM_FIELD_MAP = {
  host: hostField,
  port: portField,
  database: databaseField,
  username: usernameField,
  password: passwordField,
  database_name: displayField,
  query: queryField,
  encryption: forceSSLField,
  credentials_info: CredentialsInfo,
};

const DatabaseConnectionForm = ({
  dbModel: { parameters },
  onParametersChange,
  onChange,
  onParametersUploadFileChange,
  validationErrors,
  getValidation,
  db,
  isEditMode = false,
  sslForced,
}: {
  isEditMode?: boolean;
  sslForced: boolean;
  dbModel: DatabaseForm;
  db: Partial<DatabaseObject> | null;
  onParametersChange: (
    event: FormEvent<InputProps> | { target: HTMLInputElement },
  ) => void;
  onChange: (
    event: FormEvent<InputProps> | { target: HTMLInputElement },
  ) => void;
  onParametersUploadFileChange?: (
    event: FormEvent<InputProps> | { target: HTMLInputElement },
  ) => void;
  validationErrors: JsonObject | null;
  getValidation: () => void;
}) => (
  <>
    <div
      // @ts-ignore
      css={(theme: SupersetTheme) => [
        formScrollableStyles,
        validatedFormStyles(theme),
      ]}
    >
      {parameters &&
        FormFieldOrder.filter(
          (key: string) =>
            Object.keys(parameters.properties).includes(key) ||
            key === 'database_name',
        ).map(field =>
          FORM_FIELD_MAP[field]({
            required: parameters.required?.includes(field),
            changeMethods: {
              onParametersChange,
              onChange,
              onParametersUploadFileChange,
            },
            validationErrors,
            getValidation,
            db,
            key: field,
            isEditMode,
            sslForced,
          }),
        )}
    </div>
  </>
);
export const FormFieldMap = FORM_FIELD_MAP;

export default DatabaseConnectionForm;<|MERGE_RESOLUTION|>--- conflicted
+++ resolved
@@ -44,15 +44,9 @@
   'username',
   'password',
   'database_name',
-<<<<<<< HEAD
   'encryption',
   'credentials_info',
   'query',
-=======
-  'credentials_info',
-  'query',
-  'encryption',
->>>>>>> b9ffd413
 ];
 
 interface FieldPropTypes {
