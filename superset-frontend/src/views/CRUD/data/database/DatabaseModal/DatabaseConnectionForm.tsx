--- conflicted
+++ resolved
@@ -238,7 +238,6 @@
   getValidation: () => void;
 }) => (
   <>
-<<<<<<< HEAD
     {!isEditMode && (
       <StyledFormHeader>
         <h4>Enter the required {name} credentials</h4>
@@ -247,15 +246,6 @@
         </p>
       </StyledFormHeader>
     )}
-=======
-    <StyledFormHeader>
-      <p className="helper"> Step 2 of 3 </p>
-      <h4>Enter the required {name} credentials</h4>
-      <p className="helper">
-        Need help? Learn more about connecting to {name}.
-      </p>
-    </StyledFormHeader>
->>>>>>> 120866c8
     <div
       // @ts-ignore
       css={(theme: SupersetTheme) => [
