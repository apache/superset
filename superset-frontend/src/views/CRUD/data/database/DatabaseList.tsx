--- conflicted
+++ resolved
@@ -17,16 +17,11 @@
  * under the License.
  */
 import { SupersetClient, t, styled } from '@superset-ui/core';
-<<<<<<< HEAD
-import React, { useState, useMemo } from 'react';
-import { useSelector } from 'react-redux';
-=======
 import React, { useState, useMemo, useEffect } from 'react';
 import rison from 'rison';
 import { useSelector } from 'react-redux';
 import { useQueryParams, BooleanParam } from 'use-query-params';
 
->>>>>>> 16654034
 import Loading from 'src/components/Loading';
 import { isFeatureEnabled, FeatureFlag } from 'src/featureFlags';
 import { useListViewResource } from 'src/views/CRUD/hooks';
@@ -108,24 +103,9 @@
   const [currentDatabase, setCurrentDatabase] = useState<DatabaseObject | null>(
     null,
   );
-<<<<<<< HEAD
-  const [importingDatabase, showImportModal] = useState<boolean>(false);
-  const [passwordFields, setPasswordFields] = useState<string[]>([]);
-  const [preparingExport, setPreparingExport] = useState<boolean>(false);
-  const { roles } = useSelector<any, UserWithPermissionsAndRoles>(
-    state => state.user,
-  );
-  const {
-    CSV_EXTENSIONS,
-    COLUMNAR_EXTENSIONS,
-    EXCEL_EXTENSIONS,
-    ALLOWED_EXTENSIONS,
-  } = useSelector<any, ExtentionConfigs>(state => state.common.conf);
-=======
   const [allowUploads, setAllowUploads] = useState<boolean>(false);
   const isAdmin = isUserAdmin(user);
   const showUploads = allowUploads || isAdmin;
->>>>>>> 16654034
 
   const [preparingExport, setPreparingExport] = useState<boolean>(false);
   const { roles } = user;
@@ -204,11 +184,8 @@
     ALLOWED_EXTENSIONS,
   );
 
-<<<<<<< HEAD
-=======
   const isDisabled = isAdmin && !allowUploads;
 
->>>>>>> 16654034
   const uploadDropdownMenu = [
     {
       label: t('Upload file to database'),
@@ -217,36 +194,20 @@
           label: t('Upload CSV'),
           name: 'Upload CSV file',
           url: '/csvtodatabaseview/form',
-<<<<<<< HEAD
-          perm: canUploadCSV,
-=======
           perm: canUploadCSV && showUploads,
           disable: isDisabled,
->>>>>>> 16654034
         },
         {
           label: t('Upload columnar file'),
           name: 'Upload columnar file',
           url: '/columnartodatabaseview/form',
-<<<<<<< HEAD
-          perm: canUploadColumnar,
-=======
           perm: canUploadColumnar && showUploads,
           disable: isDisabled,
->>>>>>> 16654034
         },
         {
           label: t('Upload Excel file'),
           name: 'Upload Excel file',
           url: '/exceltodatabaseview/form',
-<<<<<<< HEAD
-          perm: canUploadExcel,
-        },
-      ],
-    },
-  ];
-
-=======
           perm: canUploadExcel && showUploads,
           disable: isDisabled,
         },
@@ -269,7 +230,6 @@
 
   useEffect(() => hasFileUploadEnabled(), [databaseModalOpen]);
 
->>>>>>> 16654034
   const filteredDropDown = uploadDropdownMenu.map(link => {
     // eslint-disable-next-line no-param-reassign
     link.childs = link.childs.filter(item => item.perm);
