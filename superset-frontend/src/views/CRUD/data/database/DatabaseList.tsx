/**
 * Licensed to the Apache Software Foundation (ASF) under one
 * or more contributor license agreements.  See the NOTICE file
 * distributed with this work for additional information
 * regarding copyright ownership.  The ASF licenses this file
 * to you under the Apache License, Version 2.0 (the
 * "License"); you may not use this file except in compliance
 * with the License.  You may obtain a copy of the License at
 *
 *   http://www.apache.org/licenses/LICENSE-2.0
 *
 * Unless required by applicable law or agreed to in writing,
 * software distributed under the License is distributed on an
 * "AS IS" BASIS, WITHOUT WARRANTIES OR CONDITIONS OF ANY
 * KIND, either express or implied.  See the License for the
 * specific language governing permissions and limitations
 * under the License.
 */
import { SupersetClient, t, styled } from '@superset-ui/core';
import React, { useState, useMemo } from 'react';
import rison from 'rison';
import { isFeatureEnabled, FeatureFlag } from 'src/featureFlags';
import { useListViewResource } from 'src/views/CRUD/hooks';
import { createErrorHandler } from 'src/views/CRUD/utils';
import withToasts from 'src/messageToasts/enhancers/withToasts';
import SubMenu, { SubMenuProps } from 'src/components/Menu/SubMenu';
import DeleteModal from 'src/components/DeleteModal';
import TooltipWrapper from 'src/components/TooltipWrapper';
import Icon from 'src/components/Icon';
import ListView, { Filters } from 'src/components/ListView';
import { commonMenuData } from 'src/views/CRUD/data/common';
import ImportModelsModal from 'src/components/ImportModal/index';
import { $anyType } from 'src/constants';
import DatabaseModal from './DatabaseModal';
import { DatabaseObject } from './types';

const PAGE_SIZE = 25;
const PASSWORDS_NEEDED_MESSAGE = t(
  'The passwords for the databases below are needed in order to ' +
    'import them. Please note that the "Secure Extra" and "Certificate" ' +
    'sections of the database configuration are not present in export ' +
    'files, and should be added manually after the import if they are needed.',
);
const CONFIRM_OVERWRITE_MESSAGE = t(
  'You are importing one or more databases that already exist. ' +
    'Overwriting might cause you to lose some of your work. Are you ' +
    'sure you want to overwrite?',
);

interface DatabaseDeleteObject extends DatabaseObject {
  chart_count: number;
  dashboard_count: number;
}
interface DatabaseListProps {
  addDangerToast: (msg: string) => void;
  addSuccessToast: (msg: string) => void;
}

const IconBlack = styled(Icon)`
  color: ${({ theme }) => theme.colors.grayscale.dark1};
`;

function BooleanDisplay({ value }: { value: Boolean }) {
  return value ? <IconBlack name="check" /> : <IconBlack name="cancel-x" />;
}

function DatabaseList({ addDangerToast, addSuccessToast }: DatabaseListProps) {
  const {
    state: {
      loading,
      resourceCount: databaseCount,
      resourceCollection: databases,
    },
    hasPerm,
    fetchData,
    refreshData,
  } = useListViewResource<DatabaseObject>(
    'database',
    t('database'),
    addDangerToast,
  );
  const [databaseModalOpen, setDatabaseModalOpen] = useState<boolean>(false);
  const [
    databaseCurrentlyDeleting,
    setDatabaseCurrentlyDeleting,
  ] = useState<DatabaseDeleteObject | null>(null);
  const [currentDatabase, setCurrentDatabase] = useState<DatabaseObject | null>(
    null,
  );
  const [importingDatabase, showImportModal] = useState<boolean>(false);
  const [passwordFields, setPasswordFields] = useState<string[]>([]);

  const openDatabaseImportModal = () => {
    showImportModal(true);
  };

  const closeDatabaseImportModal = () => {
    showImportModal(false);
  };

  const handleDatabaseImport = () => {
    showImportModal(false);
    refreshData();
  };

  const openDatabaseDeleteModal = (database: DatabaseObject) =>
    SupersetClient.get({
      endpoint: `/api/v1/database/${database.id}/related_objects/`,
    })
      .then(({ json = {} }) => {
        setDatabaseCurrentlyDeleting({
          ...database,
          chart_count: json.charts.count,
          dashboard_count: json.dashboards.count,
        });
      })
      .catch(
        createErrorHandler(errMsg =>
          t(
            'An error occurred while fetching database related data: %s',
            errMsg,
          ),
        ),
      );

  function handleDatabaseDelete({ id, database_name: dbName }: DatabaseObject) {
    SupersetClient.delete({
      endpoint: `/api/v1/database/${id}`,
    }).then(
      () => {
        refreshData();
        addSuccessToast(t('Deleted: %s', dbName));

        // Close delete modal
        setDatabaseCurrentlyDeleting(null);
      },
      createErrorHandler(errMsg =>
        addDangerToast(t('There was an issue deleting %s: %s', dbName, errMsg)),
      ),
    );
  }

  function handleDatabaseEdit(database: DatabaseObject) {
    // Set database and open modal
    setCurrentDatabase(database);
    setDatabaseModalOpen(true);
  }

  const canCreate = hasPerm('can_write');
  const canEdit = hasPerm('can_write');
  const canDelete = hasPerm('can_write');
  const canExport =
    hasPerm('can_read') && isFeatureEnabled(FeatureFlag.VERSIONED_EXPORT);

  const menuData: SubMenuProps = {
    activeChild: 'Databases',
    ...commonMenuData,
  };

  if (canCreate) {
    menuData.buttons = [
      {
        'data-test': 'btn-create-database',
        name: (
          <>
            <i className="fa fa-plus" /> {t('Database')}{' '}
          </>
        ),
        buttonStyle: 'primary',
        onClick: () => {
          // Ensure modal will be opened in add mode
          setCurrentDatabase(null);
          setDatabaseModalOpen(true);
        },
      },
    ];

    if (isFeatureEnabled(FeatureFlag.VERSIONED_EXPORT)) {
      menuData.buttons.push({
        name: <Icon name="import" />,
        buttonStyle: 'link',
        onClick: openDatabaseImportModal,
      });
    }
  }

  function handleDatabaseExport(database: DatabaseObject) {
    return window.location.assign(
      `/api/v1/database/export/?q=${rison.encode([database.id])}`,
    );
  }

  const initialSort = [{ id: 'changed_on_delta_humanized', desc: true }];
  const columns = useMemo(
    () => [
      {
        accessor: 'database_name',
        Header: t('Database'),
      },
      {
        accessor: 'backend',
        Header: t('Backend'),
        size: 'lg',
        disableSortBy: true, // TODO: api support for sorting by 'backend'
      },
      {
        accessor: 'allow_run_async',
        Header: (
          <TooltipWrapper
            label="allow-run-async-header"
            tooltip={t('Asynchronous Query Execution')}
            placement="top"
          >
            <span>{t('AQE')}</span>
          </TooltipWrapper>
        ),
        Cell: ({
          row: {
            original: { allow_run_async: allowRunAsync },
          },
<<<<<<< HEAD
        }: $anyType) => <BooleanDisplay value={allowRunAsync} />,
        size: 'md',
=======
        }: any) => <BooleanDisplay value={allowRunAsync} />,
        size: 'sm',
>>>>>>> ba952ba3
      },
      {
        accessor: 'allow_dml',
        Header: (
          <TooltipWrapper
            label="allow-dml-header"
            tooltip={t('Allow Data Manipulation Language')}
            placement="top"
          >
            <span>{t('DML')}</span>
          </TooltipWrapper>
        ),
        Cell: ({
          row: {
            original: { allow_dml: allowDML },
          },
<<<<<<< HEAD
        }: $anyType) => <BooleanDisplay value={allowDML} />,
        size: 'md',
=======
        }: any) => <BooleanDisplay value={allowDML} />,
        size: 'sm',
>>>>>>> ba952ba3
      },
      {
        accessor: 'allow_csv_upload',
        Header: t('CSV Upload'),
        Cell: ({
          row: {
            original: { allow_csv_upload: allowCSVUpload },
          },
<<<<<<< HEAD
        }: $anyType) => <BooleanDisplay value={allowCSVUpload} />,
        size: 'xl',
=======
        }: any) => <BooleanDisplay value={allowCSVUpload} />,
        size: 'md',
>>>>>>> ba952ba3
      },
      {
        accessor: 'expose_in_sqllab',
        Header: t('Expose in SQL Lab'),
        Cell: ({
          row: {
            original: { expose_in_sqllab: exposeInSqllab },
          },
<<<<<<< HEAD
        }: $anyType) => <BooleanDisplay value={exposeInSqllab} />,
        size: 'xxl',
=======
        }: any) => <BooleanDisplay value={exposeInSqllab} />,
        size: 'md',
>>>>>>> ba952ba3
      },
      {
        accessor: 'created_by',
        disableSortBy: true,
        Header: t('Created By'),
        Cell: ({
          row: {
            original: { created_by: createdBy },
          },
        }: $anyType) =>
          createdBy ? `${createdBy.first_name} ${createdBy.last_name}` : '',
        size: 'xl',
      },
      {
        Cell: ({
          row: {
            original: { changed_on_delta_humanized: changedOn },
          },
        }: $anyType) => changedOn,
        Header: t('Last Modified'),
        accessor: 'changed_on_delta_humanized',
        size: 'xl',
      },
      {
        Cell: ({ row: { original } }: $anyType) => {
          const handleEdit = () => handleDatabaseEdit(original);
          const handleDelete = () => openDatabaseDeleteModal(original);
          const handleExport = () => handleDatabaseExport(original);
          if (!canEdit && !canDelete && !canExport) {
            return null;
          }
          return (
            <span className="actions">
              {canDelete && (
                <span
                  role="button"
                  tabIndex={0}
                  className="action-button"
                  data-test="database-delete"
                  onClick={handleDelete}
                >
                  <TooltipWrapper
                    label="delete-action"
                    tooltip={t('Delete database')}
                    placement="bottom"
                  >
                    <Icon name="trash" />
                  </TooltipWrapper>
                </span>
              )}
              {canExport && (
                <TooltipWrapper
                  label="export-action"
                  tooltip={t('Export')}
                  placement="bottom"
                >
                  <span
                    role="button"
                    tabIndex={0}
                    className="action-button"
                    onClick={handleExport}
                  >
                    <Icon name="share" />
                  </span>
                </TooltipWrapper>
              )}
              {canEdit && (
                <TooltipWrapper
                  label="edit-action"
                  tooltip={t('Edit')}
                  placement="bottom"
                >
                  <span
                    role="button"
                    data-test="database-edit"
                    tabIndex={0}
                    className="action-button"
                    onClick={handleEdit}
                  >
                    <Icon name="edit-alt" />
                  </span>
                </TooltipWrapper>
              )}
            </span>
          );
        },
        Header: t('Actions'),
        id: 'actions',
        hidden: !canEdit && !canDelete,
        disableSortBy: true,
      },
    ],
    [canDelete, canEdit, canExport],
  );

  const filters: Filters = useMemo(
    () => [
      {
        Header: t('Expose in SQL Lab'),
        id: 'expose_in_sqllab',
        input: 'select',
        operator: 'eq',
        unfilteredLabel: 'All',
        selects: [
          { label: 'Yes', value: true },
          { label: 'No', value: false },
        ],
      },
      {
        Header: (
          <TooltipWrapper
            label="allow-run-async-filter-header"
            tooltip={t('Asynchronous Query Execution')}
            placement="top"
          >
            <span>{t('AQE')}</span>
          </TooltipWrapper>
        ),
        id: 'allow_run_async',
        input: 'select',
        operator: 'eq',
        unfilteredLabel: 'All',
        selects: [
          { label: 'Yes', value: true },
          { label: 'No', value: false },
        ],
      },
      {
        Header: t('Search'),
        id: 'database_name',
        input: 'search',
        operator: 'ct',
      },
    ],
    [],
  );

  return (
    <>
      <SubMenu {...menuData} />
      <DatabaseModal
        database={currentDatabase}
        show={databaseModalOpen}
        onHide={() => setDatabaseModalOpen(false)}
        onDatabaseAdd={() => {
          refreshData();
        }}
      />
      {databaseCurrentlyDeleting && (
        <DeleteModal
          description={t(
            'The database %s is linked to %s charts that appear on %s dashboards. Are you sure you want to continue? Deleting the database will break those objects.',
            databaseCurrentlyDeleting.database_name,
            databaseCurrentlyDeleting.chart_count,
            databaseCurrentlyDeleting.dashboard_count,
          )}
          onConfirm={() => {
            if (databaseCurrentlyDeleting) {
              handleDatabaseDelete(databaseCurrentlyDeleting);
            }
          }}
          onHide={() => setDatabaseCurrentlyDeleting(null)}
          open
          title={t('Delete Database?')}
        />
      )}

      <ListView<DatabaseObject>
        className="database-list-view"
        columns={columns}
        count={databaseCount}
        data={databases}
        fetchData={fetchData}
        filters={filters}
        initialSort={initialSort}
        loading={loading}
        pageSize={PAGE_SIZE}
      />

      <ImportModelsModal
        resourceName="database"
        resourceLabel={t('database')}
        passwordsNeededMessage={PASSWORDS_NEEDED_MESSAGE}
        confirmOverwriteMessage={CONFIRM_OVERWRITE_MESSAGE}
        addDangerToast={addDangerToast}
        addSuccessToast={addSuccessToast}
        onModelImport={handleDatabaseImport}
        show={importingDatabase}
        onHide={closeDatabaseImportModal}
        passwordFields={passwordFields}
        setPasswordFields={setPasswordFields}
      />
    </>
  );
}

export default withToasts(DatabaseList);<|MERGE_RESOLUTION|>--- conflicted
+++ resolved
@@ -218,13 +218,8 @@
           row: {
             original: { allow_run_async: allowRunAsync },
           },
-<<<<<<< HEAD
         }: $anyType) => <BooleanDisplay value={allowRunAsync} />,
-        size: 'md',
-=======
-        }: any) => <BooleanDisplay value={allowRunAsync} />,
         size: 'sm',
->>>>>>> ba952ba3
       },
       {
         accessor: 'allow_dml',
@@ -241,13 +236,8 @@
           row: {
             original: { allow_dml: allowDML },
           },
-<<<<<<< HEAD
         }: $anyType) => <BooleanDisplay value={allowDML} />,
-        size: 'md',
-=======
-        }: any) => <BooleanDisplay value={allowDML} />,
         size: 'sm',
->>>>>>> ba952ba3
       },
       {
         accessor: 'allow_csv_upload',
@@ -256,13 +246,8 @@
           row: {
             original: { allow_csv_upload: allowCSVUpload },
           },
-<<<<<<< HEAD
         }: $anyType) => <BooleanDisplay value={allowCSVUpload} />,
-        size: 'xl',
-=======
-        }: any) => <BooleanDisplay value={allowCSVUpload} />,
         size: 'md',
->>>>>>> ba952ba3
       },
       {
         accessor: 'expose_in_sqllab',
@@ -271,13 +256,8 @@
           row: {
             original: { expose_in_sqllab: exposeInSqllab },
           },
-<<<<<<< HEAD
         }: $anyType) => <BooleanDisplay value={exposeInSqllab} />,
-        size: 'xxl',
-=======
-        }: any) => <BooleanDisplay value={exposeInSqllab} />,
         size: 'md',
->>>>>>> ba952ba3
       },
       {
         accessor: 'created_by',
