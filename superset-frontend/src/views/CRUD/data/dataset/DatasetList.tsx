/**
 * Licensed to the Apache Software Foundation (ASF) under one
 * or more contributor license agreements.  See the NOTICE file
 * distributed with this work for additional information
 * regarding copyright ownership.  The ASF licenses this file
 * to you under the Apache License, Version 2.0 (the
 * "License"); you may not use this file except in compliance
 * with the License.  You may obtain a copy of the License at
 *
 *   http://www.apache.org/licenses/LICENSE-2.0
 *
 * Unless required by applicable law or agreed to in writing,
 * software distributed under the License is distributed on an
 * "AS IS" BASIS, WITHOUT WARRANTIES OR CONDITIONS OF ANY
 * KIND, either express or implied.  See the License for the
 * specific language governing permissions and limitations
 * under the License.
 */
import { SupersetClient, t, styled } from '@superset-ui/core';
import React, {
  FunctionComponent,
  useState,
  useMemo,
  useCallback,
  useEffect,
} from 'react';
import rison from 'rison';
import { useHistory, useLocation } from 'react-router-dom';
import {
  createFetchRelated,
  createFetchDistinct,
  createErrorHandler,
} from 'src/views/CRUD/utils';
import { ColumnObject } from 'src/views/CRUD/data/dataset/types';
import { useListViewResource } from 'src/views/CRUD/hooks';
import ConfirmStatusChange from 'src/components/ConfirmStatusChange';
import { DatasourceModal } from 'src/components/Datasource';
import DeleteModal from 'src/components/DeleteModal';
import handleResourceExport from 'src/utils/export';
import ListView, {
  ListViewProps,
  Filters,
  FilterOperator,
} from 'src/components/ListView';
import Loading from 'src/components/Loading';
import SubMenu, {
  SubMenuProps,
  ButtonProps,
} from 'src/views/components/SubMenu';
import { commonMenuData } from 'src/views/CRUD/data/common';
import Owner from 'src/types/Owner';
import withToasts from 'src/components/MessageToasts/withToasts';
import { Tooltip } from 'src/components/Tooltip';
import Icons from 'src/components/Icons';
import FacePile from 'src/components/FacePile';
import CertifiedBadge from 'src/components/CertifiedBadge';
import InfoTooltip from 'src/components/InfoTooltip';
import ImportModelsModal from 'src/components/ImportModal/index';
import { isFeatureEnabled, FeatureFlag } from 'src/featureFlags';
import WarningIconWithTooltip from 'src/components/WarningIconWithTooltip';
import { isUserAdmin } from 'src/dashboard/util/findPermission';
import AddDatasetModal from './AddDatasetModal';

import {
  PAGE_SIZE,
  SORT_BY,
  PASSWORDS_NEEDED_MESSAGE,
  CONFIRM_OVERWRITE_MESSAGE,
} from './constants';
import DuplicateDatasetModal from './DuplicateDatasetModal';

const FlexRowContainer = styled.div`
  align-items: center;
  display: flex;

  svg {
    margin-right: ${({ theme }) => theme.gridUnit}px;
  }
`;

const Actions = styled.div`
  color: ${({ theme }) => theme.colors.grayscale.base};

  .disabled {
    svg,
    i {
      &:hover {
        path {
          fill: ${({ theme }) => theme.colors.grayscale.light1};
        }
      }
    }
    color: ${({ theme }) => theme.colors.grayscale.light1};
    .ant-menu-item:hover {
      color: ${({ theme }) => theme.colors.grayscale.light1};
      cursor: default;
    }
    &::after {
      color: ${({ theme }) => theme.colors.grayscale.light1};
    }
  }
`;

type Dataset = {
  changed_by_name: string;
  changed_by_url: string;
  changed_by: string;
  changed_on_delta_humanized: string;
  database: {
    id: string;
    database_name: string;
  };
  kind: string;
  explore_url: string;
  id: number;
  owners: Array<Owner>;
  schema: string;
  table_name: string;
};

interface VirtualDataset extends Dataset {
  extra: any;
  sql: string;
}

interface DatasetListProps {
  addDangerToast: (msg: string) => void;
  addSuccessToast: (msg: string) => void;
  user: {
    userId: string | number;
    firstName: string;
    lastName: string;
  };
}

const DatasetList: FunctionComponent<DatasetListProps> = ({
  addDangerToast,
  addSuccessToast,
  user,
}) => {
  const {
    state: {
      loading,
      resourceCount: datasetCount,
      resourceCollection: datasets,
      bulkSelectEnabled,
    },
    hasPerm,
    fetchData,
    toggleBulkSelect,
    refreshData,
  } = useListViewResource<Dataset>('dataset', t('dataset'), addDangerToast);

  const [datasetAddModalOpen, setDatasetAddModalOpen] =
    useState<boolean>(false);

  const [datasetCurrentlyDeleting, setDatasetCurrentlyDeleting] = useState<
    (Dataset & { chart_count: number; dashboard_count: number }) | null
  >(null);

  const [datasetCurrentlyEditing, setDatasetCurrentlyEditing] =
    useState<Dataset | null>(null);

  const [datasetCurrentlyDuplicating, setDatasetCurrentlyDuplicating] =
    useState<VirtualDataset | null>(null);

  const [importingDataset, showImportModal] = useState<boolean>(false);
  const [passwordFields, setPasswordFields] = useState<string[]>([]);
  const [preparingExport, setPreparingExport] = useState<boolean>(false);

  const openDatasetImportModal = () => {
    showImportModal(true);
  };

  const closeDatasetImportModal = () => {
    showImportModal(false);
  };

  const handleDatasetImport = () => {
    showImportModal(false);
    refreshData();
    addSuccessToast(t('Dataset imported'));
  };

  const canEdit = hasPerm('can_write');
  const canDelete = hasPerm('can_write');
  const canCreate = hasPerm('can_write');
<<<<<<< HEAD
  const canExport = hasPerm('can_export');
  const canDuplicate = hasPerm('can_duplicate');
=======
  const canExport =
    hasPerm('can_export') && isFeatureEnabled(FeatureFlag.VERSIONED_EXPORT);
>>>>>>> daded109

  const initialSort = SORT_BY;

  const openDatasetEditModal = useCallback(
    ({ id }: Dataset) => {
      SupersetClient.get({
        endpoint: `/api/v1/dataset/${id}`,
      })
        .then(({ json = {} }) => {
          const addCertificationFields = json.result.columns.map(
            (column: ColumnObject) => {
              const {
                certification: { details = '', certified_by = '' } = {},
              } = JSON.parse(column.extra || '{}') || {};
              return {
                ...column,
                certification_details: details || '',
                certified_by: certified_by || '',
                is_certified: details || certified_by,
              };
            },
          );
          // eslint-disable-next-line no-param-reassign
          json.result.columns = [...addCertificationFields];
          setDatasetCurrentlyEditing(json.result);
        })
        .catch(() => {
          addDangerToast(
            t('An error occurred while fetching dataset related data'),
          );
        });
    },
    [addDangerToast],
  );

  const openDatasetDeleteModal = (dataset: Dataset) =>
    SupersetClient.get({
      endpoint: `/api/v1/dataset/${dataset.id}/related_objects`,
    })
      .then(({ json = {} }) => {
        setDatasetCurrentlyDeleting({
          ...dataset,
          chart_count: json.charts.count,
          dashboard_count: json.dashboards.count,
        });
      })
      .catch(
        createErrorHandler(errMsg =>
          t(
            'An error occurred while fetching dataset related data: %s',
            errMsg,
          ),
        ),
      );

<<<<<<< HEAD
  const openDatasetDuplicateModal = (dataset: VirtualDataset) => {
    setDatasetCurrentlyDuplicating(dataset);
=======
  const handleBulkDatasetExport = (datasetsToExport: Dataset[]) => {
    const ids = datasetsToExport.map(({ id }) => id);
    handleResourceExport('dataset', ids, () => {
      setPreparingExport(false);
    });
    setPreparingExport(true);
>>>>>>> daded109
  };

  const columns = useMemo(
    () => [
      {
        Cell: ({
          row: {
            original: { kind },
          },
        }: any) => {
          if (kind === 'physical') {
            return (
              <Tooltip
                id="physical-dataset-tooltip"
                title={t('Physical dataset')}
              >
                <Icons.DatasetPhysical />
              </Tooltip>
            );
          }

          return (
            <Tooltip id="virtual-dataset-tooltip" title={t('Virtual dataset')}>
              <Icons.DatasetVirtual />
            </Tooltip>
          );
        },
        accessor: 'kind_icon',
        disableSortBy: true,
        size: 'xs',
        id: 'id',
      },
      {
        Cell: ({
          row: {
            original: {
              extra,
              table_name: datasetTitle,
              description,
              explore_url: exploreURL,
            },
          },
        }: any) => {
          const titleLink = <a href={exploreURL}>{datasetTitle}</a>;
          try {
            const parsedExtra = JSON.parse(extra);
            return (
              <FlexRowContainer>
                {parsedExtra?.certification && (
                  <CertifiedBadge
                    certifiedBy={parsedExtra.certification.certified_by}
                    details={parsedExtra.certification.details}
                    size="l"
                  />
                )}
                {parsedExtra?.warning_markdown && (
                  <WarningIconWithTooltip
                    warningMarkdown={parsedExtra.warning_markdown}
                    size="l"
                  />
                )}
                {titleLink}
                {description && (
                  <InfoTooltip tooltip={description} viewBox="0 -1 24 24" />
                )}
              </FlexRowContainer>
            );
          } catch {
            return titleLink;
          }
        },
        Header: t('Name'),
        accessor: 'table_name',
      },
      {
        Cell: ({
          row: {
            original: { kind },
          },
        }: any) => kind[0]?.toUpperCase() + kind.slice(1),
        Header: t('Type'),
        accessor: 'kind',
        disableSortBy: true,
        size: 'md',
      },
      {
        Header: t('Database'),
        accessor: 'database.database_name',
        size: 'lg',
      },
      {
        Header: t('Schema'),
        accessor: 'schema',
        size: 'lg',
      },
      {
        Cell: ({
          row: {
            original: { changed_on_delta_humanized: changedOn },
          },
        }: any) => <span className="no-wrap">{changedOn}</span>,
        Header: t('Modified'),
        accessor: 'changed_on_delta_humanized',
        size: 'xl',
      },
      {
        Cell: ({
          row: {
            original: { changed_by_name: changedByName },
          },
        }: any) => changedByName,
        Header: t('Modified by'),
        accessor: 'changed_by.first_name',
        size: 'xl',
      },
      {
        accessor: 'database',
        disableSortBy: true,
        hidden: true,
      },
      {
        Cell: ({
          row: {
            original: { owners = [] },
          },
        }: any) => <FacePile users={owners} />,
        Header: t('Owners'),
        id: 'owners',
        disableSortBy: true,
        size: 'lg',
      },
      {
        accessor: 'sql',
        hidden: true,
        disableSortBy: true,
      },
      {
        Cell: ({ row: { original } }: any) => {
          // Verify owner or isAdmin
          const allowEdit =
            original.owners.map((o: Owner) => o.id).includes(user.userId) ||
            isUserAdmin(user);

          const handleEdit = () => openDatasetEditModal(original);
          const handleDelete = () => openDatasetDeleteModal(original);
          const handleExport = () => handleBulkDatasetExport([original]);
          const handleDuplicate = () => openDatasetDuplicateModal(original);
          if (!canEdit && !canDelete && !canExport && !canDuplicate) {
            return null;
          }
          return (
            <Actions className="actions">
              {canDelete && (
                <Tooltip
                  id="delete-action-tooltip"
                  title={t('Delete')}
                  placement="bottom"
                >
                  <span
                    role="button"
                    tabIndex={0}
                    className="action-button"
                    onClick={handleDelete}
                  >
                    <Icons.Trash />
                  </span>
                </Tooltip>
              )}
              {canExport && (
                <Tooltip
                  id="export-action-tooltip"
                  title={t('Export')}
                  placement="bottom"
                >
                  <span
                    role="button"
                    tabIndex={0}
                    className="action-button"
                    onClick={handleExport}
                  >
                    <Icons.Share />
                  </span>
                </Tooltip>
              )}
              {canEdit && (
                <Tooltip
                  id="edit-action-tooltip"
                  title={
                    allowEdit
                      ? t('Edit')
                      : t(
                          'You must be a dataset owner in order to edit. Please reach out to a dataset owner to request modifications or edit access.',
                        )
                  }
                  placement="bottomRight"
                >
                  <span
                    role="button"
                    tabIndex={0}
                    className={allowEdit ? 'action-button' : 'disabled'}
                    onClick={allowEdit ? handleEdit : undefined}
                  >
                    <Icons.EditAlt />
                  </span>
                </Tooltip>
              )}
              {canDuplicate && original.kind === 'virtual' && (
                <Tooltip
                  id="duplicate-action-tooltop"
                  title={t('Duplicate')}
                  placement="bottom"
                >
                  <span
                    role="button"
                    tabIndex={0}
                    className="action-button"
                    onClick={handleDuplicate}
                  >
                    <Icons.Copy />
                  </span>
                </Tooltip>
              )}
            </Actions>
          );
        },
        Header: t('Actions'),
        id: 'actions',
        hidden: !canEdit && !canDelete && !canDuplicate,
        disableSortBy: true,
      },
    ],
    [canEdit, canDelete, canExport, openDatasetEditModal, canDuplicate],
  );

  const filterTypes: Filters = useMemo(
    () => [
      {
        Header: t('Owner'),
        id: 'owners',
        input: 'select',
        operator: FilterOperator.relationManyMany,
        unfilteredLabel: 'All',
        fetchSelects: createFetchRelated(
          'dataset',
          'owners',
          createErrorHandler(errMsg =>
            t(
              'An error occurred while fetching dataset owner values: %s',
              errMsg,
            ),
          ),
          user,
        ),
        paginate: true,
      },
      {
        Header: t('Database'),
        id: 'database',
        input: 'select',
        operator: FilterOperator.relationOneMany,
        unfilteredLabel: 'All',
        fetchSelects: createFetchRelated(
          'dataset',
          'database',
          createErrorHandler(errMsg =>
            t('An error occurred while fetching datasets: %s', errMsg),
          ),
        ),
        paginate: true,
      },
      {
        Header: t('Schema'),
        id: 'schema',
        input: 'select',
        operator: FilterOperator.equals,
        unfilteredLabel: 'All',
        fetchSelects: createFetchDistinct(
          'dataset',
          'schema',
          createErrorHandler(errMsg =>
            t('An error occurred while fetching schema values: %s', errMsg),
          ),
        ),
        paginate: true,
      },
      {
        Header: t('Type'),
        id: 'sql',
        input: 'select',
        operator: FilterOperator.datasetIsNullOrEmpty,
        unfilteredLabel: 'All',
        selects: [
          { label: 'Virtual', value: false },
          { label: 'Physical', value: true },
        ],
      },
      {
        Header: t('Certified'),
        id: 'id',
        urlDisplay: 'certified',
        input: 'select',
        operator: FilterOperator.datasetIsCertified,
        unfilteredLabel: t('Any'),
        selects: [
          { label: t('Yes'), value: true },
          { label: t('No'), value: false },
        ],
      },
      {
        Header: t('Search'),
        id: 'table_name',
        input: 'search',
        operator: FilterOperator.contains,
      },
    ],
    [],
  );

  const menuData: SubMenuProps = {
    activeChild: 'Datasets',
    ...commonMenuData,
  };

  const buttonArr: Array<ButtonProps> = [];

  if (canDelete || canExport) {
    buttonArr.push({
      name: t('Bulk select'),
      onClick: toggleBulkSelect,
      buttonStyle: 'secondary',
    });
  }

  const CREATE_HASH = '#create';
  const location = useLocation();
  const history = useHistory();

  //  Sync Dataset Add modal with #create hash
  useEffect(() => {
    const modalOpen = location.hash === CREATE_HASH && canCreate;
    setDatasetAddModalOpen(modalOpen);
  }, [canCreate, location.hash]);

  //  Add #create hash
  const openDatasetAddModal = useCallback(() => {
    history.replace(`${location.pathname}${location.search}${CREATE_HASH}`);
  }, [history, location.pathname, location.search]);

  //  Remove #create hash
  const closeDatasetAddModal = useCallback(() => {
    history.replace(`${location.pathname}${location.search}`);
  }, [history, location.pathname, location.search]);

  if (canCreate) {
    buttonArr.push({
      name: (
        <>
          <i className="fa fa-plus" /> {t('Dataset')}{' '}
        </>
      ),
      onClick: openDatasetAddModal,
      buttonStyle: 'primary',
    });

    if (isFeatureEnabled(FeatureFlag.VERSIONED_EXPORT)) {
      buttonArr.push({
        name: (
          <Tooltip
            id="import-tooltip"
            title={t('Import datasets')}
            placement="bottomRight"
          >
            <Icons.Import data-test="import-button" />
          </Tooltip>
        ),
        buttonStyle: 'link',
        onClick: openDatasetImportModal,
      });
    }
  }

  menuData.buttons = buttonArr;

  const closeDatasetDeleteModal = () => {
    setDatasetCurrentlyDeleting(null);
  };

  const closeDatasetEditModal = () => {
    setDatasetCurrentlyEditing(null);
  };

  const closeDatasetDuplicateModal = () => {
    setDatasetCurrentlyDuplicating(null);
  };

  const handleDatasetDelete = ({ id, table_name: tableName }: Dataset) => {
    SupersetClient.delete({
      endpoint: `/api/v1/dataset/${id}`,
    }).then(
      () => {
        refreshData();
        setDatasetCurrentlyDeleting(null);
        addSuccessToast(t('Deleted: %s', tableName));
      },
      createErrorHandler(errMsg =>
        addDangerToast(
          t('There was an issue deleting %s: %s', tableName, errMsg),
        ),
      ),
    );
  };

  const handleBulkDatasetDelete = (datasetsToDelete: Dataset[]) => {
    SupersetClient.delete({
      endpoint: `/api/v1/dataset/?q=${rison.encode(
        datasetsToDelete.map(({ id }) => id),
      )}`,
    }).then(
      ({ json = {} }) => {
        refreshData();
        addSuccessToast(json.message);
      },
      createErrorHandler(errMsg =>
        addDangerToast(
          t('There was an issue deleting the selected datasets: %s', errMsg),
        ),
      ),
    );
  };

<<<<<<< HEAD
  const handleBulkDatasetExport = (datasetsToExport: Dataset[]) => {
    const ids = datasetsToExport.map(({ id }) => id);
    handleResourceExport('dataset', ids, () => {
      setPreparingExport(false);
    });
    setPreparingExport(true);
  };

  const handleDatasetDuplicate = (newDatasetName: string) => {
    if (datasetCurrentlyDuplicating === null) {
      addDangerToast(t('There was an issue duplicating the dataset.'));
    }

    SupersetClient.post({
      endpoint: `/api/v1/dataset/duplicate`,
      postPayload: {
        base_model_id: datasetCurrentlyDuplicating?.id,
        table_name: newDatasetName,
      },
    }).then(
      () => {
        setDatasetCurrentlyDuplicating(null);
        refreshData();
      },
      createErrorHandler(errMsg =>
        addDangerToast(
          t('There was an issue duplicating the selected datasets: %s', errMsg),
        ),
      ),
    );
  };

=======
>>>>>>> daded109
  return (
    <>
      <SubMenu {...menuData} />
      <AddDatasetModal
        show={datasetAddModalOpen}
        onHide={closeDatasetAddModal}
        onDatasetAdd={refreshData}
      />
      {datasetCurrentlyDeleting && (
        <DeleteModal
          description={t(
            'The dataset %s is linked to %s charts that appear on %s dashboards. Are you sure you want to continue? Deleting the dataset will break those objects.',
            datasetCurrentlyDeleting.table_name,
            datasetCurrentlyDeleting.chart_count,
            datasetCurrentlyDeleting.dashboard_count,
          )}
          onConfirm={() => {
            if (datasetCurrentlyDeleting) {
              handleDatasetDelete(datasetCurrentlyDeleting);
            }
          }}
          onHide={closeDatasetDeleteModal}
          open
          title={t('Delete Dataset?')}
        />
      )}
      {datasetCurrentlyEditing && (
        <DatasourceModal
          datasource={datasetCurrentlyEditing}
          onDatasourceSave={refreshData}
          onHide={closeDatasetEditModal}
          show
        />
      )}
      <DuplicateDatasetModal
        dataset={datasetCurrentlyDuplicating}
        onHide={closeDatasetDuplicateModal}
        onDuplicate={handleDatasetDuplicate}
      />
      <ConfirmStatusChange
        title={t('Please confirm')}
        description={t(
          'Are you sure you want to delete the selected datasets?',
        )}
        onConfirm={handleBulkDatasetDelete}
      >
        {confirmDelete => {
          const bulkActions: ListViewProps['bulkActions'] = [];
          if (canDelete) {
            bulkActions.push({
              key: 'delete',
              name: t('Delete'),
              onSelect: confirmDelete,
              type: 'danger',
            });
          }
          if (canExport) {
            bulkActions.push({
              key: 'export',
              name: t('Export'),
              type: 'primary',
              onSelect: handleBulkDatasetExport,
            });
          }
          return (
            <ListView<Dataset>
              className="dataset-list-view"
              columns={columns}
              data={datasets}
              count={datasetCount}
              pageSize={PAGE_SIZE}
              fetchData={fetchData}
              filters={filterTypes}
              loading={loading}
              initialSort={initialSort}
              bulkActions={bulkActions}
              bulkSelectEnabled={bulkSelectEnabled}
              disableBulkSelect={toggleBulkSelect}
              renderBulkSelectCopy={selected => {
                const { virtualCount, physicalCount } = selected.reduce(
                  (acc, e) => {
                    if (e.original.kind === 'physical') acc.physicalCount += 1;
                    else if (e.original.kind === 'virtual') {
                      acc.virtualCount += 1;
                    }
                    return acc;
                  },
                  { virtualCount: 0, physicalCount: 0 },
                );

                if (!selected.length) {
                  return t('0 Selected');
                }
                if (virtualCount && !physicalCount) {
                  return t(
                    '%s Selected (Virtual)',
                    selected.length,
                    virtualCount,
                  );
                }
                if (physicalCount && !virtualCount) {
                  return t(
                    '%s Selected (Physical)',
                    selected.length,
                    physicalCount,
                  );
                }

                return t(
                  '%s Selected (%s Physical, %s Virtual)',
                  selected.length,
                  physicalCount,
                  virtualCount,
                );
              }}
            />
          );
        }}
      </ConfirmStatusChange>

      <ImportModelsModal
        resourceName="dataset"
        resourceLabel={t('dataset')}
        passwordsNeededMessage={PASSWORDS_NEEDED_MESSAGE}
        confirmOverwriteMessage={CONFIRM_OVERWRITE_MESSAGE}
        addDangerToast={addDangerToast}
        addSuccessToast={addSuccessToast}
        onModelImport={handleDatasetImport}
        show={importingDataset}
        onHide={closeDatasetImportModal}
        passwordFields={passwordFields}
        setPasswordFields={setPasswordFields}
      />
      {preparingExport && <Loading />}
    </>
  );
};

export default withToasts(DatasetList);<|MERGE_RESOLUTION|>--- conflicted
+++ resolved
@@ -185,13 +185,9 @@
   const canEdit = hasPerm('can_write');
   const canDelete = hasPerm('can_write');
   const canCreate = hasPerm('can_write');
-<<<<<<< HEAD
-  const canExport = hasPerm('can_export');
   const canDuplicate = hasPerm('can_duplicate');
-=======
   const canExport =
     hasPerm('can_export') && isFeatureEnabled(FeatureFlag.VERSIONED_EXPORT);
->>>>>>> daded109
 
   const initialSort = SORT_BY;
 
@@ -247,17 +243,16 @@
         ),
       );
 
-<<<<<<< HEAD
   const openDatasetDuplicateModal = (dataset: VirtualDataset) => {
     setDatasetCurrentlyDuplicating(dataset);
-=======
+  };
+  
   const handleBulkDatasetExport = (datasetsToExport: Dataset[]) => {
     const ids = datasetsToExport.map(({ id }) => id);
     handleResourceExport('dataset', ids, () => {
       setPreparingExport(false);
     });
     setPreparingExport(true);
->>>>>>> daded109
   };
 
   const columns = useMemo(
@@ -688,15 +683,6 @@
     );
   };
 
-<<<<<<< HEAD
-  const handleBulkDatasetExport = (datasetsToExport: Dataset[]) => {
-    const ids = datasetsToExport.map(({ id }) => id);
-    handleResourceExport('dataset', ids, () => {
-      setPreparingExport(false);
-    });
-    setPreparingExport(true);
-  };
-
   const handleDatasetDuplicate = (newDatasetName: string) => {
     if (datasetCurrentlyDuplicating === null) {
       addDangerToast(t('There was an issue duplicating the dataset.'));
@@ -721,8 +707,6 @@
     );
   };
 
-=======
->>>>>>> daded109
   return (
     <>
       <SubMenu {...menuData} />
