--- conflicted
+++ resolved
@@ -59,16 +59,12 @@
   const [currentTableName, setTableName] = useState('');
   const [datasourceId, setDatasourceId] = useState<number>(0);
   const [disableSave, setDisableSave] = useState(true);
-<<<<<<< HEAD
-  const [currentDatasetName, setDatasetName] = useState('');
-=======
   const { createResource } = useSingleViewResource<Partial<DatasetAddObject>>(
     'dataset',
     t('dataset'),
     addDangerToast,
   );
->>>>>>> bbdb4ee2
-
+  const [currentDatasetName, setDatasetName] = useState('');
   const onChange = ({
     dbId,
     schema,
@@ -88,39 +84,11 @@
   };
 
   const onSave = () => {
-<<<<<<< HEAD
-    SupersetClient.post({
-      endpoint: '/api/v1/dataset/',
-      body: JSON.stringify({
-        database: datasourceId,
-        ...(currentSchema ? { schema: currentSchema } : {}),
-        table_name: currentTableName,
-        dataset_name: currentDatasetName
-      }),
-      headers: { 'Content-Type': 'application/json' },
-    })
-      .then(({ json = {} }) => {
-        if (onDatasetAdd) {
-          onDatasetAdd({ id: json.id, ...json.result });
-        }
-        addSuccessToast(t('The dataset has been saved'));
-        onHide();
-      })
-      .catch(
-        createErrorHandler((errMsg: unknown) =>
-          addDangerToast(
-            t(
-              'Error while saving dataset: %s',
-              (errMsg as { table_name?: string }).table_name,
-            ),
-          ),
-        ),
-      );
-=======
     const data = {
       database: datasourceId,
       ...(currentSchema ? { schema: currentSchema } : {}),
       table_name: currentTableName,
+      dataset_name: currentDatasetName
     };
     createResource(data).then(response => {
       if (!response) {
@@ -132,7 +100,6 @@
       addSuccessToast(t('The dataset has been saved'));
       onHide();
     });
->>>>>>> bbdb4ee2
   };
 
   return (
