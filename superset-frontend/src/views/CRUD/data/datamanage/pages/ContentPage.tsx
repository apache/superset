import React, { useState, useEffect } from 'react';
import {
  Row,
  Col,
  Typography,
  Menu,
  Divider,
  Button,
  Input,
  Checkbox,
  Card,
  Rate,
  Avatar,
  Space,
  Drawer,
  Breadcrumb,
  Alert,
  Modal,
  Switch,
  Dropdown,
  notification,
  AutoComplete,
} from 'antd';
import {
  AppstoreOutlined,
  FilterOutlined,
  PlusOutlined,
  SortAscendingOutlined,
  SortDescendingOutlined,
  UserOutlined,
  MoreOutlined,
  EyeOutlined,
  DeleteOutlined,
  EyeInvisibleOutlined,
  FolderOutlined,
  FunctionOutlined,
  ShareAltOutlined,
  FormOutlined,
  BarsOutlined,
} from '@ant-design/icons';

import { SupersetClient, SupersetTheme, useTheme } from '@superset-ui/core';
import { createErrorHandler } from 'src/views/CRUD/utils';
import { CheckboxChangeEvent } from 'antd/lib/checkbox';

const { Title, Text } = Typography;
const { TextArea } = Input;

interface DataProperties {
  changed_by: {};
  changed_by_name: string;
  changed_by_url: string;
  changed_on_delta_humanized: string;
  changed_on_utc: string;
  database: {};
  datasource_type: string;
  default_endpoint: string;
  description: string;
  explore_url: string;
  extra: string;
  id: number;
  kind: string;
  owners: [];
  schema: string;
  sql: string;
  table_name: string;
}

const {
  user: { username },
} = JSON.parse(
  document.getElementById('app')?.getAttribute('data-bootstrap') ?? '{}',
);

const ALL = 'ALL';
const SHARED_WITH_YOU = 'SHARED_WITH_YOU';
const SHARED_BY_YOU = 'SHARED_BY_YOU';

const ContentPage = () => {
  const [open, setOpen] = useState(false);
  const [sort, setSort] = useState(0);
  const [owner, setOwner] = useState(ALL);
  const [datasourceOne, setDatasourceOne] = useState(false);
  const [btnToggle, setBtnToggle] = useState(true);
  const [tableSelectNum, setTableSelectNum] = useState([]);
  const [data, setData] = useState<DataProperties[]>([]);
  const [tableData, setTableData] = useState(null as any);
  const [filteredTableData, setFilteredTableData] = useState(null as any);
  const [columnData, setColumnData] = useState(null as any);
  const [selectedId, setSelectedId] = useState(0);
  const [tableName, setTableName] = useState('');
  const [tableDescription, setTableDescription] = useState('');
  const [columnName, setColumnName] = useState('');
  const [columnDescription, setColumnDescription] = useState('');
  const [columnExpression, setColumnExpression] = useState('');
  const [searchtext, setSearchtext] = useState('');

  const [options, setOptions] = useState<{ value: string }[]>([]);

  useEffect(() => {
    if (!data.length) return;
    let tempData: DataProperties[] = [];
    // filter by author
    if (owner === SHARED_WITH_YOU) {
      tempData = data.filter(
        (row: any) =>
          row.owners.filter((owner: any) => owner.username === username).length,
      );
    } else if (owner === SHARED_BY_YOU) {
      tempData = data.filter(
        (row: any) =>
          !row.owners.filter((owner: any) => owner.username === username)
            .length,
      );
    } else {
      tempData = [...data];
    }
    // filter by searchtext
    if (searchtext)
      tempData = tempData.filter((row: any) =>
        row.table_name.includes(searchtext),
      );
    // sort by alphabet
    if (sort) {
      tempData = tempData.sort((a, b) =>
        sort === 1
          ? a.table_name.toUpperCase() > b.table_name.toUpperCase()
            ? 1
            : -1
          : a.table_name.toUpperCase() < b.table_name.toUpperCase()
          ? 1
          : -1,
      );
    }
    // sort by datasource one
    if (datasourceOne) {
      tempData = tempData.filter(
        (row: any) => row.database.database_name !== 'examples',
      );
    }
    // set filtered table data
    setFilteredTableData(tempData);
  }, [searchtext, data, sort, owner, datasourceOne]);

  const handleSearch = (value: string) => {
    // eslint-disable-next-line
    const optionTemp: Array<any> = [];
    tableData.columns.forEach(function (itm: any) {
      optionTemp.push({ value: itm.column_name });
    });

    setOptions(!value ? [] : optionTemp);
  };

  const handleKeyPress = (ev: React.KeyboardEvent<HTMLTextAreaElement>) => {
    console.log('handleKeyPress', ev);
  };

  const onSelect = (value: string) => {
    console.log('onSelect', value);
    setColumnExpression(columnExpression + value);
  };

<<<<<<< HEAD
  const handleChange = (value: string) => {
    setColumnExpression(value);
=======
  const handleChange = (e) => {
    setColumnExpression(e.target.value);
>>>>>>> d0858787
  };

  const handleSearchtext = (ev: React.ChangeEvent<HTMLInputElement>) => {
    setSearchtext(ev.target.value);
  };

  const handleSort = () => {
    setSort((sort + 1) % 3);
  };

  const handleOwner = (ev: any) => {
    setOwner(ev.key);
  };

  const handleDatasourceChange = (ev: CheckboxChangeEvent) => {
    setDatasourceOne(ev.target.checked);
  };
  const theme: SupersetTheme = useTheme();

  const showLargeDrawer = (e: any) => {
    if (e.key === 'drop_edit') {
      SupersetClient.get({
        endpoint: `/api/v1/dataset/${selectedId}`,
      }).then(
        async ({ json = {} }) => {
          await setTableData(json.result);
          await setTableName(json.result.table_name);
          await setTableDescription(json.result.description);
          setOpen(true);
        },
        createErrorHandler(errMsg => console.log('====Err===', errMsg)),
      );
    }
  };

  const onClose = () => {
    setOpen(false);
  };
  const [isModalOpen, setIsModalOpen] = useState(false);
  const showModal = async (column: any) => {
    await setColumnData(column);
<<<<<<< HEAD
    await setColumnName(column.column_name);
    await setColumnDescription(column.description);
    await setColumnExpression(column.expression);

=======
    if (column.column_name) await setColumnName(column.column_name);
    else await setColumnName('calculated_column');
    if (column.description) await setColumnDescription(column.description);
    else await setColumnDescription('');
    if (column.expression) await setColumnExpression(column.expression);
    else await setColumnExpression('');
>>>>>>> d0858787
    setIsModalOpen(true);
  };
  const handleOk = () => {
    setIsModalOpen(false);
  };
  const handleCancel = () => {
    setIsModalOpen(false);
  };
  const handleToggle = () => {
    setBtnToggle(!btnToggle);
  };
  const handleRowAction = (id: any) => {
    setSelectedId(id);
  };
  const handleInputChange = (e: any) => {
    setTableName(e.target.value);
  };
  const handleTableSelect = (id: any) => {
    let tmp: any = tableSelectNum;
    if (tmp.includes(id)) tmp = tmp.filter((item: any) => item !== id);
    else tmp = [...tmp, id];
    setTableSelectNum(tmp);
  };

  // const actionTableSave = async () => {
  //   console.log(tableData, 12111111111111);

  //   await SupersetClient.post({
  //     endpoint: '/datasource/save/',
  //     postPayload: {
  //       data: {
  //         ...tableData,
  //         type: 'table',
  //         table_name: tableName,
  //         description: tableDescription,
  //       },
  //     },
  //   })
  //     .then(async ({ json }) => {
  //       notification.success({
  //         message: 'Success',
  //         description: 'Changed table name successfully',
  //       });
  //       await actionGetData();
  //       setOpen(false);
  //     })
  //     .catch(err => {
  //       console.log('====== Save error ========', err);
  //     });
  // };

  const actionGetData = async () => {
    await SupersetClient.get({
      endpoint: `/api/v1/dataset/`,
    })
      .then(
        ({ json = {} }) => {
          setData(json.result);
        },
        createErrorHandler(errMsg => console.log('====Err===', errMsg)),
      )
      .finally(() => {});
  };

  const handleColumnAdd = () => {
    const now = new Date();
    const newElement = {
      advanced_data_type: null,
      changed_on: now.toISOString(),
      column_name: columnName,
      created_on: now.toISOString(),
<<<<<<< HEAD
      description: null,
      expression: null,
      extra: '{}',
=======
      description: columnDescription,
      expression: columnExpression,
      extra: '{"warning_markdown":null}',
>>>>>>> d0858787
      filterable: true,
      groupby: true,
      id: -1,
      is_active: null,
      is_dttm: false,
      python_date_format: null,
      type: 'TEXT',
      type_generic: 1,
      uuid: '',
      verbose_name: null,
    };
    setTableData({
      ...tableData,
      columns: [...tableData.columns, newElement],
    });
  };

  const handleColumnSave = async () => {
    await setTableData({
      ...tableData,
      columns: tableData.columns.map((column: any) =>
        column.id === columnData.id
          ? {
              ...columnData,
              column_name: columnName,
              description: columnDescription,
              expression: columnExpression,
              type: 'DOUBLE_PRECISION',
            }
          : column,
      ),
    });
    setIsModalOpen(false);
    handleColumnAdd();
  };

  const actionColumnSave = async () => {
    await SupersetClient.put({
      endpoint: `/api/v1/dataset/${tableData.id}?override_columns=true`,
      jsonPayload: {
        columns: tableData.columns.map(function (column: any) {
          return column.id !== -1
            ? {
                advanced_data_type: column.advanced_data_type,
                column_name: column.column_name,
                description: column.description,
                expression: column.expression,
                extra: column.extra,
                filterable: column.filterable,
                groupby: column.groupby,
                id: column.id,
                is_dttm: column.is_dttm,
                python_date_format: column.python_date_format,
                type: column.type,
                uuid: column.uuid,
                verbose_name: column.verbose_name,
              }
            : {
                column_name: column.column_name,
                description: column.description,
                expression: column.expression,
                extra: column.extra,
                filterable: column.filterable,
                groupby: column.groupby,
                is_dttm: column.is_dttm,
                python_date_format: column.python_date_format,
                type: column.type,
                verbose_name: column.verbose_name,
              };
        }),
      },
    })
      .then(async ({ json }) => {
        notification.success({
          message: 'Success',
          description: 'Changed table successfully',
        });
        await actionGetData();
        setOpen(false);
      })
      .catch(err => {
        console.log('====== Save error ========', err);
      });
  };

  const handleEditTableSave = () => {
    actionColumnSave();
  };

  useEffect(() => {
    actionGetData();
  }, []);

  useEffect(() => {
    setData(data);
  }, [btnToggle]);

  const menu = (
    <Menu onClick={showLargeDrawer}>
      <Menu.Item key="drop_share" icon={<ShareAltOutlined />}>
        Share
      </Menu.Item>
      <Menu.Item key="drop_edit" icon={<FormOutlined />}>
        Edit
      </Menu.Item>
      <Menu.Item key="drop_hide" icon={<EyeInvisibleOutlined />}>
        Hide
      </Menu.Item>
      <Menu.Item key="drop_delete" icon={<DeleteOutlined />}>
        Delete
      </Menu.Item>
    </Menu>
  );

  return (
    <Row gutter={48}>
      <Col span={4}>
        <Menu
          onClick={handleOwner}
          mode="inline"
          openKeys={['sub1']}
          style={{
            width: '100%',
            color: theme.colors.quotron.black,
            background: theme.colors.quotron.gray_white,
            borderRadius: '12px',
            padding: '12px',
          }}
        >
          <Menu.Item key={ALL}>All</Menu.Item>
          <Menu.Item key="sub2">My Data</Menu.Item>
          <Divider />
          <Menu.Item key="sub3">Favourites</Menu.Item>
          <Menu.Item key="sub4">Datasources</Menu.Item>
          <Menu.Item key="sub5">Files</Menu.Item>
          <Divider />
          <Menu.Item key={SHARED_WITH_YOU}>Shared With You</Menu.Item>
          <Menu.Item key={SHARED_BY_YOU}>Shared By You</Menu.Item>
          <Divider />
          <Menu.Item key="sub8">Hidden</Menu.Item>
        </Menu>
      </Col>
      <Col span={20}>
        <Row>
          <Col span="12">
            <Title level={3}>All Tables</Title>
          </Col>
          <Col span="12" style={{ display: 'inline-block' }}>
            <Space style={{ float: 'right' }}>
              <Button
                type="primary"
                icon={
                  sort === 2 ? (
                    <SortDescendingOutlined />
                  ) : (
                    <SortAscendingOutlined />
                  )
                }
                style={{
                  background: sort ? 'blue' : 'white',
                  color: sort ? 'white' : theme.colors.quotron.black,
                }}
                onClick={handleSort}
              />
              <Button
                type="primary"
                icon={<FilterOutlined />}
                style={{
                  background: 'none',
                  color: theme.colors.quotron.black,
                  marginLeft: '4px',
                }}
              />
              <Button
                type="primary"
                icon={btnToggle ? <AppstoreOutlined /> : <BarsOutlined />}
                style={{
                  background: 'none',
                  color: theme.colors.quotron.black,
                  marginLeft: '4px',
                }}
                onClick={handleToggle}
              />
            </Space>
          </Col>
        </Row>
        <Row>
          <Input
            placeholder="Search tables"
            value={searchtext}
            onChange={handleSearchtext}
          />
        </Row>
        {tableSelectNum?.length ? (
          <Row
            style={{
              background: theme.colors.quotron.gray_white,
              marginTop: '24px',
              marginBottom: '12px',
            }}
          >
            <Col span="12">
              <Title level={4}>{tableSelectNum?.length} Tables Selected</Title>
            </Col>
            <Col span="12" style={{ display: 'inline-block' }}>
              <Space style={{ float: 'right' }}>
                <Button icon={<ShareAltOutlined />} />
                <Button icon={<EyeOutlined />} />
                <Button icon={<DeleteOutlined />} />
                <Button
                  style={{
                    background: theme.colors.quotron.black,
                    color: theme.colors.quotron.gray_white,
                  }}
                >
                  View Tables
                </Button>
              </Space>
            </Col>
          </Row>
        ) : (
          ''
        )}
        <Row
          style={{
            marginTop: '24px',
            marginBottom: '18px',
            display: 'inline-block',
            width: '100%',
          }}
        >
          <Col span="12">
            <Checkbox value={datasourceOne} onChange={handleDatasourceChange}>
              DATASOURCE ONE
            </Checkbox>
          </Col>
          <Col span="12" style={{ float: 'right' }}>
            Uploaded on 21 aug 22, 12:00pm IST
          </Col>
        </Row>
        {btnToggle === true ? (
          filteredTableData?.map((row: any) => {
            let description: any = row?.description;
            if (description) description = `${description.slice(0, 50)}...`;
            else description = '';
            return (
              <Row style={{ marginBottom: '12px' }} justify="center">
                <Card style={{ width: '100%' }}>
                  <Row justify="center">
                    <Col span="1">
                      <Checkbox onChange={() => handleTableSelect(row?.id)} />
                    </Col>
                    <Col span="1">
                      <Rate count={1} />
                    </Col>
                    <Col span="18">
                      <Row>
                        <Title level={4}>{row?.table_name}</Title>
                      </Row>
                      <Row>{description}</Row>
                    </Col>
                    <Col
                      span="2"
                      style={{ textAlign: 'center', display: 'inline-block' }}
                    >
                      <Row justify="center">
                        <Avatar.Group>
                          {row.owners.length ? (
                            row.owners.map((owner: any) => (
                              <Avatar
                                icon={
                                  <div>{`${owner.first_name[0]}${owner.last_name[0]}`}</div>
                                }
                                style={{
                                  backgroundColor: `rgb(${owner.id % 256},${
                                    (owner.id * 2) % 256
                                  },${(owner.id * 3) % 256})`,
                                }}
                              />
                            ))
                          ) : (
                            <>
                              <Avatar icon={<UserOutlined />} />
                              <Avatar icon={<UserOutlined />} />
                              <Avatar icon={<UserOutlined />} />
                            </>
                          )}
                        </Avatar.Group>
                      </Row>
                      <Row style={{ display: 'inline-block' }}>Author</Row>
                    </Col>
                    <Col span="2">
                      <Dropdown overlay={menu} trigger={['click']} arrow>
                        <Button
                          type="primary"
                          icon={<MoreOutlined />}
                          style={{
                            background: 'none',
                            color: theme.colors.quotron.black,
                          }}
                          onClick={() => handleRowAction(row?.id)}
                        />
                      </Dropdown>
                    </Col>
                  </Row>
                </Card>
              </Row>
            );
          })
        ) : (
          <Row gutter={8}>
            {' '}
            {filteredTableData?.map((row: any) => {
              let description: any = row?.description;
              if (description) description = `${description.slice(0, 40)}...`;
              else description = '';
              return (
                <Col span={8} style={{ marginBottom: '12px' }}>
                  <Card style={{ width: '100%' }}>
                    <Row justify="center" style={{ width: '100%' }}>
                      <Row justify="center" style={{ width: '100%' }}>
                        <img
                          src="https://images.ctfassets.net/ykljvmtfxwdz/yJwSakG0SOXzwSWwSnx4p/d6cc1a7be234d09465bbe4e8862555f2/thumbnail_flask.png?w=1504&h=845&q=100&fm=png"
                          style={{ width: '100%', padding: '12px' }}
                          alt=""
                        />
                        <Row
                          style={{
                            width: '80%',
                            position: 'absolute',
                            marginTop: '24px',
                            marginLeft: '12px',
                            marginRight: '12px',
                          }}
                        >
                          <Col span={1}>
                            <Checkbox
                              style={{
                                width: '36px !important;',
                                height: '36px !important;',
                              }}
                            />
                          </Col>
                          <Col span={1} offset={1}>
                            <Rate
                              count={1}
                              style={{ width: '36px', height: '36px' }}
                            />
                          </Col>
                          <Col span={21} style={{ display: 'inline-block' }}>
                            <Dropdown overlay={menu} trigger={['click']} arrow>
                              <Button
                                type="primary"
                                icon={<MoreOutlined />}
                                style={{
                                  background: 'none',
                                  color: theme.colors.quotron.white,
                                  float: 'right',
                                }}
                                onClick={() => handleRowAction(row?.id)}
                              />
                            </Dropdown>
                          </Col>
                        </Row>
                      </Row>
                      <Row justify="center">
                        <Title level={4}>{row?.table_name}</Title>
                        <Text>{description}</Text>
                      </Row>
                      <Row justify="center">
                        <Avatar.Group>
                          <Avatar icon={<UserOutlined />} />
                          <Avatar icon={<UserOutlined />} />
                          <Avatar icon={<UserOutlined />} />
                        </Avatar.Group>
                      </Row>
                      <br />
                      <Row
                        justify="center"
                        style={{ width: '100%', marginTop: '12px' }}
                      >
                        <Button
                          style={{
                            background: theme.colors.quotron.gray_white,
                            color: theme.colors.quotron.black,
                            width: '100%',
                          }}
                        >
                          View
                        </Button>
                      </Row>
                    </Row>
                  </Card>
                </Col>
              );
            })}
          </Row>
        )}
      </Col>
      <Drawer
        width={736}
        placement="right"
        onClose={onClose}
        visible={open}
        closable={false}
      >
        <Row>
          <Col span="12">
            <Row>
              <Breadcrumb>
                <Breadcrumb.Item>
                  <a href="">DATA MANAGEMENT</a>
                </Breadcrumb.Item>
                <Breadcrumb.Item>
                  <a href="">TABLE DETAILS</a>
                </Breadcrumb.Item>
              </Breadcrumb>
            </Row>
            <Row>
              <Title level={3}>{tableData?.table_name || ''}</Title>
            </Row>
          </Col>
          <Col span="12" style={{ display: 'inline-block' }}>
            <Space style={{ float: 'right' }}>
              <Button icon={<EyeOutlined />} size="large" />
              <Button icon={<DeleteOutlined />} size="large" />
            </Space>
          </Col>
        </Row>
        <Alert
          message="Please note that any changes made to table details would be persisted on"
          description="Quotron only, it will not affect anything orignal data source"
          type="warning"
          style={{ background: theme.colors.quotron.gray_white }}
        />
        <Title level={4} style={{ marginTop: '12px' }}>
          Table Name
        </Title>
        <Input
          placeholder="Sales India"
          value={tableName}
          onChange={handleInputChange}
        />
        <Title level={4} style={{ marginTop: '12px' }}>
          Table Description
        </Title>
        <TextArea
          rows={4}
          value={tableDescription}
          onChange={e => {
            setTableDescription(e.target.value);
          }}
        />
        <Row
          justify="space-between"
          align="middle"
          style={{ marginTop: '24px' }}
        >
          <Title level={4}>Columes</Title>
          <Button
            icon={<PlusOutlined />}
            size="large"
            onClick={() => showModal('')}
          />
        </Row>
        {tableData?.columns?.map((column: any) => (
          <Card
            style={{ width: '100%', marginBottom: '12px', marginTop: '12px' }}
          >
            <Row justify="center">
              <Col span="1">
                <FolderOutlined />
              </Col>
              <Col span="11">
                <Text strong>{column.column_name}</Text>
              </Col>
              <Col span="12" style={{ display: 'inline-block' }}>
                <Space style={{ float: 'right' }}>
                  {column.expression ? (
                    <Button
                      icon={<FunctionOutlined />}
                      size="large"
                      onClick={() => showModal(column)}
                    />
                  ) : (
                    ''
                  )}
                  <Button icon={<EyeInvisibleOutlined />} size="large" />
                  <Button icon={<DeleteOutlined />} size="large" />
                </Space>
              </Col>
            </Row>
          </Card>
        ))}

        <Row justify="center" gutter={16}>
          <Col span="12">
            <Button style={{ width: '100%', height: '50px' }} onClick={onClose}>
              Cancel
            </Button>
          </Col>
          <Col span="12">
            <Button
              type="primary"
              style={{
                width: '100%',
                height: '50px',
                background: theme.colors.quotron.black,
                color: theme.colors.quotron.gray_white,
              }}
              onClick={handleEditTableSave}
            >
              Save
            </Button>
          </Col>
        </Row>
      </Drawer>

      <Modal
        visible={isModalOpen}
        onOk={handleOk}
        onCancel={handleCancel}
        closable={false}
        footer={null}
      >
        <Row>
          <Breadcrumb>
            <Breadcrumb.Item>
              <a href="">TABLE DETAILS</a>
            </Breadcrumb.Item>
            <Breadcrumb.Item>
              <a href="">KPI</a>
            </Breadcrumb.Item>
          </Breadcrumb>
        </Row>
        <br />
        <Row>
          <Title level={3}>CAC</Title>
        </Row>
        <Title level={4} style={{ marginTop: '24px' }}>
          Colume Name
        </Title>
        <Input
          placeholder="CAC"
          value={columnName}
          onChange={(e: any) => {
            setColumnName(e.target.value);
          }}
        />
        <Title level={4} style={{ marginTop: '24px' }}>
          KPI Description
        </Title>
        <TextArea
          rows={4}
          value={columnDescription}
          onChange={(e: any) => {
            setColumnDescription(e.target.value);
          }}
        />
        <Row style={{ marginTop: '24px' }}>
          <Col span={12}>
            <Title level={4}>KPI</Title>
          </Col>
          <Col span={12}>
            <Switch
              defaultChecked
              style={{ float: 'right', background: theme.colors.quotron.black }}
            />
          </Col>
        </Row>
        <AutoComplete
          style={{ width: '100%' }}
          options={options}
<<<<<<< HEAD
          defaultValue={columnExpression}
          filterOption
          onSelect={onSelect}
          onSearch={handleSearch}
          onChange={handleChange}
=======
          value={columnExpression}
          onSelect={onSelect}
          onSearch={handleSearch}
>>>>>>> d0858787
        >
          <TextArea
            placeholder="input here"
            className="custom"
<<<<<<< HEAD
            value={columnExpression}
            style={{ height: 50 }}
            onKeyPress={handleKeyPress}
=======
            style={{ height: 50 }}
            onKeyPress={handleKeyPress}
            onChange={handleChange}
>>>>>>> d0858787
          />
        </AutoComplete>
        <Row justify="center" gutter={16} style={{ marginTop: '24px' }}>
          <Col span="12">
            <Button
              style={{ width: '100%', height: '50px' }}
              onClick={handleCancel}
            >
              Cancel
            </Button>
          </Col>
          <Col span="12">
            <Button
              type="primary"
              style={{
                width: '100%',
                height: '50px',
                background: theme.colors.quotron.black,
                color: theme.colors.quotron.gray_white,
              }}
              onClick={handleColumnSave}
            >
              Save
            </Button>
          </Col>
        </Row>
      </Modal>
    </Row>
  );
};

export default ContentPage;<|MERGE_RESOLUTION|>--- conflicted
+++ resolved
@@ -161,13 +161,8 @@
     setColumnExpression(columnExpression + value);
   };
 
-<<<<<<< HEAD
   const handleChange = (value: string) => {
     setColumnExpression(value);
-=======
-  const handleChange = (e) => {
-    setColumnExpression(e.target.value);
->>>>>>> d0858787
   };
 
   const handleSearchtext = (ev: React.ChangeEvent<HTMLInputElement>) => {
@@ -209,19 +204,12 @@
   const [isModalOpen, setIsModalOpen] = useState(false);
   const showModal = async (column: any) => {
     await setColumnData(column);
-<<<<<<< HEAD
-    await setColumnName(column.column_name);
-    await setColumnDescription(column.description);
-    await setColumnExpression(column.expression);
-
-=======
     if (column.column_name) await setColumnName(column.column_name);
     else await setColumnName('calculated_column');
     if (column.description) await setColumnDescription(column.description);
     else await setColumnDescription('');
     if (column.expression) await setColumnExpression(column.expression);
     else await setColumnExpression('');
->>>>>>> d0858787
     setIsModalOpen(true);
   };
   const handleOk = () => {
@@ -293,15 +281,9 @@
       changed_on: now.toISOString(),
       column_name: columnName,
       created_on: now.toISOString(),
-<<<<<<< HEAD
       description: null,
       expression: null,
       extra: '{}',
-=======
-      description: columnDescription,
-      expression: columnExpression,
-      extra: '{"warning_markdown":null}',
->>>>>>> d0858787
       filterable: true,
       groupby: true,
       id: -1,
@@ -875,30 +857,18 @@
         <AutoComplete
           style={{ width: '100%' }}
           options={options}
-<<<<<<< HEAD
           defaultValue={columnExpression}
           filterOption
           onSelect={onSelect}
           onSearch={handleSearch}
           onChange={handleChange}
-=======
-          value={columnExpression}
-          onSelect={onSelect}
-          onSearch={handleSearch}
->>>>>>> d0858787
         >
           <TextArea
             placeholder="input here"
             className="custom"
-<<<<<<< HEAD
             value={columnExpression}
             style={{ height: 50 }}
             onKeyPress={handleKeyPress}
-=======
-            style={{ height: 50 }}
-            onKeyPress={handleKeyPress}
-            onChange={handleChange}
->>>>>>> d0858787
           />
         </AutoComplete>
         <Row justify="center" gutter={16} style={{ marginTop: '24px' }}>
