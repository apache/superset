/**
 * Licensed to the Apache Software Foundation (ASF) under one
 * or more contributor license agreements.  See the NOTICE file
 * distributed with this work for additional information
 * regarding copyright ownership.  The ASF licenses this file
 * to you under the Apache License, Version 2.0 (the
 * "License"); you may not use this file except in compliance
 * with the License.  You may obtain a copy of the License at
 *
 *   http://www.apache.org/licenses/LICENSE-2.0
 *
 * Unless required by applicable law or agreed to in writing,
 * software distributed under the License is distributed on an
 * "AS IS" BASIS, WITHOUT WARRANTIES OR CONDITIONS OF ANY
 * KIND, either express or implied.  See the License for the
 * specific language governing permissions and limitations
 * under the License.
 */
import rison from 'rison';
import { useState, useEffect, useCallback } from 'react';
import { makeApi, SupersetClient, t, JsonObject } from '@superset-ui/core';

import {
  createErrorHandler,
  getAlreadyExists,
  getPasswordsNeeded,
  hasTerminalValidation,
} from 'src/views/CRUD/utils';
import { FetchDataConfig } from 'src/components/ListView';
import { FilterValue } from 'src/components/ListView/types';
import Chart, { Slice } from 'src/types/Chart';
import copyTextToClipboard from 'src/utils/copy';
import { getClientErrorObject } from 'src/utils/getClientErrorObject';
import SupersetText from 'src/utils/textUtils';
import { FavoriteStatus, ImportResourceName, DatabaseObject } from './types';

interface ListViewResourceState<D extends object = any> {
  loading: boolean;
  collection: D[];
  count: number;
  permissions: string[];
  lastFetchDataConfig: FetchDataConfig | null;
  bulkSelectEnabled: boolean;
  lastFetched?: string;
}

const parsedErrorMessage = (
  errorMessage: Record<string, string[] | string> | string,
) => {
  if (typeof errorMessage === 'string') {
    return errorMessage;
  }
  return Object.entries(errorMessage)
    .map(([key, value]) => {
      if (Array.isArray(value)) {
        return `(${key}) ${value.join(', ')}`;
      }
      return `(${key}) ${value}`;
    })
    .join('\n');
};

export function useListViewResource<D extends object = any>(
  resource: string,
  resourceLabel: string, // resourceLabel for translations
  handleErrorMsg: (errorMsg: string) => void,
  infoEnable = true,
  defaultCollectionValue: D[] = [],
  baseFilters?: FilterValue[], // must be memoized
  initialLoadingState = true,
) {
  const [state, setState] = useState<ListViewResourceState<D>>({
    count: 0,
    collection: defaultCollectionValue,
    loading: initialLoadingState,
    lastFetchDataConfig: null,
    permissions: [],
    bulkSelectEnabled: false,
  });

  function updateState(update: Partial<ListViewResourceState<D>>) {
    setState(currentState => ({ ...currentState, ...update }));
  }

  function toggleBulkSelect() {
    updateState({ bulkSelectEnabled: !state.bulkSelectEnabled });
  }

  useEffect(() => {
    if (!infoEnable) return;
    SupersetClient.get({
      endpoint: `/api/v1/${resource}/_info?q=${rison.encode({
        keys: ['permissions'],
      })}`,
    }).then(
      ({ json: infoJson = {} }) => {
        updateState({
          permissions: infoJson.permissions,
        });
      },
      createErrorHandler(errMsg =>
        handleErrorMsg(
          t(
            'An error occurred while fetching %s info: %s',
            resourceLabel,
            errMsg,
          ),
        ),
      ),
    );
  }, []);

  function hasPerm(perm: string) {
    if (!state.permissions.length) {
      return false;
    }

    return Boolean(state.permissions.find(p => p === perm));
  }

  const fetchData = useCallback(
    ({
      pageIndex,
      pageSize,
      sortBy,
      filters: filterValues,
    }: FetchDataConfig) => {
      // set loading state, cache the last config for refreshing data.
      updateState({
        lastFetchDataConfig: {
          filters: filterValues,
          pageIndex,
          pageSize,
          sortBy,
        },
        loading: true,
      });

      const filterExps = (baseFilters || [])
        .concat(filterValues)
        .map(({ id, operator: opr, value }) => ({
          col: id,
          opr,
          value:
            value && typeof value === 'object' && 'value' in value
              ? value.value
              : value,
        }));

      const queryParams = rison.encode_uri({
        order_column: sortBy[0].id,
        order_direction: sortBy[0].desc ? 'desc' : 'asc',
        page: pageIndex,
        page_size: pageSize,
        ...(filterExps.length ? { filters: filterExps } : {}),
      });

      return SupersetClient.get({
        endpoint: `/api/v1/${resource}/?q=${queryParams}`,
      })
        .then(
          ({ json = {} }) => {
            updateState({
              collection: json.result,
              count: json.count,
              lastFetched: new Date().toISOString(),
            });
          },
          createErrorHandler(errMsg =>
            handleErrorMsg(
              t(
                'An error occurred while fetching %ss: %s',
                resourceLabel,
                errMsg,
              ),
            ),
          ),
        )
        .finally(() => {
          updateState({ loading: false });
        });
    },
    [baseFilters],
  );

  return {
    state: {
      loading: state.loading,
      resourceCount: state.count,
      resourceCollection: state.collection,
      bulkSelectEnabled: state.bulkSelectEnabled,
      lastFetched: state.lastFetched,
    },
    setResourceCollection: (update: D[]) =>
      updateState({
        collection: update,
      }),
    hasPerm,
    fetchData,
    toggleBulkSelect,
    refreshData: (provideConfig?: FetchDataConfig) => {
      if (state.lastFetchDataConfig) {
        return fetchData(state.lastFetchDataConfig);
      }
      if (provideConfig) {
        return fetchData(provideConfig);
      }
      return null;
    },
  };
}

// In the same vein as above, a hook for viewing a single instance of a resource (given id)
interface SingleViewResourceState<D extends object = any> {
  loading: boolean;
  resource: D | null;
  error: any | null;
}

export function useSingleViewResource<D extends object = any>(
  resourceName: string,
  resourceLabel: string, // resourceLabel for translations
  handleErrorMsg: (errorMsg: string) => void,
) {
  const [state, setState] = useState<SingleViewResourceState<D>>({
    loading: false,
    resource: null,
    error: null,
  });

  function updateState(update: Partial<SingleViewResourceState<D>>) {
    setState(currentState => ({ ...currentState, ...update }));
  }

  const fetchResource = useCallback(
    (resourceID: number) => {
      // Set loading state
      updateState({
        loading: true,
      });

      return SupersetClient.get({
        endpoint: `/api/v1/${resourceName}/${resourceID}`,
      })
        .then(
          ({ json = {} }) => {
            updateState({
              resource: json.result,
              error: null,
            });
            return json.result;
          },
          createErrorHandler((errMsg: Record<string, string[] | string>) => {
            handleErrorMsg(
              t(
                'An error occurred while fetching %ss: %s',
                resourceLabel,
                parsedErrorMessage(errMsg),
              ),
            );

            updateState({
              error: errMsg,
            });
          }),
        )
        .finally(() => {
          updateState({ loading: false });
        });
    },
    [handleErrorMsg, resourceName, resourceLabel],
  );

  const createResource = useCallback(
    (resource: D, hideToast = false) => {
      // Set loading state
      updateState({
        loading: true,
      });

      return SupersetClient.post({
        endpoint: `/api/v1/${resourceName}/`,
        body: JSON.stringify(resource),
        headers: { 'Content-Type': 'application/json' },
      })
        .then(
          ({ json = {} }) => {
            updateState({
              resource: { id: json.id, ...json.result },
              error: null,
            });
            return json.id;
          },
          createErrorHandler((errMsg: Record<string, string[] | string>) => {
            // we did not want toasts for db-connection-ui but did not want to disable it everywhere
            if (!hideToast) {
              handleErrorMsg(
                t(
                  'An error occurred while creating %ss: %s',
                  resourceLabel,
                  parsedErrorMessage(errMsg),
                ),
              );
            }

            updateState({
              error: errMsg,
            });
          }),
        )
        .finally(() => {
          updateState({ loading: false });
        });
    },
    [handleErrorMsg, resourceName, resourceLabel],
  );

  const updateResource = useCallback(
    (resourceID: number, resource: D, hideToast = false, setLoading = true) => {
      // Set loading state
      if (setLoading) {
        updateState({
          loading: true,
        });
      }

      return SupersetClient.put({
        endpoint: `/api/v1/${resourceName}/${resourceID}`,
        body: JSON.stringify(resource),
        headers: { 'Content-Type': 'application/json' },
      })
        .then(
          ({ json = {} }) => {
            updateState({
              resource: { ...json.result, id: json.id },
              error: null,
            });
            return json.result;
          },
          createErrorHandler(errMsg => {
            if (!hideToast) {
              handleErrorMsg(
                t(
                  'An error occurred while fetching %ss: %s',
                  resourceLabel,
                  JSON.stringify(errMsg),
                ),
              );
            }

            updateState({
              error: errMsg,
            });

            return errMsg;
          }),
        )
        .finally(() => {
          if (setLoading) {
            updateState({ loading: false });
          }
        });
    },
    [handleErrorMsg, resourceName, resourceLabel],
  );

  const clearError = () =>
    updateState({
      error: null,
    });

  return {
    state,
    setResource: (update: D) =>
      updateState({
        resource: update,
      }),
    fetchResource,
    createResource,
    updateResource,
    clearError,
  };
}

interface ImportResourceState {
  loading: boolean;
  passwordsNeeded: string[];
  alreadyExists: string[];
  failed: boolean;
}

export function useImportResource(
  resourceName: ImportResourceName,
  resourceLabel: string, // resourceLabel for translations
  handleErrorMsg: (errorMsg: string) => void,
) {
  const [state, setState] = useState<ImportResourceState>({
    loading: false,
    passwordsNeeded: [],
    alreadyExists: [],
    failed: false,
  });

  function updateState(update: Partial<ImportResourceState>) {
    setState(currentState => ({ ...currentState, ...update }));
  }

  const importResource = useCallback(
    (
      bundle: File,
      databasePasswords: Record<string, string> = {},
      overwrite = false,
    ) => {
      // Set loading state
      updateState({
        loading: true,
        failed: false,
      });

      const formData = new FormData();
      formData.append('formData', bundle);

      /* The import bundle never contains database passwords; if required
       * they should be provided by the user during import.
       */
      if (databasePasswords) {
        formData.append('passwords', JSON.stringify(databasePasswords));
      }
      /* If the imported model already exists the user needs to confirm
       * that they want to overwrite it.
       */
      if (overwrite) {
        formData.append('overwrite', 'true');
      }

      return SupersetClient.post({
        endpoint: `/api/v1/${resourceName}/import/`,
        body: formData,
        headers: { Accept: 'application/json' },
      })
        .then(() => {
          updateState({
            passwordsNeeded: [],
            alreadyExists: [],
            failed: false,
          });
          return true;
        })
        .catch(response =>
          getClientErrorObject(response).then(error => {
            updateState({
              failed: true,
            });
            if (!error.errors) {
              handleErrorMsg(
                t(
                  'An error occurred while importing %s: %s',
                  resourceLabel,
                  error.message || error.error,
                ),
              );
              return false;
            }
            if (hasTerminalValidation(error.errors)) {
              handleErrorMsg(
                t(
                  'An error occurred while importing %s: %s',
                  resourceLabel,
                  [
                    ...error.errors.map(payload => payload.message),
                    t('Please re-export your file and try importing again.'),
                  ].join('.\n'),
                ),
              );
            } else {
              updateState({
                passwordsNeeded: getPasswordsNeeded(error.errors),
                alreadyExists: getAlreadyExists(error.errors),
              });
            }
            return false;
          }),
        )
        .finally(() => {
          updateState({ loading: false });
        });
    },
    [],
  );

  return { state, importResource };
}

enum FavStarClassName {
  CHART = 'slice',
  DASHBOARD = 'Dashboard',
}

type FavoriteStatusResponse = {
  result: Array<{
    id: string;
    value: boolean;
  }>;
};

const favoriteApis = {
  chart: makeApi<Array<string | number>, FavoriteStatusResponse>({
    requestType: 'rison',
    method: 'GET',
    endpoint: '/api/v1/chart/favorite_status/',
  }),
  dashboard: makeApi<Array<string | number>, FavoriteStatusResponse>({
    requestType: 'rison',
    method: 'GET',
    endpoint: '/api/v1/dashboard/favorite_status/',
  }),
};

export function useFavoriteStatus(
  type: 'chart' | 'dashboard',
  ids: Array<string | number>,
  handleErrorMsg: (message: string) => void,
) {
  const [favoriteStatus, setFavoriteStatus] = useState<FavoriteStatus>({});

  const updateFavoriteStatus = (update: FavoriteStatus) =>
    setFavoriteStatus(currentState => ({ ...currentState, ...update }));

  useEffect(() => {
    if (!ids.length) {
      return;
    }
    favoriteApis[type](ids).then(
      ({ result }) => {
        const update = result.reduce((acc, element) => {
          acc[element.id] = element.value;
          return acc;
        }, {});
        updateFavoriteStatus(update);
      },
      createErrorHandler(errMsg =>
        handleErrorMsg(
          t('There was an error fetching the favorite status: %s', errMsg),
        ),
      ),
    );
  }, [ids, type, handleErrorMsg]);

  const saveFaveStar = useCallback(
    (id: number, isStarred: boolean) => {
      const urlSuffix = isStarred ? 'unselect' : 'select';
      SupersetClient.get({
        endpoint: `/superset/favstar/${
          type === 'chart' ? FavStarClassName.CHART : FavStarClassName.DASHBOARD
        }/${id}/${urlSuffix}/`,
      }).then(
        ({ json }) => {
          updateFavoriteStatus({
            [id]: (json as { count: number })?.count > 0,
          });
        },
        createErrorHandler(errMsg =>
          handleErrorMsg(
            t('There was an error saving the favorite status: %s', errMsg),
          ),
        ),
      );
    },
    [type],
  );

  return [saveFaveStar, favoriteStatus] as const;
}

export const useChartEditModal = (
  setCharts: (charts: Array<Chart>) => void,
  charts: Array<Chart>,
) => {
  const [sliceCurrentlyEditing, setSliceCurrentlyEditing] =
    useState<Slice | null>(null);

  function openChartEditModal(chart: Chart) {
    setSliceCurrentlyEditing({
      slice_id: chart.id,
      slice_name: chart.slice_name,
      description: chart.description,
      cache_timeout: chart.cache_timeout,
      certified_by: chart.certified_by,
      certification_details: chart.certification_details,
      is_managed_externally: chart.is_managed_externally,
    });
  }

  function closeChartEditModal() {
    setSliceCurrentlyEditing(null);
  }

  function handleChartUpdated(edits: Chart) {
    // update the chart in our state with the edited info
    const newCharts = charts.map((chart: Chart) =>
      chart.id === edits.id ? { ...chart, ...edits } : chart,
    );
    setCharts(newCharts);
  }

  return {
    sliceCurrentlyEditing,
    handleChartUpdated,
    openChartEditModal,
    closeChartEditModal,
  };
};

export const copyQueryLink = (
  id: number,
  addDangerToast: (arg0: string) => void,
  addSuccessToast: (arg0: string) => void,
) => {
  copyTextToClipboard(() =>
    Promise.resolve(
      `${window.location.origin}/superset/sqllab?savedQueryId=${id}`,
    ),
  )
    .then(() => {
      addSuccessToast(t('Link Copied!'));
    })
    .catch(() => {
      addDangerToast(t('Sorry, your browser does not support copying.'));
    });
};

export const getDatabaseImages = () => SupersetText.DB_IMAGES;

export const getConnectionAlert = () => SupersetText.DB_CONNECTION_ALERTS;
export const getDatabaseDocumentationLinks = () =>
  SupersetText.DB_CONNECTION_DOC_LINKS;

export const testDatabaseConnection = (
  connection: DatabaseObject,
  handleErrorMsg: (errorMsg: string) => void,
  addSuccessToast: (arg0: string) => void,
) => {
  SupersetClient.post({
    endpoint: 'api/v1/database/test_connection/',
    body: JSON.stringify(connection),
    headers: { 'Content-Type': 'application/json' },
  }).then(
    () => {
      addSuccessToast(t('Connection looks good!'));
    },
    createErrorHandler((errMsg: Record<string, string[] | string> | string) => {
      handleErrorMsg(t('ERROR: %s', parsedErrorMessage(errMsg)));
    }),
  );
};

export function useAvailableDatabases() {
  const [availableDbs, setAvailableDbs] = useState<JsonObject | null>(null);

  const getAvailable = useCallback(() => {
    SupersetClient.get({
      endpoint: `/api/v1/database/available/`,
    }).then(({ json }) => {
      setAvailableDbs(json);
    });
  }, [setAvailableDbs]);

  return [availableDbs, getAvailable] as const;
}

const transformDB = (db: Partial<DatabaseObject> | null) => {
  if (db && Array.isArray(db?.catalog)) {
    return {
      ...db,
      catalog: Object.assign(
        {},
        ...db.catalog.map((x: { name: string; value: string }) => ({
          [x.name]: x.value,
        })),
      ),
    };
  }
  return db;
};

export function useDatabaseValidation() {
  const [validationErrors, setValidationErrors] = useState<JsonObject | null>(
    null,
  );
  const getValidation = useCallback(
    (database: Partial<DatabaseObject> | null, onCreate = false) =>
      SupersetClient.post({
        endpoint: '/api/v1/database/validate_parameters/',
        body: JSON.stringify(transformDB(database)),
        headers: { 'Content-Type': 'application/json' },
      })
        .then(() => {
          setValidationErrors(null);
        })
        // eslint-disable-next-line consistent-return
        .catch(e => {
          if (typeof e.json === 'function') {
            return e.json().then(({ errors = [] }: JsonObject) => {
              const parsedErrors = errors
                .filter((error: { error_type: string }) => {
                  const skipValidationError = ![
                    'CONNECTION_MISSING_PARAMETERS_ERROR',
                    'CONNECTION_ACCESS_DENIED_ERROR',
                  ].includes(error.error_type);
                  return skipValidationError || onCreate;
                })
                .reduce(
                  (
                    obj: {},
                    {
                      error_type,
                      extra,
                      message,
                    }: {
                      error_type: string;
                      extra: {
                        invalid?: string[];
                        missing?: string[];
                        name: string;
                        catalog: {
                          name: string;
                          url: string;
                          idx: number;
                        };
                        issue_codes?: {
                          code?: number;
                          message?: string;
                        }[];
                      };
                      message: string;
                    },
                  ) => {
                    if (extra.catalog) {
                      if (extra.catalog.name) {
                        return {
                          ...obj,
                          error_type,
                          [extra.catalog.idx]: {
                            name: message,
                          },
                        };
                      }
                      if (extra.catalog.url) {
                        return {
                          ...obj,
                          error_type,
                          [extra.catalog.idx]: {
                            url: message,
                          },
                        };
                      }

                      return {
                        ...obj,
                        error_type,
                        [extra.catalog.idx]: {
                          name: message,
                          url: message,
                        },
                      };
                    }
                    // if extra.invalid doesn't exist then the
                    // error can't be mapped to a parameter
                    // so leave it alone
                    if (extra.invalid) {
                      return {
                        ...obj,
                        [extra.invalid[0]]: message,
                        error_type,
                      };
                    }
                    if (extra.missing) {
                      return {
                        ...obj,
                        error_type,
                        ...Object.assign(
                          {},
                          ...extra.missing.map(field => ({
                            [field]: 'This is a required field',
                          })),
                        ),
                      };
                    }
                    if (extra.issue_codes?.length) {
                      return {
                        ...obj,
                        error_type,
                        description: message || extra.issue_codes[0]?.message,
                      };
                    }

                    return obj;
                  },
                  {},
                );
              setValidationErrors(parsedErrors);
              return parsedErrors;
            });
          }
          // eslint-disable-next-line no-console
          console.error(e);
        }),
    [setValidationErrors],
  );

  return [validationErrors, getValidation, setValidationErrors] as const;
}

<<<<<<< HEAD
export type ObjectTagType = {
  changed_on: number;
  created_by?: any;
  creator: string;
  id: number;
  name: string;
  type: string;
  url: string;
};

export interface ObjectTagsState {
  objects?: ObjectTagType[];
  objectType: string;
  objectId: number;
  includeTypes?: boolean;
  handleErrorMsg: (message: string) => void;
  tags?: any;
  types?: string;
}

// 🚧 Call will look like this 🚧
// const { fetchTags, fetchSuggestions, deleteTag, addTag, fetchObjects, state } =
//   useObjectTags({ objectType: 'chart', objectId: 1 }, addDangerToast);

export const useObjectTags = (
  { objectType, objectId, includeTypes = false }: Partial<ObjectTagsState>,
  handleErrorMsg: (message: string) => void,
  // tags?: any,
  types?: string,
  // objects?: any,
) => {
  const [state, setState] = useState<Partial<ObjectTagsState>>({
    objects: [],
    objectType,
    objectId,
    includeTypes,
    tags: [],
    types,
  });

  console.log('findme hook state', state.tags);

  const updateState = (update: Partial<ObjectTagsState>) => {
    console.log('findme update', update);
    setState(currentState => ({ ...currentState, ...update }));
  };

  const fetchTags = () => {
    if (objectType === undefined || objectId === undefined) {
      throw new Error('Need to specify objectType and objectId');
    }
    SupersetClient.get({ endpoint: `/tagview/tags/${objectType}/${objectId}/` })
      .then(({ json }) => {
        // json.forEach((tag: { id: number; name: string }) => {
        //   console.log('findme com', tag);
        //   updateState({ tags:  });
        // });
        const filteredJson = json.filter(
          (tag: { id: number; name: string }) => tag.name.indexOf(':') === -1,
        );
        updateState({ tags: filteredJson });
      })
      .catch(response => handleErrorMsg(response));
  };

  const fetchSuggestions = () => {
    SupersetClient.get({ endpoint: '/tagview/tags/suggestions/' })
      .then(
        ({ json }) =>
          new Promise(() =>
            json.filter(
              (tag: { id: number; name: string }) =>
                tag.name.indexOf(':') === -1 || includeTypes,
            ),
          ),
      )
      .catch(response => handleErrorMsg(response));
  };

  const deleteTag = (removedTag: string) => {
    if (objectType === undefined || objectId === undefined) {
      throw new Error('Need to specify objectType and objectId');
    }
    SupersetClient.delete({
      endpoint: `/tagview/tags/${objectType}/${objectId}/`,
      body: JSON.stringify([removedTag]),
      parseMethod: 'text',
    })
      .then(({ text }) => new Promise(() => text))
      .catch(response => handleErrorMsg(response));
  };

  const addTag = (newTag: { id: number; name: string }) => {
    if (objectType === undefined || objectId === undefined) {
      throw new Error('Need to specify objectType and objectId');
    }
    SupersetClient.post({
      endpoint: `/tagview/tags/${objectType}/${objectId}/`,
      body: JSON.stringify([newTag.name]),
      parseMethod: 'text',
    })
      .then(({ text }) => new Promise(() => text))
      .catch(response => handleErrorMsg(response));
  };

  const fetchObjects = (tags = '') => {
    let url = `/tagview/tagged_objects/?tags=${tags}`;
    if (types) {
      url += `&types=${types}`;
    }
    SupersetClient.get({ endpoint: url })
      .then(({ json = [] }) => {
        updateState({ objects: json as ObjectTagType[] });
        console.log('findme home json', json, state.objects);
        return json;
      })
      .catch(response => handleErrorMsg(response));
  };

  return {
    state: {
      objects: state.objects,
      objectType: state.objectType,
      objectId: state.objectId,
      includeTypes: state.includeTypes,
      tags: state.tags,
      types: state.types,
    },
    fetchTags,
    fetchSuggestions,
    deleteTag,
    addTag,
    fetchObjects,
  };
=======
export const reportSelector = (
  state: Record<string, any>,
  resourceType: string,
  resourceId?: number,
) => {
  if (resourceId) {
    return state.reports[resourceType]?.[resourceId];
  }
  return {};
>>>>>>> 53993652
};<|MERGE_RESOLUTION|>--- conflicted
+++ resolved
@@ -811,7 +811,6 @@
   return [validationErrors, getValidation, setValidationErrors] as const;
 }
 
-<<<<<<< HEAD
 export type ObjectTagType = {
   changed_on: number;
   created_by?: any;
@@ -946,7 +945,8 @@
     addTag,
     fetchObjects,
   };
-=======
+};
+
 export const reportSelector = (
   state: Record<string, any>,
   resourceType: string,
@@ -956,5 +956,4 @@
     return state.reports[resourceType]?.[resourceId];
   }
   return {};
->>>>>>> 53993652
 };