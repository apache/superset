--- conflicted
+++ resolved
@@ -557,11 +557,11 @@
           { label: t('No'), value: false },
         ],
       },
-<<<<<<< HEAD
     ] as Filters;
     if (isFeatureEnabled(FeatureFlag.TAGGING_SYSTEM)) {
       filters_list.push({
         Header: t('Tags'),
+        key: 'tags',
         id: 'tags',
         input: 'select',
         operator: FilterOperator.chartTags,
@@ -571,24 +571,13 @@
     }
     filters_list.push({
       Header: t('Search'),
+      key: 'search',
       id: 'dashboard_title',
       input: 'search',
       operator: FilterOperator.titleOrSlug,
     });
     return filters_list;
   }, [addDangerToast, favoritesFilter, props.user]);
-=======
-      {
-        Header: t('Search'),
-        key: 'search',
-        id: 'dashboard_title',
-        input: 'search',
-        operator: FilterOperator.titleOrSlug,
-      },
-    ],
-    [addDangerToast, favoritesFilter, props.user],
-  );
->>>>>>> a642d126
 
   const sortTypes = [
     {
