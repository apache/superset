--- conflicted
+++ resolved
@@ -25,66 +25,14 @@
 import { useSelector } from 'react-redux';
 import { UserWithPermissionsAndRoles } from 'src/types/bootstrapTypes';
 import LanguagePicker from './LanguagePicker';
-<<<<<<< HEAD
-import { NavBarProps, MenuObjectProps } from './Menu';
+import DatabaseModal from '../CRUD/data/database/DatabaseModal';
 import { checkUploadExtensions } from '../CRUD/utils';
-
-export const dropdownItems: MenuObjectProps[] = [
-  {
-    label: t('Data'),
-    icon: 'fa-database',
-    childs: [
-      {
-        icon: 'fa-upload',
-        label: t('Upload a CSV'),
-        name: 'Upload a CSV',
-        url: '/csvtodatabaseview/form',
-      },
-      {
-        icon: 'fa-upload',
-        label: t('Upload a Columnar File'),
-        name: 'Upload a Columnar file',
-        url: '/columnartodatabaseview/form',
-      },
-      {
-        icon: 'fa-upload',
-        label: t('Upload Excel'),
-        name: 'Upload Excel',
-        url: '/exceltodatabaseview/form',
-      },
-    ],
-  },
-  {
-    label: t('SQL query'),
-    url: '/superset/sqllab?new=true',
-    icon: 'fa-fw fa-search',
-    perm: 'can_sqllab',
-    view: 'Superset',
-  },
-  {
-    label: t('Chart'),
-    url: '/chart/add',
-    icon: 'fa-fw fa-bar-chart',
-    perm: 'can_write',
-    view: 'Chart',
-  },
-  {
-    label: t('Dashboard'),
-    url: '/dashboard/new',
-    icon: 'fa-fw fa-dashboard',
-    perm: 'can_write',
-    view: 'Dashboard',
-  },
-];
-=======
-import DatabaseModal from '../CRUD/data/database/DatabaseModal';
 import {
   ExtentionConfigs,
   GlobalMenuDataOptions,
   RightMenuProps,
 } from './types';
 import { MenuObjectProps } from './Menu';
->>>>>>> 420a63f3
 
 const versionInfoStyles = (theme: SupersetTheme) => css`
   padding: ${theme.gridUnit * 1.5}px ${theme.gridUnit * 4}px
@@ -115,23 +63,6 @@
 
 const { SubMenu } = Menu;
 
-<<<<<<< HEAD
-interface ExtentionConfigs {
-  CSV_EXTENSIONS: Array<any>;
-  COLUMNAR_EXTENSIONS: Array<any>;
-  EXCEL_EXTENSIONS: Array<any>;
-  ALLOWED_EXTENSIONS: Array<any>;
-}
-
-interface RightMenuProps {
-  align: 'flex-start' | 'flex-end';
-  settings: MenuObjectProps[];
-  navbarRight: NavBarProps;
-  isFrontendRoute: (path?: string) => boolean;
-}
-
-=======
->>>>>>> 420a63f3
 const RightMenu = ({
   align,
   settings,
@@ -145,22 +76,12 @@
     CSV_EXTENSIONS,
     COLUMNAR_EXTENSIONS,
     EXCEL_EXTENSIONS,
-<<<<<<< HEAD
     ALLOWED_EXTENSIONS,
-  } = useSelector<any, ExtentionConfigs>(state => state.common.conf);
-  // if user has any of these roles the dropdown will appear
-  const configMap = {
-    'Upload a CSV': CSV_EXTENSIONS,
-    'Upload a Columnar file': COLUMNAR_EXTENSIONS,
-    'Upload Excel': EXCEL_EXTENSIONS,
-  };
-=======
     HAS_GSHEETS_INSTALLED,
   } = useSelector<any, ExtentionConfigs>(state => state.common.conf);
 
   const [showModal, setShowModal] = useState<boolean>(false);
   const [engine, setEngine] = useState<string>('');
->>>>>>> 420a63f3
   const canSql = findPermission('can_sqllab', 'Superset', roles);
   const canDashboard = findPermission('can_write', 'Dashboard', roles);
   const canChart = findPermission('can_write', 'Chart', roles);
@@ -230,8 +151,6 @@
     </>
   );
 
-<<<<<<< HEAD
-=======
   const handleMenuSelection = (itemChose: any) => {
     if (itemChose.key === GlobalMenuDataOptions.DB_CONNECTION) {
       setShowModal(true);
@@ -246,7 +165,6 @@
     setShowModal(false);
   };
 
->>>>>>> 420a63f3
   return (
     <StyledDiv align={align}>
       <DatabaseModal
@@ -271,20 +189,10 @@
                     className="data-menu"
                     title={menuIconAndLabel(menu)}
                   >
-<<<<<<< HEAD
-                    {menu.childs.map(item =>
+                    {menu.childs.map((item, idx) =>
                       typeof item !== 'string' &&
                       item.name &&
-                      checkUploadExtensions(
-                        configMap[item.name],
-                        ALLOWED_EXTENSIONS,
-                      ) ? (
-                        <Menu.Item key={item.name}>
-                          <a href={item.url}> {item.label} </a>
-                        </Menu.Item>
-=======
-                    {menu.childs.map((item, idx) =>
-                      typeof item !== 'string' && item.name && item.perm ? (
+                      checkUploadExtensions(item.perm, ALLOWED_EXTENSIONS) ? (
                         <>
                           {idx === 2 && <Menu.Divider />}
                           <Menu.Item key={item.name}>
@@ -295,7 +203,6 @@
                             )}
                           </Menu.Item>
                         </>
->>>>>>> 420a63f3
                       ) : null,
                     )}
                   </SubMenu>
