/**
 * Licensed to the Apache Software Foundation (ASF) under one
 * or more contributor license agreements.  See the NOTICE file
 * distributed with this work for additional information
 * regarding copyright ownership.  The ASF licenses this file
 * to you under the Apache License, Version 2.0 (the
 * 'License'); you may not use this file except in compliance
 * with the License.  You may obtain a copy of the License at
 *
 *   http://www.apache.org/licenses/LICENSE-2.0
 *
 * Unless required by applicable law or agreed to in writing,
 * software distributed under the License is distributed on an
 * 'AS IS' BASIS, WITHOUT WARRANTIES OR CONDITIONS OF ANY
 * KIND, either express or implied.  See the License for the
 * specific language governing permissions and limitations
 * under the License.
 */
import { JsonObject, QueryFormData, SupersetClient } from '@superset-ui/core';
import rison from 'rison';
import { isEmpty } from 'lodash';
import { getClientErrorObject } from './getClientErrorObject';
import {
  RESERVED_CHART_URL_PARAMS,
  RESERVED_DASHBOARD_URL_PARAMS,
  URL_PARAMS,
} from '../constants';
import { getActiveFilters } from '../dashboard/util/activeDashboardFilters';
import serializeActiveFilterValues from '../dashboard/util/serializeActiveFilterValues';

export type UrlParamType = 'string' | 'number' | 'boolean' | 'object' | 'rison';
export type UrlParam = typeof URL_PARAMS[keyof typeof URL_PARAMS];
export function getUrlParam(
  param: UrlParam & { type: 'string' },
): string | null;
export function getUrlParam(
  param: UrlParam & { type: 'number' },
): number | null;
export function getUrlParam(
  param: UrlParam & { type: 'boolean' },
): boolean | null;
export function getUrlParam(
  param: UrlParam & { type: 'object' },
): object | null;
export function getUrlParam(param: UrlParam & { type: 'rison' }): object | null;
export function getUrlParam(
  param: UrlParam & { type: 'rison | string' },
): string | object | null;
export function getUrlParam({ name, type }: UrlParam): unknown {
  const urlParam = new URLSearchParams(window.location.search).get(name);
  switch (type) {
    case 'number':
      if (!urlParam) {
        return null;
      }
      if (urlParam === 'true') {
        return 1;
      }
      if (urlParam === 'false') {
        return 0;
      }
      if (!Number.isNaN(Number(urlParam))) {
        return Number(urlParam);
      }
      return null;
    case 'object':
      if (!urlParam) {
        return null;
      }
      return JSON.parse(urlParam);
    case 'boolean':
      if (!urlParam) {
        return null;
      }
      return urlParam !== 'false' && urlParam !== '0';
    case 'rison':
      if (!urlParam) {
        return null;
      }
      try {
        return rison.decode(urlParam);
      } catch {
        return urlParam;
      }
    default:
      return urlParam;
  }
}

function getUrlParams(excludedParams: string[]): URLSearchParams {
  const urlParams = new URLSearchParams();
  const currentParams = new URLSearchParams(window.location.search);
  currentParams.forEach((value, key) => {
    if (!excludedParams.includes(key)) urlParams.append(key, value);
  });
  return urlParams;
}

type UrlParamEntries = [string, string][];

function getUrlParamEntries(urlParams: URLSearchParams): UrlParamEntries {
  const urlEntries: [string, string][] = [];
  urlParams.forEach((value, key) => urlEntries.push([key, value]));
  return urlEntries;
}

function getChartUrlParams(excludedUrlParams?: string[]): UrlParamEntries {
  const excludedParams = excludedUrlParams || RESERVED_CHART_URL_PARAMS;
  const urlParams = getUrlParams(excludedParams);
  const filterBoxFilters = getActiveFilters();
  if (
    !isEmpty(filterBoxFilters) &&
    !excludedParams.includes(URL_PARAMS.preselectFilters.name)
  )
    urlParams.append(
      URL_PARAMS.preselectFilters.name,
      JSON.stringify(serializeActiveFilterValues(getActiveFilters())),
    );
  return getUrlParamEntries(urlParams);
}

function getDashboardUrlParams(): UrlParamEntries {
  const urlParams = getUrlParams(RESERVED_DASHBOARD_URL_PARAMS);
  const filterBoxFilters = getActiveFilters();
  if (!isEmpty(filterBoxFilters))
    urlParams.append(
      URL_PARAMS.preselectFilters.name,
      JSON.stringify(serializeActiveFilterValues(getActiveFilters())),
    );
  return getUrlParamEntries(urlParams);
}

function getPermalink(endpoint: string, jsonPayload: JsonObject) {
  return SupersetClient.post({
    endpoint,
    jsonPayload,
  })
    .then(result => result.json.url as string)
    .catch(response =>
      // @ts-ignore
      getClientErrorObject(response).then(({ error, statusText }) =>
        Promise.reject(error || statusText),
      ),
    );
}

export function getChartPermalink(
  formData: Pick<QueryFormData, 'datasource'>,
  excludedUrlParams?: string[],
) {
  return getPermalink('/api/v1/explore/permalink', {
    formData,
    urlParams: getChartUrlParams(excludedUrlParams),
  });
}

<<<<<<< HEAD
export function getDashboardPermalink(
  dashboardId: string,
  filterState: JsonObject,
  hash?: string,
) {
=======
export function getDashboardPermalink({
  dashboardId,
  filterState,
  hash, // the anchor part of the link which corresponds to the tab/chart id
}: {
  dashboardId: string | number;
  filterState: JsonObject;
  hash?: string;
}) {
>>>>>>> 16654034
  // only encode filter box state if non-empty
  return getPermalink(`/api/v1/dashboard/${dashboardId}/permalink`, {
    filterState,
    urlParams: getDashboardUrlParams(),
    hash,
  });
}<|MERGE_RESOLUTION|>--- conflicted
+++ resolved
@@ -154,13 +154,6 @@
   });
 }
 
-<<<<<<< HEAD
-export function getDashboardPermalink(
-  dashboardId: string,
-  filterState: JsonObject,
-  hash?: string,
-) {
-=======
 export function getDashboardPermalink({
   dashboardId,
   filterState,
@@ -170,7 +163,6 @@
   filterState: JsonObject;
   hash?: string;
 }) {
->>>>>>> 16654034
   // only encode filter box state if non-empty
   return getPermalink(`/api/v1/dashboard/${dashboardId}/permalink`, {
     filterState,
