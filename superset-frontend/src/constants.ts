/**
 * Licensed to the Apache Software Foundation (ASF) under one
 * or more contributor license agreements.  See the NOTICE file
 * distributed with this work for additional information
 * regarding copyright ownership.  The ASF licenses this file
 * to you under the Apache License, Version 2.0 (the
 * "License"); you may not use this file except in compliance
 * with the License.  You may obtain a copy of the License at
 *
 *   http://www.apache.org/licenses/LICENSE-2.0
 *
 * Unless required by applicable law or agreed to in writing,
 * software distributed under the License is distributed on an
 * "AS IS" BASIS, WITHOUT WARRANTIES OR CONDITIONS OF ANY
 * KIND, either express or implied.  See the License for the
 * specific language governing permissions and limitations
 * under the License.
 */
import { DEFAULT_D3_FORMAT, DEFAULT_D3_TIME_FORMAT } from '@superset-ui/core';
import { BootstrapData, CommonBootstrapData } from './types/bootstrapTypes';

export const DATETIME_WITH_TIME_ZONE = 'YYYY-MM-DD HH:mm:ssZ';
export const TIME_WITH_MS = 'HH:mm:ss.SSS';

export const URL_PARAMS = {
  standalone: {
    name: 'standalone',
    type: 'number',
  },
  uiConfig: {
    name: 'uiConfig',
    type: 'number',
  },
  preselectFilters: {
    name: 'preselect_filters',
    type: 'object',
  },
  nativeFilters: {
    name: 'native_filters',
    type: 'rison',
  },
  nativeFiltersKey: {
    name: 'native_filters_key',
    type: 'string',
  },
  showFilters: {
    name: 'show_filters',
    type: 'boolean',
  },
  expandFilters: {
    name: 'expand_filters',
    type: 'boolean',
  },
  formDataKey: {
    name: 'form_data_key',
    type: 'string',
  },
  sliceId: {
    name: 'slice_id',
    type: 'number',
  },
  datasourceId: {
    name: 'datasource_id',
    type: 'string',
  },
  datasetId: {
    name: 'dataset_id',
    type: 'string',
  },
  datasourceType: {
    name: 'datasource_type',
    type: 'string',
  },
  dashboardId: {
    name: 'dashboard_id',
    type: 'string',
  },
  force: {
    name: 'force',
    type: 'boolean',
  },
  permalinkKey: {
    name: 'permalink_key',
    type: 'string',
  },
  vizType: {
    name: 'viz_type',
    type: 'string',
  },
  showDatabaseModal: {
    name: 'show_database_modal',
    type: 'boolean',
  },
  saveAction: {
    name: 'save_action',
    type: 'string',
  },
  dashboardPageId: {
    name: 'dashboard_page_id',
    type: 'string',
  },
  dashboardFocusedChart: {
    name: 'focused_chart',
    type: 'number',
  },
  editMode: {
    name: 'edit',
    type: 'boolean',
  },
} as const;

export const RESERVED_CHART_URL_PARAMS: string[] = [
  URL_PARAMS.formDataKey.name,
  URL_PARAMS.sliceId.name,
  URL_PARAMS.datasourceId.name,
  URL_PARAMS.datasourceType.name,
  URL_PARAMS.datasetId.name,
];
export const RESERVED_DASHBOARD_URL_PARAMS: string[] = [
  URL_PARAMS.nativeFilters.name,
  URL_PARAMS.nativeFiltersKey.name,
  URL_PARAMS.permalinkKey.name,
  URL_PARAMS.preselectFilters.name,
  URL_PARAMS.editMode.name,
];

export const DEFAULT_COMMON_BOOTSTRAP_DATA: CommonBootstrapData = {
  application_root: '/',
  static_assets_prefix: '',
  conf: {},
  locale: 'en',
  feature_flags: {},
  language_pack: {
    domain: 'superset',
    locale_data: {
      superset: {
        '': {
          domain: 'superset',
          lang: 'en',
          plural_forms: '',
        },
      },
    },
  },
  extra_categorical_color_schemes: [],
  extra_sequential_color_schemes: [],
  theme: {
    default: {},
    dark: {},
  },
  menu_data: {
    menu: [],
    brand: {
      path: '',
      icon: '',
      alt: '',
      tooltip: '',
      text: '',
    },
    navbar_right: {
      show_watermark: true,
      languages: {},
      show_language_picker: true,
      user_is_anonymous: false,
      user_info_url: '',
      user_login_url: '',
      user_logout_url: '',
      locale: '',
    },
    settings: [],
    environment_tag: {
      text: '',
      color: '',
    },
  },
  d3_format: DEFAULT_D3_FORMAT,
  d3_time_format: DEFAULT_D3_TIME_FORMAT,
  pdf_compression_level: 'MEDIUM',
};

export const DEFAULT_BOOTSTRAP_DATA: BootstrapData = {
  common: DEFAULT_COMMON_BOOTSTRAP_DATA,
};

export enum FilterPlugins {
  Select = 'filter_select',
  Range = 'filter_range',
  Time = 'filter_time',
  TimeColumn = 'filter_timecolumn',
  TimeGrain = 'filter_timegrain',
}

export enum Actions {
  CREATE = 'create',
  UPDATE = 'update',
}

<<<<<<< HEAD
export const rtlLanguages = [
  'ar',
  'fa',
  'he',
  'iw',
  'sd',
  'dv',
  'ps',
  'ug',
  'ur',
  'yi',
];
=======
/**
 * Default threshold for CSV streaming export.
 * Exports with row counts >= this value will use streaming with progress tracking.
 * Exports with row counts < this value will use traditional download.
 */
export const DEFAULT_CSV_STREAMING_ROW_THRESHOLD = 100000;
>>>>>>> 1127374e
<|MERGE_RESOLUTION|>--- conflicted
+++ resolved
@@ -195,7 +195,6 @@
   UPDATE = 'update',
 }
 
-<<<<<<< HEAD
 export const rtlLanguages = [
   'ar',
   'fa',
@@ -208,11 +207,10 @@
   'ur',
   'yi',
 ];
-=======
+
 /**
  * Default threshold for CSV streaming export.
  * Exports with row counts >= this value will use streaming with progress tracking.
  * Exports with row counts < this value will use traditional download.
  */
-export const DEFAULT_CSV_STREAMING_ROW_THRESHOLD = 100000;
->>>>>>> 1127374e
+export const DEFAULT_CSV_STREAMING_ROW_THRESHOLD = 100000;