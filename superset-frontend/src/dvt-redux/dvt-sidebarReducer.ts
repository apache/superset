--- conflicted
+++ resolved
@@ -42,20 +42,19 @@
     search: string;
   };
 
-<<<<<<< HEAD
   datasets: {
     owner: string;
     database: string;
     schema: string;
     type: string;
     certified: string;
-=======
+  };
+
   chartAdd: {
     dataset: string;
     recommended_tags: string;
     category: string;
     tags: string;
->>>>>>> fd38149f
   };
 }
 
@@ -69,34 +68,29 @@
     favorite: '',
     certified: '',
   },
-
   alerts: {
     createdBy: '',
     owner: '',
     status: '',
     search: '',
   },
-
   connection: {
     expose_in_sqllab: '',
     allow_run_async: '',
     search: '',
   },
-<<<<<<< HEAD
   datasets: {
     owner: '',
     database: '',
     schema: '',
     type: '',
     certified: '',
-=======
-
+  },
   chartAdd: {
     dataset: '',
     recommended_tags: '',
     category: '',
     tags: '',
->>>>>>> fd38149f
   },
 };
 
@@ -134,7 +128,6 @@
         ...action.payload.connection,
       },
     }),
-<<<<<<< HEAD
     dvtSidebarDatasetsSetProperty: (
       state,
       action: PayloadAction<{ datasets: DvtSidebarState['datasets'] }>,
@@ -143,7 +136,8 @@
       datasets: {
         ...state.datasets,
         ...action.payload.datasets,
-=======
+      },
+    }),
     dvtSidebarChartAddSetProperty: (
       state,
       action: PayloadAction<{ chartAdd: DvtSidebarState['chartAdd'] }>,
@@ -152,7 +146,6 @@
       chartAdd: {
         ...state.connection,
         ...action.payload.chartAdd,
->>>>>>> fd38149f
       },
     }),
   },
@@ -162,11 +155,8 @@
   dvtSidebarReportsSetProperty,
   dvtSidebarAlertsSetProperty,
   dvtSidebarConnectionSetProperty,
-<<<<<<< HEAD
   dvtSidebarDatasetsSetProperty,
-=======
   dvtSidebarChartAddSetProperty,
->>>>>>> fd38149f
 } = dvtSidebarSlice.actions;
 
 export default dvtSidebarSlice.reducer;