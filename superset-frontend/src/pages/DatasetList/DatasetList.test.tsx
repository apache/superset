--- conflicted
+++ resolved
@@ -34,10 +34,6 @@
 import DatasetList from 'src/pages/DatasetList';
 import ListView from 'src/components/ListView';
 import Button from 'src/components/Button';
-<<<<<<< HEAD
-import Checkbox from 'src/components/Checkbox';
-=======
->>>>>>> 3b198ab6
 import waitForComponentToPaint from 'spec/helpers/waitForComponentToPaint';
 import SubMenu from 'src/features/home/SubMenu';
 import * as reactRedux from 'react-redux';
@@ -156,11 +152,7 @@
       button.props().onClick();
     });
     await waitForComponentToPaint(wrapper);
-<<<<<<< HEAD
-    expect(wrapper.find(Checkbox)).toHaveLength(
-=======
     expect(wrapper.find('[type="checkbox"]')).toHaveLength(
->>>>>>> 3b198ab6
       mockdatasets.length + 1, // 1 for each row and 1 for select all
     );
   });
@@ -182,11 +174,7 @@
 
     // Virtual Selected
     act(() => {
-<<<<<<< HEAD
-      wrapper.find(Checkbox).at(1).props().onChange(checkedEvent);
-=======
       wrapper.find('[type="checkbox"]').at(1).props().onChange(checkedEvent);
->>>>>>> 3b198ab6
     });
     await waitForComponentToPaint(wrapper);
     expect(
@@ -195,13 +183,8 @@
 
     // Physical Selected
     act(() => {
-<<<<<<< HEAD
-      wrapper.find(Checkbox).at(1).props().onChange(uncheckedEvent);
-      wrapper.find(Checkbox).at(2).props().onChange(checkedEvent);
-=======
       wrapper.find('[type="checkbox"]').at(1).props().onChange(uncheckedEvent);
       wrapper.find('[type="checkbox"]').at(2).props().onChange(checkedEvent);
->>>>>>> 3b198ab6
     });
     await waitForComponentToPaint(wrapper);
     expect(
@@ -210,11 +193,7 @@
 
     // All Selected
     act(() => {
-<<<<<<< HEAD
-      wrapper.find(Checkbox).at(0).props().onChange(checkedEvent);
-=======
       wrapper.find('[type="checkbox"]').at(0).props().onChange(checkedEvent);
->>>>>>> 3b198ab6
     });
     await waitForComponentToPaint(wrapper);
     expect(
