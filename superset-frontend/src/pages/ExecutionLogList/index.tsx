/**
 * Licensed to the Apache Software Foundation (ASF) under one
 * or more contributor license agreements.  See the NOTICE file
 * distributed with this work for additional information
 * regarding copyright ownership.  The ASF licenses this file
 * to you under the Apache License, Version 2.0 (the
 * "License"); you may not use this file except in compliance
 * with the License.  You may obtain a copy of the License at
 *
 *   http://www.apache.org/licenses/LICENSE-2.0
 *
 * Unless required by applicable law or agreed to in writing,
 * software distributed under the License is distributed on an
 * "AS IS" BASIS, WITHOUT WARRANTIES OR CONDITIONS OF ANY
 * KIND, either express or implied.  See the License for the
 * specific language governing permissions and limitations
 * under the License.
 */

import { css, styled, t } from '@superset-ui/core';
import dayjs from 'dayjs';
import { useEffect, useMemo } from 'react';
import { Link, useParams } from 'react-router-dom';
import ListView from 'src/components/ListView';
import { Tooltip } from 'src/components/Tooltip';
import SubMenu from 'src/features/home/SubMenu';
import withToasts from 'src/components/MessageToasts/withToasts';
import { fDuration } from 'src/utils/dates';
import AlertStatusIcon from 'src/features/alerts/components/AlertStatusIcon';
import {
  useListViewResource,
  useSingleViewResource,
} from 'src/views/CRUD/hooks';
import { AlertObject, LogObject } from 'src/features/alerts/types';
import { AnnotationObject } from 'src/features/annotations/types';

const PAGE_SIZE = 25;

const StyledHeader = styled.div`
  ${({ theme }) => css`
    display: flex;
    flex-direction: row;

    a,
    Link {
      margin-left: ${theme.gridUnit * 4}px;
      font-size: ${theme.typography.sizes.s};
      font-weight: ${theme.typography.weights.normal};
      text-decoration: underline;
    }
  `}
`;

interface ExecutionLogProps {
  addDangerToast: (msg: string) => void;
  addSuccessToast: (msg: string) => void;
  isReportEnabled: boolean;
}

function ExecutionLog({
  addDangerToast,
  addSuccessToast,
  isReportEnabled,
}: ExecutionLogProps) {
  const { alertId }: any = useParams();
  const {
    state: { loading, resourceCount: logCount, resourceCollection: logs },
    fetchData,
  } = useListViewResource<LogObject>(
    `report/${alertId}/log`,
    t('log'),
    addDangerToast,
    false,
  );
  const {
    state: { loading: alertLoading, resource: alertResource },
    fetchResource,
  } = useSingleViewResource<AlertObject>(
    'report',
    t('reports'),
    addDangerToast,
  );

  useEffect(() => {
    if (alertId !== null && !alertLoading) {
      fetchResource(alertId);
    }
  }, [alertId]);

  const initialSort = [{ id: 'start_dttm', desc: true }];
  const columns = useMemo(
    () => [
      {
        Cell: ({
          row: {
            original: { state },
          },
        }: any) => (
          <AlertStatusIcon state={state} isReportEnabled={isReportEnabled} />
        ),
        accessor: 'state',
        Header: t('State'),
        size: 'xs',
        disableSortBy: true,
      },
      {
        Cell: ({
          row: {
            original: { uuid: executionId },
          },
        }: any) => (executionId ? executionId.slice(0, 6) : 'none'),
        accessor: 'uuid',
        Header: t('Execution ID'),
        size: 'xs',
        disableSortBy: true,
      },
      {
        Cell: ({
          row: {
            original: { scheduled_dttm: scheduledDttm },
          },
        }: any) =>
          dayjs(new Date(scheduledDttm)).format('YYYY-MM-DD hh:mm:ss a'),
        accessor: 'scheduled_dttm',
        Header: t('Scheduled at (UTC)'),
      },
      {
        Cell: ({
          row: {
            original: { start_dttm: startDttm },
          },
<<<<<<< HEAD
        }: any) => dayjs(new Date(startDttm)).format('YYYY-MM-DD hh:mm:ss a'),
=======
        }: {
          row: { original: AnnotationObject };
        }) => dayjs(new Date(startDttm)).format('YYYY-MM-DD hh:mm:ss a'),
>>>>>>> a193d790
        Header: t('Start at (UTC)'),
        accessor: 'start_dttm',
      },
      {
        Cell: ({
          row: {
            original: { start_dttm: startDttm, end_dttm: endDttm },
          },
        }: {
          row: { original: AnnotationObject };
        }) =>
          fDuration(new Date(startDttm).getTime(), new Date(endDttm).getTime()),
        Header: t('Duration'),
        disableSortBy: true,
      },
      {
        accessor: 'value',
        Header: t('Value'),
      },
      {
        accessor: 'error_message',
        Header: t('Error message'),
        Cell: ({
          row: {
            original: { error_message = '' },
          },
        }: any) => (
          <Tooltip title={error_message} placement="topLeft">
            <span>{error_message}</span>
          </Tooltip>
        ),
      },
    ],
    [isReportEnabled],
  );
  const path = `/${isReportEnabled ? 'report' : 'alert'}/list/`;
  const ALERT_TEXT = t('Alert');
  const REPORT_TEXT = t('Report');

  return (
    <>
      <SubMenu
        name={
          <StyledHeader>
            <span>
              {alertResource
                ? alertResource.type === 'Alert'
                  ? `${ALERT_TEXT}:`
                  : alertResource.type === 'Report'
                    ? `${REPORT_TEXT}:`
                    : null
                : null}{' '}
              {alertResource?.name}
            </span>
            <span>
              <Link to={path}>{t('Back to all')}</Link>
            </span>
          </StyledHeader>
        }
      />
      <ListView<LogObject>
        className="execution-log-list-view"
        columns={columns}
        count={logCount}
        data={logs}
        fetchData={fetchData}
        initialSort={initialSort}
        loading={loading}
        addDangerToast={addDangerToast}
        addSuccessToast={addSuccessToast}
        refreshData={() => {}}
        pageSize={PAGE_SIZE}
      />
    </>
  );
}

export default withToasts(ExecutionLog);<|MERGE_RESOLUTION|>--- conflicted
+++ resolved
@@ -129,13 +129,9 @@
           row: {
             original: { start_dttm: startDttm },
           },
-<<<<<<< HEAD
-        }: any) => dayjs(new Date(startDttm)).format('YYYY-MM-DD hh:mm:ss a'),
-=======
         }: {
           row: { original: AnnotationObject };
         }) => dayjs(new Date(startDttm)).format('YYYY-MM-DD hh:mm:ss a'),
->>>>>>> a193d790
         Header: t('Start at (UTC)'),
         accessor: 'start_dttm',
       },
