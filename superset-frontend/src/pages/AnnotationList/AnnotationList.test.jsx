/**
 * Licensed to the Apache Software Foundation (ASF) under one
 * or more contributor license agreements.  See the NOTICE file
 * distributed with this work for additional information
 * regarding copyright ownership.  The ASF licenses this file
 * to you under the Apache License, Version 2.0 (the
 * "License"); you may not use this file except in compliance
 * with the License.  You may obtain a copy of the License at
 *
 *   http://www.apache.org/licenses/LICENSE-2.0
 *
 * Unless required by applicable law or agreed to in writing,
 * software distributed under the License is distributed on an
 * "AS IS" BASIS, WITHOUT WARRANTIES OR CONDITIONS OF ANY
 * KIND, either express or implied.  See the License for the
 * specific language governing permissions and limitations
 * under the License.
 */
import thunk from 'redux-thunk';
import configureStore from 'redux-mock-store';
import fetchMock from 'fetch-mock';
import { Provider } from 'react-redux';
import { styledMount as mount } from 'spec/helpers/theming';

import AnnotationList from 'src/pages/AnnotationList';
import DeleteModal from 'src/components/DeleteModal';
<<<<<<< HEAD
import Checkbox from 'src/components/Checkbox';
=======
>>>>>>> 3b198ab6
import ListView from 'src/components/ListView';
import SubMenu from 'src/features/home/SubMenu';

import waitForComponentToPaint from 'spec/helpers/waitForComponentToPaint';
import { act } from 'spec/helpers/testing-library';

// store needed for withToasts(AnnotationList)
const mockStore = configureStore([thunk]);
const store = mockStore({});

const annotationsEndpoint = 'glob:*/api/v1/annotation_layer/*/annotation*';
const annotationLayerEndpoint = 'glob:*/api/v1/annotation_layer/*';

fetchMock.delete(annotationsEndpoint, {});

const mockannotations = [...new Array(3)].map((_, i) => ({
  changed_on_delta_humanized: `${i} day(s) ago`,
  created_by: {
    first_name: `user`,
    id: i,
  },
  changed_by: {
    first_name: `user`,
    id: i,
  },
  end_dttm: new Date().toISOString,
  id: i,
  long_descr: `annotation ${i} description`,
  short_descr: `annotation ${i} label`,
  start_dttm: new Date().toISOString,
}));

fetchMock.get(annotationsEndpoint, {
  ids: [2, 0, 1],
  result: mockannotations,
  count: 3,
});

fetchMock.get(annotationLayerEndpoint, {
  id: 1,
  result: { descr: 'annotations test 0', name: 'Test 0' },
});

jest.mock('react-router-dom', () => ({
  ...jest.requireActual('react-router-dom'), // use actual for all non-hook parts
  useParams: () => ({ annotationLayerId: '1' }),
}));

async function mountAndWait(props) {
  const mounted = mount(
    <Provider store={store}>
      <AnnotationList {...props} />
    </Provider>,
  );
  await waitForComponentToPaint(mounted);

  return mounted;
}

describe('AnnotationList', () => {
  let wrapper;

  beforeAll(async () => {
    wrapper = await mountAndWait();
  });

  it('renders', () => {
    expect(wrapper.find(AnnotationList)).toBeTruthy();
  });

  it('renders a SubMenu', () => {
    expect(wrapper.find(SubMenu)).toBeTruthy();
  });

  it('renders a ListView', () => {
    expect(wrapper.find(ListView)).toBeTruthy();
  });

  it('fetches annotation layer', () => {
    const callsQ = fetchMock.calls(/annotation_layer\/1/);
    expect(callsQ).toHaveLength(2);
    expect(callsQ[1][0]).toMatchInlineSnapshot(
      `"http://localhost/api/v1/annotation_layer/1"`,
    );
  });

  it('fetches annotations', () => {
    const callsQ = fetchMock.calls(/annotation_layer\/1\/annotation/);
    expect(callsQ).toHaveLength(1);
    expect(callsQ[0][0]).toMatchInlineSnapshot(
      `"http://localhost/api/v1/annotation_layer/1/annotation/?q=(order_column:short_descr,order_direction:desc,page:0,page_size:25)"`,
    );
  });

  it('renders a DeleteModal', () => {
    expect(wrapper.find(DeleteModal)).toBeTruthy();
  });

  it('deletes', async () => {
    act(() => {
      wrapper.find('[data-test="delete-action"]').first().props().onClick();
    });
    await waitForComponentToPaint(wrapper);

    expect(
      wrapper.find(DeleteModal).first().props().description,
    ).toMatchInlineSnapshot(
      `"Are you sure you want to delete annotation 0 label?"`,
    );

    act(() => {
      wrapper
        .find('#delete')
        .first()
        .props()
        .onChange({ target: { value: 'DELETE' } });
    });
    await waitForComponentToPaint(wrapper);
    act(() => {
      wrapper.find('button').last().props().onClick();
    });
    await waitForComponentToPaint(wrapper);
  });

  it('shows/hides bulk actions when bulk actions is clicked', async () => {
    const button = wrapper.find('[data-test="annotation-bulk-select"]').first();
    act(() => {
      button.props().onClick();
    });
    await waitForComponentToPaint(wrapper);
<<<<<<< HEAD
    expect(wrapper.find(Checkbox)).toHaveLength(
=======
    expect(wrapper.find('[type="checkbox"]')).toHaveLength(
>>>>>>> 3b198ab6
      mockannotations.length + 1, // 1 for each row and 1 for select all
    );
  });
});<|MERGE_RESOLUTION|>--- conflicted
+++ resolved
@@ -24,10 +24,6 @@
 
 import AnnotationList from 'src/pages/AnnotationList';
 import DeleteModal from 'src/components/DeleteModal';
-<<<<<<< HEAD
-import Checkbox from 'src/components/Checkbox';
-=======
->>>>>>> 3b198ab6
 import ListView from 'src/components/ListView';
 import SubMenu from 'src/features/home/SubMenu';
 
@@ -158,11 +154,7 @@
       button.props().onClick();
     });
     await waitForComponentToPaint(wrapper);
-<<<<<<< HEAD
-    expect(wrapper.find(Checkbox)).toHaveLength(
-=======
-    expect(wrapper.find('[type="checkbox"]')).toHaveLength(
->>>>>>> 3b198ab6
+    expect(wrapper.find('input[type="checkbox"]')).toHaveLength(
       mockannotations.length + 1, // 1 for each row and 1 for select all
     );
   });
