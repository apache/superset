--- conflicted
+++ resolved
@@ -170,13 +170,9 @@
           row: {
             original: { start_dttm: startDttm },
           },
-<<<<<<< HEAD
-        }: any) => dayjs(new Date(startDttm)).format('ll'),
-=======
         }: {
           row: { original: AnnotationObject };
         }) => dayjs(new Date(startDttm)).format('ll'),
->>>>>>> a193d790
         Header: t('Start'),
         accessor: 'start_dttm',
       },
@@ -185,13 +181,9 @@
           row: {
             original: { end_dttm: endDttm },
           },
-<<<<<<< HEAD
-        }: any) => dayjs(new Date(endDttm)).format('ll'),
-=======
         }: {
           row: { original: AnnotationObject };
         }) => dayjs(new Date(endDttm)).format('ll'),
->>>>>>> a193d790
         Header: t('End'),
         accessor: 'end_dttm',
       },
