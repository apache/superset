/**
 * Licensed to the Apache Software Foundation (ASF) under one
 * or more contributor license agreements.  See the NOTICE file
 * distributed with this work for additional information
 * regarding copyright ownership.  The ASF licenses this file
 * to you under the Apache License, Version 2.0 (the
 * "License"); you may not use this file except in compliance
 * with the License.  You may obtain a copy of the License at
 *
 *   http://www.apache.org/licenses/LICENSE-2.0
 *
 * Unless required by applicable law or agreed to in writing,
 * software distributed under the License is distributed on an
 * "AS IS" BASIS, WITHOUT WARRANTIES OR CONDITIONS OF ANY
 * KIND, either express or implied.  See the License for the
 * specific language governing permissions and limitations
 * under the License.
 */
import React, { useEffect, useState } from 'react';
<<<<<<< HEAD
import { useDispatch } from 'react-redux';
=======
import { t } from '@superset-ui/core';
>>>>>>> 2070c187
import { Moment } from 'moment';
import { openModal } from 'src/dvt-redux/dvt-modalReducer';
import withToasts from 'src/components/MessageToasts/withToasts';
import DvtCalendar from 'src/components/DvtCalendar';
import DvtButton from 'src/components/DvtButton';
import DvtTitleCardList, {
  CardDataProps,
} from 'src/components/DvtTitleCardList';
import {
  StyledDvtWelcome,
  DataContainer,
  CalendarContainer,
} from './dvt-home.module';

type ApiData = {
  result: any[];
};

type FormatFunction = (data: ApiData) => CardDataProps[];

const fetchAndFormatData = async (
  url: string,
  formatFunction: FormatFunction,
  setDataFunction: React.Dispatch<React.SetStateAction<CardDataProps[]>>,
) => {
  try {
    const response = await fetch(url);
    const data = await response.json();
    setDataFunction(formatFunction(data).sort((a, b) => a.id - b.id));
  } catch (error) {
    console.error('API request failed:', error);
  }
};

const formatDashboardData: FormatFunction = data =>
  data.result.slice(0, 5).map(item => ({
    id: item.id,
    title: item.dashboard_title,
    label: item.changed_by_name,
    description: `Modified ${item.changed_on_delta_humanized}`,
    isFavorite: item.published,
    link: item.url,
  }));

const formatChartData: FormatFunction = data =>
  data.result.slice(0, 5).map(item => ({
    id: item.id,
    title: item.slice_name,
    label: item.changed_by_name,
    description: `Modified ${item.created_on_delta_humanized}`,
    isFavorite: item.is_managed_externally,
    link: item.url,
  }));

const formatSavedQueriesData: FormatFunction = data =>
  data.result.slice(0, 5).map(item => ({
    id: item.id,
    title: item.label,
    label: item.description,
    description: `Ran ${item.last_run_delta_humanized}`,
    isFavorite: null,
    link: '',
  }));

const formatRecentData: FormatFunction = data =>
  data.result.slice(0, 5).map(item => ({
    id: Math.floor(item.time),
    title: item.item_title,
    label: '',
    description: `Modified ${item.time_delta_humanized}`,
    isFavorite: null,
    link: item.item_url,
  }));

function DvtWelcome() {
  const [openCalendar, setOpenCalendar] = useState<boolean>(true);
  const [calendar, setCalendar] = useState<Moment | null>(null);
  const [recentData, setRecentData] = useState<CardDataProps[]>([]);
  const [dashboardData, setDashboardData] = useState<any[]>([]);
  const [chartData, setChartData] = useState<any[]>([]);
  const [savedQueriesData, setSavedQueriesData] = useState<CardDataProps[]>([]);
  const dispatch = useDispatch();

  const handleSetFavorites = (
    id: number,
    isFavorite: boolean,
    title: string,
  ) => {
    const updateData = (dataList: CardDataProps[]) => {
      const findItem = dataList.find(item => item.id === id);
      const withoutItemData = dataList.filter(item => item.id !== id);
      return [
        ...withoutItemData,
        { ...findItem, isFavorite: !isFavorite },
      ].sort((a: CardDataProps, b: CardDataProps) => a.id - b.id);
    };

    fetch(
      `/superset/favstar/${title}/${id}/${isFavorite ? 'unselect' : 'select'}/`,
    ).then(res => {
      if (res.status === 200) {
        if (title === 'Dashboard') {
          setDashboardData(updatedData => updateData(updatedData));
        }
        if (title === 'slice') {
          setChartData(updatedData => updateData(updatedData));
        }
      }
    });
  };

  useEffect(() => {
    fetchAndFormatData('/api/v1/chart/', formatChartData, setChartData);
    fetchAndFormatData(
      '/api/v1/dashboard/',
      formatDashboardData,
      setDashboardData,
    );
    fetchAndFormatData(
      '/api/v1/saved_query/',
      formatSavedQueriesData,
      setSavedQueriesData,
    );
    fetchAndFormatData(
      '/api/v1/log/recent_activity/1/',
      formatRecentData,
      setRecentData,
    );
  }, []);

  const handleEditDashboard = async (item: any) => {
    try {
      const response = await fetch(`/api/v1/dashboard/${item.id}`);
      const editedDashboardData = await response.json();

      dispatch(
        openModal({
          component: 'edit-dashboard',
          meta: editedDashboardData,
        }),
      );
    } catch (error) {
      console.error(error);
    }
  };

  return (
    <StyledDvtWelcome>
      <DataContainer>
        <DvtTitleCardList title={t('Recents')} data={recentData} />
        <DvtTitleCardList
          title={t('Dashboards')}
          data={dashboardData}
          setFavorites={(id, isFavorite) =>
            handleSetFavorites(id, isFavorite, 'Dashboard')
          }
          dropdown={[
            {
              label: 'Edit',
              icon: 'edit_alt',
              onClick: (item: any) => {
                handleEditDashboard(item);
              },
            },
            { label: 'Export', icon: 'share', onClick: () => {} },
            { label: 'Delete', icon: 'trash', onClick: () => {} },
          ]}
        />
        <DvtTitleCardList
          title={t('Charts')}
          data={chartData}
          setFavorites={(id, isFavorite) =>
            handleSetFavorites(id, isFavorite, 'slice')
          }
          dropdown={[
            { label: 'Edit', icon: 'edit_alt', onClick: () => {} },
            { label: 'Export', icon: 'share', onClick: () => {} },
            { label: 'Delete', icon: 'trash', onClick: () => {} },
          ]}
        />
        <DvtTitleCardList
          title={t('Saved Queries')}
          data={savedQueriesData}
          dropdown={[{ label: 'Share', onClick: () => {} }]}
        />
      </DataContainer>
      <CalendarContainer>
        {openCalendar ? (
          <DvtCalendar
            isOpen={openCalendar}
            setIsOpen={setOpenCalendar}
            selectedDate={calendar}
            setSelectedDate={date => date && setCalendar(date)}
          />
        ) : (
          <DvtButton
            label={t('Open Calendar')}
            onClick={() => setOpenCalendar(true)}
          />
        )}
      </CalendarContainer>
    </StyledDvtWelcome>
  );
}

export default withToasts(DvtWelcome);<|MERGE_RESOLUTION|>--- conflicted
+++ resolved
@@ -17,11 +17,8 @@
  * under the License.
  */
 import React, { useEffect, useState } from 'react';
-<<<<<<< HEAD
 import { useDispatch } from 'react-redux';
-=======
 import { t } from '@superset-ui/core';
->>>>>>> 2070c187
 import { Moment } from 'moment';
 import { openModal } from 'src/dvt-redux/dvt-modalReducer';
 import withToasts from 'src/components/MessageToasts/withToasts';
