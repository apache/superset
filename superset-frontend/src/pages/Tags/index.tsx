/**
 * Licensed to the Apache Software Foundation (ASF) under one
 * or more contributor license agreements.  See the NOTICE file
 * distributed with this work for additional information
 * regarding copyright ownership.  The ASF licenses this file
 * to you under the Apache License, Version 2.0 (the
 * "License"); you may not use this file except in compliance
 * with the License.  You may obtain a copy of the License at
 *
 *   http://www.apache.org/licenses/LICENSE-2.0
 *
 * Unless required by applicable law or agreed to in writing,
 * software distributed under the License is distributed on an
 * "AS IS" BASIS, WITHOUT WARRANTIES OR CONDITIONS OF ANY
 * KIND, either express or implied.  See the License for the
 * specific language governing permissions and limitations
 * under the License.
 */
import { useMemo, useState } from 'react';
import {
  isFeatureEnabled,
  FeatureFlag,
  t,
  useTheme,
  css,
} from '@superset-ui/core';
import {
  Actions,
  createErrorHandler,
  createFetchRelated,
} from 'src/views/CRUD/utils';
import { useListViewResource, useFavoriteStatus } from 'src/views/CRUD/hooks';
import ConfirmStatusChange from 'src/components/ConfirmStatusChange';
import SubMenu, { SubMenuProps } from 'src/features/home/SubMenu';
import ListView, {
  ListViewProps,
  Filters,
  FilterOperator,
} from 'src/components/ListView';
import { dangerouslyGetItemDoNotUse } from 'src/utils/localStorageHelpers';
import withToasts from 'src/components/MessageToasts/withToasts';
import Icons from 'src/components/Icons';
import { Tooltip } from 'src/components/Tooltip';
import { Link } from 'react-router-dom';
import { deleteTags } from 'src/features/tags/tags';
// eslint-disable-next-line no-restricted-imports
import { Tag as AntdTag } from 'antd'; // TODO: Remove antd
import { QueryObjectColumns, Tag } from 'src/views/CRUD/types';
import TagModal from 'src/features/tags/TagModal';
import FaveStar from 'src/components/FaveStar';
import { ModifiedInfo } from 'src/components/AuditInfo';

const PAGE_SIZE = 25;

interface TagListProps {
  addDangerToast: (msg: string) => void;
  addSuccessToast: (msg: string) => void;
  user: {
    userId: string | number;
    firstName: string;
    lastName: string;
  };
}

function TagList(props: TagListProps) {
  const { addDangerToast, addSuccessToast, user } = props;
  const { userId } = user;
  const theme = useTheme();

  const initialFilters = useMemo(
    () => [
      {
        id: 'type',
        operator: 'custom_tag',
        value: true,
      },
    ],
    [],
  );

  const {
    state: {
      loading,
      resourceCount: tagCount,
      resourceCollection: tags,
      bulkSelectEnabled,
    },
    hasPerm,
    fetchData,
    toggleBulkSelect,
    refreshData,
  } = useListViewResource<Tag>(
    'tag',
    t('tag'),
    addDangerToast,
    undefined,
    undefined,
    initialFilters,
  );

  const [showTagModal, setShowTagModal] = useState<boolean>(false);
  const [tagToEdit, setTagToEdit] = useState<Tag | null>(null);
  const tagIds = useMemo(() => tags.map(c => c.id), [tags]);
  const [saveFavoriteStatus, favoriteStatus] = useFavoriteStatus(
    'tag',
    tagIds,
    addDangerToast,
  );

  // TODO: Fix usage of localStorage keying on the user id
  const userKey = dangerouslyGetItemDoNotUse(userId?.toString(), null);

  const canDelete = hasPerm('can_write');
  const canEdit = hasPerm('can_write');

  const initialSort = [{ id: 'changed_on_delta_humanized', desc: true }];

  function handleTagsDelete(tags: Tag[]) {
    deleteTags(
      tags,
      (msg: string) => {
        addSuccessToast(msg);
        refreshData();
      },
      msg => {
        addDangerToast(msg);
        refreshData();
      },
    );
  }

  const handleTagEdit = (tag: Tag) => {
    setShowTagModal(true);
    setTagToEdit(tag);
  };

  const emptyState = {
    title: t('No Tags created'),
    image: 'dashboard.svg',
    description:
      'Create a new tag and assign it to existing entities like charts or dashboards',
    buttonAction: () => setShowTagModal(true),
    buttonText: (
      <>
<<<<<<< HEAD
        <Icons.PlusOutlined
          iconSize="m"
          iconColor={theme.colors.primary.light5}
          css={css`
            margin: auto ${theme.gridUnit * 2}px auto 0;
            vertical-align: text-top;
          `}
          data-test="add-rule-empty"
        />
        Create a new Tag
=======
        {/* TODO: Remove fa-icon */}
        {/* eslint-disable-next-line icons/no-fa-icons-usage */}
        <i className="fa fa-plus" data-test="add-rule-empty" />{' '}
        {'Create a new Tag'}{' '}
>>>>>>> 41bf2153
      </>
    ),
  };

  const columns = useMemo(
    () => [
      {
        Cell: ({
          row: {
            original: { id },
          },
        }: any) =>
          userId && (
            <FaveStar
              itemId={id}
              saveFaveStar={saveFavoriteStatus}
              isStarred={favoriteStatus[id]}
            />
          ),
        Header: '',
        id: 'id',
        disableSortBy: true,
        size: 'xs',
        hidden: !userId,
      },
      {
        Cell: ({
          row: {
            original: { id, name: tagName },
          },
        }: any) => (
          <AntdTag>
            <Link to={`/superset/all_entities/?id=${id}`}>{tagName}</Link>
          </AntdTag>
        ),
        Header: t('Name'),
        accessor: 'name',
      },
      {
        Cell: ({
          row: {
            original: {
              changed_on_delta_humanized: changedOn,
              changed_by: changedBy,
            },
          },
        }: any) => <ModifiedInfo date={changedOn} user={changedBy} />,
        Header: t('Last modified'),
        accessor: 'changed_on_delta_humanized',
        size: 'xl',
      },
      {
        Cell: ({ row: { original } }: any) => {
          const handleEdit = () => handleTagEdit(original);
          return (
            <Actions className="actions">
              {canDelete && (
                <ConfirmStatusChange
                  title={t('Please confirm')}
                  description={
                    <>
                      {t('Are you sure you want to delete')}{' '}
                      <b>{original.dashboard_title}</b>?
                    </>
                  }
                  onConfirm={() => handleTagsDelete([original])}
                >
                  {confirmDelete => (
                    <Tooltip
                      id="delete-action-tooltip"
                      title={t('Delete')}
                      placement="bottom"
                    >
                      <span
                        role="button"
                        tabIndex={0}
                        className="action-button"
                        onClick={confirmDelete}
                      >
                        <Icons.DeleteOutlined
                          data-test="dashboard-list-trash-icon"
                          iconSize="l"
                        />
                      </span>
                    </Tooltip>
                  )}
                </ConfirmStatusChange>
              )}
              {canEdit && (
                <Tooltip
                  id="edit-action-tooltip"
                  title={t('Edit')}
                  placement="bottom"
                >
                  <span
                    role="button"
                    tabIndex={0}
                    className="action-button"
                    onClick={handleEdit}
                  >
                    <Icons.EditOutlined data-test="edit-alt" iconSize="l" />
                  </span>
                </Tooltip>
              )}
            </Actions>
          );
        },
        Header: t('Actions'),
        id: 'actions',
        hidden: !canDelete,
        disableSortBy: true,
      },
      {
        accessor: QueryObjectColumns.ChangedBy,
        hidden: true,
      },
    ],
    [userId, canDelete, refreshData, addSuccessToast, addDangerToast],
  );

  const filters: Filters = useMemo(() => {
    const filters_list = [
      {
        Header: t('Name'),
        id: 'name',
        input: 'search',
        operator: FilterOperator.Contains,
      },
      {
        Header: t('Modified by'),
        key: 'changed_by',
        id: 'changed_by',
        input: 'select',
        operator: FilterOperator.RelationOneMany,
        unfilteredLabel: t('All'),
        fetchSelects: createFetchRelated(
          'tag',
          'changed_by',
          createErrorHandler(errMsg =>
            t(
              'An error occurred while fetching dataset datasource values: %s',
              errMsg,
            ),
          ),
          user,
        ),
        paginate: true,
      },
    ] as Filters;
    return filters_list;
  }, [addDangerToast, props.user]);

  const sortTypes = [
    {
      desc: false,
      id: 'name',
      label: t('Alphabetical'),
      value: 'alphabetical',
    },
    {
      desc: true,
      id: 'changed_on_delta_humanized',
      label: t('Recently modified'),
      value: 'recently_modified',
    },
    {
      desc: false,
      id: 'changed_on_delta_humanized',
      label: t('Least recently modified'),
      value: 'least_recently_modified',
    },
  ];

  const subMenuButtons: SubMenuProps['buttons'] = [];

  if (canDelete) {
    subMenuButtons.push({
      name: t('Bulk select'),
      buttonStyle: 'secondary',
      'data-test': 'bulk-select',
      onClick: toggleBulkSelect,
    });
  }

  // render new 'New Tag' btn
  subMenuButtons.push({
    name: (
      <>
<<<<<<< HEAD
        <Icons.PlusOutlined
          css={css`
            vertical-align: text-top;
          `}
          iconSize="m"
          iconColor={theme.colors.primary.light5}
        />{' '}
        {t('Tag')}
=======
        {/* TODO: Remove fa-icon */}
        {/* eslint-disable-next-line icons/no-fa-icons-usage */}
        <i className="fa fa-plus" /> {t('Tag')}
>>>>>>> 41bf2153
      </>
    ),
    buttonStyle: 'primary',
    'data-test': 'bulk-select',
    onClick: () => setShowTagModal(true),
  });

  const handleBulkDelete = (tagsToDelete: Tag[]) =>
    handleTagsDelete(tagsToDelete);

  return (
    <>
      <TagModal
        show={showTagModal}
        onHide={() => {
          setShowTagModal(false);
          setTagToEdit(null);
        }}
        editTag={tagToEdit}
        refreshData={refreshData}
        addSuccessToast={addSuccessToast}
        addDangerToast={addDangerToast}
        clearOnHide
      />
      <SubMenu name={t('Tags')} buttons={subMenuButtons} />
      <ConfirmStatusChange
        title={t('Please confirm')}
        description={t('Are you sure you want to delete the selected tags?')}
        onConfirm={handleBulkDelete}
      >
        {confirmDelete => {
          const bulkActions: ListViewProps['bulkActions'] = [];
          if (canDelete) {
            bulkActions.push({
              key: 'delete',
              name: t('Delete'),
              type: 'danger',
              onSelect: confirmDelete,
            });
          }
          return (
            <>
              <ListView<Tag>
                bulkActions={bulkActions}
                bulkSelectEnabled={bulkSelectEnabled}
                cardSortSelectOptions={sortTypes}
                className="tags-list-view"
                columns={columns}
                count={tagCount}
                data={tags}
                disableBulkSelect={toggleBulkSelect}
                refreshData={refreshData}
                emptyState={emptyState}
                fetchData={fetchData}
                filters={filters}
                initialSort={initialSort}
                loading={loading}
                addDangerToast={addDangerToast}
                addSuccessToast={addSuccessToast}
                pageSize={PAGE_SIZE}
                showThumbnails={
                  userKey
                    ? userKey.thumbnails
                    : isFeatureEnabled(FeatureFlag.Thumbnails)
                }
                defaultViewMode={
                  isFeatureEnabled(FeatureFlag.ListviewsDefaultCardView)
                    ? 'card'
                    : 'table'
                }
              />
            </>
          );
        }}
      </ConfirmStatusChange>
    </>
  );
}

export default withToasts(TagList);<|MERGE_RESOLUTION|>--- conflicted
+++ resolved
@@ -142,7 +142,6 @@
     buttonAction: () => setShowTagModal(true),
     buttonText: (
       <>
-<<<<<<< HEAD
         <Icons.PlusOutlined
           iconSize="m"
           iconColor={theme.colors.primary.light5}
@@ -153,12 +152,6 @@
           data-test="add-rule-empty"
         />
         Create a new Tag
-=======
-        {/* TODO: Remove fa-icon */}
-        {/* eslint-disable-next-line icons/no-fa-icons-usage */}
-        <i className="fa fa-plus" data-test="add-rule-empty" />{' '}
-        {'Create a new Tag'}{' '}
->>>>>>> 41bf2153
       </>
     ),
   };
@@ -347,7 +340,6 @@
   subMenuButtons.push({
     name: (
       <>
-<<<<<<< HEAD
         <Icons.PlusOutlined
           css={css`
             vertical-align: text-top;
@@ -356,11 +348,6 @@
           iconColor={theme.colors.primary.light5}
         />{' '}
         {t('Tag')}
-=======
-        {/* TODO: Remove fa-icon */}
-        {/* eslint-disable-next-line icons/no-fa-icons-usage */}
-        <i className="fa fa-plus" /> {t('Tag')}
->>>>>>> 41bf2153
       </>
     ),
     buttonStyle: 'primary',
