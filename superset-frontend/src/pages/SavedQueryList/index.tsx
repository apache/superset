/**
 * Licensed to the Apache Software Foundation (ASF) under one
 * or more contributor license agreements.  See the NOTICE file
 * distributed with this work for additional information
 * regarding copyright ownership.  The ASF licenses this file
 * to you under the Apache License, Version 2.0 (the
 * "License"); you may not use this file except in compliance
 * with the License.  You may obtain a copy of the License at
 *
 *   http://www.apache.org/licenses/LICENSE-2.0
 *
 * Unless required by applicable law or agreed to in writing,
 * software distributed under the License is distributed on an
 * "AS IS" BASIS, WITHOUT WARRANTIES OR CONDITIONS OF ANY
 * KIND, either express or implied.  See the License for the
 * specific language governing permissions and limitations
 * under the License.
 */

import {
  FeatureFlag,
  isFeatureEnabled,
  styled,
  SupersetClient,
  t,
} from '@superset-ui/core';
import { useCallback, useMemo, useState, MouseEvent } from 'react';
import { Link, useHistory } from 'react-router-dom';
import rison from 'rison';
import {
  createErrorHandler,
  createFetchDistinct,
  createFetchRelated,
} from 'src/views/CRUD/utils';
import { useSelector } from 'react-redux';
import Popover from 'src/components/Popover';
import withToasts from 'src/components/MessageToasts/withToasts';
import { useListViewResource } from 'src/views/CRUD/hooks';
import ConfirmStatusChange from 'src/components/ConfirmStatusChange';
import handleResourceExport from 'src/utils/export';
import SubMenu, { ButtonProps, SubMenuProps } from 'src/features/home/SubMenu';
import ListView, {
  FilterOperator,
  Filters,
  ListViewProps,
} from 'src/components/ListView';
import Loading from 'src/components/Loading';
import DeleteModal from 'src/components/DeleteModal';
import ActionsBar, { ActionProps } from 'src/components/ListView/ActionsBar';
import { TagsList } from 'src/components/Tags';
import { Tooltip } from 'src/components/Tooltip';
import { commonMenuData } from 'src/features/home/commonMenuData';
import { QueryObjectColumns, SavedQueryObject } from 'src/views/CRUD/types';
import copyTextToClipboard from 'src/utils/copy';
import Tag from 'src/types/TagType';
import ImportModelsModal from 'src/components/ImportModal/index';
import { ModifiedInfo } from 'src/components/AuditInfo';
import { loadTags } from 'src/components/Tags/utils';
import Icons from 'src/components/Icons';
import { UserWithPermissionsAndRoles } from 'src/types/bootstrapTypes';
import SavedQueryPreviewModal from 'src/features/queries/SavedQueryPreviewModal';
import { findPermission } from 'src/utils/findPermission';

const PAGE_SIZE = 25;
const PASSWORDS_NEEDED_MESSAGE = t(
  'The passwords for the databases below are needed in order to ' +
    'import them together with the saved queries. Please note that the ' +
    '"Secure Extra" and "Certificate" sections of ' +
    'the database configuration are not present in export files, and ' +
    'should be added manually after the import if they are needed.',
);
const CONFIRM_OVERWRITE_MESSAGE = t(
  'You are importing one or more saved queries that already exist. ' +
    'Overwriting might cause you to lose some of your work. Are you ' +
    'sure you want to overwrite?',
);

interface SavedQueryListProps {
  addDangerToast: (msg: string) => void;
  addSuccessToast: (msg: string) => void;
  user: {
    userId: string | number;
    firstName: string;
    lastName: string;
  };
}

const StyledTableLabel = styled.div`
  .count {
    margin-left: 5px;
    color: ${({ theme }) => theme.colors.primary.base};
    text-decoration: underline;
    cursor: pointer;
  }
`;

const StyledPopoverItem = styled.div`
  color: ${({ theme }) => theme.colors.grayscale.dark2};
`;

function SavedQueryList({
  addDangerToast,
  addSuccessToast,
  user,
}: SavedQueryListProps) {
  const {
    state: {
      loading,
      resourceCount: queryCount,
      resourceCollection: queries,
      bulkSelectEnabled,
    },
    hasPerm,
    fetchData,
    toggleBulkSelect,
    refreshData,
  } = useListViewResource<SavedQueryObject>(
    'saved_query',
    t('Saved queries'),
    addDangerToast,
  );
  const { roles } = useSelector<any, UserWithPermissionsAndRoles>(
    state => state.user,
  );
  const canReadTag = findPermission('can_read', 'Tag', roles);
  const [queryCurrentlyDeleting, setQueryCurrentlyDeleting] =
    useState<SavedQueryObject | null>(null);
  const [savedQueryCurrentlyPreviewing, setSavedQueryCurrentlyPreviewing] =
    useState<SavedQueryObject | null>(null);
  const [importingSavedQuery, showImportModal] = useState<boolean>(false);
  const [passwordFields, setPasswordFields] = useState<string[]>([]);
  const [preparingExport, setPreparingExport] = useState<boolean>(false);
  const [sshTunnelPasswordFields, setSSHTunnelPasswordFields] = useState<
    string[]
  >([]);
  const [sshTunnelPrivateKeyFields, setSSHTunnelPrivateKeyFields] = useState<
    string[]
  >([]);
  const [
    sshTunnelPrivateKeyPasswordFields,
    setSSHTunnelPrivateKeyPasswordFields,
  ] = useState<string[]>([]);
  const history = useHistory();

  const openSavedQueryImportModal = () => {
    showImportModal(true);
  };

  const closeSavedQueryImportModal = () => {
    showImportModal(false);
  };

  const handleSavedQueryImport = () => {
    showImportModal(false);
    refreshData();
    addSuccessToast(t('Query imported'));
  };

  const canCreate = hasPerm('can_write');
  const canEdit = hasPerm('can_write');
  const canDelete = hasPerm('can_write');
  const canExport = hasPerm('can_export');

  const handleSavedQueryPreview = useCallback(
    (id: number) => {
      SupersetClient.get({
        endpoint: `/api/v1/saved_query/${id}`,
      }).then(
        ({ json = {} }) => {
          setSavedQueryCurrentlyPreviewing({ ...json.result });
        },
        createErrorHandler(errMsg =>
          addDangerToast(
            t('There was an issue previewing the selected query %s', errMsg),
          ),
        ),
      );
    },
    [addDangerToast],
  );

  const menuData: SubMenuProps = {
    activeChild: 'Saved queries',
    ...commonMenuData,
  };

  const subMenuButtons: Array<ButtonProps> = [];

  if (canDelete) {
    subMenuButtons.push({
      name: t('Bulk select'),
      onClick: toggleBulkSelect,
      buttonStyle: 'secondary',
    });
  }

  subMenuButtons.push({
    name: (
      <Link to="/sqllab?new=true">
        <i className="fa fa-plus" /> {t('Query')}
      </Link>
    ),
    buttonStyle: 'primary',
  });

  if (canCreate) {
    subMenuButtons.push({
      name: (
        <Tooltip
          id="import-tooltip"
          title={t('Import queries')}
          placement="bottomRight"
          data-test="import-tooltip-test"
        >
          <Icons.Import data-test="import-icon" />
        </Tooltip>
      ),
      buttonStyle: 'link',
      onClick: openSavedQueryImportModal,
      'data-test': 'import-button',
    });
  }

  menuData.buttons = subMenuButtons;

  // Action methods
  const openInSqlLab = (id: number, openInNewWindow: boolean) => {
    if (openInNewWindow) {
      window.open(`/sqllab?savedQueryId=${id}`);
    } else {
      history.push(`/sqllab?savedQueryId=${id}`);
    }
  };

  const copyQueryLink = useCallback(
    (id: number) => {
      copyTextToClipboard(() =>
        Promise.resolve(`${window.location.origin}/sqllab?savedQueryId=${id}`),
      )
        .then(() => {
          addSuccessToast(t('Link Copied!'));
        })
        .catch(() => {
          addDangerToast(t('Sorry, your browser does not support copying.'));
        });
    },
    [addDangerToast, addSuccessToast],
  );

  const handleQueryDelete = ({ id, label }: SavedQueryObject) => {
    SupersetClient.delete({
      endpoint: `/api/v1/saved_query/${id}`,
    }).then(
      () => {
        refreshData();
        setQueryCurrentlyDeleting(null);
        addSuccessToast(t('Deleted: %s', label));
      },
      createErrorHandler(errMsg =>
        addDangerToast(t('There was an issue deleting %s: %s', label, errMsg)),
      ),
    );
  };

  const handleBulkSavedQueryExport = (
    savedQueriesToExport: SavedQueryObject[],
  ) => {
    const ids = savedQueriesToExport.map(({ id }) => id);
    handleResourceExport('saved_query', ids, () => {
      setPreparingExport(false);
    });
    setPreparingExport(true);
  };

  const handleBulkQueryDelete = (queriesToDelete: SavedQueryObject[]) => {
    SupersetClient.delete({
      endpoint: `/api/v1/saved_query/?q=${rison.encode(
        queriesToDelete.map(({ id }) => id),
      )}`,
    }).then(
      ({ json = {} }) => {
        refreshData();
        addSuccessToast(json.message);
      },
      createErrorHandler(errMsg =>
        addDangerToast(
          t('There was an issue deleting the selected queries: %s', errMsg),
        ),
      ),
    );
  };

  const initialSort = [{ id: 'changed_on_delta_humanized', desc: true }];
  const columns = useMemo(
    () => [
      {
        accessor: 'label',
        Header: t('Name'),
      },
      {
<<<<<<< HEAD
        accessor: 'comment',
        Header: t('Comment'),
=======
        accessor: 'description',
        Header: t('Description'),
>>>>>>> cc1bb696
      },
      {
        accessor: 'database.database_name',
        Header: t('Database'),
        size: 'xl',
      },
      {
        accessor: 'database',
        hidden: true,
        disableSortBy: true,
      },
      {
        accessor: 'schema',
        Header: t('Schema'),
        size: 'xl',
      },
      {
        Cell: ({
          row: {
            original: { sql_tables: tables = [] },
          },
        }: any) => {
          const names = tables.map((table: any) => table.table);
          const main = names?.shift() || '';

          if (names.length) {
            return (
              <StyledTableLabel>
                <span>{main}</span>
                <Popover
                  placement="right"
                  title={t('TABLES')}
                  trigger="click"
                  content={
                    <>
                      {names.map((name: string) => (
                        <StyledPopoverItem key={name}>{name}</StyledPopoverItem>
                      ))}
                    </>
                  }
                >
                  <span className="count">(+{names.length})</span>
                </Popover>
              </StyledTableLabel>
            );
          }

          return main;
        },
        accessor: 'sql_tables',
        Header: t('Tables'),
        size: 'xl',
        disableSortBy: true,
      },
      {
        Cell: ({
          row: {
            original: { tags = [] },
          },
        }: any) => (
          // Only show custom type tags
          <TagsList tags={tags.filter((tag: Tag) => tag.type === 1)} />
        ),
        Header: t('Tags'),
        accessor: 'tags',
        disableSortBy: true,
        hidden: !isFeatureEnabled(FeatureFlag.TaggingSystem),
      },
      {
        Cell: ({
          row: {
            original: {
              changed_by: changedBy,
              changed_on_delta_humanized: changedOn,
            },
          },
        }: any) => <ModifiedInfo user={changedBy} date={changedOn} />,
        Header: t('Last modified'),
        accessor: 'changed_on_delta_humanized',
        size: 'xl',
      },
      {
        Cell: ({ row: { original } }: any) => {
          const handlePreview = () => {
            handleSavedQueryPreview(original.id);
          };
          const handleEdit = ({ metaKey }: MouseEvent) =>
            openInSqlLab(original.id, Boolean(metaKey));
          const handleCopy = () => copyQueryLink(original.id);
          const handleExport = () => handleBulkSavedQueryExport([original]);
          const handleDelete = () => setQueryCurrentlyDeleting(original);

          const actions = [
            {
              label: 'preview-action',
              tooltip: t('Query preview'),
              placement: 'bottom',
              icon: 'Binoculars',
              onClick: handlePreview,
            },
            canEdit && {
              label: 'edit-action',
              tooltip: t('Edit query'),
              placement: 'bottom',
              icon: 'Edit',
              onClick: handleEdit,
            },
            {
              label: 'copy-action',
              tooltip: t('Copy query URL'),
              placement: 'bottom',
              icon: 'Copy',
              onClick: handleCopy,
            },
            canExport && {
              label: 'export-action',
              tooltip: t('Export query'),
              placement: 'bottom',
              icon: 'Share',
              onClick: handleExport,
            },
            canDelete && {
              label: 'delete-action',
              tooltip: t('Delete query'),
              placement: 'bottom',
              icon: 'Trash',
              onClick: handleDelete,
            },
          ].filter(item => !!item);

          return <ActionsBar actions={actions as ActionProps[]} />;
        },
        Header: t('Actions'),
        id: 'actions',
        disableSortBy: true,
      },
      {
        accessor: QueryObjectColumns.ChangedBy,
        hidden: true,
      },
    ],
    [canDelete, canEdit, canExport, copyQueryLink, handleSavedQueryPreview],
  );

  const filters: Filters = useMemo(
    () => [
      {
        Header: t('Search'),
        id: 'label',
        key: 'search',
        input: 'search',
        operator: FilterOperator.AllText,
        toolTipDescription:
          'Searches all text fields: Name, Description, Database & Schema',
      },
      {
        Header: t('Database'),
        key: 'database',
        id: 'database',
        input: 'select',
        operator: FilterOperator.RelationOneMany,
        unfilteredLabel: t('All'),
        fetchSelects: createFetchRelated(
          'saved_query',
          'database',
          createErrorHandler(errMsg =>
            addDangerToast(
              t(
                'An error occurred while fetching dataset datasource values: %s',
                errMsg,
              ),
            ),
          ),
        ),
        paginate: true,
      },
      {
        Header: t('Schema'),
        id: 'schema',
        key: 'schema',
        input: 'select',
        operator: FilterOperator.Equals,
        unfilteredLabel: 'All',
        fetchSelects: createFetchDistinct(
          'saved_query',
          'schema',
          createErrorHandler(errMsg =>
            addDangerToast(
              t('An error occurred while fetching schema values: %s', errMsg),
            ),
          ),
        ),
        paginate: true,
      },
      ...((isFeatureEnabled(FeatureFlag.TaggingSystem) && canReadTag
        ? [
            {
              Header: t('Tag'),
              id: 'tags',
              key: 'tags',
              input: 'select',
              operator: FilterOperator.SavedQueryTagById,
              fetchSelects: loadTags,
            },
          ]
        : []) as Filters),
      {
        Header: t('Modified by'),
        key: 'changed_by',
        id: 'changed_by',
        input: 'select',
        operator: FilterOperator.RelationOneMany,
        unfilteredLabel: t('All'),
        fetchSelects: createFetchRelated(
          'saved_query',
          'changed_by',
          createErrorHandler(errMsg =>
            t(
              'An error occurred while fetching dataset datasource values: %s',
              errMsg,
            ),
          ),
          user,
        ),
        paginate: true,
      },
    ],
    [addDangerToast],
  );

  return (
    <>
      <SubMenu {...menuData} />
      {queryCurrentlyDeleting && (
        <DeleteModal
          description={t(
            'This action will permanently delete the saved query.',
          )}
          onConfirm={() => {
            if (queryCurrentlyDeleting) {
              handleQueryDelete(queryCurrentlyDeleting);
            }
          }}
          onHide={() => setQueryCurrentlyDeleting(null)}
          open
          title={t('Delete Query?')}
        />
      )}
      {savedQueryCurrentlyPreviewing && (
        <SavedQueryPreviewModal
          fetchData={handleSavedQueryPreview}
          onHide={() => setSavedQueryCurrentlyPreviewing(null)}
          savedQuery={savedQueryCurrentlyPreviewing}
          queries={queries}
          openInSqlLab={openInSqlLab}
          show
        />
      )}
      <ConfirmStatusChange
        title={t('Please confirm')}
        description={t('Are you sure you want to delete the selected queries?')}
        onConfirm={handleBulkQueryDelete}
      >
        {confirmDelete => {
          const bulkActions: ListViewProps['bulkActions'] = [];
          if (canDelete) {
            bulkActions.push({
              key: 'delete',
              name: t('Delete'),
              onSelect: confirmDelete,
              type: 'danger',
            });
          }
          if (canExport) {
            bulkActions.push({
              key: 'export',
              name: t('Export'),
              type: 'primary',
              onSelect: handleBulkSavedQueryExport,
            });
          }
          return (
            <ListView<SavedQueryObject>
              className="saved_query-list-view"
              columns={columns}
              count={queryCount}
              data={queries}
              fetchData={fetchData}
              filters={filters}
              initialSort={initialSort}
              loading={loading}
              pageSize={PAGE_SIZE}
              bulkActions={bulkActions}
              addSuccessToast={addSuccessToast}
              addDangerToast={addDangerToast}
              bulkSelectEnabled={bulkSelectEnabled}
              disableBulkSelect={toggleBulkSelect}
              highlightRowId={savedQueryCurrentlyPreviewing?.id}
              enableBulkTag
              bulkTagResourceName="query"
              refreshData={refreshData}
            />
          );
        }}
      </ConfirmStatusChange>

      <ImportModelsModal
        resourceName="saved_query"
        resourceLabel={t('queries')}
        passwordsNeededMessage={PASSWORDS_NEEDED_MESSAGE}
        confirmOverwriteMessage={CONFIRM_OVERWRITE_MESSAGE}
        addDangerToast={addDangerToast}
        addSuccessToast={addSuccessToast}
        onModelImport={handleSavedQueryImport}
        show={importingSavedQuery}
        onHide={closeSavedQueryImportModal}
        passwordFields={passwordFields}
        setPasswordFields={setPasswordFields}
        sshTunnelPasswordFields={sshTunnelPasswordFields}
        setSSHTunnelPasswordFields={setSSHTunnelPasswordFields}
        sshTunnelPrivateKeyFields={sshTunnelPrivateKeyFields}
        setSSHTunnelPrivateKeyFields={setSSHTunnelPrivateKeyFields}
        sshTunnelPrivateKeyPasswordFields={sshTunnelPrivateKeyPasswordFields}
        setSSHTunnelPrivateKeyPasswordFields={
          setSSHTunnelPrivateKeyPasswordFields
        }
      />
      {preparingExport && <Loading />}
    </>
  );
}

export default withToasts(SavedQueryList);<|MERGE_RESOLUTION|>--- conflicted
+++ resolved
@@ -297,14 +297,14 @@
         accessor: 'label',
         Header: t('Name'),
       },
-      {
-<<<<<<< HEAD
+      
+      {
+        accessor: 'description',
+        Header: t('Description'),
+      },
+      {
         accessor: 'comment',
         Header: t('Comment'),
-=======
-        accessor: 'description',
-        Header: t('Description'),
->>>>>>> cc1bb696
       },
       {
         accessor: 'database.database_name',
