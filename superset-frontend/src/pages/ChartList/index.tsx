--- conflicted
+++ resolved
@@ -58,12 +58,8 @@
 import withToasts from 'src/components/MessageToasts/withToasts';
 import PropertiesModal from 'src/explore/components/PropertiesModal';
 import ImportModelsModal from 'src/components/ImportModal/index';
-<<<<<<< HEAD
-import Chart from 'src/types/Chart';
+import Chart, { ChartLinkedDashboard } from 'src/types/Chart';
 import Tag from 'src/types/TagType';
-=======
-import Chart, { ChartLinkedDashboard } from 'src/types/Chart';
->>>>>>> 17fbb2db
 import { Tooltip } from 'src/components/Tooltip';
 import Icons from 'src/components/Icons';
 import { nativeFilterGate } from 'src/dashboard/components/nativeFilters/utils';
@@ -155,16 +151,12 @@
   };
 }
 
-<<<<<<< HEAD
 type ChartLinkedDashboard = {
   id: number;
   dashboard_title: string;
 };
 
 const StyledActions = styled.div`
-=======
-const Actions = styled.div`
->>>>>>> 17fbb2db
   color: ${({ theme }) => theme.colors.grayscale.base};
 `;
 
