--- conflicted
+++ resolved
@@ -37,12 +37,8 @@
 import { AnnotationLayerObject } from 'src/features/annotationLayers/types';
 import { ModifiedInfo } from 'src/components/AuditInfo';
 import { QueryObjectColumns } from 'src/views/CRUD/types';
-<<<<<<< HEAD
-import Icons from 'src/components/Icons';
+import { Icons } from 'src/components/Icons';
 import { ensureAppRoot } from 'src/utils/pathUtils';
-=======
-import { Icons } from 'src/components/Icons';
->>>>>>> 40411506
 
 const PAGE_SIZE = 25;
 
