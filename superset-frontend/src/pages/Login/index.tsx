/**
 * Licensed to the Apache Software Foundation (ASF) under one
 * or more contributor license agreements.  See the NOTICE file
 * distributed with this work for additional information
 * regarding copyright ownership.  The ASF licenses this file
 * to you under the Apache License, Version 2.0 (the
 * "License"); you may not use this file except in compliance
 * with the License.  You may obtain a copy of the License at
 *
 *   http://www.apache.org/licenses/LICENSE-2.0
 *
 * Unless required by applicable law or agreed to in writing,
 * software distributed under the License is distributed on an
 * "AS IS" BASIS, WITHOUT WARRANTIES OR CONDITIONS OF ANY
 * KIND, either express or implied.  See the License for the
 * specific language governing permissions and limitations
 * under the License.
 */

import { SupersetClient, styled, t, css } from '@superset-ui/core';
import {
  Button,
  Card,
  Flex,
  Form,
  Input,
  Typography,
  Icons,
} from '@superset-ui/core/components';
import { useState } from 'react';
import { capitalize } from 'lodash/fp';
import getBootstrapData from 'src/utils/getBootstrapData';

type OAuthProvider = {
  name: string;
  icon: string;
};

type OIDProvider = {
  name: string;
  url: string;
};

type Provider = OAuthProvider | OIDProvider;

interface LoginForm {
  username: string;
  password: string;
}

enum AuthType {
  AuthOID = 0,
  AuthDB = 1,
  AuthLDAP = 2,
  AuthOauth = 4,
}

const StyledCard = styled(Card)`
  ${({ theme }) => css`
    max-width: 400px;
    width: 100%;
    margin-top: ${theme.marginXL}px;
    color: ${theme.colorBgContainer};
    background: ${theme.colorBgBase};
    .ant-form-item-label label {
      color: ${theme.colorPrimary};
    }
  `}
`;

const StyledLabel = styled(Typography.Text)`
  ${({ theme }) => css`
    font-size: ${theme.fontSizeSM}px;
  `}
`;

export default function Login() {
  const [form] = Form.useForm<LoginForm>();
  const [loading, setLoading] = useState(false);

  const bootstrapData = getBootstrapData();

  const authType: AuthType = bootstrapData.common.conf.AUTH_TYPE;
  const providers: Provider[] = bootstrapData.common.conf.AUTH_PROVIDERS;
  const authRegistration: boolean =
    bootstrapData.common.conf.AUTH_USER_REGISTRATION;

  const onFinish = (values: LoginForm) => {
    setLoading(true);
    SupersetClient.postForm('/login/', values, '').finally(() => {
      setLoading(false);
    });
  };

  const getAuthIconElement = (
    providerName: string,
  ): React.JSX.Element | undefined => {
    if (!providerName || typeof providerName !== 'string') {
      return undefined;
    }
    const iconComponentName = `${capitalize(providerName)}Outlined`;
    const IconComponent = (Icons as Record<string, React.ComponentType<any>>)[
      iconComponentName
    ];

    if (IconComponent && typeof IconComponent === 'function') {
      return <IconComponent />;
    }
    return undefined;
  };

  return (
    <Flex
      justify="center"
      align="center"
      data-test="login-form"
      css={css`
        width: 100%;
        height: calc(100vh - 200px);
      `}
    >
      <StyledCard title={t('Sign in')} padded>
        {authType === AuthType.AuthOID && (
          <Flex justify="center" vertical gap="middle">
            <Form layout="vertical" requiredMark="optional" form={form}>
              {providers.map((provider: OIDProvider) => (
                <Form.Item<LoginForm>>
                  <Button
                    href={`/login/${provider.name}`}
                    block
                    iconPosition="start"
                    icon={getAuthIconElement(provider.name)}
                  >
                    {t('Sign in with')} {capitalize(provider.name)}
                  </Button>
                </Form.Item>
              ))}
            </Form>
          </Flex>
        )}
        {authType === AuthType.AuthOauth && (
          <Flex justify="center" gap={0} vertical>
            <Form layout="vertical" requiredMark="optional" form={form}>
              {providers.map((provider: OAuthProvider) => (
                <Form.Item<LoginForm>>
                  <Button
                    href={`/login/${provider.name}`}
                    block
                    iconPosition="start"
                    icon={getAuthIconElement(provider.name)}
                  >
                    {t('Sign in with')} {capitalize(provider.name)}
                  </Button>
                </Form.Item>
              ))}
            </Form>
          </Flex>
        )}

        {(authType === AuthType.AuthDB || authType === AuthType.AuthLDAP) && (
          <Flex justify="center" vertical gap="middle">
            <Typography.Text type="secondary">
<<<<<<< HEAD
              {t('Enter your login and password xox3:')}
=======
              {t('Enter your login and password wowx:')}
>>>>>>> f9ba3efc
            </Typography.Text>
            <Form
              layout="vertical"
              requiredMark="optional"
              form={form}
              onFinish={onFinish}
            >
              <Form.Item<LoginForm>
                label={<StyledLabel>{t('Username:')}</StyledLabel>}
                name="username"
                rules={[
                  { required: true, message: t('Please enter your username') },
                ]}
              >
                <Input
                  autoFocus
                  prefix={<Icons.UserOutlined iconSize="l" />}
                  data-test="username-input"
                />
              </Form.Item>
              <Form.Item<LoginForm>
                label={<StyledLabel>{t('Password:')}</StyledLabel>}
                name="password"
                rules={[
                  { required: true, message: t('Please enter your password') },
                ]}
              >
                <Input.Password
                  prefix={<Icons.KeyOutlined iconSize="l" />}
                  data-test="password-input"
                />
              </Form.Item>
              <Form.Item label={null}>
                <Flex
                  css={css`
                    width: 100%;
                  `}
                >
                  <Button
                    block
                    type="primary"
                    htmlType="submit"
                    loading={loading}
                    data-test="login-button"
                  >
                    {t('Sign in')}
                  </Button>
                  {authRegistration && (
                    <Button
                      block
                      type="default"
                      href="/register/"
                      data-test="register-button"
                    >
                      {t('Register')}
                    </Button>
                  )}
                </Flex>
              </Form.Item>
            </Form>
          </Flex>
        )}
      </StyledCard>
    </Flex>
  );
}<|MERGE_RESOLUTION|>--- conflicted
+++ resolved
@@ -160,11 +160,9 @@
         {(authType === AuthType.AuthDB || authType === AuthType.AuthLDAP) && (
           <Flex justify="center" vertical gap="middle">
             <Typography.Text type="secondary">
-<<<<<<< HEAD
+
               {t('Enter your login and password xox3:')}
-=======
-              {t('Enter your login and password wowx:')}
->>>>>>> f9ba3efc
+
             </Typography.Text>
             <Form
               layout="vertical"
