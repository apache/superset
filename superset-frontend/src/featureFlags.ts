--- conflicted
+++ resolved
@@ -31,12 +31,9 @@
   ENABLE_REACT_CRUD_VIEWS = 'ENABLE_REACT_CRUD_VIEWS',
   DISPLAY_MARKDOWN_HTML = 'DISPLAY_MARKDOWN_HTML',
   ESCAPE_MARKDOWN_HTML = 'ESCAPE_MARKDOWN_HTML',
-<<<<<<< HEAD
   DASHBOARD_NATIVE_FILTERS = 'DASHBOARD_NATIVE_FILTERS',
-=======
   VERSIONED_EXPORT = 'VERSIONED_EXPORT',
   SIP_34_QUERY_SEARCH_UI = 'SIP_34_QUERY_SEARCH_UI',
->>>>>>> ec8ccd4c
 }
 
 export type FeatureFlagMap = {
