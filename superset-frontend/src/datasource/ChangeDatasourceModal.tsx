--- conflicted
+++ resolved
@@ -26,16 +26,11 @@
 import { Alert, FormControl, FormControlProps } from 'react-bootstrap';
 import { SupersetClient, t, styled } from '@superset-ui/core';
 import TableView from 'src/components/TableView';
-<<<<<<< HEAD
 import StyledModal from 'src/common/components/Modal';
 import Button from 'src/components/Button';
 import { useListViewResource } from 'src/views/CRUD/hooks';
 import Dataset from 'src/types/Dataset';
-import getClientErrorObject from '../utils/getClientErrorObject';
-=======
-import Modal from 'src/common/components/Modal';
 import { getClientErrorObject } from '../utils/getClientErrorObject';
->>>>>>> 2769de37
 import Loading from '../components/Loading';
 import withToasts from '../messageToasts/enhancers/withToasts';
 
@@ -78,8 +73,8 @@
     'on columns or metadata that does not exist in the target dataset',
 );
 
-const useDebouncedEffect = (effect, delay, deps) => {
-  const callback = useCallback(effect, deps);
+const useDebouncedEffect = (effect: any, delay: number) => {
+  const callback = useCallback(effect, [effect]);
 
   useEffect(() => {
     const handler = setTimeout(() => {
