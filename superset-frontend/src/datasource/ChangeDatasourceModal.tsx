--- conflicted
+++ resolved
@@ -221,11 +221,7 @@
       onHide={onHide}
       responsive
       title={t('Change Dataset')}
-<<<<<<< HEAD
-      height="350px"
-=======
       width={confirmChange ? '432px' : ''}
->>>>>>> deebd6f7
       footer={
         <>
           {confirmChange && (
