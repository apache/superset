/**
 * Licensed to the Apache Software Foundation (ASF) under one
 * or more contributor license agreements.  See the NOTICE file
 * distributed with this work for additional information
 * regarding copyright ownership.  The ASF licenses this file
 * to you under the Apache License, Version 2.0 (the
 * "License"); you may not use this file except in compliance
 * with the License.  You may obtain a copy of the License at
 *
 *   http://www.apache.org/licenses/LICENSE-2.0
 *
 * Unless required by applicable law or agreed to in writing,
 * software distributed under the License is distributed on an
 * "AS IS" BASIS, WITHOUT WARRANTIES OR CONDITIONS OF ANY
 * KIND, either express or implied.  See the License for the
 * specific language governing permissions and limitations
 * under the License.
 */
import rison from 'rison';
import React from 'react';
import PropTypes from 'prop-types';
import { Row, Col } from 'src/common/components';
import { Radio } from 'src/components/Radio';
import Card from 'src/components/Card';
import Alert from 'src/components/Alert';
import Badge from 'src/components/Badge';
import shortid from 'shortid';
import { styled, SupersetClient, t, supersetTheme } from '@superset-ui/core';
import Button from 'src/components/Button';
import Tabs from 'src/components/Tabs';
import CertifiedIcon from 'src/components/CertifiedIcon';
import WarningIconWithTooltip from 'src/components/WarningIconWithTooltip';
import DatabaseSelector from 'src/components/DatabaseSelector';
import Label from 'src/components/Label';
import Loading from 'src/components/Loading';
import TableSelector from 'src/components/TableSelector';
import EditableTitle from 'src/components/EditableTitle';

import { getClientErrorObject } from 'src/utils/getClientErrorObject';

import CheckboxControl from 'src/explore/components/controls/CheckboxControl';
import TextControl from 'src/explore/components/controls/TextControl';
import { Select } from 'src/components';
import TextAreaControl from 'src/explore/components/controls/TextAreaControl';
import SelectAsyncControl from 'src/explore/components/controls/SelectAsyncControl';
import SpatialControl from 'src/explore/components/controls/SpatialControl';

import CollectionTable from 'src/CRUD/CollectionTable';
import Fieldset from 'src/CRUD/Fieldset';
import Field from 'src/CRUD/Field';

import withToasts from 'src/components/MessageToasts/withToasts';
import { FeatureFlag, isFeatureEnabled } from 'src/featureFlags';
import Icons from 'src/components/Icons';

const DatasourceContainer = styled.div`
  .change-warning {
    margin: 16px 10px 0;
    color: ${({ theme }) => theme.colors.warning.base};
  }

  .change-warning .bold {
    font-weight: ${({ theme }) => theme.typography.weights.bold};
  }

  .form-group.has-feedback > .help-block {
    margin-top: 8px;
  }

  .form-group.form-group-md {
    margin-bottom: 8px;
  }
`;

const FlexRowContainer = styled.div`
  align-items: center;
  display: flex;

  svg {
    margin-right: ${({ theme }) => theme.gridUnit}px;
  }
`;

const StyledTableTabs = styled(Tabs)`
  overflow: visible;
  .ant-tabs-content-holder {
    overflow: visible;
  }
`;

const StyledBadge = styled(Badge)`
  .ant-badge-count {
    line-height: ${({ theme }) => theme.gridUnit * 4}px;
    height: ${({ theme }) => theme.gridUnit * 4}px;
    margin-left: ${({ theme }) => theme.gridUnit}px;
  }
`;

const EditLockContainer = styled.div`
  font-size: ${supersetTheme.typography.sizes.s}px;
  display: flex;
  align-items: center;
  a {
    padding: 0 10px;
  }
`;

const ColumnButtonWrapper = styled.div`
  text-align: right;
  ${({ theme }) => `margin-bottom: ${theme.gridUnit * 2}px`}
`;

const StyledLabelWrapper = styled.div`
  display: flex;
  align-items: center;
  span {
    margin-right: ${({ theme }) => theme.gridUnit}px;
  }
`;

const checkboxGenerator = (d, onChange) => (
  <CheckboxControl value={d} onChange={onChange} />
);
const DATA_TYPES = [
  { value: 'STRING', label: 'STRING' },
  { value: 'NUMERIC', label: 'NUMERIC' },
  { value: 'DATETIME', label: 'DATETIME' },
  { value: 'BOOLEAN', label: 'BOOLEAN' },
];

const DATASOURCE_TYPES_ARR = [
  { key: 'physical', label: t('Physical (table or view)') },
  { key: 'virtual', label: t('Virtual (SQL)') },
];
const DATASOURCE_TYPES = {};
DATASOURCE_TYPES_ARR.forEach(o => {
  DATASOURCE_TYPES[o.key] = o;
});

function CollectionTabTitle({ title, collection }) {
  return (
    <div
      css={{ display: 'flex', alignItems: 'center' }}
      data-test={`collection-tab-${title}`}
    >
      {title}{' '}
      <StyledBadge count={collection ? collection.length : 0} showZero />
    </div>
  );
}

CollectionTabTitle.propTypes = {
  title: PropTypes.string,
  collection: PropTypes.array,
};

function ColumnCollectionTable({
  columns,
  onChange,
  editableColumnName,
  showExpression,
  allowAddItem,
  allowEditDataType,
  itemGenerator,
}) {
  return (
    <CollectionTable
      collection={columns}
      tableColumns={['column_name', 'business_type', 'type', 'is_dttm', 'filterable', 'groupby']}
      sortColumns={['column_name', 'business_type', 'type', 'is_dttm', 'filterable', 'groupby']}
      allowDeletes
      allowAddItem={allowAddItem}
      itemGenerator={itemGenerator}
      stickyHeader
      expandFieldset={
        <FormContainer>
          <Fieldset compact>
            {showExpression && (
              <Field
                fieldKey="expression"
                label={t('SQL expression')}
                control={
                  <TextAreaControl
                    language="markdown"
                    offerEditInModal={false}
                  />
                }
              />
            )}
            <Field
              fieldKey="verbose_name"
              label={t('Label')}
              control={
                <TextControl
                  controlId="verbose_name"
                  placeholder={t('Label')}
                />
              }
            />
            <Field
              fieldKey="description"
              label={t('Description')}
              control={
                <TextControl
                  controlId="description"
                  placeholder={t('Description')}
                />
              }
            />
            {allowEditDataType && (
              <Field
                fieldKey="type"
                label={t('Data type')}
                control={
                  <Select
                    ariaLabel={t('Data type')}
                    options={DATA_TYPES}
                    name="type"
                    allowNewOptions
                    allowClear
                  />
                }
              />
            )}
            <Field
              fieldKey="business_type"
              label={t('Business type')}
              control={
                <TextControl
                  controlId="business_type"
                  placeholder={t('Business type')}
                />
              }
            />
            <Field
              fieldKey="python_date_format"
              label={t('Datetime format')}
              description={
                /* Note the fragmented translations may not work. */
                <div>
                  {t('The pattern of timestamp format. For strings use ')}
                  <a href="https://docs.python.org/2/library/datetime.html#strftime-strptime-behavior">
                    {t('Python datetime string pattern')}
                  </a>
                  {t(' expression which needs to adhere to the ')}
                  <a href="https://en.wikipedia.org/wiki/ISO_8601">
                    {t('ISO 8601')}
                  </a>
                  {t(` standard to ensure that the lexicographical ordering
                      coincides with the chronological ordering. If the
                      timestamp format does not adhere to the ISO 8601 standard
                      you will need to define an expression and type for
                      transforming the string into a date or timestamp. Note
                      currently time zones are not supported. If time is stored
                      in epoch format, put \`epoch_s\` or \`epoch_ms\`. If no pattern
                      is specified we fall back to using the optional defaults on a per
                      database/column name level via the extra parameter.`)}
                </div>
              }
              control={
                <TextControl
                  controlId="python_date_format"
                  placeholder="%Y/%m/%d"
                />
              }
            />
            <Field
              fieldKey="certified_by"
              label={t('Certified By')}
              description={t('Person or group that has certified this metric')}
              control={
                <TextControl
                  controlId="certified"
                  placeholder={t('Certified by')}
                />
              }
            />
            <Field
              fieldKey="certification_details"
              label={t('Certification details')}
              description={t('Details of the certification')}
              control={
                <TextControl
                  controlId="certificationDetails"
                  placeholder={t('Certification details')}
                />
              }
            />
          </Fieldset>
        </FormContainer>
      }
      columnLabels={{
        column_name: t('Column'),
        business_type: t('Business type'),
        type: t('Data type'),
        groupby: t('Is dimension'),
        is_dttm: t('Is temporal'),
        filterable: t('Is filterable'),
      }}
      onChange={onChange}
      itemRenderers={{
        column_name: (v, onItemChange, _, record) =>
          editableColumnName ? (
            <StyledLabelWrapper>
              {record.is_certified && (
                <CertifiedIcon
                  certifiedBy={record.certified_by}
                  details={record.certification_details}
                />
              )}
              <EditableTitle canEdit title={v} onSaveTitle={onItemChange} />
            </StyledLabelWrapper>
          ) : (
            <StyledLabelWrapper>
              {record.is_certified && (
                <CertifiedIcon
                  certifiedBy={record.certified_by}
                  details={record.certification_details}
                />
              )}
              {v}
            </StyledLabelWrapper>
          ),
        type: d => (d ? <Label>{d}</Label> : null),
        business_type: d => <Label onChange={onChange}>{d}</Label>,
        is_dttm: checkboxGenerator,
        filterable: checkboxGenerator,
        groupby: checkboxGenerator,
      }}
    />
  );
}
ColumnCollectionTable.propTypes = {
  columns: PropTypes.array.isRequired,
  onChange: PropTypes.func.isRequired,
  editableColumnName: PropTypes.bool,
  showExpression: PropTypes.bool,
  allowAddItem: PropTypes.bool,
  allowEditDataType: PropTypes.bool,
  itemGenerator: PropTypes.func,
};
ColumnCollectionTable.defaultProps = {
  editableColumnName: false,
  showExpression: false,
  allowAddItem: false,
  allowEditDataType: false,
  itemGenerator: () => ({
    column_name: '<new column>',
    filterable: true,
    groupby: true,
  }),
};

function StackedField({ label, formElement }) {
  return (
    <div>
      <div>
        <strong>{label}</strong>
      </div>
      <div>{formElement}</div>
    </div>
  );
}

StackedField.propTypes = {
  label: PropTypes.string,
  formElement: PropTypes.node,
};

function FormContainer({ children }) {
  return <Card padded>{children}</Card>;
}

FormContainer.propTypes = {
  children: PropTypes.node,
};

const propTypes = {
  datasource: PropTypes.object.isRequired,
  onChange: PropTypes.func,
  addSuccessToast: PropTypes.func.isRequired,
  addDangerToast: PropTypes.func.isRequired,
};

const defaultProps = {
  onChange: () => { },
};

class DatasourceEditor extends React.PureComponent {
  constructor(props) {
    super(props);
    this.state = {
      datasource: {
        ...props.datasource,
        metrics: props.datasource.metrics?.map(metric => {
          const {
            certified_by: certifiedByMetric,
            certification_details: certificationDetails,
          } = metric;
          const {
            certification: { details, certified_by: certifiedBy } = {},
            warning_markdown: warningMarkdown,
          } = JSON.parse(metric.extra || '{}') || {};
          return {
            ...metric,
            certification_details: certificationDetails || details,
            warning_markdown: warningMarkdown || '',
            certified_by: certifiedBy || certifiedByMetric,
          };
        }),
      },
      errors: [],
      isDruid:
        props.datasource.type === 'druid' ||
        props.datasource.datasource_type === 'druid',
      isSqla:
        props.datasource.datasource_type === 'table' ||
        props.datasource.type === 'table',
      isEditMode: false,
      databaseColumns: props.datasource.columns.filter(col => !col.expression),
      calculatedColumns: props.datasource.columns.filter(
        col => !!col.expression,
      ),
      metadataLoading: false,
      activeTabKey: 0,
      datasourceType: props.datasource.sql
        ? DATASOURCE_TYPES.virtual.key
        : DATASOURCE_TYPES.physical.key,
    };

    this.onChange = this.onChange.bind(this);
    this.onChangeEditMode = this.onChangeEditMode.bind(this);
    this.onDatasourcePropChange = this.onDatasourcePropChange.bind(this);
    this.onDatasourceChange = this.onDatasourceChange.bind(this);
    this.tableChangeAndSyncMetadata = this.tableChangeAndSyncMetadata.bind(
      this,
    );
    this.syncMetadata = this.syncMetadata.bind(this);
    this.setColumns = this.setColumns.bind(this);
    this.validateAndChange = this.validateAndChange.bind(this);
    this.handleTabSelect = this.handleTabSelect.bind(this);
    this.allowEditSource = !isFeatureEnabled(
      FeatureFlag.DISABLE_DATASET_SOURCE_EDIT,
    );
  }

  onChange() {
    // Emptying SQL if "Physical" radio button is selected
    // Currently the logic to know whether the source is
    // physical or virtual is based on whether SQL is empty or not.
    const { datasourceType, datasource } = this.state;
    const sql =
      datasourceType === DATASOURCE_TYPES.physical.key ? '' : datasource.sql;

    const newDatasource = {
      ...this.state.datasource,
      sql,
      columns: [...this.state.databaseColumns, ...this.state.calculatedColumns],
    };
    this.props.onChange(newDatasource, this.state.errors);
  }

  onChangeEditMode() {
    this.setState(prevState => ({ isEditMode: !prevState.isEditMode }));
  }

  onDatasourceChange(datasource, callback = this.validateAndChange) {
    this.setState({ datasource }, callback);
  }

  onDatasourcePropChange(attr, value) {
    const datasource = { ...this.state.datasource, [attr]: value };
    this.setState(
      prevState => ({
        datasource: { ...prevState.datasource, [attr]: value },
      }),
      attr === 'table_name'
        ? this.onDatasourceChange(datasource, this.tableChangeAndSyncMetadata)
        : this.onDatasourceChange(datasource, this.validateAndChange),
    );
  }

  onDatasourceTypeChange(datasourceType) {
    this.setState({ datasourceType });
  }

  setColumns(obj) {
    // update calculatedColumns or databaseColumns
    this.setState(obj, this.validateAndChange);
  }

  validateAndChange() {
    this.validate(this.onChange);
  }

  tableChangeAndSyncMetadata() {
    this.validate(() => {
      this.syncMetadata();
      this.onChange();
    });
  }

  updateColumns(cols) {
    const { databaseColumns } = this.state;
    const databaseColumnNames = cols.map(col => col.name);
    const currentCols = databaseColumns.reduce(
      (agg, col) => ({
        ...agg,
        [col.column_name]: col,
      }),
      {},
    );
    const finalColumns = [];
    const results = {
      added: [],
      modified: [],
      removed: databaseColumns
        .map(col => col.column_name)
        .filter(col => !databaseColumnNames.includes(col)),
    };
    cols.forEach(col => {
      const currentCol = currentCols[col.name];
      if (!currentCol) {
        // new column
        finalColumns.push({
          id: shortid.generate(),
          column_name: col.name,
          type: col.type,
          groupby: true,
          filterable: true,
          is_dttm: col.is_dttm,
        });
        results.added.push(col.name);
      } else if (
        currentCol.type !== col.type ||
        (!currentCol.is_dttm && col.is_dttm)
      ) {
        // modified column
        finalColumns.push({
          ...currentCol,
          type: col.type,
          is_dttm: currentCol.is_dttm || col.is_dttm,
        });
        results.modified.push(col.name);
      } else {
        // unchanged
        finalColumns.push(currentCol);
      }
    });
    if (
      results.added.length ||
      results.modified.length ||
      results.removed.length
    ) {
      this.setColumns({ databaseColumns: finalColumns });
    }
    return results;
  }

  syncMetadata() {
    const { datasource } = this.state;
    const params = {
      datasource_type: datasource.type || datasource.datasource_type,
      database_name:
        datasource.database.database_name || datasource.database.name,
      schema_name: datasource.schema,
      table_name: datasource.table_name,
    };
    Object.entries(params).forEach(([key, value]) => {
      // rison can't encode the undefined value
      if (value === undefined) {
        params[key] = null;
      }
    });
    const endpoint = `/datasource/external_metadata_by_name/?q=${rison.encode(
      params,
    )}`;
    this.setState({ metadataLoading: true });

    SupersetClient.get({ endpoint })
      .then(({ json }) => {
        const results = this.updateColumns(json);
        if (results.modified.length) {
          this.props.addSuccessToast(
            t('Modified columns: %s', results.modified.join(', ')),
          );
        }
        if (results.removed.length) {
          this.props.addSuccessToast(
            t('Removed columns: %s', results.removed.join(', ')),
          );
        }
        if (results.added.length) {
          this.props.addSuccessToast(
            t('New columns added: %s', results.added.join(', ')),
          );
        }
        this.props.addSuccessToast(t('Metadata has been synced'));
        this.setState({ metadataLoading: false });
      })
      .catch(response =>
        getClientErrorObject(response).then(({ error, statusText }) => {
          this.props.addDangerToast(
            error || statusText || t('An error has occurred'),
          );
          this.setState({ metadataLoading: false });
        }),
      );
  }

  findDuplicates(arr, accessor) {
    const seen = {};
    const dups = [];
    arr.forEach(obj => {
      const item = accessor(obj);
      if (item in seen) {
        dups.push(item);
      } else {
        seen[item] = null;
      }
    });
    return dups;
  }

  validate(callback) {
    let errors = [];
    let dups;
    const { datasource } = this.state;

    // Looking for duplicate column_name
    dups = this.findDuplicates(datasource.columns, obj => obj.column_name);
    errors = errors.concat(
      dups.map(name => t('Column name [%s] is duplicated', name)),
    );

    // Looking for duplicate metric_name
    dups = this.findDuplicates(datasource.metrics, obj => obj.metric_name);
    errors = errors.concat(
      dups.map(name => t('Metric name [%s] is duplicated', name)),
    );

    // Making sure calculatedColumns have an expression defined
    const noFilterCalcCols = this.state.calculatedColumns.filter(
      col => !col.expression && !col.json,
    );
    errors = errors.concat(
      noFilterCalcCols.map(col =>
        t('Calculated column [%s] requires an expression', col.column_name),
      ),
    );

    this.setState({ errors }, callback);
  }

  handleTabSelect(activeTabKey) {
    this.setState({ activeTabKey });
  }

  sortMetrics(metrics) {
    return metrics.sort(({ id: a }, { id: b }) => b - a);
  }

  renderSettingsFieldset() {
    const { datasource } = this.state;
    return (
      <Fieldset
        title={t('Basic')}
        item={datasource}
        onChange={this.onDatasourceChange}
      >
        <Field
          fieldKey="description"
          label={t('Description')}
          control={
            <TextAreaControl language="markdown" offerEditInModal={false} />
          }
        />
        <Field
          fieldKey="default_endpoint"
          label={t('Default URL')}
          description={t(
            'Default URL to redirect to when accessing from the dataset list page',
          )}
          control={<TextControl controlId="default_endpoint" />}
        />
        <Field
          inline
          fieldKey="filter_select_enabled"
          label={t('Autocomplete filters')}
          description={t('Whether to populate autocomplete filters options')}
          control={<CheckboxControl />}
        />
        {this.state.isSqla && (
          <Field
            fieldKey="fetch_values_predicate"
            label={t('Autocomplete query predicate')}
            description={t(
              'When using "Autocomplete filters", this can be used to improve performance ' +
              'of the query fetching the values. Use this option to apply a ' +
              'predicate (WHERE clause) to the query selecting the distinct ' +
              'values from the table. Typically the intent would be to limit the scan ' +
              'by applying a relative time filter on a partitioned or indexed time-related field.',
            )}
            control={
              <TextAreaControl
                language="sql"
                controlId="fetch_values_predicate"
                minLines={5}
              />
            }
          />
        )}
        {this.state.isSqla && (
          <Field
            fieldKey="extra"
            label={t('Extra')}
            description={t(
              'Extra data to specify table metadata. Currently supports ' +
              'metadata of the format: `{ "certification": { "certified_by": ' +
              '"Data Platform Team", "details": "This table is the source of truth." ' +
              '}, "warning_markdown": "This is a warning." }`.',
            )}
            control={
              <TextAreaControl
                controlId="extra"
                language="json"
                offerEditInModal={false}
              />
            }
          />
        )}
        <Field
          fieldKey="owners"
          label={t('Owners')}
          description={t('Owners of the dataset')}
          control={
            <SelectAsyncControl
              dataEndpoint="api/v1/dataset/related/owners"
              multi
              mutator={data =>
                data.result.map(pk => ({
                  value: pk.value,
                  label: `${pk.text}`,
                }))
              }
            />
          }
          controlProps={{}}
        />
      </Fieldset>
    );
  }

  renderAdvancedFieldset() {
    const { datasource } = this.state;
    return (
      <Fieldset
        title={t('Advanced')}
        item={datasource}
        onChange={this.onDatasourceChange}
      >
        <Field
          fieldKey="cache_timeout"
          label={t('Cache timeout')}
          description={t(
            'The duration of time in seconds before the cache is invalidated',
          )}
          control={<TextControl controlId="cache_timeout" />}
        />
        <Field
          fieldKey="offset"
          label={t('Hours offset')}
          control={<TextControl controlId="offset" />}
          description={t(
            'The number of hours, negative or positive, to shift the time column. This can be used to move UTC time to local time.',
          )}
        />
        {this.state.isSqla && (
          <Field
            fieldKey="template_params"
            label={t('Template parameters')}
            description={t(
              'A set of parameters that become available in the query using Jinja templating syntax',
            )}
            control={<TextControl controlId="template_params" />}
          />
        )}
      </Fieldset>
    );
  }

  renderSpatialTab() {
    const { datasource } = this.state;
    const { spatials, all_cols: allCols } = datasource;
    return (
      <Tabs.TabPane
        tab={<CollectionTabTitle collection={spatials} title={t('Spatial')} />}
        key={4}
      >
        <CollectionTable
          tableColumns={['name', 'config']}
          onChange={this.onDatasourcePropChange.bind(this, 'spatials')}
          itemGenerator={() => ({
            name: '<new spatial>',
            type: '<no type>',
            config: null,
          })}
          collection={spatials}
          allowDeletes
          itemRenderers={{
            name: (d, onChange) => (
              <EditableTitle canEdit title={d} onSaveTitle={onChange} />
            ),
            config: (v, onChange) => (
              <SpatialControl value={v} onChange={onChange} choices={allCols} />
            ),
          }}
        />
      </Tabs.TabPane>
    );
  }

  renderSourceFieldset() {
    const { datasource } = this.state;
    return (
      <div>
        <div className="m-l-10 m-t-20 m-b-10">
          {DATASOURCE_TYPES_ARR.map(type => (
            <Radio
              key={type.key}
              value={type.key}
              inline
              onChange={this.onDatasourceTypeChange.bind(this, type.key)}
              checked={this.state.datasourceType === type.key}
              disabled={!this.state.isEditMode}
            >
              {type.label}
            </Radio>
          ))}
        </div>
        <hr />
        <Fieldset item={datasource} onChange={this.onDatasourceChange} compact>
          {this.state.datasourceType === DATASOURCE_TYPES.virtual.key && (
            <div>
              {this.state.isSqla && (
                <>
                  <Col xs={24} md={12}>
                    <Field
                      fieldKey="databaseSelector"
                      label={t('virtual')}
                      control={
                        <div css={{ marginTop: 8 }}>
                          <DatabaseSelector
                            db={datasource?.database}
                            schema={datasource.schema}
                            onSchemaChange={schema =>
                              this.state.isEditMode &&
                              this.onDatasourcePropChange('schema', schema)
                            }
                            onDbChange={database =>
                              this.state.isEditMode &&
                              this.onDatasourcePropChange('database', database)
                            }
                            formMode={false}
                            handleError={this.props.addDangerToast}
                            readOnly={!this.state.isEditMode}
                          />
                        </div>
                      }
                    />
                    <div css={{ width: 'calc(100% - 34px)', marginTop: -16 }}>
                      <Field
                        fieldKey="table_name"
                        label={t('Dataset name')}
                        control={
                          <TextControl
                            controlId="table_name"
                            onChange={table => {
                              this.onDatasourcePropChange('table_name', table);
                            }}
                            placeholder={t('Dataset name')}
                            disabled={!this.state.isEditMode}
                          />
                        }
                      />
                    </div>
                  </Col>
                  <Field
                    fieldKey="sql"
                    label={t('SQL')}
                    description={t(
                      'When specifying SQL, the datasource acts as a view. ' +
                      'Superset will use this statement as a subquery while grouping and filtering ' +
                      'on the generated parent queries.',
                    )}
                    control={
                      <TextAreaControl
                        language="sql"
                        offerEditInModal={false}
                        minLines={20}
                        maxLines={20}
                        readOnly={!this.state.isEditMode}
                      />
                    }
                  />
                </>
              )}
              {this.state.isDruid && (
                <Field
                  fieldKey="json"
                  label={t('JSON')}
                  description={
                    <div>
                      {t('The JSON metric or post aggregation definition.')}
                    </div>
                  }
                  control={
                    <TextAreaControl language="json" offerEditInModal={false} />
                  }
                />
              )}
            </div>
          )}
          {this.state.datasourceType === DATASOURCE_TYPES.physical.key && (
            <Col xs={24} md={12}>
              {this.state.isSqla && (
                <Field
                  fieldKey="tableSelector"
                  label={t('Physical')}
                  control={
<<<<<<< HEAD
                    <TableSelector
                      clearable={false}
                      dbId={datasource.database.id}
                      handleError={this.props.addDangerToast}
                      schema={datasource.schema}
                      sqlLabMode={false}
                      tableName={datasource.table_name}
                      onSchemaChange={
                        this.state.isEditMode
                          ? schema =>
                            this.onDatasourcePropChange('schema', schema)
                          : undefined
                      }
                      onDbChange={
                        this.state.isEditMode
                          ? database =>
                            this.onDatasourcePropChange('database', database)
                          : undefined
                      }
                      onTableChange={
                        this.state.isEditMode
                          ? table =>
                            this.onDatasourcePropChange('table_name', table)
                          : undefined
                      }
                      readOnly={!this.state.isEditMode}
                    />
=======
                    <div css={{ marginTop: 8 }}>
                      <TableSelector
                        clearable={false}
                        database={{
                          ...datasource.database,
                          database_name:
                            datasource.database.database_name ||
                            datasource.database.name,
                        }}
                        dbId={datasource.database.id}
                        handleError={this.props.addDangerToast}
                        schema={datasource.schema}
                        sqlLabMode={false}
                        tableName={datasource.table_name}
                        onSchemaChange={
                          this.state.isEditMode
                            ? schema =>
                                this.onDatasourcePropChange('schema', schema)
                            : undefined
                        }
                        onDbChange={
                          this.state.isEditMode
                            ? database =>
                                this.onDatasourcePropChange(
                                  'database',
                                  database,
                                )
                            : undefined
                        }
                        onTableChange={
                          this.state.isEditMode
                            ? table =>
                                this.onDatasourcePropChange('table_name', table)
                            : undefined
                        }
                        readOnly={!this.state.isEditMode}
                      />
                    </div>
>>>>>>> 739d8418
                  }
                  description={t(
                    'The pointer to a physical table (or view). Keep in mind that the chart is ' +
                    'associated to this Superset logical table, and this logical table points ' +
                    'the physical table referenced here.',
                  )}
                />
              )}
            </Col>
          )}
        </Fieldset>
        {this.allowEditSource && (
          <EditLockContainer>
            <span role="button" tabIndex={0} onClick={this.onChangeEditMode}>
              {this.state.isEditMode ? (
                <Icons.LockUnlocked
                  iconColor={supersetTheme.colors.grayscale.base}
                />
              ) : (
                <Icons.LockLocked
                  iconColor={supersetTheme.colors.grayscale.base}
                />
              )}
            </span>
            {!this.state.isEditMode && (
              <div>{t('Click the lock to make changes.')}</div>
            )}
            {this.state.isEditMode && (
              <div>{t('Click the lock to prevent further changes.')}</div>
            )}
          </EditLockContainer>
        )}
      </div>
    );
  }

  renderErrors() {
    if (this.state.errors.length > 0) {
      return (
        <Alert
          css={theme => ({ marginBottom: theme.gridUnit * 4 })}
          type="error"
          message={
            <>
              {this.state.errors.map(err => (
                <div key={err}>{err}</div>
              ))}
            </>
          }
        />
      );
    }
    return null;
  }

  renderMetricCollection() {
    const { datasource } = this.state;
    const { metrics } = datasource;
    const sortedMetrics = metrics?.length ? this.sortMetrics(metrics) : [];
    return (
      <CollectionTable
        tableColumns={['metric_name', 'verbose_name', 'expression']}
        sortColumns={['metric_name', 'verbose_name', 'expression']}
        columnLabels={{
          metric_name: t('Metric'),
          verbose_name: t('Label'),
          expression: t('SQL expression'),
        }}
        expandFieldset={
          <FormContainer>
            <Fieldset compact>
              <Field
                fieldKey="verbose_name"
                label={t('Label')}
                control={<TextControl controlId="verbose_name" />}
              />
              <Field
                fieldKey="description"
                label={t('Description')}
                control={
                  <TextControl
                    controlId="description"
                    placeholder={t('Description')}
                  />
                }
              />
              <Field
                fieldKey="d3format"
                label={t('D3 format')}
                control={
                  <TextControl controlId="d3format" placeholder="%y/%m/%d" />
                }
              />
              <Field
                label={t('Certified by')}
                fieldKey="certified_by"
                description={t(
                  'Person or group that has certified this metric',
                )}
                control={
                  <TextControl
                    controlId="certified_by"
                    placeholder={t('Certified by')}
                  />
                }
              />
              <Field
                label={t('Certification details')}
                fieldKey="certification_details"
                description={t('Details of the certification')}
                control={
                  <TextControl
                    controlId="certification_details"
                    placeholder={t('Certification details')}
                  />
                }
              />
              <Field
                label={t('Warning')}
                fieldKey="warning_markdown"
                description={t('Optional warning about use of this metric')}
                control={
                  <TextAreaControl
                    controlId="warning_markdown"
                    language="markdown"
                    offerEditInModal={false}
                  />
                }
              />
            </Fieldset>
          </FormContainer>
        }
        collection={sortedMetrics}
        allowAddItem
        onChange={this.onDatasourcePropChange.bind(this, 'metrics')}
        itemGenerator={() => ({
          metric_name: '<new metric>',
          verbose_name: '',
          expression: '',
        })}
        itemRenderers={{
          metric_name: (v, onChange, _, record) => (
            <FlexRowContainer>
              {record.is_certified && (
                <CertifiedIcon
                  certifiedBy={record.certified_by}
                  details={record.certification_details}
                />
              )}
              {record.warning_markdown && (
                <WarningIconWithTooltip
                  warningMarkdown={record.warning_markdown}
                />
              )}
              <EditableTitle canEdit title={v} onSaveTitle={onChange} />
            </FlexRowContainer>
          ),
          verbose_name: (v, onChange) => (
            <EditableTitle canEdit title={v} onSaveTitle={onChange} />
          ),
          expression: (v, onChange) => (
            <EditableTitle
              canEdit
              title={v}
              onSaveTitle={onChange}
              extraClasses={['datasource-sql-expression']}
              multiLine
            />
          ),
          description: (v, onChange, label) => (
            <StackedField
              label={label}
              formElement={<TextControl value={v} onChange={onChange} />}
            />
          ),
          d3format: (v, onChange, label) => (
            <StackedField
              label={label}
              formElement={<TextControl value={v} onChange={onChange} />}
            />
          ),
        }}
        allowDeletes
        stickyHeader
      />
    );
  }

  render() {
    const { datasource, activeTabKey } = this.state;
    const { metrics } = datasource;
    const sortedMetrics = metrics?.length ? this.sortMetrics(metrics) : [];
    return (
      <DatasourceContainer>
        {this.renderErrors()}
        <Alert
          css={theme => ({ marginBottom: theme.gridUnit * 4 })}
          type="warning"
          message={
            <>
              {' '}
              <strong>{t('Be careful.')} </strong>
              {t(
                'Changing these settings will affect all charts using this dataset, including charts owned by other people.',
              )}
            </>
          }
        />
        <StyledTableTabs
          fullWidth={false}
          id="table-tabs"
          data-test="edit-dataset-tabs"
          onChange={this.handleTabSelect}
          defaultActiveKey={activeTabKey}
        >
          <Tabs.TabPane key={0} tab={t('Source')}>
            {this.renderSourceFieldset()}
          </Tabs.TabPane>
          <Tabs.TabPane
            tab={
              <CollectionTabTitle
                collection={sortedMetrics}
                title={t('Metrics')}
              />
            }
            key={1}
          >
            {this.renderMetricCollection()}
          </Tabs.TabPane>
          <Tabs.TabPane
            tab={
              <CollectionTabTitle
                collection={this.state.databaseColumns}
                title={t('Columns')}
              />
            }
            key={2}
          >
            <div>
              <ColumnButtonWrapper>
                <span className="m-t-10 m-r-10">
                  <Button
                    buttonSize="small"
                    buttonStyle="tertiary"
                    onClick={this.syncMetadata}
                    className="sync-from-source"
                    disabled={this.state.isEditMode}
                  >
                    <i className="fa fa-database" />{' '}
                    {t('Sync columns from source')}
                  </Button>
                </span>
              </ColumnButtonWrapper>
              <ColumnCollectionTable
                className="columns-table"
                columns={this.state.databaseColumns}
                onChange={databaseColumns =>
                  this.setColumns({ databaseColumns })
                }
              />
              {this.state.metadataLoading && <Loading />}
            </div>
          </Tabs.TabPane>
          <Tabs.TabPane
            tab={
              <CollectionTabTitle
                collection={this.state.calculatedColumns}
                title={t('Calculated columns')}
              />
            }
            key={3}
          >
            <ColumnCollectionTable
              columns={this.state.calculatedColumns}
              onChange={calculatedColumns =>
                this.setColumns({ calculatedColumns })
              }
              editableColumnName
              showExpression
              allowAddItem
              allowEditDataType
              itemGenerator={() => ({
                column_name: '<new column>',
                filterable: true,
                groupby: true,
                expression: '<enter SQL expression here>',
                __expanded: true,
              })}
            />
          </Tabs.TabPane>
          <Tabs.TabPane key={4} tab={t('Settings')}>
            <Row gutter={16}>
              <Col xs={24} md={12}>
                <FormContainer>{this.renderSettingsFieldset()}</FormContainer>
              </Col>
              <Col xs={24} md={12}>
                <FormContainer>{this.renderAdvancedFieldset()}</FormContainer>
              </Col>
            </Row>
          </Tabs.TabPane>
        </StyledTableTabs>
      </DatasourceContainer>
    );
  }
}

DatasourceEditor.defaultProps = defaultProps;
DatasourceEditor.propTypes = propTypes;

export default withToasts(DatasourceEditor);<|MERGE_RESOLUTION|>--- conflicted
+++ resolved
@@ -166,8 +166,22 @@
   return (
     <CollectionTable
       collection={columns}
-      tableColumns={['column_name', 'business_type', 'type', 'is_dttm', 'filterable', 'groupby']}
-      sortColumns={['column_name', 'business_type', 'type', 'is_dttm', 'filterable', 'groupby']}
+      tableColumns={[
+        'column_name',
+        'business_type',
+        'type',
+        'is_dttm',
+        'filterable',
+        'groupby',
+      ]}
+      sortColumns={[
+        'column_name',
+        'business_type',
+        'type',
+        'is_dttm',
+        'filterable',
+        'groupby',
+      ]}
       allowDeletes
       allowAddItem={allowAddItem}
       itemGenerator={itemGenerator}
@@ -383,7 +397,7 @@
 };
 
 const defaultProps = {
-  onChange: () => { },
+  onChange: () => {},
 };
 
 class DatasourceEditor extends React.PureComponent {
@@ -696,10 +710,10 @@
             label={t('Autocomplete query predicate')}
             description={t(
               'When using "Autocomplete filters", this can be used to improve performance ' +
-              'of the query fetching the values. Use this option to apply a ' +
-              'predicate (WHERE clause) to the query selecting the distinct ' +
-              'values from the table. Typically the intent would be to limit the scan ' +
-              'by applying a relative time filter on a partitioned or indexed time-related field.',
+                'of the query fetching the values. Use this option to apply a ' +
+                'predicate (WHERE clause) to the query selecting the distinct ' +
+                'values from the table. Typically the intent would be to limit the scan ' +
+                'by applying a relative time filter on a partitioned or indexed time-related field.',
             )}
             control={
               <TextAreaControl
@@ -716,9 +730,9 @@
             label={t('Extra')}
             description={t(
               'Extra data to specify table metadata. Currently supports ' +
-              'metadata of the format: `{ "certification": { "certified_by": ' +
-              '"Data Platform Team", "details": "This table is the source of truth." ' +
-              '}, "warning_markdown": "This is a warning." }`.',
+                'metadata of the format: `{ "certification": { "certified_by": ' +
+                '"Data Platform Team", "details": "This table is the source of truth." ' +
+                '}, "warning_markdown": "This is a warning." }`.',
             )}
             control={
               <TextAreaControl
@@ -890,8 +904,8 @@
                     label={t('SQL')}
                     description={t(
                       'When specifying SQL, the datasource acts as a view. ' +
-                      'Superset will use this statement as a subquery while grouping and filtering ' +
-                      'on the generated parent queries.',
+                        'Superset will use this statement as a subquery while grouping and filtering ' +
+                        'on the generated parent queries.',
                     )}
                     control={
                       <TextAreaControl
@@ -928,35 +942,6 @@
                   fieldKey="tableSelector"
                   label={t('Physical')}
                   control={
-<<<<<<< HEAD
-                    <TableSelector
-                      clearable={false}
-                      dbId={datasource.database.id}
-                      handleError={this.props.addDangerToast}
-                      schema={datasource.schema}
-                      sqlLabMode={false}
-                      tableName={datasource.table_name}
-                      onSchemaChange={
-                        this.state.isEditMode
-                          ? schema =>
-                            this.onDatasourcePropChange('schema', schema)
-                          : undefined
-                      }
-                      onDbChange={
-                        this.state.isEditMode
-                          ? database =>
-                            this.onDatasourcePropChange('database', database)
-                          : undefined
-                      }
-                      onTableChange={
-                        this.state.isEditMode
-                          ? table =>
-                            this.onDatasourcePropChange('table_name', table)
-                          : undefined
-                      }
-                      readOnly={!this.state.isEditMode}
-                    />
-=======
                     <div css={{ marginTop: 8 }}>
                       <TableSelector
                         clearable={false}
@@ -995,12 +980,11 @@
                         readOnly={!this.state.isEditMode}
                       />
                     </div>
->>>>>>> 739d8418
                   }
                   description={t(
                     'The pointer to a physical table (or view). Keep in mind that the chart is ' +
-                    'associated to this Superset logical table, and this logical table points ' +
-                    'the physical table referenced here.',
+                      'associated to this Superset logical table, and this logical table points ' +
+                      'the physical table referenced here.',
                   )}
                 />
               )}
