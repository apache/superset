--- conflicted
+++ resolved
@@ -223,10 +223,6 @@
       height,
       datasetsStatus,
     } = this.props;
-<<<<<<< HEAD
-    const { showSaveDatasetModal } = this.state;
-=======
->>>>>>> 11019221
     const error = queryResponse?.errors?.[0];
     const message = chartAlert || queryResponse?.message;
 
@@ -251,30 +247,6 @@
     }
 
     return (
-<<<<<<< HEAD
-      <>
-        <ChartErrorMessage
-          key={chartId}
-          chartId={chartId}
-          error={error}
-          subtitle={<MonospaceDiv>{message}</MonospaceDiv>}
-          copyText={message}
-          link={queryResponse ? queryResponse.link : null}
-          source={dashboardId ? 'dashboard' : 'explore'}
-          stackTrace={chartStackTrace}
-          errorMitigationFunction={this.toggleSaveDatasetModal}
-        />
-        {showSaveDatasetModal && (
-          <SaveDatasetModal
-            visible={showSaveDatasetModal}
-            onHide={this.toggleSaveDatasetModal}
-            buttonTextOnSave={t('Save')}
-            buttonTextOnOverwrite={t('Overwrite')}
-            datasource={this.getDatasourceAsSaveableDataset(datasource)}
-          />
-        )}
-      </>
-=======
       <ChartErrorMessage
         key={chartId}
         chartId={chartId}
@@ -286,7 +258,6 @@
         stackTrace={chartStackTrace}
         errorMitigationFunction={this.toggleSaveDatasetModal}
       />
->>>>>>> 11019221
     );
   }
 
