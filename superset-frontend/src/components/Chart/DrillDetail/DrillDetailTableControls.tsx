/**
 * Licensed to the Apache Software Foundation (ASF) under one
 * or more contributor license agreements.  See the NOTICE file
 * distributed with this work for additional information
 * regarding copyright ownership.  The ASF licenses this file
 * to you under the Apache License, Version 2.0 (the
 * "License"); you may not use this file except in compliance
 * with the License.  You may obtain a copy of the License at
 *
 *   http://www.apache.org/licenses/LICENSE-2.0
 *
 * Unless required by applicable law or agreed to in writing,
 * software distributed under the License is distributed on an
 * "AS IS" BASIS, WITHOUT WARRANTIES OR CONDITIONS OF ANY
 * KIND, either express or implied.  See the License for the
 * specific language governing permissions and limitations
 * under the License.
 */

import { useCallback, useMemo } from 'react';
import { Tag } from 'src/components/Tag';
import {
  BinaryQueryObjectFilterClause,
  css,
  isAdhocColumn,
  t,
  useTheme,
} from '@superset-ui/core';
<<<<<<< HEAD
import RowCountLabel from 'src/components/RowCountLabel';
import { Icons } from 'src/components/Icons';
=======
import RowCountLabel from 'src/explore/components/RowCountLabel';
import { Icons } from '@superset-ui/core/components/Icons';
>>>>>>> 05994319

export type TableControlsProps = {
  filters: BinaryQueryObjectFilterClause[];
  setFilters: (filters: BinaryQueryObjectFilterClause[]) => void;
  totalCount?: number;
  loading: boolean;
  onReload: () => void;
};

export default function TableControls({
  filters,
  setFilters,
  totalCount,
  loading,
  onReload,
}: TableControlsProps) {
  const theme = useTheme();
  const filterMap: Record<string, BinaryQueryObjectFilterClause> = useMemo(
    () =>
      Object.assign(
        {},
        ...filters.map(filter => ({
          [isAdhocColumn(filter.col)
            ? (filter.col.label as string)
            : filter.col]: filter,
        })),
      ),
    [filters],
  );

  const removeFilter = useCallback(
    colName => {
      const updatedFilterMap = { ...filterMap };
      delete updatedFilterMap[colName];
      setFilters([...Object.values(updatedFilterMap)]);
    },
    [filterMap, setFilters],
  );

  const filterTags = useMemo(
    () =>
      Object.entries(filterMap)
        .map(([colName, { val, formattedVal }]) => ({
          colName,
          val: formattedVal ?? val,
        }))
        .sort((a, b) => a.colName.localeCompare(b.colName)),
    [filterMap],
  );

  return (
    <div
      css={css`
        display: flex;
        justify-content: space-between;
        padding: ${theme.sizeUnit / 2}px 0;
        margin-bottom: ${theme.sizeUnit * 2}px;
      `}
    >
      <div
        css={css`
          display: flex;
          flex-wrap: wrap;
        `}
      >
        {filterTags.map(({ colName, val }, index) => (
          <Tag
            editable
            onDelete={removeFilter.bind(null, colName)}
            index={index}
            id={index}
            key={colName}
            name={`${colName}=${val}`}
            data-test="filter-col"
          >
            <span
              css={css`
                margin-right: ${theme.sizeUnit}px;
              `}
            >
              {colName}
            </span>
            <strong data-test="filter-val">{val}</strong>
          </Tag>
        ))}
      </div>
      <div
        css={css`
          display: flex;
          align-items: center;
          height: min-content;
        `}
      >
        <RowCountLabel loading={loading && !totalCount} rowcount={totalCount} />
        <Icons.ReloadOutlined
          iconColor={theme.colors.grayscale.light1}
          iconSize="l"
          aria-label={t('Reload')}
          role="button"
          onClick={onReload}
        />
      </div>
    </div>
  );
}<|MERGE_RESOLUTION|>--- conflicted
+++ resolved
@@ -26,13 +26,8 @@
   t,
   useTheme,
 } from '@superset-ui/core';
-<<<<<<< HEAD
 import RowCountLabel from 'src/components/RowCountLabel';
-import { Icons } from 'src/components/Icons';
-=======
-import RowCountLabel from 'src/explore/components/RowCountLabel';
 import { Icons } from '@superset-ui/core/components/Icons';
->>>>>>> 05994319
 
 export type TableControlsProps = {
   filters: BinaryQueryObjectFilterClause[];
