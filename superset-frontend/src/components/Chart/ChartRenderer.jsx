--- conflicted
+++ resolved
@@ -49,11 +49,8 @@
   onFilterMenuOpen: PropTypes.func,
   onFilterMenuClose: PropTypes.func,
   ownState: PropTypes.object,
-<<<<<<< HEAD
   postTransformProps: PropTypes.func,
-=======
   source: PropTypes.oneOf(['dashboard', 'explore']),
->>>>>>> 70081a69
 };
 
 const BLANK = {};
@@ -266,20 +263,8 @@
         queriesData={queriesResponse}
         onRenderSuccess={this.handleRenderSuccess}
         onRenderFailure={this.handleRenderFailure}
-<<<<<<< HEAD
-        noResults={
-          <EmptyStateBig
-            title={t('No results were returned for this query')}
-            description={t(
-              'Make sure that the controls are configured properly and the datasource contains data for the selected time range',
-            )}
-            image="chart.svg"
-          />
-        }
+        noResults={noResultsComponent}
         postTransformProps={postTransformProps}
-=======
-        noResults={noResultsComponent}
->>>>>>> 70081a69
       />
     );
   }
