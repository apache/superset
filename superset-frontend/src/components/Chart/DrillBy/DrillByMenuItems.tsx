/**
 * Licensed to the Apache Software Foundation (ASF) under one
 * or more contributor license agreements.  See the NOTICE file
 * distributed with this work for additional information
 * regarding copyright ownership.  The ASF licenses this file
 * to you under the Apache License, Version 2.0 (the
 * "License"); you may not use this file except in compliance
 * with the License.  You may obtain a copy of the License at
 *
 *   http://www.apache.org/licenses/LICENSE-2.0
 *
 * Unless required by applicable law or agreed to in writing,
 * software distributed under the License is distributed on an
 * "AS IS" BASIS, WITHOUT WARRANTIES OR CONDITIONS OF ANY
 * KIND, either express or implied.  See the License for the
 * specific language governing permissions and limitations
 * under the License.
 */

import {
  CSSProperties,
  ReactNode,
  useCallback,
  useEffect,
  useMemo,
  useRef,
  useState,
} from 'react';
import { Menu } from 'src/components/Menu';
import {
  BaseFormData,
  Behavior,
  Column,
  ContextMenuFilters,
  FAST_DEBOUNCE,
  JsonResponse,
  css,
  ensureIsArray,
  getChartMetadataRegistry,
  getExtensionsRegistry,
  logging,
  t,
  useTheme,
} from '@superset-ui/core';
import rison from 'rison';
import { debounce } from 'lodash';
import { FixedSizeList as List } from 'react-window';
import { AntdInput } from 'src/components';
import Icons from 'src/components/Icons';
import { Input } from 'src/components/Input';
import { useToasts } from 'src/components/MessageToasts/withToasts';
import Loading from 'src/components/Loading';
import {
  cachedSupersetGet,
  supersetGetCache,
} from 'src/utils/cachedSupersetGet';
import { useVerboseMap } from 'src/hooks/apiResources/datasets';
import { MenuItemTooltip } from '../DisabledMenuItemTooltip';
import DrillByModal from './DrillByModal';
import { getSubmenuYOffset } from '../utils';
import { MenuItemWithTruncation } from '../MenuItemWithTruncation';
import { Dataset } from '../types';

const SUBMENU_HEIGHT = 200;
const SHOW_COLUMNS_SEARCH_THRESHOLD = 10;
const SEARCH_INPUT_HEIGHT = 48;

export interface DrillByMenuItemsProps {
  drillByConfig?: ContextMenuFilters['drillBy'];
  formData: BaseFormData & { [key: string]: any };
  contextMenuY?: number;
  submenuIndex?: number;
  onSelection?: (...args: any) => void;
  onClick?: (event: MouseEvent) => void;
  openNewModal?: boolean;
  excludedColumns?: Column[];
<<<<<<< HEAD
  canDownload: boolean;
=======
  open: boolean;
>>>>>>> c7b8ae90
}

const loadDrillByOptions = getExtensionsRegistry().get('load.drillby.options');

const queryString = rison.encode({
  columns: [
    'table_name',
    'owners.first_name',
    'owners.last_name',
    'created_by.first_name',
    'created_by.last_name',
    'created_on_humanized',
    'changed_by.first_name',
    'changed_by.last_name',
    'changed_on_humanized',
    'columns.column_name',
    'columns.verbose_name',
    'columns.groupby',
  ],
});

export const DrillByMenuItems = ({
  drillByConfig,
  formData,
  contextMenuY = 0,
  submenuIndex = 0,
  onSelection = () => {},
  onClick = () => {},
  excludedColumns,
  openNewModal = true,
<<<<<<< HEAD
  canDownload,
=======
  open,
>>>>>>> c7b8ae90
  ...rest
}: DrillByMenuItemsProps) => {
  const theme = useTheme();
  const { addDangerToast } = useToasts();
  const [isLoadingColumns, setIsLoadingColumns] = useState(true);
  const [searchInput, setSearchInput] = useState('');
  const [dataset, setDataset] = useState<Dataset>();
  const [columns, setColumns] = useState<Column[]>([]);
  const [showModal, setShowModal] = useState(false);
  const [currentColumn, setCurrentColumn] = useState();
  const ref = useRef<AntdInput>(null);
  const showSearch =
    loadDrillByOptions || columns.length > SHOW_COLUMNS_SEARCH_THRESHOLD;
  const handleSelection = useCallback(
    (event, column) => {
      onClick(event);
      onSelection(column, drillByConfig);
      setCurrentColumn(column);
      if (openNewModal) {
        setShowModal(true);
      }
    },
    [drillByConfig, onClick, onSelection, openNewModal],
  );
  const closeModal = useCallback(() => {
    setShowModal(false);
  }, []);

  useEffect(() => {
    if (open) {
      ref.current?.input.focus();
    } else {
      // Reset search input when menu is closed
      ref.current?.setValue('');
      setSearchInput('');
    }
  }, [open]);

  const hasDrillBy = drillByConfig?.groupbyFieldName;

  const handlesDimensionContextMenu = useMemo(
    () =>
      getChartMetadataRegistry()
        .get(formData.viz_type)
        ?.behaviors.find(behavior => behavior === Behavior.DrillBy),
    [formData.viz_type],
  );
  const verboseMap = useVerboseMap(dataset);

  useEffect(() => {
    async function loadOptions() {
      const datasetId = Number(formData.datasource.split('__')[0]);
      try {
        setIsLoadingColumns(true);
        let response: JsonResponse;
        if (loadDrillByOptions) {
          response = await loadDrillByOptions(datasetId, formData);
        } else {
          response = await cachedSupersetGet({
            endpoint: `/api/v1/dataset/${datasetId}?q=${queryString}`,
          });
        }
        const { json } = response;
        const { result } = json;
        setDataset(result);
        setColumns(
          ensureIsArray(result.columns)
            .filter(column => column.groupby)
            .filter(
              column =>
                !ensureIsArray(
                  formData[drillByConfig?.groupbyFieldName ?? ''],
                ).includes(column.column_name) &&
                column.column_name !== formData.x_axis &&
                ensureIsArray(excludedColumns)?.every(
                  excludedCol => excludedCol.column_name !== column.column_name,
                ),
            ),
        );
      } catch (error) {
        logging.error(error);
        supersetGetCache.delete(`/api/v1/dataset/${datasetId}`);
        addDangerToast(t('Failed to load dimensions for drill by'));
      } finally {
        setIsLoadingColumns(false);
      }
    }
    if (handlesDimensionContextMenu && hasDrillBy) {
      loadOptions();
    }
  }, [
    addDangerToast,
    drillByConfig?.groupbyFieldName,
    excludedColumns,
    formData,
    handlesDimensionContextMenu,
    hasDrillBy,
  ]);

  const handleInput = debounce(
    (value: string) => setSearchInput(value),
    FAST_DEBOUNCE,
  );

  const filteredColumns = useMemo(
    () =>
      columns.filter(column =>
        (column.verbose_name || column.column_name)
          .toLowerCase()
          .includes(searchInput.toLowerCase()),
      ),
    [columns, searchInput],
  );

  const submenuYOffset = useMemo(
    () =>
      getSubmenuYOffset(
        contextMenuY,
        filteredColumns.length || 1,
        submenuIndex,
        SUBMENU_HEIGHT,
        showSearch ? SEARCH_INPUT_HEIGHT : 0,
      ),
    [contextMenuY, filteredColumns.length, submenuIndex, showSearch],
  );

  let tooltip: ReactNode;

  if (!handlesDimensionContextMenu) {
    tooltip = t('Drill by is not yet supported for this chart type');
  } else if (!hasDrillBy) {
    tooltip = t('Drill by is not available for this data point');
  }

  if (!handlesDimensionContextMenu || !hasDrillBy) {
    return (
      <Menu.Item key="drill-by-disabled" disabled {...rest}>
        <div>
          {t('Drill by')}
          <MenuItemTooltip title={tooltip} />
        </div>
      </Menu.Item>
    );
  }

  const Row = ({
    index,
    data,
    style,
  }: {
    index: number;
    data: { columns: Column[] };
    style: CSSProperties;
  }) => {
    const { columns, ...rest } = data;
    const column = columns[index];
    return (
      <MenuItemWithTruncation
        key={`drill-by-item-${column.column_name}`}
        tooltipText={column.verbose_name || column.column_name}
        {...rest}
        onClick={e => handleSelection(e, column)}
        style={style}
      >
        {column.verbose_name || column.column_name}
      </MenuItemWithTruncation>
    );
  };

  return (
    <>
      <Menu.SubMenu
        title={t('Drill by')}
        popupClassName="chart-context-submenu"
        popupOffset={[0, submenuYOffset]}
        {...rest}
      >
        <div data-test="drill-by-submenu">
          {showSearch && (
            <Input
              ref={ref}
              prefix={
                <Icons.Search
                  iconSize="l"
                  iconColor={theme.colors.grayscale.light1}
                />
              }
              onChange={e => {
                e.stopPropagation();
                handleInput(e.target.value);
              }}
              placeholder={t('Search columns')}
              onClick={e => {
                // prevent closing menu when clicking on input
                e.nativeEvent.stopImmediatePropagation();
              }}
              allowClear
              css={css`
                width: auto;
                max-width: 100%;
                margin: ${theme.gridUnit * 2}px ${theme.gridUnit * 3}px;
                box-shadow: none;
              `}
            />
          )}
          {isLoadingColumns ? (
            <div
              css={css`
                padding: ${theme.gridUnit * 3}px 0;
              `}
            >
              <Loading position="inline-centered" />
            </div>
          ) : filteredColumns.length ? (
            <List
              width="100%"
              height={SUBMENU_HEIGHT}
              itemSize={35}
              itemCount={filteredColumns.length}
              itemData={{ columns: filteredColumns, ...rest }}
              overscanCount={20}
            >
              {Row}
            </List>
          ) : (
            <Menu.Item disabled key="no-drill-by-columns-found" {...rest}>
              {t('No columns found')}
            </Menu.Item>
          )}
        </div>
      </Menu.SubMenu>
      {showModal && (
        <DrillByModal
          column={currentColumn}
          drillByConfig={drillByConfig}
          formData={formData}
          onHideModal={closeModal}
          dataset={{ ...dataset!, verbose_map: verboseMap }}
          canDownload={canDownload}
        />
      )}
    </>
  );
};<|MERGE_RESOLUTION|>--- conflicted
+++ resolved
@@ -74,11 +74,8 @@
   onClick?: (event: MouseEvent) => void;
   openNewModal?: boolean;
   excludedColumns?: Column[];
-<<<<<<< HEAD
   canDownload: boolean;
-=======
   open: boolean;
->>>>>>> c7b8ae90
 }
 
 const loadDrillByOptions = getExtensionsRegistry().get('load.drillby.options');
@@ -109,11 +106,8 @@
   onClick = () => {},
   excludedColumns,
   openNewModal = true,
-<<<<<<< HEAD
   canDownload,
-=======
   open,
->>>>>>> c7b8ae90
   ...rest
 }: DrillByMenuItemsProps) => {
   const theme = useTheme();
