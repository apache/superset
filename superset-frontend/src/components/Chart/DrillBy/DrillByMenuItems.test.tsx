--- conflicted
+++ resolved
@@ -74,11 +74,8 @@
       <DrillByMenuItems
         formData={formData ?? defaultFormData}
         drillByConfig={drillByConfig}
-<<<<<<< HEAD
         canDownload
-=======
         open
->>>>>>> c7b8ae90
         {...rest}
       />
     </Menu>,
