/**
 * Licensed to the Apache Software Foundation (ASF) under one
 * or more contributor license agreements.  See the NOTICE file
 * distributed with this work for additional information
 * regarding copyright ownership.  The ASF licenses this file
 * to you under the Apache License, Version 2.0 (the
 * "License"); you may not use this file except in compliance
 * with the License.  You may obtain a copy of the License at
 *
 *   http://www.apache.org/licenses/LICENSE-2.0
 *
 * Unless required by applicable law or agreed to in writing,
 * software distributed under the License is distributed on an
 * "AS IS" BASIS, WITHOUT WARRANTIES OR CONDITIONS OF ANY
 * KIND, either express or implied.  See the License for the
 * specific language governing permissions and limitations
 * under the License.
 */
import { PureComponent } from 'react';
import {
  ensureIsArray,
  FeatureFlag,
  isFeatureEnabled,
  logging,
  QueryFormData,
  styled,
  ErrorTypeEnum,
  t,
  SqlaFormData,
  ClientErrorObject,
  ChartDataResponse,
} from '@superset-ui/core';
import { PLACEHOLDER_DATASOURCE } from 'src/dashboard/constants';
import Loading from 'src/components/Loading';
import { EmptyState } from 'src/components/EmptyState';
import ErrorBoundary from 'src/components/ErrorBoundary';
import { Logger, LOG_ACTIONS_RENDER_CHART } from 'src/logger/LogUtils';
import { URL_PARAMS } from 'src/constants';
import { getUrlParam } from 'src/utils/urlUtils';
import { isCurrentUserBot } from 'src/utils/isBot';
import { ChartSource } from 'src/types/ChartSource';
import { ResourceStatus } from 'src/hooks/apiResources/apiResources';
import { Dispatch } from 'redux';
import { Annotation } from 'src/explore/components/controls/AnnotationLayerControl';
import ChartRenderer from './ChartRenderer';
import { ChartErrorMessage } from './ChartErrorMessage';
import { getChartRequiredFieldsMissingMessage } from '../../utils/getChartRequiredFieldsMissingMessage';

export type ChartErrorType = Partial<ClientErrorObject>;
export interface ChartProps {
  annotationData?: Annotation;
  actions: Actions;
  chartId: string;
  datasource?: {
    database?: {
      name: string;
    };
  };
  dashboardId?: number;
  initialValues?: object;
  formData: QueryFormData;
  labelColors?: string;
  sharedLabelColors?: string;
  width: number;
  height: number;
  setControlValue: Function;
  timeout?: number;
  vizType: string;
  triggerRender?: boolean;
  force?: boolean;
  isFiltersInitialized?: boolean;
  chartAlert?: string;
  chartStatus?: string;
  chartStackTrace?: string;
  queriesResponse: ChartDataResponse[];
  triggerQuery?: boolean;
  chartIsStale?: boolean;
  errorMessage?: React.ReactNode;
  addFilter?: (type: string) => void;
  onQuery?: () => void;
  onFilterMenuOpen?: (chartId: string, column: string) => void;
  onFilterMenuClose?: (chartId: string, column: string) => void;
  ownState: boolean;
  postTransformProps?: Function;
  datasetsStatus?: 'loading' | 'error' | 'complete';
  isInView?: boolean;
  emitCrossFilters?: boolean;
}

export type Actions = {
  logEvent(
    LOG_ACTIONS_RENDER_CHART: string,
    arg1: {
      slice_id: string;
      has_err: boolean;
      error_details: string;
      start_offset: number;
      ts: number;
      duration: number;
    },
  ): Dispatch;
  chartRenderingFailed(
    arg0: string,
    chartId: string,
    arg2: string | null,
  ): Dispatch;
  postChartFormData(
    formData: SqlaFormData,
    arg1: boolean,
    timeout: number | undefined,
    chartId: string,
    dashboardId: number | undefined,
    ownState: boolean,
  ): Dispatch;
};
const BLANK = {};
const NONEXISTENT_DATASET = t(
  'The dataset associated with this chart no longer exists',
);

const defaultProps: Partial<ChartProps> = {
  addFilter: () => BLANK,
  onFilterMenuOpen: () => BLANK,
  onFilterMenuClose: () => BLANK,
  initialValues: BLANK,
  setControlValue: () => BLANK,
  triggerRender: false,
  dashboardId: undefined,
  chartStackTrace: undefined,
  force: false,
  isInView: true,
};

const Styles = styled.div<{ height: number; width?: number }>`
  min-height: ${p => p.height}px;
  position: relative;

  .chart-tooltip {
    opacity: 0.75;
    font-size: ${({ theme }) => theme.typography.sizes.s}px;
  }

  .slice_container {
    display: flex;
    flex-direction: column;
    justify-content: center;

    height: ${p => p.height}px;

    .pivot_table tbody tr {
      font-feature-settings: 'tnum' 1;
    }

    .alert {
      margin: ${({ theme }) => theme.gridUnit * 2}px;
    }
  }
`;

const LoadingDiv = styled.div`
  position: absolute;
  left: 50%;
  top: 50%;
  width: 80%;
  transform: translate(-50%, -50%);
`;

const MessageSpan = styled.span`
  display: block;
  text-align: center;
  margin: ${({ theme }) => theme.gridUnit * 4}px auto;
  width: fit-content;
  color: ${({ theme }) => theme.colors.grayscale.base};
`;

class Chart extends PureComponent<ChartProps, {}> {
  static defaultProps = defaultProps;

  renderStartTime: any;

  constructor(props: ChartProps) {
    super(props);
    this.handleRenderContainerFailure =
      this.handleRenderContainerFailure.bind(this);
  }

  componentDidMount() {
    if (this.props.triggerQuery) {
      this.runQuery();
    }
  }

  componentDidUpdate() {
    if (this.props.triggerQuery) {
      this.runQuery();
    }
  }

  runQuery() {
    // Create chart with POST request
    this.props.actions.postChartFormData(
      this.props.formData,
      Boolean(this.props.force || getUrlParam(URL_PARAMS.force)), // allow override via url params force=true
      this.props.timeout,
      this.props.chartId,
      this.props.dashboardId,
      this.props.ownState,
    );
  }

  handleRenderContainerFailure(
    error: Error,
    info: { componentStack: string } | null,
  ) {
    const { actions, chartId } = this.props;
    logging.warn(error);
    actions.chartRenderingFailed(
      error.toString(),
      chartId,
      info ? info.componentStack : null,
    );

    actions.logEvent(LOG_ACTIONS_RENDER_CHART, {
      slice_id: chartId,
      has_err: true,
      error_details: error.toString(),
      start_offset: this.renderStartTime,
      ts: new Date().getTime(),
      duration: Logger.getTimestamp() - this.renderStartTime,
    });
  }

  renderErrorMessage(queryResponse: ChartErrorType) {
    const {
      chartId,
      chartAlert,
      chartStackTrace,
      datasource,
      dashboardId,
      height,
      datasetsStatus,
    } = this.props;
    let error = queryResponse?.errors?.[0];
    if (error === undefined) {
      error = {
        error_type: ErrorTypeEnum.FRONTEND_NETWORK_ERROR,
        level: 'error',
        message: t('Check your network connection'),
        extra: null,
      };
    }
    const message = chartAlert || queryResponse?.message;

    // if datasource is still loading, don't render JS errors
    if (
      chartAlert !== undefined &&
      chartAlert !== NONEXISTENT_DATASET &&
      datasource === PLACEHOLDER_DATASOURCE &&
      datasetsStatus !== ResourceStatus.Error
    ) {
      return (
        <Styles
          key={chartId}
          data-ui-anchor="chart"
          className="chart-container"
          data-test="chart-container"
          height={height}
        >
          <Loading />
        </Styles>
      );
    }

    return (
      <ChartErrorMessage
        key={chartId}
        chartId={chartId}
        error={error}
<<<<<<< HEAD
        subtitle={<MonospaceDiv>{error?.message || message}</MonospaceDiv>}
        copyText={error?.message || message}
=======
        subtitle={message}
>>>>>>> 6eb87e04
        link={queryResponse ? queryResponse.link : undefined}
        source={dashboardId ? ChartSource.Dashboard : ChartSource.Explore}
        stackTrace={chartStackTrace}
      />
    );
  }

  renderSpinner(databaseName: string | undefined) {
    const message = databaseName
      ? t('Waiting on %s', databaseName)
      : t('Waiting on database...');

    return (
      <LoadingDiv>
        <Loading position="inline-centered" />
        <MessageSpan>{message}</MessageSpan>
      </LoadingDiv>
    );
  }

  renderChartContainer() {
    return (
      <div className="slice_container" data-test="slice-container">
        {this.props.isInView ||
        !isFeatureEnabled(FeatureFlag.DashboardVirtualization) ||
        isCurrentUserBot() ? (
          <ChartRenderer
            {...this.props}
            source={this.props.dashboardId ? 'dashboard' : 'explore'}
            data-test={this.props.vizType}
          />
        ) : (
          <Loading />
        )}
      </div>
    );
  }

  render() {
    const {
      height,
      chartAlert,
      chartStatus,
      datasource,
      errorMessage,
      chartIsStale,
      queriesResponse = [],
      width,
    } = this.props;

    const databaseName = datasource?.database?.name;

    const isLoading = chartStatus === 'loading';

    if (chartStatus === 'failed') {
      return queriesResponse.map(item =>
        this.renderErrorMessage(item as ChartErrorType),
      );
    }

    if (errorMessage && ensureIsArray(queriesResponse).length === 0) {
      return (
        <EmptyState
          size="large"
          title={t('Add required control values to preview chart')}
          description={getChartRequiredFieldsMissingMessage(true)}
          image="chart.svg"
        />
      );
    }
    if (
      !isLoading &&
      !chartAlert &&
      !errorMessage &&
      chartIsStale &&
      ensureIsArray(queriesResponse).length === 0
    ) {
      return (
        <EmptyState
          size="large"
          title={t('Your chart is ready to go!')}
          description={
            <span>
              {t(
                'Click on "Create chart" button in the control panel on the left to preview a visualization or',
              )}{' '}
              <span role="button" tabIndex={0} onClick={this.props.onQuery}>
                {t('click here')}
              </span>
              .
            </span>
          }
          image="chart.svg"
        />
      );
    }

    return (
      <ErrorBoundary
        onError={this.handleRenderContainerFailure}
        showMessage={false}
      >
        <Styles
          data-ui-anchor="chart"
          className="chart-container"
          data-test="chart-container"
          height={height}
          width={width}
        >
          {isLoading
            ? this.renderSpinner(databaseName)
            : this.renderChartContainer()}
        </Styles>
      </ErrorBoundary>
    );
  }
}
export default Chart;<|MERGE_RESOLUTION|>--- conflicted
+++ resolved
@@ -276,12 +276,7 @@
         key={chartId}
         chartId={chartId}
         error={error}
-<<<<<<< HEAD
-        subtitle={<MonospaceDiv>{error?.message || message}</MonospaceDiv>}
-        copyText={error?.message || message}
-=======
         subtitle={message}
->>>>>>> 6eb87e04
         link={queryResponse ? queryResponse.link : undefined}
         source={dashboardId ? ChartSource.Dashboard : ChartSource.Explore}
         stackTrace={chartStackTrace}
