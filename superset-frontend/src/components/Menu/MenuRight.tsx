--- conflicted
+++ resolved
@@ -75,67 +75,13 @@
   navbarRight,
   isFrontendRoute,
 }: RightMenuProps) => (
-<<<<<<< HEAD
-  <Menu className="navbar-right" mode="horizontal">
-    {!navbarRight.user_is_anonymous && (
-      <SubMenu
-        data-test="new-dropdown"
-        title={<StyledI data-test="new-dropdown-icon" className="fa fa-plus" />}
-        icon={<Icon name="triangle-down" />}
-        style={{ margin: 0 }}
-      >
-        {dropdownItems.map((menu, i) => (
-          <Menu.Item key={i}>
-            <a href={menu.url}>
-              <i
-                data-test={`menu-item-${menu.label}`}
-                className={`fa ${menu.icon}`}
-              />{' '}
-              {menu.label}
-            </a>
-          </Menu.Item>
-        ))}
-      </SubMenu>
-    )}
-    <SubMenu
-      title="Settings"
-      style={{ margin: 0 }}
-      icon={<Icon name="triangle-down" />}
-    >
-      {settings.map((section, index) => [
-        <Menu.ItemGroup key={`${section.label}`} title={section.label}>
-          {section.childs?.map(child => {
-            if (typeof child !== 'string') {
-              return (
-                <Menu.Item key={`${child.label}`}>
-                  {isFrontendRoute(child.url) ? (
-                    <Link to={child.url || ''}>{child.label}</Link>
-                  ) : (
-                    <a href={child.url}>{child.label}</a>
-                  )}
-                </Menu.Item>
-              );
-            }
-            return null;
-          })}
-        </Menu.ItemGroup>,
-        index < settings.length - 1 && <Menu.Divider />,
-      ])}
-
-      {!navbarRight.user_is_anonymous && [
-        <Menu.Divider key="user-divider" />,
-        <Menu.ItemGroup key="user-section" title={t('User')}>
-          {navbarRight.user_profile_url && (
-            <Menu.Item key="profile">
-              <a href={navbarRight.user_profile_url}>{t('Profile')}</a>
-=======
   <StyledDiv>
     <Menu mode="horizontal">
       {!navbarRight.user_is_anonymous && (
         <SubMenu
           data-test="new-dropdown"
           title={
-            <StyledI data-test="new-dropdown-icon" className="fa fa-plus" />
+            <StyledI data-test="new-dropdown-icon" style={{margin:0}} className="fa fa-plus" />
           }
           icon={<Icon name="triangle-down" />}
         >
@@ -148,12 +94,11 @@
                 />{' '}
                 {menu.label}
               </a>
->>>>>>> 6d9d362c
             </Menu.Item>
           ))}
         </SubMenu>
       )}
-      <SubMenu title="Settings" icon={<Icon name="triangle-down" />}>
+      <SubMenu title="Settings" style={{margin: 0}}icon={<Icon name="triangle-down" />}>
         {settings.map((section, index) => [
           <Menu.ItemGroup key={`${section.label}`} title={section.label}>
             {section.childs?.map(child => {
