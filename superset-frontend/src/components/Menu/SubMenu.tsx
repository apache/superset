/**
 * Licensed to the Apache Software Foundation (ASF) under one
 * or more contributor license agreements.  See the NOTICE file
 * distributed with this work for additional information
 * regarding copyright ownership.  The ASF licenses this file
 * to you under the Apache License, Version 2.0 (the
 * "License"); you may not use this file except in compliance
 * with the License.  You may obtain a copy of the License at
 *
 *   http://www.apache.org/licenses/LICENSE-2.0
 *
 * Unless required by applicable law or agreed to in writing,
 * software distributed under the License is distributed on an
 * "AS IS" BASIS, WITHOUT WARRANTIES OR CONDITIONS OF ANY
 * KIND, either express or implied.  See the License for the
 * specific language governing permissions and limitations
 * under the License.
 */
import React, { ReactNode, useState, useEffect } from 'react';
import { Link, useHistory } from 'react-router-dom';
import { styled } from '@superset-ui/core';
import cx from 'classnames';
import { debounce } from 'lodash';
import { Row } from 'antd';
import { Menu, MenuMode } from 'src/common/components';
import Button, { OnClickHandler } from 'src/components/Button';

const StyledHeader = styled.div`
  margin-bottom: ${({ theme }) => theme.gridUnit * 4}px;
  .header {
    font-weight: ${({ theme }) => theme.typography.weights.bold};
    margin-right: ${({ theme }) => theme.gridUnit * 3}px;
    text-align: left;
    font-size: 18px;
    padding: ${({ theme }) => theme.gridUnit * 3}px;
    display: inline-block;
    line-height: ${({ theme }) => theme.gridUnit * 9}px;
  }
  .nav-right {
    display: flex;
    align-items: center;
    padding: 14px 0;
    margin-right: ${({ theme }) => theme.gridUnit * 3}px;
    float: right;
    position: absolute;
    right: 0;
  }
  .nav-right-collapse {
    display: flex;
    align-items: center;
    padding: 14px 0;
    margin-right: 0;
    float: left;
    padding-left: 10px;
  }
  .menu {
    background-color: white;
    .ant-menu-horizontal {
      line-height: inherit;
      .ant-menu-item {
        &:hover {
          border-bottom: none;
        }
      }
    }
    .ant-menu {
      padding: ${({ theme }) => theme.gridUnit * 4}px 0px;
    }
  }

  .ant-menu-horizontal:not(.ant-menu-dark) > .ant-menu-item {
    margin: 0 ${({ theme }) => theme.gridUnit + 1}px;
  }

  .menu .ant-menu-item {
    li {
      a,
      div {
        font-size: ${({ theme }) => theme.typography.sizes.s}px;
        color: ${({ theme }) => theme.colors.secondary.dark1};

        a {
          margin: 0;
          padding: ${({ theme }) => theme.gridUnit * 4}px;
          line-height: ${({ theme }) => theme.gridUnit * 5}px;
        }
      }

      &.no-router a {
        padding: ${({ theme }) => theme.gridUnit * 2}px
          ${({ theme }) => theme.gridUnit * 4}px;
      }
    }
    li.active > a,
    li.active > div,
    li > a:hover,
    li > a:focus,
    li > div:hover {
      background: ${({ theme }) => theme.colors.secondary.light4};
      border-bottom: none;
      border-radius: ${({ theme }) => theme.borderRadius}px;
      margin-bottom: ${({ theme }) => theme.gridUnit * 2}px;
      text-decoration: none;
    }
  }

  .btn-link {
    padding: 10px 0;
  }
  .ant-menu-horizontal {
    border: none;
  }
  @media (max-width: 767px) {
    .header,
    .nav-right {
      position: relative;
      margin-left: ${({ theme }) => theme.gridUnit * 2}px;
    }
  }
`;

type MenuChild = {
  label: string;
  name: string;
  url?: string;
  usesRouter?: boolean;
  onClick?: () => void;
  'data-test'?: string;
};

export interface ButtonProps {
  name: ReactNode;
  onClick: OnClickHandler;
  'data-test'?: string;
  buttonStyle:
    | 'primary'
    | 'secondary'
    | 'dashed'
    | 'link'
    | 'warning'
    | 'success'
    | 'tertiary';
}

export interface SubMenuProps {
  buttons?: Array<ButtonProps>;
  name?: string | ReactNode;
  tabs?: MenuChild[];
  activeChild?: MenuChild['name'];
  /* If usesRouter is true, a react-router <Link> component will be used instead of href.
   *  ONLY set usesRouter to true if SubMenu is wrapped in a react-router <Router>;
   *  otherwise, a 'You should not use <Link> outside a <Router>' error will be thrown */
  usesRouter?: boolean;
  color?: string;
}

const SubMenuComponent: React.FunctionComponent<SubMenuProps> = props => {
  const [showMenu, setMenu] = useState<MenuMode>('horizontal');
  const [navRightStyle, setNavRightStyle] = useState('nav-right');

  let hasHistory = true;
  // If no parent <Router> component exists, useHistory throws an error
  try {
    useHistory();
  } catch (err) {
    // If error is thrown, we know not to use <Link> in render
    hasHistory = false;
  }

<<<<<<< HEAD
=======
  useEffect(() => {
    function handleResize() {
      if (window.innerWidth <= 767) setMenu('inline');
      else setMenu('horizontal');

      if (
        props.buttons &&
        props.buttons.length >= 3 &&
        window.innerWidth >= 795
      ) {
        setNavRightStyle('nav-right');
      } else if (
        props.buttons &&
        props.buttons.length >= 3 &&
        window.innerWidth <= 795
      ) {
        setNavRightStyle('nav-right-collapse');
      }
    }
    handleResize();
    const resize = debounce(handleResize, 10);
    window.addEventListener('resize', resize);
    return () => window.removeEventListener('resize', resize);
  }, [props.buttons]);

>>>>>>> cd9e9940
  return (
    <StyledHeader>
      <Row className="menu" role="navigation">
        {props.name && <div className="header">{props.name}</div>}
        <Menu mode={showMenu} style={{ backgroundColor: 'transparent' }}>
          {props.tabs?.map(tab => {
            if ((props.usesRouter || hasHistory) && !!tab.usesRouter) {
              return (
                <Menu.Item key={tab.label}>
                  <li
                    role="tab"
                    data-test={tab['data-test']}
                    className={tab.name === props.activeChild ? 'active' : ''}
                  >
                    <div>
                      <Link to={tab.url || ''}>{tab.label}</Link>
                    </div>
                  </li>
                </Menu.Item>
              );
            }

            return (
              <Menu.Item key={tab.label}>
                <li
                  className={cx('no-router', {
                    active: tab.name === props.activeChild,
                  })}
                  role="tab"
                >
                  <a href={tab.url} onClick={tab.onClick}>
                    {tab.label}
                  </a>
                </li>
              </Menu.Item>
            );
          })}
        </Menu>
        <div className={navRightStyle}>
          {props.buttons?.map((btn, i) => (
            <Button
              key={i}
              buttonStyle={btn.buttonStyle}
              onClick={btn.onClick}
              data-test={btn['data-test']}
            >
              {btn.name}
            </Button>
          ))}
        </div>
      </Row>
      {props.children}
    </StyledHeader>
  );
};

export default SubMenuComponent;<|MERGE_RESOLUTION|>--- conflicted
+++ resolved
@@ -167,8 +167,6 @@
     hasHistory = false;
   }
 
-<<<<<<< HEAD
-=======
   useEffect(() => {
     function handleResize() {
       if (window.innerWidth <= 767) setMenu('inline');
@@ -194,7 +192,6 @@
     return () => window.removeEventListener('resize', resize);
   }, [props.buttons]);
 
->>>>>>> cd9e9940
   return (
     <StyledHeader>
       <Row className="menu" role="navigation">
