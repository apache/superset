/**
 * Licensed to the Apache Software Foundation (ASF) under one
 * or more contributor license agreements.  See the NOTICE file
 * distributed with this work for additional information
 * regarding copyright ownership.  The ASF licenses this file
 * to you under the Apache License, Version 2.0 (the
 * License); you may not use this file except in compliance
 * with the License.  You may obtain a copy of the License at
 *
 *   http://www.apache.org/licenses/LICENSE-2.0
 *
 * Unless required by applicable law or agreed to in writing,
 * software distributed under the License is distributed on an
 * AS IS BASIS, WITHOUT WARRANTIES OR CONDITIONS OF ANY
 * KIND, either express or implied.  See the License for the
 * specific language governing permissions and limitations
 * under the License.
 */
import { useState, useEffect, useRef, Key, FC } from 'react';

import { Table as AntTable } from 'antd-v5';
import { ColumnsType, TableProps as AntTableProps } from 'antd-v5/es/table';
import { PaginationProps } from 'antd-v5/es/pagination';
import { t, useTheme, logging, styled } from '@superset-ui/core';
import Loading from 'src/components/Loading';
import { RowSelectionType } from 'antd-v5/es/table/interface';
import InteractiveTableUtils from './utils/InteractiveTableUtils';
import VirtualTable, { VirtualTableProps } from './VirtualTable';

export const SUPERSET_TABLE_COLUMN = 'superset/table-column';

export enum SelectionType {
  Disabled = 'disabled',
  Single = 'single',
  Multi = 'multi',
}

export type SortOrder = 'descend' | 'ascend' | null;

export enum ETableAction {
  Paginate = 'paginate',
  Sort = 'sort',
  Filter = 'filter',
}

export type { ColumnsType };
export type OnChangeFunction<RecordType> =
  AntTableProps<RecordType>['onChange'];

export enum TableSize {
  Small = 'small',
  Middle = 'middle',
}

export interface TableProps<RecordType> {
  /**
   * Data that will populate the each row and map to the column key.
   */
  data: RecordType[];
  /**
   * Whether to show all table borders
   */
  bordered?: boolean;
  /**
   * Table column definitions.
   */
  columns: ColumnsType<RecordType>;
  /**
   * Array of row keys to represent list of selected rows.
   */
  selectedRows?: Key[];
  /**
   * Callback function invoked when a row is selected by user.
   */
  handleRowSelection?: (newSelectedRowKeys: Key[]) => void;
  /**
   * Controls the size of the table.
   */
  size: TableSize;
  /**
   * Controls if table rows are selectable and if multiple select is supported.
   */
  selectionType?: SelectionType;
  /*
   * Places table in visual loading state.  Use while waiting to retrieve data or perform an async operation that will update the table.
   */
  loading?: boolean;
  /**
   * Uses a sticky header which always displays when vertically scrolling the table.  Default: true
   */
  sticky?: boolean;
  /**
   * Controls if columns are resizable by user.
   */
  resizable?: boolean;
  /**
   * EXPERIMENTAL: Controls if columns are re-orderable by user drag drop.
   */
  reorderable?: boolean;
  /**
   * Controls if pagination is active or disabled.
   */
  usePagination?: boolean;
  /**
   * Default number of rows table will display per page of data.
   */
  defaultPageSize?: number;
  /**
   * Array of numeric options for the number of rows table will display per page of data.
   * The user can select from these options in the page size drop down menu.
   */
  pageSizeOptions?: string[];
  /**
   * Set table to display no data even if data has been provided
   */
  hideData?: boolean;
  /**
   * Enables setting the text displayed in various components and tooltips within the Table UI.
   */
  locale?: Partial<AntTableProps<RecordType>['locale']>;
  /**
   * Restricts the visible height of the table and allows for internal scrolling within the table
   * when the number of rows exceeds the visible space.
   */
  height?: number;
  /**
   * Sets the table to use react-window for scroll virtualization in cases where
   * there are unknown amount of columns, or many, many rows
   */
  virtualize?: boolean;
  /**
   * Used to override page controls total record count when using server-side paging.
   */
  recordCount?: number;
  /**
   * Invoked when the tables sorting, paging, or filtering is changed.
   */
  onChange?: OnChangeFunction<RecordType>;
  /**
   * Returns props that should be applied to each row component.
   */
  onRow?: AntTableProps<RecordType>['onRow'];
  /**
   * Will render html safely if set to true, anchor tags and such. Currently
   * only supported for virtualize == true
   */
  allowHTML?: boolean;

  /**
   * The column that contains children to display.
   * Check https://ant.design/components/table#table for more details.
   */
  childrenColumnName?: string;
}

const defaultRowSelection: Key[] = [];

const PAGINATION_HEIGHT = 40;
const HEADER_HEIGHT = 68;

const StyledTable = styled(AntTable as FC<AntTableProps>)<{ height?: number }>(
  ({ theme, height }) => `
<<<<<<< HEAD
    .antd5-table-body {
=======
    color: ${theme.colorText};
    .ant-table-body {
>>>>>>> 4afbfd11
      overflow: auto;
    }

    .ant-spin-nested-loading .ant-spin .ant-spin-dot {
      width: ${theme.sizeUnit * 12}px;
      height: unset;
    }

   td.antd5-table-cell {
      white-space: nowrap;
      overflow: hidden;
      text-overflow: ellipsis;
<<<<<<< HEAD
=======
      border-bottom: 1px solid ${theme.colorSplit};
>>>>>>> 4afbfd11
    }

    .antd5-table-tbody > tr > td {
      white-space: nowrap;
      overflow: hidden;
    }

    .antd5-table.antd5-table-small {
      font-size: ${theme.fontSizeSM}px;
    }
  `,
);
const StyledVirtualTable = styled(
  VirtualTable as React.FC<VirtualTableProps<any>>,
)(
  ({ theme }) => `
  .virtual-table .antd5-table-container:before,
  .virtual-table .antd5-table-container:after {
    display: none;
  }
  .virtual-table-cell {
    box-sizing: border-box;
    padding: ${theme.sizeUnit * 4}px;
    white-space: nowrap;
    overflow: hidden;
    text-overflow: ellipsis;
  }
`,
);

const defaultLocale = {
  filterTitle: t('Filter menu'),
  filterConfirm: t('OK'),
  filterReset: t('Reset'),
  filterEmptyText: t('No filters'),
  filterCheckall: t('Select all items'),
  filterSearchPlaceholder: t('Search in filters'),
  emptyText: t('No data'),
  selectAll: t('Select current page'),
  selectInvert: t('Invert current page'),
  selectNone: t('Clear all data'),
  selectionAll: t('Select all data'),
  sortTitle: t('Sort'),
  expand: t('Expand row'),
  collapse: t('Collapse row'),
  triggerDesc: t('Click to sort descending'),
  triggerAsc: t('Click to sort ascending'),
  cancelSort: t('Click to cancel sorting'),
};

const selectionMap = {
  [SelectionType.Multi]: 'checkbox',
  [SelectionType.Single]: 'radio',
  [SelectionType.Disabled]: null,
};
const noop = () => {};

export function Table<RecordType extends object>(
  props: TableProps<RecordType>,
) {
  const {
    data,
    bordered,
    columns,
    selectedRows = defaultRowSelection,
    handleRowSelection,
    size = TableSize.Small,
    selectionType = SelectionType.Disabled,
    sticky = true,
    loading = false,
    resizable = false,
    reorderable = false,
    usePagination = true,
    defaultPageSize = 15,
    pageSizeOptions = ['5', '15', '25', '50', '100'],
    hideData = false,
    locale,
    height,
    virtualize = false,
    onChange = noop,
    recordCount,
    onRow,
    allowHTML = false,
    childrenColumnName,
  } = props;

  const wrapperRef = useRef<HTMLDivElement | null>(null);
  const [derivedColumns, setDerivedColumns] = useState(columns);
  const [pageSize, setPageSize] = useState(defaultPageSize);
  const [mergedLocale, setMergedLocale] = useState<
    Required<AntTableProps<RecordType>>['locale']
  >({ ...defaultLocale });
  const [selectedRowKeys, setSelectedRowKeys] = useState<Key[]>(selectedRows);
  const interactiveTableUtils = useRef<InteractiveTableUtils | null>(null);

  const onSelectChange = (newSelectedRowKeys: Key[]) => {
    setSelectedRowKeys(newSelectedRowKeys);
    handleRowSelection?.(newSelectedRowKeys);
  };

  const selectionTypeValue = selectionMap[selectionType];
  const rowSelection = {
    type: selectionMap[selectionType] as RowSelectionType,
    selectedRowKeys,
    onChange: onSelectChange,
  };

  // Log use of experimental features
  useEffect(() => {
    if (reorderable === true) {
      logging.warn(
        'EXPERIMENTAL FEATURE ENABLED: The "reorderable" prop of Table is experimental and NOT recommended for use in production deployments.',
      );
    }
    if (resizable === true) {
      logging.warn(
        'EXPERIMENTAL FEATURE ENABLED: The "resizable" prop of Table is experimental and NOT recommended for use in production deployments.',
      );
    }
  }, [reorderable, resizable]);

  useEffect(() => {
    let updatedLocale;
    if (locale) {
      // This spread allows for locale to only contain a subset of locale overrides on props
      updatedLocale = { ...defaultLocale, ...locale };
    } else {
      updatedLocale = { ...defaultLocale };
    }
    setMergedLocale(updatedLocale);
  }, [locale]);

  useEffect(() => setDerivedColumns(columns), [columns]);

  useEffect(() => {
    if (interactiveTableUtils.current) {
      interactiveTableUtils.current?.clearListeners();
    }
    const table = wrapperRef.current?.getElementsByTagName('table')[0];
    if (table) {
      interactiveTableUtils.current = new InteractiveTableUtils(
        table,
        derivedColumns,
        setDerivedColumns,
      );
      if (reorderable) {
        interactiveTableUtils?.current?.initializeDragDropColumns(
          reorderable,
          table,
        );
      }
      if (resizable) {
        interactiveTableUtils?.current?.initializeResizableColumns(
          resizable,
          table,
        );
      }
    }
    return () => {
      interactiveTableUtils?.current?.clearListeners?.();
    };
    /**
     * We DO NOT want this effect to trigger when derivedColumns changes as it will break functionality
     * The exclusion from the effect dependencies is intentional and should not be modified
     */
    // eslint-disable-next-line react-hooks/exhaustive-deps
  }, [wrapperRef, reorderable, resizable, virtualize, interactiveTableUtils]);

  const theme = useTheme();

  const paginationSettings: PaginationProps | false = usePagination
    ? {
        hideOnSinglePage: true,
        pageSize,
        pageSizeOptions,
        onShowSizeChange: (page: number, size: number) => setPageSize(size),
      }
    : false;

  /**
   * When recordCount is provided it lets the user of Table control total number of pages
   * independent from data.length.  This allows the parent component do things like server side paging
   * where the user can be shown the total mount of data they can page through, but the component can provide
   * data one page at a time, and respond to the onPageChange event to fetch and set new data
   */
  if (paginationSettings && recordCount) {
    paginationSettings.total = recordCount;
  }

  let bodyHeight = height;
  if (bodyHeight) {
    bodyHeight -= HEADER_HEIGHT;
    const hasPagination =
      usePagination && recordCount && recordCount > pageSize;
    if (hasPagination) {
      bodyHeight -= PAGINATION_HEIGHT;
    }
  }

  const sharedProps = {
    loading: { spinning: loading ?? false, indicator: <Loading /> },
    hasData: hideData ? false : data,
    columns: derivedColumns,
    dataSource: hideData ? undefined : data,
    size,
    pagination: paginationSettings,
    locale: mergedLocale,
    showSorterTooltip: false,
    onChange,
    onRow,
    theme,
    height: bodyHeight,
    bordered,
    expandable: {
      childrenColumnName,
    },
  };

  return (
    <div ref={wrapperRef}>
      {!virtualize && (
        <StyledTable
          {...sharedProps}
          rowSelection={selectionTypeValue !== null ? rowSelection : undefined}
          sticky={sticky}
        />
      )}
      {virtualize && (
        <StyledVirtualTable
          {...sharedProps}
          scroll={{
            y: 300,
            x: '100vw',
            // To avoid jest failure by scrollTo
            ...(process.env.WEBPACK_MODE === 'test' && {
              scrollToFirstRowOnChange: false,
            }),
          }}
          allowHTML={allowHTML}
        />
      )}
    </div>
  );
}

export default Table;<|MERGE_RESOLUTION|>--- conflicted
+++ resolved
@@ -160,12 +160,8 @@
 
 const StyledTable = styled(AntTable as FC<AntTableProps>)<{ height?: number }>(
   ({ theme, height }) => `
-<<<<<<< HEAD
-    .antd5-table-body {
-=======
     color: ${theme.colorText};
     .ant-table-body {
->>>>>>> 4afbfd11
       overflow: auto;
     }
 
@@ -178,10 +174,6 @@
       white-space: nowrap;
       overflow: hidden;
       text-overflow: ellipsis;
-<<<<<<< HEAD
-=======
-      border-bottom: 1px solid ${theme.colorSplit};
->>>>>>> 4afbfd11
     }
 
     .antd5-table-tbody > tr > td {
