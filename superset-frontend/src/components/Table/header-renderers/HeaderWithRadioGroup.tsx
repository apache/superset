--- conflicted
+++ resolved
@@ -78,13 +78,8 @@
           iconSize="m"
           iconColor={theme.colors.grayscale.light1}
           css={css`
-<<<<<<< HEAD
-            margin-top: 3px; // we need exactly 3px to align the icon
+            margin-top: ${theme.sizeUnit * 0.75}px;
             margin-right: ${theme.sizeUnit}px;
-=======
-            margin-top: ${theme.gridUnit * 0.75}px;
-            margin-right: ${theme.gridUnit}px;
->>>>>>> 4f166a03
           `}
           onClick={() => setPopoverVisible(true)}
         />
