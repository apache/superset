/**
 * Licensed to the Apache Software Foundation (ASF) under one
 * or more contributor license agreements.  See the NOTICE file
 * distributed with this work for additional information
 * regarding copyright ownership.  The ASF licenses this file
 * to you under the Apache License, Version 2.0 (the
 * "License"); you may not use this file except in compliance
 * with the License.  You may obtain a copy of the License at
 *
 *   http://www.apache.org/licenses/LICENSE-2.0
 *
 * Unless required by applicable law or agreed to in writing,
 * software distributed under the License is distributed on an
 * "AS IS" BASIS, WITHOUT WARRANTIES OR CONDITIONS OF ANY
 * KIND, either express or implied.  See the License for the
 * specific language governing permissions and limitations
 * under the License.
 */

import React from 'react';
import { render, act, screen } from 'spec/helpers/testing-library';
import { SupersetClient } from '@superset-ui/core';
import userEvent from '@testing-library/user-event';
import DatabaseSelector from '.';

const SupersetClientGet = jest.spyOn(SupersetClient, 'get');

const createProps = () => ({
  dbId: 1,
  formMode: false,
  isDatabaseSelectEnabled: true,
  readOnly: false,
  schema: 'public',
  sqlLabMode: true,
  getDbList: jest.fn(),
  getTableList: jest.fn(),
  handleError: jest.fn(),
  onDbChange: jest.fn(),
  onSchemaChange: jest.fn(),
  onSchemasLoad: jest.fn(),
  onChange: jest.fn(),
});

beforeEach(() => {
  jest.resetAllMocks();
  SupersetClientGet.mockImplementation(
    async ({ endpoint }: { endpoint: string }) => {
      if (endpoint.includes('schemas')) {
        return {
          json: { result: ['information_schema', 'public'] },
        } as any;
      }
      if (endpoint.includes('/function_names')) {
        return {
          json: { function_names: [] },
        } as any;
      }
      return {
        json: {
          count: 1,
          description_columns: {},
          ids: [1],
          label_columns: {
            allow_csv_upload: 'Allow Csv Upload',
            allow_ctas: 'Allow Ctas',
            allow_cvas: 'Allow Cvas',
            allow_dml: 'Allow Dml',
            allow_multi_schema_metadata_fetch:
              'Allow Multi Schema Metadata Fetch',
            allow_run_async: 'Allow Run Async',
            allows_cost_estimate: 'Allows Cost Estimate',
            allows_subquery: 'Allows Subquery',
            allows_virtual_table_explore: 'Allows Virtual Table Explore',
            backend: 'Backend',
            changed_on: 'Changed On',
            changed_on_delta_humanized: 'Changed On Delta Humanized',
            'created_by.first_name': 'Created By First Name',
            'created_by.last_name': 'Created By Last Name',
            database_name: 'Database Name',
            explore_database_id: 'Explore Database Id',
            expose_in_sqllab: 'Expose In Sqllab',
            force_ctas_schema: 'Force Ctas Schema',
            id: 'Id',
          },
          list_columns: [
            'allow_csv_upload',
            'allow_ctas',
            'allow_cvas',
            'allow_dml',
            'allow_multi_schema_metadata_fetch',
            'allow_run_async',
            'allows_cost_estimate',
            'allows_subquery',
            'allows_virtual_table_explore',
            'backend',
            'changed_on',
            'changed_on_delta_humanized',
            'created_by.first_name',
            'created_by.last_name',
            'database_name',
            'explore_database_id',
            'expose_in_sqllab',
            'force_ctas_schema',
            'id',
          ],
          list_title: 'List Database',
          order_columns: [
            'allow_csv_upload',
            'allow_dml',
            'allow_run_async',
            'changed_on',
            'changed_on_delta_humanized',
            'created_by.first_name',
            'database_name',
            'expose_in_sqllab',
          ],
          result: [
            {
              allow_csv_upload: false,
              allow_ctas: false,
              allow_cvas: false,
              allow_dml: false,
              allow_multi_schema_metadata_fetch: false,
              allow_run_async: false,
              allows_cost_estimate: null,
              allows_subquery: true,
              allows_virtual_table_explore: true,
              backend: 'postgresql',
              changed_on: '2021-03-09T19:02:07.141095',
              changed_on_delta_humanized: 'a day ago',
              created_by: null,
              database_name: 'examples',
              explore_database_id: 1,
              expose_in_sqllab: true,
              force_ctas_schema: null,
              id: 1,
            },
          ],
        },
      } as any;
    },
  );
});

test('Should render', async () => {
  const props = createProps();
  render(<DatabaseSelector {...props} />);
  expect(await screen.findByTestId('DatabaseSelector')).toBeInTheDocument();
});

test('Refresh should works', async () => {
  const props = createProps();
  await act(async () => {
    render(<DatabaseSelector {...props} />);
  });

  expect(SupersetClientGet).toBeCalledTimes(2);
  expect(props.getDbList).toBeCalledTimes(1);
  expect(props.getTableList).toBeCalledTimes(0);
  expect(props.handleError).toBeCalledTimes(0);
  expect(props.onDbChange).toBeCalledTimes(0);
  expect(props.onSchemaChange).toBeCalledTimes(0);
  expect(props.onSchemasLoad).toBeCalledTimes(1);
  expect(props.onChange).toBeCalledTimes(0);

  await act(async () => {
    userEvent.click(screen.getByRole('button'));
  });

  expect(SupersetClientGet).toBeCalledTimes(3);
  expect(props.getDbList).toBeCalledTimes(1);
  expect(props.getTableList).toBeCalledTimes(0);
  expect(props.handleError).toBeCalledTimes(0);
  expect(props.onDbChange).toBeCalledTimes(1);
  expect(props.onSchemaChange).toBeCalledTimes(1);
  expect(props.onSchemasLoad).toBeCalledTimes(2);
  expect(props.onChange).toBeCalledTimes(1);
});

test('Should database select display options', async () => {
  const props = createProps();
  render(<DatabaseSelector {...props} />);
  const selector = await screen.findByText('Database:');
  expect(selector).toBeInTheDocument();
  expect(selector.parentElement).toHaveTextContent(
    'Database:postgresql examples',
  );
});

test('Should schema select display options', async () => {
<<<<<<< HEAD
  const props = createProps();
  await act(async () => {
    render(<DatabaseSelector {...props} />);
  });
=======
  const props = { ...defaultProps };
  render(<DatabaseSelector {...props} />);
>>>>>>> 1e0f880a

  const selector = await screen.findByText('Schema:');
  expect(selector).toBeInTheDocument();
  expect(selector.parentElement).toHaveTextContent('Schema: public');

  userEvent.click(screen.getByRole('button'));

  expect(await screen.findByText('Select a schema (2)')).toBeInTheDocument();
});<|MERGE_RESOLUTION|>--- conflicted
+++ resolved
@@ -188,15 +188,8 @@
 });
 
 test('Should schema select display options', async () => {
-<<<<<<< HEAD
-  const props = createProps();
-  await act(async () => {
-    render(<DatabaseSelector {...props} />);
-  });
-=======
-  const props = { ...defaultProps };
+  const props = createProps();
   render(<DatabaseSelector {...props} />);
->>>>>>> 1e0f880a
 
   const selector = await screen.findByText('Schema:');
   expect(selector).toBeInTheDocument();
