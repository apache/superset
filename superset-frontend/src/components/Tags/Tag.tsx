--- conflicted
+++ resolved
@@ -22,12 +22,8 @@
 import { Tag as AntdTag } from 'antd-v5';
 import { useMemo } from 'react';
 import { Tooltip } from 'src/components/Tooltip';
-<<<<<<< HEAD
 import { ensureAppRoot } from 'src/utils/pathUtils';
-import { CloseOutlined } from '@ant-design/icons';
-=======
 import Icons from 'src/components/Icons';
->>>>>>> f4a05a5f
 
 const StyledTag = styled(AntdTag)`
   ${({ theme }) => `
