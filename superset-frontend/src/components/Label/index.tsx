--- conflicted
+++ resolved
@@ -114,12 +114,8 @@
         padding: '0.35em 0.8em',
         lineHeight: 1,
         color,
-<<<<<<< HEAD
+        maxWidth: '100%',
         '&:hover, &:focus': {
-=======
-        maxWidth: '100%',
-        '&:hover': {
->>>>>>> 32f5f365
           backgroundColor: backgroundColorHover,
           borderColor: borderColorHover,
           opacity: 1,
