/**
 * Licensed to the Apache Software Foundation (ASF) under one
 * or more contributor license agreements.  See the NOTICE file
 * distributed with this work for additional information
 * regarding copyright ownership.  The ASF licenses this file
 * to you under the Apache License, Version 2.0 (the
 * "License"); you may not use this file except in compliance
 * with the License.  You may obtain a copy of the License at
 *
 *   http://www.apache.org/licenses/LICENSE-2.0
 *
 * Unless required by applicable law or agreed to in writing,
 * software distributed under the License is distributed on an
 * "AS IS" BASIS, WITHOUT WARRANTIES OR CONDITIONS OF ANY
 * KIND, either express or implied.  See the License for the
 * specific language governing permissions and limitations
 * under the License.
 */
import {
  forwardRef,
  useImperativeHandle,
  useState,
  RefObject,
  ChangeEvent,
} from 'react';

import { t, styled, useTheme, css } from '@superset-ui/core';
import Icons from 'src/components/Icons';
import { Input } from 'src/components/Input';
import { SELECT_WIDTH } from 'src/components/ListView/utils';
import { FormLabel } from 'src/components/Form';
import InfoTooltip from 'src/components/InfoTooltip';
import { BaseFilter, FilterHandler } from './Base';

interface SearchHeaderProps extends BaseFilter {
  Header: string;
  onSubmit: (val: string) => void;
  name: string;
  toolTipDescription: string | undefined;
}

const Container = styled.div`
  width: ${SELECT_WIDTH}px;
`;

<<<<<<< HEAD
const StyledInput = styled(AntdInput)`
  border-radius: ${({ theme }) => theme.gridUnit}px;
=======
const SearchIcon = styled(Icons.Search)`
  color: ${({ theme }) => theme.colors.grayscale.light1};
>>>>>>> a49a15f9
`;

function SearchFilter(
  {
    Header,
    name,
    initialValue,
    toolTipDescription,
    onSubmit,
  }: SearchHeaderProps,
  ref: RefObject<FilterHandler>,
) {
  const theme = useTheme();
  const [value, setValue] = useState(initialValue || '');
  const handleSubmit = () => {
    if (value) {
      onSubmit(value.trim());
    }
  };
  const handleChange = (e: ChangeEvent<HTMLInputElement>) => {
    setValue(e.currentTarget.value);
    if (e.currentTarget.value === '') {
      onSubmit('');
    }
  };

  useImperativeHandle(ref, () => ({
    clearFilter: () => {
      setValue('');
      onSubmit('');
    },
  }));

  return (
    <Container>
<<<<<<< HEAD
      <div
        css={css`
          display: flex;
          align-items: start;
        `}
      >
        <FormLabel>{Header}</FormLabel>
        {toolTipDescription && (
          <InfoTooltip tooltip={toolTipDescription} viewBox="0 -7 28 28" />
        )}
      </div>
      <StyledInput
=======
      <FormLabel>{Header}</FormLabel>
      {toolTipDescription && (
        <InfoTooltip tooltip={toolTipDescription} viewBox="0 -7 28 28" />
      )}
      <Input
>>>>>>> a49a15f9
        allowClear
        data-test="filters-search"
        placeholder={t('Type a value')}
        name={name}
        value={value}
        onChange={handleChange}
        onPressEnter={handleSubmit}
        onBlur={handleSubmit}
        prefix={
          <Icons.SearchOutlined
            iconColor={theme.colors.grayscale.light1}
            iconSize="l"
          />
        }
      />
    </Container>
  );
}

export default forwardRef(SearchFilter);<|MERGE_RESOLUTION|>--- conflicted
+++ resolved
@@ -43,13 +43,8 @@
   width: ${SELECT_WIDTH}px;
 `;
 
-<<<<<<< HEAD
 const StyledInput = styled(AntdInput)`
   border-radius: ${({ theme }) => theme.gridUnit}px;
-=======
-const SearchIcon = styled(Icons.Search)`
-  color: ${({ theme }) => theme.colors.grayscale.light1};
->>>>>>> a49a15f9
 `;
 
 function SearchFilter(
@@ -85,7 +80,6 @@
 
   return (
     <Container>
-<<<<<<< HEAD
       <div
         css={css`
           display: flex;
@@ -98,13 +92,6 @@
         )}
       </div>
       <StyledInput
-=======
-      <FormLabel>{Header}</FormLabel>
-      {toolTipDescription && (
-        <InfoTooltip tooltip={toolTipDescription} viewBox="0 -7 28 28" />
-      )}
-      <Input
->>>>>>> a49a15f9
         allowClear
         data-test="filters-search"
         placeholder={t('Type a value')}
