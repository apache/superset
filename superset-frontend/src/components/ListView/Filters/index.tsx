/**
 * Licensed to the Apache Software Foundation (ASF) under one
 * or more contributor license agreements.  See the NOTICE file
 * distributed with this work for additional information
 * regarding copyright ownership.  The ASF licenses this file
 * to you under the Apache License, Version 2.0 (the
 * "License"); you may not use this file except in compliance
 * with the License.  You may obtain a copy of the License at
 *
 *   http://www.apache.org/licenses/LICENSE-2.0
 *
 * Unless required by applicable law or agreed to in writing,
 * software distributed under the License is distributed on an
 * "AS IS" BASIS, WITHOUT WARRANTIES OR CONDITIONS OF ANY
 * KIND, either express or implied.  See the License for the
 * specific language governing permissions and limitations
 * under the License.
 */
import {
  createRef,
  forwardRef,
  useImperativeHandle,
  useMemo,
  RefObject,
} from 'react';

import { withTheme } from '@superset-ui/core';

import {
  FilterValue,
  Filters,
  InternalFilter,
  SelectOption,
} from 'src/components/ListView/types';
import SearchFilter from './Search';
import SelectFilter from './Select';
import DateRangeFilter from './DateRange';
import { FilterHandler } from './Base';

interface UIFiltersProps {
  filters: Filters;
  internalFilters: InternalFilter[];
  updateFilterValue: (id: number, value: FilterValue['value']) => void;
}

function UIFilters(
  { filters, internalFilters = [], updateFilterValue }: UIFiltersProps,
  ref: RefObject<{ clearFilters: () => void }>,
) {
  const filterRefs = useMemo(
    () =>
      Array.from({ length: filters.length }, () => createRef<FilterHandler>()),
    [filters.length],
  );

  useImperativeHandle(ref, () => ({
    clearFilters: () => {
      filterRefs.forEach((filter: any) => {
        filter.current?.clearFilter?.();
      });
    },
  }));

  return (
    <>
      {filters.map(
        (
          {
            Header,
            fetchSelects,
            key,
            id,
            input,
            paginate,
            selects,
            toolTipDescription,
            onFilterUpdate,
<<<<<<< HEAD
            dateFilterValueType,
=======
            loading,
>>>>>>> 3c1fc0b7
          },
          index,
        ) => {
          const initialValue = internalFilters?.[index]?.value;
          if (input === 'select') {
            return (
              <SelectFilter
                ref={filterRefs[index]}
                Header={Header}
                fetchSelects={fetchSelects}
                initialValue={initialValue}
                key={key}
                name={id}
                onSelect={(
                  option: SelectOption | undefined,
                  isClear?: boolean,
                ) => {
                  if (onFilterUpdate) {
                    // Filter change triggers both onChange AND onClear, only want to track onChange
                    if (!isClear) {
                      onFilterUpdate(option);
                    }
                  }

                  updateFilterValue(index, option);
                }}
                paginate={paginate}
                selects={selects}
                loading={loading ?? false}
              />
            );
          }
          if (input === 'search' && typeof Header === 'string') {
            return (
              <SearchFilter
                ref={filterRefs[index]}
                Header={Header}
                initialValue={initialValue}
                key={key}
                name={id}
                toolTipDescription={toolTipDescription}
                onSubmit={(value: string) => {
                  if (onFilterUpdate) {
                    onFilterUpdate(value);
                  }

                  updateFilterValue(index, value);
                }}
              />
            );
          }
          if (input === 'datetime_range') {
            return (
              <DateRangeFilter
                ref={filterRefs[index]}
                Header={Header}
                initialValue={initialValue}
                key={key}
                name={id}
                onSubmit={value => updateFilterValue(index, value)}
                dateFilterValueType={dateFilterValueType || 'unix'}
              />
            );
          }
          return null;
        },
      )}
    </>
  );
}

export default withTheme(forwardRef(UIFilters));<|MERGE_RESOLUTION|>--- conflicted
+++ resolved
@@ -75,11 +75,8 @@
             selects,
             toolTipDescription,
             onFilterUpdate,
-<<<<<<< HEAD
             dateFilterValueType,
-=======
             loading,
->>>>>>> 3c1fc0b7
           },
           index,
         ) => {
