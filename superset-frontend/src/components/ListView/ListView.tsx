--- conflicted
+++ resolved
@@ -17,12 +17,7 @@
  * under the License.
  */
 import { t, styled } from '@superset-ui/core';
-<<<<<<< HEAD
-import React, { useEffect } from 'react';
-import { Empty } from 'src/components';
-=======
 import React, { useCallback, useEffect, useRef } from 'react';
->>>>>>> 16654034
 import Alert from 'src/components/Alert';
 import cx from 'classnames';
 import Button from 'src/components/Button';
