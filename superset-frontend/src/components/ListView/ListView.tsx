/**
 * Licensed to the Apache Software Foundation (ASF) under one
 * or more contributor license agreements.  See the NOTICE file
 * distributed with this work for additional information
 * regarding copyright ownership.  The ASF licenses this file
 * to you under the Apache License, Version 2.0 (the
 * "License"); you may not use this file except in compliance
 * with the License.  You may obtain a copy of the License at
 *
 *   http://www.apache.org/licenses/LICENSE-2.0
 *
 * Unless required by applicable law or agreed to in writing,
 * software distributed under the License is distributed on an
 * "AS IS" BASIS, WITHOUT WARRANTIES OR CONDITIONS OF ANY
 * KIND, either express or implied.  See the License for the
 * specific language governing permissions and limitations
 * under the License.
 */
import { t, styled } from '@superset-ui/core';
import { useCallback, useEffect, useRef, useState, ReactNode } from 'react';
import cx from 'classnames';
import { Icons } from 'src/components/Icons';
import Pagination from 'src/components/Pagination';
import TableCollection from 'src/components/TableCollection';
import BulkTagModal from 'src/features/tags/BulkTagModal';
import type { EmptyStateProps } from '../EmptyState/types';
import { EmptyState } from '../EmptyState';
import { Checkbox } from '../Checkbox';
import { Button } from '../Button';
import { Alert } from '../Alert';
import CardCollection from './CardCollection';
import FilterControls from './Filters';
import { CardSortSelect } from './CardSortSelect';
import {
  ListViewFetchDataConfig as FetchDataConfig,
  ListViewFilters as Filters,
  SortColumn,
  CardSortSelectOption,
  ViewModeType,
} from './types';
import { ListViewError, useListViewState } from './utils';

const ListViewStyles = styled.div`
  ${({ theme }) => `
    text-align: center;

    .superset-list-view {
      text-align: left;
      border-radius: 4px 0;
      margin: 0 ${theme.sizeUnit * 4}px;

      .header {
        display: flex;
        padding-bottom: ${theme.sizeUnit * 4}px;

        & .controls {
          display: flex;
          flex-wrap: wrap;
          column-gap: ${theme.sizeUnit * 6}px;
          row-gap: ${theme.sizeUnit * 4}px;
        }
      }

      .body.empty table {
        margin-bottom: 0;
      }

      .body {
        overflow-x: auto;
      }

      .antd5-empty {
        .antd5-empty-image {
          height: auto;
        }
      }
    }

    .pagination-container {
      display: flex;
      flex-direction: column;
      justify-content: center;
      margin-bottom: ${theme.sizeUnit * 4}px;
    }

    .row-count-container {
      margin-top: ${theme.sizeUnit * 2}px;
      color: ${theme.colors.grayscale.base};
    }
  `}
`;

const BulkSelectWrapper = styled(Alert)`
  ${({ theme }) => `
    border-radius: 0;
    margin-bottom: 0;
    color: ${theme.colorText};
    background-color: ${theme.colorPrimaryBg};

    .selectedCopy {
      display: inline-block;
      padding: ${theme.sizeUnit * 2}px 0;
    }

    .deselect-all, .tag-btn {
      color: ${theme.colorPrimary};
      margin-left: ${theme.sizeUnit * 4}px;
    }

    .divider {
      margin: ${`${-theme.sizeUnit * 2}px 0 ${-theme.sizeUnit * 2}px ${theme.sizeUnit * 4}px`};
      width: 1px;
      height: ${theme.sizeUnit * 8}px;
      box-shadow: inset -1px 0px 0px ${theme.colorBorder};
      display: inline-flex;
      vertical-align: middle;
      position: relative;
    }

    .ant-alert-close-icon {
      margin-top: ${theme.sizeUnit * 1.5}px;
    }
  `}
`;

const bulkSelectColumnConfig = {
  Cell: ({ row }: any) => (
    <Checkbox {...row.getToggleRowSelectedProps()} id={row.id} />
  ),
  Header: ({ getToggleAllRowsSelectedProps }: any) => (
    <Checkbox
      {...getToggleAllRowsSelectedProps()}
      id="header-toggle-all"
      data-test="header-toggle-all"
    />
  ),
  id: 'selection',
  size: 'sm',
};

const ViewModeContainer = styled.div`
  ${({ theme }) => `
    padding-right: ${theme.sizeUnit * 4}px;
    margin-top: ${theme.sizeUnit * 5 + 1}px;
    white-space: nowrap;
    display: inline-block;
<<<<<<< HEAD
=======
    border-radius: ${({ theme }) => theme.borderRadius}px;
    padding: ${({ theme }) => theme.sizeUnit}px;
    padding-bottom: ${({ theme }) => theme.sizeUnit * 0.5}px;
>>>>>>> 2c038f5b

    .toggle-button {
      display: inline-block;
      border-radius: ${theme.sizeUnit / 2}px;
      padding: ${theme.sizeUnit}px;
      padding-bottom: ${theme.sizeUnit * 0.5}px;

      &:first-of-type {
        margin-right: ${theme.sizeUnit * 2}px;
      }
    }

    .active {
      background-color: ${theme.colors.grayscale.base};

      svg {
        color: ${theme.colorBgLayout};
      }
    }
  `}
`;

const EmptyWrapper = styled.div`
  ${({ theme }) => `
    padding: ${theme.sizeUnit * 40}px 0;

    &.table {
      background: ${theme.colorBgContainer};
    }
  `}
`;

const ViewModeToggle = ({
  mode,
  setMode,
}: {
  mode: 'table' | 'card';
  setMode: (mode: 'table' | 'card') => void;
}) => (
  <ViewModeContainer>
    <div
      role="button"
      tabIndex={0}
      onClick={e => {
        e.currentTarget.blur();
        setMode('card');
      }}
      className={cx('toggle-button', { active: mode === 'card' })}
    >
      <Icons.AppstoreOutlined iconSize="xl" />
    </div>
    <div
      role="button"
      tabIndex={0}
      onClick={e => {
        e.currentTarget.blur();
        setMode('table');
      }}
      className={cx('toggle-button', { active: mode === 'table' })}
    >
      <Icons.UnorderedListOutlined iconSize="xl" />
    </div>
  </ViewModeContainer>
);

export interface ListViewProps<T extends object = any> {
  columns: any[];
  data: T[];
  count: number;
  pageSize: number;
  fetchData: (conf: FetchDataConfig) => any;
  refreshData: () => void;
  addSuccessToast: (msg: string) => void;
  addDangerToast: (msg: string) => void;
  loading: boolean;
  className?: string;
  initialSort?: SortColumn[];
  filters?: Filters;
  bulkActions?: Array<{
    key: string;
    name: ReactNode;
    onSelect: (rows: any[]) => any;
    type?: 'primary' | 'secondary' | 'danger';
  }>;
  bulkSelectEnabled?: boolean;
  disableBulkSelect?: () => void;
  renderBulkSelectCopy?: (selects: any[]) => ReactNode;
  renderCard?: (row: T & { loading: boolean }) => ReactNode;
  cardSortSelectOptions?: Array<CardSortSelectOption>;
  defaultViewMode?: ViewModeType;
  highlightRowId?: number;
  showThumbnails?: boolean;
  emptyState?: EmptyStateProps;
  columnsForWrapText?: string[];
  enableBulkTag?: boolean;
  bulkTagResourceName?: string;
}

export function ListView<T extends object = any>({
  columns,
  data,
  count,
  pageSize: initialPageSize,
  fetchData,
  refreshData,
  loading,
  initialSort = [],
  className = '',
  filters = [],
  bulkActions = [],
  bulkSelectEnabled = false,
  disableBulkSelect = () => {},
  renderBulkSelectCopy = selected => t('%s Selected', selected.length),
  renderCard,
  showThumbnails,
  cardSortSelectOptions,
  defaultViewMode = 'card',
  highlightRowId,
  emptyState,
  columnsForWrapText,
  enableBulkTag = false,
  bulkTagResourceName,
  addSuccessToast,
  addDangerToast,
}: ListViewProps<T>) {
  const {
    getTableProps,
    getTableBodyProps,
    headerGroups,
    rows,
    prepareRow,
    pageCount = 1,
    gotoPage,
    applyFilterValue,
    setSortBy,
    selectedFlatRows,
    toggleAllRowsSelected,
    setViewMode,
    state: { pageIndex, pageSize, internalFilters, sortBy, viewMode },
    query,
  } = useListViewState({
    bulkSelectColumnConfig,
    bulkSelectMode: bulkSelectEnabled && Boolean(bulkActions.length),
    columns,
    count,
    data,
    fetchData,
    initialPageSize,
    initialSort,
    initialFilters: filters,
    renderCard: Boolean(renderCard),
    defaultViewMode,
  });
  const allowBulkTagActions = bulkTagResourceName && enableBulkTag;
  const filterable = Boolean(filters.length);
  if (filterable) {
    const columnAccessors = columns.reduce(
      (acc, col) => ({ ...acc, [col.id || col.accessor]: true }),
      {},
    );
    filters.forEach(f => {
      if (!columnAccessors[f.id]) {
        throw new ListViewError(
          `Invalid filter config, ${f.id} is not present in columns`,
        );
      }
    });
  }

  const filterControlsRef = useRef<{ clearFilters: () => void }>(null);

  const handleClearFilterControls = useCallback(() => {
    if (query.filters) {
      filterControlsRef.current?.clearFilters();
    }
  }, [query.filters]);

  const cardViewEnabled = Boolean(renderCard);
  const [showBulkTagModal, setShowBulkTagModal] = useState<boolean>(false);

  useEffect(() => {
    // discard selections if bulk select is disabled
    if (!bulkSelectEnabled) toggleAllRowsSelected(false);
  }, [bulkSelectEnabled, toggleAllRowsSelected]);

  useEffect(() => {
    if (!loading && pageIndex > pageCount - 1 && pageCount > 0) {
      gotoPage(0);
    }
  }, [gotoPage, loading, pageCount, pageIndex]);

  return (
    <ListViewStyles>
      {allowBulkTagActions && (
        <BulkTagModal
          show={showBulkTagModal}
          selected={selectedFlatRows}
          refreshData={refreshData}
          resourceName={bulkTagResourceName}
          addSuccessToast={addSuccessToast}
          addDangerToast={addDangerToast}
          onHide={() => setShowBulkTagModal(false)}
        />
      )}
      <div data-test={className} className={`superset-list-view ${className} `}>
        <div className="header">
          {cardViewEnabled && (
            <ViewModeToggle mode={viewMode} setMode={setViewMode} />
          )}
          <div className="controls" data-test="filters-select">
            {filterable && (
              <FilterControls
                ref={filterControlsRef}
                filters={filters}
                internalFilters={internalFilters}
                updateFilterValue={applyFilterValue}
              />
            )}
            {viewMode === 'card' && cardSortSelectOptions && (
              <CardSortSelect
                initialSort={sortBy}
                onChange={(value: SortColumn[]) => setSortBy(value)}
                options={cardSortSelectOptions}
              />
            )}
          </div>
        </div>
        <div className={`body ${rows.length === 0 ? 'empty' : ''} `}>
          {bulkSelectEnabled && (
            <BulkSelectWrapper
              data-test="bulk-select-controls"
              type="info"
              closable
              showIcon={false}
              onClose={disableBulkSelect}
              message={
                <>
                  <div className="selectedCopy" data-test="bulk-select-copy">
                    {renderBulkSelectCopy(selectedFlatRows)}
                  </div>
                  {Boolean(selectedFlatRows.length) && (
                    <>
                      <span
                        data-test="bulk-select-deselect-all"
                        role="button"
                        tabIndex={0}
                        className="deselect-all"
                        onClick={() => toggleAllRowsSelected(false)}
                      >
                        {t('Deselect all')}
                      </span>
                      <div className="divider" />
                      {bulkActions.map(action => (
                        <Button
                          data-test="bulk-select-action"
                          key={action.key}
                          buttonStyle={action.type}
                          cta
                          onClick={() =>
                            action.onSelect(
                              selectedFlatRows.map(r => r.original),
                            )
                          }
                        >
                          {action.name}
                        </Button>
                      ))}
                      {enableBulkTag && (
                        <span
                          data-test="bulk-select-tag-btn"
                          role="button"
                          tabIndex={0}
                          className="tag-btn"
                          onClick={() => setShowBulkTagModal(true)}
                        >
                          {t('Add Tag')}
                        </span>
                      )}
                    </>
                  )}
                </>
              }
            />
          )}
          {viewMode === 'card' && (
            <CardCollection
              bulkSelectEnabled={bulkSelectEnabled}
              prepareRow={prepareRow}
              renderCard={renderCard}
              rows={rows}
              loading={loading}
              showThumbnails={showThumbnails}
            />
          )}
          {viewMode === 'table' && (
            <TableCollection
              getTableProps={getTableProps}
              getTableBodyProps={getTableBodyProps}
              prepareRow={prepareRow}
              headerGroups={headerGroups}
              setSortBy={setSortBy}
              rows={rows}
              columns={columns}
              loading={loading}
              highlightRowId={highlightRowId}
              columnsForWrapText={columnsForWrapText}
              bulkSelectEnabled={bulkSelectEnabled}
              selectedFlatRows={selectedFlatRows}
              toggleRowSelected={(rowId, value) => {
                const row = rows.find(r => r.id === rowId);
                if (row) {
                  prepareRow(row);
                  row.toggleRowSelected(value);
                }
              }}
              toggleAllRowsSelected={toggleAllRowsSelected}
            />
          )}
          {!loading && rows.length === 0 && (
            <EmptyWrapper className={viewMode} data-test="empty-state">
              {query.filters ? (
                <EmptyState
                  title={t('No results match your filter criteria')}
                  description={t('Try different criteria to display results.')}
                  size="large"
                  image="filter-results.svg"
                  buttonAction={() => handleClearFilterControls()}
                  buttonText={t('clear all filters')}
                />
              ) : (
                <EmptyState
                  {...emptyState}
                  title={emptyState?.title || t('No Data')}
                  size="large"
                  image={emptyState?.image || 'filter-results.svg'}
                />
              )}
            </EmptyWrapper>
          )}
        </div>
      </div>
      {rows.length > 0 && (
        <div className="pagination-container">
          <Pagination
            totalPages={pageCount || 0}
            currentPage={pageCount && pageIndex < pageCount ? pageIndex + 1 : 0}
            onChange={(p: number) => gotoPage(p - 1)}
            hideFirstAndLastPageLinks
          />
          <div className="row-count-container">
            {!loading &&
              t(
                '%s-%s of %s',
                pageSize * pageIndex + (rows.length && 1),
                pageSize * pageIndex + rows.length,
                count,
              )}
          </div>
        </div>
      )}
    </ListViewStyles>
  );
}<|MERGE_RESOLUTION|>--- conflicted
+++ resolved
@@ -144,16 +144,10 @@
     margin-top: ${theme.sizeUnit * 5 + 1}px;
     white-space: nowrap;
     display: inline-block;
-<<<<<<< HEAD
-=======
-    border-radius: ${({ theme }) => theme.borderRadius}px;
-    padding: ${({ theme }) => theme.sizeUnit}px;
-    padding-bottom: ${({ theme }) => theme.sizeUnit * 0.5}px;
->>>>>>> 2c038f5b
 
     .toggle-button {
       display: inline-block;
-      border-radius: ${theme.sizeUnit / 2}px;
+      border-radius: ${theme.borderRadius}px;
       padding: ${theme.sizeUnit}px;
       padding-bottom: ${theme.sizeUnit * 0.5}px;
 
