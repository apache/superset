/**
 * Licensed to the Apache Software Foundation (ASF) under one
 * or more contributor license agreements. See the NOTICE file
 * distributed with this work for additional information
 * regarding copyright ownership. The ASF licenses this file
 * to you under the Apache License, Version 2.0 (the
 * "License"); you may not use this file except in compliance
 * with the License. You may obtain a copy of the License at
 *
 * http://www.apache.org/licenses/LICENSE-2.0
 *
 * Unless required by applicable law or agreed to in writing,
 * software distributed under the License is distributed on an
 * "AS IS" BASIS, WITHOUT WARRANTIES OR CONDITIONS OF ANY
 * KIND, either express or implied. See the License for the
 * specific language governing permissions and limitations
 * under the License.
 */
import { t, styled } from '@superset-ui/core';
import { useCallback, useEffect, useRef, useState, ReactNode } from 'react';
import cx from 'classnames';
import Pagination from '@superset-ui/core/components/Pagination';
import TableCollection from '@superset-ui/core/components/TableCollection';
import BulkTagModal from 'src/features/tags/BulkTagModal';
import {
  Alert,
  Checkbox,
  Icons,
  EmptyState,
<<<<<<< HEAD
  DropdownButton,
  Menu,
=======
  Loading,
>>>>>>> 8406a827
  type EmptyStateProps,
} from '@superset-ui/core/components';
import CardCollection from './CardCollection';
import FilterControls from './Filters';
import { CardSortSelect } from './CardSortSelect';
import {
  ListViewFetchDataConfig as FetchDataConfig,
  ListViewFilters as Filters,
  SortColumn,
  CardSortSelectOption,
  ViewModeType,
} from './types';
import { ListViewError, useListViewState } from './utils';

const ListViewStyles = styled.div`
  ${({ theme }) => `
    text-align: center;
    background-color: ${theme.colorBgLayout};

    .superset-list-view {
      text-align: left;
      border-radius: 4px 0;
      margin: 0 ${theme.sizeUnit * 4}px;

      .header {
        display: flex;
        padding-bottom: ${theme.sizeUnit * 4}px;

        & .controls {
          display: flex;
          flex-wrap: wrap;
          column-gap: ${theme.sizeUnit * 6}px;
          row-gap: ${theme.sizeUnit * 4}px;
        }
      }

      .body.empty table {
        margin-bottom: 0;
      }

      .body {
        overflow-x: auto;
      }

      .ant-empty {
        .ant-empty-image {
          height: auto;
        }
      }
    }

    .pagination-container {
      display: flex;
      flex-direction: column;
      justify-content: center;
      margin-bottom: ${theme.sizeUnit * 4}px;
    }

    .row-count-container {
      margin-top: ${theme.sizeUnit * 2}px;
      color: ${theme.colorText};
    }
  `}
`;

const FullPageLoadingWrapper = styled.div`
  ${({ theme }) => `
    display: flex;
    align-items: center;
    justify-content: center;
    min-height: 50vh;
    padding: ${theme.sizeUnit * 16}px;
  `}
`;

const BulkSelectWrapper = styled(Alert)`
  ${({ theme }) => `
    border-radius: 0;
    margin-bottom: 0;
    color: ${theme.colorText};
    background-color: ${theme.colorPrimaryBg};
    
    .ant-alert-message {
      display: flex;
      align-items: center;
    }

    .selectedCopy {
      display: inline-block;
      padding: ${theme.sizeUnit * 2}px 0;
      white-space: nowrap;
      flex-shrink: 0;
    }

    .deselect-all, .tag-btn {
      color: ${theme.colorPrimary};
      margin-left: ${theme.sizeUnit * 4}px;
      white-space: nowrap;
      flex-shrink: 0;
    }

    .divider {
      margin-left: ${theme.sizeUnit * 4}px;
      margin-right: ${theme.sizeUnit * 4}px;
      width: 1px;
      height: 32px;
      box-shadow: inset -1px 0px 0px ${theme.colorBorder};
      display: inline-flex;
      vertical-align: middle;
      position: relative;
    }

    .ant-alert-close-icon {
      margin-top: ${theme.sizeUnit * 1.5}px;
    }
  `}
`;

const bulkSelectColumnConfig = {
  Cell: ({ row }: any) => (
    <Checkbox {...row.getToggleRowSelectedProps()} id={row.id} />
  ),
  Header: ({ getToggleAllRowsSelectedProps }: any) => (
    <Checkbox
      {...getToggleAllRowsSelectedProps()}
      id="header-toggle-all"
      data-test="header-toggle-all"
    />
  ),
  id: 'selection',
  size: 'sm',
};

const ViewModeContainer = styled.div`
  ${({ theme }) => `
    padding-right: ${theme.sizeUnit * 4}px;
    margin-top: ${theme.sizeUnit * 5 + 1}px;
    white-space: nowrap;
    display: inline-block;

    .toggle-button {
      display: inline-block;
      border-radius: ${theme.borderRadius}px;
      padding: ${theme.sizeUnit}px;
      padding-bottom: ${theme.sizeUnit * 0.5}px;

      &:first-of-type {
        margin-right: ${theme.sizeUnit * 2}px;
      }
    }

    .active {
      background-color: ${theme.colorText};

      svg {
        color: ${theme.colorBgLayout};
      }
    }
  `}
`;

const EmptyWrapper = styled.div`
  ${({ theme }) => `
    padding: ${theme.sizeUnit * 40}px 0;

    &.table {
      background: ${theme.colorBgContainer};
    }
  `}
`;

const ViewModeToggle = ({
  mode,
  setMode,
}: {
  mode: 'table' | 'card';
  setMode: (mode: 'table' | 'card') => void;
}) => (
  <ViewModeContainer>
    <div
      role="button"
      tabIndex={0}
      onClick={e => {
        e.currentTarget.blur();
        setMode('card');
      }}
      className={cx('toggle-button', { active: mode === 'card' })}
    >
      <Icons.AppstoreOutlined iconSize="xl" />
    </div>
    <div
      role="button"
      tabIndex={0}
      onClick={e => {
        e.currentTarget.blur();
        setMode('table');
      }}
      className={cx('toggle-button', { active: mode === 'table' })}
    >
      <Icons.UnorderedListOutlined iconSize="xl" />
    </div>
  </ViewModeContainer>
);

export interface ListViewProps<T extends object = any> {
  columns: any[];
  data: T[];
  count: number;
  pageSize: number;
  fetchData: (conf: FetchDataConfig) => any;
  refreshData: () => void;
  addSuccessToast: (msg: string) => void;
  addDangerToast: (msg: string) => void;
  loading: boolean;
  className?: string;
  initialSort?: SortColumn[];
  filters?: Filters;
  bulkActions?: Array<{
    key: string;
    name: ReactNode;
    onSelect: (rows: any[]) => any;
    type?: 'primary' | 'secondary' | 'danger';
  }>;
  bulkSelectEnabled?: boolean;
  disableBulkSelect?: () => void;
  renderBulkSelectCopy?: (selects: any[]) => ReactNode;
  renderCard?: (row: T & { loading: boolean }) => ReactNode;
  cardSortSelectOptions?: Array<CardSortSelectOption>;
  defaultViewMode?: ViewModeType;
  highlightRowId?: number;
  showThumbnails?: boolean;
  emptyState?: EmptyStateProps;
  columnsForWrapText?: string[];
  enableBulkTag?: boolean;
  bulkTagResourceName?: string;
}

export function ListView<T extends object = any>({
  columns,
  data,
  count,
  pageSize: initialPageSize,
  fetchData,
  refreshData,
  loading,
  initialSort = [],
  className = '',
  filters = [],
  bulkActions: initialBulkActions = [],
  bulkSelectEnabled = false,
  disableBulkSelect = () => { },
  renderBulkSelectCopy = selected => t('%s Selected', selected.length),
  renderCard,
  showThumbnails,
  cardSortSelectOptions,
  defaultViewMode = 'card',
  highlightRowId,
  emptyState,
  columnsForWrapText,
  enableBulkTag = false,
  bulkTagResourceName,
  addSuccessToast,
  addDangerToast,
}: ListViewProps<T>) {
  const [showBulkTagModal, setShowBulkTagModal] = useState<boolean>(false);
  const [isBulkActionLoading, setIsBulkActionLoading] = useState(false);

  const bulkActions = [...initialBulkActions];
  if (enableBulkTag) {
    bulkActions.splice(1, 0, {
      key: 'tag',
      name: t('Add Tag'),
      type: 'secondary',
      onSelect: () => setShowBulkTagModal(true),
    });
  }

  const {
    getTableProps,
    getTableBodyProps,
    headerGroups,
    rows,
    prepareRow,
    pageCount = 1,
    gotoPage,
    applyFilterValue,
    setSortBy,
    selectedFlatRows,
    toggleAllRowsSelected,
    setViewMode,
    state: { pageIndex, pageSize, internalFilters, sortBy, viewMode },
    query,
  } = useListViewState({
    bulkSelectColumnConfig,
    bulkSelectMode: bulkSelectEnabled && Boolean(bulkActions.length),
    columns,
    count,
    data,
    fetchData,
    initialPageSize,
    initialSort,
    initialFilters: filters,
    renderCard: Boolean(renderCard),
    defaultViewMode,
  });
  const allowBulkTagActions = bulkTagResourceName && enableBulkTag;
  const filterable = Boolean(filters.length);
  if (filterable) {
    const columnAccessors = columns.reduce(
      (acc, col) => ({ ...acc, [col.id || col.accessor]: true }),
      {},
    );
    filters.forEach(f => {
      if (!columnAccessors[f.id]) {
        throw new ListViewError(
          `Invalid filter config, ${f.id} is not present in columns`,
        );
      }
    });
  }

  const filterControlsRef = useRef<{ clearFilters: () => void }>(null);

  const handleClearFilterControls = useCallback(() => {
    if (query.filters) {
      filterControlsRef.current?.clearFilters();
    }
  }, [query.filters]);

  const cardViewEnabled = Boolean(renderCard);

  useEffect(() => {
    // discard selections if bulk select is disabled
    if (!bulkSelectEnabled) toggleAllRowsSelected(false);
  }, [bulkSelectEnabled, toggleAllRowsSelected]);

  useEffect(() => {
    if (!loading && pageIndex > pageCount - 1 && pageCount > 0) {
      gotoPage(0);
    }
  }, [gotoPage, loading, pageCount, pageIndex]);

  const firstAction = bulkActions[0];
  const dropdownActions = bulkActions.slice(1);

  const handleMenuClick = (info: { key: React.Key }) => {
    const keyStr = String(info.key);
    const action = dropdownActions.find(a => a.key === keyStr);
    if (action) {
      action.onSelect(selectedFlatRows.map(r => r.original));
    }
  };

  const handleBulkActionClick = async () => {
    setIsBulkActionLoading(true);
    try {
      await firstAction.onSelect(selectedFlatRows.map(r => r.original));
    } finally {
      setIsBulkActionLoading(false);
    }
  };

  const dropdownMenu = (
    <Menu onClick={handleMenuClick}>
      {dropdownActions.map(action => (
        <Menu.Item key={action.key}>{action.name}</Menu.Item>
      ))}
    </Menu>
  );

  return (
    <ListViewStyles>
      {allowBulkTagActions && (
        <BulkTagModal
          show={showBulkTagModal}
          selected={selectedFlatRows}
          refreshData={refreshData}
          resourceName={bulkTagResourceName}
          addSuccessToast={addSuccessToast}
          addDangerToast={addDangerToast}
          onHide={() => setShowBulkTagModal(false)}
        />
      )}
      <div data-test={className} className={`superset-list-view ${className} `}>
        <div className="header">
          {cardViewEnabled && (
            <ViewModeToggle mode={viewMode} setMode={setViewMode} />
          )}
          <div className="controls" data-test="filters-select">
            {filterable && (
              <FilterControls
                ref={filterControlsRef}
                filters={filters}
                internalFilters={internalFilters}
                updateFilterValue={applyFilterValue}
              />
            )}
            {viewMode === 'card' && cardSortSelectOptions && (
              <CardSortSelect
                initialSort={sortBy}
                onChange={(value: SortColumn[]) => setSortBy(value)}
                options={cardSortSelectOptions}
              />
            )}
          </div>
        </div>
        <div className={`body ${rows.length === 0 ? 'empty' : ''} `}>
          {bulkSelectEnabled && (
            <BulkSelectWrapper
              data-test="bulk-select-controls"
              type="info"
              closable
              showIcon={false}
              onClose={disableBulkSelect}
              message={
                <>
                  <span className="selectedCopy" data-test="bulk-select-copy">
                    {renderBulkSelectCopy(selectedFlatRows)}
                  </span>
                  {Boolean(selectedFlatRows.length) && (
                    <>
                      <span
                        data-test="bulk-select-deselect-all"
                        style={{ cursor: 'pointer' }}
                        role="button"
                        tabIndex={0}
                        className="deselect-all"
                        onClick={() => toggleAllRowsSelected(false)}
                      >
                        {t('Deselect all')}
                      </span>
                      {firstAction && (
                        <>
                          <div className="divider" />
                          <DropdownButton
                            popupRender={() =>
                              dropdownActions.length > 0 ? dropdownMenu : <></>
                            }
                            onClick={handleBulkActionClick}
                            loading={isBulkActionLoading}
                            type="primary"
                          >
                            {firstAction.name}
                          </DropdownButton>
                        </>
                      )}
                    </>
                  )}
                </>
              }
            />
          )}
          {viewMode === 'card' && (
            <CardCollection
              bulkSelectEnabled={bulkSelectEnabled}
              prepareRow={prepareRow}
              renderCard={renderCard}
              rows={rows}
              loading={loading}
              showThumbnails={showThumbnails}
            />
          )}
          {viewMode === 'table' && (
            <>
              {loading && rows.length === 0 ? (
                <FullPageLoadingWrapper>
                  <Loading />
                </FullPageLoadingWrapper>
              ) : (
                <TableCollection
                  getTableProps={getTableProps}
                  getTableBodyProps={getTableBodyProps}
                  prepareRow={prepareRow}
                  headerGroups={headerGroups}
                  setSortBy={setSortBy}
                  rows={rows}
                  columns={columns}
                  loading={loading && rows.length > 0}
                  highlightRowId={highlightRowId}
                  columnsForWrapText={columnsForWrapText}
                  bulkSelectEnabled={bulkSelectEnabled}
                  selectedFlatRows={selectedFlatRows}
                  toggleRowSelected={(rowId, value) => {
                    const row = rows.find(r => r.id === rowId);
                    if (row) {
                      prepareRow(row);
                      row.toggleRowSelected(value);
                    }
                  }}
                  toggleAllRowsSelected={toggleAllRowsSelected}
                />
              )}
            </>
          )}
          {!loading && rows.length === 0 && (
            <EmptyWrapper className={viewMode} data-test="empty-state">
              {query.filters ? (
                <EmptyState
                  title={t('No results match your filter criteria')}
                  description={t('Try different criteria to display results.')}
                  size="large"
                  image="filter-results.svg"
                  buttonAction={() => handleClearFilterControls()}
                  buttonText={t('clear all filters')}
                />
              ) : (
                <EmptyState
                  {...emptyState}
                  title={emptyState?.title || t('No Data')}
                  size="large"
                  image={emptyState?.image || 'filter-results.svg'}
                />
              )}
            </EmptyWrapper>
          )}
        </div>
      </div>
      {rows.length > 0 && (
        <div className="pagination-container">
          <Pagination
            totalPages={pageCount || 0}
            currentPage={pageCount && pageIndex < pageCount ? pageIndex + 1 : 0}
            onChange={(p: number) => gotoPage(p - 1)}
            hideFirstAndLastPageLinks
          />
          <div className="row-count-container">
            {!loading &&
              t(
                '%s-%s of %s',
                pageSize * pageIndex + (rows.length && 1),
                pageSize * pageIndex + rows.length,
                count,
              )}
          </div>
        </div>
      )}
    </ListViewStyles>
  );
}<|MERGE_RESOLUTION|>--- conflicted
+++ resolved
@@ -27,12 +27,9 @@
   Checkbox,
   Icons,
   EmptyState,
-<<<<<<< HEAD
   DropdownButton,
   Menu,
-=======
   Loading,
->>>>>>> 8406a827
   type EmptyStateProps,
 } from '@superset-ui/core/components';
 import CardCollection from './CardCollection';
