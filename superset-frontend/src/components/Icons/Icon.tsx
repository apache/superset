/**
 * Licensed to the Apache Software Foundation (ASF) under one
 * or more contributor license agreements.  See the NOTICE file
 * distributed with this work for additional information
 * regarding copyright ownership.  The ASF licenses this file
 * to you under the Apache License, Version 2.0 (the
 * "License"); you may not use this file except in compliance
 * with the License.  You may obtain a copy of the License at
 *
 *   http://www.apache.org/licenses/LICENSE-2.0
 *
 * Unless required by applicable law or agreed to in writing,
 * software distributed under the License is distributed on an
 * "AS IS" BASIS, WITHOUT WARRANTIES OR CONDITIONS OF ANY
 * KIND, either express or implied.  See the License for the
 * specific language governing permissions and limitations
 * under the License.
 */
/**
 * Licensed to the Apache Software Foundation (ASF) under one
 * or more contributor license agreements.  See the NOTICE file
 * distributed with this work for additional information
 * regarding copyright ownership.  The ASF licenses this file
 * to you under the Apache License, Version 2.0 (the
 * "License"); you may not use this file except in compliance
 * with the License.  You may obtain a copy of the License at
 *
 *   http://www.apache.org/licenses/LICENSE-2.0
 *
 * Unless required by applicable law or agreed to in writing,
 * software distributed under the License is distributed on an
 * "AS IS" BASIS, WITHOUT WARRANTIES OR CONDITIONS
 * of any kind, either express or implied.  See the License
 * for the specific language governing permissions and
 * limitations under the License.
 */

import { FC, SVGProps, useEffect, useRef, useState } from 'react';
<<<<<<< HEAD
import AntdIcon from '@ant-design/icons';
import TransparentIcon from 'src/assets/images/icons/transparent.svg';
import { themeObject, styled } from '@superset-ui/core';
import IconType from './IconType';

// Customized AntdIconComponent that filters unnecessary props
const AntdIconComponent = ({
  iconColor,
  iconSize,
  viewBox,
  ...rest
}: Omit<IconType, 'ref' | 'css'>) => (
  // Ensure props like iconColor and iconSize don't get passed to the DOM
  <AntdIcon
    viewBox={viewBox || '0 0 24 24'}
    style={{
      color: iconColor, // Use iconColor explicitly
    }}
    {...rest}
  />
);
// Styled version of AntdIconComponent
export const StyledIcon = styled(AntdIconComponent)<IconType>`
  ${({ iconColor }) => iconColor && `color: ${iconColor};`};
  span {
    // Fixing alignment on some of the icons
    line-height: 0px;
  }
  font-size: ${({ iconSize }) =>
    iconSize ? themeObject.getFontSize(iconSize) : 24}px;
`;

export interface IconProps extends IconType {
  fileName: string;
}

export const Icon = (props: IconProps) => {
  const { fileName, iconColor, iconSize, ...rest } = props;
=======
import TransparentIcon from 'src/assets/images/icons/transparent.svg';
import { IconType } from './types';
import { BaseIconComponent } from './BaseIcon';

export const Icon = (props: IconType) => {
>>>>>>> 358633e9
  const [, setLoaded] = useState(false);
  const ImportedSVG = useRef<FC<SVGProps<SVGSVGElement>>>();
  const { fileName } = props;

  useEffect(() => {
    let cancelled = false;
    async function importIcon(): Promise<void> {
      ImportedSVG.current = (
        await import(`!!@svgr/webpack!src/assets/images/icons/${fileName}.svg`)
      ).default;
      if (!cancelled) {
        setLoaded(true);
      }
    }
    importIcon();
    return () => {
      cancelled = true;
    };
  }, [fileName, ImportedSVG]);

  return (
    <BaseIconComponent
      component={ImportedSVG.current || TransparentIcon}
<<<<<<< HEAD
      aria-label={name}
      role={whatRole}
      iconColor={iconColor} // Handled explicitly in StyledIcon
      iconSize={iconSize} // Handled explicitly in StyledIcon
      {...rest} // Pass remaining valid props
=======
      {...props}
>>>>>>> 358633e9
    />
  );
};

export default Icon;<|MERGE_RESOLUTION|>--- conflicted
+++ resolved
@@ -36,52 +36,11 @@
  */
 
 import { FC, SVGProps, useEffect, useRef, useState } from 'react';
-<<<<<<< HEAD
-import AntdIcon from '@ant-design/icons';
-import TransparentIcon from 'src/assets/images/icons/transparent.svg';
-import { themeObject, styled } from '@superset-ui/core';
-import IconType from './IconType';
-
-// Customized AntdIconComponent that filters unnecessary props
-const AntdIconComponent = ({
-  iconColor,
-  iconSize,
-  viewBox,
-  ...rest
-}: Omit<IconType, 'ref' | 'css'>) => (
-  // Ensure props like iconColor and iconSize don't get passed to the DOM
-  <AntdIcon
-    viewBox={viewBox || '0 0 24 24'}
-    style={{
-      color: iconColor, // Use iconColor explicitly
-    }}
-    {...rest}
-  />
-);
-// Styled version of AntdIconComponent
-export const StyledIcon = styled(AntdIconComponent)<IconType>`
-  ${({ iconColor }) => iconColor && `color: ${iconColor};`};
-  span {
-    // Fixing alignment on some of the icons
-    line-height: 0px;
-  }
-  font-size: ${({ iconSize }) =>
-    iconSize ? themeObject.getFontSize(iconSize) : 24}px;
-`;
-
-export interface IconProps extends IconType {
-  fileName: string;
-}
-
-export const Icon = (props: IconProps) => {
-  const { fileName, iconColor, iconSize, ...rest } = props;
-=======
 import TransparentIcon from 'src/assets/images/icons/transparent.svg';
 import { IconType } from './types';
 import { BaseIconComponent } from './BaseIcon';
 
 export const Icon = (props: IconType) => {
->>>>>>> 358633e9
   const [, setLoaded] = useState(false);
   const ImportedSVG = useRef<FC<SVGProps<SVGSVGElement>>>();
   const { fileName } = props;
@@ -105,15 +64,7 @@
   return (
     <BaseIconComponent
       component={ImportedSVG.current || TransparentIcon}
-<<<<<<< HEAD
-      aria-label={name}
-      role={whatRole}
-      iconColor={iconColor} // Handled explicitly in StyledIcon
-      iconSize={iconSize} // Handled explicitly in StyledIcon
-      {...rest} // Pass remaining valid props
-=======
       {...props}
->>>>>>> 358633e9
     />
   );
 };
