/**
 * Licensed to the Apache Software Foundation (ASF) under one
 * or more contributor license agreements.  See the NOTICE file
 * distributed with this work for additional information
 * regarding copyright ownership.  The ASF licenses this file
 * to you under the Apache License, Version 2.0 (the
 * "License"); you may not use this file except in compliance
 * with the License.  You may obtain a copy of the License at
 *
 *   http://www.apache.org/licenses/LICENSE-2.0
 *
 * Unless required by applicable law or agreed to in writing,
 * software distributed under the License is distributed on an
 * "AS IS" BASIS, WITHOUT WARRANTIES OR CONDITIONS OF ANY
 * KIND, either express or implied.  See the License for the
 * specific language governing permissions and limitations
 * under the License.
 */
import _JSONbig from 'json-bigint';
import React, { useEffect, useRef, useState, useMemo } from 'react';
import { getMultipleTextDimensions, styled } from '@superset-ui/core';
import { useDebounceValue } from 'src/hooks/useDebounceValue';
import { useCellContentParser } from './useCellContentParser';
import { renderResultCell } from './utils';
import { Table, TableSize } from '../Table';

<<<<<<< HEAD
const JSONbig = _JSONbig({
  storeAsString: true,
  constructorAction: 'preserve',
});

function safeJsonObjectParse(
  data: unknown,
): null | unknown[] | Record<string, unknown> {
  // First perform a cheap proxy to avoid calling JSON.parse on data that is clearly not a
  // JSON object or array
  if (
    typeof data !== 'string' ||
    ['{', '['].indexOf(data.substring(0, 1)) === -1
  ) {
    return null;
  }

  // We know `data` is a string starting with '{' or '[', so try to parse it as a valid object
  try {
    const jsonData = JSONbig.parse(data);
    if (jsonData && typeof jsonData === 'object') {
      return jsonData;
    }
    return null;
  } catch (_) {
    return null;
  }
}

export function convertBigIntStrToNumber(value: string | number) {
  if (typeof value === 'string' && /^"-?\d+"$/.test(value)) {
    return value.substring(1, value.length - 1);
  }
  return value;
}

function renderBigIntStrToNumber(value: string | number) {
  return <>{convertBigIntStrToNumber(value)}</>;
}

=======
>>>>>>> 85d0d88f
const SCROLL_BAR_HEIGHT = 15;
// This regex handles all possible number formats in javascript, including ints, floats,
// exponential notation, NaN, and Infinity.
// See https://stackoverflow.com/a/30987109 for more details
const ONLY_NUMBER_REGEX = /^(NaN|-?((\d*\.\d+|\d+)([Ee][+-]?\d+)?|Infinity))$/;

const StyledFilterableTable = styled.div`
  ${({ theme }) => `
    height: 100%;
    overflow: hidden;

    .ant-table-cell {
      font-weight: ${theme.typography.weights.bold};
      background-color: ${theme.colors.grayscale.light5};
    }

    .ant-table-cell,
    .virtual-table-cell {
      min-width: 0px;
      align-self: center;
      font-size: ${theme.typography.sizes.s}px;
    }

    .even-row {
      background: ${theme.colors.grayscale.light4};
    }

    .odd-row {
      background: ${theme.colors.grayscale.light5};
    }

    .cell-text-for-measuring {
      font-family: ${theme.typography.families.sansSerif};
      font-size: ${theme.typography.sizes.s}px;
    }
  `}
`;

type CellDataType = string | number | null;
type Datum = Record<string, CellDataType>;

export interface FilterableTableProps {
  orderedColumnKeys: string[];
  data: Record<string, unknown>[];
  height: number;
  filterText?: string;
  headerHeight?: number;
  overscanColumnCount?: number;
  overscanRowCount?: number;
  rowHeight?: number;
  // need antd 5.0 to support striped color pattern
  striped?: boolean;
  expandedColumns?: string[];
  allowHTML?: boolean;
}

const FilterableTable = ({
  orderedColumnKeys,
  data,
  height,
  filterText = '',
  expandedColumns = [],
  allowHTML = true,
}: FilterableTableProps) => {
  const formatTableData = (data: Record<string, unknown>[]): Datum[] =>
    data.map(row => {
      const newRow = {};
      Object.entries(row).forEach(([key, val]) => {
        if (['string', 'number'].indexOf(typeof val) >= 0) {
          newRow[key] = val;
        } else {
          newRow[key] = val === null ? null : JSONbig.stringify(val);
        }
      });
      return newRow;
    });

  const [fitted, setFitted] = useState(false);
  const [list] = useState<Datum[]>(() => formatTableData(data));

  const getCellContent = useCellContentParser({
    columnKeys: orderedColumnKeys,
    expandedColumns,
  });

  const getWidthsForColumns = () => {
    const PADDING = 50; // accounts for cell padding and width of sorting icon
    const widthsByColumnKey = {};
    const cellContent = ([] as string[]).concat(
      ...orderedColumnKeys.map(key => {
        const cellContentList = list.map((data: Datum) =>
          getCellContent({ cellData: data[key], columnKey: key }),
        );
        cellContentList.push(key);
        return cellContentList;
      }),
    );

    const colWidths = getMultipleTextDimensions({
      className: 'cell-text-for-measuring',
      texts: cellContent,
    }).map(dimension => dimension.width);

    orderedColumnKeys.forEach((key, index) => {
      // we can't use Math.max(...colWidths.slice(...)) here since the number
      // of elements might be bigger than the number of allowed arguments in a
      // JavaScript function
      widthsByColumnKey[key] =
        colWidths
          .slice(index * (list.length + 1), (index + 1) * (list.length + 1))
          .reduce((a, b) => Math.max(a, b)) + PADDING;
    });

    return widthsByColumnKey;
  };

  const [widthsForColumnsByKey] = useState<Record<string, number>>(() =>
    getWidthsForColumns(),
  );

  const totalTableWidth = useRef(
    orderedColumnKeys
      .map(key => widthsForColumnsByKey[key])
      .reduce((curr, next) => curr + next),
  );
  const container = useRef<HTMLDivElement>(null);

  const fitTableToWidthIfNeeded = () => {
    const containerWidth = container.current?.clientWidth ?? 0;
    if (totalTableWidth.current < containerWidth) {
      // fit table width if content doesn't fill the width of the container
      totalTableWidth.current = containerWidth;
    }
    setFitted(true);
  };

  useEffect(() => {
    fitTableToWidthIfNeeded();
  }, []);

  const hasMatch = (text: string, row: Datum) => {
    const values: string[] = [];
    Object.keys(row).forEach(key => {
      if (row.hasOwnProperty(key)) {
        const cellValue = row[key];
        if (typeof cellValue === 'string') {
          values.push(cellValue.toLowerCase());
        } else if (
          cellValue !== null &&
          typeof cellValue.toString === 'function'
        ) {
          values.push(cellValue.toString());
        }
      }
    });
    const lowerCaseText = text.toLowerCase();
    return values.some(v => v.includes(lowerCaseText));
  };

  // Parse any numbers from strings so they'll sort correctly
  const parseNumberFromString = (value: string | number | null) => {
    if (typeof value === 'string') {
      if (ONLY_NUMBER_REGEX.test(value)) {
        return parseFloat(value);
      }
    }

    return value;
  };

  const sortResults = (key: string, a: Datum, b: Datum) => {
    const aValue = parseNumberFromString(a[key]);
    const bValue = parseNumberFromString(b[key]);

    // equal items sort equally
    if (aValue === bValue) {
      return 0;
    }

    // nulls sort after anything else
    if (aValue === null) {
      return 1;
    }
    if (bValue === null) {
      return -1;
    }

    return aValue < bValue ? -1 : 1;
  };

  const keyword = useDebounceValue(filterText);

  const filteredList = useMemo(
    () =>
      keyword ? list.filter((row: Datum) => hasMatch(keyword, row)) : list,
    [list, keyword],
  );

  // exclude the height of the horizontal scroll bar from the height of the table
  // and the height of the table container if the content overflows
  const totalTableHeight =
    container.current && totalTableWidth.current > container.current.clientWidth
      ? height - SCROLL_BAR_HEIGHT
      : height;

  const columns = orderedColumnKeys.map(key => ({
    key,
    title: key,
    dataIndex: key,
    width: widthsForColumnsByKey[key],
    sorter: (a: Datum, b: Datum) => sortResults(key, a, b),
    render: (text: CellDataType) =>
      renderResultCell({
        cellData: text,
        columnKey: key,
        allowHTML,
        getCellContent,
      }),
  }));

  return (
    <StyledFilterableTable
      className="filterable-table-container"
      data-test="table-container"
      ref={container}
    >
      {fitted && (
        <Table
          loading={filterText !== keyword}
          size={TableSize.Small}
          height={totalTableHeight + 42}
          usePagination={false}
          columns={columns}
          data={filteredList}
          childrenColumnName=""
          virtualize
          bordered
        />
      )}
    </StyledFilterableTable>
  );
};

export default FilterableTable;<|MERGE_RESOLUTION|>--- conflicted
+++ resolved
@@ -24,49 +24,11 @@
 import { renderResultCell } from './utils';
 import { Table, TableSize } from '../Table';
 
-<<<<<<< HEAD
 const JSONbig = _JSONbig({
   storeAsString: true,
   constructorAction: 'preserve',
 });
 
-function safeJsonObjectParse(
-  data: unknown,
-): null | unknown[] | Record<string, unknown> {
-  // First perform a cheap proxy to avoid calling JSON.parse on data that is clearly not a
-  // JSON object or array
-  if (
-    typeof data !== 'string' ||
-    ['{', '['].indexOf(data.substring(0, 1)) === -1
-  ) {
-    return null;
-  }
-
-  // We know `data` is a string starting with '{' or '[', so try to parse it as a valid object
-  try {
-    const jsonData = JSONbig.parse(data);
-    if (jsonData && typeof jsonData === 'object') {
-      return jsonData;
-    }
-    return null;
-  } catch (_) {
-    return null;
-  }
-}
-
-export function convertBigIntStrToNumber(value: string | number) {
-  if (typeof value === 'string' && /^"-?\d+"$/.test(value)) {
-    return value.substring(1, value.length - 1);
-  }
-  return value;
-}
-
-function renderBigIntStrToNumber(value: string | number) {
-  return <>{convertBigIntStrToNumber(value)}</>;
-}
-
-=======
->>>>>>> 85d0d88f
 const SCROLL_BAR_HEIGHT = 15;
 // This regex handles all possible number formats in javascript, including ints, floats,
 // exponential notation, NaN, and Infinity.
