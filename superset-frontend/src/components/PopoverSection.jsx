/**
 * Licensed to the Apache Software Foundation (ASF) under one
 * or more contributor license agreements.  See the NOTICE file
 * distributed with this work for additional information
 * regarding copyright ownership.  The ASF licenses this file
 * to you under the Apache License, Version 2.0 (the
 * "License"); you may not use this file except in compliance
 * with the License.  You may obtain a copy of the License at
 *
 *   http://www.apache.org/licenses/LICENSE-2.0
 *
 * Unless required by applicable law or agreed to in writing,
 * software distributed under the License is distributed on an
 * "AS IS" BASIS, WITHOUT WARRANTIES OR CONDITIONS OF ANY
 * KIND, either express or implied.  See the License for the
 * specific language governing permissions and limitations
 * under the License.
 */
import React from 'react';
import PropTypes from 'prop-types';
import { InfoTooltipWithTrigger } from '@superset-ui/chart-controls';

const propTypes = {
  title: PropTypes.string.isRequired,
  isSelected: PropTypes.bool.isRequired,
  onSelect: PropTypes.func.isRequired,
  info: PropTypes.string,
  children: PropTypes.node.isRequired,
};

export default function PopoverSection({
  title,
  isSelected,
  children,
  onSelect,
  info,
}) {
  return (
<<<<<<< HEAD
    <div className={'PopoverSection ' + (!isSelected ? 'dimmed' : '')}>
      <div role="button" tabIndex={0} onClick={onSelect} className="pointer">
=======
    <div className={`PopoverSection ${!isSelected ? 'dimmed' : ''}`}>
      <div onClick={onSelect} className="pointer">
>>>>>>> 09de8050
        <strong>{title}</strong> &nbsp;
        {info && (
          <InfoTooltipWithTrigger tooltip={info} label="date-free-tooltip" />
        )}
        &nbsp;
        <i className={isSelected ? 'fa fa-check text-primary' : ''} />
      </div>
      <div className="m-t-5 m-l-5">{children}</div>
    </div>
  );
}
PopoverSection.propTypes = propTypes;<|MERGE_RESOLUTION|>--- conflicted
+++ resolved
@@ -36,13 +36,8 @@
   info,
 }) {
   return (
-<<<<<<< HEAD
-    <div className={'PopoverSection ' + (!isSelected ? 'dimmed' : '')}>
+    <div className={`PopoverSection ${!isSelected ? 'dimmed' : ''}`}>
       <div role="button" tabIndex={0} onClick={onSelect} className="pointer">
-=======
-    <div className={`PopoverSection ${!isSelected ? 'dimmed' : ''}`}>
-      <div onClick={onSelect} className="pointer">
->>>>>>> 09de8050
         <strong>{title}</strong> &nbsp;
         {info && (
           <InfoTooltipWithTrigger tooltip={info} label="date-free-tooltip" />
