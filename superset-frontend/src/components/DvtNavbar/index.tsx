--- conflicted
+++ resolved
@@ -78,13 +78,9 @@
       case '/superset/profile/admin/':
         return 'Profile';
       case '/chart/add':
-<<<<<<< HEAD
-        return 'Create a New Graph/Chart';
+        return 'Create New Chart';
       case '/dataset/add/':
         return 'New Dataset';
-=======
-        return 'Create New Chart';
->>>>>>> fcc9af25
       default:
         return '';
     }
