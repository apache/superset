--- conflicted
+++ resolved
@@ -24,16 +24,10 @@
   Reducer,
   FunctionComponent,
 } from 'react';
-<<<<<<< HEAD
 import { styled, css, t, SupersetTheme } from '@superset-ui/core';
-=======
-import { t } from '@superset-ui/core';
-// import { useSingleViewResource } from 'src/views/CRUD/hooks';
-
 import { bindActionCreators } from 'redux';
 import { connect, useDispatch } from 'react-redux';
 import { addReport } from 'src/reports/actions/reportState';
->>>>>>> a6687d3a
 
 import LabeledErrorBoundInput from 'src/components/Form/LabeledErrorBoundInput';
 import TimezoneSelector from 'src/components/TimezoneSelector';
@@ -125,59 +119,12 @@
   }
 };
 
-<<<<<<< HEAD
-const StyledModal = styled(Modal)`
-  .ant-modal-body {
-    padding: 0;
-  }
-`;
-
-const StyledTopSection = styled.div`
-  padding: ${({ theme }) => `${theme.gridUnit * 3}px ${theme.gridUnit * 4}px`};
-`;
-
-const StyledBottomSection = styled.div`
-  border-top: 1px solid ${({ theme }) => theme.colors.grayscale.light2};
-  padding: ${({ theme }) => theme.gridUnit * 4}px;
-`;
-
-const StyledIconWrapper = styled.span`
-  span {
-    margin-right: ${({ theme }) => theme.gridUnit * 2}px;
-    vertical-align: middle;
-  }
-  .text {
-    vertical-align: middle;
-  }
-`;
-
-const StyledScheduleTitle = styled.div`
-  margin-bottom: ${({ theme }) => theme.gridUnit * 7}px;
-`;
-
-const StyledCronError = styled.p`
-  color: ${({ theme }) => theme.colors.error.base};
-`;
-
-const noBottomMargin = css`
-  margin-bottom: 0;
-`;
-
-const timezoneHeaderStyle = (theme: SupersetTheme) => css`
-  margin-top: ${theme.gridUnit * 3}px;
-`;
-
-=======
->>>>>>> a6687d3a
 const ReportModal: FunctionComponent<ReportProps> = ({
   // addDangerToast,
   onReportAdd,
   onHide,
-<<<<<<< HEAD
-=======
   show = false,
   ...props
->>>>>>> a6687d3a
 }) => {
   const [currentReport, setCurrentReport] = useReducer<
     Reducer<Partial<ReportObject> | null, ReportActionType>
@@ -259,9 +206,6 @@
   );
 
   return (
-<<<<<<< HEAD
-    <StyledModal show={show} onHide={onHide} title={wrappedTitle} width="432px">
-=======
     <StyledModal
       show={show}
       onHide={onClose}
@@ -270,7 +214,6 @@
       width="432"
       centered
     >
->>>>>>> a6687d3a
       <StyledTopSection>
         <LabeledErrorBoundInput
           id="name"
