/**
 * Licensed to the Apache Software Foundation (ASF) under one
 * or more contributor license agreements.  See the NOTICE file
 * distributed with this work for additional information
 * regarding copyright ownership.  The ASF licenses this file
 * to you under the Apache License, Version 2.0 (the
 * "License"); you may not use this file except in compliance
 * with the License.  You may obtain a copy of the License at
 *
 *   http://www.apache.org/licenses/LICENSE-2.0
 *
 * Unless required by applicable law or agreed to in writing,
 * software distributed under the License is distributed on an
 * "AS IS" BASIS, WITHOUT WARRANTIES OR CONDITIONS OF ANY
 * KIND, either express or implied.  See the License for the
 * specific language governing permissions and limitations
 * under the License.
 */
import React, {
  useState,
  useEffect,
  useReducer,
  useCallback,
  useMemo,
} from 'react';
import { t, SupersetTheme } from '@superset-ui/core';
import { useDispatch, useSelector } from 'react-redux';
import { getClientErrorObject } from 'src/utils/getClientErrorObject';
import { addReport, editReport } from 'src/reports/actions/reports';
<<<<<<< HEAD
import { AlertObject } from 'src/views/CRUD/alert/types';

=======
>>>>>>> 16654034
import Alert from 'src/components/Alert';
import TimezoneSelector from 'src/components/TimezoneSelector';
import LabeledErrorBoundInput from 'src/components/Form/LabeledErrorBoundInput';
import Icons from 'src/components/Icons';
import { CronError } from 'src/components/CronPicker';
import { RadioChangeEvent } from 'src/components';
<<<<<<< HEAD
=======
import withToasts from 'src/components/MessageToasts/withToasts';
import { ChartState } from 'src/explore/types';
import {
  ReportCreationMethod,
  ReportObject,
  NOTIFICATION_FORMATS,
} from 'src/reports/types';
import { reportSelector } from 'src/views/CRUD/hooks';
import { CreationMethod } from './HeaderReportDropdown';
>>>>>>> 16654034
import {
  antDErrorAlertStyles,
  StyledModal,
  StyledTopSection,
  StyledBottomSection,
  StyledIconWrapper,
  StyledScheduleTitle,
  StyledCronPicker,
  StyledCronError,
  noBottomMargin,
  StyledFooterButton,
  TimezoneHeaderStyle,
  SectionHeaderStyle,
  StyledMessageContentTitle,
  StyledRadio,
  StyledRadioGroup,
} from './styles';

<<<<<<< HEAD
export interface ReportObject {
  id?: number;
  active: boolean;
  crontab: string;
  dashboard?: number;
  chart?: number;
  description?: string;
  log_retention: number;
  name: string;
  owners: number[];
  recipients: [{ recipient_config_json: { target: string }; type: string }];
  report_format: string;
  timezone: string;
  type: string;
  validator_config_json: {} | null;
  validator_type: string;
  working_timeout: number;
  creation_method: string;
  force_screenshot: boolean;
  error: string;
}

interface ChartObject {
  id: number;
  chartAlert: string;
  chartStatus: string;
  chartUpdateEndTime: number;
  chartUpdateStartTime: number;
  latestQueryFormData: object;
  queryController: { abort: () => {} };
  queriesResponse: object;
  triggerQuery: boolean;
  lastRendered: number;
}

=======
>>>>>>> 16654034
interface ReportProps {
  onHide: () => {};
<<<<<<< HEAD
  onReportAdd: (report?: ReportObject) => {};
=======
>>>>>>> 16654034
  addDangerToast: (msg: string) => void;
  show: boolean;
  userId: number;
  userEmail: string;
  chart?: ChartState;
  chartName?: string;
  dashboardId?: number;
  dashboardName?: string;
  creationMethod: ReportCreationMethod;
  props: any;
}

<<<<<<< HEAD
interface ReportPayloadType {
  name: string;
  value: string;
}

enum ActionType {
  inputChange,
  fetched,
  reset,
  error,
}

type ReportActionType =
  | {
      type: ActionType.inputChange;
      payload: ReportPayloadType;
    }
  | {
      type: ActionType.fetched;
      payload: Partial<ReportObject>;
    }
  | {
      type: ActionType.reset;
    }
  | {
      type: ActionType.error;
      payload: { name: string[] };
    };

=======
>>>>>>> 16654034
const TEXT_BASED_VISUALIZATION_TYPES = [
  'pivot_table',
  'pivot_table_v2',
  'table',
  'paired_ttest',
];

const INITIAL_STATE = {
  crontab: '0 12 * * 1',
};

<<<<<<< HEAD
const defaultErrorMsg = t(
  'We were unable to create your report. Please try again.',
);

const reportReducer = (
  state: Partial<ReportObject> | null,
  action: ReportActionType,
): Partial<ReportObject> | null => {
  const initialState = {
    name: 'Weekly Report',
  };
=======
type ReportObjectState = Partial<ReportObject> & {
  error?: string;
  /**
   * Is submitting changes to the backend.
   */
  isSubmitting?: boolean;
};
>>>>>>> 16654034

function ReportModal({
  onHide,
  show = false,
  dashboardId,
  chart,
  userId,
  userEmail,
  creationMethod,
  dashboardName,
  chartName,
}: ReportProps) {
  const vizType = chart?.sliceFormData?.viz_type;
  const isChart = !!chart;
  const isTextBasedChart =
    isChart && vizType && TEXT_BASED_VISUALIZATION_TYPES.includes(vizType);
  const defaultNotificationFormat = isTextBasedChart
    ? NOTIFICATION_FORMATS.TEXT
    : NOTIFICATION_FORMATS.PNG;
  const entityName = dashboardName || chartName;
  const initialState: ReportObjectState = useMemo(
    () => ({
      ...INITIAL_STATE,
      name: entityName
        ? t('Weekly Report for %s', entityName)
        : t('Weekly Report'),
    }),
    [entityName],
  );

  const reportReducer = useCallback(
    (state: ReportObjectState | null, action: 'reset' | ReportObjectState) => {
      if (action === 'reset') {
        return initialState;
      }
      return {
        ...state,
<<<<<<< HEAD
        error: action.payload?.name[0] || defaultErrorMsg,
=======
        ...action,
>>>>>>> 16654034
      };
    },
    [initialState],
  );

  const [currentReport, setCurrentReport] = useReducer(
    reportReducer,
    initialState,
  );
  const [cronError, setCronError] = useState<CronError>();

  const dispatch = useDispatch();
  // Report fetch logic
  const report = useSelector<any, ReportObject>(state => {
    const resourceType = dashboardId
      ? CreationMethod.DASHBOARDS
      : CreationMethod.CHARTS;
    return reportSelector(state, resourceType, dashboardId || chart?.id);
  });
  const isEditMode = report && Object.keys(report).length;

  useEffect(() => {
    if (isEditMode) {
      setCurrentReport(report);
    } else {
      setCurrentReport('reset');
    }
  }, [isEditMode, report]);

  const onSave = async () => {
    // Create new Report
    const newReportValues: Partial<ReportObject> = {
      type: 'Report',
      active: true,
      force_screenshot: false,
      creation_method: creationMethod,
      dashboard: dashboardId,
      chart: chart?.id,
      owners: [userId],
      recipients: [
        {
          recipient_config_json: { target: userEmail },
          type: 'Email',
        },
      ],
      name: currentReport.name,
      description: currentReport.description,
      crontab: currentReport.crontab,
      report_format: currentReport.report_format || defaultNotificationFormat,
      timezone: currentReport.timezone,
    };

    setCurrentReport({ isSubmitting: true, error: undefined });
    try {
      if (isEditMode) {
        await dispatch(
          editReport(currentReport.id, newReportValues as ReportObject),
        );
      } else {
        await dispatch(addReport(newReportValues as ReportObject));
<<<<<<< HEAD
        onHide();
      } catch (e) {
        const { message } = await getClientErrorObject(e);
        onReducerChange(ActionType.error, message);
=======
>>>>>>> 16654034
      }
      onHide();
    } catch (e) {
      const { error } = await getClientErrorObject(e);
      setCurrentReport({ error });
    }
    setCurrentReport({ isSubmitting: false });
  };

  const wrappedTitle = (
    <StyledIconWrapper>
      <Icons.Calendar />
      <span className="text">
        {isEditMode ? t('Edit email report') : t('Schedule a new email report')}
      </span>
    </StyledIconWrapper>
  );

  const renderModalFooter = (
    <>
      <StyledFooterButton key="back" onClick={onHide}>
        {t('Cancel')}
      </StyledFooterButton>
      <StyledFooterButton
        key="submit"
        buttonStyle="primary"
        onClick={onSave}
        disabled={!currentReport.name}
        loading={currentReport.isSubmitting}
      >
        {isEditMode ? t('Save') : t('Add')}
      </StyledFooterButton>
    </>
  );

  const renderMessageContentSection = (
    <>
      <StyledMessageContentTitle>
        <h4>{t('Message content')}</h4>
      </StyledMessageContentTitle>
      <div className="inline-container">
        <StyledRadioGroup
          onChange={(event: RadioChangeEvent) => {
            setCurrentReport({ report_format: event.target.value });
          }}
          value={currentReport.report_format || defaultNotificationFormat}
        >
          {isTextBasedChart && (
            <StyledRadio value={NOTIFICATION_FORMATS.TEXT}>
              {t('Text embedded in email')}
            </StyledRadio>
          )}
          <StyledRadio value={NOTIFICATION_FORMATS.PNG}>
            {t('Image (PNG) embedded in email')}
          </StyledRadio>
          <StyledRadio value={NOTIFICATION_FORMATS.CSV}>
            {t('Formatted CSV attached in email')}
          </StyledRadio>
        </StyledRadioGroup>
      </div>
    </>
  );

  const errorAlert = () => (
    <Alert
      type="error"
      css={(theme: SupersetTheme) => antDErrorAlertStyles(theme)}
      message={t('Report Creation Error')}
      description={currentReport?.error}
    />
  );

  return (
    <StyledModal
      show={show}
      onHide={onHide}
      title={wrappedTitle}
      footer={renderModalFooter}
      width="432"
      centered
    >
      <StyledTopSection>
        <LabeledErrorBoundInput
          id="name"
          name="name"
          value={currentReport.name || ''}
          placeholder={initialState.name}
          required
          validationMethods={{
            onChange: ({ target }: { target: HTMLInputElement }) =>
              setCurrentReport({ name: target.value }),
          }}
          label="Report Name"
          data-test="report-name-test"
        />
        <LabeledErrorBoundInput
          id="description"
          name="description"
          value={currentReport?.description || ''}
          validationMethods={{
            onChange: ({ target }: { target: HTMLInputElement }) => {
              setCurrentReport({ description: target.value });
            },
          }}
          label={t('Description')}
          placeholder={t(
            'Include a description that will be sent with your report',
          )}
          css={noBottomMargin}
          data-test="report-description-test"
        />
      </StyledTopSection>

      <StyledBottomSection>
        <StyledScheduleTitle>
          <h4 css={(theme: SupersetTheme) => SectionHeaderStyle(theme)}>
            {t('Schedule')}
          </h4>
          <p>
            {t('A screenshot of the dashboard will be sent to your email at')}
          </p>
        </StyledScheduleTitle>

        <StyledCronPicker
          clearButton={false}
          value={currentReport.crontab || '0 12 * * 1'}
          setValue={(newValue: string) => {
            setCurrentReport({ crontab: newValue });
          }}
          onError={setCronError}
        />
        <StyledCronError>{cronError}</StyledCronError>
        <div
          className="control-label"
          css={(theme: SupersetTheme) => TimezoneHeaderStyle(theme)}
        >
          {t('Timezone')}
        </div>
        <TimezoneSelector
          timezone={currentReport.timezone}
          onTimezoneChange={value => {
            setCurrentReport({ timezone: value });
          }}
        />
        {isChart && renderMessageContentSection}
      </StyledBottomSection>
<<<<<<< HEAD
      {currentReport?.error && errorAlert()}
=======
      {currentReport.error && (
        <Alert
          type="error"
          css={(theme: SupersetTheme) => antDErrorAlertStyles(theme)}
          message={
            isEditMode
              ? t('Failed to update report')
              : t('Failed to create report')
          }
          description={currentReport.error}
        />
      )}
>>>>>>> 16654034
    </StyledModal>
  );
}

export default withToasts(ReportModal);<|MERGE_RESOLUTION|>--- conflicted
+++ resolved
@@ -27,19 +27,12 @@
 import { useDispatch, useSelector } from 'react-redux';
 import { getClientErrorObject } from 'src/utils/getClientErrorObject';
 import { addReport, editReport } from 'src/reports/actions/reports';
-<<<<<<< HEAD
-import { AlertObject } from 'src/views/CRUD/alert/types';
-
-=======
->>>>>>> 16654034
 import Alert from 'src/components/Alert';
 import TimezoneSelector from 'src/components/TimezoneSelector';
 import LabeledErrorBoundInput from 'src/components/Form/LabeledErrorBoundInput';
 import Icons from 'src/components/Icons';
 import { CronError } from 'src/components/CronPicker';
 import { RadioChangeEvent } from 'src/components';
-<<<<<<< HEAD
-=======
 import withToasts from 'src/components/MessageToasts/withToasts';
 import { ChartState } from 'src/explore/types';
 import {
@@ -49,7 +42,6 @@
 } from 'src/reports/types';
 import { reportSelector } from 'src/views/CRUD/hooks';
 import { CreationMethod } from './HeaderReportDropdown';
->>>>>>> 16654034
 import {
   antDErrorAlertStyles,
   StyledModal,
@@ -68,50 +60,8 @@
   StyledRadioGroup,
 } from './styles';
 
-<<<<<<< HEAD
-export interface ReportObject {
-  id?: number;
-  active: boolean;
-  crontab: string;
-  dashboard?: number;
-  chart?: number;
-  description?: string;
-  log_retention: number;
-  name: string;
-  owners: number[];
-  recipients: [{ recipient_config_json: { target: string }; type: string }];
-  report_format: string;
-  timezone: string;
-  type: string;
-  validator_config_json: {} | null;
-  validator_type: string;
-  working_timeout: number;
-  creation_method: string;
-  force_screenshot: boolean;
-  error: string;
-}
-
-interface ChartObject {
-  id: number;
-  chartAlert: string;
-  chartStatus: string;
-  chartUpdateEndTime: number;
-  chartUpdateStartTime: number;
-  latestQueryFormData: object;
-  queryController: { abort: () => {} };
-  queriesResponse: object;
-  triggerQuery: boolean;
-  lastRendered: number;
-}
-
-=======
->>>>>>> 16654034
 interface ReportProps {
   onHide: () => {};
-<<<<<<< HEAD
-  onReportAdd: (report?: ReportObject) => {};
-=======
->>>>>>> 16654034
   addDangerToast: (msg: string) => void;
   show: boolean;
   userId: number;
@@ -124,38 +74,6 @@
   props: any;
 }
 
-<<<<<<< HEAD
-interface ReportPayloadType {
-  name: string;
-  value: string;
-}
-
-enum ActionType {
-  inputChange,
-  fetched,
-  reset,
-  error,
-}
-
-type ReportActionType =
-  | {
-      type: ActionType.inputChange;
-      payload: ReportPayloadType;
-    }
-  | {
-      type: ActionType.fetched;
-      payload: Partial<ReportObject>;
-    }
-  | {
-      type: ActionType.reset;
-    }
-  | {
-      type: ActionType.error;
-      payload: { name: string[] };
-    };
-
-=======
->>>>>>> 16654034
 const TEXT_BASED_VISUALIZATION_TYPES = [
   'pivot_table',
   'pivot_table_v2',
@@ -167,19 +85,6 @@
   crontab: '0 12 * * 1',
 };
 
-<<<<<<< HEAD
-const defaultErrorMsg = t(
-  'We were unable to create your report. Please try again.',
-);
-
-const reportReducer = (
-  state: Partial<ReportObject> | null,
-  action: ReportActionType,
-): Partial<ReportObject> | null => {
-  const initialState = {
-    name: 'Weekly Report',
-  };
-=======
 type ReportObjectState = Partial<ReportObject> & {
   error?: string;
   /**
@@ -187,7 +92,6 @@
    */
   isSubmitting?: boolean;
 };
->>>>>>> 16654034
 
 function ReportModal({
   onHide,
@@ -225,11 +129,7 @@
       }
       return {
         ...state,
-<<<<<<< HEAD
-        error: action.payload?.name[0] || defaultErrorMsg,
-=======
         ...action,
->>>>>>> 16654034
       };
     },
     [initialState],
@@ -290,13 +190,6 @@
         );
       } else {
         await dispatch(addReport(newReportValues as ReportObject));
-<<<<<<< HEAD
-        onHide();
-      } catch (e) {
-        const { message } = await getClientErrorObject(e);
-        onReducerChange(ActionType.error, message);
-=======
->>>>>>> 16654034
       }
       onHide();
     } catch (e) {
@@ -443,9 +336,6 @@
         />
         {isChart && renderMessageContentSection}
       </StyledBottomSection>
-<<<<<<< HEAD
-      {currentReport?.error && errorAlert()}
-=======
       {currentReport.error && (
         <Alert
           type="error"
@@ -458,7 +348,6 @@
           description={currentReport.error}
         />
       )}
->>>>>>> 16654034
     </StyledModal>
   );
 }
