--- conflicted
+++ resolved
@@ -18,10 +18,6 @@
  */
 import React, {
   useState,
-<<<<<<< HEAD
-=======
-  useEffect,
->>>>>>> 78033c3f
   useCallback,
   useReducer,
   Reducer,
@@ -29,17 +25,10 @@
 } from 'react';
 import { t } from '@superset-ui/core';
 import { bindActionCreators } from 'redux';
-<<<<<<< HEAD
 import { connect, useDispatch } from 'react-redux';
 import { addReport } from 'src/reports/actions/reportState';
 import { FeatureFlag, isFeatureEnabled } from 'src/featureFlags';
 
-=======
-import { connect, useDispatch, useSelector } from 'react-redux';
-import { addReport, editReport } from 'src/reports/actions/reports';
-import { AlertObject } from 'src/views/CRUD/alert/types';
-import LabeledErrorBoundInput from 'src/components/Form/LabeledErrorBoundInput';
->>>>>>> 78033c3f
 import TimezoneSelector from 'src/components/TimezoneSelector';
 import LabeledErrorBoundInput from 'src/components/Form/LabeledErrorBoundInput';
 import Icons from 'src/components/Icons';
@@ -109,16 +98,6 @@
   props: any;
 }
 
-<<<<<<< HEAD
-=======
-enum ActionType {
-  textChange,
-  inputChange,
-  fetched,
-  reset,
-}
-
->>>>>>> 78033c3f
 interface ReportPayloadType {
   name: string;
   value: string;
@@ -156,10 +135,7 @@
 ): Partial<ReportObject> | null => {
   const initialState = {
     name: state?.name || 'Weekly Report',
-<<<<<<< HEAD
     report_format: state?.report_format || DEFAULT_NOTIFICATION_FORMAT,
-=======
->>>>>>> 78033c3f
     ...(state || {}),
   };
 
@@ -193,14 +169,6 @@
   const onChange = useCallback((type: any, payload: any) => {
     setCurrentReport({ type, payload });
   }, []);
-<<<<<<< HEAD
-  const dispatch = useDispatch();
-  const [error, setError] = useState<CronError>();
-  const formatOptionEnabled = isFeatureEnabled(
-    FeatureFlag.ALERTS_ATTACH_REPORTS,
-  );
-
-=======
   const [error, setError] = useState<CronError>();
   // const [isLoading, setLoading] = useState<boolean>(false);
   const dispatch = useDispatch();
@@ -221,7 +189,6 @@
       });
     }
   }, [reports]);
->>>>>>> 78033c3f
   const onClose = () => {
     onHide();
   };
@@ -242,13 +209,7 @@
       ],
       type: 'Report',
       creation_method: props.props.creationMethod,
-<<<<<<< HEAD
       report_format: currentReport?.report_format,
-    };
-
-    await dispatch(addReport(newReportValues as ReportObject));
-=======
-      active: true,
     };
 
     // setLoading(true);
@@ -259,7 +220,6 @@
     } else {
       await dispatch(addReport(newReportValues as ReportObject));
     }
->>>>>>> 78033c3f
 
     if (onReportAdd) {
       onReportAdd();
@@ -282,18 +242,13 @@
       <StyledFooterButton key="back" onClick={onClose}>
         {t('Cancel')}
       </StyledFooterButton>
-<<<<<<< HEAD
-      <StyledFooterButton key="submit" buttonStyle="primary" onClick={onSave}>
-        {t('Add')}
-=======
       <StyledFooterButton
         key="submit"
         buttonStyle="primary"
         onClick={onSave}
         disabled={!currentReport?.name}
       >
-        Add
->>>>>>> 78033c3f
+        {t('Add')}
       </StyledFooterButton>
     </>
   );
