--- conflicted
+++ resolved
@@ -195,7 +195,6 @@
     if (shouldLoadTables(currentDatabase)) {
       setLoadingTables(true);
       const forceRefresh = refresh !== previousRefresh;
-<<<<<<< HEAD
       const endpoint = getEndpoint({
         forceRefresh,
         schema: currentSchema || '',
@@ -204,43 +203,6 @@
       const encodedEndpoint = encodeURI(endpoint);
       if (previousRefresh !== refresh) setPreviousRefresh(refresh);
       fetchTables(encodedEndpoint, forceRefresh);
-=======
-      // TODO: Would be nice to add pagination in a follow-up. Needs endpoint changes.
-      const endpoint = encodeURI(
-        `/superset/tables/${currentDatabase.id}/${encodedSchema}/undefined/${forceRefresh}/`,
-      );
-
-      if (previousRefresh !== refresh) {
-        setPreviousRefresh(refresh);
-      }
-
-      SupersetClient.get({ endpoint })
-        .then(({ json }) => {
-          const options: TableOption[] = [];
-          let currentTable;
-          json.options.forEach((table: Table) => {
-            const option = {
-              value: table.value,
-              label: <TableOption table={table} />,
-              text: table.label,
-            };
-            options.push(option);
-            if (table.label === tableName) {
-              currentTable = option;
-            }
-          });
-
-          onTablesLoad?.(json.options);
-          setTableOptions(options);
-          setCurrentTable(currentTable);
-          setLoadingTables(false);
-          if (forceRefresh) addSuccessToast('List updated');
-        })
-        .catch(() => {
-          setLoadingTables(false);
-          handleError(t('There was an error loading the tables'));
-        });
->>>>>>> e8e1e31f
     }
   }, [refresh, currentDatabase, currentCatalog, currentSchema, onTablesLoad]);
 
@@ -275,6 +237,7 @@
       return option;
     });
     if (onTablesLoad) onTablesLoad(json.options);
+    onTablesLoad?.(json.options);
     setTableOptions(options);
     setCurrentTable(currentTable);
     setLoadingTables(false);
