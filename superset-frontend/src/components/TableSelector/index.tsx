--- conflicted
+++ resolved
@@ -224,7 +224,6 @@
     }
   }, [tableOptions, tableValue, tableSelectMode]);
 
-<<<<<<< HEAD
   useEffect(() => {
     if (currentDatabase && currentSchema) {
       setLoadingTables(true);
@@ -275,8 +274,6 @@
     );
   }
 
-=======
->>>>>>> c3f84171
   const internalTableChange = (
     selectedOptions: TableOption | TableOption[] | undefined,
   ) => {
