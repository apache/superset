/**
 * Licensed to the Apache Software Foundation (ASF) under one
 * or more contributor license agreements.  See the NOTICE file
 * distributed with this work for additional information
 * regarding copyright ownership.  The ASF licenses this file
 * to you under the Apache License, Version 2.0 (the
 * "License"); you may not use this file except in compliance
 * with the License.  You may obtain a copy of the License at
 *
 *   http://www.apache.org/licenses/LICENSE-2.0
 *
 * Unless required by applicable law or agreed to in writing,
 * software distributed under the License is distributed on an
 * "AS IS" BASIS, WITHOUT WARRANTIES OR CONDITIONS OF ANY
 * KIND, either express or implied.  See the License for the
 * specific language governing permissions and limitations
 * under the License.
 */
import {
  FunctionComponent,
  useState,
  ReactNode,
  useMemo,
  useEffect,
} from 'react';
import type { SelectValue } from '@superset-ui/core/components';

import {
  t,
  getClientErrorMessage,
  getClientErrorObject,
} from '@superset-ui/core';
<<<<<<< HEAD
import { styled } from '@apache-superset/core/ui';
import {
  FormLabel,
  CertifiedBadge,
  Select,
} from '@superset-ui/core/components';
=======
import { CertifiedBadge, Select } from '@superset-ui/core/components';
>>>>>>> f5f5913a
import { DatabaseSelector } from 'src/components';
import { Icons } from '@superset-ui/core/components/Icons';
import type { DatabaseObject } from 'src/components/DatabaseSelector/types';
import { StyledFormLabel } from 'src/components/DatabaseSelector/styles';
import RefreshLabel from '@superset-ui/core/components/RefreshLabel';
import WarningIconWithTooltip from '@superset-ui/core/components/WarningIconWithTooltip';
import { useToasts } from 'src/components/MessageToasts/withToasts';
import { useTables, Table } from 'src/hooks/apiResources';

const REFRESH_WIDTH = 30;

const TableSelectorWrapper = styled.div`
  ${({ theme }) => `
    .refresh {
      display: flex;
      align-items: center;
      width: ${REFRESH_WIDTH}px;
      margin-left: ${theme.sizeUnit}px;
    }

    .section {
      display: flex;
      flex-direction: row;
      align-items: center;
    }

    .divider {
      border-bottom: 1px solid ${theme.colorSplit};
      margin: 15px 0;
    }

    .table-length {
      color: ${theme.colorTextSecondary};
    }

    .select {
      flex: 1;
      max-width: calc(100% - ${theme.sizeUnit + REFRESH_WIDTH}px)
    }
  `}
`;

const TableLabel = styled.span`
  align-items: center;
  display: flex;
  white-space: nowrap;

  svg,
  small {
    margin-right: ${({ theme }) => theme.sizeUnit}px;
  }
`;

interface TableSelectorProps {
  clearable?: boolean;
  database?: DatabaseObject | null;
  emptyState?: ReactNode;
  formMode?: boolean;
  getDbList?: (arg0: any) => void;
  handleError: (msg: string) => void;
  isDatabaseSelectEnabled?: boolean;
  onDbChange?: (db: DatabaseObject) => void;
  onCatalogChange?: (catalog?: string | null) => void;
  onSchemaChange?: (schema?: string) => void;
  readOnly?: boolean;
  catalog?: string | null;
  schema?: string;
  onEmptyResults?: (searchText?: string) => void;
  sqlLabMode?: boolean;
  tableValue?: string | string[];
  onTableSelectChange?: (
    value?: string | string[],
    catalog?: string | null,
    schema?: string,
  ) => void;
  tableSelectMode?: 'single' | 'multiple';
  customTableOptionLabelRenderer?: (table: Table) => JSX.Element;
}

export interface TableOption {
  label: JSX.Element;
  text: string;
  value: string;
}

export const TableOption = ({ table }: { table: Table }) => {
  const { value, type, extra } = table;
  return (
    <TableLabel title={value}>
      {type === 'view' ? (
        <Icons.FunctionOutlined iconSize="m" />
      ) : type === 'materialized_view' ? (
        <Icons.ProfileOutlined iconSize="m" />
      ) : (
        <Icons.TableOutlined iconSize="m" />
      )}
      {extra?.certification && (
        <CertifiedBadge
          certifiedBy={extra.certification.certified_by}
          details={extra.certification.details}
          size="l"
        />
      )}
      {extra?.warning_markdown && (
        <WarningIconWithTooltip
          warningMarkdown={extra.warning_markdown}
          size="l"
          marginRight={4}
        />
      )}
      {value}
    </TableLabel>
  );
};

function renderSelectRow(select: ReactNode, refreshBtn: ReactNode) {
  return (
    <div className="section">
      <span className="select">{select}</span>
      <span className="refresh">{refreshBtn}</span>
    </div>
  );
}

const TableSelector: FunctionComponent<TableSelectorProps> = ({
  database,
  emptyState,
  formMode = false,
  getDbList,
  handleError,
  isDatabaseSelectEnabled = true,
  onDbChange,
  onCatalogChange,
  onSchemaChange,
  readOnly = false,
  onEmptyResults,
  catalog,
  schema,
  sqlLabMode = true,
  tableSelectMode = 'single',
  tableValue = undefined,
  onTableSelectChange,
  customTableOptionLabelRenderer,
}) => {
  const { addSuccessToast } = useToasts();
  const [currentCatalog, setCurrentCatalog] = useState<
    string | null | undefined
  >(catalog);
  const [currentSchema, setCurrentSchema] = useState<string | undefined>(
    schema,
  );
  const [tableSelectValue, setTableSelectValue] = useState<
    SelectValue | undefined
  >(undefined);
  const {
    currentData: data,
    isFetching: loadingTables,
    refetch,
  } = useTables({
    dbId: database?.id,
    catalog: currentCatalog,
    schema: currentSchema,
    onSuccess: (data, isFetched) => {
      if (isFetched) {
        addSuccessToast(t('List updated'));
      }
    },
    onError: err => {
      getClientErrorObject(err).then(clientError => {
        handleError(
          getClientErrorMessage(
            t('There was an error loading the tables'),
            clientError,
          ),
        );
      });
    },
  });

  const tableOptions = useMemo<TableOption[]>(
    () =>
      data
        ? data.options.map(table => ({
            value: table.value,
            label: customTableOptionLabelRenderer ? (
              customTableOptionLabelRenderer(table)
            ) : (
              <TableOption table={table} />
            ),
            text: table.value,
          }))
        : [],
    [data, customTableOptionLabelRenderer],
  );

  useEffect(() => {
    // reset selections
    if (database === undefined) {
      setCurrentCatalog(undefined);
      setCurrentSchema(undefined);
      setTableSelectValue(undefined);
    }
  }, [database, tableSelectMode]);

  useEffect(() => {
    if (tableSelectMode === 'single') {
      setTableSelectValue(
        tableOptions.find(option => option.value === tableValue),
      );
    } else {
      setTableSelectValue(
        tableOptions?.filter(
          option => option && tableValue?.includes(option.value),
        ) || [],
      );
    }
  }, [tableOptions, tableValue, tableSelectMode]);

  const internalTableChange = (
    selectedOptions: TableOption | TableOption[] | undefined,
  ) => {
    if (currentSchema) {
      onTableSelectChange?.(
        Array.isArray(selectedOptions)
          ? selectedOptions.map(option => option?.value)
          : selectedOptions?.value,
        currentCatalog,
        currentSchema,
      );
    } else {
      setTableSelectValue(selectedOptions);
    }
  };

  const internalDbChange = (db: DatabaseObject) => {
    if (onDbChange) {
      onDbChange(db);
    }

    setCurrentCatalog(undefined);
    setCurrentSchema(undefined);
    const value = tableSelectMode === 'single' ? undefined : [];
    setTableSelectValue(value);
  };

  const internalCatalogChange = (catalog?: string | null) => {
    setCurrentCatalog(catalog);
    if (onCatalogChange) {
      onCatalogChange(catalog);
    }

    setCurrentSchema(undefined);
    const value = tableSelectMode === 'single' ? undefined : [];
    setTableSelectValue(value);
  };

  const internalSchemaChange = (schema?: string) => {
    setCurrentSchema(schema);
    if (onSchemaChange) {
      onSchemaChange(schema);
    }

    const value = tableSelectMode === 'single' ? undefined : [];
    setTableSelectValue(value);
  };

  const handleFilterOption = useMemo(
    () => (search: string, option: TableOption) => {
      const searchValue = search.trim().toLowerCase();
      const { value } = option;
      return value.toLowerCase().includes(searchValue);
    },
    [],
  );

  function renderTableSelect() {
    const disabled = (currentSchema && !formMode && readOnly) || !currentSchema;

    const label = sqlLabMode ? t('See table schema') : t('Table');

    const select = (
      <Select
        ariaLabel={t('Select table or type to search tables')}
        disabled={disabled}
        filterOption={handleFilterOption}
        labelInValue
        loading={loadingTables}
        name="select-table"
        onChange={(options: TableOption | TableOption[]) =>
          internalTableChange(options)
        }
        options={tableOptions}
        placeholder={t('Select table or type to search tables')}
        showSearch
        mode={tableSelectMode}
        value={tableSelectValue}
        allowClear={tableSelectMode === 'multiple'}
        allowSelectAll={false}
      />
    );

    const refreshLabel = !readOnly && (
      <RefreshLabel
        onClick={() => refetch()}
        tooltipContent={t('Force refresh table list')}
      />
    );

    return (
      <>
        <StyledFormLabel>{label}</StyledFormLabel>
        {renderSelectRow(select, refreshLabel)}
      </>
    );
  }

  return (
    <TableSelectorWrapper>
      <DatabaseSelector
        db={database}
        emptyState={emptyState}
        formMode={formMode}
        getDbList={getDbList}
        handleError={handleError}
        onDbChange={readOnly ? undefined : internalDbChange}
        onEmptyResults={onEmptyResults}
        onCatalogChange={readOnly ? undefined : internalCatalogChange}
        catalog={currentCatalog}
        onSchemaChange={readOnly ? undefined : internalSchemaChange}
        schema={currentSchema}
        sqlLabMode={sqlLabMode}
        isDatabaseSelectEnabled={isDatabaseSelectEnabled && !readOnly}
        readOnly={readOnly}
      />
      {sqlLabMode && !formMode && <div className="divider" />}
      {renderTableSelect()}
    </TableSelectorWrapper>
  );
};

export const TableSelectorMultiple: FunctionComponent<
  TableSelectorProps
> = props => <TableSelector tableSelectMode="multiple" {...props} />;

export default TableSelector;<|MERGE_RESOLUTION|>--- conflicted
+++ resolved
@@ -30,16 +30,8 @@
   getClientErrorMessage,
   getClientErrorObject,
 } from '@superset-ui/core';
-<<<<<<< HEAD
 import { styled } from '@apache-superset/core/ui';
-import {
-  FormLabel,
-  CertifiedBadge,
-  Select,
-} from '@superset-ui/core/components';
-=======
 import { CertifiedBadge, Select } from '@superset-ui/core/components';
->>>>>>> f5f5913a
 import { DatabaseSelector } from 'src/components';
 import { Icons } from '@superset-ui/core/components/Icons';
 import type { DatabaseObject } from 'src/components/DatabaseSelector/types';
