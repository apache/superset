--- conflicted
+++ resolved
@@ -1,9 +1,5 @@
-<<<<<<< HEAD
-import React, { useEffect, useMemo, useState } from 'react';
-=======
 /* eslint-disable react-hooks/exhaustive-deps */
 import React, { useEffect, useMemo, useRef, useState } from 'react';
->>>>>>> 0f29f535
 import { useDispatch } from 'react-redux';
 import {
   dvtSidebarAlertsSetProperty,
