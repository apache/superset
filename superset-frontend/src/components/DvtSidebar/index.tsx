--- conflicted
+++ resolved
@@ -122,7 +122,6 @@
     );
   };
 
-<<<<<<< HEAD
   const updateDatasetsProperty = (value: string, propertyName: string) => {
     dispatch(
       dvtSidebarDatasetsSetProperty({
@@ -134,7 +133,6 @@
     );
   };
 
-=======
   const updateChartAddProperty = (value: string, propertyName: string) => {
     const changesOneItem = ['recommended_tags', 'category', 'tags'];
     if (chartAddSelector[propertyName] !== value) {
@@ -318,7 +316,6 @@
     categories => ({ value: categories, label: categories }),
   );
 
->>>>>>> fd38149f
   return (
     <StyledDvtSidebar pathName={pathName}>
       <StyledDvtSidebarHeader>
@@ -391,13 +388,10 @@
                         ? alertsSelector[data.name]
                         : pathTitles(pathName) === 'Connection'
                         ? connectionSelector[data.name]
-<<<<<<< HEAD
                         : pathTitles(pathName) === 'Datasets'
                         ? datasetsSelector[data.name]
-=======
                         : pathTitles(pathName) === 'Chart Add'
                         ? chartAddSelector[data.name]
->>>>>>> fd38149f
                         : undefined
                     }
                     setSelectedValue={value => {
@@ -407,13 +401,10 @@
                         updateAlertsProperty(value, data.name);
                       } else if (pathTitles(pathName) === 'Connection') {
                         updateConnectionProperty(value, data.name);
-<<<<<<< HEAD
                       } else if (pathTitles(pathName) === 'Datasets') {
                         updateDatasetsProperty(value, data.name);
-=======
                       } else if (pathTitles(pathName) === 'Chart Add') {
                         updateChartAddProperty(value, data.name);
->>>>>>> fd38149f
                       }
                     }}
                     maxWidth
