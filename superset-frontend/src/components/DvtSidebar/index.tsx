--- conflicted
+++ resolved
@@ -78,13 +78,10 @@
         return 'SQL History';
       case '/superset/profile/admin/':
         return 'Profile';
-<<<<<<< HEAD
+      case '/chart/add':
+        return 'Chart Add';
       case '/dataset/add/':
         return 'New Dataset';
-=======
-      case '/chart/add':
-        return 'Chart Add';
->>>>>>> fcc9af25
       default:
         return '';
     }
