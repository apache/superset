/**
 * Licensed to the Apache Software Foundation (ASF) under one
 * or more contributor license agreements.  See the NOTICE file
 * distributed with this work for additional information
 * regarding copyright ownership.  The ASF licenses this file
 * to you under the Apache License, Version 2.0 (the
 * "License"); you may not use this file except in compliance
 * with the License.  You may obtain a copy of the License at
 *
 *   http://www.apache.org/licenses/LICENSE-2.0
 *
 * Unless required by applicable law or agreed to in writing,
 * software distributed under the License is distributed on an
 * "AS IS" BASIS, WITHOUT WARRANTIES OR CONDITIONS OF ANY
 * KIND, either express or implied.  See the License for the
 * specific language governing permissions and limitations
 * under the License.
 */
import {
  ReactNode,
  DetailedHTMLProps,
  TdHTMLAttributes,
  PureComponent,
} from 'react';

import { nanoid } from 'nanoid';

import { InfoTooltipWithTrigger } from '@superset-ui/chart-controls';
import { t, styled } from '@superset-ui/core';

import Button from 'src/components/Button';
import Icons from 'src/components/Icons';
import Fieldset from './Fieldset';
import { recurseReactClone } from './utils';

interface CRUDCollectionProps {
  allowAddItem?: boolean;
  allowDeletes?: boolean;
  collection: Record<PropertyKey, any>[];
  columnLabels?: Record<PropertyKey, any>;
  columnLabelTooltips?: Record<PropertyKey, any>;
  emptyMessage?: ReactNode;
  expandFieldset?: ReactNode;
  extraButtons?: ReactNode;
  itemGenerator?: () => any;
  itemCellProps?: ((
    val: unknown,
    label: string,
    record: any,
  ) => DetailedHTMLProps<
    TdHTMLAttributes<HTMLTableCellElement>,
    HTMLTableCellElement
  >)[];
  itemRenderers?: ((
    val: unknown,
    onChange: () => void,
    label: string,
    record: any,
  ) => ReactNode)[];
  onChange?: (arg0: any) => void;
  tableColumns: any[];
  sortColumns: string[];
  stickyHeader?: boolean;
}

type Sort = number | string | boolean | any;

enum SortOrder {
  Asc = 1,
  Desc = 2,
  Unsorted = 0,
}

interface CRUDCollectionState {
  collection: Record<PropertyKey, any>;
  collectionArray: Record<PropertyKey, any>[];
  expandedColumns: Record<PropertyKey, any>;
  sortColumn: string;
  sort: SortOrder;
}

function createCollectionArray(collection: Record<PropertyKey, any>) {
  return Object.keys(collection).map(k => collection[k]);
}

function createKeyedCollection(arr: Array<object>) {
  const collectionArray = arr.map((o: any) => ({
    ...o,
    id: o.id || nanoid(),
  }));

  const collection: Record<PropertyKey, any> = {};
  collectionArray.forEach((o: any) => {
    collection[o.id] = o;
  });

  return {
    collection,
    collectionArray,
  };
}

const CrudTableWrapper = styled.div<{ stickyHeader?: boolean }>`
  ${({ stickyHeader }) =>
    stickyHeader &&
    `
      height: 350px;
      overflow-y: auto;
      overflow-x: auto;

      .table {
        min-width: 800px;
      }
      thead th {
        background: #fff;
        position: sticky;
        top: 0;
        z-index: 9;
        min
      }
    `}
  ${({ theme }) => `
    th span {
      vertical-align: ${theme.sizeUnit * -2}px;
    }
    .text-right {
      text-align: right;
    }
    .empty-collection {
      padding: ${theme.sizeUnit * 2 + 2}px;
    }
    .tiny-cell {
      width: ${theme.sizeUnit + 1}px;
    }
    i.fa-caret-down,
    i.fa-caret-up {
      width: ${theme.sizeUnit + 1}px;
    }
    td.expanded {
      border-top: 0;
      padding: 0;
    }
  `}
`;

const CrudButtonWrapper = styled.div`
  text-align: right;
  ${({ theme }) => `margin-bottom: ${theme.sizeUnit * 2}px`}
`;

const StyledButtonWrapper = styled.span`
  ${({ theme }) => `
    margin-top: ${theme.sizeUnit * 3}px;
    margin-left: ${theme.sizeUnit * 3}px;
<<<<<<< HEAD
=======
    button>span>:first-of-type {
      margin-right: 0;
    }
>>>>>>> 358633e9
  `}
`;

export default class CRUDCollection extends PureComponent<
  CRUDCollectionProps,
  CRUDCollectionState
> {
  constructor(props: CRUDCollectionProps) {
    super(props);

    const { collection, collectionArray } = createKeyedCollection(
      props.collection,
    );
    this.state = {
      expandedColumns: {},
      collection,
      collectionArray,
      sortColumn: '',
      sort: 0,
    };
    this.renderItem = this.renderItem.bind(this);
    this.onAddItem = this.onAddItem.bind(this);
    this.renderExpandableSection = this.renderExpandableSection.bind(this);
    this.getLabel = this.getLabel.bind(this);
    this.onFieldsetChange = this.onFieldsetChange.bind(this);
    this.renderTableBody = this.renderTableBody.bind(this);
    this.changeCollection = this.changeCollection.bind(this);
    this.sortColumn = this.sortColumn.bind(this);
    this.renderSortIcon = this.renderSortIcon.bind(this);
  }

  UNSAFE_componentWillReceiveProps(nextProps: CRUDCollectionProps) {
    if (nextProps.collection !== this.props.collection) {
      const { collection, collectionArray } = createKeyedCollection(
        nextProps.collection,
      );
      this.setState({
        collection,
        collectionArray,
      });
    }
  }

  onCellChange(id: number, col: string, val: boolean) {
    this.changeCollection({
      ...this.state.collection,
      [id]: {
        ...this.state.collection[id],
        [col]: val,
      },
    });
  }

  onAddItem() {
    if (this.props.itemGenerator) {
      let newItem = this.props.itemGenerator();
      if (!newItem.id) {
        newItem = { ...newItem, id: nanoid() };
      }
      this.changeCollection(this.state.collection, newItem);
    }
  }

  onFieldsetChange(item: any) {
    this.changeCollection({
      ...this.state.collection,
      [item.id]: item,
    });
  }

  getLabel(col: any) {
    const { columnLabels } = this.props;
    let label = columnLabels?.[col] ? columnLabels[col] : col;
    if (label.startsWith('__')) {
      // special label-free columns (ie: caret for expand, delete cross)
      label = '';
    }
    return label;
  }

  getTooltip(col: string) {
    const { columnLabelTooltips } = this.props;
    return columnLabelTooltips?.[col];
  }

  changeCollection(collection: any, newItem?: object) {
    this.setState({ collection });
    if (this.props.onChange) {
      const collectionArray = this.state.collectionArray
        .map((c: { id: number }) => collection[c.id])
        // filter out removed items
        .filter(c => c !== undefined);

      if (newItem) {
        collectionArray.unshift(newItem);
      }
      this.props.onChange(collectionArray);
    }
  }

  deleteItem(id: number) {
    const newColl = { ...this.state.collection };
    delete newColl[id];
    this.changeCollection(newColl);
  }

  effectiveTableColumns() {
    const { tableColumns, allowDeletes, expandFieldset } = this.props;
    const cols = allowDeletes
      ? tableColumns.concat(['__actions'])
      : tableColumns;
    return expandFieldset ? ['__expand'].concat(cols) : cols;
  }

  toggleExpand(id: any) {
    this.onCellChange(id, '__expanded', false);
    this.setState(prevState => ({
      expandedColumns: {
        ...prevState.expandedColumns,
        [id]: !prevState.expandedColumns[id],
      },
    }));
  }

  sortColumn(col: string, sort = SortOrder.Unsorted) {
    const { sortColumns } = this.props;
    // default sort logic sorting string, boolean and number
    const compareSort = (m: Sort, n: Sort) => {
      if (typeof m === 'string') {
        return (m || ' ').localeCompare(n);
      }
      return m - n;
    };
    return () => {
      if (sortColumns?.includes(col)) {
        // display in unsorted order if no sort specified
        if (sort === SortOrder.Unsorted) {
          const { collection } = createKeyedCollection(this.props.collection);
          const collectionArray = createCollectionArray(collection);
          this.setState({
            collectionArray,
            sortColumn: '',
            sort,
          });
          return;
        }

        // newly ordered collection
        const sorted = [...this.state.collectionArray].sort(
          (a: Record<PropertyKey, any>, b: Record<PropertyKey, any>) =>
            compareSort(a[col], b[col]),
        );
        const newCollection =
          sort === SortOrder.Asc ? sorted : sorted.reverse();

        this.setState(prevState => ({
          ...prevState,
          collectionArray: newCollection,
          sortColumn: col,
          sort,
        }));
      }
    };
  }

  renderSortIcon(col: string) {
    if (this.state.sortColumn === col && this.state.sort === SortOrder.Asc) {
      return <Icons.SortAsc onClick={this.sortColumn(col, 2)} />;
    }
    if (this.state.sortColumn === col && this.state.sort === SortOrder.Desc) {
      return <Icons.SortDesc onClick={this.sortColumn(col, 0)} />;
    }
    return <Icons.Sort onClick={this.sortColumn(col, 1)} />;
  }

  renderTH(col: string, sortColumns: Array<string>) {
    const tooltip = this.getTooltip(col);
    return (
      <th key={col} className="no-wrap">
        {this.getLabel(col)}
        {tooltip && (
          <>
            {' '}
            <InfoTooltipWithTrigger
              label={t('description')}
              tooltip={tooltip}
            />
          </>
        )}
        {sortColumns?.includes(col) && this.renderSortIcon(col)}
      </th>
    );
  }

  renderHeaderRow() {
    const cols = this.effectiveTableColumns();
    const { allowDeletes, expandFieldset, extraButtons, sortColumns } =
      this.props;
    return (
      <thead>
        <tr>
          {expandFieldset && <th aria-label="Expand" className="tiny-cell" />}
          {cols.map(col => this.renderTH(col, sortColumns))}
          {extraButtons}
          {allowDeletes && (
            <th key="delete-item" aria-label="Delete" className="tiny-cell" />
          )}
        </tr>
      </thead>
    );
  }

  renderExpandableSection(item: any) {
    const propsGenerator = () => ({ item, onChange: this.onFieldsetChange });
    return recurseReactClone(
      this.props.expandFieldset,
      Fieldset,
      propsGenerator,
    );
  }

  getCellProps(record: any, col: any) {
    const cellPropsFn = this.props.itemCellProps?.[col];
    const val = record[col];
    return cellPropsFn ? cellPropsFn(val, this.getLabel(col), record) : {};
  }

  renderCell(record: any, col: any) {
    const renderer = this.props.itemRenderers?.[col];
    const val = record[col];
    const onChange = this.onCellChange.bind(this, record.id, col);
    return renderer ? renderer(val, onChange, this.getLabel(col), record) : val;
  }

  renderItem(record: any) {
    const { allowAddItem, allowDeletes, expandFieldset, tableColumns } =
      this.props;
    /* eslint-disable no-underscore-dangle */
    const isExpanded =
      !!this.state.expandedColumns[record.id] || record.__expanded;
    let tds = [];
    if (expandFieldset) {
      tds.push(
        <td key="__expand" className="expand">
          <i
            role="button"
            aria-label="Toggle expand"
            tabIndex={0}
            // TODO: Remove fa-icon
            // eslint-disable-next-line icons/no-fa-icons-usage
            className={`fa fa-caret-${
              isExpanded ? 'down' : 'right'
            } text-primary pointer`}
            onClick={this.toggleExpand.bind(this, record.id)}
          />
        </td>,
      );
    }
    tds = tds.concat(
      tableColumns.map(col => (
        <td {...this.getCellProps(record, col)} key={col}>
          {this.renderCell(record, col)}
        </td>
      )),
    );
    if (allowAddItem) {
      tds.push(<td key="add" aria-label="Add" />);
    }
    if (allowDeletes) {
      tds.push(
        <td
          key="__actions"
          data-test="crud-delete-option"
          className="text-primary"
        >
          <Icons.DeleteOutlined
            aria-label="Delete item"
            className="pointer"
            data-test="crud-delete-icon"
            role="button"
            tabIndex={0}
            onClick={this.deleteItem.bind(this, record.id)}
            iconSize="l"
          />
        </td>,
      );
    }
    const trs = [
      <tr {...{ 'data-test': 'table-row' }} className="row" key={record.id}>
        {tds}
      </tr>,
    ];
    if (isExpanded) {
      trs.push(
        <tr className="exp" key={`exp__${record.id}`}>
          <td
            colSpan={this.effectiveTableColumns().length}
            className="expanded"
          >
            <div>{this.renderExpandableSection(record)}</div>
          </td>
        </tr>,
      );
    }
    return trs;
  }

  renderEmptyCell() {
    return (
      <tr>
        <td className="empty-collection">{this.props.emptyMessage}</td>
      </tr>
    );
  }

  renderTableBody() {
    const data = this.state.collectionArray;
    const content = data.length
      ? data.map(d => this.renderItem(d))
      : this.renderEmptyCell();
    return <tbody data-test="table-content-rows">{content}</tbody>;
  }

  render() {
    return (
      <>
        <CrudButtonWrapper>
          {this.props.allowAddItem && (
            <StyledButtonWrapper>
              <Button
                buttonSize="small"
                buttonStyle="secondary"
                onClick={this.onAddItem}
                data-test="add-item-button"
              >
                <Icons.PlusOutlined
                  iconSize="m"
                  data-test="crud-add-table-item"
                />
                {t('Add item')}
              </Button>
            </StyledButtonWrapper>
          )}
        </CrudButtonWrapper>
        <CrudTableWrapper
          className="CRUD"
          stickyHeader={this.props.stickyHeader}
        >
          <table data-test="crud-table" className="table">
            {this.renderHeaderRow()}
            {this.renderTableBody()}
          </table>
        </CrudTableWrapper>
      </>
    );
  }
}<|MERGE_RESOLUTION|>--- conflicted
+++ resolved
@@ -152,12 +152,9 @@
   ${({ theme }) => `
     margin-top: ${theme.sizeUnit * 3}px;
     margin-left: ${theme.sizeUnit * 3}px;
-<<<<<<< HEAD
-=======
     button>span>:first-of-type {
       margin-right: 0;
     }
->>>>>>> 358633e9
   `}
 `;
 
