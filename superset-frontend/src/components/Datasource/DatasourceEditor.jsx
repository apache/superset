/**
 * Licensed to the Apache Software Foundation (ASF) under one
 * or more contributor license agreements.  See the NOTICE file
 * distributed with this work for additional information
 * regarding copyright ownership.  The ASF licenses this file
 * to you under the Apache License, Version 2.0 (the
 * "License"); you may not use this file except in compliance
 * with the License.  You may obtain a copy of the License at
 *
 *   http://www.apache.org/licenses/LICENSE-2.0
 *
 * Unless required by applicable law or agreed to in writing,
 * software distributed under the License is distributed on an
 * "AS IS" BASIS, WITHOUT WARRANTIES OR CONDITIONS OF ANY
 * KIND, either express or implied.  See the License for the
 * specific language governing permissions and limitations
 * under the License.
 */
import rison from 'rison';
import { PureComponent, useCallback } from 'react';
import PropTypes from 'prop-types';
import { executeQuery, resetDatabaseState } from 'src/database/actions';
import { connect } from 'react-redux';
import { Radio } from '@superset-ui/core/components/Radio';
import {
  css,
  isFeatureEnabled,
  getCurrencySymbol,
  ensureIsArray,
  FeatureFlag,
  styled,
  SupersetClient,
  themeObject,
  t,
  withTheme,
  getClientErrorObject,
  getExtensionsRegistry,
} from '@superset-ui/core';
import Tabs from '@superset-ui/core/components/Tabs';
import WarningIconWithTooltip from '@superset-ui/core/components/WarningIconWithTooltip';
import TableSelector from 'src/components/TableSelector';
import CheckboxControl from 'src/explore/components/controls/CheckboxControl';
import TextControl from 'src/explore/components/controls/TextControl';
import TextAreaControl from 'src/explore/components/controls/TextAreaControl';
import SpatialControl from 'src/explore/components/controls/SpatialControl';
import withToasts from 'src/components/MessageToasts/withToasts';
import CurrencyControl from 'src/explore/components/controls/CurrencyControl';
import {
  Alert,
  AsyncSelect,
  Badge,
  Button,
  Card,
  CertifiedBadge,
  Col,
  Divider,
  EditableTitle,
  FormLabel,
  Icons,
  Loading,
  Row,
  Select,
  Typography,
  Label,
} from '@superset-ui/core/components';
import { FilterableTable } from 'src/components';
import { DatabaseSelector } from '../DatabaseSelector';
import CollectionTable from './CollectionTable';
import Fieldset from './Fieldset';
import Field from './Field';
import { fetchSyncedColumns, updateColumns } from './utils';

const extensionsRegistry = getExtensionsRegistry();

const DatasourceContainer = styled.div`
  .change-warning {
    margin: 16px 10px 0;
    color: ${({ theme }) => theme.colorWarning};
  }

  .change-warning .bold {
    font-weight: ${({ theme }) => theme.fontWeightStrong};
  }

  .form-group.has-feedback > .help-block {
    margin-top: 8px;
  }

  .form-group.form-group-md {
    margin-bottom: 8px;
  }
`;

const FlexRowContainer = styled.div`
  align-items: center;
  display: flex;

  svg {
    margin-right: ${({ theme }) => theme.sizeUnit}px;
  }
`;

const StyledTableTabs = styled(Tabs)`
  overflow: visible;
  .ant-tabs-content-holder {
    overflow: visible;
  }
`;

const StyledBadge = styled(Badge)`
  .ant-badge-count {
    line-height: ${({ theme }) => theme.sizeUnit * 4}px;
    height: ${({ theme }) => theme.sizeUnit * 4}px;
    margin-left: ${({ theme }) => theme.sizeUnit}px;
  }
`;

const EditLockContainer = styled.div`
  font-size: ${({ theme }) => theme.fontSizeSM}px;
  display: flex;
  align-items: center;
  a {
    padding: 0 10px;
  }
`;

const ColumnButtonWrapper = styled.div`
  text-align: right;
  ${({ theme }) => `margin-bottom: ${theme.sizeUnit * 2}px`}
`;

const StyledLabelWrapper = styled.div`
  display: flex;
  align-items: center;
  span {
    margin-right: ${({ theme }) => theme.sizeUnit}px;
  }
`;

const StyledColumnsTabWrapper = styled.div`
  .table > tbody > tr > td {
    vertical-align: middle;
  }

  .ant-tag {
    margin-top: ${({ theme }) => theme.sizeUnit}px;
  }
`;

const StyledButtonWrapper = styled.span`
  ${({ theme }) => `
    margin-top: ${theme.sizeUnit * 3}px;
    margin-left: ${theme.sizeUnit * 3}px;
    button>span>:first-of-type {
      margin-right: 0;
    }
  `}
`;

<<<<<<< HEAD
const sqlTooltipOptions = {
  placement: 'top',
  title: t(
    'If changes are made to your SQL query, ' +
      'columns in your dataset will be synced when saving the dataset.',
  ),
};

=======
>>>>>>> 20a33b07
const checkboxGenerator = (d, onChange) => (
  <CheckboxControl value={d} onChange={onChange} />
);
const DATA_TYPES = [
  { value: 'STRING', label: t('STRING') },
  { value: 'NUMERIC', label: t('NUMERIC') },
  { value: 'DATETIME', label: t('DATETIME') },
  { value: 'BOOLEAN', label: t('BOOLEAN') },
];

const TABS_KEYS = {
  SOURCE: 'SOURCE',
  METRICS: 'METRICS',
  COLUMNS: 'COLUMNS',
  CALCULATED_COLUMNS: 'CALCULATED_COLUMNS',
  SETTINGS: 'SETTINGS',
  SPATIAL: 'SPATIAL',
};

const DATASOURCE_TYPES_ARR = [
  { key: 'physical', label: t('Physical (table or view)') },
  { key: 'virtual', label: t('Virtual (SQL)') },
];
const DATASOURCE_TYPES = {};
DATASOURCE_TYPES_ARR.forEach(o => {
  DATASOURCE_TYPES[o.key] = o;
});

function CollectionTabTitle({ title, collection }) {
  return (
    <div
      css={{ display: 'flex', alignItems: 'center' }}
      data-test={`collection-tab-${title}`}
    >
      {title}{' '}
      <StyledBadge count={collection ? collection.length : 0} showZero />
    </div>
  );
}

CollectionTabTitle.propTypes = {
  title: PropTypes.string,
  collection: PropTypes.array,
};

function ColumnCollectionTable({
  columns,
  datasource,
  onColumnsChange,
  onDatasourceChange,
  editableColumnName,
  showExpression,
  allowAddItem,
  allowEditDataType,
  itemGenerator,
  columnLabelTooltips,
}) {
  return (
    <CollectionTable
      tableColumns={
        isFeatureEnabled(FeatureFlag.EnableAdvancedDataTypes)
          ? [
              'column_name',
              'advanced_data_type',
              'type',
              'is_dttm',
              'main_dttm_col',
              'filterable',
              'groupby',
            ]
          : [
              'column_name',
              'type',
              'is_dttm',
              'main_dttm_col',
              'filterable',
              'groupby',
            ]
      }
      sortColumns={
        isFeatureEnabled(FeatureFlag.EnableAdvancedDataTypes)
          ? [
              'column_name',
              'advanced_data_type',
              'type',
              'is_dttm',
              'main_dttm_col',
              'filterable',
              'groupby',
            ]
          : [
              'column_name',
              'type',
              'is_dttm',
              'main_dttm_col',
              'filterable',
              'groupby',
            ]
      }
      allowDeletes
      allowAddItem={allowAddItem}
      itemGenerator={itemGenerator}
      collection={columns}
      columnLabelTooltips={columnLabelTooltips}
      stickyHeader
      expandFieldset={
        <FormContainer>
          <Fieldset compact>
            {showExpression && (
              <Field
                fieldKey="expression"
                label={t('SQL expression')}
                control={
                  <TextAreaControl
                    language="markdown"
                    offerEditInModal={false}
                    resize="vertical"
                  />
                }
              />
            )}
            <Field
              fieldKey="verbose_name"
              label={t('Label')}
              control={
                <TextControl
                  controlId="verbose_name"
                  placeholder={t('Label')}
                />
              }
            />
            <Field
              fieldKey="description"
              label={t('Description')}
              control={
                <TextControl
                  controlId="description"
                  placeholder={t('Description')}
                />
              }
            />
            {allowEditDataType && (
              <Field
                fieldKey="type"
                label={t('Data type')}
                control={
                  <Select
                    ariaLabel={t('Data type')}
                    options={DATA_TYPES}
                    name="type"
                    allowNewOptions
                    allowClear
                  />
                }
              />
            )}
            {isFeatureEnabled(FeatureFlag.EnableAdvancedDataTypes) ? (
              <Field
                fieldKey="advanced_data_type"
                label={t('Advanced data type')}
                control={
                  <TextControl
                    controlId="advanced_data_type"
                    placeholder={t('Advanced Data type')}
                  />
                }
              />
            ) : (
              <></>
            )}
            <Field
              fieldKey="python_date_format"
              label={t('Datetime format')}
              description={
                /* Note the fragmented translations may not work. */
                <div>
                  {t('The pattern of timestamp format. For strings use ')}
                  <Typography.Link href="https://docs.python.org/2/library/datetime.html#strftime-strptime-behavior">
                    {t('Python datetime string pattern')}
                  </Typography.Link>
                  {t(' expression which needs to adhere to the ')}
                  <Typography.Link href="https://en.wikipedia.org/wiki/ISO_8601">
                    {t('ISO 8601')}
                  </Typography.Link>
                  {t(` standard to ensure that the lexicographical ordering
                      coincides with the chronological ordering. If the
                      timestamp format does not adhere to the ISO 8601 standard
                      you will need to define an expression and type for
                      transforming the string into a date or timestamp. Note
                      currently time zones are not supported. If time is stored
                      in epoch format, put \`epoch_s\` or \`epoch_ms\`. If no pattern
                      is specified we fall back to using the optional defaults on a per
                      database/column name level via the extra parameter.`)}
                </div>
              }
              control={
                <TextControl
                  controlId="python_date_format"
                  placeholder="%Y-%m-%d"
                />
              }
            />
            <Field
              fieldKey="certified_by"
              label={t('Certified By')}
              description={t('Person or group that has certified this metric')}
              control={
                <TextControl
                  controlId="certified"
                  placeholder={t('Certified by')}
                />
              }
            />
            <Field
              fieldKey="certification_details"
              label={t('Certification details')}
              description={t('Details of the certification')}
              control={
                <TextControl
                  controlId="certificationDetails"
                  placeholder={t('Certification details')}
                />
              }
            />
          </Fieldset>
        </FormContainer>
      }
      columnLabels={
        isFeatureEnabled(FeatureFlag.EnableAdvancedDataTypes)
          ? {
              column_name: t('Column'),
              advanced_data_type: t('Advanced data type'),
              type: t('Data type'),
              groupby: t('Is dimension'),
              is_dttm: t('Is temporal'),
              main_dttm_col: t('Default datetime'),
              filterable: t('Is filterable'),
            }
          : {
              column_name: t('Column'),
              type: t('Data type'),
              groupby: t('Is dimension'),
              is_dttm: t('Is temporal'),
              main_dttm_col: t('Default datetime'),
              filterable: t('Is filterable'),
            }
      }
      onChange={onColumnsChange}
      itemRenderers={
        isFeatureEnabled(FeatureFlag.EnableAdvancedDataTypes)
          ? {
              column_name: (v, onItemChange, _, record) =>
                editableColumnName ? (
                  <StyledLabelWrapper>
                    {record.is_certified && (
                      <CertifiedBadge
                        certifiedBy={record.certified_by}
                        details={record.certification_details}
                      />
                    )}
                    <EditableTitle
                      canEdit
                      title={v}
                      onSaveTitle={onItemChange}
                    />
                  </StyledLabelWrapper>
                ) : (
                  <StyledLabelWrapper>
                    {record.is_certified && (
                      <CertifiedBadge
                        certifiedBy={record.certified_by}
                        details={record.certification_details}
                      />
                    )}
                    {v}
                  </StyledLabelWrapper>
                ),
              main_dttm_col: (value, _onItemChange, _label, record) => {
                const checked = datasource.main_dttm_col === record.column_name;
                const disabled = !record?.is_dttm;
                return (
                  <Radio
                    data-test={`radio-default-dttm-${record.column_name}`}
                    checked={checked}
                    disabled={disabled}
                    onChange={() =>
                      onDatasourceChange({
                        ...datasource,
                        main_dttm_col: record.column_name,
                      })
                    }
                  />
                );
              },
              type: d => (d ? <Label>{d}</Label> : null),
              advanced_data_type: d => (
                <Label onChange={onColumnsChange}>{d}</Label>
              ),
              is_dttm: checkboxGenerator,
              filterable: checkboxGenerator,
              groupby: checkboxGenerator,
            }
          : {
              column_name: (v, onItemChange, _, record) =>
                editableColumnName ? (
                  <StyledLabelWrapper>
                    {record.is_certified && (
                      <CertifiedBadge
                        certifiedBy={record.certified_by}
                        details={record.certification_details}
                      />
                    )}
                    <TextControl value={v} onChange={onItemChange} />
                  </StyledLabelWrapper>
                ) : (
                  <StyledLabelWrapper>
                    {record.is_certified && (
                      <CertifiedBadge
                        certifiedBy={record.certified_by}
                        details={record.certification_details}
                      />
                    )}
                    {v}
                  </StyledLabelWrapper>
                ),
              main_dttm_col: (value, _onItemChange, _label, record) => {
                const checked = datasource.main_dttm_col === record.column_name;
                const disabled = !record?.is_dttm;
                return (
                  <Radio
                    data-test={`radio-default-dttm-${record.column_name}`}
                    checked={checked}
                    disabled={disabled}
                    onChange={() =>
                      onDatasourceChange({
                        ...datasource,
                        main_dttm_col: record.column_name,
                      })
                    }
                  />
                );
              },
              type: d => (d ? <Label>{d}</Label> : null),
              is_dttm: checkboxGenerator,
              filterable: checkboxGenerator,
              groupby: checkboxGenerator,
            }
      }
    />
  );
}
ColumnCollectionTable.propTypes = {
  columns: PropTypes.array.isRequired,
  datasource: PropTypes.object.isRequired,
  onColumnsChange: PropTypes.func.isRequired,
  onDatasourceChange: PropTypes.func.isRequired,
  editableColumnName: PropTypes.bool,
  showExpression: PropTypes.bool,
  allowAddItem: PropTypes.bool,
  allowEditDataType: PropTypes.bool,
  itemGenerator: PropTypes.func,
};
ColumnCollectionTable.defaultProps = {
  editableColumnName: false,
  showExpression: false,
  allowAddItem: false,
  allowEditDataType: false,
  itemGenerator: () => ({
    column_name: t('<new column>'),
    filterable: true,
    groupby: true,
  }),
};

function StackedField({ label, formElement }) {
  return (
    <div>
      <div>
        <strong>{label}</strong>
      </div>
      <div>{formElement}</div>
    </div>
  );
}

StackedField.propTypes = {
  label: PropTypes.string,
  formElement: PropTypes.node,
};

function FormContainer({ children }) {
  return (
    <Card padded style={{ backgroundColor: themeObject.theme.colorBgLayout }}>
      {children}
    </Card>
  );
}

FormContainer.propTypes = {
  children: PropTypes.node,
};

const propTypes = {
  datasource: PropTypes.object.isRequired,
  onChange: PropTypes.func,
  addSuccessToast: PropTypes.func.isRequired,
  addDangerToast: PropTypes.func.isRequired,
  setIsEditing: PropTypes.func,
};

const defaultProps = {
  onChange: () => {},
  setIsEditing: () => {},
};

function OwnersSelector({ datasource, onChange }) {
  const loadOptions = useCallback((search = '', page, pageSize) => {
    const query = rison.encode({ filter: search, page, page_size: pageSize });
    return SupersetClient.get({
      endpoint: `/api/v1/dataset/related/owners?q=${query}`,
    }).then(response => ({
      data: response.json.result
        .filter(item => item.extra.active)
        .map(item => ({
          value: item.value,
          label: item.text,
        })),
      totalCount: response.json.count,
    }));
  }, []);

  return (
    <AsyncSelect
      ariaLabel={t('Select owners')}
      mode="multiple"
      name="owners"
      value={datasource.owners}
      options={loadOptions}
      onChange={onChange}
      header={<FormLabel>{t('Owners')}</FormLabel>}
      allowClear
    />
  );
}
const ResultTable =
  extensionsRegistry.get('sqleditor.extension.resultTable') ?? FilterableTable;

class DatasourceEditor extends PureComponent {
  constructor(props) {
    super(props);
    this.state = {
      datasource: {
        ...props.datasource,
        owners: props.datasource.owners.map(owner => ({
          value: owner.value || owner.id,
          label: owner.label || `${owner.first_name} ${owner.last_name}`,
        })),
        metrics: props.datasource.metrics?.map(metric => {
          const {
            certified_by: certifiedByMetric,
            certification_details: certificationDetails,
          } = metric;
          const {
            certification: { details, certified_by: certifiedBy } = {},
            warning_markdown: warningMarkdown,
          } = JSON.parse(metric.extra || '{}') || {};
          return {
            ...metric,
            certification_details: certificationDetails || details,
            warning_markdown: warningMarkdown || '',
            certified_by: certifiedBy || certifiedByMetric,
          };
        }),
      },
      errors: [],
      isSqla:
        props.datasource.datasource_type === 'table' ||
        props.datasource.type === 'table',
      isEditMode: false,
      databaseColumns: props.datasource.columns.filter(col => !col.expression),
      calculatedColumns: props.datasource.columns.filter(
        col => !!col.expression,
      ),
      metadataLoading: false,
      activeTabKey: TABS_KEYS.SOURCE,
      datasourceType: props.datasource.sql
        ? DATASOURCE_TYPES.virtual.key
        : DATASOURCE_TYPES.physical.key,
    };

    this.onChange = this.onChange.bind(this);
    this.onChangeEditMode = this.onChangeEditMode.bind(this);
    this.onDatasourcePropChange = this.onDatasourcePropChange.bind(this);
    this.onDatasourceChange = this.onDatasourceChange.bind(this);
    this.tableChangeAndSyncMetadata =
      this.tableChangeAndSyncMetadata.bind(this);
    this.syncMetadata = this.syncMetadata.bind(this);
    this.setColumns = this.setColumns.bind(this);
    this.validateAndChange = this.validateAndChange.bind(this);
    this.handleTabSelect = this.handleTabSelect.bind(this);
    this.currencies = ensureIsArray(props.currencies).map(currencyCode => ({
      value: currencyCode,
      label: `${getCurrencySymbol({
        symbol: currencyCode,
      })} (${currencyCode})`,
    }));
  }

  onChange() {
    // Emptying SQL if "Physical" radio button is selected
    // Currently the logic to know whether the source is
    // physical or virtual is based on whether SQL is empty or not.
    const { datasourceType, datasource } = this.state;
    const sql =
      datasourceType === DATASOURCE_TYPES.physical.key ? '' : datasource.sql;
    const newDatasource = {
      ...this.state.datasource,
      sql,
      columns: [...this.state.databaseColumns, ...this.state.calculatedColumns],
    };
    this.props.onChange(newDatasource, this.state.errors);
  }

  onChangeEditMode() {
    this.props.setIsEditing(!this.state.isEditMode);
    this.setState(prevState => ({ isEditMode: !prevState.isEditMode }));
  }

  onDatasourceChange(datasource, callback = this.validateAndChange) {
    this.setState({ datasource }, callback);
  }

  onDatasourcePropChange(attr, value) {
    if (value === undefined) return; // if value is undefined do not update state
    const datasource = { ...this.state.datasource, [attr]: value };
    this.setState(
      prevState => ({
        datasource: { ...prevState.datasource, [attr]: value },
      }),
      attr === 'table_name'
        ? this.onDatasourceChange(datasource, this.tableChangeAndSyncMetadata)
        : this.onDatasourceChange(datasource, this.validateAndChange),
    );
  }

  onDatasourceTypeChange(datasourceType) {
    this.setState({ datasourceType });
  }

  setColumns(obj) {
    // update calculatedColumns or databaseColumns
    this.setState(obj, this.validateAndChange);
  }

  validateAndChange() {
    this.validate(this.onChange);
  }

  async onQueryRun() {
    this.props.runQuery({
      client_id: this.props.clientId,
      database_id: this.state.datasource.database.id,
      json: true,
      runAsync: false,
      catalog: this.state.datasource.catalog,
      schema: this.state.datasource.schema,
      sql: this.state.datasource.sql,
      tmp_table_name: '',
      select_as_cta: false,
      ctas_method: 'TABLE',
      queryLimit: 25,
      expand_data: true,
    });
  }

  getSQLLabUrl() {
    const queryParams = new URLSearchParams({
      dbid: this.state.datasource.database.id,
      sql: this.state.datasource.sql,
      name: this.state.datasource.datasource_name,
      schema: this.state.datasource.schema,
      autorun: true,
      isDataset: true,
    });
    return `/sqllab/?${queryParams.toString()}`;
  }

  openOnSqlLab() {
    window.open(this.getSQLLabUrl(), '_blank', 'noopener,noreferrer');
  }

  tableChangeAndSyncMetadata() {
    this.validate(() => {
      this.syncMetadata();
      this.onChange();
    });
  }

  async syncMetadata() {
    const { datasource } = this.state;
    this.setState({ metadataLoading: true });
    try {
      const newCols = await fetchSyncedColumns(datasource);
      const columnChanges = updateColumns(
        datasource.columns,
        newCols,
        this.props.addSuccessToast,
      );
      this.setColumns({
        databaseColumns: columnChanges.finalColumns.filter(
          col => !col.expression, // remove calculated columns
        ),
      });
      this.props.addSuccessToast(t('Metadata has been synced'));
      this.setState({ metadataLoading: false });
    } catch (error) {
      const { error: clientError, statusText } =
        await getClientErrorObject(error);
      this.props.addDangerToast(
        clientError || statusText || t('An error has occurred'),
      );
      this.setState({ metadataLoading: false });
    }
  }

  findDuplicates(arr, accessor) {
    const seen = {};
    const dups = [];
    arr.forEach(obj => {
      const item = accessor(obj);
      if (item in seen) {
        dups.push(item);
      } else {
        seen[item] = null;
      }
    });
    return dups;
  }

  validate(callback) {
    let errors = [];
    let dups;
    const { datasource } = this.state;

    // Looking for duplicate column_name
    dups = this.findDuplicates(datasource.columns, obj => obj.column_name);
    errors = errors.concat(
      dups.map(name => t('Column name [%s] is duplicated', name)),
    );

    // Looking for duplicate metric_name
    dups = this.findDuplicates(datasource.metrics, obj => obj.metric_name);
    errors = errors.concat(
      dups.map(name => t('Metric name [%s] is duplicated', name)),
    );

    // Making sure calculatedColumns have an expression defined
    const noFilterCalcCols = this.state.calculatedColumns.filter(
      col => !col.expression && !col.json,
    );
    errors = errors.concat(
      noFilterCalcCols.map(col =>
        t('Calculated column [%s] requires an expression', col.column_name),
      ),
    );

    // validate currency code
    try {
      this.state.datasource.metrics?.forEach(
        metric =>
          metric.currency?.symbol &&
          new Intl.NumberFormat('en-US', {
            style: 'currency',
            currency: metric.currency.symbol,
          }),
      );
    } catch {
      errors = errors.concat([t('Invalid currency code in saved metrics')]);
    }

    this.setState({ errors }, callback);
  }

  handleTabSelect(activeTabKey) {
    this.setState({ activeTabKey });
  }

  sortMetrics(metrics) {
    return metrics.sort(({ id: a }, { id: b }) => b - a);
  }

  renderSettingsFieldset() {
    const { datasource } = this.state;
    return (
      <Fieldset
        title={t('Basic')}
        item={datasource}
        onChange={this.onDatasourceChange}
      >
        <Field
          fieldKey="description"
          label={t('Description')}
          control={
            <TextAreaControl
              language="markdown"
              offerEditInModal={false}
              resize="vertical"
            />
          }
        />
        <Field
          fieldKey="default_endpoint"
          label={t('Default URL')}
          description={t(
            `Default URL to redirect to when accessing from the dataset list page.
            Accepts relative URLs such as <span style=„white-space: nowrap;”>/superset/dashboard/{id}/</span>`,
          )}
          control={<TextControl controlId="default_endpoint" />}
        />
        <Field
          inline
          fieldKey="filter_select_enabled"
          label={t('Autocomplete filters')}
          description={t('Whether to populate autocomplete filters options')}
          control={<CheckboxControl />}
        />
        {this.state.isSqla && (
          <Field
            fieldKey="fetch_values_predicate"
            label={t('Autocomplete query predicate')}
            description={t(
              'When using "Autocomplete filters", this can be used to improve performance ' +
                'of the query fetching the values. Use this option to apply a ' +
                'predicate (WHERE clause) to the query selecting the distinct ' +
                'values from the table. Typically the intent would be to limit the scan ' +
                'by applying a relative time filter on a partitioned or indexed time-related field.',
            )}
            control={
              <TextAreaControl
                language="sql"
                controlId="fetch_values_predicate"
                minLines={5}
                resize="vertical"
              />
            }
          />
        )}
        {this.state.isSqla && (
          <Field
            fieldKey="extra"
            label={t('Extra')}
            description={t(
              'Extra data to specify table metadata. Currently supports ' +
                'metadata of the format: `{ "certification": { "certified_by": ' +
                '"Data Platform Team", "details": "This table is the source of truth." ' +
                '}, "warning_markdown": "This is a warning." }`.',
            )}
            control={
              <TextAreaControl
                controlId="extra"
                language="json"
                offerEditInModal={false}
                resize="vertical"
              />
            }
          />
        )}
        <OwnersSelector
          datasource={datasource}
          onChange={newOwners => {
            this.onDatasourceChange({ ...datasource, owners: newOwners });
          }}
        />
      </Fieldset>
    );
  }

  renderAdvancedFieldset() {
    const { datasource } = this.state;
    return (
      <Fieldset
        title={t('Advanced')}
        item={datasource}
        onChange={this.onDatasourceChange}
      >
        <Field
          fieldKey="cache_timeout"
          label={t('Cache timeout')}
          description={t(
            'The duration of time in seconds before the cache is invalidated. Set to -1 to bypass the cache.',
          )}
          control={<TextControl controlId="cache_timeout" />}
        />
        <Field
          fieldKey="offset"
          label={t('Hours offset')}
          control={<TextControl controlId="offset" />}
          description={t(
            'The number of hours, negative or positive, to shift the time column. This can be used to move UTC time to local time.',
          )}
        />
        {this.state.isSqla && (
          <Field
            fieldKey="template_params"
            label={t('Template parameters')}
            description={t(
              'A set of parameters that become available in the query using Jinja templating syntax',
            )}
            control={<TextControl controlId="template_params" />}
          />
        )}
        <Field
          inline
          fieldKey="normalize_columns"
          label={t('Normalize column names')}
          description={t(
            'Allow column names to be changed to case insensitive format, if supported (e.g. Oracle, Snowflake).',
          )}
          control={<CheckboxControl controlId="normalize_columns" />}
        />
        <Field
          inline
          fieldKey="always_filter_main_dttm"
          label={t('Always filter main datetime column')}
          description={t(
            `When the secondary temporal columns are filtered, apply the same filter to the main datetime column.`,
          )}
          control={<CheckboxControl controlId="always_filter_main_dttm" />}
        />
      </Fieldset>
    );
  }

  renderSpatialTab() {
    const { datasource } = this.state;
    const { spatials, all_cols: allCols } = datasource;

    return {
      key: TABS_KEYS.SPATIAL,
      label: <CollectionTabTitle collection={spatials} title={t('Spatial')} />,
      children: (
        <CollectionTable
          tableColumns={['name', 'config']}
          onChange={this.onDatasourcePropChange.bind(this, 'spatials')}
          itemGenerator={() => ({
            name: t('<new spatial>'),
            type: t('<no type>'),
            config: null,
          })}
          collection={spatials}
          allowDeletes
          itemRenderers={{
            name: (d, onChange) => (
              <EditableTitle canEdit title={d} onSaveTitle={onChange} />
            ),
            config: (v, onChange) => (
              <SpatialControl value={v} onChange={onChange} choices={allCols} />
            ),
          }}
        />
      ),
    };
  }

  renderSqlEditorOverlay = () => (
    <div
      css={theme => css`
        position: absolute;
        background: ${theme.colors.secondary.light5};
        align-items: center;
        display: flex;
        height: 100%;
        width: 100%;
        justify-content: center;
      `}
    >
      <div>
        <Loading position="inline-centered" />
        <span
          css={theme => css`
            display: block;
            margin: ${theme.gridUnit * 4}px auto;
            width: fit-content;
            color: ${theme.colors.grayscale.base};
          `}
        >
          {t('We are working on your query')}
        </span>
      </div>
    </div>
  );

  renderOpenInSqlLabLink(isError = false) {
    return (
      <a
        href={this.getSQLLabUrl()}
        target="_blank"
        rel="noopener noreferrer"
        css={theme => css`
          color: ${isError
            ? theme.colors.error.base
            : theme.colors.grayscale.base};
          font-size: ${theme.fontSizeSM}px;
          text-decoration: underline;
        `}
      >
        {t('Open in SQL lab')}
      </a>
    );
  }

  renderSqlErrorMessage = () => (
    <>
      <span
        css={theme => css`
          font-size: ${theme.fontSizeSM}px;
        `}
      >
        {this.props.database?.error && t('Error executing query. ')}
      </span>
      {this.renderOpenInSqlLabLink(true)}
      <span
        css={theme => css`
          font-size: ${theme.fontSizeSM}px;
        `}
      >
        {t(' to check for details.')}
      </span>
    </>
  );

  renderSourceFieldset() {
    const { datasource } = this.state;
    const floatingButtonCss = css`
      align-self: flex-end;
      height: 24px;
      padding-left: 6px;
      padding-right: 6px;
    `;
    return (
      <div>
        <EditLockContainer>
          <span
            css={theme => css`
              color: ${theme.colors.grayscale.base};
            `}
            role="button"
            tabIndex={0}
            onClick={this.onChangeEditMode}
          >
            {this.state.isEditMode ? (
              <Icons.UnlockOutlined
                iconSize="xl"
                css={theme => css`
                  margin: auto ${theme.sizeUnit}px auto 0;
                `}
              />
            ) : (
              <Icons.LockOutlined
                iconSize="xl"
                css={theme => ({
                  margin: `auto ${theme.sizeUnit}px auto 0`,
                })}
              />
            )}
          </span>
          {!this.state.isEditMode && (
            <div>{t('Click the lock to make changes.')}</div>
          )}
          {this.state.isEditMode && (
            <div>{t('Click the lock to prevent further changes.')}</div>
          )}
        </EditLockContainer>
        <div
          css={theme => css`
            margin-top: ${theme.sizeUnit * 3}px;
          `}
        >
          {DATASOURCE_TYPES_ARR.map(type => (
            <Radio
              key={type.key}
              value={type.key}
              inline
              onChange={this.onDatasourceTypeChange.bind(this, type.key)}
              checked={this.state.datasourceType === type.key}
              disabled={!this.state.isEditMode}
            >
              {type.label}
            </Radio>
          ))}
        </div>
        <Divider />
        <Fieldset item={datasource} onChange={this.onDatasourceChange} compact>
          {this.state.datasourceType === DATASOURCE_TYPES.virtual.key && (
            <div>
              {this.state.isSqla && (
                <>
                  <Col xs={24} md={12}>
                    <Field
                      fieldKey="databaseSelector"
                      label={t('Virtual')}
                      control={
                        <div css={{ marginTop: 8 }}>
                          <DatabaseSelector
                            db={datasource?.database}
                            catalog={datasource.catalog}
                            schema={datasource.schema}
                            onCatalogChange={catalog =>
                              this.state.isEditMode &&
                              this.onDatasourcePropChange('catalog', catalog)
                            }
                            onSchemaChange={schema =>
                              this.state.isEditMode &&
                              this.onDatasourcePropChange('schema', schema)
                            }
                            onDbChange={database =>
                              this.state.isEditMode &&
                              this.onDatasourcePropChange('database', database)
                            }
                            formMode={false}
                            handleError={this.props.addDangerToast}
                            readOnly={!this.state.isEditMode}
                          />
                        </div>
                      }
                    />
                    <div css={{ width: 'calc(100% - 34px)', marginTop: -16 }}>
                      <Field
                        fieldKey="table_name"
                        label={t('Name')}
                        control={
                          <TextControl
                            controlId="table_name"
                            onChange={table => {
                              this.onDatasourcePropChange('table_name', table);
                            }}
                            placeholder={t('Dataset name')}
                            disabled={!this.state.isEditMode}
                          />
                        }
                      />
                    </div>
                  </Col>
                  <Field
                    fieldKey="sql"
                    label={t('SQL')}
                    description={t(
                      'When specifying SQL, the datasource acts as a view. ' +
                        'Superset will use this statement as a subquery while grouping and filtering ' +
                        'on the generated parent queries.' +
                        'If changes are made to your SQL query, ' +
                        'columns in your dataset will be synced when saving the dataset.',
                    )}
                    control={
<<<<<<< HEAD
                      <TextAreaControl
                        css={theme => css`
                          margin-top: ${theme.sizeUnit * 2}px;
                        `}
                        language="sql"
                        offerEditInModal={false}
                        minLines={10}
                        maxLines={Infinity}
                        readOnly={!this.state.isEditMode}
                        resize="both"
                        tooltipOptions={sqlTooltipOptions}
                      />
=======
                      this.props.database?.isLoading ? (
                        <>
                          {this.renderSqlEditorOverlay()}
                          <TextAreaControl
                            language="sql"
                            offerEditInModal={false}
                            minLines={10}
                            maxLines={Infinity}
                            readOnly={!this.state.isEditMode}
                            resize="both"
                          />
                        </>
                      ) : (
                        <TextAreaControl
                          language="sql"
                          offerEditInModal={false}
                          minLines={10}
                          maxLines={Infinity}
                          readOnly={!this.state.isEditMode}
                          resize="both"
                        />
                      )
>>>>>>> 20a33b07
                    }
                    additionalControl={
                      <div
                        css={css`
                          position: absolute;
                          right: 0;
                          top: 0;
                          z-index: 2;
                        `}
                      >
                        {this.props.database?.error && (
                          <span
                            css={theme => css`
                              color: ${theme.colors.error.base};
                              margin-right: ${theme.sizeUnit}px;
                            `}
                          >
                            {t('Error executing query')}
                          </span>
                        )}
                        <Button
                          disabled={this.props.database?.isLoading}
                          tooltip={t('Open SQL Lab in a new tab')}
                          css={floatingButtonCss}
                          size="small"
                        >
                          <Icons.ExportOutlined
                            iconSize="s"
                            css={theme => ({
                              color: theme.colors.primary.dark1,
                            })}
                            onClick={() => {
                              this.openOnSqlLab();
                            }}
                          />
                        </Button>
                        <Button
                          disabled={this.props.database?.isLoading}
                          tooltip={t('Run query')}
                          css={floatingButtonCss}
                          size="small"
                          buttonStyle="primary"
                          onClick={() => {
                            this.onQueryRun();
                          }}
                        >
                          <Icons.CaretRightFilled
                            iconSize="s"
                            css={theme => ({
                              color: theme.colors.grayscale.light5,
                            })}
                          />
                        </Button>
                      </div>
                    }
<<<<<<< HEAD
=======
                    errorMessage={
                      this.props.database?.error && this.renderSqlErrorMessage()
                    }
>>>>>>> 20a33b07
                  />
                  {this.props.database?.queryResult && (
                    <>
                      <div
                        css={theme => css`
                          margin-bottom: ${theme.gridUnit * 4}px;
                        `}
                      >
                        <span
                          css={theme => css`
                            color: ${theme.colors.grayscale.base};
                            font-size: ${theme.fontSizeSM}px;
                          `}
                        >
                          {t(
                            'In this view you can preview the first 25 rows. ',
                          )}
                        </span>
                        {this.renderOpenInSqlLabLink()}
                        <span
                          css={theme => css`
                            color: ${theme.colors.grayscale.base};
                            font-size: ${theme.fontSizeSM}px;
                          `}
                        >
                          {t(' to see details.')}
                        </span>
                      </div>
                      <ResultTable
                        data={this.props.database?.queryResult.data}
                        queryId={this.props.database?.queryResult.query.id}
                        orderedColumnKeys={this.props.database?.queryResult.columns.map(
                          col => col.column_name,
                        )}
                        height={100}
                        expandedColumns={
                          this.props.database?.queryResult.expandedColumns
                        }
                        allowHTML
                      />
                    </>
                  )}
                </>
              )}
            </div>
          )}
          {this.state.datasourceType === DATASOURCE_TYPES.physical.key && (
            <Col xs={24} md={12}>
              {this.state.isSqla && (
                <Field
                  fieldKey="tableSelector"
                  label={t('Physical')}
                  control={
                    <div css={{ marginTop: 8 }}>
                      <TableSelector
                        clearable={false}
                        database={{
                          ...datasource.database,
                          database_name:
                            datasource.database?.database_name ||
                            datasource.database?.name,
                        }}
                        dbId={datasource.database?.id}
                        handleError={this.props.addDangerToast}
                        catalog={datasource.catalog}
                        schema={datasource.schema}
                        sqlLabMode={false}
                        tableValue={datasource.table_name}
                        onCatalogChange={
                          this.state.isEditMode
                            ? catalog =>
                                this.onDatasourcePropChange('catalog', catalog)
                            : undefined
                        }
                        onSchemaChange={
                          this.state.isEditMode
                            ? schema =>
                                this.onDatasourcePropChange('schema', schema)
                            : undefined
                        }
                        onDbChange={
                          this.state.isEditMode
                            ? database =>
                                this.onDatasourcePropChange(
                                  'database',
                                  database,
                                )
                            : undefined
                        }
                        onTableSelectChange={
                          this.state.isEditMode
                            ? table =>
                                this.onDatasourcePropChange('table_name', table)
                            : undefined
                        }
                        readOnly={!this.state.isEditMode}
                      />
                    </div>
                  }
                  description={t(
                    'The pointer to a physical table (or view). Keep in mind that the chart is ' +
                      'associated to this Superset logical table, and this logical table points ' +
                      'the physical table referenced here.',
                  )}
                />
              )}
            </Col>
          )}
        </Fieldset>
      </div>
    );
  }

  renderErrors() {
    if (this.state.errors.length > 0) {
      return (
        <Alert
          css={theme => ({ marginBottom: theme.sizeUnit * 4 })}
          type="error"
          message={
            <>
              {this.state.errors.map(err => (
                <div key={err}>{err}</div>
              ))}
            </>
          }
        />
      );
    }
    return null;
  }

  renderMetricCollection() {
    const { datasource } = this.state;
    const { metrics } = datasource;
    const sortedMetrics = metrics?.length ? this.sortMetrics(metrics) : [];
    return (
      <CollectionTable
        tableColumns={['metric_name', 'verbose_name', 'expression']}
        sortColumns={['metric_name', 'verbose_name', 'expression']}
        columnLabels={{
          metric_name: t('Metric Key'),
          verbose_name: t('Label'),
          expression: t('SQL expression'),
        }}
        columnLabelTooltips={{
          metric_name: t(
            'This field is used as a unique identifier to attach ' +
              'the metric to charts. It is also used as the alias in the ' +
              'SQL query.',
          ),
        }}
        expandFieldset={
          <FormContainer>
            <Fieldset compact>
              <Field
                fieldKey="description"
                label={t('Description')}
                control={
                  <TextControl
                    controlId="description"
                    placeholder={t('Description')}
                  />
                }
              />
              <Field
                fieldKey="d3format"
                label={t('D3 format')}
                control={
                  <TextControl controlId="d3format" placeholder="%y/%m/%d" />
                }
              />
              <Field
                fieldKey="currency"
                label={t('Metric currency')}
                control={
                  <CurrencyControl
                    currencySelectOverrideProps={{
                      placeholder: t('Select or type currency symbol'),
                    }}
                    symbolSelectAdditionalStyles={css`
                      max-width: 30%;
                    `}
                  />
                }
              />
              <Field
                label={t('Certified by')}
                fieldKey="certified_by"
                description={t(
                  'Person or group that has certified this metric',
                )}
                control={
                  <TextControl
                    controlId="certified_by"
                    placeholder={t('Certified by')}
                  />
                }
              />
              <Field
                label={t('Certification details')}
                fieldKey="certification_details"
                description={t('Details of the certification')}
                control={
                  <TextControl
                    controlId="certification_details"
                    placeholder={t('Certification details')}
                  />
                }
              />
              <Field
                label={t('Warning')}
                fieldKey="warning_markdown"
                description={t('Optional warning about use of this metric')}
                control={
                  <TextAreaControl
                    controlId="warning_markdown"
                    language="markdown"
                    offerEditInModal={false}
                    resize="vertical"
                  />
                }
              />
            </Fieldset>
          </FormContainer>
        }
        collection={sortedMetrics}
        allowAddItem
        onChange={this.onDatasourcePropChange.bind(this, 'metrics')}
        itemGenerator={() => ({
          metric_name: t('<new metric>'),
          verbose_name: '',
          expression: '',
        })}
        itemCellProps={{
          expression: () => ({
            width: '240px',
          }),
        }}
        itemRenderers={{
          metric_name: (v, onChange, _, record) => (
            <FlexRowContainer>
              {record.is_certified && (
                <CertifiedBadge
                  certifiedBy={record.certified_by}
                  details={record.certification_details}
                />
              )}
              {record.warning_markdown && (
                <WarningIconWithTooltip
                  warningMarkdown={record.warning_markdown}
                />
              )}
              <EditableTitle
                canEdit
                title={v}
                onSaveTitle={onChange}
                maxWidth={300}
              />
            </FlexRowContainer>
          ),
          verbose_name: (v, onChange) => (
            <TextControl canEdit value={v} onChange={onChange} />
          ),
          expression: (v, onChange) => (
            <TextAreaControl
              canEdit
              initialValue={v}
              onChange={onChange}
              extraClasses={['datasource-sql-expression']}
              language="sql"
              offerEditInModal={false}
              minLines={5}
              textAreaStyles={{ minWidth: '200px', maxWidth: '450px' }}
              resize="both"
            />
          ),
          description: (v, onChange, label) => (
            <StackedField
              label={label}
              formElement={<TextControl value={v} onChange={onChange} />}
            />
          ),
          d3format: (v, onChange, label) => (
            <StackedField
              label={label}
              formElement={<TextControl value={v} onChange={onChange} />}
            />
          ),
        }}
        allowDeletes
        stickyHeader
      />
    );
  }

  render() {
    const { datasource, activeTabKey } = this.state;
    const { metrics } = datasource;
    const sortedMetrics = metrics?.length ? this.sortMetrics(metrics) : [];
    const { theme } = this.props;

    return (
      <DatasourceContainer data-test="datasource-editor">
        {this.renderErrors()}
        <Alert
          css={theme => ({ marginBottom: theme.sizeUnit * 4 })}
          type="warning"
          message={
            <>
              {' '}
              <strong>{t('Be careful.')} </strong>
              {t(
                'Changing these settings will affect all charts using this dataset, including charts owned by other people.',
              )}
            </>
          }
        />
        <StyledTableTabs
          id="table-tabs"
          data-test="edit-dataset-tabs"
          onChange={this.handleTabSelect}
          defaultActiveKey={activeTabKey}
          items={[
            {
              key: TABS_KEYS.SOURCE,
              label: t('Source'),
              children: this.renderSourceFieldset(theme),
            },
            {
              key: TABS_KEYS.METRICS,
              label: (
                <CollectionTabTitle
                  collection={sortedMetrics}
                  title={t('Metrics')}
                />
              ),
              children: this.renderMetricCollection(),
            },
            {
              key: TABS_KEYS.COLUMNS,
              label: (
                <CollectionTabTitle
                  collection={this.state.databaseColumns}
                  title={t('Columns')}
                />
              ),
              children: (
                <StyledColumnsTabWrapper>
                  <ColumnButtonWrapper>
                    <StyledButtonWrapper>
                      <Button
                        buttonSize="small"
                        buttonStyle="tertiary"
                        onClick={this.syncMetadata}
                        className="sync-from-source"
                        disabled={this.state.isEditMode}
                      >
                        <Icons.DatabaseOutlined iconSize="m" />
                        {t('Sync columns from source')}
                      </Button>
                    </StyledButtonWrapper>
                  </ColumnButtonWrapper>
                  <ColumnCollectionTable
                    className="columns-table"
                    columns={this.state.databaseColumns}
                    datasource={datasource}
                    onColumnsChange={databaseColumns =>
                      this.setColumns({ databaseColumns })
                    }
                    onDatasourceChange={this.onDatasourceChange}
                  />
                  {this.state.metadataLoading && <Loading />}
                </StyledColumnsTabWrapper>
              ),
            },
            {
              key: TABS_KEYS.CALCULATED_COLUMNS,
              label: (
                <CollectionTabTitle
                  collection={this.state.calculatedColumns}
                  title={t('Calculated columns')}
                />
              ),
              children: (
                <StyledColumnsTabWrapper>
                  <ColumnCollectionTable
                    columns={this.state.calculatedColumns}
                    onColumnsChange={calculatedColumns =>
                      this.setColumns({ calculatedColumns })
                    }
                    columnLabelTooltips={{
                      column_name: t(
                        'This field is used as a unique identifier to attach ' +
                          'the calculated dimension to charts. It is also used ' +
                          'as the alias in the SQL query.',
                      ),
                    }}
                    onDatasourceChange={this.onDatasourceChange}
                    datasource={datasource}
                    editableColumnName
                    showExpression
                    allowAddItem
                    allowEditDataType
                    itemGenerator={() => ({
                      column_name: t('<new column>'),
                      filterable: true,
                      groupby: true,
                      expression: t('<enter SQL expression here>'),
                      expanded: true,
                    })}
                  />
                </StyledColumnsTabWrapper>
              ),
            },
            {
              key: TABS_KEYS.SETTINGS,
              label: t('Settings'),
              children: (
                <Row gutter={16}>
                  <Col xs={24} md={12}>
                    <FormContainer>
                      {this.renderSettingsFieldset()}
                    </FormContainer>
                  </Col>
                  <Col xs={24} md={12}>
                    <FormContainer>
                      {this.renderAdvancedFieldset()}
                    </FormContainer>
                  </Col>
                </Row>
              ),
            },
          ]}
        />
      </DatasourceContainer>
    );
  }

  componentWillUnmount() {
    this.props.resetQuery();
  }
}

DatasourceEditor.defaultProps = defaultProps;
DatasourceEditor.propTypes = propTypes;

const DataSourceComponent = withTheme(DatasourceEditor);

const mapDispatchToProps = dispatch => ({
  runQuery: payload => dispatch(executeQuery(payload)),
  resetQuery: () => dispatch(resetDatabaseState()),
});
const mapStateToProps = state => ({
  database: state?.database,
});
export default withToasts(
  connect(mapStateToProps, mapDispatchToProps)(DataSourceComponent),
);<|MERGE_RESOLUTION|>--- conflicted
+++ resolved
@@ -157,17 +157,6 @@
   `}
 `;
 
-<<<<<<< HEAD
-const sqlTooltipOptions = {
-  placement: 'top',
-  title: t(
-    'If changes are made to your SQL query, ' +
-      'columns in your dataset will be synced when saving the dataset.',
-  ),
-};
-
-=======
->>>>>>> 20a33b07
 const checkboxGenerator = (d, onChange) => (
   <CheckboxControl value={d} onChange={onChange} />
 );
@@ -1222,20 +1211,6 @@
                         'columns in your dataset will be synced when saving the dataset.',
                     )}
                     control={
-<<<<<<< HEAD
-                      <TextAreaControl
-                        css={theme => css`
-                          margin-top: ${theme.sizeUnit * 2}px;
-                        `}
-                        language="sql"
-                        offerEditInModal={false}
-                        minLines={10}
-                        maxLines={Infinity}
-                        readOnly={!this.state.isEditMode}
-                        resize="both"
-                        tooltipOptions={sqlTooltipOptions}
-                      />
-=======
                       this.props.database?.isLoading ? (
                         <>
                           {this.renderSqlEditorOverlay()}
@@ -1250,6 +1225,9 @@
                         </>
                       ) : (
                         <TextAreaControl
+                          css={theme => css`
+                            margin-top: ${theme.sizeUnit * 2}px;
+                          `}
                           language="sql"
                           offerEditInModal={false}
                           minLines={10}
@@ -1258,7 +1236,6 @@
                           resize="both"
                         />
                       )
->>>>>>> 20a33b07
                     }
                     additionalControl={
                       <div
@@ -1314,12 +1291,6 @@
                         </Button>
                       </div>
                     }
-<<<<<<< HEAD
-=======
-                    errorMessage={
-                      this.props.database?.error && this.renderSqlErrorMessage()
-                    }
->>>>>>> 20a33b07
                   />
                   {this.props.database?.queryResult && (
                     <>
