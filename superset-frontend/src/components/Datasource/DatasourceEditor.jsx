--- conflicted
+++ resolved
@@ -168,7 +168,6 @@
   return (
     <CollectionTable
       collection={columns}
-<<<<<<< HEAD
       tableColumns={
         isFeatureEnabled(FeatureFlag.ENABLE_BUSINESS_TYPES)
           ? [
@@ -176,6 +175,7 @@
               'business_type',
               'type',
               'is_dttm',
+              'main_dttm_col',
               'filterable',
               'groupby',
             ]
@@ -188,29 +188,12 @@
               'business_type',
               'type',
               'is_dttm',
+              'main_dttm_col',
               'filterable',
               'groupby',
             ]
           : ['column_name', 'type', 'is_dttm', 'filterable', 'groupby']
       }
-=======
-      tableColumns={[
-        'column_name',
-        'type',
-        'is_dttm',
-        'main_dttm_col',
-        'filterable',
-        'groupby',
-      ]}
-      sortColumns={[
-        'column_name',
-        'type',
-        'is_dttm',
-        'main_dttm_col',
-        'filterable',
-        'groupby',
-      ]}
->>>>>>> 9840fbf4
       allowDeletes
       allowAddItem={allowAddItem}
       itemGenerator={itemGenerator}
@@ -336,7 +319,6 @@
           </Fieldset>
         </FormContainer>
       }
-<<<<<<< HEAD
       columnLabels={
         isFeatureEnabled(FeatureFlag.ENABLE_BUSINESS_TYPES)
           ? {
@@ -345,6 +327,7 @@
               type: t('Data type'),
               groupby: t('Is dimension'),
               is_dttm: t('Is temporal'),
+              main_dttm_col: t('Default datetime'),
               filterable: t('Is filterable'),
             }
           : {
@@ -352,10 +335,11 @@
               type: t('Data type'),
               groupby: t('Is dimension'),
               is_dttm: t('Is temporal'),
+              main_dttm_col: t('Default datetime'),
               filterable: t('Is filterable'),
             }
       }
-      onChange={onChange}
+      onChange={onColumnsChange}
       itemRenderers={
         isFeatureEnabled(FeatureFlag.ENABLE_BUSINESS_TYPES)
           ? {
@@ -363,7 +347,7 @@
                 editableColumnName ? (
                   <StyledLabelWrapper>
                     {record.is_certified && (
-                      <CertifiedIcon
+                      <CertifiedBadge
                         certifiedBy={record.certified_by}
                         details={record.certification_details}
                       />
@@ -377,7 +361,7 @@
                 ) : (
                   <StyledLabelWrapper>
                     {record.is_certified && (
-                      <CertifiedIcon
+                      <CertifiedBadge
                         certifiedBy={record.certified_by}
                         details={record.certification_details}
                       />
@@ -385,6 +369,25 @@
                     {v}
                   </StyledLabelWrapper>
                 ),
+              main_dttm_col: (value, _onItemChange, _label, record) => {
+                const checked = datasource.main_dttm_col === record.column_name;
+                const disabled = !columns.find(
+                  column => column.column_name === record.column_name,
+                ).is_dttm;
+                return (
+                  <Radio
+                    data-test={`radio-default-dttm-${record.column_name}`}
+                    checked={checked}
+                    disabled={disabled}
+                    onChange={() =>
+                      onDatasourceChange({
+                        ...datasource,
+                        main_dttm_col: record.column_name,
+                      })
+                    }
+                  />
+                );
+              },
               type: d => (d ? <Label>{d}</Label> : null),
               business_type: d => <Label onChange={onChange}>{d}</Label>,
               is_dttm: checkboxGenerator,
@@ -396,7 +399,7 @@
                 editableColumnName ? (
                   <StyledLabelWrapper>
                     {record.is_certified && (
-                      <CertifiedIcon
+                      <CertifiedBadge
                         certifiedBy={record.certified_by}
                         details={record.certification_details}
                       />
@@ -410,7 +413,7 @@
                 ) : (
                   <StyledLabelWrapper>
                     {record.is_certified && (
-                      <CertifiedIcon
+                      <CertifiedBadge
                         certifiedBy={record.certified_by}
                         details={record.certification_details}
                       />
@@ -418,70 +421,31 @@
                     {v}
                   </StyledLabelWrapper>
                 ),
+              main_dttm_col: (value, _onItemChange, _label, record) => {
+                const checked = datasource.main_dttm_col === record.column_name;
+                const disabled = !columns.find(
+                  column => column.column_name === record.column_name,
+                ).is_dttm;
+                return (
+                  <Radio
+                    data-test={`radio-default-dttm-${record.column_name}`}
+                    checked={checked}
+                    disabled={disabled}
+                    onChange={() =>
+                      onDatasourceChange({
+                        ...datasource,
+                        main_dttm_col: record.column_name,
+                      })
+                    }
+                  />
+                );
+              },
               type: d => (d ? <Label>{d}</Label> : null),
               is_dttm: checkboxGenerator,
               filterable: checkboxGenerator,
               groupby: checkboxGenerator,
             }
       }
-=======
-      columnLabels={{
-        column_name: t('Column'),
-        type: t('Data type'),
-        groupby: t('Is dimension'),
-        is_dttm: t('Is temporal'),
-        main_dttm_col: t('Default datetime'),
-        filterable: t('Is filterable'),
-      }}
-      onChange={onColumnsChange}
-      itemRenderers={{
-        column_name: (v, onItemChange, _, record) =>
-          editableColumnName ? (
-            <StyledLabelWrapper>
-              {record.is_certified && (
-                <CertifiedBadge
-                  certifiedBy={record.certified_by}
-                  details={record.certification_details}
-                />
-              )}
-              <EditableTitle canEdit title={v} onSaveTitle={onItemChange} />
-            </StyledLabelWrapper>
-          ) : (
-            <StyledLabelWrapper>
-              {record.is_certified && (
-                <CertifiedBadge
-                  certifiedBy={record.certified_by}
-                  details={record.certification_details}
-                />
-              )}
-              {v}
-            </StyledLabelWrapper>
-          ),
-        main_dttm_col: (value, _onItemChange, _label, record) => {
-          const checked = datasource.main_dttm_col === record.column_name;
-          const disabled = !columns.find(
-            column => column.column_name === record.column_name,
-          ).is_dttm;
-          return (
-            <Radio
-              data-test={`radio-default-dttm-${record.column_name}`}
-              checked={checked}
-              disabled={disabled}
-              onChange={() =>
-                onDatasourceChange({
-                  ...datasource,
-                  main_dttm_col: record.column_name,
-                })
-              }
-            />
-          );
-        },
-        type: d => (d ? <Label>{d}</Label> : null),
-        is_dttm: checkboxGenerator,
-        filterable: checkboxGenerator,
-        groupby: checkboxGenerator,
-      }}
->>>>>>> 9840fbf4
     />
   );
 }
