--- conflicted
+++ resolved
@@ -1288,11 +1288,9 @@
                         </>
                       ) : (
                         <TextAreaControl
-<<<<<<< HEAD
                           css={theme => css`
                             margin-top: ${theme.sizeUnit * 2}px;
                           `}
-=======
                           hotkeys={[
                             {
                               name: 'formatQuery',
@@ -1303,7 +1301,6 @@
                               },
                             },
                           ]}
->>>>>>> ae98d5fa
                           language="sql"
                           offerEditInModal={false}
                           minLines={10}
