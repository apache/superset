--- conflicted
+++ resolved
@@ -427,11 +427,7 @@
           }
           headerPosition={headerPosition}
           labelInValue={labelInValue}
-<<<<<<< HEAD
-          maxTagCount={selectAllMode ? 1 : MAX_TAG_COUNT}
-=======
           maxTagCount={maxTagCount}
->>>>>>> f64423a7
           mode={mappedMode}
           notFoundContent={isLoading ? t('Loading...') : notFoundContent}
           onDeselect={handleOnDeselect}
