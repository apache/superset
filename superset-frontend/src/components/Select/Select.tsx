--- conflicted
+++ resolved
@@ -271,7 +271,6 @@
  * Each of the categories come with different abilities. For a comprehensive guide please refer to
  * the storybook in src/components/Select/Select.stories.tsx.
  */
-<<<<<<< HEAD
 const Select = ({
   allowNewOptions = false,
   ariaLabel,
@@ -298,37 +297,6 @@
   tokenSeperators,
   ...props
 }: SelectProps) => {
-=======
-const Select = (
-  {
-    allowNewOptions = false,
-    ariaLabel,
-    fetchOnlyOnSearch,
-    filterOption = true,
-    header = null,
-    invertSelection = false,
-    labelInValue = false,
-    lazyLoading = true,
-    loading,
-    mode = 'single',
-    name,
-    notFoundContent,
-    onError,
-    onChange,
-    onClear,
-    onDropdownVisibleChange,
-    optionFilterProps = ['label', 'value'],
-    options,
-    pageSize = DEFAULT_PAGE_SIZE,
-    placeholder = t('Select ...'),
-    showSearch = true,
-    sortComparator = defaultSortComparator,
-    value,
-    ...props
-  }: SelectProps,
-  ref: RefObject<HTMLInputElement>,
-) => {
->>>>>>> 1b7d0561
   const isAsync = typeof options === 'function';
   const isSingleMode = mode === 'single';
   const shouldShowSearch = isAsync || allowNewOptions ? true : showSearch;
