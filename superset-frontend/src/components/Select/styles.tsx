/**
 * Licensed to the Apache Software Foundation (ASF) under one
 * or more contributor license agreements.  See the NOTICE file
 * distributed with this work for additional information
 * regarding copyright ownership.  The ASF licenses this file
 * to you under the Apache License, Version 2.0 (the
 * "License"); you may not use this file except in compliance
 * with the License.  You may obtain a copy of the License at
 *
 *   http://www.apache.org/licenses/LICENSE-2.0
 *
 * Unless required by applicable law or agreed to in writing,
 * software distributed under the License is distributed on an
 * "AS IS" BASIS, WITHOUT WARRANTIES OR CONDITIONS OF ANY
 * KIND, either express or implied.  See the License for the
 * specific language governing permissions and limitations
 * under the License.
 */
import { styled } from '@superset-ui/core';
<<<<<<< HEAD
import Icons from 'src/components/Icons';
import { Spin } from 'src/components/Spin';
import { Select } from 'antd-v5';
=======
import { Icons } from 'src/components/Icons';
// eslint-disable-next-line no-restricted-imports
import { Spin, Tag } from 'antd'; // TODO: Remove antd
// eslint-disable-next-line no-restricted-imports
import AntdSelect from 'antd/lib/select'; // TODO: Remove antd
>>>>>>> 506c8387

export const StyledHeader = styled.span<{ headerPosition: string }>`
  ${({ theme, headerPosition }) => `
    overflow: hidden;
    text-overflow: ellipsis;
    white-space: nowrap;
    margin-right: ${headerPosition === 'left' ? theme.sizeUnit * 2 : 0}px;
  `}
`;

export const StyledContainer = styled.div<{ headerPosition: string }>`
  ${({ headerPosition }) => `
    display: flex;
    flex-direction: ${headerPosition === 'top' ? 'column' : 'row'};
    align-items: ${headerPosition === 'left' ? 'center' : undefined};
    width: 100%;
  `}
`;

export const StyledSelect = styled(Select, {
  shouldForwardProp: prop => prop !== 'headerPosition' && prop !== 'oneLine',
})<{ headerPosition?: string; oneLine?: boolean }>`
  ${({ theme, headerPosition, oneLine }) => `
    flex: ${headerPosition === 'left' ? 1 : 0};
    line-height: ${theme.sizeXL}px;

    && .antd5-select-selection-search {
      left: 0px;
    }

    && .antd5-select-selection-item, .antd5-select-selection-placeholder {
      max-height: ${theme.sizeXL}px;
    }
    .antd5-select-selection-item::after {
      height: 0;
      display: block !important;
    }
    .select-all {
      border-radius: 0;
      border-bottom: 1px solid ${theme.colors.grayscale.light3};
    }
    ${
      oneLine &&
      `
        .antd5-select-selection-overflow {
          flex-wrap: nowrap;
        }

        .antd5-select-selection-overflow-item:not(.antd5-select-selection-overflow-item-rest):not(.antd5-select-selection-overflow-item-suffix) {
          flex-shrink: 1;
          min-width: ${theme.sizeUnit * 13}px;
        }

        .antd5-select-selection-overflow-item-suffix {
          flex: unset;
          min-width: 0px;
        }
      `
    };
 `}
`;

export const NoElement = styled.span`
  display: none;
`;

export const StyledStopOutlined = styled(Icons.StopOutlined)`
  vertical-align: 0;
`;

export const StyledCheckOutlined = styled(Icons.CheckOutlined)`
  vertical-align: 0;
`;

export const StyledSpin = styled(Spin)`
  margin-top: ${({ theme }) => -theme.sizeUnit}px;
`;

export const StyledLoadingText = styled.div`
  ${({ theme }) => `
   margin-left: ${theme.sizeUnit * 3}px;
   line-height: ${theme.sizeUnit * 8}px;
   color: ${theme.colors.grayscale.light1};
 `}
`;

export const StyledHelperText = styled.div`
  ${({ theme }) => `
   padding: ${theme.sizeUnit * 2}px ${theme.sizeUnit * 3}px;
   color: ${theme.colors.grayscale.base};
   font-size: ${theme.fontSizeSM}px;
   cursor: default;
   border-bottom: 1px solid ${theme.colors.grayscale.light2};
 `}
`;

export const StyledError = styled.div`
  ${({ theme }) => `
    display: flex;
    justify-content: center;
    align-items: flex-start;
    width: 100%;
    padding: ${theme.sizeUnit * 2}px;
    color: ${theme.colorError};
    & svg {
      margin-right: ${theme.sizeUnit * 2}px;
    }
  `}
`;

export const StyledErrorMessage = styled.div`
  overflow: hidden;
  text-overflow: ellipsis;
`;<|MERGE_RESOLUTION|>--- conflicted
+++ resolved
@@ -17,17 +17,9 @@
  * under the License.
  */
 import { styled } from '@superset-ui/core';
-<<<<<<< HEAD
-import Icons from 'src/components/Icons';
 import { Spin } from 'src/components/Spin';
 import { Select } from 'antd-v5';
-=======
 import { Icons } from 'src/components/Icons';
-// eslint-disable-next-line no-restricted-imports
-import { Spin, Tag } from 'antd'; // TODO: Remove antd
-// eslint-disable-next-line no-restricted-imports
-import AntdSelect from 'antd/lib/select'; // TODO: Remove antd
->>>>>>> 506c8387
 
 export const StyledHeader = styled.span<{ headerPosition: string }>`
   ${({ theme, headerPosition }) => `
