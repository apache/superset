--- conflicted
+++ resolved
@@ -69,12 +69,6 @@
   return (Array.isArray(value) ? value : [value]).map(find);
 }
 
-<<<<<<< HEAD
-export function getValue(
-  option: string | number | { value: string | number | null } | null,
-) {
-  return isObject(option) ? option.value : option;
-=======
 export function isLabeledValue(value: unknown): value is AntdLabeledValue {
   return isObject(value) && 'value' in value && 'label' in value;
 }
@@ -83,7 +77,6 @@
   option: string | number | AntdLabeledValue | null | undefined,
 ) {
   return isLabeledValue(option) ? option.value : option;
->>>>>>> 16654034
 }
 
 type LabeledValue<V> = { label?: ReactNode; value?: V };
