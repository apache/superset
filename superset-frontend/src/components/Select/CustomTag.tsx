/**
 * Licensed to the Apache Software Foundation (ASF) under one
 * or more contributor license agreements.  See the NOTICE file
 * distributed with this work for additional information
 * regarding copyright ownership.  The ASF licenses this file
 * to you under the Apache License, Version 2.0 (the
 * "License"); you may not use this file except in compliance
 * with the License.  You may obtain a copy of the License at
 *
 *   http://www.apache.org/licenses/LICENSE-2.0
 *
 * Unless required by applicable law or agreed to in writing,
 * software distributed under the License is distributed on an
 * "AS IS" BASIS, WITHOUT WARRANTIES OR CONDITIONS OF ANY
 * KIND, either express or implied.  See the License for the
 * specific language governing permissions and limitations
 * under the License.
 */
import { MouseEvent } from 'react';
import { css } from '@superset-ui/core';
import { Tag } from '../Tag';
import { CustomTagProps } from './types';
<<<<<<< HEAD
import { SELECT_ALL_VALUE } from './constants';
import { NoElement } from './styles';
=======
>>>>>>> a53907a6

/**
 * Custom tag renderer
 */
export const customTagRender = (props: CustomTagProps) => {
  const { label } = props;

  const onPreventMouseDown = (event: MouseEvent<HTMLElement>) => {
    // if close icon is clicked, stop propagation to avoid opening the dropdown
    const target = event.target as HTMLElement;
    if (
      target.tagName === 'svg' ||
      target.tagName === 'path' ||
      (target.tagName === 'span' &&
        target.className.includes('antd5-tag-close-icon'))
    ) {
      event.stopPropagation();
    }
  };

<<<<<<< HEAD
  if (value !== SELECT_ALL_VALUE) {
    return (
      <Tag
        onClick={onPreventMouseDown}
        css={css`
          display: flex;
          align-items: center;
        `}
        name={label}
        className="antd5-select-selection-item"
        {...(props as object)}
      >
        {label}
      </Tag>
    );
  }
  return <NoElement />;
=======
  return (
    <Tag onMouseDown={onPreventMouseDown} {...(props as object)}>
      {label}
    </Tag>
  );
>>>>>>> a53907a6
};<|MERGE_RESOLUTION|>--- conflicted
+++ resolved
@@ -17,14 +17,8 @@
  * under the License.
  */
 import { MouseEvent } from 'react';
-import { css } from '@superset-ui/core';
 import { Tag } from '../Tag';
 import { CustomTagProps } from './types';
-<<<<<<< HEAD
-import { SELECT_ALL_VALUE } from './constants';
-import { NoElement } from './styles';
-=======
->>>>>>> a53907a6
 
 /**
  * Custom tag renderer
@@ -45,29 +39,14 @@
     }
   };
 
-<<<<<<< HEAD
-  if (value !== SELECT_ALL_VALUE) {
-    return (
-      <Tag
-        onClick={onPreventMouseDown}
-        css={css`
-          display: flex;
-          align-items: center;
-        `}
-        name={label}
-        className="antd5-select-selection-item"
-        {...(props as object)}
-      >
-        {label}
-      </Tag>
-    );
-  }
-  return <NoElement />;
-=======
   return (
-    <Tag onMouseDown={onPreventMouseDown} {...(props as object)}>
+    <Tag
+      onMouseDown={onPreventMouseDown}
+      name={label}
+      className="antd5-select-selection-item"
+      {...(props as object)}
+    >
       {label}
     </Tag>
   );
->>>>>>> a53907a6
 };