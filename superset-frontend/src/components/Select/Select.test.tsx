/**
 * Licensed to the Apache Software Foundation (ASF) under one
 * or more contributor license agreements.  See the NOTICE file
 * distributed with this work for additional information
 * regarding copyright ownership.  The ASF licenses this file
 * to you under the Apache License, Version 2.0 (the
 * "License"); you may not use this file except in compliance
 * with the License.  You may obtain a copy of the License at
 *
 *   http://www.apache.org/licenses/LICENSE-2.0
 *
 * Unless required by applicable law or agreed to in writing,
 * software distributed under the License is distributed on an
 * "AS IS" BASIS, WITHOUT WARRANTIES OR CONDITIONS OF ANY
 * KIND, either express or implied.  See the License for the
 * specific language governing permissions and limitations
 * under the License.
 */
import {
  createEvent,
  fireEvent,
  render,
  screen,
  userEvent,
  waitFor,
  within,
} from 'spec/helpers/testing-library';
<<<<<<< HEAD
import { Select } from '.';
import { SELECT_ALL_VALUE } from './constants';
=======
import Select from 'src/components/Select/Select';
>>>>>>> a53907a6

type Option = {
  label: string;
  value: number;
  gender: string;
  disabled?: boolean;
};

const ARIA_LABEL = 'Test';
const NEW_OPTION = 'Kyle';
const NO_DATA = 'No data';
const LOADING = 'Loading...';
const OPTIONS: Option[] = [
  { label: 'John', value: 1, gender: 'Male' },
  { label: 'Liam', value: 2, gender: 'Male' },
  { label: 'Olivia', value: 3, gender: 'Female' },
  { label: 'Emma', value: 4, gender: 'Female' },
  { label: 'Noah', value: 5, gender: 'Male' },
  { label: 'Ava', value: 6, gender: 'Female' },
  { label: 'Oliver', value: 7, gender: 'Male' },
  { label: 'ElijahH', value: 8, gender: 'Male' },
  { label: 'Charlotte', value: 9, gender: 'Female' },
  { label: 'Giovanni', value: 10, gender: 'Male' },
  { label: 'Franco', value: 11, gender: 'Male' },
  { label: 'Sandro', value: 12, gender: 'Male' },
  { label: 'Alehandro', value: 13, gender: 'Male' },
  { label: 'Johnny', value: 14, gender: 'Male' },
  { label: 'Nikole', value: 15, gender: 'Female' },
  { label: 'Igor', value: 16, gender: 'Male' },
  { label: 'Guilherme', value: 17, gender: 'Male' },
  { label: 'Irfan', value: 18, gender: 'Male' },
  { label: 'George', value: 19, gender: 'Male' },
  { label: 'Ashfaq', value: 20, gender: 'Male' },
  { label: 'Herme', value: 21, gender: 'Male' },
  { label: 'Cher', value: 22, gender: 'Female' },
  { label: 'Her', value: 23, gender: 'Male' },
].sort((option1, option2) => option1.label.localeCompare(option2.label));
const NULL_OPTION = { label: '<NULL>', value: null } as unknown as {
  label: string;
  value: number;
};

const defaultProps = {
  allowClear: true,
  ariaLabel: ARIA_LABEL,
  labelInValue: true,
  options: OPTIONS,
  showSearch: true,
};

const getElementByClassName = (className: string) =>
  document.querySelector(className)! as HTMLElement;

const getElementsByClassName = (className: string) =>
  document.querySelectorAll(className)! as NodeListOf<HTMLElement>;

const getSelect = () => screen.getByRole('combobox', { name: ARIA_LABEL });

const selectAllButtonText = (length: number) => `Select all (${length})`;
const deselectAllButtonText = (length: number) => `Deselect all (${length})`;

const findSelectOption = (text: string) =>
  waitFor(() =>
    within(getElementByClassName('.rc-virtual-list')).getByText(text),
  );

const querySelectOption = (text: string) =>
  waitFor(() =>
    within(getElementByClassName('.rc-virtual-list')).queryByText(text),
  );

const getAllSelectOptions = () =>
  getElementsByClassName('.ant-select-item-option-content');

const findAllSelectOptions = () =>
  waitFor(() => getElementsByClassName('.ant-select-item-option-content'));

const findSelectValue = () =>
  waitFor(() => getElementByClassName('.ant-select-selection-item'));

const findAllSelectValues = () =>
  waitFor(() => [...getElementsByClassName('.ant-select-selection-item')]);

<<<<<<< HEAD
// Tag sets classname manually.
const findTagSelectValue = () =>
  waitFor(() => getElementByClassName('.antd5-select-selection-item'));

const findAllTagSelectValues = () =>
  waitFor(() => [...getElementsByClassName('.antd5-select-selection-item')]);

const findAllCheckedValues = () =>
  waitFor(() => [
    ...getElementsByClassName('.ant-select-item-option-selected'),
  ]);

=======
>>>>>>> a53907a6
const clearAll = () => userEvent.click(screen.getByLabelText('close-circle'));

const matchOrder = async (expectedLabels: string[]) => {
  const actualLabels: string[] = [];
  (await findAllSelectOptions()).forEach(option => {
    actualLabels.push(option.textContent || '');
  });
  // menu is a virtual list, which means it may not render all options
  expect(actualLabels.slice(0, expectedLabels.length)).toEqual(
    expectedLabels.slice(0, actualLabels.length),
  );
  return true;
};

const type = (text: string) => {
  const select = getSelect();
  userEvent.clear(select);
  return userEvent.type(select, text, { delay: 10 });
};

const clearTypedText = () => {
  const select = getSelect();
  userEvent.clear(select);
};

const open = () => waitFor(() => userEvent.click(getSelect()));

const reopen = async () => {
  await type('{esc}');
  await open();
};

test('displays a header', async () => {
  const headerText = 'Header';
  render(<Select {...defaultProps} header={headerText} />);
  expect(screen.getByText(headerText)).toBeInTheDocument();
});

test('adds a new option if the value is not in the options, when options are empty', async () => {
  render(<Select {...defaultProps} options={[]} value={OPTIONS[0]} />);
  await open();
  expect(await findSelectOption(OPTIONS[0].label)).toBeInTheDocument();
  const options = await findAllSelectOptions();
  expect(options).toHaveLength(1);
  options.forEach((option, i) =>
    expect(option).toHaveTextContent(OPTIONS[i].label),
  );
});

test('adds a new option if the value is not in the options, when options have values', async () => {
  render(
    <Select {...defaultProps} options={[OPTIONS[1]]} value={OPTIONS[0]} />,
  );
  await open();
  expect(await findSelectOption(OPTIONS[0].label)).toBeInTheDocument();
  expect(await findSelectOption(OPTIONS[1].label)).toBeInTheDocument();
  const options = await findAllSelectOptions();
  expect(options).toHaveLength(2);
  options.forEach((option, i) =>
    expect(option).toHaveTextContent(OPTIONS[i].label),
  );
});

test('does not add a new option if the value is already in the options', async () => {
  render(
    <Select {...defaultProps} options={[OPTIONS[0]]} value={OPTIONS[0]} />,
  );
  await open();
  expect(await findSelectOption(OPTIONS[0].label)).toBeInTheDocument();
  const options = await findAllSelectOptions();
  expect(options).toHaveLength(1);
});

test('does not add new options when the value is in a nested/grouped option', async () => {
  const options = [
    {
      label: 'Group',
      options: [OPTIONS[0]],
    },
  ];
  render(<Select {...defaultProps} options={options} value={OPTIONS[0]} />);
  await open();
  expect(await findSelectOption(OPTIONS[0].label)).toBeInTheDocument();
  const selectOptions = await findAllSelectOptions();
  expect(selectOptions).toHaveLength(1);
});

test('inverts the selection', async () => {
  render(<Select {...defaultProps} invertSelection />);
  await open();
  userEvent.click(await findSelectOption(OPTIONS[0].label));
  expect(await screen.findByLabelText('stop')).toBeInTheDocument();
});

test('sort the options by label if no sort comparator is provided', async () => {
  const unsortedOptions = [...OPTIONS].sort(() => Math.random());
  render(<Select {...defaultProps} options={unsortedOptions} />);
  await open();
  const options = await findAllSelectOptions();
  options.forEach((option, key) =>
    expect(option).toHaveTextContent(OPTIONS[key].label),
  );
});

test('should sort selected to top when in single mode', async () => {
  render(<Select {...defaultProps} mode="single" />);
  const originalLabels = OPTIONS.map(option => option.label);
  await open();
  userEvent.click(await findSelectOption(originalLabels[1]));
  // after selection, keep the original order
  expect(await matchOrder(originalLabels)).toBe(true);

  // order selected to top when reopen
  await reopen();
  let labels = originalLabels.slice();
  labels = labels.splice(1, 1).concat(labels);
  expect(await matchOrder(labels)).toBe(true);

  // keep clicking other items, the updated order should still based on
  // original order
  userEvent.click(await findSelectOption(originalLabels[5]));
  await matchOrder(labels);
  await reopen();
  labels = originalLabels.slice();
  labels = labels.splice(5, 1).concat(labels);
  expect(await matchOrder(labels)).toBe(true);

  // should revert to original order
  clearAll();
  await reopen();
  expect(await matchOrder(originalLabels)).toBe(true);
});

test('should sort selected to the top when in multi mode', async () => {
  render(<Select {...defaultProps} mode="multiple" />);
  const originalLabels = OPTIONS.map(option => option.label);
  let labels = originalLabels.slice();

  await open();
  userEvent.click(await findSelectOption(labels[2]));
  expect(await matchOrder(labels)).toBe(true);

  await reopen();
  labels = labels.splice(2, 1).concat(labels);
  expect(await matchOrder(labels)).toBe(true);

  await open();
  userEvent.click(await findSelectOption(labels[5]));
  await reopen();
  labels = [labels.splice(0, 1)[0], labels.splice(4, 1)[0]].concat(labels);
  expect(await matchOrder(labels)).toBe(true);

  // should revert to original order
  clearAll();
  await reopen();
  expect(await matchOrder(originalLabels)).toBe(true);
});

test('order of selected values is preserved until dropdown is closed', async () => {
  render(<Select {...defaultProps} mode="multiple" allowSelectAll={false} />);
  const originalLabels = OPTIONS.map(option => option.label);
  await open();
  userEvent.click(await findSelectOption(originalLabels[1]));
  userEvent.click(await findSelectOption(originalLabels[5]));
  expect(await matchOrder(originalLabels)).toBe(true);
});

test('searches for label or value', async () => {
  const option = OPTIONS[11];
  render(<Select {...defaultProps} />);
  const search = option.value;
  await type(search.toString());
  const options = await findAllSelectOptions();
  expect(options.length).toBe(1);
  expect(options[0]).toHaveTextContent(option.label);
});

test('search order exact and startWith match first', async () => {
  render(<Select {...defaultProps} />);
  await type('Her');
  await waitFor(() => {
    const options = getAllSelectOptions();
    expect(options.length).toBe(4);
    expect(options[0]?.textContent).toEqual('Her');
    expect(options[1]?.textContent).toEqual('Herme');
    expect(options[2]?.textContent).toEqual('Cher');
    expect(options[3]?.textContent).toEqual('Guilherme');
  });
});

test('ignores case when searching', async () => {
  render(<Select {...defaultProps} />);
  await type('george');
  expect(await findSelectOption('George')).toBeInTheDocument();
});

test('same case should be ranked to the top', async () => {
  render(
    <Select
      {...defaultProps}
      options={[
        { value: 'Cac' },
        { value: 'abac' },
        { value: 'acbc' },
        { value: 'CAc' },
      ]}
    />,
  );
  await type('Ac');
  await waitFor(() => {
    const options = getAllSelectOptions();
    expect(options.length).toBe(4);
    expect(options[0]?.textContent).toEqual('acbc');
    expect(options[1]?.textContent).toEqual('CAc');
    expect(options[2]?.textContent).toEqual('abac');
    expect(options[3]?.textContent).toEqual('Cac');
  });
});

test('ignores special keys when searching', async () => {
  render(<Select {...defaultProps} />);
  await type('{shift}');
  expect(screen.queryByText(LOADING)).not.toBeInTheDocument();
});

test('searches for custom fields', async () => {
  render(<Select {...defaultProps} optionFilterProps={['label', 'gender']} />);
  await type('Liam');
  let options = await findAllSelectOptions();
  expect(options.length).toBe(1);
  expect(options[0]).toHaveTextContent('Liam');
  await type('Female');
  options = await findAllSelectOptions();
  expect(options.length).toBe(6);
  expect(options[0]).toHaveTextContent('Ava');
  expect(options[1]).toHaveTextContent('Charlotte');
  expect(options[2]).toHaveTextContent('Cher');
  expect(options[3]).toHaveTextContent('Emma');
  expect(options[4]).toHaveTextContent('Nikole');
  expect(options[5]).toHaveTextContent('Olivia');
  await type('1');
  expect(
    screen.getByText(NO_DATA, { selector: '.ant-empty-description' }),
  ).toBeInTheDocument();
});

test('removes duplicated values', async () => {
  render(<Select {...defaultProps} mode="multiple" allowNewOptions />);
  const input = getElementByClassName('.ant-select-selection-search-input');
  const paste = createEvent.paste(input, {
    clipboardData: {
      getData: () => 'a,b,b,b,c,d,d',
    },
  });
  fireEvent(input, paste);
  const values = await findAllTagSelectValues();
  expect(values.length).toBe(4);
  expect(values[0]).toHaveTextContent('a');
  expect(values[1]).toHaveTextContent('b');
  expect(values[2]).toHaveTextContent('c');
  expect(values[3]).toHaveTextContent('d');
});

test('renders a custom label', async () => {
  const options = [
    { value: 'John', label: <h1>John</h1> },
    { value: 'Liam', label: <h1>Liam</h1> },
    { value: 'Olivia', label: <h1>Olivia</h1> },
  ];
  render(<Select {...defaultProps} options={options} />);
  await open();
  expect(screen.getByRole('heading', { name: 'John' })).toBeInTheDocument();
  expect(screen.getByRole('heading', { name: 'Liam' })).toBeInTheDocument();
  expect(screen.getByRole('heading', { name: 'Olivia' })).toBeInTheDocument();
});

test('searches for a word with a custom label', async () => {
  const options = [
    { value: 'John', label: <h1>John</h1> },
    { value: 'Liam', label: <h1>Liam</h1> },
    { value: 'Olivia', label: <h1>Olivia</h1> },
  ];
  render(<Select {...defaultProps} options={options} />);
  await type('Liam');
  const selectOptions = await findAllSelectOptions();
  expect(selectOptions.length).toBe(1);
  expect(selectOptions[0]).toHaveTextContent('Liam');
});

test('removes a new option if the user does not select it', async () => {
  render(<Select {...defaultProps} allowNewOptions />);
  await type(NEW_OPTION);
  expect(await findSelectOption(NEW_OPTION)).toBeInTheDocument();
  await type('k');
  await waitFor(() =>
    expect(screen.queryByText(NEW_OPTION)).not.toBeInTheDocument(),
  );
});

test('clear all the values', async () => {
  const onClear = jest.fn();
  render(
    <Select
      {...defaultProps}
      mode="multiple"
      value={[OPTIONS[0], OPTIONS[1]]}
      onClear={onClear}
    />,
  );
  clearAll();
  expect(onClear).toHaveBeenCalled();
  const values = await findAllSelectValues();
  expect(values.length).toBe(0);
});

test('does not add a new option if allowNewOptions is false', async () => {
  render(<Select {...defaultProps} options={OPTIONS} />);
  await open();
  await type(NEW_OPTION);
  expect(
    await screen.findByText(NO_DATA, { selector: '.ant-empty-description' }),
  ).toBeInTheDocument();
});

test('adds the null option when selected in single mode', async () => {
  render(<Select {...defaultProps} options={[OPTIONS[0], NULL_OPTION]} />);
  await open();
  userEvent.click(await findSelectOption(NULL_OPTION.label));
  const values = await findAllSelectValues();
  expect(values[0]).toHaveTextContent(NULL_OPTION.label);
});

test('adds the null option when selected in multiple mode', async () => {
  render(
    <Select
      {...defaultProps}
      options={[OPTIONS[0], NULL_OPTION, OPTIONS[2]]}
      mode="multiple"
    />,
  );
  await open();
  userEvent.click(await findSelectOption(OPTIONS[0].label));
  userEvent.click(await findSelectOption(NULL_OPTION.label));
  const values = await findAllTagSelectValues();
  expect(values[0]).toHaveTextContent(OPTIONS[0].label);
  expect(values[1]).toHaveTextContent(NULL_OPTION.label);
});

test('renders the select with default props', () => {
  render(<Select {...defaultProps} />);
  expect(getSelect()).toBeInTheDocument();
});

test('opens the select without any data', async () => {
  render(<Select {...defaultProps} options={[]} />);
  await open();
  expect(
    screen.getByText(NO_DATA, { selector: '.ant-empty-description' }),
  ).toBeInTheDocument();
});

test('makes a selection in single mode', async () => {
  render(<Select {...defaultProps} />);
  const optionText = 'Emma';
  await open();
  userEvent.click(await findSelectOption(optionText));
  expect(await findSelectValue()).toHaveTextContent(optionText);
});

test('multiple selections in multiple mode', async () => {
  render(<Select {...defaultProps} mode="multiple" />);
  await open();
  const [firstOption, secondOption] = OPTIONS;
  userEvent.click(await findSelectOption(firstOption.label));
  userEvent.click(await findSelectOption(secondOption.label));
  const values = await findAllTagSelectValues();
  expect(values[0]).toHaveTextContent(firstOption.label);
  expect(values[1]).toHaveTextContent(secondOption.label);
});

test('changes the selected item in single mode', async () => {
  const onChange = jest.fn();
  render(<Select {...defaultProps} onChange={onChange} />);
  await open();
  const [firstOption, secondOption] = OPTIONS;
  userEvent.click(await findSelectOption(firstOption.label));
  expect(await findSelectValue()).toHaveTextContent(firstOption.label);
  expect(onChange).toHaveBeenCalledWith(
    expect.objectContaining({
      label: firstOption.label,
      value: firstOption.value,
    }),
    expect.objectContaining(firstOption),
  );
  userEvent.click(await findSelectOption(secondOption.label));
  expect(onChange).toHaveBeenCalledWith(
    expect.objectContaining({
      label: secondOption.label,
      value: secondOption.value,
    }),
    expect.objectContaining(secondOption),
  );
  expect(await findSelectValue()).toHaveTextContent(secondOption.label);
});

test('deselects an item in multiple mode', async () => {
  render(<Select {...defaultProps} mode="multiple" />);
  await open();
  const [firstOption, secondOption] = OPTIONS;
  userEvent.click(await findSelectOption(firstOption.label));
  userEvent.click(await findSelectOption(secondOption.label));
  let values = await findAllTagSelectValues();
  expect(values.length).toBe(2);
  expect(values[0]).toHaveTextContent(firstOption.label);
  expect(values[1]).toHaveTextContent(secondOption.label);
  userEvent.click(await findSelectOption(firstOption.label));
  values = await findAllTagSelectValues();
  expect(values.length).toBe(1);
  expect(values[0]).toHaveTextContent(secondOption.label);
});

test('adds a new option if none is available and allowNewOptions is true', async () => {
  render(<Select {...defaultProps} allowNewOptions />);
  await open();
  await type(NEW_OPTION);
  expect(await findSelectOption(NEW_OPTION)).toBeInTheDocument();
});

test('shows "No data" when allowNewOptions is false and a new option is entered', async () => {
  render(<Select {...defaultProps} allowNewOptions={false} />);
  await open();
  await type(NEW_OPTION);
  expect(
    await screen.findByText(NO_DATA, { selector: '.ant-empty-description' }),
  ).toBeInTheDocument();
});

test('does not show "No data" when allowNewOptions is true and a new option is entered', async () => {
  render(<Select {...defaultProps} allowNewOptions />);
  await open();
  await type(NEW_OPTION);
  await waitFor(() =>
    expect(screen.queryByText(NO_DATA)).not.toBeInTheDocument(),
  );
});

test('does not show "Loading..." when allowNewOptions is false and a new option is entered', async () => {
  render(<Select {...defaultProps} allowNewOptions={false} />);
  await open();
  await type(NEW_OPTION);
  expect(screen.queryByText(LOADING)).not.toBeInTheDocument();
});

test('does not add a new option if the option already exists', async () => {
  render(<Select {...defaultProps} allowNewOptions />);
  const option = OPTIONS[0].label;
  await open();
  await type(option);
  expect(await findSelectOption(option)).toBeInTheDocument();
});

test('sets a initial value in single mode', async () => {
  render(<Select {...defaultProps} value={OPTIONS[0]} />);
  expect(await findSelectValue()).toHaveTextContent(OPTIONS[0].label);
});

test('sets a initial value in multiple mode', async () => {
  render(
    <Select
      {...defaultProps}
      mode="multiple"
      value={[OPTIONS[0], OPTIONS[1]]}
    />,
  );
  const values = await findAllTagSelectValues();
  expect(values[0]).toHaveTextContent(OPTIONS[0].label);
  expect(values[1]).toHaveTextContent(OPTIONS[1].label);
});

test('searches for an item', async () => {
  render(<Select {...defaultProps} />);
  const search = 'Oli';
  await type(search);
  const options = await findAllSelectOptions();
  expect(options.length).toBe(2);
  expect(options[0]).toHaveTextContent('Oliver');
  expect(options[1]).toHaveTextContent('Olivia');
});

test('triggers getPopupContainer if passed', async () => {
  const getPopupContainer = jest.fn();
  render(<Select {...defaultProps} getPopupContainer={getPopupContainer} />);
  await open();
  expect(getPopupContainer).toHaveBeenCalled();
});

test('does not render a helper text by default', async () => {
  render(<Select {...defaultProps} />);
  await open();
  expect(screen.queryByRole('note')).not.toBeInTheDocument();
});

test('renders a helper text when one is provided', async () => {
  const helperText = 'Helper text';
  render(<Select {...defaultProps} helperText={helperText} />);
  await open();
  expect(screen.getByRole('note')).toBeInTheDocument();
  expect(screen.queryByText(helperText)).toBeInTheDocument();
});

test('finds an element with a numeric value and does not duplicate the options', async () => {
  const options = [
    { label: 'a', value: 11 },
    { label: 'b', value: 12 },
  ];
  render(<Select {...defaultProps} options={options} allowNewOptions />);
  await open();
  await type('11');
  expect(await findSelectOption('a')).toBeInTheDocument();
  expect(await querySelectOption('11')).not.toBeInTheDocument();
});

test('render "Select all" for multi select', async () => {
  render(<Select {...defaultProps} mode="multiple" options={OPTIONS} />);
  await open();
  expect(
    await screen.findByText(selectAllButtonText(OPTIONS.length)),
  ).toBeInTheDocument();
});

test('does not render "Select all" for single select', async () => {
  render(<Select {...defaultProps} options={OPTIONS} mode="single" />);
  await open();
  expect(
    screen.queryByText(selectAllButtonText(OPTIONS.length)),
  ).not.toBeInTheDocument();
  expect(
    screen.queryByText(selectAllButtonText(OPTIONS.length)),
  ).not.toBeInTheDocument();
});

test('does not render "Select all" for an empty multiple select', async () => {
  render(<Select {...defaultProps} options={[]} mode="multiple" />);
  await open();
  expect(
    screen.queryByText(selectAllButtonText(OPTIONS.length)),
  ).not.toBeInTheDocument();
});

test('Renders "Select all" when searching', async () => {
  render(<Select {...defaultProps} options={OPTIONS} mode="multiple" />);
  await open();
  await type('Select');
  await waitFor(() =>
    expect(
      screen.queryByText(selectAllButtonText(OPTIONS.length)),
    ).not.toBeInTheDocument(),
  );
});

<<<<<<< HEAD
test('does not render "Select all" as one of the tags after selection', async () => {
  render(<Select {...defaultProps} options={OPTIONS} mode="multiple" />);
  await open();
  userEvent.click(await findSelectOption(selectAllOptionLabel(OPTIONS.length)));
  const values = await findAllTagSelectValues();
  expect(values[0]).not.toHaveTextContent(selectAllOptionLabel(OPTIONS.length));
});

test('keeps "Select all" at the top after a selection', async () => {
  const selected = OPTIONS[2];
  render(
    <Select
      {...defaultProps}
      options={OPTIONS.slice(0, 10)}
      mode="multiple"
      value={[selected]}
    />,
  );
  await open();
  const options = await findAllSelectOptions();
  expect(options[0]).toHaveTextContent(selectAllOptionLabel(10));
  expect(options[1]).toHaveTextContent(selected.label);
});

=======
>>>>>>> a53907a6
test('selects all values', async () => {
  render(
    <Select
      {...defaultProps}
      options={OPTIONS}
      mode="multiple"
      maxTagCount={0}
    />,
  );
  await open();
<<<<<<< HEAD
  userEvent.click(await findSelectOption(selectAllOptionLabel(OPTIONS.length)));
  const values = await findAllTagSelectValues();
=======
  userEvent.click(await screen.findByText(selectAllButtonText(OPTIONS.length)));
  const values = await findAllSelectValues();
>>>>>>> a53907a6
  expect(values.length).toBe(1);
  expect(values[0]).toHaveTextContent(`+ ${OPTIONS.length} ...`);
});

test('unselects all values', async () => {
  render(
    <Select
      {...defaultProps}
      options={OPTIONS}
      mode="multiple"
      maxTagCount={0}
    />,
  );
  await open();
<<<<<<< HEAD
  userEvent.click(await findSelectOption(selectAllOptionLabel(OPTIONS.length)));
  let values = await findAllTagSelectValues();
  expect(values.length).toBe(1);
  expect(values[0]).toHaveTextContent(`+ ${OPTIONS.length} ...`);
  userEvent.click(await findSelectOption(selectAllOptionLabel(OPTIONS.length)));
  values = await findAllTagSelectValues();
=======
  userEvent.click(await screen.findByText(selectAllButtonText(OPTIONS.length)));
  let values = await findAllSelectValues();
  expect(values.length).toBe(1);
  expect(values[0]).toHaveTextContent(`+ ${OPTIONS.length} ...`);
  userEvent.click(
    await screen.findByText(deselectAllButtonText(OPTIONS.length)),
  );
  values = await findAllSelectValues();
>>>>>>> a53907a6
  expect(values.length).toBe(0);
});

test('deselecting a new value also removes it from the options', async () => {
  render(
    <Select
      {...defaultProps}
      options={OPTIONS.slice(0, 10)}
      mode="multiple"
      allowNewOptions
    />,
  );
  await open();
  await type(NEW_OPTION);
  expect(await findSelectOption(NEW_OPTION)).toBeInTheDocument();
  await type('{enter}');
  clearTypedText();
  userEvent.click(await findSelectOption(NEW_OPTION));
  expect(await querySelectOption(NEW_OPTION)).not.toBeInTheDocument();
});

<<<<<<< HEAD
test('selecting all values also selects "Select all"', async () => {
  render(
    <Select
      {...defaultProps}
      options={OPTIONS.slice(0, 10)}
      mode="multiple"
      maxTagCount={0}
    />,
  );
  await open();
  const options = await findAllSelectOptions();
  options.forEach((option, index) => {
    // skip select all
    if (index > 0) {
      userEvent.click(option);
    }
  });
  const values = await findAllTagSelectValues();
  expect(values[0]).toHaveTextContent(`+ 10 ...`);
});

=======
>>>>>>> a53907a6
test('Renders only 1 tag and an overflow tag in oneLine mode', () => {
  render(
    <Select
      {...defaultProps}
      value={[OPTIONS[0], OPTIONS[1], OPTIONS[2]]}
      mode="multiple"
      oneLine
    />,
  );
  expect(screen.getByText(OPTIONS[0].label)).toBeVisible();
  expect(screen.queryByText(OPTIONS[1].label)).not.toBeInTheDocument();
  expect(screen.queryByText(OPTIONS[2].label)).not.toBeInTheDocument();
  expect(screen.getByText('+ 2 ...')).toBeVisible();
});

test('Renders only an overflow tag if dropdown is open in oneLine mode', async () => {
  render(
    <Select
      {...defaultProps}
      value={[OPTIONS[0], OPTIONS[1], OPTIONS[2]]}
      mode="multiple"
      oneLine
    />,
  );
  await open();

  const withinSelector = within(getElementByClassName('.ant-select-selector'));
  await waitFor(() => {
    expect(
      withinSelector.queryByText(OPTIONS[0].label),
    ).not.toBeInTheDocument();
    expect(
      withinSelector.queryByText(OPTIONS[1].label),
    ).not.toBeInTheDocument();
    expect(
      withinSelector.queryByText(OPTIONS[2].label),
    ).not.toBeInTheDocument();
    expect(withinSelector.getByText('+ 3 ...')).toBeVisible();
  });

  await type('{esc}');

  expect(await withinSelector.findByText(OPTIONS[0].label)).toBeVisible();
  expect(withinSelector.queryByText(OPTIONS[1].label)).not.toBeInTheDocument();
  expect(withinSelector.queryByText(OPTIONS[2].label)).not.toBeInTheDocument();
  expect(withinSelector.getByText('+ 2 ...')).toBeVisible();
});

<<<<<<< HEAD
test('+N tag does not count the "Select All" option', async () => {
  render(
    <Select
      {...defaultProps}
      options={OPTIONS.slice(0, 10)}
      mode="multiple"
      maxTagCount={0}
    />,
  );
  await open();
  userEvent.click(await findSelectOption(selectAllOptionLabel(10)));
  const values = await findAllTagSelectValues();
  // maxTagCount is 0 so the +N tag should be + 10 ...
  expect(values[0]).toHaveTextContent('+ 10 ...');
});

test('"Select All" is checked when unchecking a newly added option and all the other options are still selected', async () => {
  render(
    <Select
      {...defaultProps}
      options={OPTIONS.slice(0, 10)}
      mode="multiple"
      allowNewOptions
    />,
  );
  await open();
  userEvent.click(await findSelectOption(selectAllOptionLabel(10)));
  expect(await findSelectOption(selectAllOptionLabel(10))).toBeInTheDocument();
  // add a new option
  await type(NEW_OPTION);
  expect(await findSelectOption(NEW_OPTION)).toBeInTheDocument();
  clearTypedText();
  expect(await findSelectOption(selectAllOptionLabel(11))).toBeInTheDocument();
  // select all should be selected
  let values = await findAllCheckedValues();
  expect(values[0]).toHaveTextContent(selectAllOptionLabel(11));
  // remove new option
  userEvent.click(await findSelectOption(NEW_OPTION));
  // select all should still be selected
  values = await findAllCheckedValues();
  expect(values[0]).toHaveTextContent(selectAllOptionLabel(10));
  expect(await findSelectOption(selectAllOptionLabel(10))).toBeInTheDocument();
});

test('does not render "Select All" when there are 0 or 1 options', async () => {
=======
test('does not render "Select all" when there are 0 or 1 options', async () => {
>>>>>>> a53907a6
  const { rerender } = render(
    <Select {...defaultProps} options={[]} mode="multiple" allowNewOptions />,
  );
  await open();
  expect(screen.queryByText(selectAllButtonText(0))).not.toBeInTheDocument();
  rerender(
    <Select
      {...defaultProps}
      options={OPTIONS.slice(0, 1)}
      mode="multiple"
      allowNewOptions
    />,
  );
  await open();
  expect(screen.queryByText(selectAllButtonText(1))).not.toBeInTheDocument();
  rerender(
    <Select
      {...defaultProps}
      options={OPTIONS.slice(0, 2)}
      mode="multiple"
      allowNewOptions
    />,
  );
  await open();
  expect(screen.getByText(selectAllButtonText(2))).toBeInTheDocument();
});

test('do not count unselected disabled options in "Select all"', async () => {
  const options = [...OPTIONS];
  options[0].disabled = true;
  options[1].disabled = true;
  render(
    <Select
      {...defaultProps}
      options={options}
      mode="multiple"
      value={options[0]}
    />,
  );
  await open();
  // We have 2 options disabled but one is selected initially
  // Select all should count one and ignore the other
  expect(
    screen.getByText(selectAllButtonText(OPTIONS.length - 1)),
  ).toBeInTheDocument();
});

test('"Deselect all" counts all selected options', async () => {
  render(<Select {...defaultProps} allowNewOptions mode="multiple" />);
  await open();
  userEvent.click(await findSelectOption('Ava'));
  expect(await screen.findByText(deselectAllButtonText(1))).toBeInTheDocument();
});

test('"Deselect all" counts new selected options', async () => {
  render(<Select {...defaultProps} allowNewOptions mode="multiple" />);
  await open();
  await type(NEW_OPTION);
  userEvent.click(await findSelectOption(NEW_OPTION));
  clearTypedText();
  await open();
  userEvent.click(await findSelectOption('Ava'));
  expect(await screen.findByText(deselectAllButtonText(2))).toBeInTheDocument();
});

test('"Select all" does not count unselected new options', async () => {
  render(<Select {...defaultProps} allowNewOptions mode="multiple" />);
  await open();
  await type('er');
  // We have 5 options matching the search
  expect(await screen.findByText(selectAllButtonText(5))).toBeInTheDocument();
});

test('"Select all" does not affect disabled options', async () => {
  const options = [...OPTIONS];
  options[0].disabled = true;
  options[1].disabled = true;
  render(
    <Select
      {...defaultProps}
      options={options}
      mode="multiple"
      value={options[0]}
    />,
  );
  await open();

  // We have 2 options disabled but one is selected initially
  expect(await findTagSelectValue()).toHaveTextContent(options[0].label);
  expect(await findTagSelectValue()).not.toHaveTextContent(options[1].label);

<<<<<<< HEAD
  // Checking Select All shouldn't affect the disabled options
  const selectAll = selectAllOptionLabel(OPTIONS.length - 1);
  userEvent.click(await findSelectOption(selectAll));
  expect(await findTagSelectValue()).toHaveTextContent(options[0].label);
  expect(await findTagSelectValue()).not.toHaveTextContent(options[1].label);

  // Unchecking Select All shouldn't affect the disabled options
  userEvent.click(await findSelectOption(selectAll));
  expect(await findTagSelectValue()).toHaveTextContent(options[0].label);
  expect(await findTagSelectValue()).not.toHaveTextContent(options[1].label);
=======
  // Checking Select all shouldn't affect the disabled options
  const selectAll = selectAllButtonText(OPTIONS.length - 1);
  userEvent.click(await screen.findByText(selectAll));
  expect(await findSelectValue()).toHaveTextContent(options[0].label);
  expect(await findSelectValue()).not.toHaveTextContent(options[1].label);

  // Unchecking Select all shouldn't affect the disabled options
  userEvent.click(await screen.findByText(selectAll));
  expect(await findSelectValue()).toHaveTextContent(options[0].label);
  expect(await findSelectValue()).not.toHaveTextContent(options[1].label);
>>>>>>> a53907a6
});

test('does not fire onChange when searching but no selection', async () => {
  const onChange = jest.fn();
  render(
    <div role="main">
      <Select
        {...defaultProps}
        onChange={onChange}
        mode="multiple"
        allowNewOptions
      />
    </div>,
  );
  await open();
  await type('Joh');
  userEvent.click(await findSelectOption('John'));
  userEvent.click(screen.getByRole('main'));
  expect(onChange).toHaveBeenCalledTimes(1);
});

test('fires onChange when clearing the selection in single mode', async () => {
  const onChange = jest.fn();
  render(
    <Select
      {...defaultProps}
      onChange={onChange}
      mode="single"
      value={OPTIONS[0]}
    />,
  );
  clearAll();
  expect(onChange).toHaveBeenCalledTimes(1);
});

test('fires onChange when clearing the selection in multiple mode', async () => {
  const onChange = jest.fn();
  render(
    <Select
      {...defaultProps}
      onChange={onChange}
      mode="multiple"
      value={OPTIONS[0]}
    />,
  );
  clearAll();
  expect(onChange).toHaveBeenCalledTimes(1);
});

test('fires onChange when pasting a selection', async () => {
  const onChange = jest.fn();
  render(<Select {...defaultProps} onChange={onChange} />);
  await open();
  const input = getElementByClassName('.ant-select-selection-search-input');
  const paste = createEvent.paste(input, {
    clipboardData: {
      getData: () => OPTIONS[0].label,
    },
  });
  fireEvent(input, paste);
  expect(onChange).toHaveBeenCalledTimes(1);
});

test('does not duplicate options when using numeric values', async () => {
  render(
    <Select
      {...defaultProps}
      mode="multiple"
      options={[
        { label: '1', value: 1 },
        { label: '2', value: 2 },
      ]}
    />,
  );
  await type('1');
  await waitFor(() => expect(getAllSelectOptions().length).toBe(1));
});

test('pasting an existing option does not duplicate it', async () => {
  render(<Select {...defaultProps} options={[OPTIONS[0]]} />);
  await open();
  const input = getElementByClassName('.ant-select-selection-search-input');
  const paste = createEvent.paste(input, {
    clipboardData: {
      getData: () => OPTIONS[0].label,
    },
  });
  fireEvent(input, paste);
  expect(await findAllSelectOptions()).toHaveLength(1);
});

test('pasting an existing option does not duplicate it in multiple mode', async () => {
  const options = [
    { label: 'John', value: 1 },
    { label: 'Liam', value: 2 },
    { label: 'Olivia', value: 3 },
  ];
  render(
    <Select
      {...defaultProps}
      options={options}
      mode="multiple"
      allowSelectAll={false}
      allowNewOptions
    />,
  );
  await open();
  const input = getElementByClassName('.ant-select-selection-search-input');
  const paste = createEvent.paste(input, {
    clipboardData: {
      getData: () => 'John,Liam,Peter',
    },
  });
  fireEvent(input, paste);
  // Only Peter should be added
  expect(await findAllSelectOptions()).toHaveLength(4);
});

test('pasting an non-existent option should not add it if allowNewOptions is false', async () => {
  render(<Select {...defaultProps} options={[]} allowNewOptions={false} />);
  await open();
  const input = getElementByClassName('.ant-select-selection-search-input');
  const paste = createEvent.paste(input, {
    clipboardData: {
      getData: () => 'John',
    },
  });
  fireEvent(input, paste);
  expect(await findAllSelectOptions()).toHaveLength(0);
});

test('does not fire onChange if the same value is selected in single mode', async () => {
  const onChange = jest.fn();
  render(<Select {...defaultProps} onChange={onChange} />);
  const optionText = 'Emma';
  await open();
  expect(onChange).toHaveBeenCalledTimes(0);
  userEvent.click(await findSelectOption(optionText));
  expect(onChange).toHaveBeenCalledTimes(1);
  userEvent.click(await findSelectOption(optionText));
  expect(onChange).toHaveBeenCalledTimes(1);
});

/*
 TODO: Add tests that require scroll interaction. Needs further investigation.
 - Fetches more data when scrolling and more data is available
 - Doesn't fetch more data when no more data is available
 - Requests the correct page and page size
 - Sets the page to zero when a new search is made
 */<|MERGE_RESOLUTION|>--- conflicted
+++ resolved
@@ -25,12 +25,7 @@
   waitFor,
   within,
 } from 'spec/helpers/testing-library';
-<<<<<<< HEAD
 import { Select } from '.';
-import { SELECT_ALL_VALUE } from './constants';
-=======
-import Select from 'src/components/Select/Select';
->>>>>>> a53907a6
 
 type Option = {
   label: string;
@@ -114,21 +109,6 @@
 const findAllSelectValues = () =>
   waitFor(() => [...getElementsByClassName('.ant-select-selection-item')]);
 
-<<<<<<< HEAD
-// Tag sets classname manually.
-const findTagSelectValue = () =>
-  waitFor(() => getElementByClassName('.antd5-select-selection-item'));
-
-const findAllTagSelectValues = () =>
-  waitFor(() => [...getElementsByClassName('.antd5-select-selection-item')]);
-
-const findAllCheckedValues = () =>
-  waitFor(() => [
-    ...getElementsByClassName('.ant-select-item-option-selected'),
-  ]);
-
-=======
->>>>>>> a53907a6
 const clearAll = () => userEvent.click(screen.getByLabelText('close-circle'));
 
 const matchOrder = async (expectedLabels: string[]) => {
@@ -384,7 +364,7 @@
     },
   });
   fireEvent(input, paste);
-  const values = await findAllTagSelectValues();
+  const values = await findAllSelectValues();
   expect(values.length).toBe(4);
   expect(values[0]).toHaveTextContent('a');
   expect(values[1]).toHaveTextContent('b');
@@ -472,7 +452,7 @@
   await open();
   userEvent.click(await findSelectOption(OPTIONS[0].label));
   userEvent.click(await findSelectOption(NULL_OPTION.label));
-  const values = await findAllTagSelectValues();
+  const values = await findAllSelectValues();
   expect(values[0]).toHaveTextContent(OPTIONS[0].label);
   expect(values[1]).toHaveTextContent(NULL_OPTION.label);
 });
@@ -504,7 +484,7 @@
   const [firstOption, secondOption] = OPTIONS;
   userEvent.click(await findSelectOption(firstOption.label));
   userEvent.click(await findSelectOption(secondOption.label));
-  const values = await findAllTagSelectValues();
+  const values = await findAllSelectValues();
   expect(values[0]).toHaveTextContent(firstOption.label);
   expect(values[1]).toHaveTextContent(secondOption.label);
 });
@@ -540,12 +520,12 @@
   const [firstOption, secondOption] = OPTIONS;
   userEvent.click(await findSelectOption(firstOption.label));
   userEvent.click(await findSelectOption(secondOption.label));
-  let values = await findAllTagSelectValues();
+  let values = await findAllSelectValues();
   expect(values.length).toBe(2);
   expect(values[0]).toHaveTextContent(firstOption.label);
   expect(values[1]).toHaveTextContent(secondOption.label);
   userEvent.click(await findSelectOption(firstOption.label));
-  values = await findAllTagSelectValues();
+  values = await findAllSelectValues();
   expect(values.length).toBe(1);
   expect(values[0]).toHaveTextContent(secondOption.label);
 });
@@ -603,7 +583,7 @@
       value={[OPTIONS[0], OPTIONS[1]]}
     />,
   );
-  const values = await findAllTagSelectValues();
+  const values = await findAllSelectValues();
   expect(values[0]).toHaveTextContent(OPTIONS[0].label);
   expect(values[1]).toHaveTextContent(OPTIONS[1].label);
 });
@@ -689,33 +669,6 @@
   );
 });
 
-<<<<<<< HEAD
-test('does not render "Select all" as one of the tags after selection', async () => {
-  render(<Select {...defaultProps} options={OPTIONS} mode="multiple" />);
-  await open();
-  userEvent.click(await findSelectOption(selectAllOptionLabel(OPTIONS.length)));
-  const values = await findAllTagSelectValues();
-  expect(values[0]).not.toHaveTextContent(selectAllOptionLabel(OPTIONS.length));
-});
-
-test('keeps "Select all" at the top after a selection', async () => {
-  const selected = OPTIONS[2];
-  render(
-    <Select
-      {...defaultProps}
-      options={OPTIONS.slice(0, 10)}
-      mode="multiple"
-      value={[selected]}
-    />,
-  );
-  await open();
-  const options = await findAllSelectOptions();
-  expect(options[0]).toHaveTextContent(selectAllOptionLabel(10));
-  expect(options[1]).toHaveTextContent(selected.label);
-});
-
-=======
->>>>>>> a53907a6
 test('selects all values', async () => {
   render(
     <Select
@@ -726,13 +679,8 @@
     />,
   );
   await open();
-<<<<<<< HEAD
-  userEvent.click(await findSelectOption(selectAllOptionLabel(OPTIONS.length)));
-  const values = await findAllTagSelectValues();
-=======
   userEvent.click(await screen.findByText(selectAllButtonText(OPTIONS.length)));
   const values = await findAllSelectValues();
->>>>>>> a53907a6
   expect(values.length).toBe(1);
   expect(values[0]).toHaveTextContent(`+ ${OPTIONS.length} ...`);
 });
@@ -747,14 +695,6 @@
     />,
   );
   await open();
-<<<<<<< HEAD
-  userEvent.click(await findSelectOption(selectAllOptionLabel(OPTIONS.length)));
-  let values = await findAllTagSelectValues();
-  expect(values.length).toBe(1);
-  expect(values[0]).toHaveTextContent(`+ ${OPTIONS.length} ...`);
-  userEvent.click(await findSelectOption(selectAllOptionLabel(OPTIONS.length)));
-  values = await findAllTagSelectValues();
-=======
   userEvent.click(await screen.findByText(selectAllButtonText(OPTIONS.length)));
   let values = await findAllSelectValues();
   expect(values.length).toBe(1);
@@ -763,7 +703,6 @@
     await screen.findByText(deselectAllButtonText(OPTIONS.length)),
   );
   values = await findAllSelectValues();
->>>>>>> a53907a6
   expect(values.length).toBe(0);
 });
 
@@ -785,30 +724,6 @@
   expect(await querySelectOption(NEW_OPTION)).not.toBeInTheDocument();
 });
 
-<<<<<<< HEAD
-test('selecting all values also selects "Select all"', async () => {
-  render(
-    <Select
-      {...defaultProps}
-      options={OPTIONS.slice(0, 10)}
-      mode="multiple"
-      maxTagCount={0}
-    />,
-  );
-  await open();
-  const options = await findAllSelectOptions();
-  options.forEach((option, index) => {
-    // skip select all
-    if (index > 0) {
-      userEvent.click(option);
-    }
-  });
-  const values = await findAllTagSelectValues();
-  expect(values[0]).toHaveTextContent(`+ 10 ...`);
-});
-
-=======
->>>>>>> a53907a6
 test('Renders only 1 tag and an overflow tag in oneLine mode', () => {
   render(
     <Select
@@ -857,55 +772,7 @@
   expect(withinSelector.getByText('+ 2 ...')).toBeVisible();
 });
 
-<<<<<<< HEAD
-test('+N tag does not count the "Select All" option', async () => {
-  render(
-    <Select
-      {...defaultProps}
-      options={OPTIONS.slice(0, 10)}
-      mode="multiple"
-      maxTagCount={0}
-    />,
-  );
-  await open();
-  userEvent.click(await findSelectOption(selectAllOptionLabel(10)));
-  const values = await findAllTagSelectValues();
-  // maxTagCount is 0 so the +N tag should be + 10 ...
-  expect(values[0]).toHaveTextContent('+ 10 ...');
-});
-
-test('"Select All" is checked when unchecking a newly added option and all the other options are still selected', async () => {
-  render(
-    <Select
-      {...defaultProps}
-      options={OPTIONS.slice(0, 10)}
-      mode="multiple"
-      allowNewOptions
-    />,
-  );
-  await open();
-  userEvent.click(await findSelectOption(selectAllOptionLabel(10)));
-  expect(await findSelectOption(selectAllOptionLabel(10))).toBeInTheDocument();
-  // add a new option
-  await type(NEW_OPTION);
-  expect(await findSelectOption(NEW_OPTION)).toBeInTheDocument();
-  clearTypedText();
-  expect(await findSelectOption(selectAllOptionLabel(11))).toBeInTheDocument();
-  // select all should be selected
-  let values = await findAllCheckedValues();
-  expect(values[0]).toHaveTextContent(selectAllOptionLabel(11));
-  // remove new option
-  userEvent.click(await findSelectOption(NEW_OPTION));
-  // select all should still be selected
-  values = await findAllCheckedValues();
-  expect(values[0]).toHaveTextContent(selectAllOptionLabel(10));
-  expect(await findSelectOption(selectAllOptionLabel(10))).toBeInTheDocument();
-});
-
-test('does not render "Select All" when there are 0 or 1 options', async () => {
-=======
 test('does not render "Select all" when there are 0 or 1 options', async () => {
->>>>>>> a53907a6
   const { rerender } = render(
     <Select {...defaultProps} options={[]} mode="multiple" allowNewOptions />,
   );
@@ -994,21 +861,9 @@
   await open();
 
   // We have 2 options disabled but one is selected initially
-  expect(await findTagSelectValue()).toHaveTextContent(options[0].label);
-  expect(await findTagSelectValue()).not.toHaveTextContent(options[1].label);
-
-<<<<<<< HEAD
-  // Checking Select All shouldn't affect the disabled options
-  const selectAll = selectAllOptionLabel(OPTIONS.length - 1);
-  userEvent.click(await findSelectOption(selectAll));
-  expect(await findTagSelectValue()).toHaveTextContent(options[0].label);
-  expect(await findTagSelectValue()).not.toHaveTextContent(options[1].label);
-
-  // Unchecking Select All shouldn't affect the disabled options
-  userEvent.click(await findSelectOption(selectAll));
-  expect(await findTagSelectValue()).toHaveTextContent(options[0].label);
-  expect(await findTagSelectValue()).not.toHaveTextContent(options[1].label);
-=======
+  expect(await findSelectValue()).toHaveTextContent(options[0].label);
+  expect(await findSelectValue()).not.toHaveTextContent(options[1].label);
+
   // Checking Select all shouldn't affect the disabled options
   const selectAll = selectAllButtonText(OPTIONS.length - 1);
   userEvent.click(await screen.findByText(selectAll));
@@ -1019,7 +874,6 @@
   userEvent.click(await screen.findByText(selectAll));
   expect(await findSelectValue()).toHaveTextContent(options[0].label);
   expect(await findSelectValue()).not.toHaveTextContent(options[1].label);
->>>>>>> a53907a6
 });
 
 test('does not fire onChange when searching but no selection', async () => {
