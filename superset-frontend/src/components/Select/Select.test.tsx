/**
 * Licensed to the Apache Software Foundation (ASF) under one
 * or more contributor license agreements.  See the NOTICE file
 * distributed with this work for additional information
 * regarding copyright ownership.  The ASF licenses this file
 * to you under the Apache License, Version 2.0 (the
 * "License"); you may not use this file except in compliance
 * with the License.  You may obtain a copy of the License at
 *
 *   http://www.apache.org/licenses/LICENSE-2.0
 *
 * Unless required by applicable law or agreed to in writing,
 * software distributed under the License is distributed on an
 * "AS IS" BASIS, WITHOUT WARRANTIES OR CONDITIONS OF ANY
 * KIND, either express or implied.  See the License for the
 * specific language governing permissions and limitations
 * under the License.
 */
import React from 'react';
import { render, screen, waitFor, within } from 'spec/helpers/testing-library';
import userEvent from '@testing-library/user-event';
import Select from 'src/components/Select/Select';
import { SELECT_ALL_VALUE } from './utils';

const ARIA_LABEL = 'Test';
const NEW_OPTION = 'Kyle';
const NO_DATA = 'No Data';
const LOADING = 'Loading...';
const OPTIONS = [
  { label: 'John', value: 1, gender: 'Male' },
  { label: 'Liam', value: 2, gender: 'Male' },
  { label: 'Olivia', value: 3, gender: 'Female' },
  { label: 'Emma', value: 4, gender: 'Female' },
  { label: 'Noah', value: 5, gender: 'Male' },
  { label: 'Ava', value: 6, gender: 'Female' },
  { label: 'Oliver', value: 7, gender: 'Male' },
  { label: 'ElijahH', value: 8, gender: 'Male' },
  { label: 'Charlotte', value: 9, gender: 'Female' },
  { label: 'Giovanni', value: 10, gender: 'Male' },
  { label: 'Franco', value: 11, gender: 'Male' },
  { label: 'Sandro', value: 12, gender: 'Male' },
  { label: 'Alehandro', value: 13, gender: 'Male' },
  { label: 'Johnny', value: 14, gender: 'Male' },
  { label: 'Nikole', value: 15, gender: 'Female' },
  { label: 'Igor', value: 16, gender: 'Male' },
  { label: 'Guilherme', value: 17, gender: 'Male' },
  { label: 'Irfan', value: 18, gender: 'Male' },
  { label: 'George', value: 19, gender: 'Male' },
  { label: 'Ashfaq', value: 20, gender: 'Male' },
  { label: 'Herme', value: 21, gender: 'Male' },
  { label: 'Cher', value: 22, gender: 'Female' },
  { label: 'Her', value: 23, gender: 'Male' },
].sort((option1, option2) => option1.label.localeCompare(option2.label));
const NULL_OPTION = { label: '<NULL>', value: null } as unknown as {
  label: string;
  value: number;
};

const defaultProps = {
  allowClear: true,
  ariaLabel: ARIA_LABEL,
  labelInValue: true,
  options: OPTIONS,
  pageSize: 10,
  showSearch: true,
};

const selectAllTagLabel = (numOptions: number) => `${numOptions} selected`;

const selectAllOptionLabel = (numOptions: number) =>
  `${String(SELECT_ALL_VALUE)} (${numOptions})`;

const getElementByClassName = (className: string) =>
  document.querySelector(className)! as HTMLElement;

const getElementsByClassName = (className: string) =>
  document.querySelectorAll(className)! as NodeListOf<HTMLElement>;

const getSelect = () => screen.getByRole('combobox', { name: ARIA_LABEL });

const findSelectOption = (text: string) =>
  waitFor(() =>
    within(getElementByClassName('.rc-virtual-list')).getByText(text),
  );

const querySelectOption = (text: string) =>
  waitFor(() =>
    within(getElementByClassName('.rc-virtual-list')).queryByText(text),
  );

const findAllSelectOptions = () =>
  waitFor(() => getElementsByClassName('.ant-select-item-option-content'));

const findSelectValue = () =>
  waitFor(() => getElementByClassName('.ant-select-selection-item'));

const findAllSelectValues = () =>
  waitFor(() => [
    ...getElementsByClassName('.ant-tag'),
    ...getElementsByClassName('.ant-select-selection-item'),
  ]);

const clearAll = () => userEvent.click(screen.getByLabelText('close-circle'));

const matchOrder = async (expectedLabels: string[]) => {
  const actualLabels: string[] = [];
  (await findAllSelectOptions()).forEach(option => {
    actualLabels.push(option.textContent || '');
  });
  // menu is a virtual list, which means it may not render all options
  expect(actualLabels.slice(0, expectedLabels.length)).toEqual(
    expectedLabels.slice(0, actualLabels.length),
  );
  return true;
};

const type = (text: string) => {
  const select = getSelect();
  userEvent.clear(select);
  return userEvent.type(select, text, { delay: 10 });
};

const open = () => waitFor(() => userEvent.click(getSelect()));

test('displays a header', async () => {
  const headerText = 'Header';
  render(<Select {...defaultProps} header={headerText} />);
  expect(screen.getByText(headerText)).toBeInTheDocument();
});

test('adds a new option if the value is not in the options, when options are empty', async () => {
  render(<Select {...defaultProps} options={[]} value={OPTIONS[0]} />);
  await open();
  expect(await findSelectOption(OPTIONS[0].label)).toBeInTheDocument();
  const options = await findAllSelectOptions();
  expect(options).toHaveLength(1);
  options.forEach((option, i) =>
    expect(option).toHaveTextContent(OPTIONS[i].label),
  );
});

test('adds a new option if the value is not in the options, when options have values', async () => {
  render(
    <Select {...defaultProps} options={[OPTIONS[1]]} value={OPTIONS[0]} />,
  );
  await open();
  expect(await findSelectOption(OPTIONS[0].label)).toBeInTheDocument();
  expect(await findSelectOption(OPTIONS[1].label)).toBeInTheDocument();
  const options = await findAllSelectOptions();
  expect(options).toHaveLength(2);
  options.forEach((option, i) =>
    expect(option).toHaveTextContent(OPTIONS[i].label),
  );
});

test('does not add a new option if the value is already in the options', async () => {
  render(
    <Select {...defaultProps} options={[OPTIONS[0]]} value={OPTIONS[0]} />,
  );
  await open();
  expect(await findSelectOption(OPTIONS[0].label)).toBeInTheDocument();
  const options = await findAllSelectOptions();
  expect(options).toHaveLength(1);
});

test('inverts the selection', async () => {
  render(<Select {...defaultProps} invertSelection />);
  await open();
  userEvent.click(await findSelectOption(OPTIONS[0].label));
  expect(await screen.findByLabelText('stop')).toBeInTheDocument();
});

test('sort the options by label if no sort comparator is provided', async () => {
  const unsortedOptions = [...OPTIONS].sort(() => Math.random());
  render(<Select {...defaultProps} options={unsortedOptions} />);
  await open();
  const options = await findAllSelectOptions();
  options.forEach((option, key) =>
    expect(option).toHaveTextContent(OPTIONS[key].label),
  );
});

test('should sort selected to top when in single mode', async () => {
  render(<Select {...defaultProps} mode="single" />);
  const originalLabels = OPTIONS.map(option => option.label);
  await open();
  userEvent.click(await findSelectOption(originalLabels[1]));
  // after selection, keep the original order
  expect(await matchOrder(originalLabels)).toBe(true);

  // order selected to top when reopen
  await type('{esc}');
  await open();
  let labels = originalLabels.slice();
  labels = labels.splice(1, 1).concat(labels);
  expect(await matchOrder(labels)).toBe(true);

  // keep clicking other items, the updated order should still based on
  // original order
  userEvent.click(await findSelectOption(originalLabels[5]));
  await matchOrder(labels);
  await type('{esc}');
  await open();
  labels = originalLabels.slice();
  labels = labels.splice(5, 1).concat(labels);
  expect(await matchOrder(labels)).toBe(true);

  // should revert to original order
  clearAll();
  await type('{esc}');
  await open();
  expect(await matchOrder(originalLabels)).toBe(true);
});

test('should sort selected to the top when in multi mode', async () => {
  render(<Select {...defaultProps} mode="multiple" />);
  const originalLabels = OPTIONS.map(option => option.label);
  let labels = originalLabels.slice();

  await open();
  userEvent.click(await findSelectOption(labels[2]));
  expect(
    await matchOrder([selectAllOptionLabel(originalLabels.length), ...labels]),
  ).toBe(true);

  await type('{esc}');
  await open();
  labels = labels.splice(2, 1).concat(labels);
  expect(
    await matchOrder([selectAllOptionLabel(originalLabels.length), ...labels]),
  ).toBe(true);

  await open();
  userEvent.click(await findSelectOption(labels[5]));
  await type('{esc}');
  await open();
  labels = [labels.splice(0, 1)[0], labels.splice(4, 1)[0]].concat(labels);
  expect(
    await matchOrder([selectAllOptionLabel(originalLabels.length), ...labels]),
  ).toBe(true);

  // should revert to original order
  clearAll();
  await type('{esc}');
  await open();
  expect(
    await matchOrder([
      selectAllOptionLabel(originalLabels.length),
      ...originalLabels,
    ]),
  ).toBe(true);
});

test('searches for label or value', async () => {
  const option = OPTIONS[11];
  render(<Select {...defaultProps} />);
  const search = option.value;
  await type(search.toString());
  const options = await findAllSelectOptions();
  expect(options.length).toBe(1);
  expect(options[0]).toHaveTextContent(option.label);
});

test('search order exact and startWith match first', async () => {
  render(<Select {...defaultProps} />);
  await type('Her');
  const options = await findAllSelectOptions();
  expect(options.length).toBe(4);
  expect(options[0]?.textContent).toEqual('Her');
  expect(options[1]?.textContent).toEqual('Herme');
  expect(options[2]?.textContent).toEqual('Cher');
  expect(options[3]?.textContent).toEqual('Guilherme');
});

test('ignores case when searching', async () => {
  render(<Select {...defaultProps} />);
  await type('george');
  expect(await findSelectOption('George')).toBeInTheDocument();
});

test('same case should be ranked to the top', async () => {
  render(
    <Select
      {...defaultProps}
      options={[
        { value: 'Cac' },
        { value: 'abac' },
        { value: 'acbc' },
        { value: 'CAc' },
      ]}
    />,
  );
  await type('Ac');
  const options = await findAllSelectOptions();
  expect(options.length).toBe(4);
  expect(options[0]?.textContent).toEqual('acbc');
  expect(options[1]?.textContent).toEqual('CAc');
  expect(options[2]?.textContent).toEqual('abac');
  expect(options[3]?.textContent).toEqual('Cac');
});

test('ignores special keys when searching', async () => {
  render(<Select {...defaultProps} />);
  await type('{shift}');
  expect(screen.queryByText(LOADING)).not.toBeInTheDocument();
});

test('searches for custom fields', async () => {
  render(<Select {...defaultProps} optionFilterProps={['label', 'gender']} />);
  await type('Liam');
  let options = await findAllSelectOptions();
  expect(options.length).toBe(1);
  expect(options[0]).toHaveTextContent('Liam');
  await type('Female');
  options = await findAllSelectOptions();
  expect(options.length).toBe(6);
  expect(options[0]).toHaveTextContent('Ava');
  expect(options[1]).toHaveTextContent('Charlotte');
  expect(options[2]).toHaveTextContent('Cher');
  expect(options[3]).toHaveTextContent('Emma');
  expect(options[4]).toHaveTextContent('Nikole');
  expect(options[5]).toHaveTextContent('Olivia');
  await type('1');
  expect(screen.getByText(NO_DATA)).toBeInTheDocument();
});

test('removes duplicated values', async () => {
  render(<Select {...defaultProps} mode="multiple" allowNewOptions />);
  await type('a,b,b,b,c,d,d');
  const values = await findAllSelectValues();
  expect(values.length).toBe(4);
  expect(values[0]).toHaveTextContent('a');
  expect(values[1]).toHaveTextContent('b');
  expect(values[2]).toHaveTextContent('c');
  expect(values[3]).toHaveTextContent('d');
});

test('renders a custom label', async () => {
  const options = [
    { label: 'John', value: 1, customLabel: <h1>John</h1> },
    { label: 'Liam', value: 2, customLabel: <h1>Liam</h1> },
    { label: 'Olivia', value: 3, customLabel: <h1>Olivia</h1> },
  ];
  render(<Select {...defaultProps} options={options} />);
  await open();
  expect(screen.getByRole('heading', { name: 'John' })).toBeInTheDocument();
  expect(screen.getByRole('heading', { name: 'Liam' })).toBeInTheDocument();
  expect(screen.getByRole('heading', { name: 'Olivia' })).toBeInTheDocument();
});

test('searches for a word with a custom label', async () => {
  const options = [
    { label: 'John', value: 1, customLabel: <h1>John</h1> },
    { label: 'Liam', value: 2, customLabel: <h1>Liam</h1> },
    { label: 'Olivia', value: 3, customLabel: <h1>Olivia</h1> },
  ];
  render(<Select {...defaultProps} options={options} />);
  await type('Liam');
  const selectOptions = await findAllSelectOptions();
  expect(selectOptions.length).toBe(1);
  expect(selectOptions[0]).toHaveTextContent('Liam');
});

test('removes a new option if the user does not select it', async () => {
  render(<Select {...defaultProps} allowNewOptions />);
  await type(NEW_OPTION);
  expect(await findSelectOption(NEW_OPTION)).toBeInTheDocument();
  await type('k');
  await waitFor(() =>
    expect(screen.queryByText(NEW_OPTION)).not.toBeInTheDocument(),
  );
});

test('clear all the values', async () => {
  const onClear = jest.fn();
  render(
    <Select
      {...defaultProps}
      mode="multiple"
      value={[OPTIONS[0], OPTIONS[1]]}
      onClear={onClear}
    />,
  );
  clearAll();
  expect(onClear).toHaveBeenCalled();
  const values = await findAllSelectValues();
  expect(values.length).toBe(0);
});

test('does not add a new option if allowNewOptions is false', async () => {
  render(<Select {...defaultProps} options={OPTIONS} />);
  await open();
  await type(NEW_OPTION);
  expect(await screen.findByText(NO_DATA)).toBeInTheDocument();
});

test('adds the null option when selected in single mode', async () => {
  render(<Select {...defaultProps} options={[OPTIONS[0], NULL_OPTION]} />);
  await open();
  userEvent.click(await findSelectOption(NULL_OPTION.label));
  const values = await findAllSelectValues();
  expect(values[0]).toHaveTextContent(NULL_OPTION.label);
});

test('adds the null option when selected in multiple mode', async () => {
  render(
    <Select
      {...defaultProps}
      options={[OPTIONS[0], NULL_OPTION, OPTIONS[2]]}
      mode="multiple"
    />,
  );
  await open();
  userEvent.click(await findSelectOption(OPTIONS[0].label));
  userEvent.click(await findSelectOption(NULL_OPTION.label));
  const values = await findAllSelectValues();
  expect(values[0]).toHaveTextContent(OPTIONS[0].label);
  expect(values[1]).toHaveTextContent(NULL_OPTION.label);
});

test('renders the select with default props', () => {
  render(<Select {...defaultProps} />);
  expect(getSelect()).toBeInTheDocument();
});

test('opens the select without any data', async () => {
  render(<Select {...defaultProps} options={[]} />);
  await open();
  expect(screen.getByText(NO_DATA)).toBeInTheDocument();
});

test('makes a selection in single mode', async () => {
  render(<Select {...defaultProps} />);
  const optionText = 'Emma';
  await open();
  userEvent.click(await findSelectOption(optionText));
  expect(await findSelectValue()).toHaveTextContent(optionText);
});

test('multiple selections in multiple mode', async () => {
  render(<Select {...defaultProps} mode="multiple" />);
  await open();
  const [firstOption, secondOption] = OPTIONS;
  userEvent.click(await findSelectOption(firstOption.label));
  userEvent.click(await findSelectOption(secondOption.label));
  const values = await findAllSelectValues();
  expect(values[0]).toHaveTextContent(firstOption.label);
  expect(values[1]).toHaveTextContent(secondOption.label);
});

test('changes the selected item in single mode', async () => {
  const onChange = jest.fn();
  render(<Select {...defaultProps} onChange={onChange} />);
  await open();
  const [firstOption, secondOption] = OPTIONS;
  userEvent.click(await findSelectOption(firstOption.label));
  expect(await findSelectValue()).toHaveTextContent(firstOption.label);
  expect(onChange).toHaveBeenCalledWith(
    expect.objectContaining({
      label: firstOption.label,
      value: firstOption.value,
    }),
    expect.objectContaining(firstOption),
  );
  userEvent.click(await findSelectOption(secondOption.label));
  expect(onChange).toHaveBeenCalledWith(
    expect.objectContaining({
      label: secondOption.label,
      value: secondOption.value,
    }),
    expect.objectContaining(secondOption),
  );
  expect(await findSelectValue()).toHaveTextContent(secondOption.label);
});

test('deselects an item in multiple mode', async () => {
  render(<Select {...defaultProps} mode="multiple" />);
  await open();
  const [firstOption, secondOption] = OPTIONS;
  userEvent.click(await findSelectOption(firstOption.label));
  userEvent.click(await findSelectOption(secondOption.label));
  let values = await findAllSelectValues();
  expect(values.length).toBe(2);
  expect(values[0]).toHaveTextContent(firstOption.label);
  expect(values[1]).toHaveTextContent(secondOption.label);
  userEvent.click(await findSelectOption(firstOption.label));
  values = await findAllSelectValues();
  expect(values.length).toBe(1);
  expect(values[0]).toHaveTextContent(secondOption.label);
});

test('adds a new option if none is available and allowNewOptions is true', async () => {
  render(<Select {...defaultProps} allowNewOptions />);
  await open();
  await type(NEW_OPTION);
  expect(await findSelectOption(NEW_OPTION)).toBeInTheDocument();
});

test('shows "No data" when allowNewOptions is false and a new option is entered', async () => {
  render(<Select {...defaultProps} allowNewOptions={false} />);
  await open();
  await type(NEW_OPTION);
  expect(await screen.findByText(NO_DATA)).toBeInTheDocument();
});

test('does not show "No data" when allowNewOptions is true and a new option is entered', async () => {
  render(<Select {...defaultProps} allowNewOptions />);
  await open();
  await type(NEW_OPTION);
  expect(screen.queryByText(NO_DATA)).not.toBeInTheDocument();
});

test('does not show "Loading..." when allowNewOptions is false and a new option is entered', async () => {
  render(<Select {...defaultProps} allowNewOptions={false} />);
  await open();
  await type(NEW_OPTION);
  expect(screen.queryByText(LOADING)).not.toBeInTheDocument();
});

test('does not add a new option if the option already exists', async () => {
  render(<Select {...defaultProps} allowNewOptions />);
  const option = OPTIONS[0].label;
  await open();
  await type(option);
  expect(await findSelectOption(option)).toBeInTheDocument();
});

test('sets a initial value in single mode', async () => {
  render(<Select {...defaultProps} value={OPTIONS[0]} />);
  expect(await findSelectValue()).toHaveTextContent(OPTIONS[0].label);
});

test('sets a initial value in multiple mode', async () => {
  render(
    <Select
      {...defaultProps}
      mode="multiple"
      value={[OPTIONS[0], OPTIONS[1]]}
    />,
  );
  const values = await findAllSelectValues();
  expect(values[0]).toHaveTextContent(OPTIONS[0].label);
  expect(values[1]).toHaveTextContent(OPTIONS[1].label);
});

test('searches for an item', async () => {
  render(<Select {...defaultProps} />);
  const search = 'Oli';
  await type(search);
  const options = await findAllSelectOptions();
  expect(options.length).toBe(2);
  expect(options[0]).toHaveTextContent('Oliver');
  expect(options[1]).toHaveTextContent('Olivia');
});

test('triggers getPopupContainer if passed', async () => {
  const getPopupContainer = jest.fn();
  render(<Select {...defaultProps} getPopupContainer={getPopupContainer} />);
  await open();
  expect(getPopupContainer).toHaveBeenCalled();
});

test('does not render a helper text by default', async () => {
  render(<Select {...defaultProps} />);
  await open();
  expect(screen.queryByRole('note')).not.toBeInTheDocument();
});

test('renders a helper text when one is provided', async () => {
  const helperText = 'Helper text';
  render(<Select {...defaultProps} helperText={helperText} />);
  await open();
  expect(screen.getByRole('note')).toBeInTheDocument();
  expect(screen.queryByText(helperText)).toBeInTheDocument();
});

test('finds an element with a numeric value and does not duplicate the options', async () => {
  const options = [
    { label: 'a', value: 11 },
    { label: 'b', value: 12 },
  ];
  render(<Select {...defaultProps} options={options} allowNewOptions />);
  await open();
  await type('11');
  expect(await findSelectOption('a')).toBeInTheDocument();
  expect(await querySelectOption('11')).not.toBeInTheDocument();
});

<<<<<<< HEAD
test('render "Select all" for multi select', async () => {
  render(<Select {...defaultProps} mode="multiple" options={OPTIONS} />);
  await open();
  const options = await findAllSelectOptions();
  expect(options[0]).toHaveTextContent(selectAllOptionLabel(OPTIONS.length));
});

test('does not render "Select all" for single select', async () => {
  render(<Select {...defaultProps} options={OPTIONS} mode="single" />);
  await open();
  expect(
    screen.queryByText(selectAllOptionLabel(OPTIONS.length)),
  ).not.toBeInTheDocument();
});

test('does not render "Select all" for an empty multiple select', async () => {
  render(<Select {...defaultProps} options={[]} mode="multiple" />);
  await open();
  expect(
    screen.queryByText(selectAllOptionLabel(OPTIONS.length)),
  ).not.toBeInTheDocument();
});

test('does not render "Select all" when searching', async () => {
  render(<Select {...defaultProps} options={OPTIONS} mode="multiple" />);
  await open();
  await type('Select');
  expect(
    screen.queryByText(selectAllOptionLabel(OPTIONS.length)),
  ).not.toBeInTheDocument();
});

test('does not render "Select all" as one of the tags after selection', async () => {
  render(<Select {...defaultProps} options={OPTIONS} mode="multiple" />);
  await open();
  userEvent.click(await findSelectOption(selectAllOptionLabel(OPTIONS.length)));
  const values = await findAllSelectValues();
  expect(values[0]).not.toHaveTextContent(selectAllOptionLabel(OPTIONS.length));
});

test('keeps "Select all" at the top after a selection', async () => {
  const selected = OPTIONS[2];
  render(
    <Select
      {...defaultProps}
      options={OPTIONS.slice(0, 10)}
      mode="multiple"
      value={[selected]}
    />,
  );
  await open();
  const options = await findAllSelectOptions();
  expect(options[0]).toHaveTextContent(selectAllOptionLabel(10));
  expect(options[1]).toHaveTextContent(selected.label);
});

test('selects all values', async () => {
  render(<Select {...defaultProps} options={OPTIONS} mode="multiple" />);
  await open();
  userEvent.click(await findSelectOption(selectAllOptionLabel(OPTIONS.length)));
  const values = await findAllSelectValues();
  expect(values.length).toBe(2);
  expect(values[0]).toHaveTextContent(selectAllTagLabel(OPTIONS.length));
});

test('unselects all values', async () => {
  render(<Select {...defaultProps} options={OPTIONS} mode="multiple" />);
  await open();
  userEvent.click(await findSelectOption(selectAllOptionLabel(OPTIONS.length)));
  let values = await findAllSelectValues();
  expect(values.length).toBe(2);
  expect(values[0]).toHaveTextContent(selectAllTagLabel(OPTIONS.length));
  // const options = await findAllSelectOptions();
  userEvent.click(await findSelectOption(selectAllOptionLabel(OPTIONS.length)));
  values = await findAllSelectValues();
  expect(values.length).toBe(0);
});

test('deselecting a value also deselects "Select all"', async () => {
  render(
    <Select {...defaultProps} options={OPTIONS.slice(0, 10)} mode="multiple" />,
  );
  await open();
  userEvent.click(await findSelectOption(selectAllOptionLabel(10)));
  let values = await findAllSelectValues();
  expect(values[0]).toHaveTextContent(selectAllTagLabel(10));
  userEvent.click(await findSelectOption(OPTIONS[0].label));
  values = await findAllSelectValues();
  expect(values[0]).toHaveTextContent(OPTIONS[1].label);
});

test('selecting all values also selects "Select all"', async () => {
  render(
    <Select {...defaultProps} options={OPTIONS.slice(0, 10)} mode="multiple" />,
  );
  await open();
  const options = await findAllSelectOptions();
  options.forEach((option, index) => {
    // skip select all
    if (index > 0) {
      userEvent.click(option);
    }
  });
  const values = await findAllSelectValues();
  expect(values[0]).toHaveTextContent(selectAllTagLabel(10));
=======
test('Renders only 1 tag and an overflow tag in oneLine mode', () => {
  render(
    <Select
      {...defaultProps}
      value={[OPTIONS[0], OPTIONS[1], OPTIONS[2]]}
      mode="multiple"
      oneLine
    />,
  );
  expect(screen.getByText(OPTIONS[0].label)).toBeVisible();
  expect(screen.queryByText(OPTIONS[1].label)).not.toBeInTheDocument();
  expect(screen.queryByText(OPTIONS[2].label)).not.toBeInTheDocument();
  expect(screen.getByText('+ 2 ...')).toBeVisible();
});

test('Renders only an overflow tag if dropdown is open in oneLine mode', async () => {
  render(
    <Select
      {...defaultProps}
      value={[OPTIONS[0], OPTIONS[1], OPTIONS[2]]}
      mode="multiple"
      oneLine
    />,
  );
  await open();

  const withinSelector = within(getElementByClassName('.ant-select-selector'));
  await waitFor(() => {
    expect(
      withinSelector.queryByText(OPTIONS[0].label),
    ).not.toBeInTheDocument();
    expect(
      withinSelector.queryByText(OPTIONS[1].label),
    ).not.toBeInTheDocument();
    expect(
      withinSelector.queryByText(OPTIONS[2].label),
    ).not.toBeInTheDocument();
    expect(withinSelector.getByText('+ 3 ...')).toBeVisible();
  });

  await type('{esc}');

  expect(await withinSelector.findByText(OPTIONS[0].label)).toBeVisible();
  expect(withinSelector.queryByText(OPTIONS[1].label)).not.toBeInTheDocument();
  expect(withinSelector.queryByText(OPTIONS[2].label)).not.toBeInTheDocument();
  expect(withinSelector.getByText('+ 2 ...')).toBeVisible();
>>>>>>> f64423a7
});

/*
 TODO: Add tests that require scroll interaction. Needs further investigation.
 - Fetches more data when scrolling and more data is available
 - Doesn't fetch more data when no more data is available
 - Requests the correct page and page size
 - Sets the page to zero when a new search is made
 */<|MERGE_RESOLUTION|>--- conflicted
+++ resolved
@@ -586,7 +586,6 @@
   expect(await querySelectOption('11')).not.toBeInTheDocument();
 });
 
-<<<<<<< HEAD
 test('render "Select all" for multi select', async () => {
   render(<Select {...defaultProps} mode="multiple" options={OPTIONS} />);
   await open();
@@ -692,7 +691,6 @@
   });
   const values = await findAllSelectValues();
   expect(values[0]).toHaveTextContent(selectAllTagLabel(10));
-=======
 test('Renders only 1 tag and an overflow tag in oneLine mode', () => {
   render(
     <Select
@@ -739,7 +737,6 @@
   expect(withinSelector.queryByText(OPTIONS[1].label)).not.toBeInTheDocument();
   expect(withinSelector.queryByText(OPTIONS[2].label)).not.toBeInTheDocument();
   expect(withinSelector.getByText('+ 2 ...')).toBeVisible();
->>>>>>> f64423a7
 });
 
 /*
