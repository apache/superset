--- conflicted
+++ resolved
@@ -16,12 +16,7 @@
  * specific language governing permissions and limitations
  * under the License.
  */
-<<<<<<< HEAD
-import React, { ReactNode, useState, useCallback } from 'react';
-import ControlHeader from 'src/explore/components/ControlHeader';
-import Select, { SelectProps, OptionsTypePage, OptionsType } from './Select';
-=======
-import React, {
+ import React, {
   ReactNode,
   useState,
   useCallback,
@@ -37,7 +32,6 @@
 } from './AsyncSelect';
 
 import Select, { SelectProps, OptionsType } from './Select';
->>>>>>> 667f4101
 
 export default {
   title: 'Select',
@@ -394,18 +388,19 @@
   'Ilenia',
 ].sort();
 
-export const AsyncSelect = ({
+export const AsynchronousSelect = ({
   fetchOnlyOnSearch,
   withError,
   withInitialValue,
   responseTime,
   ...rest
-}: SelectProps & {
+}: AsyncSelectProps & {
   withError: boolean;
   withInitialValue: boolean;
   responseTime: number;
 }) => {
   const [requests, setRequests] = useState<ReactNode[]>([]);
+  const ref = useRef<AsyncSelectRef>(null);
 
   const getResults = (username?: string) => {
     let results: { label: string; value: string }[] = [];
@@ -480,21 +475,13 @@
           width: DEFAULT_WIDTH,
         }}
       >
-        <Select
+        <AsyncSelect
           {...rest}
+          ref={ref}
           fetchOnlyOnSearch={fetchOnlyOnSearch}
           options={withError ? fetchUserListError : fetchUserListPage}
-<<<<<<< HEAD
-          placeholder={fetchOnlyOnSearch ? 'Type anything' : 'Select...'}
-          value={
-            withInitialValue
-              ? { label: 'Valentina', value: 'Valentina' }
-              : undefined
-          }
-=======
           placeholder={fetchOnlyOnSearch ? 'Type anything' : 'AsyncSelect...'}
           value={withInitialValue ? initialValue : undefined}
->>>>>>> 667f4101
         />
       </div>
       <div
@@ -513,11 +500,24 @@
           <p key={`request-${index}`}>{request}</p>
         ))}
       </div>
+      <Button
+        style={{
+          position: 'absolute',
+          top: 452,
+          left: DEFAULT_WIDTH + 580,
+        }}
+        onClick={() => {
+          ref.current?.clearCache();
+          setRequests([]);
+        }}
+      >
+        Clear cache
+      </Button>
     </>
   );
 };
 
-AsyncSelect.args = {
+AsynchronousSelect.args = {
   allowClear: false,
   allowNewOptions: false,
   fetchOnlyOnSearch: false,
@@ -527,7 +527,7 @@
   tokenSeparators: ['\n', '\t', ';'],
 };
 
-AsyncSelect.argTypes = {
+AsynchronousSelect.argTypes = {
   ...ARG_TYPES,
   header: {
     table: {
@@ -560,7 +560,7 @@
   },
 };
 
-AsyncSelect.story = {
+AsynchronousSelect.story = {
   parameters: {
     knobs: {
       disable: true,
