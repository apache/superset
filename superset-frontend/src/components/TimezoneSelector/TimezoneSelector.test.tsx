/**
 * Licensed to the Apache Software Foundation (ASF) under one
 * or more contributor license agreements.  See the NOTICE file
 * distributed with this work for additional information
 * regarding copyright ownership.  The ASF licenses this file
 * to you under the Apache License, Version 2.0 (the
 * "License"); you may not use this file except in compliance
 * with the License.  You may obtain a copy of the License at
 *
 *   http://www.apache.org/licenses/LICENSE-2.0
 *
 * Unless required by applicable law or agreed to in writing,
 * software distributed under the License is distributed on an
 * "AS IS" BASIS, WITHOUT WARRANTIES OR CONDITIONS OF ANY
 * KIND, either express or implied.  See the License for the
 * specific language governing permissions and limitations
 * under the License.
 */
import React from 'react';
import moment from 'moment-timezone';
import { render, screen, waitFor } from 'spec/helpers/testing-library';
import userEvent from '@testing-library/user-event';
import type { TimezoneSelectorProps } from './index';

const loadComponent = (mockCurrentTime?: string) => {
  if (mockCurrentTime) {
    jest.useFakeTimers('modern');
    jest.setSystemTime(new Date(mockCurrentTime));
  }
  return new Promise<React.FC<TimezoneSelectorProps>>(resolve => {
    jest.isolateModules(() => {
      const { default: TimezoneSelector } = module.require('./index');
      resolve(TimezoneSelector);
      jest.useRealTimers();
    });
  });
};

const getSelectOptions = () =>
  waitFor(() => document.querySelectorAll('.ant-select-item-option-content'));

const openSelectMenu = async () => {
  const searchInput = screen.getByRole('combobox');
  userEvent.click(searchInput);
};

jest.spyOn(moment.tz, 'guess').mockReturnValue('America/New_York');

test('use the timezone from `moment` if no timezone provided', async () => {
  const TimezoneSelector = await loadComponent('2022-01-01');
  const onTimezoneChange = jest.fn();
  render(<TimezoneSelector onTimezoneChange={onTimezoneChange} />);
  expect(onTimezoneChange).toHaveBeenCalledTimes(1);
  expect(onTimezoneChange).toHaveBeenCalledWith('America/Nassau');
});

test('update to closest deduped timezone when timezone is provided', async () => {
  const TimezoneSelector = await loadComponent('2022-01-01');
  const onTimezoneChange = jest.fn();
  render(
    <TimezoneSelector
      onTimezoneChange={onTimezoneChange}
      timezone="America/Los_Angeles"
    />,
  );
  expect(onTimezoneChange).toHaveBeenCalledTimes(1);
  expect(onTimezoneChange).toHaveBeenLastCalledWith('America/Vancouver');
});

test('use the default timezone when an invalid timezone is provided', async () => {
  const TimezoneSelector = await loadComponent('2022-01-01');
  const onTimezoneChange = jest.fn();
  render(
    <TimezoneSelector onTimezoneChange={onTimezoneChange} timezone="UTC" />,
  );
  expect(onTimezoneChange).toHaveBeenCalledTimes(1);
  expect(onTimezoneChange).toHaveBeenLastCalledWith('Africa/Abidjan');
});

test('render timezones in correct oder for standard time', async () => {
  const TimezoneSelector = await loadComponent('2022-01-01');
  const onTimezoneChange = jest.fn();
  render(
    <TimezoneSelector
      onTimezoneChange={onTimezoneChange}
      timezone="America/Nassau"
    />,
  );
<<<<<<< HEAD

  const searchInput = screen.getByRole('combobox', {
    name: 'Timezone selector',
  });
  expect(searchInput).toBeInTheDocument();
  userEvent.click(searchInput);
  const isDST = moment(moment.now()).isDST();
  const expectedOptionThree = isDST
    ? 'GMT -09:30 (Pacific/Marquesas)'
    : 'GMT -10:00 (America/Adak)';
  const selectedTimezone = isDST
    ? 'GMT -04:00 (Eastern Daylight Time)'
    : 'GMT -05:00 (Eastern Standard Time)';

  // selected option ranks first
=======
  await openSelectMenu();
>>>>>>> 8d53db1d
  const options = await getSelectOptions();
  expect(options[0]).toHaveTextContent('GMT -05:00 (Eastern Standard Time)');
  expect(options[1]).toHaveTextContent('GMT -11:00 (Pacific/Pago_Pago)');
  expect(options[2]).toHaveTextContent('GMT -10:00 (Hawaii Standard Time)');
<<<<<<< HEAD
  expect(options[3]).toHaveTextContent(expectedOptionThree);
=======
  expect(options[3]).toHaveTextContent('GMT -10:00 (America/Adak)');
});

test('render timezones in correct order for daylight saving time', async () => {
  const TimezoneSelector = await loadComponent('2022-07-01');
  const onTimezoneChange = jest.fn();
  render(
    <TimezoneSelector
      onTimezoneChange={onTimezoneChange}
      timezone="America/Nassau"
    />,
  );
  await openSelectMenu();
  const options = await getSelectOptions();
  // first option is always current timezone
  expect(options[0]).toHaveTextContent('GMT -04:00 (Eastern Daylight Time)');
  expect(options[1]).toHaveTextContent('GMT -11:00 (Pacific/Pago_Pago)');
  expect(options[2]).toHaveTextContent('GMT -10:00 (Hawaii Standard Time)');
  expect(options[3]).toHaveTextContent('GMT -09:30 (Pacific/Marquesas)');
});
>>>>>>> 8d53db1d

test('can select a timezone values and returns canonical timezone name', async () => {
  const TimezoneSelector = await loadComponent('2022-01-01');
  const onTimezoneChange = jest.fn();
  render(
    <TimezoneSelector
      onTimezoneChange={onTimezoneChange}
      timezone="Africa/Abidjan"
    />,
  );

  await openSelectMenu();

  const searchInput = screen.getByRole('combobox');
  // search for mountain time
  await userEvent.type(searchInput, 'mou', { delay: 10 });
<<<<<<< HEAD

  const findTitle = isDST
    ? 'GMT -06:00 (Mountain Daylight Time)'
    : 'GMT -07:00 (Mountain Standard Time)';
=======
  const findTitle = 'GMT -07:00 (Mountain Standard Time)';
>>>>>>> 8d53db1d
  const selectOption = await screen.findByTitle(findTitle);
  userEvent.click(selectOption);
  expect(onTimezoneChange).toHaveBeenCalledTimes(1);
  expect(onTimezoneChange).toHaveBeenLastCalledWith('America/Cambridge_Bay');
});

test('can update props and rerender with different values', async () => {
  const TimezoneSelector = await loadComponent('2022-01-01');
  const onTimezoneChange = jest.fn();
  const { rerender } = render(
    <TimezoneSelector
      onTimezoneChange={onTimezoneChange}
      timezone="Asia/Dubai"
    />,
  );
  expect(screen.getByTitle('GMT +04:00 (Asia/Dubai)')).toBeInTheDocument();
  rerender(
    <TimezoneSelector
      onTimezoneChange={onTimezoneChange}
      timezone="Australia/Perth"
    />,
  );
  expect(screen.getByTitle('GMT +08:00 (Australia/Perth)')).toBeInTheDocument();
  expect(onTimezoneChange).toHaveBeenCalledTimes(0);
});<|MERGE_RESOLUTION|>--- conflicted
+++ resolved
@@ -86,32 +86,11 @@
       timezone="America/Nassau"
     />,
   );
-<<<<<<< HEAD
-
-  const searchInput = screen.getByRole('combobox', {
-    name: 'Timezone selector',
-  });
-  expect(searchInput).toBeInTheDocument();
-  userEvent.click(searchInput);
-  const isDST = moment(moment.now()).isDST();
-  const expectedOptionThree = isDST
-    ? 'GMT -09:30 (Pacific/Marquesas)'
-    : 'GMT -10:00 (America/Adak)';
-  const selectedTimezone = isDST
-    ? 'GMT -04:00 (Eastern Daylight Time)'
-    : 'GMT -05:00 (Eastern Standard Time)';
-
-  // selected option ranks first
-=======
   await openSelectMenu();
->>>>>>> 8d53db1d
   const options = await getSelectOptions();
   expect(options[0]).toHaveTextContent('GMT -05:00 (Eastern Standard Time)');
   expect(options[1]).toHaveTextContent('GMT -11:00 (Pacific/Pago_Pago)');
   expect(options[2]).toHaveTextContent('GMT -10:00 (Hawaii Standard Time)');
-<<<<<<< HEAD
-  expect(options[3]).toHaveTextContent(expectedOptionThree);
-=======
   expect(options[3]).toHaveTextContent('GMT -10:00 (America/Adak)');
 });
 
@@ -132,7 +111,6 @@
   expect(options[2]).toHaveTextContent('GMT -10:00 (Hawaii Standard Time)');
   expect(options[3]).toHaveTextContent('GMT -09:30 (Pacific/Marquesas)');
 });
->>>>>>> 8d53db1d
 
 test('can select a timezone values and returns canonical timezone name', async () => {
   const TimezoneSelector = await loadComponent('2022-01-01');
@@ -149,14 +127,7 @@
   const searchInput = screen.getByRole('combobox');
   // search for mountain time
   await userEvent.type(searchInput, 'mou', { delay: 10 });
-<<<<<<< HEAD
-
-  const findTitle = isDST
-    ? 'GMT -06:00 (Mountain Daylight Time)'
-    : 'GMT -07:00 (Mountain Standard Time)';
-=======
   const findTitle = 'GMT -07:00 (Mountain Standard Time)';
->>>>>>> 8d53db1d
   const selectOption = await screen.findByTitle(findTitle);
   userEvent.click(selectOption);
   expect(onTimezoneChange).toHaveBeenCalledTimes(1);
