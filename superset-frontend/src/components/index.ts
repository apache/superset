--- conflicted
+++ resolved
@@ -31,7 +31,6 @@
   Select as AntdSelect,
 } from 'antd';
 
-<<<<<<< HEAD
 /*
  * Re-exporting of components in src/components to facilitate
  * their imports by other components.
@@ -39,10 +38,5 @@
  */
 export { Select, AsyncSelect } from './Select';
 
-// Exported types
-// eslint-disable-next-line no-restricted-imports
-export type { FormInstance } from 'antd/lib/form'; // TODO: Remove antd
-=======
->>>>>>> 97171593
 // eslint-disable-next-line no-restricted-imports
 export type { RadioChangeEvent } from 'antd/lib/radio'; // TODO: Remove antd