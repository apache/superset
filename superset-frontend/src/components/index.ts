/**
 * Licensed to the Apache Software Foundation (ASF) under one
 * or more contributor license agreements.  See the NOTICE file
 * distributed with this work for additional information
 * regarding copyright ownership.  The ASF licenses this file
 * to you under the Apache License, Version 2.0 (the
 * "License"); you may not use this file except in compliance
 * with the License.  You may obtain a copy of the License at
 *
 *   http://www.apache.org/licenses/LICENSE-2.0
 *
 * Unless required by applicable law or agreed to in writing,
 * software distributed under the License is distributed on an
 * "AS IS" BASIS, WITHOUT WARRANTIES OR CONDITIONS OF ANY
 * KIND, either express or implied.  See the License for the
 * specific language governing permissions and limitations
 * under the License.
 */
/*
 * Components that conflict with the ones in src/components.
 * We should try to avoid using Ant Design directly. The components
 * listed below may need review. Avoid incrementing this list by using
 * or extending the components in src/components.
 */
// TODO: Remove these imports
// eslint-disable-next-line no-restricted-imports
export {
  Breadcrumb as AntdBreadcrumb,
  Checkbox as AntdCheckbox,
<<<<<<< HEAD
  Collapse as AntdCollapse,
=======
  Select as AntdSelect,
>>>>>>> 3950cf06
} from 'antd';

/*
 * Re-exporting of components in src/components to facilitate
 * their imports by other components.
 * E.g. import { Select } from 'src/components', probably in the future from '@superset-ui/components'
 */
export { Select, AsyncSelect } from './Select';

// eslint-disable-next-line no-restricted-imports
export type { RadioChangeEvent } from 'antd/lib/radio'; // TODO: Remove antd<|MERGE_RESOLUTION|>--- conflicted
+++ resolved
@@ -24,15 +24,7 @@
  */
 // TODO: Remove these imports
 // eslint-disable-next-line no-restricted-imports
-export {
-  Breadcrumb as AntdBreadcrumb,
-  Checkbox as AntdCheckbox,
-<<<<<<< HEAD
-  Collapse as AntdCollapse,
-=======
-  Select as AntdSelect,
->>>>>>> 3950cf06
-} from 'antd';
+export { Breadcrumb as AntdBreadcrumb, Checkbox as AntdCheckbox } from 'antd';
 
 /*
  * Re-exporting of components in src/components to facilitate
