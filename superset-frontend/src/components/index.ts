/**
 * Licensed to the Apache Software Foundation (ASF) under one
 * or more contributor license agreements.  See the NOTICE file
 * distributed with this work for additional information
 * regarding copyright ownership.  The ASF licenses this file
 * to you under the Apache License, Version 2.0 (the
 * "License"); you may not use this file except in compliance
 * with the License.  You may obtain a copy of the License at
 *
 *   http://www.apache.org/licenses/LICENSE-2.0
 *
 * Unless required by applicable law or agreed to in writing,
 * software distributed under the License is distributed on an
 * "AS IS" BASIS, WITHOUT WARRANTIES OR CONDITIONS OF ANY
 * KIND, either express or implied.  See the License for the
 * specific language governing permissions and limitations
 * under the License.
 */

/*
 * Re-exporting of components in src/components to facilitate
 * their imports by other components.
 * E.g. import { Select } from 'src/components'
 */
export { default as Select } from './Select/Select';

/*
 * Components that don't conflict with the ones in src/components.
 * As Superset progresses to support full theming, this list should
 * decrease in favor of the components defined in src/components.
 */
export {
  AutoComplete,
  Avatar,
  Col,
  Divider,
  Empty,
  Grid,
  List,
  Row,
  Skeleton,
  Space,
  Steps,
  Tag,
  Tree,
  Typography,
  Upload,
} from 'antd';

/*
 * Components that conflict with the ones in src/components.
 * We should try to avoid using Ant Design directly. The components
 * listed bellow may need review. Avoid incrementing this list by using
 * or extending the components in src/components.
 */
export {
  Button as AntdButton,
  Card as AntdCard,
  Checkbox as AntdCheckbox,
  Collapse as AntdCollapse,
  Dropdown as AntdDropdown,
  Form as AntdForm,
  Input as AntdInput,
  Modal as AntdModal,
  Select as AntdSelect,
  Slider as AntdSlider,
  Switch as AntdSwitch,
  Tabs as AntdTabs,
  Tooltip as AntdTooltip,
} from 'antd';

// Exported types
export type { FormInstance } from 'antd/lib/form';
export type { ListItemProps } from 'antd/lib/list';
export type { ModalProps as AntdModalProps } from 'antd/lib/modal';
<<<<<<< HEAD
=======
export type { DropDownProps as AntdDropdownProps } from 'antd/lib/dropdown';
>>>>>>> 16654034
export type { RadioChangeEvent } from 'antd/lib/radio';<|MERGE_RESOLUTION|>--- conflicted
+++ resolved
@@ -73,8 +73,5 @@
 export type { FormInstance } from 'antd/lib/form';
 export type { ListItemProps } from 'antd/lib/list';
 export type { ModalProps as AntdModalProps } from 'antd/lib/modal';
-<<<<<<< HEAD
-=======
 export type { DropDownProps as AntdDropdownProps } from 'antd/lib/dropdown';
->>>>>>> 16654034
 export type { RadioChangeEvent } from 'antd/lib/radio';