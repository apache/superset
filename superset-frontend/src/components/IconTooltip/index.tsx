/**
 * Licensed to the Apache Software Foundation (ASF) under one
 * or more contributor license agreements.  See the NOTICE file
 * distributed with this work for additional information
 * regarding copyright ownership.  The ASF licenses this file
 * to you under the Apache License, Version 2.0 (the
 * "License"); you may not use this file except in compliance
 * with the License.  You may obtain a copy of the License at
 *
 *   http://www.apache.org/licenses/LICENSE-2.0
 *
 * Unless required by applicable law or agreed to in writing,
 * software distributed under the License is distributed on an
 * "AS IS" BASIS, WITHOUT WARRANTIES OR CONDITIONS OF ANY
 * KIND, either express or implied.  See the License for the
 * specific language governing permissions and limitations
 * under the License.
 */
<<<<<<< HEAD
import { ReactNode } from 'react';
import { Tooltip } from 'src/components/Tooltip';
import Button from 'src/components/Button';
=======
import { Tooltip } from '../Tooltip';
import type { IconTooltipProps } from './types';
>>>>>>> 29ba5adf

export const IconTooltip = ({
  children = null,
  className = '',
  onClick = () => undefined,
  placement = 'top',
  style = {},
  tooltip = null,
}: IconTooltipProps) => {
  const iconTooltip = (
    <Button
      onClick={onClick}
      style={{
        padding: 0,
        ...style,
      }}
      buttonStyle="link"
      className={`IconTooltip ${className}`}
    >
      {children}
    </Button>
  );
  if (tooltip) {
    return (
      <Tooltip
        id="tooltip"
        title={tooltip}
        placement={placement}
        mouseEnterDelay={0.3}
        mouseLeaveDelay={0.15}
      >
        {iconTooltip}
      </Tooltip>
    );
  }
  return iconTooltip;
};

export type { IconTooltipProps };<|MERGE_RESOLUTION|>--- conflicted
+++ resolved
@@ -16,14 +16,30 @@
  * specific language governing permissions and limitations
  * under the License.
  */
-<<<<<<< HEAD
 import { ReactNode } from 'react';
-import { Tooltip } from 'src/components/Tooltip';
-import Button from 'src/components/Button';
-=======
-import { Tooltip } from '../Tooltip';
+import { Tooltip, Button } from 'src/components';
 import type { IconTooltipProps } from './types';
->>>>>>> 29ba5adf
+
+export interface Props {
+  children?: ReactNode;
+  className?: string;
+  onClick?: () => void;
+  placement?:
+    | 'bottom'
+    | 'left'
+    | 'right'
+    | 'top'
+    | 'topLeft'
+    | 'topRight'
+    | 'bottomLeft'
+    | 'bottomRight'
+    | 'leftTop'
+    | 'leftBottom'
+    | 'rightTop'
+    | 'rightBottom';
+  style?: object;
+  tooltip?: string | null;
+}
 
 export const IconTooltip = ({
   children = null,
