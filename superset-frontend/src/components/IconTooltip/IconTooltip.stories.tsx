/**
 * Licensed to the Apache Software Foundation (ASF) under one
 * or more contributor license agreements.  See the NOTICE file
 * distributed with this work for additional information
 * regarding copyright ownership.  The ASF licenses this file
 * to you under the Apache License, Version 2.0 (the
 * "License"); you may not use this file except in compliance
 * with the License.  You may obtain a copy of the License at
 *
 *   http://www.apache.org/licenses/LICENSE-2.0
 *
 * Unless required by applicable law or agreed to in writing,
 * software distributed under the License is distributed on an
 * "AS IS" BASIS, WITHOUT WARRANTIES OR CONDITIONS OF ANY
 * KIND, either express or implied.  See the License for the
 * specific language governing permissions and limitations
 * under the License.
 */
import { Icons } from 'src/components/Icons';
import { css, useTheme } from '@superset-ui/core';
import { IconTooltip } from '.';
import type { IconTooltipProps } from './types';

export default {
  title: 'Components/IconTooltip',
};

const PLACEMENTS = [
  'bottom',
  'bottomLeft',
  'bottomRight',
  'left',
  'leftBottom',
  'leftTop',
  'right',
  'rightBottom',
  'rightTop',
  'top',
  'topLeft',
  'topRight',
];

export const InteractiveIconTooltip = (args: Props) => {
  const theme = useTheme();

<<<<<<< HEAD
  return (
    <div
      css={css`
        margin: ${theme.sizeUnit * 10}px ${theme.sizeUnit * 17.5}px;
      `}
    >
      <IconTooltip {...args}>
        <Icons.InfoCircleOutlined />
      </IconTooltip>
    </div>
  );
};
=======
export const InteractiveIconTooltip = (args: IconTooltipProps) => (
  <div
    css={css`
      margin: ${theme.sizeUnit * 10}px ${theme.sizeUnit * 17.5}px;
    `}
  >
    <IconTooltip {...args}>
      <Icons.InfoCircleOutlined />
    </IconTooltip>
  </div>
);
>>>>>>> 29ba5adf

InteractiveIconTooltip.args = {
  tooltip: 'Tooltip',
};

InteractiveIconTooltip.argTypes = {
  placement: {
    defaultValue: 'top',
    control: { type: 'select' },
    options: PLACEMENTS,
  },
};<|MERGE_RESOLUTION|>--- conflicted
+++ resolved
@@ -40,23 +40,8 @@
   'topRight',
 ];
 
-export const InteractiveIconTooltip = (args: Props) => {
-  const theme = useTheme();
+const theme = useTheme();
 
-<<<<<<< HEAD
-  return (
-    <div
-      css={css`
-        margin: ${theme.sizeUnit * 10}px ${theme.sizeUnit * 17.5}px;
-      `}
-    >
-      <IconTooltip {...args}>
-        <Icons.InfoCircleOutlined />
-      </IconTooltip>
-    </div>
-  );
-};
-=======
 export const InteractiveIconTooltip = (args: IconTooltipProps) => (
   <div
     css={css`
@@ -68,7 +53,6 @@
     </IconTooltip>
   </div>
 );
->>>>>>> 29ba5adf
 
 InteractiveIconTooltip.args = {
   tooltip: 'Tooltip',
