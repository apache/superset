--- conflicted
+++ resolved
@@ -16,9 +16,6 @@
  * specific language governing permissions and limitations
  * under the License.
  */
-<<<<<<< HEAD
-export { Typography, type TypographyProps } from 'antd-v5';
-=======
 import { styled, css } from '@superset-ui/core';
 import { Typography as AntdTypography } from 'antd-v5';
 
@@ -40,5 +37,4 @@
   Title: AntdTypography.Title,
   Paragraph: AntdTypography.Paragraph,
 });
-export type { TypographyProps } from 'antd-v5';
->>>>>>> b040d52c
+export type { TypographyProps } from 'antd-v5';