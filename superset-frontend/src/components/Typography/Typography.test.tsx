/**
 * Licensed to the Apache Software Foundation (ASF) under one
 * or more contributor license agreements.  See the NOTICE file
 * distributed with this work for additional information
 * regarding copyright ownership.  The ASF licenses this file
 * to you under the Apache License, Version 2.0 (the
 * "License"); you may not use this file except in compliance
 * with the License.  You may obtain a copy of the License at
 *
 *   http://www.apache.org/licenses/LICENSE-2.0
 *
 * Unless required by applicable law or agreed to in writing,
 * software distributed under the License is distributed on an
 * "AS IS" BASIS, WITHOUT WARRANTIES OR CONDITIONS OF ANY
 * KIND, either express or implied.  See the License for the
 * specific language governing permissions and limitations
 * under the License.
 */
import { render, screen } from 'spec/helpers/testing-library';
import '@testing-library/jest-dom';
<<<<<<< HEAD
import { Typography } from 'src/components/Typography';
=======
import { Typography } from '.';
>>>>>>> b040d52c

describe('Typography Component', () => {
  test('renders Text component', () => {
    render(<Typography.Text>Text Content</Typography.Text>);
    expect(screen.getByText('Text Content')).toBeInTheDocument();
  });

  test('renders Title component', () => {
    render(<Typography.Title level={2}>Title Content</Typography.Title>);
    expect(screen.getByText('Title Content')).toBeInTheDocument();
    expect(screen.getByRole('heading', { level: 2 })).toBeInTheDocument();
  });

  test('renders Paragraph component', () => {
    render(<Typography.Paragraph>Paragraph Content</Typography.Paragraph>);
    expect(screen.getByText('Paragraph Content')).toBeInTheDocument();
  });

  test('renders Link component', () => {
    render(
      <Typography.Link href="https://example.com">
        Link Content
      </Typography.Link>,
    );
    const link = screen.getByRole('link', { name: 'Link Content' });
    expect(link).toBeInTheDocument();
    expect(link).toHaveAttribute('href', 'https://example.com');
  });

  test('renders strong text', () => {
    render(<Typography.Text strong>Strong Text</Typography.Text>);
    expect(screen.getByText('Strong Text')).toHaveStyle('font-weight: 600');
  });

  test('renders underlined text', () => {
    render(<Typography.Text underline>Underlined Text</Typography.Text>);
    expect(screen.getByText('Underlined Text')).toHaveStyle(
      'text-decoration: underline',
    );
  });

  test('renders disabled text', () => {
    render(<Typography.Text disabled>Disabled Text</Typography.Text>);
    expect(screen.getByText('Disabled Text')).toHaveClass(
      'ant-typography-disabled',
    );
  });
});<|MERGE_RESOLUTION|>--- conflicted
+++ resolved
@@ -18,11 +18,7 @@
  */
 import { render, screen } from 'spec/helpers/testing-library';
 import '@testing-library/jest-dom';
-<<<<<<< HEAD
-import { Typography } from 'src/components/Typography';
-=======
 import { Typography } from '.';
->>>>>>> b040d52c
 
 describe('Typography Component', () => {
   test('renders Text component', () => {
