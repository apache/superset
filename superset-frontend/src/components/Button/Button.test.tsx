--- conflicted
+++ resolved
@@ -24,40 +24,6 @@
   STYLES as buttonStyles,
 } from './Button.stories';
 
-<<<<<<< HEAD
-describe('Button', () => {
-  let wrapper: ReactWrapper;
-
-  // test the basic component
-  it('renders the base component', () => {
-    expect(isValidElement(<Button />)).toBe(true);
-  });
-
-  it('works with an onClick handler', () => {
-    const mockAction = jest.fn();
-    wrapper = mount(<Button onClick={mockAction} />);
-    wrapper.find('button').first().simulate('click');
-    expect(mockAction).toHaveBeenCalled();
-  });
-
-  it('does not handle onClicks when disabled', () => {
-    const mockAction = jest.fn();
-    wrapper = mount(<Button onClick={mockAction} disabled />);
-    wrapper.find('button').first().simulate('click');
-    expect(mockAction).toHaveBeenCalledTimes(0);
-  });
-
-  // test stories from the storybook!
-  it('All the sorybook gallery variants mount', () => {
-    wrapper = mount(<ButtonGallery />);
-
-    const permutationCount =
-      Object.values(buttonStyles.options).filter(o => o).length *
-      Object.values(buttonSizes.options).length;
-
-    expect(wrapper.find(Button).length).toEqual(permutationCount);
-  });
-=======
 test('works with an onClick handler', () => {
   const mockAction = jest.fn();
   const { getByRole } = render(<Button onClick={mockAction} />);
@@ -81,5 +47,4 @@
     Object.values(buttonSizes.options).length;
 
   expect(getAllByRole('button')).toHaveLength(permutationCount);
->>>>>>> 5bebcf61
 });