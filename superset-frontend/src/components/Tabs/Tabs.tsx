/**
 * Licensed to the Apache Software Foundation (ASF) under one
 * or more contributor license agreements.  See the NOTICE file
 * distributed with this work for additional information
 * regarding copyright ownership.  The ASF licenses this file
 * to you under the Apache License, Version 2.0 (the
 * "License"); you may not use this file except in compliance
 * with the License.  You may obtain a copy of the License at
 *
 *   http://www.apache.org/licenses/LICENSE-2.0
 *
 * Unless required by applicable law or agreed to in writing,
 * software distributed under the License is distributed on an
 * "AS IS" BASIS, WITHOUT WARRANTIES OR CONDITIONS OF ANY
 * KIND, either express or implied.  See the License for the
 * specific language governing permissions and limitations
 * under the License.
 */
import React from 'react';
import { css, styled } from '@superset-ui/core';
import AntDTabs, { TabsProps as AntDTabsProps } from 'antd/lib/tabs';
import Icon from 'src/components/Icon';

export interface TabsProps extends AntDTabsProps {
  fullWidth?: boolean;
  allowOverflow?: boolean;
}

<<<<<<< HEAD
const notForwardedProps = ['fullWidth', 'allowOverflow'];

const StyledTabs = styled(AntDTabs, {
  shouldForwardProp: prop => !notForwardedProps.includes(String(prop)),
})<TabsProps>`
  overflow: ${({ allowOverflow }) => (allowOverflow ? 'visible' : 'hidden')};

  .ant-tabs-content-holder {
    overflow: ${({ allowOverflow }) => (allowOverflow ? 'visible' : 'auto')};
  }

  .ant-tabs-tab {
    flex: 1 1 auto;

    &:focus-within {
      background: ${({ theme }) => theme.colors.grayscale.light3};
    }

    &.ant-tabs-tab-active .ant-tabs-tab-btn {
      color: inherit;
    }

    &:hover,
    &:focus-within {
      .anchor-link-container {
        cursor: pointer;

        .fa.fa-link {
          visibility: visible;
        }
=======
const StyledTabs = ({
  animated = false,
  fullWidth = true,
  allowOverflow = true,
  ...props
}: TabsProps) => (
  <AntDTabs
    animated={animated}
    {...props}
    css={theme => css`
      overflow: ${allowOverflow ? 'visible' : 'hidden'};

      .ant-tabs-content-holder {
        overflow: ${allowOverflow ? 'visible' : 'auto'};
>>>>>>> 32f5f365
      }
      .ant-tabs-tab {
        flex: 1 1 auto;
        &.ant-tabs-tab-active .ant-tabs-tab-btn {
          color: inherit;
        }
        &:hover {
          .anchor-link-container {
            cursor: pointer;
            .fa.fa-link {
              visibility: visible;
            }
          }
        }
        .short-link-trigger.btn {
          padding: 0 ${theme.gridUnit}px;
          & > .fa.fa-link {
            top: 0;
          }
        }
      }
      ${fullWidth &&
      css`
        .ant-tabs-nav-list {
          width: 100%;
        }

        .ant-tabs-tab {
          width: 0;
          margin-right: 0;
        }
      `};

      .ant-tabs-tab-btn {
        display: flex;
        flex: 1 1 auto;
        align-items: center;
        justify-content: center;
        font-size: ${theme.typography.sizes.s}px;
        text-align: center;
        text-transform: uppercase;
        user-select: none;
        .required {
          margin-left: ${theme.gridUnit / 2}px;
          color: ${theme.colors.error.base};
        }
      }
      .ant-tabs-ink-bar {
        background: ${theme.colors.secondary.base};
      }
    `}
  />
);

const StyledTabPane = styled(AntDTabs.TabPane)``;

const Tabs = Object.assign(StyledTabs, {
  TabPane: StyledTabPane,
});

const StyledEditableTabs = styled(StyledTabs)`
  .ant-tabs-content-holder {
    background: white;
  }

  & > .ant-tabs-nav {
    margin-bottom: 0;
  }

  .ant-tabs-tab-remove {
    padding-top: 0;
    padding-bottom: 0;
    height: ${({ theme }) => theme.gridUnit * 6}px;
  }

  ${({ fullWidth }) =>
    fullWidth &&
    css`
      .ant-tabs-nav-list {
        width: 100%;
      }
    `}
`;

export const EditableTabs = Object.assign(StyledEditableTabs, {
  TabPane: StyledTabPane,
});

EditableTabs.defaultProps = {
  type: 'editable-card',
  fullWidth: false,
  animated: { inkBar: true, tabPane: false },
};

EditableTabs.TabPane.defaultProps = {
  closeIcon: (
    <Icon role="button" tabIndex={0} cursor="pointer" name="cancel-x" />
  ),
};

export const StyledLineEditableTabs = styled(EditableTabs)`
  &.ant-tabs-card > .ant-tabs-nav .ant-tabs-tab {
    margin: 0 ${({ theme }) => theme.gridUnit * 4}px;
    padding: ${({ theme }) => `${theme.gridUnit * 3}px ${theme.gridUnit}px`};
    background: transparent;
    border: none;
  }

  &.ant-tabs-card > .ant-tabs-nav .ant-tabs-ink-bar {
    visibility: visible;
  }

  .ant-tabs-tab-btn {
    font-size: ${({ theme }) => theme.typography.sizes.m}px;
  }

  .ant-tabs-tab-remove {
    margin-left: 0;
    padding-right: 0;
  }

  .ant-tabs-nav-add {
    min-width: unset !important;
    background: transparent !important;
    border: none !important;
  }
`;

export const LineEditableTabs = Object.assign(StyledLineEditableTabs, {
  TabPane: StyledTabPane,
});

export default Tabs;<|MERGE_RESOLUTION|>--- conflicted
+++ resolved
@@ -26,38 +26,6 @@
   allowOverflow?: boolean;
 }
 
-<<<<<<< HEAD
-const notForwardedProps = ['fullWidth', 'allowOverflow'];
-
-const StyledTabs = styled(AntDTabs, {
-  shouldForwardProp: prop => !notForwardedProps.includes(String(prop)),
-})<TabsProps>`
-  overflow: ${({ allowOverflow }) => (allowOverflow ? 'visible' : 'hidden')};
-
-  .ant-tabs-content-holder {
-    overflow: ${({ allowOverflow }) => (allowOverflow ? 'visible' : 'auto')};
-  }
-
-  .ant-tabs-tab {
-    flex: 1 1 auto;
-
-    &:focus-within {
-      background: ${({ theme }) => theme.colors.grayscale.light3};
-    }
-
-    &.ant-tabs-tab-active .ant-tabs-tab-btn {
-      color: inherit;
-    }
-
-    &:hover,
-    &:focus-within {
-      .anchor-link-container {
-        cursor: pointer;
-
-        .fa.fa-link {
-          visibility: visible;
-        }
-=======
 const StyledTabs = ({
   animated = false,
   fullWidth = true,
@@ -72,14 +40,17 @@
 
       .ant-tabs-content-holder {
         overflow: ${allowOverflow ? 'visible' : 'auto'};
->>>>>>> 32f5f365
       }
       .ant-tabs-tab {
         flex: 1 1 auto;
         &.ant-tabs-tab-active .ant-tabs-tab-btn {
           color: inherit;
         }
-        &:hover {
+        &:focus-within {
+          background: ${theme.colors.grayscale.light3};
+        }
+        &:hover,
+        &:focus-within {
           .anchor-link-container {
             cursor: pointer;
             .fa.fa-link {
