/**
 * Licensed to the Apache Software Foundation (ASF) under one
 * or more contributor license agreements.  See the NOTICE file
 * distributed with this work for additional information
 * regarding copyright ownership.  The ASF licenses this file
 * to you under the Apache License, Version 2.0 (the
 * "License"); you may not use this file except in compliance
 * with the License.  You may obtain a copy of the License at
 *
 *   http://www.apache.org/licenses/LICENSE-2.0
 *
 * Unless required by applicable law or agreed to in writing,
 * software distributed under the License is distributed on an
 * "AS IS" BASIS, WITHOUT WARRANTIES OR CONDITIONS OF ANY
 * KIND, either express or implied.  See the License for the
 * specific language governing permissions and limitations
 * under the License.
 */
import React from 'react';
import { css, styled } from '@superset-ui/core';
import AntDTabs, { TabsProps as AntDTabsProps } from 'antd/lib/tabs';
import Icon from 'src/components/Icon';

export interface TabsProps extends AntDTabsProps {
  fullWidth?: boolean;
  allowOverflow?: boolean;
}

const StyledTabs = ({
  animated = false,
  fullWidth = true,
  allowOverflow = true,
  ...props
}: TabsProps) => (
  <AntDTabs
    animated={animated}
    {...props}
    css={theme => css`
      overflow: ${allowOverflow ? 'visible' : 'hidden'};

      .ant-tabs-content-holder {
        overflow: ${allowOverflow ? 'visible' : 'auto'};
      }
      .ant-tabs-tab {
        flex: 1 1 auto;
        &.ant-tabs-tab-active .ant-tabs-tab-btn {
          color: inherit;
        }
        &:hover {
          .anchor-link-container {
            cursor: pointer;
            .fa.fa-link {
              visibility: visible;
            }
          }
        }
        .short-link-trigger.btn {
          padding: 0 ${theme.gridUnit}px;
          & > .fa.fa-link {
            top: 0;
          }
        }
      }
      ${fullWidth &&
      css`
        .ant-tabs-nav-list {
          width: 100%;
        }

        .ant-tabs-tab {
          width: 0;
          margin-right: 0;
        }
      `};

      .ant-tabs-tab-btn {
        display: flex;
        flex: 1 1 auto;
        align-items: center;
        justify-content: center;
        font-size: ${theme.typography.sizes.s}px;
        text-align: center;
        text-transform: uppercase;
        user-select: none;
        .required {
          margin-left: ${theme.gridUnit / 2}px;
          color: ${theme.colors.error.base};
        }
      }
      .ant-tabs-ink-bar {
        background: ${theme.colors.secondary.base};
      }
    `}
  />
);

const StyledTabPane = styled(AntDTabs.TabPane)``;

const Tabs = Object.assign(StyledTabs, {
  TabPane: StyledTabPane,
});

<<<<<<< HEAD
=======
Tabs.defaultProps = {
  fullWidth: true,
  animated: { inkBar: true, tabPane: false },
};

>>>>>>> adbe56c8
const StyledEditableTabs = styled(StyledTabs)`
  .ant-tabs-content-holder {
    background: white;
  }

  & > .ant-tabs-nav {
    margin-bottom: 0;
  }

  .ant-tabs-tab-remove {
    padding-top: 0;
    padding-bottom: 0;
    height: ${({ theme }) => theme.gridUnit * 6}px;
  }

  ${({ fullWidth }) =>
    fullWidth &&
    css`
      .ant-tabs-nav-list {
        width: 100%;
      }
    `}
`;

export const EditableTabs = Object.assign(StyledEditableTabs, {
  TabPane: StyledTabPane,
});

EditableTabs.defaultProps = {
  type: 'editable-card',
  fullWidth: false,
  animated: { inkBar: true, tabPane: false },
};

EditableTabs.TabPane.defaultProps = {
  closeIcon: (
    <Icon role="button" tabIndex={0} cursor="pointer" name="cancel-x" />
  ),
};

export const StyledLineEditableTabs = styled(EditableTabs)`
  &.ant-tabs-card > .ant-tabs-nav .ant-tabs-tab {
    margin: 0 ${({ theme }) => theme.gridUnit * 4}px;
    padding: ${({ theme }) => `${theme.gridUnit * 3}px ${theme.gridUnit}px`};
    background: transparent;
    border: none;
  }

  &.ant-tabs-card > .ant-tabs-nav .ant-tabs-ink-bar {
    visibility: visible;
  }

  .ant-tabs-tab-btn {
    font-size: ${({ theme }) => theme.typography.sizes.m}px;
  }

  .ant-tabs-tab-remove {
    margin-left: 0;
    padding-right: 0;
  }

  .ant-tabs-nav-add {
    min-width: unset !important;
    background: transparent !important;
    border: none !important;
  }
`;

export const LineEditableTabs = Object.assign(StyledLineEditableTabs, {
  TabPane: StyledTabPane,
});

export default Tabs;<|MERGE_RESOLUTION|>--- conflicted
+++ resolved
@@ -100,14 +100,6 @@
   TabPane: StyledTabPane,
 });
 
-<<<<<<< HEAD
-=======
-Tabs.defaultProps = {
-  fullWidth: true,
-  animated: { inkBar: true, tabPane: false },
-};
-
->>>>>>> adbe56c8
 const StyledEditableTabs = styled(StyledTabs)`
   .ant-tabs-content-holder {
     background: white;
