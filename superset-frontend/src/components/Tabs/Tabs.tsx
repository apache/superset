/**
 * Licensed to the Apache Software Foundation (ASF) under one
 * or more contributor license agreements.  See the NOTICE file
 * distributed with this work for additional information
 * regarding copyright ownership.  The ASF licenses this file
 * to you under the Apache License, Version 2.0 (the
 * "License"); you may not use this file except in compliance
 * with the License.  You may obtain a copy of the License at
 *
 *   http://www.apache.org/licenses/LICENSE-2.0
 *
 * Unless required by applicable law or agreed to in writing,
 * software distributed under the License is distributed on an
 * "AS IS" BASIS, WITHOUT WARRANTIES OR CONDITIONS OF ANY
 * KIND, either express or implied.  See the License for the
 * specific language governing permissions and limitations
 * under the License.
 */
import React from 'react';
import { css, styled } from '@superset-ui/core';
import AntdTabs, { TabsProps as AntdTabsProps } from 'antd/lib/tabs';
import Icons from 'src/components/Icons';

export interface TabsProps extends AntdTabsProps {
  fullWidth?: boolean;
  allowOverflow?: boolean;
}

const StyledTabs = ({
  animated = false,
  fullWidth = true,
  allowOverflow = true,
  ...props
}: TabsProps) => (
  <AntdTabs
    animated={animated}
    {...props}
    css={theme => css`
      overflow: ${allowOverflow ? 'visible' : 'hidden'};

      .ant-tabs-content-holder {
        overflow: ${allowOverflow ? 'visible' : 'auto'};
      }
      .ant-tabs-tab {
        flex: 1 1 auto;
        &.ant-tabs-tab-active .ant-tabs-tab-btn {
          color: inherit;
        }
        &:hover {
          .anchor-link-container {
            cursor: pointer;
            .fa.fa-link {
              visibility: visible;
            }
          }
        }
        .short-link-trigger.btn {
          padding: 0 ${theme.gridUnit}px;
          & > .fa.fa-link {
            top: 0;
          }
        }
      }
      ${fullWidth &&
      css`
        .ant-tabs-nav-list {
          width: 100%;
        }
      `};

      .ant-tabs-tab-btn {
        display: flex;
        flex: 1 1 auto;
        align-items: center;
        justify-content: center;
        font-size: ${theme.typography.sizes.s}px;
        text-align: center;
        text-transform: uppercase;
        user-select: none;
        .required {
          margin-left: ${theme.gridUnit / 2}px;
          color: ${theme.colors.error.base};
        }
      }
      .ant-tabs-ink-bar {
        background: ${theme.colors.secondary.base};
      }
    `}
  />
);

const StyledTabPane = styled(AntdTabs.TabPane)``;

const Tabs = Object.assign(StyledTabs, {
  TabPane: StyledTabPane,
});

const StyledEditableTabs = styled(StyledTabs)`
<<<<<<< HEAD
  .ant-tabs-content-holder {
    background: white;
  }

  & > .ant-tabs-nav {
    margin-bottom: 0;
  }

  .ant-tabs-tab-remove {
    padding-top: 0;
    padding-bottom: 0;
    height: ${({ theme }) => theme.gridUnit * 6}px;
  }

  ${({ fullWidth }) =>
    fullWidth &&
    css`
      .ant-tabs-nav-list {
        width: 100%;
      }
    `}
=======
  ${({ theme, fullWidth }) => `
    .ant-tabs-content-holder {
      background: ${theme.colors.grayscale.light5};
    }

    & > .ant-tabs-nav {
      margin-bottom: 0;
    }

    .ant-tabs-tab-remove {
      padding-top: 0;
      padding-bottom: 0;
      height: ${theme.gridUnit * 6}px;
    }

    ${
      fullWidth
        ? css`
            .ant-tabs-nav-list {
              width: 100%;
            }
          `
        : ''
    }
  `}
>>>>>>> 660af409
`;

const StyledCancelXIcon = styled(Icons.CancelX)`
  color: ${({ theme }) => theme.colors.grayscale.base};
`;
export const EditableTabs = Object.assign(StyledEditableTabs, {
  TabPane: StyledTabPane,
});

EditableTabs.defaultProps = {
  type: 'editable-card',
  fullWidth: false,
  animated: { inkBar: true, tabPane: false },
};

EditableTabs.TabPane.defaultProps = {
  closeIcon: <StyledCancelXIcon role="button" tabIndex={0} />,
};

export const StyledLineEditableTabs = styled(EditableTabs)`
  &.ant-tabs-card > .ant-tabs-nav .ant-tabs-tab {
    margin: 0 ${({ theme }) => theme.gridUnit * 4}px;
    padding: ${({ theme }) => `${theme.gridUnit * 3}px ${theme.gridUnit}px`};
    background: transparent;
    border: none;
  }

  &.ant-tabs-card > .ant-tabs-nav .ant-tabs-ink-bar {
    visibility: visible;
  }

  .ant-tabs-tab-btn {
    font-size: ${({ theme }) => theme.typography.sizes.m}px;
  }

  .ant-tabs-tab-remove {
    margin-left: 0;
    padding-right: 0;
  }

  .ant-tabs-nav-add {
    min-width: unset !important;
    background: transparent !important;
    border: none !important;
  }
`;

export const LineEditableTabs = Object.assign(StyledLineEditableTabs, {
  TabPane: StyledTabPane,
});

export default Tabs;<|MERGE_RESOLUTION|>--- conflicted
+++ resolved
@@ -96,55 +96,31 @@
 });
 
 const StyledEditableTabs = styled(StyledTabs)`
-<<<<<<< HEAD
-  .ant-tabs-content-holder {
-    background: white;
-  }
-
-  & > .ant-tabs-nav {
-    margin-bottom: 0;
-  }
-
-  .ant-tabs-tab-remove {
-    padding-top: 0;
-    padding-bottom: 0;
-    height: ${({ theme }) => theme.gridUnit * 6}px;
-  }
-
-  ${({ fullWidth }) =>
-    fullWidth &&
-    css`
-      .ant-tabs-nav-list {
-        width: 100%;
-      }
-    `}
-=======
   ${({ theme, fullWidth }) => `
-    .ant-tabs-content-holder {
-      background: ${theme.colors.grayscale.light5};
-    }
-
-    & > .ant-tabs-nav {
-      margin-bottom: 0;
-    }
-
-    .ant-tabs-tab-remove {
-      padding-top: 0;
-      padding-bottom: 0;
-      height: ${theme.gridUnit * 6}px;
-    }
-
-    ${
-      fullWidth
-        ? css`
-            .ant-tabs-nav-list {
-              width: 100%;
-            }
-          `
-        : ''
-    }
-  `}
->>>>>>> 660af409
+     .ant-tabs-content-holder {
+       background: ${theme.colors.grayscale.light5};
+     }
+ 
+     & > .ant-tabs-nav {
+       margin-bottom: 0;
+     }
+ 
+     .ant-tabs-tab-remove {
+       padding-top: 0;
+       padding-bottom: 0;
+       height: ${theme.gridUnit * 6}px;
+     }
+ 
+     ${
+       fullWidth
+         ? css`
+             .ant-tabs-nav-list {
+               width: 100%;
+             }
+           `
+         : ''
+     }
+   `}
 `;
 
 const StyledCancelXIcon = styled(Icons.CancelX)`
