/**
 * Licensed to the Apache Software Foundation (ASF) under one
 * or more contributor license agreements.  See the NOTICE file
 * distributed with this work for additional information
 * regarding copyright ownership.  The ASF licenses this file
 * to you under the Apache License, Version 2.0 (the
 * "License"); you may not use this file except in compliance
 * with the License.  You may obtain a copy of the License at
 *
 *   http://www.apache.org/licenses/LICENSE-2.0
 *
 * Unless required by applicable law or agreed to in writing,
 * software distributed under the License is distributed on an
 * "AS IS" BASIS, WITHOUT WARRANTIES OR CONDITIONS OF ANY
 * KIND, either express or implied.  See the License for the
 * specific language governing permissions and limitations
 * under the License.
 */
import React from 'react';
import { t } from '@superset-ui/core';
import getErrorMessageComponentRegistry from './getErrorMessageComponentRegistry';
import { SupersetError, ErrorSource } from './types';
import ErrorAlert from './ErrorAlert';

const DEFAULT_TITLE = t('Unexpected error');

type Props = {
  title?: string;
  error?: SupersetError;
  link?: string;
  subtitle?: React.ReactNode;
  copyText?: string;
  stackTrace?: string;
  source?: ErrorSource;
<<<<<<< HEAD
  description?: string;
=======
  errorMitigationFunction?: () => void;
>>>>>>> 66500762
};

export default function ErrorMessageWithStackTrace({
  title = DEFAULT_TITLE,
  error,
  subtitle,
  copyText,
  link,
  stackTrace,
  source,
  description,
}: Props) {
  // Check if a custom error message component was registered for this message
  if (error) {
    const ErrorMessageComponent = getErrorMessageComponentRegistry().get(
      error.error_type,
    );
    if (ErrorMessageComponent) {
      return (
        <ErrorMessageComponent
          error={error}
          source={source}
          subtitle={subtitle}
        />
      );
    }
  }

  return (
    <ErrorAlert
      level="warning"
      title={title}
      subtitle={subtitle}
      copyText={copyText}
      description={description}
      source={source}
      body={
        link || stackTrace ? (
          <>
            {link && (
              <a href={link} target="_blank" rel="noopener noreferrer">
                (Request Access)
              </a>
            )}
            <br />
            {stackTrace && <pre>{stackTrace}</pre>}
          </>
        ) : undefined
      }
    />
  );
}<|MERGE_RESOLUTION|>--- conflicted
+++ resolved
@@ -32,11 +32,8 @@
   copyText?: string;
   stackTrace?: string;
   source?: ErrorSource;
-<<<<<<< HEAD
   description?: string;
-=======
   errorMitigationFunction?: () => void;
->>>>>>> 66500762
 };
 
 export default function ErrorMessageWithStackTrace({
