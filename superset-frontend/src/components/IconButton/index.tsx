/**
 * Licensed to the Apache Software Foundation (ASF) under one
 * or more contributor license agreements.  See the NOTICE file
 * distributed with this work for additional information
 * regarding copyright ownership.  The ASF licenses this file
 * to you under the Apache License, Version 2.0 (the
 * "License"); you may not use this file except in compliance
 * with the License.  You may obtain a copy of the License at
 *
 *   http://www.apache.org/licenses/LICENSE-2.0
 *
 * Unless required by applicable law or agreed to in writing,
 * software distributed under the License is distributed on an
 * "AS IS" BASIS, WITHOUT WARRANTIES OR CONDITIONS OF ANY
 * KIND, either express or implied.  See the License for the
 * specific language governing permissions and limitations
 * under the License.
 */
<<<<<<< HEAD
// eslint-disable-next-line
import { Typography } from 'src/components';
import { Tooltip } from 'src/components/Tooltip';
import Card, { CardProps } from 'src/components/Card';
import Icons from 'src/components/Icons';
import { SupersetTheme } from '@superset-ui/core';
=======
import { styled } from '@superset-ui/core';
import Button, { ButtonProps as AntdButtonProps } from 'src/components/Button';
import { Icons } from 'src/components/Icons';
import LinesEllipsis from 'react-lines-ellipsis';
>>>>>>> 63c8bbf3

export interface IconButtonProps extends CardProps {
  buttonText: string;
  icon: string;
  altText?: string;
}

const IconButton: React.FC<IconButtonProps> = ({
  buttonText,
  icon,
  altText,
  ...cardProps
}) => {
  const handleKeyDown = (e: React.KeyboardEvent<HTMLDivElement>) => {
    if (e.key === 'Enter' || e.key === ' ') {
      if (cardProps.onClick) {
        cardProps.onClick(e as any);
      }
      if (e.key === ' ') {
        e.preventDefault();
      }
    }
    cardProps.onKeyDown?.(e);
  };

  const renderIcon = () => {
    const iconContent = icon ? (
      <img
        src={icon}
        alt={altText || buttonText}
        css={(theme: SupersetTheme) => ({
          width: '100%',
          height: '120px',
          objectFit: 'contain',
        })}
      />
    ) : (
      <div
        css={(theme: SupersetTheme) => ({
          display: 'flex',
          alignContent: 'center',
          alignItems: 'center',
          height: '120px',
        })}
      >
        <Icons.DatabaseOutlined
          css={(theme: SupersetTheme) => ({
            fontSize: '48px',
          })}
          aria-label="default-icon"
        />
      </div>
    );

    return iconContent;
  };

  return (
    <Card
      hoverable
      role="button"
      tabIndex={0}
      aria-label={buttonText}
      onKeyDown={handleKeyDown}
      cover={renderIcon()}
      css={(theme: SupersetTheme) => ({
        padding: '12px',
        textAlign: 'center',
        outline: 'none',
        ':focus': {
          border: `2px solid ${theme.colors.primary.base}`,
          boxShadow: `0 0 0 3px ${theme.colors.primary.light4}`,
        },
        ...cardProps.style,
      })}
      {...cardProps}
    >
      <Tooltip title={buttonText}>
        <Typography.Text ellipsis>{buttonText}</Typography.Text>
      </Tooltip>
    </Card>
  );
};

export { IconButton };<|MERGE_RESOLUTION|>--- conflicted
+++ resolved
@@ -16,19 +16,13 @@
  * specific language governing permissions and limitations
  * under the License.
  */
-<<<<<<< HEAD
+
 // eslint-disable-next-line
 import { Typography } from 'src/components';
 import { Tooltip } from 'src/components/Tooltip';
 import Card, { CardProps } from 'src/components/Card';
 import Icons from 'src/components/Icons';
 import { SupersetTheme } from '@superset-ui/core';
-=======
-import { styled } from '@superset-ui/core';
-import Button, { ButtonProps as AntdButtonProps } from 'src/components/Button';
-import { Icons } from 'src/components/Icons';
-import LinesEllipsis from 'react-lines-ellipsis';
->>>>>>> 63c8bbf3
 
 export interface IconButtonProps extends CardProps {
   buttonText: string;
