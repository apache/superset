/**
 * Licensed to the Apache Software Foundation (ASF) under one
 * or more contributor license agreements.  See the NOTICE file
 * distributed with this work for additional information
 * regarding copyright ownership.  The ASF licenses this file
 * to you under the Apache License, Version 2.0 (the
 * "License"); you may not use this file except in compliance
 * with the License.  You may obtain a copy of the License at
 *
 *   http://www.apache.org/licenses/LICENSE-2.0
 *
 * Unless required by applicable law or agreed to in writing,
 * software distributed under the License is distributed on an
 * "AS IS" BASIS, WITHOUT WARRANTIES OR CONDITIONS OF ANY
 * KIND, either express or implied.  See the License for the
 * specific language governing permissions and limitations
 * under the License.
 */

// eslint-disable-next-line
<<<<<<< HEAD
import { Typography } from 'src/components/Typography';
import { Icons } from 'src/components/Icons';
=======
>>>>>>> b040d52c
import { SupersetTheme, css } from '@superset-ui/core';
import { Typography } from '../Typography';
import { Icons } from '../Icons';
import { Card } from '../Card';
import { Tooltip } from '../Tooltip';
import { CardProps } from '../Card/types';

interface IconButtonProps extends CardProps {
  buttonText: string;
  icon: string;
  altText?: string;
}

const IconButton: React.FC<IconButtonProps> = ({
  buttonText,
  icon,
  altText,
  ...cardProps
}) => {
  const handleKeyDown = (e: React.KeyboardEvent<HTMLDivElement>) => {
    if (e.key === 'Enter' || e.key === ' ') {
      if (cardProps.onClick) {
        (cardProps.onClick as React.EventHandler<React.SyntheticEvent>)(e);
      }
      if (e.key === ' ') {
        e.preventDefault();
      }
    }
    cardProps.onKeyDown?.(e);
  };

  const renderIcon = () => {
    const iconContent = icon ? (
      <img
        src={icon as string}
        alt={altText || buttonText}
        css={css`
          width: 100%;
          height: 120px;
          object-fit: contain;
        `}
      />
    ) : (
      <div
        css={css`
          display: flex;
          align-content: center;
          align-items: center;
          height: 120px;
        `}
      >
        <Icons.DatabaseOutlined
          css={css`
            font-size: 48px;
          `}
          aria-label="default-icon"
        />
      </div>
    );

    return iconContent;
  };

  return (
    <Card
      hoverable
      role="button"
      tabIndex={0}
      aria-label={buttonText}
      onKeyDown={handleKeyDown}
      cover={renderIcon()}
      css={(theme: SupersetTheme) => ({
        padding: theme.sizeUnit * 3,
        textAlign: 'center',
        ...cardProps.style,
      })}
      {...cardProps}
    >
      <Tooltip title={buttonText}>
        <Typography.Text ellipsis>{buttonText}</Typography.Text>
      </Tooltip>
    </Card>
  );
};

export { IconButton };
export type { IconButtonProps };<|MERGE_RESOLUTION|>--- conflicted
+++ resolved
@@ -18,11 +18,6 @@
  */
 
 // eslint-disable-next-line
-<<<<<<< HEAD
-import { Typography } from 'src/components/Typography';
-import { Icons } from 'src/components/Icons';
-=======
->>>>>>> b040d52c
 import { SupersetTheme, css } from '@superset-ui/core';
 import { Typography } from '../Typography';
 import { Icons } from '../Icons';
