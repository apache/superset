--- conflicted
+++ resolved
@@ -19,11 +19,7 @@
 import { Meta, StoryObj } from '@storybook/react';
 import { IconButton } from 'src/components/IconButton';
 
-<<<<<<< HEAD
 export default {
-=======
-const meta: Meta<typeof IconButton> = {
->>>>>>> 8bb02e29
   title: 'Components/IconButton',
   component: IconButton,
   argTypes: {
@@ -34,9 +30,7 @@
       enabled: true,
     },
   },
-};
-
-export default meta;
+} as Meta<typeof IconButton>;
 
 type Story = StoryObj<typeof IconButton>;
 
