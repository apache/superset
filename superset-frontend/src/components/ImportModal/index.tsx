--- conflicted
+++ resolved
@@ -17,15 +17,9 @@
  * under the License.
  */
 import { FunctionComponent, useEffect, useState, ChangeEvent } from 'react';
-<<<<<<< HEAD
-
-// eslint-disable-next-line no-restricted-imports
-import { UploadChangeParam, UploadFile } from 'antd/lib/upload/interface'; // TODO: Remove antd
-import { Input, TextArea } from 'src/components/Input';
-=======
->>>>>>> c090c81f
 import { styled, t } from '@superset-ui/core';
 import Button from 'src/components/Button';
+import { Input } from 'src/components/Input';
 import Modal from 'src/components/Modal';
 import Upload, { UploadChangeParam, UploadFile } from 'src/components/Upload';
 import { useImportResource } from 'src/views/CRUD/hooks';
@@ -42,20 +36,6 @@
   padding-bottom: ${({ theme }) => theme.sizeUnit * 2}px;
   padding-top: ${({ theme }) => theme.sizeUnit * 2}px;
 
-  // ---------------------------------------------------------------------
-  // custom style for antd-v4, section can be removed when we upgrade to antd-v5
-  .ant-upload-list-item:hover .ant-upload-list-item-info {
-    background-color: ${({ theme }) => theme.colorBgElevated};
-  }
-  .ant-upload-list {
-    color: ${({ theme }) => theme.colorText};
-  }
-  .ant-upload-list-item-card-actions .anticon,
-  .ant-upload-list-item-info .ant-upload-text-icon .anticon {
-    color: ${({ theme }) => theme.colorIcon};
-  }
-  // ---------------------------------------------------------------------
-
   & > div {
     margin: ${({ theme }) => theme.sizeUnit}px 0;
   }
@@ -79,6 +59,40 @@
 
     i {
       margin: 0 ${({ theme }) => theme.sizeUnit}px;
+    }
+  }
+
+  input,
+  textarea {
+    flex: 1 1 auto;
+  }
+
+  textarea {
+    height: 160px;
+    resize: none;
+  }
+
+  input::placeholder,
+  textarea::placeholder {
+    color: ${({ theme }) => theme.colorTextPlaceholder};
+  }
+
+  textarea,
+  input[type='text'],
+  input[type='number'] {
+    padding: ${({ theme }) => theme.sizeUnit * 1.5}px
+      ${({ theme }) => theme.sizeUnit * 2}px;
+    border-style: none;
+    border: 1px solid ${({ theme }) => theme.colorBorder};
+    border-radius: ${({ theme }) => theme.sizeUnit}px;
+
+    &[name='name'] {
+      flex: 0 1 auto;
+      width: 40%;
+    }
+
+    &[name='sqlalchemy_uri'] {
+      margin-right: ${({ theme }) => theme.sizeUnit * 3}px;
     }
   }
 `;
@@ -326,7 +340,7 @@
                   {t('%s SSH TUNNEL PRIVATE KEY', fileName.slice(10))}
                   <span className="required">*</span>
                 </div>
-                <TextArea
+                <textarea
                   name={`ssh_tunnel_private_key-${fileName}`}
                   autoComplete={`ssh_tunnel_private_key-${fileName}`}
                   value={sshTunnelPrivateKeys[fileName]}
