--- conflicted
+++ resolved
@@ -44,105 +44,6 @@
   onHide: () => {},
 };
 
-<<<<<<< HEAD
-describe('ImportModelsModal', () => {
-  let wrapper: ReactWrapper;
-
-  beforeEach(() => {
-    wrapper = mount(<ImportModelsModal {...requiredProps} />, {
-      context: { store },
-    });
-  });
-
-  afterEach(() => {
-    jest.clearAllMocks();
-  });
-
-  it('renders', () => {
-    expect(wrapper.find(ImportModelsModal)).toExist();
-  });
-
-  it('renders a Modal', () => {
-    expect(wrapper.find(Modal)).toExist();
-  });
-
-  it('renders "Import database" header', () => {
-    expect(wrapper.find('h4').text()).toEqual('Import database');
-  });
-
-  it('renders a file input field', () => {
-    expect(wrapper.find('input[type="file"]')).toExist();
-  });
-
-  it('should render the close, file, import and cancel buttons', () => {
-    expect(wrapper.find('button')).toHaveLength(4);
-  });
-
-  it('should render the import button initially disabled', () => {
-    expect(wrapper.find(Button).at(2).find('button').prop('disabled')).toBe(
-      true,
-    );
-  });
-
-  it('should render the import button enabled when a file is selected', () => {
-    const file = new File([new ArrayBuffer(1)], 'model_export.zip');
-    act(() => {
-      const handler = wrapper.find(Upload).prop('onChange');
-      if (handler) {
-        handler({
-          fileList: [],
-          file: {
-            name: 'model_export.zip',
-            originFileObj: file,
-            uid: '-1',
-            size: 0,
-            type: 'zip',
-          },
-        });
-      }
-    });
-    wrapper.update();
-    expect(wrapper.find(Button).at(2).find('button').prop('disabled')).toBe(
-      false,
-    );
-  });
-
-  it('should POST with request header `Accept: application/json`', async () => {
-    const file = new File([new ArrayBuffer(1)], 'model_export.zip');
-    act(() => {
-      const handler = wrapper.find(Upload).prop('onChange');
-      if (handler) {
-        handler({
-          fileList: [],
-          file: {
-            name: 'model_export.zip',
-            originFileObj: file,
-            uid: '-1',
-            size: 0,
-            type: 'zip',
-          },
-        });
-      }
-    });
-    wrapper.update();
-
-    wrapper.find(Button).at(2).find('button').simulate('click');
-    await waitForComponentToPaint(wrapper);
-    expect(fetchMock.calls(DATABASE_IMPORT_URL)[0][1]?.headers).toStrictEqual({
-      Accept: 'application/json',
-      'X-CSRFToken': '1234',
-    });
-  });
-
-  it('should render password fields when needed for import', () => {
-    const wrapperWithPasswords = mount(
-      <ImportModelsModal
-        {...requiredProps}
-        passwordFields={['databases/examples.yaml']}
-      />,
-      {
-        context: { store },
-=======
 afterEach(() => {
   jest.clearAllMocks();
 });
@@ -200,7 +101,6 @@
     fireEvent.change(getByTestId('model-file-input'), {
       target: {
         files: [file],
->>>>>>> 5bebcf61
       },
     }),
   );
