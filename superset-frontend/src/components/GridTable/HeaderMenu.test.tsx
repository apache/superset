/**
 * Licensed to the Apache Software Foundation (ASF) under one
 * or more contributor license agreements.  See the NOTICE file
 * distributed with this work for additional information
 * regarding copyright ownership.  The ASF licenses this file
 * to you under the Apache License, Version 2.0 (the
 * "License"); you may not use this file except in compliance
 * with the License.  You may obtain a copy of the License at
 *
 *   http://www.apache.org/licenses/LICENSE-2.0
 *
 * Unless required by applicable law or agreed to in writing,
 * software distributed under the License is distributed on an
 * "AS IS" BASIS, WITHOUT WARRANTIES OR CONDITIONS OF ANY
 * KIND, either express or implied.  See the License for the
 * specific language governing permissions and limitations
 * under the License.
 */
import type { Column, GridApi } from 'ag-grid-community';
import {
  render,
  waitFor,
  screen,
  userEvent,
} from 'spec/helpers/testing-library';
<<<<<<< HEAD
import { HeaderMenu } from './HeaderMenu';

jest.mock('@superset-ui/core/components/Menu', () => {
  const Menu = ({ children }: { children: React.ReactChild }) => (
    <div data-test="mock-Menu">{children}</div>
  );
  Menu.Item = ({
    children,
    onClick,
  }: {
    children: React.ReactChild;
    onClick: () => void;
  }) => (
    <button type="button" data-test="mock-Item" onClick={onClick}>
      {children}
    </button>
  );
  Menu.SubMenu = ({
    title,
    children,
  }: {
    title: React.ReactNode;
    children: React.ReactNode;
  }) => (
    <div>
      {title}
      <button type="button" data-test="mock-SubMenu">
        {children}
      </button>
    </div>
  );
  Menu.Divider = () => <div data-test="mock-Divider" />;
  return { Menu };
});

jest.mock('@superset-ui/core/components/Dropdown', () => ({
  MenuDotsDropdown: ({ overlay }: { overlay: React.ReactChild }) => (
    <div data-test="mock-Dropdown">{overlay}</div>
  ),
}));
=======
import HeaderMenu, { HeaderMenuProps } from './HeaderMenu';
>>>>>>> 4d6cdf4f

jest.mock('src/utils/copy', () => jest.fn().mockImplementation(f => f()));

const mockInvisibleColumn = {
  getColId: jest.fn().mockReturnValue('column2'),
  getColDef: jest.fn().mockReturnValue({ headerName: 'column2' }),
  getDataAsCsv: jest.fn().mockReturnValue('csv'),
} as any as Column;

const mockInvisibleColumn3 = {
  getColId: jest.fn().mockReturnValue('column3'),
  getColDef: jest.fn().mockReturnValue({ headerName: 'column3' }),
  getDataAsCsv: jest.fn().mockReturnValue('csv'),
} as any as Column;

const mockGridApi = {
  autoSizeColumns: jest.fn(),
  autoSizeAllColumns: jest.fn(),
  getColumn: jest.fn().mockReturnValue({
    getColDef: jest.fn().mockReturnValue({}),
  }),
  getColumns: jest.fn().mockReturnValue([]),
  getDataAsCsv: jest.fn().mockReturnValue('csv'),
  exportDataAsCsv: jest.fn().mockReturnValue('csv'),
  getAllDisplayedColumns: jest.fn().mockReturnValue([]),
  setColumnsPinned: jest.fn(),
  setColumnsVisible: jest.fn(),
  setColumnVisible: jest.fn(),
  moveColumns: jest.fn(),
} as any as GridApi;

const mockedProps = {
  colId: 'column1',
  invisibleColumns: [],
  api: mockGridApi,
  onVisibleChange: jest.fn(),
};

afterEach(() => {
  (mockGridApi.getDataAsCsv as jest.Mock).mockClear();
  (mockGridApi.setColumnsPinned as jest.Mock).mockClear();
  (mockGridApi.setColumnsVisible as jest.Mock).mockClear();
  (mockGridApi.setColumnsVisible as jest.Mock).mockClear();
  (mockGridApi.setColumnsPinned as jest.Mock).mockClear();
  (mockGridApi.autoSizeColumns as jest.Mock).mockClear();
  (mockGridApi.autoSizeAllColumns as jest.Mock).mockClear();
  (mockGridApi.moveColumns as jest.Mock).mockClear();
});

const setup = (props: HeaderMenuProps = mockedProps) => {
  const wrapper = render(<HeaderMenu {...props} />);
  const dropdownTrigger = wrapper.getByTestId('dropdown-trigger');
  userEvent.click(dropdownTrigger);

  return wrapper;
};

test('renders copy data', async () => {
  const { getByText } = setup();
  userEvent.click(getByText('Copy'));
  await waitFor(() =>
    expect(mockGridApi.getDataAsCsv).toHaveBeenCalledTimes(1),
  );
  expect(mockGridApi.getDataAsCsv).toHaveBeenCalledWith({
    columnKeys: [mockedProps.colId],
    suppressQuotes: true,
  });
});

test('renders buttons pinning both sides', () => {
  const { queryByText, getByText } = setup();
  expect(queryByText('Pin Left')).toBeInTheDocument();
  expect(queryByText('Pin Right')).toBeInTheDocument();
  userEvent.click(getByText('Pin Left'));
  expect(mockGridApi.setColumnsPinned).toHaveBeenCalledTimes(1);
  expect(mockGridApi.setColumnsPinned).toHaveBeenCalledWith(
    [mockedProps.colId],
    'left',
  );
  userEvent.click(getByText('Pin Right'));
  expect(mockGridApi.setColumnsPinned).toHaveBeenLastCalledWith(
    [mockedProps.colId],
    'right',
  );
});

test('renders unpin on pinned left', () => {
  const { queryByText, getByText } = setup({
    ...mockedProps,
    pinnedLeft: true,
  });
  expect(queryByText('Pin Left')).not.toBeInTheDocument();
  expect(queryByText('Unpin')).toBeInTheDocument();
  userEvent.click(getByText('Unpin'));
  expect(mockGridApi.setColumnsPinned).toHaveBeenCalledTimes(1);
  expect(mockGridApi.setColumnsPinned).toHaveBeenCalledWith(
    [mockedProps.colId],
    null,
  );
});

test('renders unpin on pinned right', () => {
  const { queryByText } = setup({ ...mockedProps, pinnedRight: true });
  expect(queryByText('Pin Right')).not.toBeInTheDocument();
  expect(queryByText('Unpin')).toBeInTheDocument();
});

test('renders autosize column', async () => {
  const { getByText } = setup();
  userEvent.click(getByText('Autosize Column'));
  await waitFor(() =>
    expect(mockGridApi.autoSizeColumns).toHaveBeenCalledTimes(1),
  );
});

test('renders unhide when invisible column exists', async () => {
  const { queryByText, getByText } = setup({
    ...mockedProps,
    invisibleColumns: [mockInvisibleColumn],
  });
  expect(queryByText('Unhide')).toBeInTheDocument();
  userEvent.click(getByText('Unhide'));
  const unhideColumnsButton = await screen.findByText('column2');
  userEvent.click(unhideColumnsButton);
  expect(mockGridApi.setColumnsVisible).toHaveBeenCalledTimes(1);
  expect(mockGridApi.setColumnsVisible).toHaveBeenCalledWith(['column2'], true);
});

describe('for main menu', () => {
<<<<<<< HEAD
  it('renders Copy to Clipboard', async () => {
    const { getByText } = render(<HeaderMenu {...mockedProps} isMain />);
    fireEvent.click(getByText('Copy the current data'));
=======
  test('renders Copy to Clipboard', async () => {
    const { getByText } = setup({ ...mockedProps, isMain: true });
    userEvent.click(getByText('Copy the current data'));
>>>>>>> 4d6cdf4f
    await waitFor(() =>
      expect(mockGridApi.getDataAsCsv).toHaveBeenCalledTimes(1),
    );
    expect(mockGridApi.getDataAsCsv).toHaveBeenCalledWith({
      columnKeys: [],
      columnSeparator: '\t',
      suppressQuotes: true,
    });
  });

<<<<<<< HEAD
  it('renders Download to CSV', async () => {
    const { getByText } = render(<HeaderMenu {...mockedProps} isMain />);
    fireEvent.click(getByText('Download to CSV'));
=======
  test('renders Download to CSV', async () => {
    const { getByText } = setup({ ...mockedProps, isMain: true });
    userEvent.click(getByText('Download to CSV'));
>>>>>>> 4d6cdf4f
    await waitFor(() =>
      expect(mockGridApi.exportDataAsCsv).toHaveBeenCalledTimes(1),
    );
    expect(mockGridApi.exportDataAsCsv).toHaveBeenCalledWith({
      columnKeys: [],
    });
  });

<<<<<<< HEAD
  it('renders autosize column', async () => {
    const { getByText } = render(<HeaderMenu {...mockedProps} isMain />);
    fireEvent.click(getByText('Autosize all columns'));
=======
  test('renders autosize column', async () => {
    const { getByText } = setup({ ...mockedProps, isMain: true });
    userEvent.click(getByText('Autosize all columns'));
>>>>>>> 4d6cdf4f
    await waitFor(() =>
      expect(mockGridApi.autoSizeAllColumns).toHaveBeenCalledTimes(1),
    );
  });

<<<<<<< HEAD
  it('renders all unhide all hidden columns when multiple invisible columns exist', async () => {
    render(
      <HeaderMenu
        {...mockedProps}
        isMain
        invisibleColumns={[mockInvisibleColumn, mockInvisibleColumn3]}
      />,
    );
    const unhideColumnsButton = await screen.findByText(
      `All ${2} hidden columns`,
    );
    fireEvent.click(unhideColumnsButton);
=======
  test('renders all unhide all hidden columns when multiple invisible columns exist', async () => {
    setup({
      ...mockedProps,
      isMain: true,
      invisibleColumns: [mockInvisibleColumn, mockInvisibleColumn3],
    });
    userEvent.click(screen.getByText('Unhide'));
    const unhideColumnsButton = await screen.findByText(`All 2 hidden columns`);
    userEvent.click(unhideColumnsButton);
>>>>>>> 4d6cdf4f
    expect(mockGridApi.setColumnsVisible).toHaveBeenCalledTimes(1);
    expect(mockGridApi.setColumnsVisible).toHaveBeenCalledWith(
      [mockInvisibleColumn, mockInvisibleColumn3],
      true,
    );
  });

<<<<<<< HEAD
  it('reset columns configuration', async () => {
    const { getByText } = render(
      <HeaderMenu
        {...mockedProps}
        isMain
        invisibleColumns={[mockInvisibleColumn]}
      />,
    );
    fireEvent.click(getByText('Reset columns'));
=======
  test('reset columns configuration', async () => {
    const { getByText } = setup({
      ...mockedProps,
      isMain: true,
      invisibleColumns: [mockInvisibleColumn],
    });
    userEvent.click(getByText('Reset columns'));
>>>>>>> 4d6cdf4f
    await waitFor(() =>
      expect(mockGridApi.setColumnsVisible).toHaveBeenCalledTimes(1),
    );
    expect(mockGridApi.setColumnsVisible).toHaveBeenCalledWith(
      [mockInvisibleColumn],
      true,
    );
    expect(mockGridApi.setColumnsPinned).toHaveBeenCalledTimes(1);
    expect(mockGridApi.setColumnsPinned).toHaveBeenCalledWith([], null);
    expect(mockGridApi.moveColumns).toHaveBeenCalledTimes(1);
  });
});<|MERGE_RESOLUTION|>--- conflicted
+++ resolved
@@ -23,8 +23,7 @@
   screen,
   userEvent,
 } from 'spec/helpers/testing-library';
-<<<<<<< HEAD
-import { HeaderMenu } from './HeaderMenu';
+import { HeaderMenu, type HeaderMenuProps } from './HeaderMenu';
 
 jest.mock('@superset-ui/core/components/Menu', () => {
   const Menu = ({ children }: { children: React.ReactChild }) => (
@@ -64,9 +63,6 @@
     <div data-test="mock-Dropdown">{overlay}</div>
   ),
 }));
-=======
-import HeaderMenu, { HeaderMenuProps } from './HeaderMenu';
->>>>>>> 4d6cdf4f
 
 jest.mock('src/utils/copy', () => jest.fn().mockImplementation(f => f()));
 
@@ -196,15 +192,9 @@
 });
 
 describe('for main menu', () => {
-<<<<<<< HEAD
-  it('renders Copy to Clipboard', async () => {
-    const { getByText } = render(<HeaderMenu {...mockedProps} isMain />);
-    fireEvent.click(getByText('Copy the current data'));
-=======
   test('renders Copy to Clipboard', async () => {
     const { getByText } = setup({ ...mockedProps, isMain: true });
     userEvent.click(getByText('Copy the current data'));
->>>>>>> 4d6cdf4f
     await waitFor(() =>
       expect(mockGridApi.getDataAsCsv).toHaveBeenCalledTimes(1),
     );
@@ -215,15 +205,9 @@
     });
   });
 
-<<<<<<< HEAD
-  it('renders Download to CSV', async () => {
-    const { getByText } = render(<HeaderMenu {...mockedProps} isMain />);
-    fireEvent.click(getByText('Download to CSV'));
-=======
   test('renders Download to CSV', async () => {
     const { getByText } = setup({ ...mockedProps, isMain: true });
     userEvent.click(getByText('Download to CSV'));
->>>>>>> 4d6cdf4f
     await waitFor(() =>
       expect(mockGridApi.exportDataAsCsv).toHaveBeenCalledTimes(1),
     );
@@ -232,34 +216,14 @@
     });
   });
 
-<<<<<<< HEAD
-  it('renders autosize column', async () => {
-    const { getByText } = render(<HeaderMenu {...mockedProps} isMain />);
-    fireEvent.click(getByText('Autosize all columns'));
-=======
   test('renders autosize column', async () => {
     const { getByText } = setup({ ...mockedProps, isMain: true });
     userEvent.click(getByText('Autosize all columns'));
->>>>>>> 4d6cdf4f
     await waitFor(() =>
       expect(mockGridApi.autoSizeAllColumns).toHaveBeenCalledTimes(1),
     );
   });
 
-<<<<<<< HEAD
-  it('renders all unhide all hidden columns when multiple invisible columns exist', async () => {
-    render(
-      <HeaderMenu
-        {...mockedProps}
-        isMain
-        invisibleColumns={[mockInvisibleColumn, mockInvisibleColumn3]}
-      />,
-    );
-    const unhideColumnsButton = await screen.findByText(
-      `All ${2} hidden columns`,
-    );
-    fireEvent.click(unhideColumnsButton);
-=======
   test('renders all unhide all hidden columns when multiple invisible columns exist', async () => {
     setup({
       ...mockedProps,
@@ -269,7 +233,6 @@
     userEvent.click(screen.getByText('Unhide'));
     const unhideColumnsButton = await screen.findByText(`All 2 hidden columns`);
     userEvent.click(unhideColumnsButton);
->>>>>>> 4d6cdf4f
     expect(mockGridApi.setColumnsVisible).toHaveBeenCalledTimes(1);
     expect(mockGridApi.setColumnsVisible).toHaveBeenCalledWith(
       [mockInvisibleColumn, mockInvisibleColumn3],
@@ -277,17 +240,6 @@
     );
   });
 
-<<<<<<< HEAD
-  it('reset columns configuration', async () => {
-    const { getByText } = render(
-      <HeaderMenu
-        {...mockedProps}
-        isMain
-        invisibleColumns={[mockInvisibleColumn]}
-      />,
-    );
-    fireEvent.click(getByText('Reset columns'));
-=======
   test('reset columns configuration', async () => {
     const { getByText } = setup({
       ...mockedProps,
@@ -295,7 +247,6 @@
       invisibleColumns: [mockInvisibleColumn],
     });
     userEvent.click(getByText('Reset columns'));
->>>>>>> 4d6cdf4f
     await waitFor(() =>
       expect(mockGridApi.setColumnsVisible).toHaveBeenCalledTimes(1),
     );
