--- conflicted
+++ resolved
@@ -20,14 +20,8 @@
 import { styled, t } from '@superset-ui/core';
 import type { Column, ColumnPinnedType, GridApi } from 'ag-grid-community';
 
-<<<<<<< HEAD
 import { Icons } from '@superset-ui/core/components/Icons';
-import { Menu } from '@superset-ui/core/components/Menu';
-=======
-import { Icons } from 'src/components/Icons';
-import { MenuDotsDropdown, DropdownProps } from 'src/components/Dropdown';
-import { Menu, MenuItem } from 'src/components/Menu';
->>>>>>> 4d6cdf4f
+import { Menu, MenuItem } from '@superset-ui/core/components/Menu';
 import copyTextToClipboard from 'src/utils/copy';
 import {
   MenuDotsDropdown,
@@ -50,11 +44,7 @@
   onVisibleChange: DropdownProps['onOpenChange'];
 };
 
-<<<<<<< HEAD
-export const HeaderMenu: React.FC<Params> = ({
-=======
-const HeaderMenu: React.FC<HeaderMenuProps> = ({
->>>>>>> 4d6cdf4f
+export const HeaderMenu: React.FC<HeaderMenuProps> = ({
   colId,
   api,
   pinnedLeft,
