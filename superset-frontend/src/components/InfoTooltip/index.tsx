--- conflicted
+++ resolved
@@ -75,11 +75,7 @@
       overlayStyle={overlayStyle}
       color={bgColor}
     >
-<<<<<<< HEAD
-      <Icon name="info-solid-small" viewBox={viewBox} />
-=======
-      <Icons.InfoSolidSmall className="info-solid-small" />
->>>>>>> d4480f5c
+      <Icons.InfoSolidSmall className="info-solid-small" viewBox={viewBox} />
     </StyledTooltip>
   );
 }