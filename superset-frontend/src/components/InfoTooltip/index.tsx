/**
 * Licensed to the Apache Software Foundation (ASF) under one
 * or more contributor license agreements.  See the NOTICE file
 * distributed with this work for additional information
 * regarding copyright ownership.  The ASF licenses this file
 * to you under the Apache License, Version 2.0 (the
 * "License"); you may not use this file except in compliance
 * with the License.  You may obtain a copy of the License at
 *
 *   http://www.apache.org/licenses/LICENSE-2.0
 *
 * Unless required by applicable law or agreed to in writing,
 * software distributed under the License is distributed on an
 * "AS IS" BASIS, WITHOUT WARRANTIES OR CONDITIONS OF ANY
 * KIND, either express or implied.  See the License for the
 * specific language governing permissions and limitations
 * under the License.
 */

import React from 'react';
import { styled } from '@superset-ui/core';
import { Tooltip } from 'src/components/Tooltip';
import Icon from 'src/components/Icon';

export interface InfoTooltipProps {
  className?: string;
  tooltip: string;
  placement?:
    | 'bottom'
    | 'left'
    | 'right'
    | 'top'
    | 'topLeft'
    | 'topRight'
    | 'bottomLeft'
    | 'bottomRight'
    | 'leftTop'
    | 'leftBottom'
    | 'rightTop'
    | 'rightBottom'
    | undefined;
  trigger?: string | Array<string>;
  overlayStyle?: any;
  bgColor?: string;
  viewBox?: string;
}

const StyledTooltip = styled(Tooltip)`
  cursor: pointer;
  path:first-of-type {
    fill: #999999;
  }
`;

const defaultOverlayStyle = {
  fontSize: '12px',
  lineHeight: '16px',
};

const defaultColor = 'rgba(0,0,0,0.9)';

export default function InfoTooltip({
  tooltip,
  placement = 'right',
  trigger = 'hover',
  overlayStyle = defaultOverlayStyle,
  bgColor = defaultColor,
<<<<<<< HEAD
  viewBox = '0 -2 24 24',
=======
  viewBox,
>>>>>>> b6138cf9
}: InfoTooltipProps) {
  return (
    <StyledTooltip
      title={tooltip}
      placement={placement}
      trigger={trigger}
      overlayStyle={overlayStyle}
      color={bgColor}
    >
      <Icon name="info-solid-small" viewBox={viewBox} />
    </StyledTooltip>
  );
}<|MERGE_RESOLUTION|>--- conflicted
+++ resolved
@@ -65,11 +65,7 @@
   trigger = 'hover',
   overlayStyle = defaultOverlayStyle,
   bgColor = defaultColor,
-<<<<<<< HEAD
   viewBox = '0 -2 24 24',
-=======
-  viewBox,
->>>>>>> b6138cf9
 }: InfoTooltipProps) {
   return (
     <StyledTooltip
