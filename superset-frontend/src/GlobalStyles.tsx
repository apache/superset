--- conflicted
+++ resolved
@@ -39,14 +39,11 @@
       .echarts-tooltip[style*='visibility: hidden'] {
         display: none !important;
       }
-<<<<<<< HEAD
 
-=======
       // Ant Design is applying inline z-index styles causing troubles
       // TODO: Remove z-indexes when Ant Design is fully upgraded to v5
       // Prefer vanilla Ant Design z-indexes that should work out of the box
-      .ant-popover,
->>>>>>> 5fe6ef26
+
       .antd5-dropdown,
       .ant-dropdown,
       .ant-select-dropdown,
