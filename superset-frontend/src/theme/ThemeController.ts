/**
 * Licensed to the Apache Software Foundation (ASF) under one
 * or more contributor license agreements.  See the NOTICE file
 * distributed with this work for additional information
 * regarding copyright ownership.  The ASF licenses this file
 * to you under the Apache License, Version 2.0 (the
 * "License"); you may not use this file except in compliance
 * with the License.  You may obtain a copy of the License at
 *
 *   http://www.apache.org/licenses/LICENSE-2.0
 *
 * Unless required by applicable law or agreed to in writing,
 * software distributed under the License is distributed on an
 * "AS IS" BASIS, WITHOUT WARRANTIES OR CONDITIONS OF ANY
 * KIND, either express or implied.  See the License for the
 * specific language governing permissions and limitations
 * under the License.
 */
import {
  type AnyThemeConfig,
  type SupersetThemeConfig,
  type ThemeControllerOptions,
  type ThemeStorage,
  isThemeConfigDark,
  Theme,
  ThemeMode,
  themeObject as supersetThemeObject,
  normalizeThemeConfig,
<<<<<<< HEAD
} from '@superset-ui/core/theme/utils';
import { DirectionType } from 'antd/es/config-provider';
=======
} from '@apache-superset/core/ui';
import { makeApi } from '@superset-ui/core';
>>>>>>> 1127374e
import type {
  BootstrapThemeData,
  BootstrapThemeDataConfig,
} from 'src/types/bootstrapTypes';
import getBootstrapData from 'src/utils/getBootstrapData';

const STORAGE_KEYS = {
  THEME_MODE: 'superset-theme-mode',
  CRUD_THEME_ID: 'superset-crud-theme-id',
  DEV_THEME_OVERRIDE: 'superset-dev-theme-override',
  APPLIED_THEME_ID: 'superset-applied-theme-id',
} as const;

const MEDIA_QUERY_DARK_SCHEME = '(prefers-color-scheme: dark)';

export class LocalStorageAdapter implements ThemeStorage {
  getItem(key: string): string | null {
    try {
      return localStorage.getItem(key);
    } catch (error) {
      console.warn('Failed to read from localStorage:', error);
      return null;
    }
  }

  setItem(key: string, value: string): void {
    try {
      localStorage.setItem(key, value);
    } catch (error) {
      console.warn('Failed to write to localStorage:', error);
    }
  }

  removeItem(key: string): void {
    try {
      localStorage.removeItem(key);
    } catch (error) {
      console.warn('Failed to remove from localStorage:', error);
    }
  }
}

export class ThemeController {
  // The controller owns and manages Theme object lifecycles
  private globalTheme: Theme;

  private storage: ThemeStorage;

  private modeStorageKey: string;

  private defaultTheme: AnyThemeConfig | null;

  private darkTheme: AnyThemeConfig | null;

  private systemMode: ThemeMode.DARK | ThemeMode.DEFAULT;

  private currentMode: ThemeMode;

  private onChangeCallbacks: Set<(theme: Theme) => void> = new Set();

  private mediaQuery: MediaQueryList;

  private crudThemeId: string | null = null;

  private devThemeOverride: AnyThemeConfig | null = null;

  // Dashboard themes managed by controller
  private dashboardThemes: Map<string, Theme> = new Map();

  private dashboardCrudTheme: AnyThemeConfig | null = null;

  constructor({
    storage = new LocalStorageAdapter(),
    modeStorageKey = STORAGE_KEYS.THEME_MODE,
    themeObject = supersetThemeObject,
    defaultTheme = (supersetThemeObject.theme as AnyThemeConfig) ?? {},
    onChange = undefined,
  }: ThemeControllerOptions = {}) {
    this.storage = storage;
    this.modeStorageKey = modeStorageKey;

    // Controller creates and owns the global theme
    this.globalTheme = themeObject;

    // Initialize bootstrap data and themes
    const { bootstrapDefaultTheme, bootstrapDarkTheme }: BootstrapThemeData =
      this.loadBootstrapData();

    // Set themes from bootstrap data
    // These will be the THEME_DEFAULT and THEME_DARK from config
    this.defaultTheme = bootstrapDefaultTheme || defaultTheme || null;
    this.darkTheme = bootstrapDarkTheme;

    // Initialize system theme detection
    this.systemMode = ThemeController.getSystemPreferredMode();

    // Only initialize media query listener if OS preference is allowed
    if (this.shouldInitializeMediaQueryListener())
      this.initializeMediaQueryListener();

    // Load CRUD theme and dev override from storage
    this.loadCrudThemeId();
    this.loadDevThemeOverride();

    // Initialize theme and mode
    this.currentMode = this.determineInitialMode();
    const initialTheme =
      this.getThemeForMode(this.currentMode) || this.defaultTheme || {};

    // Setup change callback
    if (onChange) this.onChangeCallbacks.add(onChange);

    // Apply initial theme and persist mode
    this.applyTheme(initialTheme);
    this.persistMode();
  }

  // Public Methods

  /**
   * Cleans up listeners and references. Should be called when the controller is no longer needed.
   */
  public destroy(): void {
    if (this.mediaQuery)
      this.mediaQuery.removeEventListener(
        'change',
        this.handleSystemThemeChange,
      );

    this.onChangeCallbacks.clear();
  }

  /**
   * Check if the user can update the theme.
   * Always true now - theme enforcement is done via THEME_DARK = None
   */
  public canSetTheme(): boolean {
    return true;
  }

  /**
   * Check if the user can update the theme mode.
   * Only possible if dark theme is available
   */
  public canSetMode(): boolean {
    return this.darkTheme !== null;
  }

  /**
   * Returns the current global theme object.
   */
  public getTheme(): Theme {
    return this.globalTheme;
  }

  /**
   * Gets the theme configuration for a specific context (global vs dashboard).
   * Dashboard themes are always merged with base theme.
   * @param forDashboard - Whether to get the dashboard theme or global theme
   * @returns The theme configuration for the specified context
   */
  public getThemeForContext(
    forDashboard: boolean = false,
  ): AnyThemeConfig | null {
    // For dashboard context, prioritize dashboard CRUD theme
    if (forDashboard && this.dashboardCrudTheme) {
      // Dashboard CRUD themes should be merged with base theme
      const normalizedTheme = this.normalizeTheme(this.dashboardCrudTheme);
      const isDarkMode = isThemeConfigDark(normalizedTheme);
      const baseTheme = isDarkMode ? this.darkTheme : this.defaultTheme;

      if (baseTheme) {
        const mergedTheme = Theme.fromConfig(normalizedTheme, baseTheme);
        return mergedTheme.toSerializedConfig();
      }
      return normalizedTheme;
    }

    // For global context or when no dashboard theme, use mode-based theme
    return this.getThemeForMode(this.currentMode);
  }

  /**
   * Creates a theme provider for a specific dashboard theme.
   * The controller manages dashboard theme lifecycles - creates them on demand
   * and caches them for reuse.
   * @param themeId - The dashboard theme ID to create provider for
   * @returns A theme object configured for the dashboard theme
   */
  public async createDashboardThemeProvider(
    themeId: string,
  ): Promise<Theme | null> {
    try {
      // Check if we already have this dashboard theme cached
      if (this.dashboardThemes.has(themeId)) {
        return this.dashboardThemes.get(themeId)!;
      }

      // Fetch theme config from API using SupersetClient for proper auth
      const getTheme = makeApi<void, { result: { json_data: string } }>({
        method: 'GET',
        endpoint: `/api/v1/theme/${themeId}`,
      });

      const { result } = await getTheme();
      const themeConfig = JSON.parse(result.json_data);

      if (themeConfig) {
        // Controller creates and owns the dashboard theme
        const { Theme } = await import('@apache-superset/core/ui');
        const normalizedConfig = this.normalizeTheme(themeConfig);

        // Determine if this is a dark theme and get appropriate base
        const isDarkMode = isThemeConfigDark(normalizedConfig);
        const baseTheme = isDarkMode ? this.darkTheme : this.defaultTheme;

        const dashboardTheme = Theme.fromConfig(
          normalizedConfig,
          baseTheme || undefined,
        );

        // Cache the theme for reuse
        this.dashboardThemes.set(themeId, dashboardTheme);

        return dashboardTheme;
      }
      return null;
    } catch (error) {
      console.error('Failed to create dashboard theme provider:', error);
      return null;
    }
  }

  /**
   * Clears a cached dashboard theme when no longer needed.
   * @param themeId - The dashboard theme ID to clear
   */
  public clearDashboardTheme(themeId: string): void {
    this.dashboardThemes.delete(themeId);
  }

  /**
   * Clears all cached dashboard themes.
   */
  public clearAllDashboardThemes(): void {
    this.dashboardThemes.clear();
  }

  /**
   * Returns the current theme mode.
   */
  public getCurrentMode(): ThemeMode {
    return this.currentMode;
  }

  /**
   * Sets new theme.
   * @param theme - The new theme to apply
   * @throws {Error} If the user does not have permission to update the theme
   */
  public setTheme(theme: AnyThemeConfig): void {
    this.validateThemeUpdatePermission();

    const normalizedTheme = this.normalizeTheme(theme);
    this.currentMode = this.determineInitialMode();

    this.updateTheme(normalizedTheme);
  }

  /**
   * Sets the theme mode (light, dark, or system).
   * @param mode - The new theme mode to apply
   * @throws {Error} If the user does not have permission to update the theme mode
   */
  public setThemeMode(mode: ThemeMode): void {
    this.validateModeUpdatePermission(mode);

    if (
      this.currentMode === mode &&
      !this.devThemeOverride &&
      !this.crudThemeId
    )
      return;

    // Clear any local overrides when explicitly selecting a theme mode
    // This ensures the selected mode takes effect and provides clear UX
    this.devThemeOverride = null;
    this.crudThemeId = null;
    this.storage.removeItem(STORAGE_KEYS.DEV_THEME_OVERRIDE);
    this.storage.removeItem(STORAGE_KEYS.CRUD_THEME_ID);

    const theme: AnyThemeConfig | null = this.getThemeForMode(mode);
    if (!theme) {
      console.warn(`Theme for mode ${mode} not found, falling back to default`);
      this.fallbackToDefaultMode();
      return;
    }

    this.currentMode = mode;
    this.updateTheme(theme);
  }

  /**
   * Sets the direction ('ltr', 'rtl', undefined).
   * @param direction - The new direction to apply
   */
  public setDirection(direction: DirectionType): void {
    this.validateThemeUpdatePermission();

    this.globalTheme.setDirection(direction);
  }

  /**
   * Resets the theme to the default theme.
   */
  public resetTheme(): void {
    this.currentMode = ThemeMode.DEFAULT;
    const defaultTheme: AnyThemeConfig =
      this.getThemeForMode(ThemeMode.DEFAULT) || this.defaultTheme || {};

    this.updateTheme(defaultTheme);
  }

  /**
   * Sets a CRUD theme by ID. This will fetch the theme from the API and cache it for dashboard contexts.
   * @param themeId - The ID of the CRUD theme to apply
   */
  public async setCrudTheme(themeId: string | null): Promise<void> {
    this.crudThemeId = themeId;

    if (themeId) {
      this.storage.setItem(STORAGE_KEYS.CRUD_THEME_ID, themeId);
      try {
        const themeConfig = await this.fetchCrudTheme(themeId);
        if (themeConfig) {
          // Cache the dashboard theme but don't apply it globally
          this.dashboardCrudTheme = themeConfig;
          // Notify listeners that theme data has changed
          this.notifyListeners();
        }
      } catch (error) {
        console.error('Failed to load CRUD theme:', error);
        this.dashboardCrudTheme = null;
        this.notifyListeners();
      }
    } else {
      this.storage.removeItem(STORAGE_KEYS.CRUD_THEME_ID);
      this.dashboardCrudTheme = null;
      this.notifyListeners();
    }
  }

  /**
   * Sets a temporary theme override for development purposes.
   * This does not persist the theme but allows live preview.
   * @param theme - The theme configuration to apply temporarily
   * @param themeId - Optional theme ID to track which theme was applied (for UI display)
   */
  public setTemporaryTheme(
    theme: AnyThemeConfig,
    themeId?: number | null,
  ): void {
    this.validateThemeUpdatePermission();

    this.devThemeOverride = theme;
    this.storage.setItem(
      STORAGE_KEYS.DEV_THEME_OVERRIDE,
      JSON.stringify(theme),
    );

    // Store the theme ID if provided
    if (themeId !== undefined) {
      this.setAppliedThemeId(themeId);
    }

    const mergedTheme = this.getThemeForMode(this.currentMode);
    if (mergedTheme) this.updateTheme(mergedTheme);
  }

  /**
   * Clears all local overrides and CRUD theme selections.
   * This allows developers to see what regular users see.
   */
  public clearLocalOverrides(): void {
    this.devThemeOverride = null;
    this.crudThemeId = null;
    this.dashboardCrudTheme = null;

    this.storage.removeItem(STORAGE_KEYS.DEV_THEME_OVERRIDE);
    this.storage.removeItem(STORAGE_KEYS.CRUD_THEME_ID);
    this.storage.removeItem(STORAGE_KEYS.APPLIED_THEME_ID);

    // Clear dashboard themes cache
    this.dashboardThemes.clear();

    this.resetTheme();
  }

  /**
   * Gets the current CRUD theme ID if any is selected.
   */
  public getCurrentCrudThemeId(): string | null {
    return this.crudThemeId;
  }

  /**
   * Checks if there's a development theme override active.
   */
  public hasDevOverride(): boolean {
    return this.devThemeOverride !== null;
  }

  /**
   * Gets the applied theme ID (for UI display purposes).
   */
  public getAppliedThemeId(): number | null {
    try {
      const storedId = this.storage.getItem(STORAGE_KEYS.APPLIED_THEME_ID);
      return storedId ? parseInt(storedId, 10) : null;
    } catch (error) {
      console.warn('Failed to get applied theme ID:', error);
      return null;
    }
  }

  /**
   * Sets the applied theme ID (for UI display purposes).
   */
  public setAppliedThemeId(themeId: number | null): void {
    try {
      if (themeId !== null) {
        this.storage.setItem(STORAGE_KEYS.APPLIED_THEME_ID, themeId.toString());
      } else {
        this.storage.removeItem(STORAGE_KEYS.APPLIED_THEME_ID);
      }
    } catch (error) {
      console.warn('Failed to set applied theme ID:', error);
    }
  }

  /**
   * Checks if OS preference detection is allowed.
   * Allowed when dark theme is available (including base dark theme)
   */
  public canDetectOSPreference(): boolean {
    return this.darkTheme !== null;
  }

  /**
   * Sets an entire new theme configuration, replacing all existing theme data and settings.
   * This method is designed for use cases like embedded dashboards where themes are provided
   * dynamically from external sources.
   * @param config - The complete theme configuration object
   */
  public setThemeConfig(config: SupersetThemeConfig): void {
    this.defaultTheme = config.theme_default;
    this.darkTheme = config.theme_dark || null;

    let newMode: ThemeMode;
    try {
      this.validateModeUpdatePermission(this.currentMode);
      const hasRequiredTheme = this.isValidThemeMode(this.currentMode);
      newMode = hasRequiredTheme
        ? this.currentMode
        : this.determineInitialMode();
    } catch {
      newMode = this.determineInitialMode();
    }

    this.currentMode = newMode;

    const themeToApply =
      this.getThemeForMode(this.currentMode) || this.defaultTheme;

    this.updateTheme(themeToApply);
  }

  /**
   * Handles system theme changes with error recovery.
   */
  private handleSystemThemeChange = (): void => {
    try {
      const newSystemMode: ThemeMode.DEFAULT | ThemeMode.DARK =
        ThemeController.getSystemPreferredMode();

      // Update systemMode regardless of current mode
      const oldSystemMode: ThemeMode.DEFAULT | ThemeMode.DARK = this.systemMode;
      this.systemMode = newSystemMode;

      // Only update theme if currently in SYSTEM mode and the preference changed
      if (
        this.currentMode === ThemeMode.SYSTEM &&
        oldSystemMode !== newSystemMode
      ) {
        const newTheme: AnyThemeConfig | null = this.getThemeForMode(
          ThemeMode.SYSTEM,
        );

        if (newTheme) this.updateTheme(newTheme);
      }
    } catch (error) {
      console.error('Failed to handle system theme change:', error);
    }
  };

  /**
   * Updates the theme.
   * @param theme - The new theme to apply
   */
  private updateTheme(theme?: AnyThemeConfig): void {
    try {
      // If no config provided, use current mode to get theme
      if (!theme) {
        // No theme provided, use the current mode's theme
        const modeTheme =
          this.getThemeForMode(this.currentMode) || this.defaultTheme || {};
        this.applyTheme(modeTheme);
      } else {
        // Theme provided, apply it directly
        this.applyTheme(theme);
      }

      this.persistMode();
      this.notifyListeners();
    } catch (error) {
      console.error('Failed to update theme:', error);
      this.fallbackToDefaultMode();
    }
  }

  /**
   * Fallback to default mode with error recovery.
   */
  private fallbackToDefaultMode(): void {
    this.currentMode = ThemeMode.DEFAULT;

    // Get the default theme which will have the correct algorithm
    const defaultTheme: AnyThemeConfig =
      this.getThemeForMode(ThemeMode.DEFAULT) || this.defaultTheme || {};

    this.applyTheme(defaultTheme);
    this.persistMode();
    this.notifyListeners();
  }

  /**
   * Registers a callback to be called when the theme changes.
   * @param callback - The callback to be called on theme change
   * @returns A function to unsubscribe from the theme change events
   */
  public onChange(callback: (theme: Theme) => void): () => void {
    this.onChangeCallbacks.add(callback);
    return () => this.onChangeCallbacks.delete(callback);
  }

  // Private Helper Methods

  /**
   * Determines whether the MediaQueryList listener for system theme changes should be initialized.
   * This checks if both themes are available to enable OS preference detection.
   * @returns {boolean} True if the media query listener should be initialized, false otherwise
   */
  private shouldInitializeMediaQueryListener(): boolean {
    return this.darkTheme !== null;
  }

  /**
   * Initializes media query listeners if OS preference is allowed
   */
  private initializeMediaQueryListener(): void {
    try {
      this.mediaQuery = window.matchMedia(MEDIA_QUERY_DARK_SCHEME);
      this.mediaQuery.addEventListener('change', this.handleSystemThemeChange);
    } catch (error) {
      console.warn('Failed to initialize media query listener:', error);
    }
  }

  /**
   * Loads and validates bootstrap theme data.
   */
  private loadBootstrapData(): BootstrapThemeData {
    const {
      common: { theme = {} as BootstrapThemeDataConfig },
    } = getBootstrapData();

    const { default: defaultTheme, dark: darkTheme } = theme;

    const hasValidDefault: boolean = this.isNonEmptyObject(defaultTheme);
    const hasValidDark: boolean = this.isNonEmptyObject(darkTheme);

    // Check if themes have actual custom tokens (not just empty or algorithm-only)
    const hasCustomDefault =
      hasValidDefault && !this.isEmptyTheme(defaultTheme);
    const hasCustomDark = hasValidDark && !this.isEmptyTheme(darkTheme);

    return {
      bootstrapDefaultTheme: hasCustomDefault ? defaultTheme : null,
      bootstrapDarkTheme: hasCustomDark ? darkTheme : null,
      hasCustomThemes: hasCustomDefault || hasCustomDark,
    };
  }

  /**
   * Checks if an object is non-empty (has at least one property).
   */
  private isNonEmptyObject(
    obj: Record<string, any> | undefined | null,
  ): boolean {
    return Boolean(
      obj && typeof obj === 'object' && Object.keys(obj).length > 0,
    );
  }

  /**
   * Checks if a theme is truly empty (not even an algorithm).
   * A theme with just an algorithm is still valid and should be used.
   */
  private isEmptyTheme(theme: AnyThemeConfig | undefined): boolean {
    if (!theme) return true;

    return !(
      theme.algorithm ||
      (theme.token && Object.keys(theme.token).length > 0) ||
      (theme.components && Object.keys(theme.components).length > 0)
    );
  }

  /**
   * Normalizes the theme configuration to ensure it has a valid algorithm.
   * @param theme - The theme configuration to normalize
   * @returns An object with normalized mode and algorithm.
   */
  private normalizeTheme(theme: AnyThemeConfig): AnyThemeConfig {
    const normalizedTheme = normalizeThemeConfig(theme);
    return normalizedTheme;
  }

  /**
   * Returns the appropriate theme configuration for a given mode.
   * @param mode - The theme mode to get the configuration for
   * @returns The theme configuration for the specified mode or null if not available
   */
  private getThemeForMode(mode: ThemeMode): AnyThemeConfig | null {
    if (this.devThemeOverride) {
      const normalizedOverride = this.normalizeTheme(this.devThemeOverride);
      const isDarkMode = isThemeConfigDark(normalizedOverride);
      const baseTheme = isDarkMode ? this.darkTheme : this.defaultTheme;

      if (baseTheme) {
        const mergedTheme = Theme.fromConfig(normalizedOverride, baseTheme);
        return mergedTheme.toSerializedConfig();
      }

      return normalizedOverride;
    }

    let resolvedMode: ThemeMode = mode;

    if (mode === ThemeMode.SYSTEM) {
      if (this.darkTheme === null) return null;
      resolvedMode = ThemeController.getSystemPreferredMode();
    }

    if (resolvedMode === ThemeMode.DARK) return this.darkTheme;

    return this.defaultTheme;
  }

  /**
   * Determines the initial theme mode with error recovery.
   */
  private determineInitialMode(): ThemeMode {
    // Try to restore saved mode first
    const savedMode: ThemeMode | null = this.loadSavedMode();
    if (savedMode && this.isValidThemeMode(savedMode)) return savedMode;

    // If no dark theme is available, force default mode
    if (this.darkTheme === null) {
      this.storage.removeItem(this.modeStorageKey);
      return ThemeMode.DEFAULT;
    }

    // Default to system preference when both themes are available
    return ThemeMode.SYSTEM;
  }

  /**
   * Safely loads saved theme mode from storage.
   */
  private loadSavedMode(): ThemeMode | null {
    try {
      const stored: string | null = this.storage.getItem(this.modeStorageKey);
      if (stored && Object.values(ThemeMode).includes(stored as ThemeMode))
        return stored as ThemeMode;

      return null;
    } catch (error) {
      console.warn('Failed to load saved theme mode:', error);
      return null;
    }
  }

  /**
   * Validates if a theme mode is valid and supported.
   * This checks if the mode is one of the known ThemeMode values.
   * @param mode - The theme mode to validate
   * @returns {boolean} True if the mode is valid, false otherwise
   */
  private isValidThemeMode(mode: ThemeMode): boolean {
    if (!Object.values(ThemeMode).includes(mode)) return false;

    // Validate that we have the required theme data for the mode
    switch (mode) {
      case ThemeMode.DARK:
        // Dark mode is valid if we have a dark theme
        return !!this.darkTheme;
      case ThemeMode.DEFAULT:
        // Default mode is valid if we have a default theme
        return !!this.defaultTheme;
      case ThemeMode.SYSTEM:
        // System mode is valid if dark mode is available
        return !!this.darkTheme;
      default:
        return true;
    }
  }

  /**
   * Validates permission to update theme.
   */
  private validateThemeUpdatePermission(): void {
    if (!this.canSetTheme())
      throw new Error('User does not have permission to update the theme');
  }

  /**
   * Validates permission to update mode.
   * @param newMode - The new mode to validate
   * @throws {Error} If the user does not have permission to update the theme mode
   */
  private validateModeUpdatePermission(newMode: ThemeMode): void {
    // Check if user can set a new theme mode (dark theme must exist)
    if (!this.canSetMode())
      throw new Error(
        'Theme mode changes are not allowed when only one theme is available',
      );
  }

  /**
   * Applies the current theme configuration to the global theme.
   * This method sets the theme on the globalTheme and applies it to the Theme.
   * It also handles any errors that may occur during the application of the theme.
   * @param theme - The theme configuration to apply (may already include base theme tokens)
   */
  private applyTheme(theme: AnyThemeConfig): void {
    try {
      const normalizedConfig = normalizeThemeConfig(theme);

      // Simply apply the theme - it should already be properly merged if needed
      // The merging with base theme happens in getThemeForMode() and other methods
      // that prepare themes before passing them to applyTheme()
      this.globalTheme.setConfig(normalizedConfig);
    } catch (error) {
      console.error('Failed to apply theme:', error);
      this.fallbackToDefaultMode();
    }
  }

  /**
   * Persists the current theme mode to storage.
   */
  private persistMode(): void {
    try {
      this.storage.setItem(this.modeStorageKey, this.currentMode);
    } catch (error) {
      console.warn('Failed to persist theme mode:', error);
    }
  }

  /**
   * Notifies all registered listeners about global theme changes.
   */
  private notifyListeners(): void {
    this.onChangeCallbacks.forEach(callback => {
      try {
        callback(this.globalTheme);
      } catch (error) {
        console.error('Error in theme change callback:', error);
      }
    });
  }

  /**
   * Gets the system's preferred theme mode.
   * @returns {ThemeMode.DARK | ThemeMode.DEFAULT} The system's preferred theme mode
   */
  static getSystemPreferredMode(): ThemeMode.DARK | ThemeMode.DEFAULT {
    try {
      return window.matchMedia(MEDIA_QUERY_DARK_SCHEME).matches
        ? ThemeMode.DARK
        : ThemeMode.DEFAULT;
    } catch (error) {
      console.warn('Failed to detect system theme preference:', error);
      return ThemeMode.DEFAULT;
    }
  }

  /**
   * Loads the saved CRUD theme ID from storage.
   */
  private loadCrudThemeId(): void {
    try {
      this.crudThemeId = this.storage.getItem(STORAGE_KEYS.CRUD_THEME_ID);
    } catch (error) {
      console.warn('Failed to load CRUD theme ID:', error);
      this.crudThemeId = null;
    }
  }

  /**
   * Loads the saved development theme override from storage.
   */
  private loadDevThemeOverride(): void {
    try {
      const stored = this.storage.getItem(STORAGE_KEYS.DEV_THEME_OVERRIDE);
      if (stored) {
        this.devThemeOverride = JSON.parse(stored);
      }
    } catch (error) {
      console.warn('Failed to load dev theme override:', error);
      this.devThemeOverride = null;
    }
  }

  /**
   * Fetches a theme configuration from the CRUD API.
   * @param themeId - The ID of the theme to fetch
   * @returns The theme configuration or null if not found
   */
  private async fetchCrudTheme(
    themeId: string,
  ): Promise<AnyThemeConfig | null> {
    try {
      // Use SupersetClient for proper authentication handling
      const getTheme = makeApi<void, { result: { json_data: string } }>({
        method: 'GET',
        endpoint: `/api/v1/theme/${themeId}`,
      });

      const { result } = await getTheme();
      const themeConfig = JSON.parse(result.json_data);

      return themeConfig;
    } catch (error) {
      console.error('Failed to fetch CRUD theme:', error);
      return null;
    }
  }
}<|MERGE_RESOLUTION|>--- conflicted
+++ resolved
@@ -26,13 +26,9 @@
   ThemeMode,
   themeObject as supersetThemeObject,
   normalizeThemeConfig,
-<<<<<<< HEAD
-} from '@superset-ui/core/theme/utils';
-import { DirectionType } from 'antd/es/config-provider';
-=======
 } from '@apache-superset/core/ui';
 import { makeApi } from '@superset-ui/core';
->>>>>>> 1127374e
+import { DirectionType } from 'antd/es/config-provider';
 import type {
   BootstrapThemeData,
   BootstrapThemeDataConfig,
