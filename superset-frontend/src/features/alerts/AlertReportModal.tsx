--- conflicted
+++ resolved
@@ -572,22 +572,12 @@
       if (notificationSettings.length - 1 > index) {
         setNotificationAddState('active');
       }
-<<<<<<< HEAD
-    } else {
-      const settings = notificationSettings.slice();
-      settings[index] = setting;
-      setNotificationSettings(settings);
-    }
-    if (setting.method !== undefined && notificationAddState !== 'hidden') {
-      setNotificationAddState('active');
-=======
 
       if (setting.method !== undefined && notificationAddState !== 'hidden') {
         setNotificationAddState('active');
       }
     } else {
       setNotificationSettings(settings);
->>>>>>> b160fd40
     }
   };
 
