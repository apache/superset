/**
 * Licensed to the Apache Software Foundation (ASF) under one
 * or more contributor license agreements.  See the NOTICE file
 * distributed with this work for additional information
 * regarding copyright ownership.  The ASF licenses this file
 * to you under the Apache License, Version 2.0 (the
 * "License"); you may not use this file except in compliance
 * with the License.  You may obtain a copy of the License at
 *
 *   http://www.apache.org/licenses/LICENSE-2.0
 *
 * Unless required by applicable law or agreed to in writing,
 * software distributed under the License is distributed on an
 * "AS IS" BASIS, WITHOUT WARRANTIES OR CONDITIONS OF ANY
 * KIND, either express or implied.  See the License for the
 * specific language governing permissions and limitations
 * under the License.
 */
import {
  ChangeEvent,
  FunctionComponent,
  useState,
  useEffect,
  useMemo,
  useCallback,
  ReactNode,
} from 'react';

import {
  css,
  isFeatureEnabled,
  FeatureFlag,
  styled,
  SupersetClient,
  SupersetTheme,
  t,
  VizType,
} from '@superset-ui/core';
import rison from 'rison';
import { useSingleViewResource } from 'src/views/CRUD/hooks';

import { InputNumber } from 'src/components/Input';
import { Switch } from 'src/components/Switch';
import Modal from 'src/components/Modal';
import Collapse from 'src/components/Collapse';
import TimezoneSelector from 'src/components/TimezoneSelector';
import { propertyComparator } from 'src/components/Select/utils';
import withToasts from 'src/components/MessageToasts/withToasts';
import Owner from 'src/types/Owner';
<<<<<<< HEAD
import { Checkbox, AsyncSelect, Select, TreeSelect } from 'src/components';
=======
import { AntdCheckbox, Select, AsyncSelect } from 'src/components';
import TreeSelect from 'src/components/TreeSelect';
>>>>>>> 0b207e2f
import TextAreaControl from 'src/explore/components/controls/TextAreaControl';
import { useCommonConf } from 'src/features/databases/state';
import { InfoTooltipWithTrigger } from '@superset-ui/chart-controls';
import {
  NotificationMethodOption,
  NotificationSetting,
  AlertObject,
  ChartObject,
  DashboardObject,
  DatabaseObject,
  Extra,
  MetaObject,
  Operator,
  Recipient,
  AlertsReportsConfig,
  ValidationObject,
  Sections,
  TabNode,
  SelectValue,
  ContentType,
} from 'src/features/alerts/types';
import { useSelector } from 'react-redux';
import { UserWithPermissionsAndRoles } from 'src/types/bootstrapTypes';
import { Icons } from 'src/components/Icons';
import NumberInput from './components/NumberInput';
import { AlertReportCronScheduler } from './components/AlertReportCronScheduler';
import { NotificationMethod } from './components/NotificationMethod';
import ValidatedPanelHeader from './components/ValidatedPanelHeader';
import { buildErrorTooltipMessage } from './buildErrorTooltipMessage';

const TIMEOUT_MIN = 1;
const TEXT_BASED_VISUALIZATION_TYPES = [
  VizType.PivotTable,
  'table',
  VizType.PairedTTest,
];

export interface AlertReportModalProps {
  addSuccessToast: (msg: string) => void;
  addDangerToast: (msg: string) => void;
  alert?: AlertObject | null;
  isReport?: boolean;
  onAdd?: (alert?: AlertObject) => void;
  onHide: () => void;
  show: boolean;
}

const DEFAULT_WORKING_TIMEOUT = 3600;
const DEFAULT_CRON_VALUE = '0 0 * * *'; // every day
const DEFAULT_RETENTION = 90;
const EMAIL_REGEX = /^[a-zA-Z0-9._%+-]+@[a-zA-Z0-9.-]+\.[a-zA-Z]{2,}$/;

const DEFAULT_NOTIFICATION_METHODS: NotificationMethodOption[] = [
  NotificationMethodOption.Email,
];
const DEFAULT_NOTIFICATION_FORMAT = 'PNG';
const DEFAULT_EXTRA_DASHBOARD_OPTIONS: Extra = {
  dashboard: {
    anchor: '',
  },
};

const CONDITIONS = [
  {
    label: t('< (Smaller than)'),
    value: '<',
  },
  {
    label: t('> (Larger than)'),
    value: '>',
  },
  {
    label: t('<= (Smaller or equal)'),
    value: '<=',
  },
  {
    label: t('>= (Larger or equal)'),
    value: '>=',
  },
  {
    label: t('== (Is equal)'),
    value: '==',
  },
  {
    label: t('!= (Is not equal)'),
    value: '!=',
  },
  {
    label: t('Not null'),
    value: 'not null',
  },
];

const RETENTION_OPTIONS = [
  {
    label: t('None'),
    value: 0,
  },
  {
    label: t('30 days'),
    value: 30,
  },
  {
    label: t('60 days'),
    value: 60,
  },
  {
    label: t('90 days'),
    value: 90,
  },
];

const CONTENT_TYPE_OPTIONS = [
  {
    label: t('Dashboard'),
    value: 'dashboard',
  },
  {
    label: t('Chart'),
    value: 'chart',
  },
];
const FORMAT_OPTIONS = {
  pdf: {
    label: t('Send as PDF'),
    value: 'PDF',
  },
  png: {
    label: t('Send as PNG'),
    value: 'PNG',
  },
  csv: {
    label: t('Send as CSV'),
    value: 'CSV',
  },
  txt: {
    label: t('Send as text'),
    value: 'TEXT',
  },
};

type FORMAT_OPTIONS_KEY = keyof typeof FORMAT_OPTIONS;

// Apply to final text input components of each collapse panel
const noMarginBottom = css`
  margin-bottom: 0;
`;

/*
Height of modal body defined here, total width defined at component invocation as antd prop.
 */
const StyledModal = styled(Modal)`
  .antd5-modal-body {
    height: 720px;
  }

  .control-label {
    margin-top: ${({ theme }) => theme.sizeUnit}px;
  }

  .inline-container {
    display: flex;
    flex-direction: row;
    align-items: center;

    &.wrap {
      flex-wrap: wrap;
    }

    > div {
      flex: 1 1 auto;
    }
  }
`;

const StyledTreeSelect = styled(TreeSelect)`
  width: 100%;
`;

const StyledSwitchContainer = styled.div`
  display: flex;
  align-items: center;
  margin-top: 10px;

  .switch-label {
    margin-left: 10px;
  }
`;

export const StyledInputContainer = styled.div`
  ${({ theme }) => css`
    flex: 1;
    margin-top: 0px;
    margin-bottom: ${theme.sizeUnit * 4}px;

    input::-webkit-outer-spin-button,
    input::-webkit-inner-spin-button {
      -webkit-appearance: none;
      margin: 0;
    }

    input[type='number'] {
      -moz-appearance: textfield;
    }

    .helper {
      display: block;
      color: ${theme.colorTextTertiary};
      font-size: ${theme.fontSizeSM}px;
      padding: ${theme.sizeUnit}px 0;
      text-align: left;
    }

    .required {
      margin-left: ${theme.sizeUnit / 2}px;
      color: ${theme.colorError};
    }

    .input-container {
      display: flex;
      align-items: center;

      > div {
        width: 100%;
      }

      label {
        display: flex;
        margin-right: ${theme.sizeUnit * 2}px;
      }

      i {
        margin: 0 ${theme.sizeUnit}px;
      }
    }

    input,
    textarea {
      flex: 1 1 auto;
    }

    input[disabled] {
      color: ${theme.colorTextDisabled};
    }

    textarea {
      height: 300px;
      resize: none;
    }

    input::placeholder,
    textarea::placeholder {
      color: ${theme.colorTextPlaceholder};
    }

    textarea,
    input[type='text'],
    input[type='number'] {
      padding: ${theme.sizeUnit}px ${theme.sizeUnit * 2}px;
      border-style: none;
      border: 1px solid ${theme.colorBorder};
      border-radius: ${theme.sizeUnit}px;

      &[name='description'] {
        flex: 1 1 auto;
      }
    }

    .input-label {
      margin-left: 10px;
    }
  `}
`;

<<<<<<< HEAD
=======
const StyledCheckbox = styled(AntdCheckbox)`
  margin-top: ${({ theme }) => theme.sizeUnit * 0}px;
`;

>>>>>>> 0b207e2f
const StyledTooltip = styled(InfoTooltipWithTrigger)`
  margin-left: ${({ theme }) => theme.sizeUnit}px;
`;

// Notification Method components
const StyledNotificationAddButton = styled.div`
  ${({ theme }) => css`
    color: ${theme.colorPrimaryText};
    cursor: pointer;

    i {
      margin-right: ${theme.sizeUnit * 2}px;
    }

    &.disabled {
      color: ${theme.colorTextDisabled};
      cursor: default;
    }
  `}
`;

const StyledNotificationMethodWrapper = styled.div`
  .inline-container .input-container {
    margin-left: 0;
  }
`;

const inputSpacer = (theme: SupersetTheme) => css`
  margin-right: ${theme.sizeUnit * 3}px;
`;

type NotificationAddStatus = 'active' | 'disabled' | 'hidden';

interface NotificationMethodAddProps {
  status: NotificationAddStatus;
  onClick: () => void;
}

export const TRANSLATIONS = {
  // Panel titles
  GENERAL_TITLE: t('General information'),
  ALERT_CONDITION_TITLE: t('Alert condition'),
  ALERT_CONTENTS_TITLE: t('Alert contents'),
  REPORT_CONTENTS_TITLE: t('Report contents'),
  SCHEDULE_TITLE: t('Schedule'),
  NOTIFICATION_TITLE: t('Notification method'),
  // Error text
  NAME_ERROR_TEXT: t('name'),
  OWNERS_ERROR_TEXT: t('owners'),
  CONTENT_ERROR_TEXT: t('content type'),
  DATABASE_ERROR_TEXT: t('database'),
  SQL_ERROR_TEXT: t('sql'),
  ALERT_CONDITION_ERROR_TEXT: t('alert condition'),
  CRONTAB_ERROR_TEXT: t('crontab'),
  WORKING_TIMEOUT_ERROR_TEXT: t('working timeout'),
  RECIPIENTS_ERROR_TEXT: t('recipients'),
  EMAIL_SUBJECT_ERROR_TEXT: t('email subject'),
  EMAIL_VALIDATION_ERROR_TEXT: t('invalid email'),
  ERROR_TOOLTIP_MESSAGE: t(
    'Not all required fields are complete. Please provide the following:',
  ),
};

const NotificationMethodAdd: FunctionComponent<NotificationMethodAddProps> = ({
  status = 'active',
  onClick,
}) => {
  if (status === 'hidden') {
    return null;
  }

  const checkStatus = () => {
    if (status !== 'disabled') {
      onClick();
    }
  };

  return (
    <StyledNotificationAddButton className={status} onClick={checkStatus}>
      <Icons.PlusOutlined
        iconSize="m"
        css={theme => ({
          margin: `auto ${theme.sizeUnit * 2}px auto 0`,
          verticalAlign: 'middle',
        })}
      />
      {status === 'active'
        ? t('Add another notification method')
        : t('Add delivery method')}
    </StyledNotificationAddButton>
  );
};

const AlertReportModal: FunctionComponent<AlertReportModalProps> = ({
  addDangerToast,
  onAdd,
  onHide,
  show,
  alert = null,
  isReport = false,
  addSuccessToast,
}) => {
  const currentUser = useSelector<any, UserWithPermissionsAndRoles>(
    state => state.user,
  );
  // Check config for alternate notification methods setting
  const conf = useCommonConf();
  const allowedNotificationMethods: NotificationMethodOption[] =
    conf?.ALERT_REPORTS_NOTIFICATION_METHODS || DEFAULT_NOTIFICATION_METHODS;

  const [disableSave, setDisableSave] = useState<boolean>(true);

  const [currentAlert, setCurrentAlert] =
    useState<Partial<AlertObject> | null>();
  const [isHidden, setIsHidden] = useState<boolean>(true);
  const [contentType, setContentType] = useState<string>('dashboard');
  const [reportFormat, setReportFormat] = useState<string>(
    DEFAULT_NOTIFICATION_FORMAT,
  );
  const [forceScreenshot, setForceScreenshot] = useState<boolean>(false);

  const [isScreenshot, setIsScreenshot] = useState<boolean>(false);
  useEffect(() => {
    setIsScreenshot(reportFormat === 'PNG');
  }, [reportFormat]);

  // Dropdown options
  const [conditionNotNull, setConditionNotNull] = useState<boolean>(false);
  const [sourceOptions, setSourceOptions] = useState<MetaObject[]>([]);
  const [dashboardOptions, setDashboardOptions] = useState<MetaObject[]>([]);
  const [chartOptions, setChartOptions] = useState<MetaObject[]>([]);
  const [tabOptions, setTabOptions] = useState<TabNode[]>([]);

  // Validation
  const [validationStatus, setValidationStatus] = useState<ValidationObject>({
    [Sections.General]: {
      hasErrors: false,
      name: TRANSLATIONS.GENERAL_TITLE,
      errors: [],
    },
    [Sections.Content]: {
      hasErrors: false,
      name: isReport
        ? TRANSLATIONS.REPORT_CONTENTS_TITLE
        : TRANSLATIONS.ALERT_CONTENTS_TITLE,
      errors: [],
    },
    [Sections.Alert]: {
      hasErrors: false,
      name: TRANSLATIONS.ALERT_CONDITION_TITLE,
      errors: [],
    },
    [Sections.Schedule]: {
      hasErrors: false,
      name: TRANSLATIONS.SCHEDULE_TITLE,
      errors: [],
    },
    [Sections.Notification]: {
      hasErrors: false,
      name: TRANSLATIONS.NOTIFICATION_TITLE,
      errors: [],
    },
  });
  const [errorTooltipMessage, setErrorTooltipMessage] = useState<ReactNode>('');

  const updateValidationStatus = (section: Sections, errors: string[]) => {
    setValidationStatus(currentValidationData => ({
      ...currentValidationData,
      [section]: {
        hasErrors: errors.length > 0,
        name: currentValidationData[section].name,
        errors,
      },
    }));
  };

  // Chart metadata
  const [chartVizType, setChartVizType] = useState<string>('');

  const reportOrAlert = isReport ? 'report' : 'alert';
  const isEditMode = alert !== null;
  const formatOptionEnabled =
    isFeatureEnabled(FeatureFlag.AlertsAttachReports) || isReport;
  const tabsEnabled = isFeatureEnabled(FeatureFlag.AlertReportTabs);

  const [notificationAddState, setNotificationAddState] =
    useState<NotificationAddStatus>('active');

  const [notificationSettings, setNotificationSettings] = useState<
    NotificationSetting[]
  >([]);
  const [emailSubject, setEmailSubject] = useState<string>('');
  const [emailError, setEmailError] = useState(false);

  const onNotificationAdd = () => {
    setNotificationSettings([
      ...notificationSettings,
      {
        recipients: '',
        // options shown in the newly added notification method
        options: allowedNotificationMethods.filter(
          // are filtered such that
          option =>
            // options are not included
            !notificationSettings.reduce(
              // when it exists in previous notificationSettings
              (accum, setting) => accum || option === setting.method,
              false,
            ),
        ),
      },
    ]);

    setNotificationAddState(
      notificationSettings.length === allowedNotificationMethodsCount
        ? 'hidden'
        : 'disabled',
    );
  };

  const {
    ALERT_REPORTS_DEFAULT_WORKING_TIMEOUT,
    ALERT_REPORTS_DEFAULT_CRON_VALUE,
    ALERT_REPORTS_DEFAULT_RETENTION,
  } = useSelector<any, AlertsReportsConfig>(state => {
    const conf = state.common?.conf;
    return {
      ALERT_REPORTS_DEFAULT_WORKING_TIMEOUT:
        conf?.ALERT_REPORTS_DEFAULT_WORKING_TIMEOUT ?? DEFAULT_WORKING_TIMEOUT,
      ALERT_REPORTS_DEFAULT_CRON_VALUE:
        conf?.ALERT_REPORTS_DEFAULT_CRON_VALUE ?? DEFAULT_CRON_VALUE,
      ALERT_REPORTS_DEFAULT_RETENTION:
        conf?.ALERT_REPORTS_DEFAULT_RETENTION ?? DEFAULT_RETENTION,
    };
  });

  const defaultAlert = {
    active: true,
    creation_method: 'alerts_reports',
    crontab: ALERT_REPORTS_DEFAULT_CRON_VALUE,
    extra: DEFAULT_EXTRA_DASHBOARD_OPTIONS,
    log_retention: ALERT_REPORTS_DEFAULT_RETENTION,
    working_timeout: ALERT_REPORTS_DEFAULT_WORKING_TIMEOUT,
    name: '',
    owners: [],
    recipients: [],
    sql: '',
    email_subject: '',
    validator_config_json: {},
    validator_type: '',
    force_screenshot: false,
    grace_period: undefined,
  };

  const updateNotificationSetting = (
    index: number,
    setting: NotificationSetting,
  ) => {
    const settings: NotificationSetting[] = [...notificationSettings];
    settings[index] = setting;

    // if you've changed notification method -> remove trailing methods
    if (notificationSettings[index].method !== setting.method) {
      notificationSettings[index] = setting;

      setNotificationSettings(
        notificationSettings.filter((_, idx) => idx <= index),
      );

      if (notificationSettings.length - 1 > index) {
        setNotificationAddState('active');
      }

      if (setting.method !== undefined && notificationAddState !== 'hidden') {
        setNotificationAddState('active');
      }
    } else {
      setNotificationSettings(settings);
    }
  };

  const removeNotificationSetting = (index: number) => {
    const settings = notificationSettings.slice();

    settings.splice(index, 1);
    setNotificationSettings(settings);
    setNotificationAddState('active');
  };

  const updateAnchorState = (value: any) => {
    setCurrentAlert(currentAlertData => {
      const dashboardState = currentAlertData?.extra?.dashboard;
      const extra = {
        dashboard: {
          ...dashboardState,
          anchor: value,
        },
      };
      return {
        ...currentAlertData,
        extra,
      };
    });
  };

  // Alert fetch logic
  const {
    state: { loading, resource, error: fetchError },
    fetchResource,
    createResource,
    updateResource,
    clearError,
  } = useSingleViewResource<AlertObject>('report', t('report'), addDangerToast);

  // Functions
  const hide = () => {
    clearError();
    setIsHidden(true);
    onHide();
    setNotificationSettings([]);
    setCurrentAlert({ ...defaultAlert });
    setNotificationAddState('active');
  };

  const onSave = () => {
    // Notification Settings
    const recipients: Recipient[] = [];

    notificationSettings.forEach(setting => {
      if (setting.method && setting.recipients.length) {
        recipients.push({
          recipient_config_json: {
            target: setting.recipients,
            ccTarget: setting.cc,
            bccTarget: setting.bcc,
          },
          type: setting.method,
        });
      }
    });

    const shouldEnableForceScreenshot =
      contentType === ContentType.Chart && !isReport;
    const data: any = {
      ...currentAlert,
      type: isReport ? 'Report' : 'Alert',
      force_screenshot: shouldEnableForceScreenshot || forceScreenshot,
      validator_type: conditionNotNull ? 'not null' : 'operator',
      validator_config_json: conditionNotNull
        ? {}
        : currentAlert?.validator_config_json,
      chart:
        contentType === ContentType.Chart ? currentAlert?.chart?.value : null,
      dashboard:
        contentType === ContentType.Dashboard
          ? currentAlert?.dashboard?.value
          : null,
      custom_width: isScreenshot ? currentAlert?.custom_width : undefined,
      database: currentAlert?.database?.value,
      owners: (currentAlert?.owners || []).map(
        owner => (owner as MetaObject).value || owner.id,
      ),
      recipients,
      report_format: reportFormat || DEFAULT_NOTIFICATION_FORMAT,
      extra: contentType === ContentType.Dashboard ? currentAlert?.extra : {},
    };

    if (data.recipients && !data.recipients.length) {
      delete data.recipients;
    }

    data.context_markdown = 'string';
    if (isEditMode) {
      // Edit
      if (currentAlert?.id) {
        const update_id = currentAlert.id;

        delete data.id;
        delete data.created_by;
        delete data.last_eval_dttm;
        delete data.last_state;
        delete data.last_value;
        delete data.last_value_row_json;

        updateResource(update_id, data).then(response => {
          if (!response) {
            return;
          }

          addSuccessToast(t('%s updated', data.type));

          if (onAdd) {
            onAdd();
          }

          hide();
        });
      }
    } else if (currentAlert) {
      // Create
      createResource(data).then(response => {
        if (!response) {
          return;
        }

        addSuccessToast(t('%s updated', data.type));

        if (onAdd) {
          onAdd(response);
        }

        hide();
      });
    }
  };

  // Fetch data to populate form dropdowns
  const loadOwnerOptions = useMemo(
    () =>
      (input = '', page: number, pageSize: number) => {
        const query = rison.encode({
          filter: input,
          page,
          page_size: pageSize,
        });
        return SupersetClient.get({
          endpoint: `/api/v1/report/related/created_by?q=${query}`,
        }).then(response => ({
          data: response.json.result.map(
            (item: { value: number; text: string }) => ({
              value: item.value,
              label: item.text,
            }),
          ),
          totalCount: response.json.count,
        }));
      },
    [],
  );

  const getSourceData = useCallback(
    (db?: MetaObject) => {
      const database = db || currentAlert?.database;

      if (!database || database.label) {
        return null;
      }

      let result;

      // Cycle through source options to find the selected option
      sourceOptions.forEach(source => {
        if (source.value === database.value || source.value === database.id) {
          result = source;
        }
      });

      return result;
    },
    [currentAlert?.database, sourceOptions],
  );

  // Updating alert/report state
  const updateAlertState = (name: string, value: any) => {
    setCurrentAlert(currentAlertData => ({
      ...currentAlertData,
      [name]: value,
    }));
  };

  const loadSourceOptions = useMemo(
    () =>
      (input = '', page: number, pageSize: number) => {
        const query = rison.encode({
          filter: input,
          page,
          page_size: pageSize,
        });
        return SupersetClient.get({
          endpoint: `/api/v1/report/related/database?q=${query}`,
        }).then(response => {
          const list = response.json.result.map(
            (item: { value: number; text: string }) => ({
              value: item.value,
              label: item.text,
            }),
          );
          setSourceOptions(list);
          return { data: list, totalCount: response.json.count };
        });
      },
    [],
  );

  const dashboard = currentAlert?.dashboard;
  useEffect(() => {
    if (!tabsEnabled) return;

    if (dashboard?.value) {
      SupersetClient.get({
        endpoint: `/api/v1/dashboard/${dashboard.value}/tabs`,
      })
        .then(response => {
          const { tab_tree: tabTree, all_tabs: allTabs } = response.json.result;
          const allTabsWithOrder = tabTree.map(
            (tab: { value: string }) => tab.value,
          );

          // Only show all tabs when there are more than one tab
          if (allTabsWithOrder.length > 1) {
            tabTree.push({
              title: 'All Tabs',
              // select tree only works with string value
              value: JSON.stringify(allTabsWithOrder),
            });
          }

          setTabOptions(tabTree);

          const anchor = currentAlert?.extra?.dashboard?.anchor;
          if (anchor) {
            try {
              const parsedAnchor = JSON.parse(anchor);
              if (Array.isArray(parsedAnchor)) {
                // Check if all elements in parsedAnchor list are in allTabs
                const isValidSubset = parsedAnchor.every(tab => tab in allTabs);
                if (!isValidSubset) {
                  updateAnchorState(undefined);
                }
              } else {
                throw new Error('Parsed value is not an array');
              }
            } catch (error) {
              if (!(anchor in allTabs)) {
                updateAnchorState(undefined);
              }
            }
          }
        })
        .catch(() => {
          addDangerToast(t('There was an error retrieving dashboard tabs.'));
        });
    }
  }, [dashboard, tabsEnabled, currentAlert?.extra, addDangerToast]);

  const databaseLabel = currentAlert?.database && !currentAlert.database.label;
  useEffect(() => {
    // Find source if current alert has one set
    if (databaseLabel) {
      updateAlertState('database', getSourceData());
    }
  }, [databaseLabel, getSourceData]);

  const loadDashboardOptions = useMemo(
    () =>
      (input = '', page: number, pageSize: number) => {
        const query = rison.encode_uri({
          filter: input,
          page,
          page_size: pageSize,
        });
        return SupersetClient.get({
          endpoint: `/api/v1/report/related/dashboard?q=${query}`,
        }).then(response => {
          const list = response.json.result.map(
            (item: { value: number; text: string }) => ({
              value: item.value,
              label: item.text,
            }),
          );
          setDashboardOptions(list);
          return { data: list, totalCount: response.json.count };
        });
      },
    [],
  );

  const getDashboardData = (db?: MetaObject) => {
    const dashboard = db || currentAlert?.dashboard;

    if (!dashboard || dashboard.label) {
      return null;
    }

    let result;

    // Cycle through dashboard options to find the selected option
    dashboardOptions.forEach(dash => {
      if (dash.value === dashboard.value || dash.value === dashboard.id) {
        result = dash;
      }
    });

    return result;
  };

  const getChartData = useCallback(
    (chartData?: MetaObject) => {
      const chart = chartData || currentAlert?.chart;

      if (!chart || chart.label) {
        return null;
      }

      let result;

      // Cycle through chart options to find the selected option
      chartOptions.forEach(slice => {
        if (slice.value === chart.value || slice.value === chart.id) {
          result = slice;
        }
      });

      return result;
    },
    [chartOptions, currentAlert?.chart],
  );

  const noChartLabel = currentAlert?.chart && !currentAlert?.chart.label;
  useEffect(() => {
    // Find source if current alert has one set
    if (noChartLabel) {
      updateAlertState('chart', getChartData());
    }
  }, [getChartData, noChartLabel]);

  const loadChartOptions = useMemo(
    () =>
      (input = '', page: number, pageSize: number) => {
        const query = rison.encode_uri({
          filter: input,
          page,
          page_size: pageSize,
        });
        return SupersetClient.get({
          endpoint: `/api/v1/report/related/chart?q=${query}`,
        }).then(response => {
          const list = response.json.result.map(
            (item: { value: number; text: string }) => ({
              value: item.value,
              label: item.text,
            }),
          );

          setChartOptions(list);
          return { data: list, totalCount: response.json.count };
        });
      },
    [],
  );

  const getChartVisualizationType = (chart: SelectValue) =>
    SupersetClient.get({
      endpoint: `/api/v1/chart/${chart.value}`,
    }).then(response => setChartVizType(response.json.result.viz_type));

  const updateEmailSubject = () => {
    const chartLabel = currentAlert?.chart?.label;
    const dashboardLabel = currentAlert?.dashboard?.label;
    if (!currentAlert?.name) {
      setEmailSubject('');
      return;
    }
    switch (contentType) {
      case ContentType.Chart:
        setEmailSubject(`${currentAlert?.name}: ${chartLabel || ''}`);
        break;

      case ContentType.Dashboard:
        setEmailSubject(`${currentAlert?.name}: ${dashboardLabel || ''}`);
        break;

      default:
        setEmailSubject('');
    }
  };

  // Handle input/textarea updates
  const onInputChange = (
    event: ChangeEvent<HTMLTextAreaElement | HTMLInputElement>,
  ) => {
    const {
      target: { type, value, name },
    } = event;
    const parsedValue = type === 'number' ? parseInt(value, 10) || null : value;

    updateAlertState(name, parsedValue);

    if (name === 'name') {
      updateEmailSubject();
    }
  };

  const onCustomWidthChange = (value: number | string | null | undefined) => {
    const numValue =
      value === null ||
      value === undefined ||
      (typeof value === 'string' && Number.isNaN(Number(value)))
        ? null
        : Number(value);
    updateAlertState('custom_width', numValue);
  };

  const onTimeoutVerifyChange = (
    event: ChangeEvent<HTMLTextAreaElement | HTMLInputElement>,
  ) => {
    const { target } = event;
    const value = +target.value;

    // Need to make sure grace period is not lower than TIMEOUT_MIN
    if (value === 0) {
      updateAlertState(target.name, undefined);
    } else {
      updateAlertState(
        target.name,
        value ? Math.max(value, TIMEOUT_MIN) : value,
      );
    }
  };

  const onSQLChange = (value: string) => {
    updateAlertState('sql', value || '');
  };

  const onOwnersChange = (value: Array<SelectValue>) => {
    updateAlertState('owners', value || []);
  };

  const onSourceChange = (value: Array<SelectValue>) => {
    updateAlertState('database', value || []);
  };

  const onDashboardChange = (dashboard: SelectValue) => {
    updateAlertState('dashboard', dashboard || undefined);
    updateAlertState('chart', null);
    if (tabsEnabled) {
      setTabOptions([]);
      updateAnchorState('');
    }
  };

  const onChartChange = (chart: SelectValue) => {
    getChartVisualizationType(chart);
    updateAlertState('chart', chart || undefined);
    updateAlertState('dashboard', null);
  };

  const onActiveSwitch = (checked: boolean) => {
    updateAlertState('active', checked);
  };

  const onConditionChange = (op: Operator) => {
    setConditionNotNull(op === 'not null');

    const config = {
      op,
      threshold: currentAlert
        ? currentAlert.validator_config_json?.threshold
        : undefined,
    };

    updateAlertState('validator_config_json', config);
  };

  const onThresholdChange = (event: ChangeEvent<HTMLInputElement>) => {
    const { target } = event;

    const config = {
      op: currentAlert ? currentAlert.validator_config_json?.op : undefined,
      threshold: target.value,
    };

    updateAlertState('validator_config_json', config);
  };

  const onLogRetentionChange = (retention: number) => {
    updateAlertState('log_retention', retention);
  };

  const onTimezoneChange = (timezone: string) => {
    updateAlertState('timezone', timezone);
  };

  const onContentTypeChange = (value: string) => {
    // When switch content type, reset force_screenshot to false
    setForceScreenshot(false);
    setContentType(value);
  };

  const onFormatChange = (value: string) => {
    setReportFormat(value);
  };
  const onForceScreenshotChange = (checked: boolean) => {
    setForceScreenshot(checked);
  };

  // Make sure notification settings has the required info
  const checkNotificationSettings = () => {
    if (!notificationSettings.length) {
      return false;
    }

    let hasInfo = false;

    notificationSettings.forEach(setting => {
      if (!!setting.method && setting.recipients?.length) {
        hasInfo = true;
      }
    });

    return hasInfo;
  };

  const checkEmailFormat = () => {
    if (!notificationSettings.length) {
      return true;
    }

    const validateEmails = (emails: string): boolean => {
      if (!emails) return true; // No emails to validate
      return emails
        .split(/[,;]/)
        .every(email => EMAIL_REGEX.test(email.trim()));
    };

    // Use array method to check conditions
    return notificationSettings.every(setting => {
      if (!!setting.method && setting.method === 'Email') {
        return (
          (!setting.recipients?.length || validateEmails(setting.recipients)) &&
          (!setting.cc || validateEmails(setting.cc)) &&
          (!setting.bcc || validateEmails(setting.bcc))
        );
      }
      return true; // Non-Email methods are considered valid
    });
  };

  const validateGeneralSection = () => {
    const errors = [];
    if (!currentAlert?.name?.length) {
      errors.push(TRANSLATIONS.NAME_ERROR_TEXT);
    }
    if (!currentAlert?.owners?.length) {
      errors.push(TRANSLATIONS.OWNERS_ERROR_TEXT);
    }
    updateValidationStatus(Sections.General, errors);
  };
  const validateContentSection = () => {
    const errors = [];
    if (
      !(
        (contentType === ContentType.Dashboard && !!currentAlert?.dashboard) ||
        (contentType === ContentType.Chart && !!currentAlert?.chart)
      )
    ) {
      errors.push(TRANSLATIONS.CONTENT_ERROR_TEXT);
    }
    updateValidationStatus(Sections.Content, errors);
  };
  const validateAlertSection = () => {
    const errors = [];
    if (!currentAlert?.database) {
      errors.push(TRANSLATIONS.DATABASE_ERROR_TEXT);
    }
    if (!currentAlert?.sql?.length) {
      errors.push(TRANSLATIONS.SQL_ERROR_TEXT);
    }
    if (
      !(
        (conditionNotNull || !!currentAlert?.validator_config_json?.op) &&
        (conditionNotNull ||
          currentAlert?.validator_config_json?.threshold !== undefined)
      )
    ) {
      errors.push(TRANSLATIONS.ALERT_CONDITION_ERROR_TEXT);
    }
    updateValidationStatus(Sections.Alert, errors);
  };

  const validateScheduleSection = () => {
    const errors = [];
    if (!currentAlert?.crontab?.length) {
      errors.push(TRANSLATIONS.CRONTAB_ERROR_TEXT);
    }
    if (!currentAlert?.working_timeout) {
      errors.push(TRANSLATIONS.WORKING_TIMEOUT_ERROR_TEXT);
    }

    updateValidationStatus(Sections.Schedule, errors);
  };

  const validateNotificationSection = () => {
    const errors = [];
    const hasErrors = !checkNotificationSettings();

    if (hasErrors) {
      errors.push(TRANSLATIONS.RECIPIENTS_ERROR_TEXT);
    } else {
      // Check for email format errors
      const hasValidationErrors = !checkEmailFormat();
      if (hasValidationErrors) {
        errors.push(TRANSLATIONS.EMAIL_VALIDATION_ERROR_TEXT);
      }
    }

    if (emailError) {
      errors.push(TRANSLATIONS.EMAIL_SUBJECT_ERROR_TEXT);
    }

    // Update validation status with combined errors
    updateValidationStatus(Sections.Notification, errors);
  };

  const validateAll = () => {
    validateGeneralSection();
    validateContentSection();
    if (!isReport) validateAlertSection();
    validateScheduleSection();
    validateNotificationSection();
  };

  const enforceValidation = () => {
    const sections = [
      Sections.General,
      Sections.Content,
      isReport ? undefined : Sections.Alert,
      Sections.Schedule,
      Sections.Notification,
    ];

    const hasErrors = sections.some(
      section => section && validationStatus[section].hasErrors,
    );
    const tooltip = hasErrors ? buildErrorTooltipMessage(validationStatus) : '';
    setErrorTooltipMessage(tooltip);
    setDisableSave(hasErrors);
  };

  // Initialize
  useEffect(() => {
    if (
      isEditMode &&
      (!currentAlert?.id || alert?.id !== currentAlert.id || (isHidden && show))
    ) {
      if (alert?.id !== null && !loading && !fetchError) {
        const id = alert.id || 0;
        fetchResource(id);
      }
    } else if (
      !isEditMode &&
      (!currentAlert || currentAlert.id || (isHidden && show))
    ) {
      setCurrentAlert({
        ...defaultAlert,
        owners: currentUser
          ? [
              {
                value: currentUser.userId,
                label: `${currentUser.firstName} ${currentUser.lastName}`,
              },
            ]
          : [],
      });
      setNotificationSettings([
        {
          recipients: '',
          cc: '',
          bcc: '',
          options: allowedNotificationMethods,
          method: NotificationMethodOption.Email,
        },
      ]);
      setNotificationAddState('active');
    }
  }, [alert]);

  useEffect(() => {
    if (resource) {
      // Add notification settings
      const settings = (resource.recipients || []).map(setting => {
        const config =
          typeof setting.recipient_config_json === 'string'
            ? JSON.parse(setting.recipient_config_json)
            : {};
        return {
          method: setting.type,
          // @ts-ignore: Type not assignable
          recipients: config.target || setting.recipient_config_json,
          options: allowedNotificationMethods,
          cc: config.ccTarget || '',
          bcc: config.bccTarget || '',
        };
      });

      setNotificationSettings(settings);
      setNotificationAddState(
        settings.length === allowedNotificationMethods.length
          ? 'hidden'
          : 'active',
      );
      setContentType(
        resource.chart ? ContentType.Chart : ContentType.Dashboard,
      );
      setReportFormat(resource.report_format || DEFAULT_NOTIFICATION_FORMAT);
      const validatorConfig =
        typeof resource.validator_config_json === 'string'
          ? JSON.parse(resource.validator_config_json)
          : resource.validator_config_json;

      setConditionNotNull(resource.validator_type === 'not null');

      if (resource.chart) {
        setChartVizType((resource.chart as ChartObject).viz_type);
      }
      setForceScreenshot(resource.force_screenshot);

      setCurrentAlert({
        ...resource,
        chart: resource.chart
          ? getChartData(resource.chart) || {
              value: (resource.chart as ChartObject).id,
              label: (resource.chart as ChartObject).slice_name,
            }
          : undefined,
        dashboard: resource.dashboard
          ? getDashboardData(resource.dashboard) || {
              value: (resource.dashboard as DashboardObject).id,
              label: (resource.dashboard as DashboardObject).dashboard_title,
            }
          : undefined,
        database: resource.database
          ? getSourceData(resource.database) || {
              value: (resource.database as DatabaseObject).id,
              label: (resource.database as DatabaseObject).database_name,
            }
          : undefined,
        owners: (alert?.owners || []).map(owner => ({
          value: (owner as MetaObject).value || owner.id,
          label:
            (owner as MetaObject).label ||
            `${(owner as Owner).first_name} ${(owner as Owner).last_name}`,
        })),
        // @ts-ignore: Type not assignable
        validator_config_json:
          resource.validator_type === 'not null'
            ? {
                op: 'not null',
              }
            : validatorConfig,
      });
    }
  }, [resource]);

  // Validation
  const currentAlertSafe = currentAlert || {};
  useEffect(() => {
    validateAll();
    updateEmailSubject();
  }, [
    currentAlertSafe.name,
    currentAlertSafe.owners,
    currentAlertSafe.database,
    currentAlertSafe.sql,
    currentAlertSafe.validator_config_json,
    currentAlertSafe.crontab,
    currentAlertSafe.working_timeout,
    currentAlertSafe.dashboard,
    currentAlertSafe.chart,
    contentType,
    notificationSettings,
    conditionNotNull,
    emailError,
  ]);
  useEffect(() => {
    enforceValidation();
  }, [validationStatus]);

  const allowedNotificationMethodsCount = useMemo(
    () =>
      allowedNotificationMethods.reduce((accum: string[], setting: string) => {
        if (
          accum.some(nm => nm.includes('slack')) &&
          setting.toLowerCase().includes('slack')
        ) {
          return accum;
        }
        return [...accum, setting.toLowerCase()];
      }, []).length,
    [allowedNotificationMethods],
  );

  // Show/hide
  if (isHidden && show) {
    setIsHidden(false);
  }

  const getTitleText = () => {
    let titleText;

    switch (true) {
      case isEditMode && isReport:
        titleText = t('Edit Report');
        break;
      case isEditMode:
        titleText = t('Edit Alert');
        break;
      case isReport:
        titleText = t('Add Report');
        break;
      default:
        titleText = t('Add Alert');
        break;
    }

    return titleText;
  };

  const handleErrorUpdate = (hasError: boolean) => {
    setEmailError(hasError);
  };

  return (
    <StyledModal
      className="no-content-padding"
      responsive
      disablePrimaryButton={disableSave}
      primaryTooltipMessage={errorTooltipMessage}
      onHandledPrimaryAction={onSave}
      onHide={hide}
      primaryButtonName={isEditMode ? t('Save') : t('Add')}
      show={show}
      width="500px"
      centered
      title={<h4 data-test="alert-report-modal-title">{getTitleText()}</h4>}
    >
      <Collapse
        expandIconPosition="right"
        defaultActiveKey="general"
        accordion
        items={[
          {
            key: 'general',
            label: (
              <ValidatedPanelHeader
                title={TRANSLATIONS.GENERAL_TITLE}
                subtitle={t(
                  'Set up basic details, such as name and description.',
                )}
                validateCheckStatus={
                  !validationStatus[Sections.General].hasErrors
                }
                testId="general-information-panel"
              />
            ),
            children: (
              <div className="header-section">
                <StyledInputContainer>
                  <div className="control-label">
                    {isReport ? t('Report name') : t('Alert name')}
                    <span className="required">*</span>
                  </div>
                  <div className="input-container">
                    <input
                      type="text"
                      name="name"
                      value={currentAlert ? currentAlert.name : ''}
                      placeholder={
                        isReport
                          ? t('Enter report name')
                          : t('Enter alert name')
                      }
                      onChange={onInputChange}
                    />
                  </div>
                </StyledInputContainer>
                <StyledInputContainer>
                  <div className="control-label">
                    {t('Owners')}
                    <span className="required">*</span>
                  </div>
                  <div data-test="owners-select" className="input-container">
                    <AsyncSelect
                      ariaLabel={t('Owners')}
                      allowClear
                      name="owners"
                      mode="multiple"
                      placeholder={t('Select owners')}
                      value={
                        (currentAlert?.owners as {
                          label: string;
                          value: number;
                        }[]) || []
                      }
                      options={loadOwnerOptions}
                      onChange={onOwnersChange}
                    />
                  </div>
                </StyledInputContainer>
                <StyledInputContainer>
                  <div className="control-label">{t('Description')}</div>
                  <div className="input-container">
                    <input
                      type="text"
                      name="description"
                      value={currentAlert ? currentAlert.description || '' : ''}
                      placeholder={t(
                        'Include description to be sent with %s',
                        reportOrAlert,
                      )}
                      onChange={onInputChange}
                    />
                  </div>
                </StyledInputContainer>
                <StyledSwitchContainer>
                  <Switch
                    checked={currentAlert ? currentAlert.active : false}
                    defaultChecked
                    onChange={onActiveSwitch}
                  />
                  <div className="switch-label">
                    {isReport ? t('Report is active') : t('Alert is active')}
                  </div>
                </StyledSwitchContainer>
              </div>
            ),
          },
          ...(!isReport
            ? [
                {
                  key: 'condition',
                  label: (
                    <ValidatedPanelHeader
                      title={TRANSLATIONS.ALERT_CONDITION_TITLE}
                      subtitle={t(
                        'Define the database, SQL query, and triggering conditions for alert.',
                      )}
                      validateCheckStatus={
                        !validationStatus[Sections.Alert].hasErrors
                      }
                      testId="alert-condition-panel"
                    />
                  ),
                  children: (
                    <div>
                      <StyledInputContainer>
                        <div className="control-label">
                          {t('Database')}
                          <span className="required">*</span>
                        </div>
                        <div className="input-container">
                          <AsyncSelect
                            ariaLabel={t('Database')}
                            name="source"
                            placeholder={t('Select database')}
                            value={
                              currentAlert?.database?.label &&
                              currentAlert?.database?.value
                                ? {
                                    value: currentAlert.database.value,
                                    label: currentAlert.database.label,
                                  }
                                : undefined
                            }
                            options={loadSourceOptions}
                            onChange={onSourceChange}
                          />
                        </div>
                      </StyledInputContainer>
                      <StyledInputContainer>
                        <div className="control-label">
                          {t('SQL Query')}
                          <StyledTooltip
                            tooltip={t(
                              'The result of this query must be a value capable of numeric interpretation e.g. 1, 1.0, or "1" (compatible with Python\'s float() function).',
                            )}
                          />
                          <span className="required">*</span>
                        </div>
                        <TextAreaControl
                          name="sql"
                          language="sql"
                          offerEditInModal={false}
                          minLines={15}
                          maxLines={15}
                          onChange={onSQLChange}
                          readOnly={false}
                          initialValue={resource?.sql}
                          key={currentAlert?.id}
                        />
                      </StyledInputContainer>
                      <div className="inline-container wrap">
                        <StyledInputContainer css={noMarginBottom}>
                          <div className="control-label" css={inputSpacer}>
                            {t('Trigger Alert If...')}
                            <span className="required">*</span>
                          </div>
                          <div className="input-container">
                            <Select
                              ariaLabel={t('Condition')}
                              onChange={onConditionChange}
                              placeholder={t('Condition')}
                              value={
                                currentAlert?.validator_config_json?.op ||
                                undefined
                              }
                              options={CONDITIONS}
                            />
                          </div>
                        </StyledInputContainer>
                        <StyledInputContainer css={noMarginBottom}>
                          <div className="control-label">
                            {t('Value')}{' '}
                            {!conditionNotNull && (
                              <span className="required">*</span>
                            )}
                          </div>
                          <div className="input-container">
                            <input
                              type="number"
                              name="threshold"
                              disabled={conditionNotNull}
                              value={
                                currentAlert?.validator_config_json
                                  ?.threshold !== undefined && !conditionNotNull
                                  ? currentAlert.validator_config_json.threshold
                                  : ''
                              }
                              placeholder={t('Value')}
                              onChange={onThresholdChange}
                            />
                          </div>
                        </StyledInputContainer>
                      </div>
                    </div>
                  ),
                },
              ]
            : []),
          {
            key: 'contents',
            label: (
              <ValidatedPanelHeader
                title={
                  isReport
                    ? TRANSLATIONS.REPORT_CONTENTS_TITLE
                    : TRANSLATIONS.ALERT_CONTENTS_TITLE
                }
                subtitle={t('Customize data source, filters, and layout.')}
                validateCheckStatus={
                  !validationStatus[Sections.Content].hasErrors
                }
                testId="contents-panel"
              />
            ),
            children: (
              <>
                <StyledInputContainer>
                  <div className="control-label">
                    {t('Content type')}
                    <span className="required">*</span>
                  </div>
                  <Select
                    ariaLabel={t('Select content type')}
                    onChange={onContentTypeChange}
                    value={contentType}
                    options={CONTENT_TYPE_OPTIONS}
                    placeholder={t('Select content type')}
                  />
                </StyledInputContainer>
                <StyledInputContainer>
                  {contentType === ContentType.Chart ? (
                    <>
                      <div className="control-label">
                        {t('Select chart')}
                        <span className="required">*</span>
                      </div>
                      <AsyncSelect
                        ariaLabel={t('Chart')}
                        name="chart"
                        value={
                          currentAlert?.chart?.label &&
                          currentAlert?.chart?.value
                            ? {
                                value: currentAlert.chart.value,
                                label: currentAlert.chart.label,
                              }
                            : undefined
                        }
                        options={loadChartOptions}
                        onChange={onChartChange}
                        placeholder={t('Select chart to use')}
                      />
                    </>
                  ) : (
                    <>
                      <div className="control-label">
                        {t('Select dashboard')}
                        <span className="required">*</span>
                      </div>
                      <AsyncSelect
                        ariaLabel={t('Dashboard')}
                        name="dashboard"
                        value={
                          currentAlert?.dashboard?.label &&
                          currentAlert?.dashboard?.value
                            ? {
                                value: currentAlert.dashboard.value,
                                label: currentAlert.dashboard.label,
                              }
                            : undefined
                        }
                        options={loadDashboardOptions}
                        onChange={onDashboardChange}
                        placeholder={t('Select dashboard to use')}
                      />
                    </>
                  )}
                </StyledInputContainer>
                <StyledInputContainer
                  css={
                    ['PDF', 'TEXT', 'CSV'].includes(reportFormat) &&
                    noMarginBottom
                  }
                >
                  {formatOptionEnabled && (
                    <>
                      <div className="control-label">
                        {t('Content format')}
                        <span className="required">*</span>
                      </div>
                      <Select
                        ariaLabel={t('Select format')}
                        onChange={onFormatChange}
                        value={reportFormat}
                        options={
                          contentType === ContentType.Dashboard
                            ? ['pdf', 'png'].map(
                                key =>
                                  FORMAT_OPTIONS[key as FORMAT_OPTIONS_KEY],
                              )
                            : /* If chart is of text based viz type: show text
                  format option */
                              TEXT_BASED_VISUALIZATION_TYPES.includes(
                                  chartVizType,
                                )
                              ? Object.values(FORMAT_OPTIONS)
                              : ['pdf', 'png', 'csv'].map(
                                  key =>
                                    FORMAT_OPTIONS[key as FORMAT_OPTIONS_KEY],
                                )
                        }
                        placeholder={t('Select format')}
                      />
                    </>
                  )}
                </StyledInputContainer>
                {tabsEnabled && contentType === ContentType.Dashboard && (
                  <StyledInputContainer>
                    <>
                      <div className="control-label">{t('Select tab')}</div>
                      <StyledTreeSelect
                        disabled={tabOptions?.length === 0}
                        treeData={tabOptions}
                        value={currentAlert?.extra?.dashboard?.anchor}
                        onSelect={updateAnchorState}
                        placeholder={t('Select a tab')}
                      />
                    </>
                  </StyledInputContainer>
                )}
                {isScreenshot && (
                  <StyledInputContainer
                    css={
                      !isReport &&
                      contentType === ContentType.Chart &&
                      noMarginBottom
                    }
                  >
                    <div className="control-label">{t('Screenshot width')}</div>
                    <div className="input-container">
                      <InputNumber
                        type="number"
                        name="custom_width"
                        value={currentAlert?.custom_width || undefined}
                        min={600}
                        max={2400}
                        placeholder={t('Input custom width in pixels')}
                        onChange={onCustomWidthChange}
                      />
                    </div>
                  </StyledInputContainer>
                )}
                {(isReport || contentType === ContentType.Dashboard) && (
                  <div className="inline-container">
                    <StyledCheckbox
                      data-test="bypass-cache"
                      className="checkbox"
                      checked={forceScreenshot}
                      onChange={onForceScreenshotChange}
                    >
                      {t('Ignore cache when generating report')}
                    </StyledCheckbox>
                  </div>
                )}
              </>
<<<<<<< HEAD
            </StyledInputContainer>
          )}
          {isScreenshot && (
            <StyledInputContainer
              css={
                !isReport && contentType === ContentType.Chart && noMarginBottom
              }
            >
              <div className="control-label">{t('Screenshot width')}</div>
              <div className="input-container">
                <InputNumber
                  type="number"
                  name="custom_width"
                  value={currentAlert?.custom_width || undefined}
                  min={600}
                  max={2400}
                  placeholder={t('Input custom width in pixels')}
                  onChange={onCustomWidthChange}
                />
              </div>
            </StyledInputContainer>
          )}
          {(isReport || contentType === ContentType.Dashboard) && (
            <div className="inline-container">
              <Checkbox
                data-test="bypass-cache"
                checked={forceScreenshot}
                onChange={e => onForceScreenshotChange(e.target.checked)}
              >
                {t('Ignore cache when generating report')}
              </Checkbox>
            </div>
          )}
        </StyledPanel>
        <StyledPanel
          header={
            <ValidatedPanelHeader
              title={TRANSLATIONS.SCHEDULE_TITLE}
              subtitle={t(
                'Define delivery schedule, timezone, and frequency settings.',
              )}
              validateCheckStatus={
                !validationStatus[Sections.Schedule].hasErrors
              }
              testId="schedule-panel"
            />
          }
          key="schedule"
        >
          <AlertReportCronScheduler
            value={currentAlert?.crontab || ''}
            onChange={newVal => updateAlertState('crontab', newVal)}
          />
          <StyledInputContainer>
            <div className="control-label">
              {t('Timezone')} <span className="required">*</span>
            </div>
            <TimezoneSelector
              onTimezoneChange={onTimezoneChange}
              timezone={currentAlert?.timezone}
              minWidth="100%"
            />
          </StyledInputContainer>
          <StyledInputContainer>
            <div className="control-label">
              {t('Log retention')}
              <span className="required">*</span>
            </div>
            <div className="input-container">
              <Select
                ariaLabel={t('Log retention')}
                placeholder={t('Log retention')}
                onChange={onLogRetentionChange}
                value={currentAlert?.log_retention}
                options={RETENTION_OPTIONS}
                sortComparator={propertyComparator('value')}
=======
            ),
          },
          {
            key: 'schedule',
            label: (
              <ValidatedPanelHeader
                title={TRANSLATIONS.SCHEDULE_TITLE}
                subtitle={t(
                  'Define delivery schedule, timezone, and frequency settings.',
                )}
                validateCheckStatus={
                  !validationStatus[Sections.Schedule].hasErrors
                }
                testId="schedule-panel"
>>>>>>> 0b207e2f
              />
            ),
            children: (
              <>
                <AlertReportCronScheduler
                  value={currentAlert?.crontab || ''}
                  onChange={newVal => updateAlertState('crontab', newVal)}
                />
                <StyledInputContainer>
                  <div className="control-label">
                    {t('Timezone')} <span className="required">*</span>
                  </div>
                  <TimezoneSelector
                    onTimezoneChange={onTimezoneChange}
                    timezone={currentAlert?.timezone}
                    minWidth="100%"
                  />
                </StyledInputContainer>
                <StyledInputContainer>
                  <div className="control-label">
                    {t('Log retention')}
                    <span className="required">*</span>
                  </div>
                  <div className="input-container">
                    <Select
                      ariaLabel={t('Log retention')}
                      placeholder={t('Log retention')}
                      onChange={onLogRetentionChange}
                      value={currentAlert?.log_retention}
                      options={RETENTION_OPTIONS}
                      sortComparator={propertyComparator('value')}
                    />
                  </div>
                </StyledInputContainer>
                <StyledInputContainer css={noMarginBottom}>
                  {isReport ? (
                    <>
                      <div className="control-label">
                        {t('Working timeout')}
                        <span className="required">*</span>
                      </div>
                      <div className="input-container">
                        <NumberInput
                          min={1}
                          name="working_timeout"
                          value={currentAlert?.working_timeout || ''}
                          placeholder={t('Time in seconds')}
                          onChange={onTimeoutVerifyChange}
                          timeUnit={t('seconds')}
                        />
                      </div>
                    </>
                  ) : (
                    <>
                      <div className="control-label">{t('Grace period')}</div>
                      <div className="input-container">
                        <NumberInput
                          min={1}
                          name="grace_period"
                          value={currentAlert?.grace_period || ''}
                          placeholder={t('Time in seconds')}
                          onChange={onTimeoutVerifyChange}
                          timeUnit={t('seconds')}
                        />
                      </div>
                    </>
                  )}
                </StyledInputContainer>
              </>
            ),
          },
          {
            key: 'notification',
            label: (
              <ValidatedPanelHeader
                title={TRANSLATIONS.NOTIFICATION_TITLE}
                subtitle={t('Choose notification method and recipients.')}
                validateCheckStatus={
                  !validationStatus[Sections.Notification].hasErrors
                }
                testId="notification-method-panel"
              />
            ),
            children: (
              <>
                {notificationSettings.map((notificationSetting, i) => (
                  <StyledNotificationMethodWrapper>
                    <NotificationMethod
                      setting={notificationSetting}
                      index={i}
                      key={`NotificationMethod-${i}`}
                      onUpdate={updateNotificationSetting}
                      onRemove={removeNotificationSetting}
                      onInputChange={onInputChange}
                      email_subject={currentAlert?.email_subject || ''}
                      defaultSubject={emailSubject || ''}
                      setErrorSubject={handleErrorUpdate}
                    />
                  </StyledNotificationMethodWrapper>
                ))}
                {
                  // Prohibit 'add notification method' button if only one present
                  allowedNotificationMethodsCount >
                    notificationSettings.length && (
                    <NotificationMethodAdd
                      data-test="notification-add"
                      status={notificationAddState}
                      onClick={onNotificationAdd}
                    />
                  )
                }
              </>
            ),
          },
        ]}
      />
    </StyledModal>
  );
};

export default withToasts(AlertReportModal);<|MERGE_RESOLUTION|>--- conflicted
+++ resolved
@@ -47,12 +47,9 @@
 import { propertyComparator } from 'src/components/Select/utils';
 import withToasts from 'src/components/MessageToasts/withToasts';
 import Owner from 'src/types/Owner';
-<<<<<<< HEAD
-import { Checkbox, AsyncSelect, Select, TreeSelect } from 'src/components';
-=======
-import { AntdCheckbox, Select, AsyncSelect } from 'src/components';
+import { Select, AsyncSelect } from 'src/components';
+import Checkbox, { CheckboxChangeEvent } from 'src/components/Checkbox';
 import TreeSelect from 'src/components/TreeSelect';
->>>>>>> 0b207e2f
 import TextAreaControl from 'src/explore/components/controls/TextAreaControl';
 import { useCommonConf } from 'src/features/databases/state';
 import { InfoTooltipWithTrigger } from '@superset-ui/chart-controls';
@@ -327,13 +324,6 @@
   `}
 `;
 
-<<<<<<< HEAD
-=======
-const StyledCheckbox = styled(AntdCheckbox)`
-  margin-top: ${({ theme }) => theme.sizeUnit * 0}px;
-`;
-
->>>>>>> 0b207e2f
 const StyledTooltip = styled(InfoTooltipWithTrigger)`
   margin-left: ${({ theme }) => theme.sizeUnit}px;
 `;
@@ -1126,8 +1116,8 @@
   const onFormatChange = (value: string) => {
     setReportFormat(value);
   };
-  const onForceScreenshotChange = (checked: boolean) => {
-    setForceScreenshot(checked);
+  const onForceScreenshotChange = (e: CheckboxChangeEvent) => {
+    setForceScreenshot(e.target.checked);
   };
 
   // Make sure notification settings has the required info
@@ -1829,95 +1819,17 @@
                 )}
                 {(isReport || contentType === ContentType.Dashboard) && (
                   <div className="inline-container">
-                    <StyledCheckbox
+                    <Checkbox
                       data-test="bypass-cache"
                       className="checkbox"
                       checked={forceScreenshot}
                       onChange={onForceScreenshotChange}
                     >
                       {t('Ignore cache when generating report')}
-                    </StyledCheckbox>
+                    </Checkbox>
                   </div>
                 )}
               </>
-<<<<<<< HEAD
-            </StyledInputContainer>
-          )}
-          {isScreenshot && (
-            <StyledInputContainer
-              css={
-                !isReport && contentType === ContentType.Chart && noMarginBottom
-              }
-            >
-              <div className="control-label">{t('Screenshot width')}</div>
-              <div className="input-container">
-                <InputNumber
-                  type="number"
-                  name="custom_width"
-                  value={currentAlert?.custom_width || undefined}
-                  min={600}
-                  max={2400}
-                  placeholder={t('Input custom width in pixels')}
-                  onChange={onCustomWidthChange}
-                />
-              </div>
-            </StyledInputContainer>
-          )}
-          {(isReport || contentType === ContentType.Dashboard) && (
-            <div className="inline-container">
-              <Checkbox
-                data-test="bypass-cache"
-                checked={forceScreenshot}
-                onChange={e => onForceScreenshotChange(e.target.checked)}
-              >
-                {t('Ignore cache when generating report')}
-              </Checkbox>
-            </div>
-          )}
-        </StyledPanel>
-        <StyledPanel
-          header={
-            <ValidatedPanelHeader
-              title={TRANSLATIONS.SCHEDULE_TITLE}
-              subtitle={t(
-                'Define delivery schedule, timezone, and frequency settings.',
-              )}
-              validateCheckStatus={
-                !validationStatus[Sections.Schedule].hasErrors
-              }
-              testId="schedule-panel"
-            />
-          }
-          key="schedule"
-        >
-          <AlertReportCronScheduler
-            value={currentAlert?.crontab || ''}
-            onChange={newVal => updateAlertState('crontab', newVal)}
-          />
-          <StyledInputContainer>
-            <div className="control-label">
-              {t('Timezone')} <span className="required">*</span>
-            </div>
-            <TimezoneSelector
-              onTimezoneChange={onTimezoneChange}
-              timezone={currentAlert?.timezone}
-              minWidth="100%"
-            />
-          </StyledInputContainer>
-          <StyledInputContainer>
-            <div className="control-label">
-              {t('Log retention')}
-              <span className="required">*</span>
-            </div>
-            <div className="input-container">
-              <Select
-                ariaLabel={t('Log retention')}
-                placeholder={t('Log retention')}
-                onChange={onLogRetentionChange}
-                value={currentAlert?.log_retention}
-                options={RETENTION_OPTIONS}
-                sortComparator={propertyComparator('value')}
-=======
             ),
           },
           {
@@ -1932,7 +1844,6 @@
                   !validationStatus[Sections.Schedule].hasErrors
                 }
                 testId="schedule-panel"
->>>>>>> 0b207e2f
               />
             ),
             children: (
