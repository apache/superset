/**
 * Licensed to the Apache Software Foundation (ASF) under one
 * or more contributor license agreements.  See the NOTICE file
 * distributed with this work for additional information
 * regarding copyright ownership.  The ASF licenses this file
 * to you under the Apache License, Version 2.0 (the
 * "License"); you may not use this file except in compliance
 * with the License.  You may obtain a copy of the License at
 *
 *   http://www.apache.org/licenses/LICENSE-2.0
 *
 * Unless required by applicable law or agreed to in writing,
 * software distributed under the License is distributed on an
 * "AS IS" BASIS, WITHOUT WARRANTIES OR CONDITIONS OF ANY
 * KIND, either express or implied.  See the License for the
 * specific language governing permissions and limitations
 * under the License.
 */
import {
  ChangeEvent,
  FunctionComponent,
  useState,
  useEffect,
  useMemo,
  useCallback,
  ReactNode,
} from 'react';

import {
  css,
  isFeatureEnabled,
  FeatureFlag,
  styled,
  SupersetClient,
  SupersetTheme,
  t,
  VizType,
} from '@superset-ui/core';
import rison from 'rison';
import { useSingleViewResource } from 'src/views/CRUD/hooks';

import { Input, InputNumber } from 'src/components/Input';
import { Switch } from 'src/components/Switch';
import Modal from 'src/components/Modal';
import Collapse from 'src/components/Collapse';
import TimezoneSelector from 'src/components/TimezoneSelector';
import { propertyComparator } from 'src/components/Select/utils';
import withToasts from 'src/components/MessageToasts/withToasts';
import Owner from 'src/types/Owner';
import { AntdCheckbox, Select, AsyncSelect } from 'src/components';
import TreeSelect from 'src/components/TreeSelect';
import TextAreaControl from 'src/explore/components/controls/TextAreaControl';
import { useCommonConf } from 'src/features/databases/state';
import { InfoTooltipWithTrigger } from '@superset-ui/chart-controls';
import {
  NotificationMethodOption,
  NotificationSetting,
  AlertObject,
  ChartObject,
  DashboardObject,
  DatabaseObject,
  Extra,
  MetaObject,
  Operator,
  Recipient,
  AlertsReportsConfig,
  ValidationObject,
  Sections,
  TabNode,
  SelectValue,
  ContentType,
} from 'src/features/alerts/types';
import { useSelector } from 'react-redux';
import { UserWithPermissionsAndRoles } from 'src/types/bootstrapTypes';
import { Icons } from 'src/components/Icons';
import NumberInput from './components/NumberInput';
import { AlertReportCronScheduler } from './components/AlertReportCronScheduler';
import { NotificationMethod } from './components/NotificationMethod';
import ValidatedPanelHeader from './components/ValidatedPanelHeader';
import { buildErrorTooltipMessage } from './buildErrorTooltipMessage';

const TIMEOUT_MIN = 1;
const TEXT_BASED_VISUALIZATION_TYPES = [
  VizType.PivotTable,
  'table',
  VizType.PairedTTest,
];

export interface AlertReportModalProps {
  addSuccessToast: (msg: string) => void;
  addDangerToast: (msg: string) => void;
  alert?: AlertObject | null;
  isReport?: boolean;
  onAdd?: (alert?: AlertObject) => void;
  onHide: () => void;
  show: boolean;
}

const DEFAULT_WORKING_TIMEOUT = 3600;
const DEFAULT_CRON_VALUE = '0 0 * * *'; // every day
const DEFAULT_RETENTION = 90;
const EMAIL_REGEX = /^[a-zA-Z0-9._%+-]+@[a-zA-Z0-9.-]+\.[a-zA-Z]{2,}$/;

const DEFAULT_NOTIFICATION_METHODS: NotificationMethodOption[] = [
  NotificationMethodOption.Email,
];
const DEFAULT_NOTIFICATION_FORMAT = 'PNG';
const DEFAULT_EXTRA_DASHBOARD_OPTIONS: Extra = {
  dashboard: {
    anchor: '',
  },
};

const CONDITIONS = [
  {
    label: t('< (Smaller than)'),
    value: '<',
  },
  {
    label: t('> (Larger than)'),
    value: '>',
  },
  {
    label: t('<= (Smaller or equal)'),
    value: '<=',
  },
  {
    label: t('>= (Larger or equal)'),
    value: '>=',
  },
  {
    label: t('== (Is equal)'),
    value: '==',
  },
  {
    label: t('!= (Is not equal)'),
    value: '!=',
  },
  {
    label: t('Not null'),
    value: 'not null',
  },
];

const RETENTION_OPTIONS = [
  {
    label: t('None'),
    value: 0,
  },
  {
    label: t('30 days'),
    value: 30,
  },
  {
    label: t('60 days'),
    value: 60,
  },
  {
    label: t('90 days'),
    value: 90,
  },
];

const CONTENT_TYPE_OPTIONS = [
  {
    label: t('Dashboard'),
    value: 'dashboard',
  },
  {
    label: t('Chart'),
    value: 'chart',
  },
];
const FORMAT_OPTIONS = {
  pdf: {
    label: t('Send as PDF'),
    value: 'PDF',
  },
  png: {
    label: t('Send as PNG'),
    value: 'PNG',
  },
  csv: {
    label: t('Send as CSV'),
    value: 'CSV',
  },
  txt: {
    label: t('Send as text'),
    value: 'TEXT',
  },
};

type FORMAT_OPTIONS_KEY = keyof typeof FORMAT_OPTIONS;

// Apply to final text input components of each collapse panel
const noMarginBottom = css`
  margin-bottom: 0;
`;

/*
Height of modal body defined here, total width defined at component invocation as antd prop.
 */
const StyledModal = styled(Modal)`
  .antd5-modal-body {
    height: 720px;
  }

  .control-label {
    margin-top: ${({ theme }) => theme.sizeUnit}px;
  }

  .inline-container {
    display: flex;
    flex-direction: row;
    align-items: center;

    &.wrap {
      flex-wrap: wrap;
    }

    > div {
      flex: 1 1 auto;
    }
  }
`;

const StyledTreeSelect = styled(TreeSelect)`
  width: 100%;
`;

const StyledSwitchContainer = styled.div`
  display: flex;
  align-items: center;
  margin-top: 10px;

  .switch-label {
    margin-left: 10px;
  }
`;

export const StyledInputContainer = styled.div`
  ${({ theme }) => css`
    flex: 1;
    margin-top: 0px;
    margin-bottom: ${theme.sizeUnit * 4}px;

    input::-webkit-outer-spin-button,
    input::-webkit-inner-spin-button {
      -webkit-appearance: none;
      margin: 0;
    }

    input[type='number'] {
      -moz-appearance: textfield;
    }

    .helper {
      display: block;
      color: ${theme.colorTextTertiary};
      font-size: ${theme.fontSizeSM}px;
      padding: ${theme.sizeUnit}px 0;
      text-align: left;
    }

    .required {
      margin-left: ${theme.sizeUnit / 2}px;
      color: ${theme.colorError};
    }

    .input-container {
      display: flex;
      align-items: center;

      > div {
        width: 100%;
      }

      label {
        display: flex;
        margin-right: ${theme.sizeUnit * 2}px;
      }

      i {
        margin: 0 ${theme.sizeUnit}px;
      }
    }

    input,
    textarea {
      flex: 1 1 auto;
    }

    input[disabled] {
      color: ${theme.colorTextDisabled};
    }

    textarea {
      height: 300px;
      resize: none;
    }

    input::placeholder,
    textarea::placeholder {
      color: ${theme.colorTextPlaceholder};
    }

    textarea,
    input[type='text'],
    input[type='number'] {
      padding: ${theme.sizeUnit}px ${theme.sizeUnit * 2}px;
      border-style: none;
      border: 1px solid ${theme.colorBorder};
      border-radius: ${theme.sizeUnit}px;

      &[name='description'] {
        flex: 1 1 auto;
      }
    }

    .input-label {
      margin-left: 10px;
    }
  `}
`;

const StyledCheckbox = styled(AntdCheckbox)`
  margin-top: ${({ theme }) => theme.sizeUnit * 0}px;
`;

const StyledTooltip = styled(InfoTooltipWithTrigger)`
  margin-left: ${({ theme }) => theme.sizeUnit}px;
`;

// Notification Method components
const StyledNotificationAddButton = styled.div`
  ${({ theme }) => css`
    color: ${theme.colorPrimaryText};
    cursor: pointer;

    i {
      margin-right: ${theme.sizeUnit * 2}px;
    }

    &.disabled {
      color: ${theme.colorTextDisabled};
      cursor: default;
    }
  `}
`;

const StyledNotificationMethodWrapper = styled.div`
  .inline-container .input-container {
    margin-left: 0;
  }
`;

const inputSpacer = (theme: SupersetTheme) => css`
  margin-right: ${theme.sizeUnit * 3}px;
`;

type NotificationAddStatus = 'active' | 'disabled' | 'hidden';

interface NotificationMethodAddProps {
  status: NotificationAddStatus;
  onClick: () => void;
}

export const TRANSLATIONS = {
  // Panel titles
  GENERAL_TITLE: t('General information'),
  ALERT_CONDITION_TITLE: t('Alert condition'),
  ALERT_CONTENTS_TITLE: t('Alert contents'),
  REPORT_CONTENTS_TITLE: t('Report contents'),
  SCHEDULE_TITLE: t('Schedule'),
  NOTIFICATION_TITLE: t('Notification method'),
  // Error text
  NAME_ERROR_TEXT: t('name'),
  OWNERS_ERROR_TEXT: t('owners'),
  CONTENT_ERROR_TEXT: t('content type'),
  DATABASE_ERROR_TEXT: t('database'),
  SQL_ERROR_TEXT: t('sql'),
  ALERT_CONDITION_ERROR_TEXT: t('alert condition'),
  CRONTAB_ERROR_TEXT: t('crontab'),
  WORKING_TIMEOUT_ERROR_TEXT: t('working timeout'),
  RECIPIENTS_ERROR_TEXT: t('recipients'),
  EMAIL_SUBJECT_ERROR_TEXT: t('email subject'),
  EMAIL_VALIDATION_ERROR_TEXT: t('invalid email'),
  ERROR_TOOLTIP_MESSAGE: t(
    'Not all required fields are complete. Please provide the following:',
  ),
};

const NotificationMethodAdd: FunctionComponent<NotificationMethodAddProps> = ({
  status = 'active',
  onClick,
}) => {
  if (status === 'hidden') {
    return null;
  }

  const checkStatus = () => {
    if (status !== 'disabled') {
      onClick();
    }
  };

  return (
    <StyledNotificationAddButton className={status} onClick={checkStatus}>
      <Icons.PlusOutlined
        iconSize="m"
        css={theme => ({
          margin: `auto ${theme.sizeUnit * 2}px auto 0`,
          verticalAlign: 'middle',
        })}
      />
      {status === 'active'
        ? t('Add another notification method')
        : t('Add delivery method')}
    </StyledNotificationAddButton>
  );
};

const AlertReportModal: FunctionComponent<AlertReportModalProps> = ({
  addDangerToast,
  onAdd,
  onHide,
  show,
  alert = null,
  isReport = false,
  addSuccessToast,
}) => {
  const currentUser = useSelector<any, UserWithPermissionsAndRoles>(
    state => state.user,
  );
  // Check config for alternate notification methods setting
  const conf = useCommonConf();
  const allowedNotificationMethods: NotificationMethodOption[] =
    conf?.ALERT_REPORTS_NOTIFICATION_METHODS || DEFAULT_NOTIFICATION_METHODS;

  const [disableSave, setDisableSave] = useState<boolean>(true);

  const [currentAlert, setCurrentAlert] =
    useState<Partial<AlertObject> | null>();
  const [isHidden, setIsHidden] = useState<boolean>(true);
  const [contentType, setContentType] = useState<string>('dashboard');
  const [reportFormat, setReportFormat] = useState<string>(
    DEFAULT_NOTIFICATION_FORMAT,
  );
  const [forceScreenshot, setForceScreenshot] = useState<boolean>(false);

  const [isScreenshot, setIsScreenshot] = useState<boolean>(false);
  useEffect(() => {
    setIsScreenshot(reportFormat === 'PNG');
  }, [reportFormat]);

  // Dropdown options
  const [conditionNotNull, setConditionNotNull] = useState<boolean>(false);
  const [sourceOptions, setSourceOptions] = useState<MetaObject[]>([]);
  const [dashboardOptions, setDashboardOptions] = useState<MetaObject[]>([]);
  const [chartOptions, setChartOptions] = useState<MetaObject[]>([]);
  const [tabOptions, setTabOptions] = useState<TabNode[]>([]);

  // Validation
  const [validationStatus, setValidationStatus] = useState<ValidationObject>({
    [Sections.General]: {
      hasErrors: false,
      name: TRANSLATIONS.GENERAL_TITLE,
      errors: [],
    },
    [Sections.Content]: {
      hasErrors: false,
      name: isReport
        ? TRANSLATIONS.REPORT_CONTENTS_TITLE
        : TRANSLATIONS.ALERT_CONTENTS_TITLE,
      errors: [],
    },
    [Sections.Alert]: {
      hasErrors: false,
      name: TRANSLATIONS.ALERT_CONDITION_TITLE,
      errors: [],
    },
    [Sections.Schedule]: {
      hasErrors: false,
      name: TRANSLATIONS.SCHEDULE_TITLE,
      errors: [],
    },
    [Sections.Notification]: {
      hasErrors: false,
      name: TRANSLATIONS.NOTIFICATION_TITLE,
      errors: [],
    },
  });
  const [errorTooltipMessage, setErrorTooltipMessage] = useState<ReactNode>('');

  const updateValidationStatus = (section: Sections, errors: string[]) => {
    setValidationStatus(currentValidationData => ({
      ...currentValidationData,
      [section]: {
        hasErrors: errors.length > 0,
        name: currentValidationData[section].name,
        errors,
      },
    }));
  };

  // Chart metadata
  const [chartVizType, setChartVizType] = useState<string>('');

  const reportOrAlert = isReport ? 'report' : 'alert';
  const isEditMode = alert !== null;
  const formatOptionEnabled =
    isFeatureEnabled(FeatureFlag.AlertsAttachReports) || isReport;
  const tabsEnabled = isFeatureEnabled(FeatureFlag.AlertReportTabs);

  const [notificationAddState, setNotificationAddState] =
    useState<NotificationAddStatus>('active');

  const [notificationSettings, setNotificationSettings] = useState<
    NotificationSetting[]
  >([]);
  const [emailSubject, setEmailSubject] = useState<string>('');
  const [emailError, setEmailError] = useState(false);

  const onNotificationAdd = () => {
    setNotificationSettings([
      ...notificationSettings,
      {
        recipients: '',
        // options shown in the newly added notification method
        options: allowedNotificationMethods.filter(
          // are filtered such that
          option =>
            // options are not included
            !notificationSettings.reduce(
              // when it exists in previous notificationSettings
              (accum, setting) => accum || option === setting.method,
              false,
            ),
        ),
      },
    ]);

    setNotificationAddState(
      notificationSettings.length === allowedNotificationMethodsCount
        ? 'hidden'
        : 'disabled',
    );
  };

  const {
    ALERT_REPORTS_DEFAULT_WORKING_TIMEOUT,
    ALERT_REPORTS_DEFAULT_CRON_VALUE,
    ALERT_REPORTS_DEFAULT_RETENTION,
  } = useSelector<any, AlertsReportsConfig>(state => {
    const conf = state.common?.conf;
    return {
      ALERT_REPORTS_DEFAULT_WORKING_TIMEOUT:
        conf?.ALERT_REPORTS_DEFAULT_WORKING_TIMEOUT ?? DEFAULT_WORKING_TIMEOUT,
      ALERT_REPORTS_DEFAULT_CRON_VALUE:
        conf?.ALERT_REPORTS_DEFAULT_CRON_VALUE ?? DEFAULT_CRON_VALUE,
      ALERT_REPORTS_DEFAULT_RETENTION:
        conf?.ALERT_REPORTS_DEFAULT_RETENTION ?? DEFAULT_RETENTION,
    };
  });

  const defaultAlert = {
    active: true,
    creation_method: 'alerts_reports',
    crontab: ALERT_REPORTS_DEFAULT_CRON_VALUE,
    extra: DEFAULT_EXTRA_DASHBOARD_OPTIONS,
    log_retention: ALERT_REPORTS_DEFAULT_RETENTION,
    working_timeout: ALERT_REPORTS_DEFAULT_WORKING_TIMEOUT,
    name: '',
    owners: [],
    recipients: [],
    sql: '',
    email_subject: '',
    validator_config_json: {},
    validator_type: '',
    force_screenshot: false,
    grace_period: undefined,
  };

  const updateNotificationSetting = (
    index: number,
    setting: NotificationSetting,
  ) => {
    const settings: NotificationSetting[] = [...notificationSettings];
    settings[index] = setting;

    // if you've changed notification method -> remove trailing methods
    if (notificationSettings[index].method !== setting.method) {
      notificationSettings[index] = setting;

      setNotificationSettings(
        notificationSettings.filter((_, idx) => idx <= index),
      );

      if (notificationSettings.length - 1 > index) {
        setNotificationAddState('active');
      }

      if (setting.method !== undefined && notificationAddState !== 'hidden') {
        setNotificationAddState('active');
      }
    } else {
      setNotificationSettings(settings);
    }
  };

  const removeNotificationSetting = (index: number) => {
    const settings = notificationSettings.slice();

    settings.splice(index, 1);
    setNotificationSettings(settings);
    setNotificationAddState('active');
  };

  const updateAnchorState = (value: any) => {
    setCurrentAlert(currentAlertData => {
      const dashboardState = currentAlertData?.extra?.dashboard;
      const extra = {
        dashboard: {
          ...dashboardState,
          anchor: value,
        },
      };
      return {
        ...currentAlertData,
        extra,
      };
    });
  };

  // Alert fetch logic
  const {
    state: { loading, resource, error: fetchError },
    fetchResource,
    createResource,
    updateResource,
    clearError,
  } = useSingleViewResource<AlertObject>('report', t('report'), addDangerToast);

  // Functions
  const hide = () => {
    clearError();
    setIsHidden(true);
    onHide();
    setNotificationSettings([]);
    setCurrentAlert({ ...defaultAlert });
    setNotificationAddState('active');
  };

  const onSave = () => {
    // Notification Settings
    const recipients: Recipient[] = [];

    notificationSettings.forEach(setting => {
      if (setting.method && setting.recipients.length) {
        recipients.push({
          recipient_config_json: {
            target: setting.recipients,
            ccTarget: setting.cc,
            bccTarget: setting.bcc,
          },
          type: setting.method,
        });
      }
    });

    const shouldEnableForceScreenshot =
      contentType === ContentType.Chart && !isReport;
    const data: any = {
      ...currentAlert,
      type: isReport ? 'Report' : 'Alert',
      force_screenshot: shouldEnableForceScreenshot || forceScreenshot,
      validator_type: conditionNotNull ? 'not null' : 'operator',
      validator_config_json: conditionNotNull
        ? {}
        : currentAlert?.validator_config_json,
      chart:
        contentType === ContentType.Chart ? currentAlert?.chart?.value : null,
      dashboard:
        contentType === ContentType.Dashboard
          ? currentAlert?.dashboard?.value
          : null,
      custom_width: isScreenshot ? currentAlert?.custom_width : undefined,
      database: currentAlert?.database?.value,
      owners: (currentAlert?.owners || []).map(
        owner => (owner as MetaObject).value || owner.id,
      ),
      recipients,
      report_format: reportFormat || DEFAULT_NOTIFICATION_FORMAT,
      extra: contentType === ContentType.Dashboard ? currentAlert?.extra : {},
    };

    if (data.recipients && !data.recipients.length) {
      delete data.recipients;
    }

    data.context_markdown = 'string';
    if (isEditMode) {
      // Edit
      if (currentAlert?.id) {
        const update_id = currentAlert.id;

        delete data.id;
        delete data.created_by;
        delete data.last_eval_dttm;
        delete data.last_state;
        delete data.last_value;
        delete data.last_value_row_json;

        updateResource(update_id, data).then(response => {
          if (!response) {
            return;
          }

          addSuccessToast(t('%s updated', data.type));

          if (onAdd) {
            onAdd();
          }

          hide();
        });
      }
    } else if (currentAlert) {
      // Create
      createResource(data).then(response => {
        if (!response) {
          return;
        }

        addSuccessToast(t('%s updated', data.type));

        if (onAdd) {
          onAdd(response);
        }

        hide();
      });
    }
  };

  // Fetch data to populate form dropdowns
  const loadOwnerOptions = useMemo(
    () =>
      (input = '', page: number, pageSize: number) => {
        const query = rison.encode({
          filter: input,
          page,
          page_size: pageSize,
        });
        return SupersetClient.get({
          endpoint: `/api/v1/report/related/created_by?q=${query}`,
        }).then(response => ({
          data: response.json.result.map(
            (item: { value: number; text: string }) => ({
              value: item.value,
              label: item.text,
            }),
          ),
          totalCount: response.json.count,
        }));
      },
    [],
  );

  const getSourceData = useCallback(
    (db?: MetaObject) => {
      const database = db || currentAlert?.database;

      if (!database || database.label) {
        return null;
      }

      let result;

      // Cycle through source options to find the selected option
      sourceOptions.forEach(source => {
        if (source.value === database.value || source.value === database.id) {
          result = source;
        }
      });

      return result;
    },
    [currentAlert?.database, sourceOptions],
  );

  // Updating alert/report state
  const updateAlertState = (name: string, value: any) => {
    setCurrentAlert(currentAlertData => ({
      ...currentAlertData,
      [name]: value,
    }));
  };

  const loadSourceOptions = useMemo(
    () =>
      (input = '', page: number, pageSize: number) => {
        const query = rison.encode({
          filter: input,
          page,
          page_size: pageSize,
        });
        return SupersetClient.get({
          endpoint: `/api/v1/report/related/database?q=${query}`,
        }).then(response => {
          const list = response.json.result.map(
            (item: { value: number; text: string }) => ({
              value: item.value,
              label: item.text,
            }),
          );
          setSourceOptions(list);
          return { data: list, totalCount: response.json.count };
        });
      },
    [],
  );

  const dashboard = currentAlert?.dashboard;
  useEffect(() => {
    if (!tabsEnabled) return;

    if (dashboard?.value) {
      SupersetClient.get({
        endpoint: `/api/v1/dashboard/${dashboard.value}/tabs`,
      })
        .then(response => {
          const { tab_tree: tabTree, all_tabs: allTabs } = response.json.result;
          const allTabsWithOrder = tabTree.map(
            (tab: { value: string }) => tab.value,
          );

          // Only show all tabs when there are more than one tab
          if (allTabsWithOrder.length > 1) {
            tabTree.push({
              title: 'All Tabs',
              // select tree only works with string value
              value: JSON.stringify(allTabsWithOrder),
            });
          }

          setTabOptions(tabTree);

          const anchor = currentAlert?.extra?.dashboard?.anchor;
          if (anchor) {
            try {
              const parsedAnchor = JSON.parse(anchor);
              if (Array.isArray(parsedAnchor)) {
                // Check if all elements in parsedAnchor list are in allTabs
                const isValidSubset = parsedAnchor.every(tab => tab in allTabs);
                if (!isValidSubset) {
                  updateAnchorState(undefined);
                }
              } else {
                throw new Error('Parsed value is not an array');
              }
            } catch (error) {
              if (!(anchor in allTabs)) {
                updateAnchorState(undefined);
              }
            }
          }
        })
        .catch(() => {
          addDangerToast(t('There was an error retrieving dashboard tabs.'));
        });
    }
  }, [dashboard, tabsEnabled, currentAlert?.extra, addDangerToast]);

  const databaseLabel = currentAlert?.database && !currentAlert.database.label;
  useEffect(() => {
    // Find source if current alert has one set
    if (databaseLabel) {
      updateAlertState('database', getSourceData());
    }
  }, [databaseLabel, getSourceData]);

  const loadDashboardOptions = useMemo(
    () =>
      (input = '', page: number, pageSize: number) => {
        const query = rison.encode_uri({
          filter: input,
          page,
          page_size: pageSize,
        });
        return SupersetClient.get({
          endpoint: `/api/v1/report/related/dashboard?q=${query}`,
        }).then(response => {
          const list = response.json.result.map(
            (item: { value: number; text: string }) => ({
              value: item.value,
              label: item.text,
            }),
          );
          setDashboardOptions(list);
          return { data: list, totalCount: response.json.count };
        });
      },
    [],
  );

  const getDashboardData = (db?: MetaObject) => {
    const dashboard = db || currentAlert?.dashboard;

    if (!dashboard || dashboard.label) {
      return null;
    }

    let result;

    // Cycle through dashboard options to find the selected option
    dashboardOptions.forEach(dash => {
      if (dash.value === dashboard.value || dash.value === dashboard.id) {
        result = dash;
      }
    });

    return result;
  };

  const getChartData = useCallback(
    (chartData?: MetaObject) => {
      const chart = chartData || currentAlert?.chart;

      if (!chart || chart.label) {
        return null;
      }

      let result;

      // Cycle through chart options to find the selected option
      chartOptions.forEach(slice => {
        if (slice.value === chart.value || slice.value === chart.id) {
          result = slice;
        }
      });

      return result;
    },
    [chartOptions, currentAlert?.chart],
  );

  const noChartLabel = currentAlert?.chart && !currentAlert?.chart.label;
  useEffect(() => {
    // Find source if current alert has one set
    if (noChartLabel) {
      updateAlertState('chart', getChartData());
    }
  }, [getChartData, noChartLabel]);

  const loadChartOptions = useMemo(
    () =>
      (input = '', page: number, pageSize: number) => {
        const query = rison.encode_uri({
          filter: input,
          page,
          page_size: pageSize,
        });
        return SupersetClient.get({
          endpoint: `/api/v1/report/related/chart?q=${query}`,
        }).then(response => {
          const list = response.json.result.map(
            (item: { value: number; text: string }) => ({
              value: item.value,
              label: item.text,
            }),
          );

          setChartOptions(list);
          return { data: list, totalCount: response.json.count };
        });
      },
    [],
  );

  const getChartVisualizationType = (chart: SelectValue) =>
    SupersetClient.get({
      endpoint: `/api/v1/chart/${chart.value}`,
    }).then(response => setChartVizType(response.json.result.viz_type));

  const updateEmailSubject = () => {
    const chartLabel = currentAlert?.chart?.label;
    const dashboardLabel = currentAlert?.dashboard?.label;
    if (!currentAlert?.name) {
      setEmailSubject('');
      return;
    }
    switch (contentType) {
      case ContentType.Chart:
        setEmailSubject(`${currentAlert?.name}: ${chartLabel || ''}`);
        break;

      case ContentType.Dashboard:
        setEmailSubject(`${currentAlert?.name}: ${dashboardLabel || ''}`);
        break;

      default:
        setEmailSubject('');
    }
  };

  // Handle input/textarea updates
  const onInputChange = (
    event: ChangeEvent<HTMLTextAreaElement | HTMLInputElement>,
  ) => {
    const {
      target: { type, value, name },
    } = event;
    const parsedValue = type === 'number' ? parseInt(value, 10) || null : value;

    updateAlertState(name, parsedValue);

    if (name === 'name') {
      updateEmailSubject();
    }
  };

  const onCustomWidthChange = (value: number | string | null | undefined) => {
    const numValue =
      value === null ||
      value === undefined ||
      (typeof value === 'string' && Number.isNaN(Number(value)))
        ? null
        : Number(value);
    updateAlertState('custom_width', numValue);
  };

  const onTimeoutVerifyChange = (
    event: ChangeEvent<HTMLTextAreaElement | HTMLInputElement>,
  ) => {
    const { target } = event;
    const value = +target.value;

    // Need to make sure grace period is not lower than TIMEOUT_MIN
    if (value === 0) {
      updateAlertState(target.name, undefined);
    } else {
      updateAlertState(
        target.name,
        value ? Math.max(value, TIMEOUT_MIN) : value,
      );
    }
  };

  const onSQLChange = (value: string) => {
    updateAlertState('sql', value || '');
  };

  const onOwnersChange = (value: Array<SelectValue>) => {
    updateAlertState('owners', value || []);
  };

  const onSourceChange = (value: Array<SelectValue>) => {
    updateAlertState('database', value || []);
  };

  const onDashboardChange = (dashboard: SelectValue) => {
    updateAlertState('dashboard', dashboard || undefined);
    updateAlertState('chart', null);
    if (tabsEnabled) {
      setTabOptions([]);
      updateAnchorState('');
    }
  };

  const onChartChange = (chart: SelectValue) => {
    getChartVisualizationType(chart);
    updateAlertState('chart', chart || undefined);
    updateAlertState('dashboard', null);
  };

  const onActiveSwitch = (checked: boolean) => {
    updateAlertState('active', checked);
  };

  const onConditionChange = (op: Operator) => {
    setConditionNotNull(op === 'not null');

    const config = {
      op,
      threshold: currentAlert
        ? currentAlert.validator_config_json?.threshold
        : undefined,
    };

    updateAlertState('validator_config_json', config);
  };

  const onThresholdChange = (event: ChangeEvent<HTMLInputElement>) => {
    const { target } = event;

    const config = {
      op: currentAlert ? currentAlert.validator_config_json?.op : undefined,
      threshold: target.value,
    };

    updateAlertState('validator_config_json', config);
  };

  const onLogRetentionChange = (retention: number) => {
    updateAlertState('log_retention', retention);
  };

  const onTimezoneChange = (timezone: string) => {
    updateAlertState('timezone', timezone);
  };

  const onContentTypeChange = (value: string) => {
    // When switch content type, reset force_screenshot to false
    setForceScreenshot(false);
    setContentType(value);
  };

  const onFormatChange = (value: string) => {
    setReportFormat(value);
  };

  const onForceScreenshotChange = (event: any) => {
    setForceScreenshot(event.target.checked);
  };

  // Make sure notification settings has the required info
  const checkNotificationSettings = () => {
    if (!notificationSettings.length) {
      return false;
    }

    let hasInfo = false;

    notificationSettings.forEach(setting => {
      if (!!setting.method && setting.recipients?.length) {
        hasInfo = true;
      }
    });

    return hasInfo;
  };

  const checkEmailFormat = () => {
    if (!notificationSettings.length) {
      return true;
    }

    const validateEmails = (emails: string): boolean => {
      if (!emails) return true; // No emails to validate
      return emails
        .split(/[,;]/)
        .every(email => EMAIL_REGEX.test(email.trim()));
    };

    // Use array method to check conditions
    return notificationSettings.every(setting => {
      if (!!setting.method && setting.method === 'Email') {
        return (
          (!setting.recipients?.length || validateEmails(setting.recipients)) &&
          (!setting.cc || validateEmails(setting.cc)) &&
          (!setting.bcc || validateEmails(setting.bcc))
        );
      }
      return true; // Non-Email methods are considered valid
    });
  };

  const validateGeneralSection = () => {
    const errors = [];
    if (!currentAlert?.name?.length) {
      errors.push(TRANSLATIONS.NAME_ERROR_TEXT);
    }
    if (!currentAlert?.owners?.length) {
      errors.push(TRANSLATIONS.OWNERS_ERROR_TEXT);
    }
    updateValidationStatus(Sections.General, errors);
  };
  const validateContentSection = () => {
    const errors = [];
    if (
      !(
        (contentType === ContentType.Dashboard && !!currentAlert?.dashboard) ||
        (contentType === ContentType.Chart && !!currentAlert?.chart)
      )
    ) {
      errors.push(TRANSLATIONS.CONTENT_ERROR_TEXT);
    }
    updateValidationStatus(Sections.Content, errors);
  };
  const validateAlertSection = () => {
    const errors = [];
    if (!currentAlert?.database) {
      errors.push(TRANSLATIONS.DATABASE_ERROR_TEXT);
    }
    if (!currentAlert?.sql?.length) {
      errors.push(TRANSLATIONS.SQL_ERROR_TEXT);
    }
    if (
      !(
        (conditionNotNull || !!currentAlert?.validator_config_json?.op) &&
        (conditionNotNull ||
          currentAlert?.validator_config_json?.threshold !== undefined)
      )
    ) {
      errors.push(TRANSLATIONS.ALERT_CONDITION_ERROR_TEXT);
    }
    updateValidationStatus(Sections.Alert, errors);
  };

  const validateScheduleSection = () => {
    const errors = [];
    if (!currentAlert?.crontab?.length) {
      errors.push(TRANSLATIONS.CRONTAB_ERROR_TEXT);
    }
    if (!currentAlert?.working_timeout) {
      errors.push(TRANSLATIONS.WORKING_TIMEOUT_ERROR_TEXT);
    }

    updateValidationStatus(Sections.Schedule, errors);
  };

  const validateNotificationSection = () => {
    const errors = [];
    const hasErrors = !checkNotificationSettings();

    if (hasErrors) {
      errors.push(TRANSLATIONS.RECIPIENTS_ERROR_TEXT);
    } else {
      // Check for email format errors
      const hasValidationErrors = !checkEmailFormat();
      if (hasValidationErrors) {
        errors.push(TRANSLATIONS.EMAIL_VALIDATION_ERROR_TEXT);
      }
    }

    if (emailError) {
      errors.push(TRANSLATIONS.EMAIL_SUBJECT_ERROR_TEXT);
    }

    // Update validation status with combined errors
    updateValidationStatus(Sections.Notification, errors);
  };

  const validateAll = () => {
    validateGeneralSection();
    validateContentSection();
    if (!isReport) validateAlertSection();
    validateScheduleSection();
    validateNotificationSection();
  };

  const enforceValidation = () => {
    const sections = [
      Sections.General,
      Sections.Content,
      isReport ? undefined : Sections.Alert,
      Sections.Schedule,
      Sections.Notification,
    ];

    const hasErrors = sections.some(
      section => section && validationStatus[section].hasErrors,
    );
    const tooltip = hasErrors ? buildErrorTooltipMessage(validationStatus) : '';
    setErrorTooltipMessage(tooltip);
    setDisableSave(hasErrors);
  };

  // Initialize
  useEffect(() => {
    if (
      isEditMode &&
      (!currentAlert?.id || alert?.id !== currentAlert.id || (isHidden && show))
    ) {
      if (alert?.id !== null && !loading && !fetchError) {
        const id = alert.id || 0;
        fetchResource(id);
      }
    } else if (
      !isEditMode &&
      (!currentAlert || currentAlert.id || (isHidden && show))
    ) {
      setCurrentAlert({
        ...defaultAlert,
        owners: currentUser
          ? [
              {
                value: currentUser.userId,
                label: `${currentUser.firstName} ${currentUser.lastName}`,
              },
            ]
          : [],
      });
      setNotificationSettings([
        {
          recipients: '',
          cc: '',
          bcc: '',
          options: allowedNotificationMethods,
          method: NotificationMethodOption.Email,
        },
      ]);
      setNotificationAddState('active');
    }
  }, [alert]);

  useEffect(() => {
    if (resource) {
      // Add notification settings
      const settings = (resource.recipients || []).map(setting => {
        const config =
          typeof setting.recipient_config_json === 'string'
            ? JSON.parse(setting.recipient_config_json)
            : {};
        return {
          method: setting.type,
          // @ts-ignore: Type not assignable
          recipients: config.target || setting.recipient_config_json,
          options: allowedNotificationMethods,
          cc: config.ccTarget || '',
          bcc: config.bccTarget || '',
        };
      });

      setNotificationSettings(settings);
      setNotificationAddState(
        settings.length === allowedNotificationMethods.length
          ? 'hidden'
          : 'active',
      );
      setContentType(
        resource.chart ? ContentType.Chart : ContentType.Dashboard,
      );
      setReportFormat(resource.report_format || DEFAULT_NOTIFICATION_FORMAT);
      const validatorConfig =
        typeof resource.validator_config_json === 'string'
          ? JSON.parse(resource.validator_config_json)
          : resource.validator_config_json;

      setConditionNotNull(resource.validator_type === 'not null');

      if (resource.chart) {
        setChartVizType((resource.chart as ChartObject).viz_type);
      }
      setForceScreenshot(resource.force_screenshot);

      setCurrentAlert({
        ...resource,
        chart: resource.chart
          ? getChartData(resource.chart) || {
              value: (resource.chart as ChartObject).id,
              label: (resource.chart as ChartObject).slice_name,
            }
          : undefined,
        dashboard: resource.dashboard
          ? getDashboardData(resource.dashboard) || {
              value: (resource.dashboard as DashboardObject).id,
              label: (resource.dashboard as DashboardObject).dashboard_title,
            }
          : undefined,
        database: resource.database
          ? getSourceData(resource.database) || {
              value: (resource.database as DatabaseObject).id,
              label: (resource.database as DatabaseObject).database_name,
            }
          : undefined,
        owners: (alert?.owners || []).map(owner => ({
          value: (owner as MetaObject).value || owner.id,
          label:
            (owner as MetaObject).label ||
            `${(owner as Owner).first_name} ${(owner as Owner).last_name}`,
        })),
        // @ts-ignore: Type not assignable
        validator_config_json:
          resource.validator_type === 'not null'
            ? {
                op: 'not null',
              }
            : validatorConfig,
      });
    }
  }, [resource]);

  // Validation
  const currentAlertSafe = currentAlert || {};
  useEffect(() => {
    validateAll();
    updateEmailSubject();
  }, [
    currentAlertSafe.name,
    currentAlertSafe.owners,
    currentAlertSafe.database,
    currentAlertSafe.sql,
    currentAlertSafe.validator_config_json,
    currentAlertSafe.crontab,
    currentAlertSafe.working_timeout,
    currentAlertSafe.dashboard,
    currentAlertSafe.chart,
    contentType,
    notificationSettings,
    conditionNotNull,
    emailError,
  ]);
  useEffect(() => {
    enforceValidation();
  }, [validationStatus]);

  const allowedNotificationMethodsCount = useMemo(
    () =>
      allowedNotificationMethods.reduce((accum: string[], setting: string) => {
        if (
          accum.some(nm => nm.includes('slack')) &&
          setting.toLowerCase().includes('slack')
        ) {
          return accum;
        }
        return [...accum, setting.toLowerCase()];
      }, []).length,
    [allowedNotificationMethods],
  );

  // Show/hide
  if (isHidden && show) {
    setIsHidden(false);
  }

  const getTitleText = () => {
    let titleText;

    switch (true) {
      case isEditMode && isReport:
        titleText = t('Edit Report');
        break;
      case isEditMode:
        titleText = t('Edit Alert');
        break;
      case isReport:
        titleText = t('Add Report');
        break;
      default:
        titleText = t('Add Alert');
        break;
    }

    return titleText;
  };

  const handleErrorUpdate = (hasError: boolean) => {
    setEmailError(hasError);
  };

  return (
    <StyledModal
      className="no-content-padding"
      responsive
      disablePrimaryButton={disableSave}
      primaryTooltipMessage={errorTooltipMessage}
      onHandledPrimaryAction={onSave}
      onHide={hide}
      primaryButtonName={isEditMode ? t('Save') : t('Add')}
      show={show}
      width="500px"
      centered
      title={<h4 data-test="alert-report-modal-title">{getTitleText()}</h4>}
    >
      <Collapse
        expandIconPosition="right"
        defaultActiveKey="general"
        accordion
<<<<<<< HEAD
        css={css`
          border: 'none';
        `}
      >
        <StyledPanel
          header={
            <ValidatedPanelHeader
              title={TRANSLATIONS.GENERAL_TITLE}
              subtitle={t(
                'Set up basic details, such as name and description.',
              )}
              validateCheckStatus={
                !validationStatus[Sections.General].hasErrors
              }
              testId="general-information-panel"
            />
          }
          key="general"
        >
          <div className="header-section">
            <StyledInputContainer>
              <div className="control-label">
                {isReport ? t('Report name') : t('Alert name')}
                <span className="required">*</span>
              </div>
              <div className="input-container">
                <Input
                  type="text"
                  name="name"
                  value={currentAlert ? currentAlert.name : ''}
                  placeholder={
                    isReport ? t('Enter report name') : t('Enter alert name')
                  }
                  onChange={onInputChange}
                />
              </div>
            </StyledInputContainer>
            <StyledInputContainer>
              <div className="control-label">
                {t('Owners')}
                <span className="required">*</span>
              </div>
              <div data-test="owners-select" className="input-container">
                <AsyncSelect
                  ariaLabel={t('Owners')}
                  allowClear
                  name="owners"
                  mode="multiple"
                  placeholder={t('Select owners')}
                  value={
                    (currentAlert?.owners as {
                      label: string;
                      value: number;
                    }[]) || []
                  }
                  options={loadOwnerOptions}
                  onChange={onOwnersChange}
                />
              </div>
            </StyledInputContainer>
            <StyledInputContainer>
              <div className="control-label">{t('Description')}</div>
              <div className="input-container">
                <Input
                  type="text"
                  name="description"
                  value={currentAlert ? currentAlert.description || '' : ''}
                  placeholder={t(
                    'Include description to be sent with %s',
                    reportOrAlert,
                  )}
                  onChange={onInputChange}
                />
              </div>
            </StyledInputContainer>
            <StyledSwitchContainer>
              <Switch
                checked={currentAlert ? currentAlert.active : false}
                defaultChecked
                onChange={onActiveSwitch}
              />
              <div className="switch-label">
                {isReport ? t('Report is active') : t('Alert is active')}
              </div>
            </StyledSwitchContainer>
          </div>
        </StyledPanel>
        {!isReport && (
          <StyledPanel
            header={
=======
        items={[
          {
            key: 'general',
            label: (
>>>>>>> c090c81f
              <ValidatedPanelHeader
                title={TRANSLATIONS.GENERAL_TITLE}
                subtitle={t(
                  'Set up basic details, such as name and description.',
                )}
                validateCheckStatus={
                  !validationStatus[Sections.General].hasErrors
                }
                testId="general-information-panel"
              />
            ),
            children: (
              <div className="header-section">
                <StyledInputContainer>
                  <div className="control-label">
                    {isReport ? t('Report name') : t('Alert name')}
                    <span className="required">*</span>
                  </div>
                  <div className="input-container">
                    <input
                      type="text"
                      name="name"
                      value={currentAlert ? currentAlert.name : ''}
                      placeholder={
                        isReport
                          ? t('Enter report name')
                          : t('Enter alert name')
                      }
                      onChange={onInputChange}
                    />
                  </div>
                </StyledInputContainer>
                <StyledInputContainer>
                  <div className="control-label">
                    {t('Owners')}
                    <span className="required">*</span>
                  </div>
                  <div data-test="owners-select" className="input-container">
                    <AsyncSelect
                      ariaLabel={t('Owners')}
                      allowClear
                      name="owners"
                      mode="multiple"
                      placeholder={t('Select owners')}
                      value={
                        (currentAlert?.owners as {
                          label: string;
                          value: number;
                        }[]) || []
                      }
                      options={loadOwnerOptions}
                      onChange={onOwnersChange}
                    />
                  </div>
                </StyledInputContainer>
                <StyledInputContainer>
                  <div className="control-label">{t('Description')}</div>
                  <div className="input-container">
                    <input
                      type="text"
                      name="description"
                      value={currentAlert ? currentAlert.description || '' : ''}
                      placeholder={t(
                        'Include description to be sent with %s',
                        reportOrAlert,
                      )}
                      onChange={onInputChange}
                    />
                  </div>
                </StyledInputContainer>
                <StyledSwitchContainer>
                  <Switch
                    checked={currentAlert ? currentAlert.active : false}
                    defaultChecked
                    onChange={onActiveSwitch}
                  />
                  <div className="switch-label">
                    {isReport ? t('Report is active') : t('Alert is active')}
                  </div>
                </StyledSwitchContainer>
              </div>
            ),
          },
          ...(!isReport
            ? [
                {
                  key: 'condition',
                  label: (
                    <ValidatedPanelHeader
                      title={TRANSLATIONS.ALERT_CONDITION_TITLE}
                      subtitle={t(
                        'Define the database, SQL query, and triggering conditions for alert.',
                      )}
                      validateCheckStatus={
                        !validationStatus[Sections.Alert].hasErrors
                      }
                      testId="alert-condition-panel"
                    />
                  ),
                  children: (
                    <div>
                      <StyledInputContainer>
                        <div className="control-label">
                          {t('Database')}
                          <span className="required">*</span>
                        </div>
                        <div className="input-container">
                          <AsyncSelect
                            ariaLabel={t('Database')}
                            name="source"
                            placeholder={t('Select database')}
                            value={
                              currentAlert?.database?.label &&
                              currentAlert?.database?.value
                                ? {
                                    value: currentAlert.database.value,
                                    label: currentAlert.database.label,
                                  }
                                : undefined
                            }
                            options={loadSourceOptions}
                            onChange={onSourceChange}
                          />
                        </div>
                      </StyledInputContainer>
                      <StyledInputContainer>
                        <div className="control-label">
                          {t('SQL Query')}
                          <StyledTooltip
                            tooltip={t(
                              'The result of this query must be a value capable of numeric interpretation e.g. 1, 1.0, or "1" (compatible with Python\'s float() function).',
                            )}
                          />
                          <span className="required">*</span>
                        </div>
                        <TextAreaControl
                          name="sql"
                          language="sql"
                          offerEditInModal={false}
                          minLines={15}
                          maxLines={15}
                          onChange={onSQLChange}
                          readOnly={false}
                          initialValue={resource?.sql}
                          key={currentAlert?.id}
                        />
                      </StyledInputContainer>
                      <div className="inline-container wrap">
                        <StyledInputContainer css={noMarginBottom}>
                          <div className="control-label" css={inputSpacer}>
                            {t('Trigger Alert If...')}
                            <span className="required">*</span>
                          </div>
                          <div className="input-container">
                            <Select
                              ariaLabel={t('Condition')}
                              onChange={onConditionChange}
                              placeholder={t('Condition')}
                              value={
                                currentAlert?.validator_config_json?.op ||
                                undefined
                              }
                              options={CONDITIONS}
                            />
                          </div>
                        </StyledInputContainer>
                        <StyledInputContainer css={noMarginBottom}>
                          <div className="control-label">
                            {t('Value')}{' '}
                            {!conditionNotNull && (
                              <span className="required">*</span>
                            )}
                          </div>
                          <div className="input-container">
                            <input
                              type="number"
                              name="threshold"
                              disabled={conditionNotNull}
                              value={
                                currentAlert?.validator_config_json
                                  ?.threshold !== undefined && !conditionNotNull
                                  ? currentAlert.validator_config_json.threshold
                                  : ''
                              }
                              placeholder={t('Value')}
                              onChange={onThresholdChange}
                            />
                          </div>
                        </StyledInputContainer>
                      </div>
                    </div>
                  ),
                },
              ]
            : []),
          {
            key: 'contents',
            label: (
              <ValidatedPanelHeader
                title={
                  isReport
                    ? TRANSLATIONS.REPORT_CONTENTS_TITLE
                    : TRANSLATIONS.ALERT_CONTENTS_TITLE
                }
                subtitle={t('Customize data source, filters, and layout.')}
                validateCheckStatus={
                  !validationStatus[Sections.Content].hasErrors
                }
                testId="contents-panel"
              />
            ),
            children: (
              <>
                <StyledInputContainer>
                  <div className="control-label">
                    {t('Content type')}
                    <span className="required">*</span>
                  </div>
                  <Select
<<<<<<< HEAD
                    ariaLabel={t('Condition')}
                    onChange={onConditionChange}
                    placeholder={t('Condition')}
                    value={currentAlert?.validator_config_json?.op || undefined}
                    options={CONDITIONS}
                  />
                </div>
              </StyledInputContainer>
              <StyledInputContainer css={noMarginBottom}>
                <div className="control-label">
                  {t('Value')}{' '}
                  {!conditionNotNull && <span className="required">*</span>}
                </div>
                <div className="input-container">
                  <Input
                    type="number"
                    name="threshold"
                    disabled={conditionNotNull}
                    value={
                      currentAlert?.validator_config_json?.threshold !==
                        undefined && !conditionNotNull
                        ? currentAlert.validator_config_json.threshold
                        : ''
                    }
                    placeholder={t('Value')}
                    onChange={onThresholdChange}
=======
                    ariaLabel={t('Select content type')}
                    onChange={onContentTypeChange}
                    value={contentType}
                    options={CONTENT_TYPE_OPTIONS}
                    placeholder={t('Select content type')}
>>>>>>> c090c81f
                  />
                </StyledInputContainer>
                <StyledInputContainer>
                  {contentType === ContentType.Chart ? (
                    <>
                      <div className="control-label">
                        {t('Select chart')}
                        <span className="required">*</span>
                      </div>
                      <AsyncSelect
                        ariaLabel={t('Chart')}
                        name="chart"
                        value={
                          currentAlert?.chart?.label &&
                          currentAlert?.chart?.value
                            ? {
                                value: currentAlert.chart.value,
                                label: currentAlert.chart.label,
                              }
                            : undefined
                        }
                        options={loadChartOptions}
                        onChange={onChartChange}
                        placeholder={t('Select chart to use')}
                      />
                    </>
                  ) : (
                    <>
                      <div className="control-label">
                        {t('Select dashboard')}
                        <span className="required">*</span>
                      </div>
                      <AsyncSelect
                        ariaLabel={t('Dashboard')}
                        name="dashboard"
                        value={
                          currentAlert?.dashboard?.label &&
                          currentAlert?.dashboard?.value
                            ? {
                                value: currentAlert.dashboard.value,
                                label: currentAlert.dashboard.label,
                              }
                            : undefined
                        }
                        options={loadDashboardOptions}
                        onChange={onDashboardChange}
                        placeholder={t('Select dashboard to use')}
                      />
                    </>
                  )}
                </StyledInputContainer>
                <StyledInputContainer
                  css={
                    ['PDF', 'TEXT', 'CSV'].includes(reportFormat) &&
                    noMarginBottom
                  }
                >
                  {formatOptionEnabled && (
                    <>
                      <div className="control-label">
                        {t('Content format')}
                        <span className="required">*</span>
                      </div>
                      <Select
                        ariaLabel={t('Select format')}
                        onChange={onFormatChange}
                        value={reportFormat}
                        options={
                          contentType === ContentType.Dashboard
                            ? ['pdf', 'png'].map(
                                key =>
                                  FORMAT_OPTIONS[key as FORMAT_OPTIONS_KEY],
                              )
                            : /* If chart is of text based viz type: show text
                  format option */
                              TEXT_BASED_VISUALIZATION_TYPES.includes(
                                  chartVizType,
                                )
                              ? Object.values(FORMAT_OPTIONS)
                              : ['pdf', 'png', 'csv'].map(
                                  key =>
                                    FORMAT_OPTIONS[key as FORMAT_OPTIONS_KEY],
                                )
                        }
                        placeholder={t('Select format')}
                      />
                    </>
                  )}
                </StyledInputContainer>
                {tabsEnabled && contentType === ContentType.Dashboard && (
                  <StyledInputContainer>
                    <>
                      <div className="control-label">{t('Select tab')}</div>
                      <StyledTreeSelect
                        disabled={tabOptions?.length === 0}
                        treeData={tabOptions}
                        value={currentAlert?.extra?.dashboard?.anchor}
                        onSelect={updateAnchorState}
                        placeholder={t('Select a tab')}
                      />
                    </>
                  </StyledInputContainer>
                )}
                {isScreenshot && (
                  <StyledInputContainer
                    css={
                      !isReport &&
                      contentType === ContentType.Chart &&
                      noMarginBottom
                    }
                  >
                    <div className="control-label">{t('Screenshot width')}</div>
                    <div className="input-container">
                      <InputNumber
                        type="number"
                        name="custom_width"
                        value={currentAlert?.custom_width || undefined}
                        min={600}
                        max={2400}
                        placeholder={t('Input custom width in pixels')}
                        onChange={onCustomWidthChange}
                      />
                    </div>
                  </StyledInputContainer>
                )}
                {(isReport || contentType === ContentType.Dashboard) && (
                  <div className="inline-container">
                    <StyledCheckbox
                      data-test="bypass-cache"
                      className="checkbox"
                      checked={forceScreenshot}
                      onChange={onForceScreenshotChange}
                    >
                      {t('Ignore cache when generating report')}
                    </StyledCheckbox>
                  </div>
                )}
              </>
            ),
          },
          {
            key: 'schedule',
            label: (
              <ValidatedPanelHeader
                title={TRANSLATIONS.SCHEDULE_TITLE}
                subtitle={t(
                  'Define delivery schedule, timezone, and frequency settings.',
                )}
                validateCheckStatus={
                  !validationStatus[Sections.Schedule].hasErrors
                }
                testId="schedule-panel"
              />
            ),
            children: (
              <>
                <AlertReportCronScheduler
                  value={currentAlert?.crontab || ''}
                  onChange={newVal => updateAlertState('crontab', newVal)}
                />
                <StyledInputContainer>
                  <div className="control-label">
                    {t('Timezone')} <span className="required">*</span>
                  </div>
                  <TimezoneSelector
                    onTimezoneChange={onTimezoneChange}
                    timezone={currentAlert?.timezone}
                    minWidth="100%"
                  />
                </StyledInputContainer>
                <StyledInputContainer>
                  <div className="control-label">
                    {t('Log retention')}
                    <span className="required">*</span>
                  </div>
                  <div className="input-container">
                    <Select
                      ariaLabel={t('Log retention')}
                      placeholder={t('Log retention')}
                      onChange={onLogRetentionChange}
                      value={currentAlert?.log_retention}
                      options={RETENTION_OPTIONS}
                      sortComparator={propertyComparator('value')}
                    />
                  </div>
                </StyledInputContainer>
                <StyledInputContainer css={noMarginBottom}>
                  {isReport ? (
                    <>
                      <div className="control-label">
                        {t('Working timeout')}
                        <span className="required">*</span>
                      </div>
                      <div className="input-container">
                        <NumberInput
                          min={1}
                          name="working_timeout"
                          value={currentAlert?.working_timeout || ''}
                          placeholder={t('Time in seconds')}
                          onChange={onTimeoutVerifyChange}
                          timeUnit={t('seconds')}
                        />
                      </div>
                    </>
                  ) : (
                    <>
                      <div className="control-label">{t('Grace period')}</div>
                      <div className="input-container">
                        <NumberInput
                          min={1}
                          name="grace_period"
                          value={currentAlert?.grace_period || ''}
                          placeholder={t('Time in seconds')}
                          onChange={onTimeoutVerifyChange}
                          timeUnit={t('seconds')}
                        />
                      </div>
                    </>
                  )}
                </StyledInputContainer>
              </>
            ),
          },
          {
            key: 'notification',
            label: (
              <ValidatedPanelHeader
                title={TRANSLATIONS.NOTIFICATION_TITLE}
                subtitle={t('Choose notification method and recipients.')}
                validateCheckStatus={
                  !validationStatus[Sections.Notification].hasErrors
                }
                testId="notification-method-panel"
              />
            ),
            children: (
              <>
                {notificationSettings.map((notificationSetting, i) => (
                  <StyledNotificationMethodWrapper>
                    <NotificationMethod
                      setting={notificationSetting}
                      index={i}
                      key={`NotificationMethod-${i}`}
                      onUpdate={updateNotificationSetting}
                      onRemove={removeNotificationSetting}
                      onInputChange={onInputChange}
                      email_subject={currentAlert?.email_subject || ''}
                      defaultSubject={emailSubject || ''}
                      setErrorSubject={handleErrorUpdate}
                    />
                  </StyledNotificationMethodWrapper>
                ))}
                {
                  // Prohibit 'add notification method' button if only one present
                  allowedNotificationMethodsCount >
                    notificationSettings.length && (
                    <NotificationMethodAdd
                      data-test="notification-add"
                      status={notificationAddState}
                      onClick={onNotificationAdd}
                    />
                  )
                }
              </>
            ),
          },
        ]}
      />
    </StyledModal>
  );
};

export default withToasts(AlertReportModal);<|MERGE_RESOLUTION|>--- conflicted
+++ resolved
@@ -39,7 +39,7 @@
 import rison from 'rison';
 import { useSingleViewResource } from 'src/views/CRUD/hooks';
 
-import { Input, InputNumber } from 'src/components/Input';
+import { InputNumber } from 'src/components/Input';
 import { Switch } from 'src/components/Switch';
 import Modal from 'src/components/Modal';
 import Collapse from 'src/components/Collapse';
@@ -1468,103 +1468,10 @@
         expandIconPosition="right"
         defaultActiveKey="general"
         accordion
-<<<<<<< HEAD
-        css={css`
-          border: 'none';
-        `}
-      >
-        <StyledPanel
-          header={
-            <ValidatedPanelHeader
-              title={TRANSLATIONS.GENERAL_TITLE}
-              subtitle={t(
-                'Set up basic details, such as name and description.',
-              )}
-              validateCheckStatus={
-                !validationStatus[Sections.General].hasErrors
-              }
-              testId="general-information-panel"
-            />
-          }
-          key="general"
-        >
-          <div className="header-section">
-            <StyledInputContainer>
-              <div className="control-label">
-                {isReport ? t('Report name') : t('Alert name')}
-                <span className="required">*</span>
-              </div>
-              <div className="input-container">
-                <Input
-                  type="text"
-                  name="name"
-                  value={currentAlert ? currentAlert.name : ''}
-                  placeholder={
-                    isReport ? t('Enter report name') : t('Enter alert name')
-                  }
-                  onChange={onInputChange}
-                />
-              </div>
-            </StyledInputContainer>
-            <StyledInputContainer>
-              <div className="control-label">
-                {t('Owners')}
-                <span className="required">*</span>
-              </div>
-              <div data-test="owners-select" className="input-container">
-                <AsyncSelect
-                  ariaLabel={t('Owners')}
-                  allowClear
-                  name="owners"
-                  mode="multiple"
-                  placeholder={t('Select owners')}
-                  value={
-                    (currentAlert?.owners as {
-                      label: string;
-                      value: number;
-                    }[]) || []
-                  }
-                  options={loadOwnerOptions}
-                  onChange={onOwnersChange}
-                />
-              </div>
-            </StyledInputContainer>
-            <StyledInputContainer>
-              <div className="control-label">{t('Description')}</div>
-              <div className="input-container">
-                <Input
-                  type="text"
-                  name="description"
-                  value={currentAlert ? currentAlert.description || '' : ''}
-                  placeholder={t(
-                    'Include description to be sent with %s',
-                    reportOrAlert,
-                  )}
-                  onChange={onInputChange}
-                />
-              </div>
-            </StyledInputContainer>
-            <StyledSwitchContainer>
-              <Switch
-                checked={currentAlert ? currentAlert.active : false}
-                defaultChecked
-                onChange={onActiveSwitch}
-              />
-              <div className="switch-label">
-                {isReport ? t('Report is active') : t('Alert is active')}
-              </div>
-            </StyledSwitchContainer>
-          </div>
-        </StyledPanel>
-        {!isReport && (
-          <StyledPanel
-            header={
-=======
         items={[
           {
             key: 'general',
             label: (
->>>>>>> c090c81f
               <ValidatedPanelHeader
                 title={TRANSLATIONS.GENERAL_TITLE}
                 subtitle={t(
@@ -1784,40 +1691,11 @@
                     <span className="required">*</span>
                   </div>
                   <Select
-<<<<<<< HEAD
-                    ariaLabel={t('Condition')}
-                    onChange={onConditionChange}
-                    placeholder={t('Condition')}
-                    value={currentAlert?.validator_config_json?.op || undefined}
-                    options={CONDITIONS}
-                  />
-                </div>
-              </StyledInputContainer>
-              <StyledInputContainer css={noMarginBottom}>
-                <div className="control-label">
-                  {t('Value')}{' '}
-                  {!conditionNotNull && <span className="required">*</span>}
-                </div>
-                <div className="input-container">
-                  <Input
-                    type="number"
-                    name="threshold"
-                    disabled={conditionNotNull}
-                    value={
-                      currentAlert?.validator_config_json?.threshold !==
-                        undefined && !conditionNotNull
-                        ? currentAlert.validator_config_json.threshold
-                        : ''
-                    }
-                    placeholder={t('Value')}
-                    onChange={onThresholdChange}
-=======
                     ariaLabel={t('Select content type')}
                     onChange={onContentTypeChange}
                     value={contentType}
                     options={CONTENT_TYPE_OPTIONS}
                     placeholder={t('Select content type')}
->>>>>>> c090c81f
                   />
                 </StyledInputContainer>
                 <StyledInputContainer>
