/**
 * Licensed to the Apache Software Foundation (ASF) under one
 * or more contributor license agreements.  See the NOTICE file
 * distributed with this work for additional information
 * regarding copyright ownership.  The ASF licenses this file
 * to you under the Apache License, Version 2.0 (the
 * "License"); you may not use this file except in compliance
 * with the License.  You may obtain a copy of the License at
 *
 *   http://www.apache.org/licenses/LICENSE-2.0
 *
 * Unless required by applicable law or agreed to in writing,
 * software distributed under the License is distributed on an
 * "AS IS" BASIS, WITHOUT WARRANTIES OR CONDITIONS OF ANY
 * KIND, either express or implied.  See the License for the
 * specific language governing permissions and limitations
 * under the License.
 */
import React, { FunctionComponent, useState } from 'react';
import { styled, t, useTheme } from '@superset-ui/core';
import { Select } from 'src/components';
import Icons from 'src/components/Icons';
import { NotificationMethodOption } from '../types';
import { StyledInputContainer } from '../AlertReportModal';

const StyledNotificationMethod = styled.div`
  margin-bottom: 10px;

  .input-container {
    textarea {
      height: auto;
    }
  }

  .inline-container {
    margin-bottom: 10px;

    > div {
      margin: 0;
    }

    .delete-button {
      margin-left: 10px;
      padding-top: 3px;
    }
  }
`;

type NotificationSetting = {
  method?: NotificationMethodOption;
  recipients: string;
  options: NotificationMethodOption[];
};

interface NotificationMethodProps {
  setting?: NotificationSetting | null;
  index: number;
  onUpdate?: (index: number, updatedSetting: NotificationSetting) => void;
  onRemove?: (index: number) => void;
  onInputChange?: (
    event: React.ChangeEvent<HTMLTextAreaElement | HTMLInputElement>,
  ) => void;
  email_subject: string;
  _default: string;
}

const TRANSLATIONS = {
  EMAIL_SUBJECT_NAME: t('Email subject name (optional)'),
};

export const NotificationMethod: FunctionComponent<NotificationMethodProps> = ({
  setting = null,
  index,
  onUpdate,
  onRemove,
  onInputChange,
  email_subject,
  _default,
}) => {
  const { method, recipients, options } = setting || {};
  const [recipientValue, setRecipientValue] = useState<string>(
    recipients || '',
  );
  const theme = useTheme();

  if (!setting) {
    return null;
  }

  const onMethodChange = (method: NotificationMethodOption) => {
    // Since we're swapping the method, reset the recipients
    setRecipientValue('');
    if (onUpdate) {
      const updatedSetting = {
        ...setting,
        method,
        recipients: '',
      };

      onUpdate(index, updatedSetting);
    }
  };

  const onRecipientsChange = (
    event: React.ChangeEvent<HTMLTextAreaElement>,
  ) => {
    const { target } = event;

    setRecipientValue(target.value);

    if (onUpdate) {
      const updatedSetting = {
        ...setting,
        recipients: target.value,
      };

      onUpdate(index, updatedSetting);
    }
  };

  const onSubjectChange = (
    event: React.ChangeEvent<HTMLTextAreaElement | HTMLInputElement>,
  ) => {
    if (onInputChange) {
      onInputChange(event);
    }
  };

  // Set recipients
  if (!!recipients && recipientValue !== recipients) {
    setRecipientValue(recipients);
  }

  return (
    <StyledNotificationMethod>
      <div className="inline-container">
        <StyledInputContainer>
          <div className="control-label">{t('Notification Method')}</div>
          <div className="input-container">
            <Select
              ariaLabel={t('Delivery method')}
              data-test="select-delivery-method"
              onChange={onMethodChange}
              placeholder={t('Select Delivery Method')}
              options={(options || []).map(
                (method: NotificationMethodOption) => ({
                  label: method,
                  value: method,
                }),
              )}
              value={method}
            />
            {method !== undefined && index !== 0 && !!onRemove ? (
              <span
                role="button"
                tabIndex={0}
                className="delete-button"
                onClick={() => onRemove(index)}
              >
                <Icons.Trash iconColor={theme.colors.grayscale.base} />
              </span>
            ) : null}
          </div>
        </StyledInputContainer>
      </div>
      {method !== undefined ? (
        <StyledInputContainer>
<<<<<<< HEAD
          <div className="control-label">{TRANSLATIONS.EMAIL_SUBJECT_NAME}</div>
          <div className="input-container">
            <input
              type="text"
              name="email_subject"
              value={email_subject}
              placeholder={`Default: ${_default}`}
              onChange={onSubjectChange}
            />
          </div>
          <div className="control-label">{t(method)}</div>
=======
          <div className="control-label">
            {t('%s recipients', method)}
            <span className="required">*</span>
          </div>
>>>>>>> f7c5773a
          <div className="input-container">
            <textarea
              name="recipients"
              data-test="recipients"
              value={recipientValue}
              onChange={onRecipientsChange}
            />
          </div>
          <div className="helper">
            {t('Recipients are separated by "," or ";"')}
          </div>
        </StyledInputContainer>
      ) : null}
    </StyledNotificationMethod>
  );
};<|MERGE_RESOLUTION|>--- conflicted
+++ resolved
@@ -165,7 +165,6 @@
       </div>
       {method !== undefined ? (
         <StyledInputContainer>
-<<<<<<< HEAD
           <div className="control-label">{TRANSLATIONS.EMAIL_SUBJECT_NAME}</div>
           <div className="input-container">
             <input
@@ -176,13 +175,10 @@
               onChange={onSubjectChange}
             />
           </div>
-          <div className="control-label">{t(method)}</div>
-=======
           <div className="control-label">
             {t('%s recipients', method)}
             <span className="required">*</span>
           </div>
->>>>>>> f7c5773a
           <div className="input-container">
             <textarea
               name="recipients"
