--- conflicted
+++ resolved
@@ -29,7 +29,6 @@
   onChange: (change: string) => any;
 }
 
-<<<<<<< HEAD
 enum ScheduleType {
   Picker = 'picker',
   Input = 'input',
@@ -46,28 +45,14 @@
   },
 ];
 
-export const AlertReportCronScheduler: React.FC<AlertReportCronSchedulerProps> =
-  ({ value, onChange }) => {
-    const theme = useTheme();
-    const inputRef = useRef<AntdInput>(null);
-    const [scheduleFormat, setScheduleFormat] = useState<ScheduleType>(
-      ScheduleType.Picker,
-    );
-=======
 export const AlertReportCronScheduler: React.FC<
   AlertReportCronSchedulerProps
 > = ({ value, onChange }) => {
   const theme = useTheme();
   const inputRef = useRef<AntdInput>(null);
-  const [scheduleFormat, setScheduleFormat] = useState<'picker' | 'input'>(
-    'picker',
+  const [scheduleFormat, setScheduleFormat] = useState<ScheduleType>(
+    ScheduleType.Picker,
   );
-
-  const handleRadioButtonChange = useCallback(
-    (e: RadioChangeEvent) => setScheduleFormat(e.target.value),
-    [],
-  );
->>>>>>> 60fe5819
 
   const customSetValue = useCallback(
     (newValue: string) => {
@@ -90,99 +75,54 @@
 
   const [error, onError] = useState<CronError>();
 
-<<<<<<< HEAD
-    return (
-      <>
-        <StyledInputContainer>
-          <div className="control-label">
-            {t('Schedule type')}
-            <span className="required">*</span>
-          </div>
-          <div className="input-container">
-            <Select
-              ariaLabel={t('Schedule type')}
-              placeholder={t('Schedule type')}
-              onChange={(e: ScheduleType) => {
-                setScheduleFormat(e);
-              }}
-              value={scheduleFormat}
-              options={SCHEDULE_TYPE_OPTIONS}
-            />
-          </div>
-        </StyledInputContainer>
-
-        <StyledInputContainer
-          data-test="input-content"
-          className="styled-input"
-        >
-          <div className="control-label">
-            {t('Schedule')}
-            <span className="required">*</span>
-          </div>
-          {scheduleFormat === ScheduleType.Input && (
-            <Input
-              type="text"
-              name="crontab"
-              ref={inputRef}
-              style={error ? { borderColor: theme.colors.error.base } : {}}
-              placeholder={t('CRON expression')}
-              value={value}
-              onBlur={handleBlur}
-              onChange={e => customSetValue(e.target.value)}
-              onPressEnter={handlePressEnter}
-            />
-          )}
-          {scheduleFormat === ScheduleType.Picker && (
-            <CronPicker
-              clearButton={false}
-              value={value}
-              setValue={customSetValue}
-              displayError={scheduleFormat === ScheduleType.Picker}
-              onError={onError}
-            />
-          )}
-        </StyledInputContainer>
-      </>
-    );
-  };
-=======
   return (
     <>
-      <Radio.Group onChange={handleRadioButtonChange} value={scheduleFormat}>
-        <div className="inline-container add-margin">
-          <Radio data-test="picker" value="picker" />
+      <StyledInputContainer>
+        <div className="control-label">
+          {t('Schedule type')}
+          <span className="required">*</span>
+        </div>
+        <div className="input-container">
+          <Select
+            ariaLabel={t('Schedule type')}
+            placeholder={t('Schedule type')}
+            onChange={(e: ScheduleType) => {
+              setScheduleFormat(e);
+            }}
+            value={scheduleFormat}
+            options={SCHEDULE_TYPE_OPTIONS}
+          />
+        </div>
+      </StyledInputContainer>
+
+      <StyledInputContainer data-test="input-content" className="styled-input">
+        <div className="control-label">
+          {t('Schedule')}
+          <span className="required">*</span>
+        </div>
+        {scheduleFormat === ScheduleType.Input && (
+          <Input
+            type="text"
+            name="crontab"
+            ref={inputRef}
+            style={error ? { borderColor: theme.colors.error.base } : {}}
+            placeholder={t('CRON expression')}
+            value={value}
+            onBlur={handleBlur}
+            onChange={e => customSetValue(e.target.value)}
+            onPressEnter={handlePressEnter}
+          />
+        )}
+        {scheduleFormat === ScheduleType.Picker && (
           <CronPicker
             clearButton={false}
             value={value}
             setValue={customSetValue}
-            disabled={scheduleFormat !== 'picker'}
-            displayError={scheduleFormat === 'picker'}
+            displayError={scheduleFormat === ScheduleType.Picker}
             onError={onError}
           />
-        </div>
-        <div className="inline-container add-margin">
-          <Radio data-test="input" value="input" />
-          <span className="input-label">{t('CRON Schedule')}</span>
-          <StyledInputContainer
-            data-test="input-content"
-            className="styled-input"
-          >
-            <div className="input-container">
-              <Input
-                type="text"
-                name="crontab"
-                ref={inputRef}
-                style={error ? { borderColor: theme.colors.error.base } : {}}
-                placeholder={t('CRON expression')}
-                disabled={scheduleFormat !== 'input'}
-                onBlur={handleBlur}
-                onPressEnter={handlePressEnter}
-              />
-            </div>
-          </StyledInputContainer>
-        </div>
-      </Radio.Group>
+        )}
+      </StyledInputContainer>
     </>
   );
-};
->>>>>>> 60fe5819
+};