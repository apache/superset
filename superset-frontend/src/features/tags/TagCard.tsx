/**
 * Licensed to the Apache Software Foundation (ASF) under one
 * or more contributor license agreements.  See the NOTICE file
 * distributed with this work for additional information
 * regarding copyright ownership.  The ASF licenses this file
 * to you under the Apache License, Version 2.0 (the
 * "License"); you may not use this file except in compliance
 * with the License.  You may obtain a copy of the License at
 *
 *   http://www.apache.org/licenses/LICENSE-2.0
 *
 * Unless required by applicable law or agreed to in writing,
 * software distributed under the License is distributed on an
 * "AS IS" BASIS, WITHOUT WARRANTIES OR CONDITIONS OF ANY
 * KIND, either express or implied.  See the License for the
 * specific language governing permissions and limitations
 * under the License.
 */
import { Link } from 'react-router-dom';
import { isFeatureEnabled, FeatureFlag, t, useTheme } from '@superset-ui/core';
import { CardStyles } from 'src/views/CRUD/utils';
import { Dropdown } from 'src/components/Dropdown';
import { Menu } from 'src/components/Menu';
import ConfirmStatusChange from 'src/components/ConfirmStatusChange';
import ListViewCard from 'src/components/ListViewCard';
import Icons from 'src/components/Icons';
import { Tag } from 'src/views/CRUD/types';
import { deleteTags } from 'src/features/tags/tags';
<<<<<<< HEAD
import { assetUrl } from 'src/utils/assetUrl';
=======
import { Button } from 'src/components';
>>>>>>> fa09d818

interface TagCardProps {
  tag: Tag;
  hasPerm: (name: string) => boolean;
  bulkSelectEnabled: boolean;
  refreshData: () => void;
  loading: boolean;
  addDangerToast: (msg: string) => void;
  addSuccessToast: (msg: string) => void;
  tagFilter?: string;
  userId?: string | number;
  showThumbnails?: boolean;
}

function TagCard({
  tag,
  hasPerm,
  bulkSelectEnabled,
  tagFilter,
  refreshData,
  userId,
  addDangerToast,
  addSuccessToast,
  showThumbnails,
}: TagCardProps) {
  const canDelete = hasPerm('can_write');

  const handleTagDelete = (tag: Tag) => {
    deleteTags([tag], addSuccessToast, addDangerToast);
    refreshData();
  };

  const theme = useTheme();
  const menu = (
    <Menu>
      {canDelete && (
        <Menu.Item>
          <ConfirmStatusChange
            title={t('Please confirm')}
            description={
              <>
                {t('Are you sure you want to delete')} <b>{tag.name}</b>?
              </>
            }
            onConfirm={() => handleTagDelete(tag)}
          >
            {confirmDelete => (
              <div
                role="button"
                tabIndex={0}
                className="action-button"
                onClick={confirmDelete}
                data-test="dashboard-card-option-delete-button"
              >
                <Icons.Trash iconSize="l" /> {t('Delete')}
              </div>
            )}
          </ConfirmStatusChange>
        </Menu.Item>
      )}
    </Menu>
  );
  return (
    <CardStyles>
      <ListViewCard
        title={tag.name}
        cover={
          !isFeatureEnabled(FeatureFlag.Thumbnails) || !showThumbnails ? (
            <></>
          ) : null
        }
        url={undefined}
        linkComponent={Link}
        imgFallbackURL={assetUrl(
          '/static/assets/images/dashboard-card-fallback.svg',
        )}
        description={t('Modified %s', tag.changed_on_delta_humanized)}
        actions={
          <ListViewCard.Actions
            onClick={e => {
              e.stopPropagation();
              e.preventDefault();
            }}
          >
            <Dropdown dropdownRender={() => menu} trigger={['click', 'hover']}>
              <Button buttonSize="xsmall" type="link">
                <Icons.MoreVert iconColor={theme.colors.grayscale.base} />
              </Button>
            </Dropdown>
          </ListViewCard.Actions>
        }
      />
    </CardStyles>
  );
}

export default TagCard;<|MERGE_RESOLUTION|>--- conflicted
+++ resolved
@@ -26,11 +26,8 @@
 import Icons from 'src/components/Icons';
 import { Tag } from 'src/views/CRUD/types';
 import { deleteTags } from 'src/features/tags/tags';
-<<<<<<< HEAD
+import { Button } from 'src/components';
 import { assetUrl } from 'src/utils/assetUrl';
-=======
-import { Button } from 'src/components';
->>>>>>> fa09d818
 
 interface TagCardProps {
   tag: Tag;
