--- conflicted
+++ resolved
@@ -607,168 +607,8 @@
         <Collapse
           expandIconPosition="right"
           accordion
-<<<<<<< HEAD
           activeKey={activeKey}
           onChange={key => setActiveKey(key)}
-          css={(theme: SupersetTheme) => antdCollapseStyles(theme)}
-        >
-          <Collapse.Panel
-            header={
-              <div>
-                <h4>{t('General information')}</h4>
-                <p className="helper">{t('Upload a file to a database.')}</p>
-              </div>
-            }
-            key="general"
-          >
-            <Row>
-              <Col span={24}>
-                <StyledFormItem
-                  label={t('%(label)s file', {
-                    label: extensionsToLabel[type],
-                  })}
-                  name="file"
-                  required
-                  rules={[{ validator: validateUpload }]}
-                >
-                  <Upload
-                    name="modelFile"
-                    id="modelFile"
-                    data-test="model-file-input"
-                    accept={allowedExtensionsToAccept[type]}
-                    fileList={fileList}
-                    onChange={onChangeFile}
-                    onRemove={onRemoveFile}
-                    // upload is handled by hook
-                    customRequest={() => {}}
-                  >
-                    <Button
-                      aria-label={t('Select')}
-                      icon={<UploadOutlined />}
-                      loading={fileLoading}
-                    >
-                      {t('Select')}
-                    </Button>
-                  </Upload>
-                </StyledFormItem>
-              </Col>
-            </Row>
-            <Row>
-              <Col span={24}>
-                <StyledFormItem>
-                  <SwitchContainer
-                    label={t('Preview uploaded file')}
-                    dataTest="previewUploadedFile"
-                    onChange={onChangePreviewUploadedFile}
-                    checked={previewUploadedFile}
-                  />
-                </StyledFormItem>
-              </Col>
-            </Row>
-            {previewUploadedFile && (
-              <Row>
-                <Col span={24}>
-                  <ColumnsPreview columns={columns} />
-                </Col>
-              </Row>
-            )}
-            <Row>
-              <Col span={24}>
-                <StyledFormItem
-                  label={t('Database')}
-                  required
-                  name="database"
-                  rules={[{ validator: validateDatabase }]}
-                >
-                  <AsyncSelect
-                    ariaLabel={t('Select a database')}
-                    options={loadDatabaseOptions}
-                    onChange={onChangeDatabase}
-                    allowClear
-                    placeholder={t('Select a database to upload the file to')}
-                  />
-                </StyledFormItem>
-              </Col>
-            </Row>
-            <Row>
-              <Col span={24}>
-                <StyledFormItem label={t('Schema')} name="schema">
-                  <AsyncSelect
-                    ariaLabel={t('Select a schema')}
-                    options={loadSchemaOptions}
-                    onChange={onChangeSchema}
-                    allowClear
-                    placeholder={t(
-                      'Select a schema if the database supports this',
-                    )}
-                  />
-                </StyledFormItem>
-              </Col>
-            </Row>
-            <Row>
-              <Col span={24}>
-                <StyledFormItem
-                  label={t('Table name')}
-                  name="table_name"
-                  required
-                  rules={[
-                    { required: true, message: 'Table name is required' },
-                  ]}
-                >
-                  <Input
-                    aria-label={t('Table Name')}
-                    name="table_name"
-                    data-test="properties-modal-name-input"
-                    type="text"
-                    placeholder={t('Name of table to be created')}
-                  />
-                </StyledFormItem>
-              </Col>
-            </Row>
-            {isFieldATypeSpecificField('delimiter', type) && (
-              <Row>
-                <Col span={24}>
-                  <StyledFormItemWithTip
-                    label={t('Delimiter')}
-                    tip={t('Select a delimiter for this data')}
-                    name="delimiter"
-                  >
-                    <Select
-                      ariaLabel={t('Choose a delimiter')}
-                      options={delimiterOptions}
-                      onChange={onChangeDelimiter}
-                      allowNewOptions
-                    />
-                  </StyledFormItemWithTip>
-                </Col>
-              </Row>
-            )}
-            {isFieldATypeSpecificField('sheet_name', type) && (
-              <Row>
-                <Col span={24}>
-                  <StyledFormItem label={t('Sheet name')} name="sheet_name">
-                    <Select
-                      ariaLabel={t('Choose sheet name')}
-                      options={sheetNamesToOptions()}
-                      onChange={onSheetNameChange}
-                      allowNewOptions
-                      placeholder={t(
-                        'Select a sheet name from the uploaded file',
-                      )}
-                    />
-                  </StyledFormItem>
-                </Col>
-              </Row>
-            )}
-          </Collapse.Panel>
-          <Collapse.Panel
-            header={
-              <div>
-                <h4>{t('File settings')}</h4>
-                <p className="helper">
-                  {t(
-                    'Adjust how spaces, blank lines, null values are handled and other file wide settings.',
-=======
           defaultActiveKey="general"
           modalMode
           items={[
@@ -832,7 +672,6 @@
                         <ColumnsPreview columns={columns} />
                       </Col>
                     </Row>
->>>>>>> 308007f9
                   )}
                   <Row>
                     <Col span={24}>
