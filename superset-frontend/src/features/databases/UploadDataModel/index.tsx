--- conflicted
+++ resolved
@@ -579,21 +579,7 @@
 
   const UploadTitle: FC = () => {
     const title = uploadTitles[type] || t('Upload');
-<<<<<<< HEAD
     return <ModalTitleWithIcon title={title} />;
-=======
-    return (
-      <Typography.Title
-        level={5}
-        css={css`
-          margin-top: 0;
-          margin-bottom: 0;
-        `}
-      >
-        {title}
-      </Typography.Title>
-    );
->>>>>>> c444eed6
   };
 
   return (
