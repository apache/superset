/**
 * Licensed to the Apache Software Foundation (ASF) under one
 * or more contributor license agreements.  See the NOTICE file
 * distributed with this work for additional information
 * regarding copyright ownership.  The ASF licenses this file
 * to you under the Apache License, Version 2.0 (the
 * "License"); you may not use this file except in compliance
 * with the License.  You may obtain a copy of the License at
 *
 *   http://www.apache.org/licenses/LICENSE-2.0
 *
 * Unless required by applicable law or agreed to in writing,
 * software distributed under the License is distributed on an
 * "AS IS" BASIS, WITHOUT WARRANTIES OR CONDITIONS OF ANY
 * KIND, either express or implied.  See the License for the
 * specific language governing permissions and limitations
 * under the License.
 */
import {
  FunctionComponent,
  useEffect,
  useMemo,
  useState,
  ReactNode,
  FC,
} from 'react';

import {
  getClientErrorObject,
  SupersetClient,
  SupersetTheme,
  t,
} from '@superset-ui/core';
import Modal from 'src/components/Modal';
import Button from 'src/components/Button';
import { Switch, SwitchProps } from 'src/components/Switch';
import Collapse from 'src/components/Collapse';
<<<<<<< HEAD
import { AsyncSelect, Col, Row, Select, Upload } from 'src/components';
=======
import {
  AntdForm,
  AsyncSelect,
  Col,
  Row,
  Select,
  Upload,
} from 'src/components';
import { Icons } from 'src/components/Icons';
>>>>>>> 506c8387
import { Input, InputNumber } from 'src/components/Input';
import rison from 'rison';
// eslint-disable-next-line no-restricted-imports
import { UploadChangeParam, UploadFile } from 'antd/lib/upload/interface'; // TODO: Remove antd
import withToasts from 'src/components/MessageToasts/withToasts';
import { Form } from 'src/components/Form';
import Icons from 'src/components/Icons';
import {
  antdCollapseStyles,
  antDModalNoPaddingStyles,
  antDModalStyles,
  formStyles,
  StyledFormItem,
  StyledSwitchContainer,
} from './styles';
import ColumnsPreview from './ColumnsPreview';
import StyledFormItemWithTip from './StyledFormItemWithTip';

type UploadType = 'csv' | 'excel' | 'columnar';

interface UploadDataModalProps {
  addDangerToast: (msg: string) => void;
  addSuccessToast: (msg: string) => void;
  onHide: () => void;
  show: boolean;
  allowedExtensions: string[];
  type: UploadType;
}

const CSVSpecificFields = [
  'delimiter',
  'skip_initial_space',
  'skip_blank_lines',
  'day_first',
  'column_data_types',
  'column_dates',
  'decimal_character',
  'null_values',
  'index_column',
  'header_row',
  'rows_to_read',
  'skip_rows',
];

const ExcelSpecificFields = [
  'sheet_name',
  'column_dates',
  'decimal_character',
  'null_values',
  'index_column',
  'header_row',
  'rows_to_read',
  'skip_rows',
];

const ColumnarSpecificFields: string[] = [];

const NonNullFields = ['rows_to_read', 'index_column'];

const AllSpecificFields = [
  ...CSVSpecificFields,
  ...ExcelSpecificFields,
  ...ColumnarSpecificFields,
];

const UploadTypeToSpecificFields: Record<UploadType, string[]> = {
  csv: CSVSpecificFields,
  excel: ExcelSpecificFields,
  columnar: ColumnarSpecificFields,
};

const isFieldATypeSpecificField = (field: string, type: UploadType) =>
  UploadTypeToSpecificFields[type].includes(field);

interface UploadInfo {
  table_name: string;
  schema: string;
  sheet_name?: string;
  delimiter: string;
  already_exists: string;
  skip_initial_space: boolean;
  skip_blank_lines: boolean;
  day_first: boolean;
  decimal_character: string;
  null_values: Array<string>;
  header_row: string;
  rows_to_read: string | null;
  skip_rows: string;
  column_dates: Array<string>;
  index_column: string | null;
  dataframe_index: boolean;
  index_label: string;
  columns_read: Array<string>;
  column_data_types: string;
}

const defaultUploadInfo: UploadInfo = {
  table_name: '',
  schema: '',
  sheet_name: undefined,
  delimiter: ',',
  already_exists: 'fail',
  skip_initial_space: false,
  skip_blank_lines: false,
  day_first: false,
  decimal_character: '.',
  null_values: [],
  header_row: '0',
  rows_to_read: null,
  skip_rows: '0',
  column_dates: [],
  index_column: null,
  dataframe_index: false,
  index_label: '',
  columns_read: [],
  column_data_types: '',
};

// Allowed extensions to accept for file upload, users can always override this
// by selecting all file extensions on the OS file picker. Also ".txt" will
// allow all files to be selected.
const allowedExtensionsToAccept = {
  csv: '.csv, .tsv',
  excel: '.xls, .xlsx',
  columnar: '.parquet, .zip',
};

const extensionsToLabel: Record<UploadType, string> = {
  csv: 'CSV',
  excel: 'Excel',
  columnar: 'Columnar',
};

export const validateUploadFileExtension = (
  file: UploadFile<any>,
  allowedExtensions: string[],
) => {
  const extensionMatch = file.name.match(/.+\.([^.]+)$/);
  if (!extensionMatch) {
    return false;
  }

  const fileType = extensionMatch[1].toLowerCase();
  const lowerCaseAllowedExtensions = allowedExtensions.map(ext =>
    ext.toLowerCase(),
  );
  return lowerCaseAllowedExtensions.includes(fileType);
};

interface StyledSwitchContainerProps extends SwitchProps {
  label: string;
  dataTest: string;
  children?: ReactNode;
}

const SwitchContainer = ({
  label,
  dataTest,
  children,
  ...switchProps
}: StyledSwitchContainerProps) => (
  <StyledSwitchContainer>
    <Switch data-test={dataTest} {...switchProps} />
    <div className="switch-label">{label}</div>
    {children}
  </StyledSwitchContainer>
);

const UploadDataModal: FunctionComponent<UploadDataModalProps> = ({
  addDangerToast,
  addSuccessToast,
  onHide,
  show,
  allowedExtensions,
  type = 'csv',
}) => {
  const [form] = Form.useForm();
  const [currentDatabaseId, setCurrentDatabaseId] = useState<number>(0);
  const [fileList, setFileList] = useState<UploadFile[]>([]);
  const [columns, setColumns] = useState<string[]>([]);
  const [sheetNames, setSheetNames] = useState<string[]>([]);
  const [sheetsColumnNames, setSheetsColumnNames] = useState<
    Record<string, string[]>
  >({});
  const [delimiter, setDelimiter] = useState<string>(',');
  const [isLoading, setIsLoading] = useState<boolean>(false);
  const [currentSchema, setCurrentSchema] = useState<string | undefined>();
  const [currentDataframeIndex, setCurrentDataframeIndex] =
    useState<boolean>(false);
  const [previewUploadedFile, setPreviewUploadedFile] = useState<boolean>(true);
  const [fileLoading, setFileLoading] = useState<boolean>(false);

  const createTypeToEndpointMap = (databaseId: number) =>
    `/api/v1/database/${databaseId}/upload/`;

  const nullValuesOptions = [
    {
      value: '""',
      label: 'Empty Strings ""',
    },
    {
      value: 'None',
      label: 'None',
    },
    {
      value: 'nan',
      label: 'nan',
    },
    {
      value: 'null',
      label: 'null',
    },
    {
      value: 'N/A',
      label: 'N/A',
    },
  ];

  const delimiterOptions = [
    {
      value: ',',
      label: 'Comma ","',
    },
    {
      value: ';',
      label: 'Semicolon ";"',
    },
    {
      value: '\t',
      label: 'Tab "\\t"',
    },
    {
      value: '|',
      label: 'Pipe',
    },
  ];

  const tableAlreadyExistsOptions = [
    {
      value: 'fail',
      label: 'Fail',
    },
    {
      value: 'replace',
      label: 'Replace',
    },
    {
      value: 'append',
      label: 'Append',
    },
  ];

  const onChangePreviewUploadedFile = (value: boolean) => {
    setPreviewUploadedFile(value);
  };

  const onChangeDatabase = (database: { value: number; label: string }) => {
    setCurrentDatabaseId(database?.value);
    setCurrentSchema(undefined);
    form.setFieldsValue({ schema: undefined });
  };

  const onChangeSchema = (schema: { value: string; label: string }) => {
    setCurrentSchema(schema?.value);
  };

  const onChangeDelimiter = (value: string) => {
    setDelimiter(value);
  };

  const clearModal = () => {
    setFileList([]);
    setColumns([]);
    setCurrentSchema('');
    setCurrentDatabaseId(0);
    setSheetNames([]);
    setIsLoading(false);
    setDelimiter(',');
    setPreviewUploadedFile(true);
    setFileLoading(false);
    setSheetsColumnNames({});
    form.resetFields();
  };

  const loadDatabaseOptions = useMemo(
    () =>
      (input = '', page: number, pageSize: number) => {
        const query = rison.encode_uri({
          filters: [
            {
              col: 'allow_file_upload',
              opr: 'eq',
              value: true,
            },
          ],
          page,
          page_size: pageSize,
        });
        return SupersetClient.get({
          endpoint: `/api/v1/database/?q=${query}`,
        }).then(response => {
          const list = response.json.result.map(
            (item: { id: number; database_name: string }) => ({
              value: item.id,
              label: item.database_name,
            }),
          );
          return { data: list, totalCount: response.json.count };
        });
      },
    [],
  );

  const loadSchemaOptions = useMemo(
    () =>
      (input = '', page: number, pageSize: number) => {
        if (!currentDatabaseId) {
          return Promise.resolve({ data: [], totalCount: 0 });
        }
        return SupersetClient.get({
          endpoint: `/api/v1/database/${currentDatabaseId}/schemas/?q=(upload_allowed:!t)`,
        }).then(response => {
          const list = response.json.result.map((item: string) => ({
            value: item,
            label: item,
          }));
          return { data: list, totalCount: response.json.count };
        });
      },
    [currentDatabaseId],
  );

  const loadFileMetadata = (file: File) => {
    const fields = form.getFieldsValue();
    const mergedValues = { ...defaultUploadInfo, ...fields };
    const formData = new FormData();
    formData.append('file', file);
    if (type === 'csv') {
      formData.append('delimiter', mergedValues.delimiter);
    }
    formData.append('type', type);
    setFileLoading(true);
    return SupersetClient.post({
      endpoint: '/api/v1/database/upload_metadata/',
      body: formData,
      headers: { Accept: 'application/json' },
    })
      .then(response => {
        const { items } = response.json.result;
        if (items && type !== 'excel') {
          setColumns(items[0].column_names);
        } else {
          const { allSheetNames, sheetColumnNamesMap } = items.reduce(
            (
              acc: {
                allSheetNames: string[];
                sheetColumnNamesMap: Record<string, string[]>;
              },
              item: { sheet_name: string; column_names: string[] },
            ) => {
              acc.allSheetNames.push(item.sheet_name);
              acc.sheetColumnNamesMap[item.sheet_name] = item.column_names;
              return acc;
            },
            { allSheetNames: [], sheetColumnNamesMap: {} },
          );
          setColumns(items[0].column_names);
          setSheetNames(allSheetNames);
          form.setFieldsValue({ sheet_name: allSheetNames[0] });
          setSheetsColumnNames(sheetColumnNamesMap);
        }
      })
      .catch(response =>
        getClientErrorObject(response).then(error => {
          addDangerToast(error.error || 'Error');
          setColumns([]);
          form.setFieldsValue({ sheet_name: undefined });
          setSheetNames([]);
        }),
      )
      .finally(() => {
        setFileLoading(false);
      });
  };

  const getAllFieldsNotInType = (): string[] => {
    const specificFields = UploadTypeToSpecificFields[type] || [];
    return [...AllSpecificFields].filter(
      field => !specificFields.includes(field),
    );
  };

  const appendFormData = (formData: FormData, data: Record<string, any>) => {
    const allFieldsNotInType = getAllFieldsNotInType();
    Object.entries(data).forEach(([key, value]) => {
      if (
        !(
          allFieldsNotInType.includes(key) ||
          (NonNullFields.includes(key) &&
            (value === undefined || value === null))
        )
      ) {
        formData.append(key, value);
      }
    });
  };

  const onClose = () => {
    clearModal();
    onHide();
  };

  const onFinish = () => {
    const fields = form.getFieldsValue();
    delete fields.database;
    fields.schema = currentSchema;
    const mergedValues = { ...defaultUploadInfo, ...fields };
    const formData = new FormData();
    const file = fileList[0]?.originFileObj;
    if (file) {
      formData.append('file', file);
    }
    appendFormData(formData, mergedValues);
    setIsLoading(true);
    const endpoint = createTypeToEndpointMap(currentDatabaseId);
    formData.append('type', type);
    return SupersetClient.post({
      endpoint,
      body: formData,
      headers: { Accept: 'application/json' },
    })
      .then(() => {
        addSuccessToast(t('Data imported'));
        setIsLoading(false);
        onClose();
      })
      .catch(response =>
        getClientErrorObject(response).then(error => {
          addDangerToast(error.error || 'Error');
        }),
      )
      .finally(() => {
        setIsLoading(false);
      });
  };

  const onRemoveFile = (removedFile: UploadFile) => {
    setFileList(fileList.filter(file => file.uid !== removedFile.uid));
    setColumns([]);
    setSheetNames([]);
    form.setFieldsValue({ sheet_name: undefined });
    return false;
  };

  const onSheetNameChange = (value: string) => {
    setColumns(sheetsColumnNames[value] ?? []);
  };

  const columnsToOptions = () =>
    columns.map(column => ({
      value: column,
      label: column,
    }));

  const sheetNamesToOptions = () =>
    sheetNames.map(sheetName => ({
      value: sheetName,
      label: sheetName,
    }));

  const onChangeFile = async (info: UploadChangeParam<any>) => {
    setFileList([
      {
        ...info.file,
        status: 'done',
      },
    ]);
    if (!previewUploadedFile) {
      return;
    }
    await loadFileMetadata(info.file.originFileObj);
  };

  useEffect(() => {
    if (
      columns.length > 0 &&
      fileList[0].originFileObj &&
      fileList[0].originFileObj instanceof File
    ) {
      if (!previewUploadedFile) {
        return;
      }
      loadFileMetadata(fileList[0].originFileObj).then(r => r);
    }
  }, [delimiter]);

  const validateUpload = (_: any, value: string) => {
    if (fileList.length === 0) {
      return Promise.reject(t('Uploading a file is required'));
    }
    if (!validateUploadFileExtension(fileList[0], allowedExtensions)) {
      return Promise.reject(
        t(
          'Upload a file with a valid extension. Valid: [%s]',
          allowedExtensions.join(','),
        ),
      );
    }
    return Promise.resolve();
  };

  const validateDatabase = (_: any, value: string) => {
    if (!currentDatabaseId) {
      return Promise.reject(t('Selecting a database is required'));
    }
    return Promise.resolve();
  };

  const uploadTitles = {
    csv: t('CSV upload'),
    excel: t('Excel upload'),
    columnar: t('Columnar upload'),
  };

  const UploadTitle: FC = () => {
    const title = uploadTitles[type] || t('Upload');
    return <h4>{title}</h4>;
  };

  return (
    <Modal
      css={(theme: SupersetTheme) => [
        antDModalNoPaddingStyles,
        antDModalStyles(theme),
        formStyles(theme),
      ]}
      primaryButtonLoading={isLoading}
      name="database"
      data-test="upload-modal"
      onHandledPrimaryAction={form.submit}
      onHide={onClose}
      width="500px"
      primaryButtonName="Upload"
      centered
      show={show}
      title={<UploadTitle />}
    >
      <Form
        form={form}
        onFinish={onFinish}
        data-test="dashboard-edit-properties-form"
        layout="vertical"
        initialValues={defaultUploadInfo}
      >
        <Collapse
          expandIconPosition="right"
          accordion
          defaultActiveKey="general"
          css={(theme: SupersetTheme) => antdCollapseStyles(theme)}
        >
          <Collapse.Panel
            header={
              <div>
                <h4>{t('General information')}</h4>
                <p className="helper">{t('Upload a file to a database.')}</p>
              </div>
            }
            key="general"
          >
            <Row>
              <Col span={24}>
                <StyledFormItem
                  label={t('%(label)s file', {
                    label: extensionsToLabel[type],
                  })}
                  name="file"
                  required
                  rules={[{ validator: validateUpload }]}
                >
                  <Upload
                    name="modelFile"
                    id="modelFile"
                    data-test="model-file-input"
                    accept={allowedExtensionsToAccept[type]}
                    fileList={fileList}
                    onChange={onChangeFile}
                    onRemove={onRemoveFile}
                    // upload is handled by hook
                    customRequest={() => {}}
                  >
                    <Button
                      aria-label={t('Select')}
                      icon={<Icons.UploadOutlined />}
                      loading={fileLoading}
                    >
                      {t('Select')}
                    </Button>
                  </Upload>
                </StyledFormItem>
              </Col>
            </Row>
            <Row>
              <Col span={24}>
                <StyledFormItem>
                  <SwitchContainer
                    label={t('Preview uploaded file')}
                    dataTest="previewUploadedFile"
                    onChange={onChangePreviewUploadedFile}
                    checked={previewUploadedFile}
                  />
                </StyledFormItem>
              </Col>
            </Row>
            {previewUploadedFile && (
              <Row>
                <Col span={24}>
                  <ColumnsPreview columns={columns} />
                </Col>
              </Row>
            )}
            <Row>
              <Col span={24}>
                <StyledFormItem
                  label={t('Database')}
                  required
                  name="database"
                  rules={[{ validator: validateDatabase }]}
                >
                  <AsyncSelect
                    ariaLabel={t('Select a database')}
                    options={loadDatabaseOptions}
                    onChange={onChangeDatabase}
                    allowClear
                    placeholder={t('Select a database to upload the file to')}
                  />
                </StyledFormItem>
              </Col>
            </Row>
            <Row>
              <Col span={24}>
                <StyledFormItem label={t('Schema')} name="schema">
                  <AsyncSelect
                    ariaLabel={t('Select a schema')}
                    options={loadSchemaOptions}
                    onChange={onChangeSchema}
                    allowClear
                    placeholder={t(
                      'Select a schema if the database supports this',
                    )}
                  />
                </StyledFormItem>
              </Col>
            </Row>
            <Row>
              <Col span={24}>
                <StyledFormItem
                  label={t('Table name')}
                  name="table_name"
                  required
                  rules={[
                    { required: true, message: 'Table name is required' },
                  ]}
                >
                  <Input
                    aria-label={t('Table Name')}
                    name="table_name"
                    data-test="properties-modal-name-input"
                    type="text"
                    placeholder={t('Name of table to be created')}
                  />
                </StyledFormItem>
              </Col>
            </Row>
            {isFieldATypeSpecificField('delimiter', type) && (
              <Row>
                <Col span={24}>
                  <StyledFormItemWithTip
                    label={t('Delimiter')}
                    tip={t('Select a delimiter for this data')}
                    name="delimiter"
                  >
                    <Select
                      ariaLabel={t('Choose a delimiter')}
                      options={delimiterOptions}
                      onChange={onChangeDelimiter}
                      allowNewOptions
                    />
                  </StyledFormItemWithTip>
                </Col>
              </Row>
            )}
            {isFieldATypeSpecificField('sheet_name', type) && (
              <Row>
                <Col span={24}>
                  <StyledFormItem label={t('Sheet name')} name="sheet_name">
                    <Select
                      ariaLabel={t('Choose sheet name')}
                      options={sheetNamesToOptions()}
                      onChange={onSheetNameChange}
                      allowNewOptions
                      placeholder={t(
                        'Select a sheet name from the uploaded file',
                      )}
                    />
                  </StyledFormItem>
                </Col>
              </Row>
            )}
          </Collapse.Panel>
          <Collapse.Panel
            header={
              <div>
                <h4>{t('File settings')}</h4>
                <p className="helper">
                  {t(
                    'Adjust how spaces, blank lines, null values are handled and other file wide settings.',
                  )}
                </p>
              </div>
            }
            key="2"
          >
            <Row>
              <Col span={24}>
                <StyledFormItemWithTip
                  label={t('If table already exists')}
                  tip={t('What should happen if the table already exists')}
                  name="already_exists"
                >
                  <Select
                    ariaLabel={t('Choose already exists')}
                    options={tableAlreadyExistsOptions}
                    onChange={() => {}}
                  />
                </StyledFormItemWithTip>
              </Col>
            </Row>
            {isFieldATypeSpecificField('column_dates', type) && (
              <Row>
                <Col span={24}>
                  <StyledFormItem
                    label={t('Columns to be parsed as dates')}
                    name="column_dates"
                  >
                    <Select
                      ariaLabel={t('Choose columns to be parsed as dates')}
                      mode="multiple"
                      options={columnsToOptions()}
                      allowClear
                      allowNewOptions
                      placeholder={t(
                        'Select column names from a dropdown list that should be parsed as dates.',
                      )}
                    />
                  </StyledFormItem>
                </Col>
              </Row>
            )}
            {isFieldATypeSpecificField('decimal_character', type) && (
              <Row>
                <Col span={24}>
                  <StyledFormItemWithTip
                    label={t('Decimal character')}
                    tip={t('Character to interpret as decimal point')}
                    name="decimal_character"
                  >
                    <Input type="text" />
                  </StyledFormItemWithTip>
                </Col>
              </Row>
            )}
            {isFieldATypeSpecificField('null_values', type) && (
              <Row>
                <Col span={24}>
                  <StyledFormItemWithTip
                    label={t('Null Values')}
                    tip={t(
                      'Choose values that should be treated as null. Warning: Hive database supports only a single value',
                    )}
                    name="null_values"
                  >
                    <Select
                      mode="multiple"
                      options={nullValuesOptions}
                      allowClear
                      allowNewOptions
                    />
                  </StyledFormItemWithTip>
                </Col>
              </Row>
            )}
            {isFieldATypeSpecificField('skip_initial_space', type) && (
              <Row>
                <Col span={24}>
                  <StyledFormItem name="skip_initial_space">
                    <SwitchContainer
                      label={t('Skip spaces after delimiter')}
                      dataTest="skipInitialSpace"
                    />
                  </StyledFormItem>
                </Col>
              </Row>
            )}
            {isFieldATypeSpecificField('skip_blank_lines', type) && (
              <Row>
                <Col span={24}>
                  <StyledFormItem name="skip_blank_lines">
                    <SwitchContainer
                      label={t(
                        'Skip blank lines rather than interpreting them as Not A Number values',
                      )}
                      dataTest="skipBlankLines"
                    />
                  </StyledFormItem>
                </Col>
              </Row>
            )}
            {isFieldATypeSpecificField('day_first', type) && (
              <Row>
                <Col span={24}>
                  <StyledFormItem name="day_first">
                    <SwitchContainer
                      label={t(
                        'DD/MM format dates, international and European format',
                      )}
                      dataTest="dayFirst"
                    />
                  </StyledFormItem>
                </Col>
              </Row>
            )}
          </Collapse.Panel>
          <Collapse.Panel
            header={
              <div>
                <h4>{t('Columns')}</h4>
                <p className="helper">
                  {t(
                    'Adjust column settings such as specifying the columns to read, how duplicates are handled, column data types, and more.',
                  )}
                </p>
              </div>
            }
            key="3"
          >
            <Row>
              <Col span={24}>
                <StyledFormItem
                  label={t('Columns to read')}
                  name="columns_read"
                >
                  <Select
                    ariaLabel={t('Choose columns to read')}
                    mode="multiple"
                    options={columnsToOptions()}
                    allowClear
                    allowNewOptions
                    placeholder={t(
                      'List of the column names that should be read',
                    )}
                  />
                </StyledFormItem>
              </Col>
            </Row>
            {isFieldATypeSpecificField('column_data_types', type) && (
              <Row>
                <Col span={24}>
                  <StyledFormItemWithTip
                    label={t('Column data types')}
                    tip={t(
                      'A dictionary with column names and their data types if you need to change the defaults. Example: {"user_id":"int"}. Check Python\'s Pandas library for supported data types.',
                    )}
                    name="column_data_types"
                  >
                    <Input aria-label={t('Column data types')} type="text" />
                  </StyledFormItemWithTip>
                </Col>
              </Row>
            )}
            <Row>
              <Col span={24}>
                <StyledFormItem name="dataframe_index">
                  <SwitchContainer
                    label={t('Create dataframe index')}
                    dataTest="dataFrameIndex"
                    onChange={setCurrentDataframeIndex}
                  />
                </StyledFormItem>
              </Col>
            </Row>
            {currentDataframeIndex &&
              isFieldATypeSpecificField('index_column', type) && (
                <Row>
                  <Col span={24}>
                    <StyledFormItemWithTip
                      label={t('Index column')}
                      tip={t(
                        'Column to use as the index of the dataframe. If None is given, Index label is used.',
                      )}
                      name="index_column"
                    >
                      <Select
                        ariaLabel={t('Choose index column')}
                        options={columns.map(column => ({
                          value: column,
                          label: column,
                        }))}
                        allowClear
                        allowNewOptions
                      />
                    </StyledFormItemWithTip>
                  </Col>
                </Row>
              )}
            {currentDataframeIndex && (
              <Row>
                <Col span={24}>
                  <StyledFormItemWithTip
                    label={t('Index label')}
                    tip={t(
                      "Label for the index column. Don't use an existing column name.",
                    )}
                    name="index_label"
                  >
                    <Input aria-label={t('Index label')} type="text" />
                  </StyledFormItemWithTip>
                </Col>
              </Row>
            )}
          </Collapse.Panel>
          {isFieldATypeSpecificField('header_row', type) &&
            isFieldATypeSpecificField('rows_to_read', type) &&
            isFieldATypeSpecificField('skip_rows', type) && (
              <Collapse.Panel
                header={
                  <div>
                    <h4>{t('Rows')}</h4>
                    <p className="helper">
                      {t(
                        'Set header rows and the number of rows to read or skip.',
                      )}
                    </p>
                  </div>
                }
                key="4"
              >
                <Row>
                  <Col span={8}>
                    <StyledFormItemWithTip
                      label={t('Header row')}
                      tip={t(
                        'Row containing the headers to use as column names (0 is first line of data).',
                      )}
                      name="header_row"
                      rules={[
                        { required: true, message: 'Header row is required' },
                      ]}
                    >
                      <InputNumber
                        aria-label={t('Header row')}
                        type="text"
                        min={0}
                      />
                    </StyledFormItemWithTip>
                  </Col>
                  <Col span={8}>
                    <StyledFormItemWithTip
                      label={t('Rows to read')}
                      tip={t(
                        'Number of rows of file to read. Leave empty (default) to read all rows',
                      )}
                      name="rows_to_read"
                    >
                      <InputNumber aria-label={t('Rows to read')} min={1} />
                    </StyledFormItemWithTip>
                  </Col>
                  <Col span={8}>
                    <StyledFormItemWithTip
                      label={t('Skip rows')}
                      tip={t('Number of rows to skip at start of file.')}
                      name="skip_rows"
                      rules={[
                        { required: true, message: 'Skip rows is required' },
                      ]}
                    >
                      <InputNumber aria-label={t('Skip rows')} min={0} />
                    </StyledFormItemWithTip>
                  </Col>
                </Row>
              </Collapse.Panel>
            )}
        </Collapse>
      </Form>
    </Modal>
  );
};

export default withToasts(UploadDataModal);<|MERGE_RESOLUTION|>--- conflicted
+++ resolved
@@ -35,26 +35,14 @@
 import Button from 'src/components/Button';
 import { Switch, SwitchProps } from 'src/components/Switch';
 import Collapse from 'src/components/Collapse';
-<<<<<<< HEAD
 import { AsyncSelect, Col, Row, Select, Upload } from 'src/components';
-=======
-import {
-  AntdForm,
-  AsyncSelect,
-  Col,
-  Row,
-  Select,
-  Upload,
-} from 'src/components';
 import { Icons } from 'src/components/Icons';
->>>>>>> 506c8387
 import { Input, InputNumber } from 'src/components/Input';
 import rison from 'rison';
 // eslint-disable-next-line no-restricted-imports
 import { UploadChangeParam, UploadFile } from 'antd/lib/upload/interface'; // TODO: Remove antd
 import withToasts from 'src/components/MessageToasts/withToasts';
 import { Form } from 'src/components/Form';
-import Icons from 'src/components/Icons';
 import {
   antdCollapseStyles,
   antDModalNoPaddingStyles,
