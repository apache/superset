/**
 * Licensed to the Apache Software Foundation (ASF) under one
 * or more contributor license agreements.  See the NOTICE file
 * distributed with this work for additional information
 * regarding copyright ownership.  The ASF licenses this file
 * to you under the Apache License, Version 2.0 (the
 * "License"); you may not use this file except in compliance
 * with the License.  You may obtain a copy of the License at
 *
 *   http://www.apache.org/licenses/LICENSE-2.0
 *
 * Unless required by applicable law or agreed to in writing,
 * software distributed under the License is distributed on an
 * "AS IS" BASIS, WITHOUT WARRANTIES OR CONDITIONS OF ANY
 * KIND, either express or implied.  See the License for the
 * specific language governing permissions and limitations
 * under the License.
 */
import {
  FunctionComponent,
  useEffect,
  useMemo,
  useState,
  ReactNode,
  FC,
} from 'react';

import {
  getClientErrorObject,
  SupersetClient,
  SupersetTheme,
  t,
} from '@superset-ui/core';
import Modal from 'src/components/Modal';
import Button from 'src/components/Button';
import { Switch, SwitchProps } from 'src/components/Switch';
import Collapse from 'src/components/Collapse';
import {
  AntdForm,
  AsyncSelect,
  Col,
  Row,
  Select,
  Upload,
} from 'src/components';
<<<<<<< HEAD
import Icons from 'src/components/Icons';
import { Input, InputNumber } from 'src/components/Input';
=======
// eslint-disable-next-line no-restricted-imports
import { UploadOutlined } from '@ant-design/icons';
import { Input, InputNumber } from 'src/components/Input'; // TODO: Use src/components/Icons
>>>>>>> 41bf2153
import rison from 'rison';
// eslint-disable-next-line no-restricted-imports
import { UploadChangeParam, UploadFile } from 'antd/lib/upload/interface'; // TODO: Remove antd
import withToasts from 'src/components/MessageToasts/withToasts';
import {
  antdCollapseStyles,
  antDModalNoPaddingStyles,
  antDModalStyles,
  formStyles,
  StyledFormItem,
  StyledSwitchContainer,
} from './styles';
import ColumnsPreview from './ColumnsPreview';
import StyledFormItemWithTip from './StyledFormItemWithTip';

type UploadType = 'csv' | 'excel' | 'columnar';

interface UploadDataModalProps {
  addDangerToast: (msg: string) => void;
  addSuccessToast: (msg: string) => void;
  onHide: () => void;
  show: boolean;
  allowedExtensions: string[];
  type: UploadType;
}

const CSVSpecificFields = [
  'delimiter',
  'skip_initial_space',
  'skip_blank_lines',
  'day_first',
  'column_data_types',
  'column_dates',
  'decimal_character',
  'null_values',
  'index_column',
  'header_row',
  'rows_to_read',
  'skip_rows',
];

const ExcelSpecificFields = [
  'sheet_name',
  'column_dates',
  'decimal_character',
  'null_values',
  'index_column',
  'header_row',
  'rows_to_read',
  'skip_rows',
];

const ColumnarSpecificFields: string[] = [];

const NonNullFields = ['rows_to_read', 'index_column'];

const AllSpecificFields = [
  ...CSVSpecificFields,
  ...ExcelSpecificFields,
  ...ColumnarSpecificFields,
];

const UploadTypeToSpecificFields: Record<UploadType, string[]> = {
  csv: CSVSpecificFields,
  excel: ExcelSpecificFields,
  columnar: ColumnarSpecificFields,
};

const isFieldATypeSpecificField = (field: string, type: UploadType) =>
  UploadTypeToSpecificFields[type].includes(field);

interface UploadInfo {
  table_name: string;
  schema: string;
  sheet_name?: string;
  delimiter: string;
  already_exists: string;
  skip_initial_space: boolean;
  skip_blank_lines: boolean;
  day_first: boolean;
  decimal_character: string;
  null_values: Array<string>;
  header_row: string;
  rows_to_read: string | null;
  skip_rows: string;
  column_dates: Array<string>;
  index_column: string | null;
  dataframe_index: boolean;
  index_label: string;
  columns_read: Array<string>;
  column_data_types: string;
}

const defaultUploadInfo: UploadInfo = {
  table_name: '',
  schema: '',
  sheet_name: undefined,
  delimiter: ',',
  already_exists: 'fail',
  skip_initial_space: false,
  skip_blank_lines: false,
  day_first: false,
  decimal_character: '.',
  null_values: [],
  header_row: '0',
  rows_to_read: null,
  skip_rows: '0',
  column_dates: [],
  index_column: null,
  dataframe_index: false,
  index_label: '',
  columns_read: [],
  column_data_types: '',
};

// Allowed extensions to accept for file upload, users can always override this
// by selecting all file extensions on the OS file picker. Also ".txt" will
// allow all files to be selected.
const allowedExtensionsToAccept = {
  csv: '.csv, .tsv',
  excel: '.xls, .xlsx',
  columnar: '.parquet, .zip',
};

const extensionsToLabel: Record<UploadType, string> = {
  csv: 'CSV',
  excel: 'Excel',
  columnar: 'Columnar',
};

export const validateUploadFileExtension = (
  file: UploadFile<any>,
  allowedExtensions: string[],
) => {
  const extensionMatch = file.name.match(/.+\.([^.]+)$/);
  if (!extensionMatch) {
    return false;
  }

  const fileType = extensionMatch[1].toLowerCase();
  const lowerCaseAllowedExtensions = allowedExtensions.map(ext =>
    ext.toLowerCase(),
  );
  return lowerCaseAllowedExtensions.includes(fileType);
};

interface StyledSwitchContainerProps extends SwitchProps {
  label: string;
  dataTest: string;
  children?: ReactNode;
}

const SwitchContainer = ({
  label,
  dataTest,
  children,
  ...switchProps
}: StyledSwitchContainerProps) => (
  <StyledSwitchContainer>
    <Switch data-test={dataTest} {...switchProps} />
    <div className="switch-label">{label}</div>
    {children}
  </StyledSwitchContainer>
);

const UploadDataModal: FunctionComponent<UploadDataModalProps> = ({
  addDangerToast,
  addSuccessToast,
  onHide,
  show,
  allowedExtensions,
  type = 'csv',
}) => {
  const [form] = AntdForm.useForm();
  const [currentDatabaseId, setCurrentDatabaseId] = useState<number>(0);
  const [fileList, setFileList] = useState<UploadFile[]>([]);
  const [columns, setColumns] = useState<string[]>([]);
  const [sheetNames, setSheetNames] = useState<string[]>([]);
  const [sheetsColumnNames, setSheetsColumnNames] = useState<
    Record<string, string[]>
  >({});
  const [delimiter, setDelimiter] = useState<string>(',');
  const [isLoading, setIsLoading] = useState<boolean>(false);
  const [currentSchema, setCurrentSchema] = useState<string | undefined>();
  const [currentDataframeIndex, setCurrentDataframeIndex] =
    useState<boolean>(false);
  const [previewUploadedFile, setPreviewUploadedFile] = useState<boolean>(true);
  const [fileLoading, setFileLoading] = useState<boolean>(false);

  const createTypeToEndpointMap = (databaseId: number) =>
    `/api/v1/database/${databaseId}/upload/`;

  const nullValuesOptions = [
    {
      value: '""',
      label: 'Empty Strings ""',
    },
    {
      value: 'None',
      label: 'None',
    },
    {
      value: 'nan',
      label: 'nan',
    },
    {
      value: 'null',
      label: 'null',
    },
    {
      value: 'N/A',
      label: 'N/A',
    },
  ];

  const delimiterOptions = [
    {
      value: ',',
      label: 'Comma ","',
    },
    {
      value: ';',
      label: 'Semicolon ";"',
    },
    {
      value: '\t',
      label: 'Tab "\\t"',
    },
    {
      value: '|',
      label: 'Pipe',
    },
  ];

  const tableAlreadyExistsOptions = [
    {
      value: 'fail',
      label: 'Fail',
    },
    {
      value: 'replace',
      label: 'Replace',
    },
    {
      value: 'append',
      label: 'Append',
    },
  ];

  const onChangePreviewUploadedFile = (value: boolean) => {
    setPreviewUploadedFile(value);
  };

  const onChangeDatabase = (database: { value: number; label: string }) => {
    setCurrentDatabaseId(database?.value);
    setCurrentSchema(undefined);
    form.setFieldsValue({ schema: undefined });
  };

  const onChangeSchema = (schema: { value: string; label: string }) => {
    setCurrentSchema(schema?.value);
  };

  const onChangeDelimiter = (value: string) => {
    setDelimiter(value);
  };

  const clearModal = () => {
    setFileList([]);
    setColumns([]);
    setCurrentSchema('');
    setCurrentDatabaseId(0);
    setSheetNames([]);
    setIsLoading(false);
    setDelimiter(',');
    setPreviewUploadedFile(true);
    setFileLoading(false);
    setSheetsColumnNames({});
    form.resetFields();
  };

  const loadDatabaseOptions = useMemo(
    () =>
      (input = '', page: number, pageSize: number) => {
        const query = rison.encode_uri({
          filters: [
            {
              col: 'allow_file_upload',
              opr: 'eq',
              value: true,
            },
          ],
          page,
          page_size: pageSize,
        });
        return SupersetClient.get({
          endpoint: `/api/v1/database/?q=${query}`,
        }).then(response => {
          const list = response.json.result.map(
            (item: { id: number; database_name: string }) => ({
              value: item.id,
              label: item.database_name,
            }),
          );
          return { data: list, totalCount: response.json.count };
        });
      },
    [],
  );

  const loadSchemaOptions = useMemo(
    () =>
      (input = '', page: number, pageSize: number) => {
        if (!currentDatabaseId) {
          return Promise.resolve({ data: [], totalCount: 0 });
        }
        return SupersetClient.get({
          endpoint: `/api/v1/database/${currentDatabaseId}/schemas/`,
        }).then(response => {
          const list = response.json.result.map((item: string) => ({
            value: item,
            label: item,
          }));
          return { data: list, totalCount: response.json.count };
        });
      },
    [currentDatabaseId],
  );

  const loadFileMetadata = (file: File) => {
    const fields = form.getFieldsValue();
    const mergedValues = { ...defaultUploadInfo, ...fields };
    const formData = new FormData();
    formData.append('file', file);
    if (type === 'csv') {
      formData.append('delimiter', mergedValues.delimiter);
    }
    formData.append('type', type);
    setFileLoading(true);
    return SupersetClient.post({
      endpoint: '/api/v1/database/upload_metadata/',
      body: formData,
      headers: { Accept: 'application/json' },
    })
      .then(response => {
        const { items } = response.json.result;
        if (items && type !== 'excel') {
          setColumns(items[0].column_names);
        } else {
          const { allSheetNames, sheetColumnNamesMap } = items.reduce(
            (
              acc: {
                allSheetNames: string[];
                sheetColumnNamesMap: Record<string, string[]>;
              },
              item: { sheet_name: string; column_names: string[] },
            ) => {
              acc.allSheetNames.push(item.sheet_name);
              acc.sheetColumnNamesMap[item.sheet_name] = item.column_names;
              return acc;
            },
            { allSheetNames: [], sheetColumnNamesMap: {} },
          );
          setColumns(items[0].column_names);
          setSheetNames(allSheetNames);
          form.setFieldsValue({ sheet_name: allSheetNames[0] });
          setSheetsColumnNames(sheetColumnNamesMap);
        }
      })
      .catch(response =>
        getClientErrorObject(response).then(error => {
          addDangerToast(error.error || 'Error');
          setColumns([]);
          form.setFieldsValue({ sheet_name: undefined });
          setSheetNames([]);
        }),
      )
      .finally(() => {
        setFileLoading(false);
      });
  };

  const getAllFieldsNotInType = (): string[] => {
    const specificFields = UploadTypeToSpecificFields[type] || [];
    return [...AllSpecificFields].filter(
      field => !specificFields.includes(field),
    );
  };

  const appendFormData = (formData: FormData, data: Record<string, any>) => {
    const allFieldsNotInType = getAllFieldsNotInType();
    Object.entries(data).forEach(([key, value]) => {
      if (
        !(
          allFieldsNotInType.includes(key) ||
          (NonNullFields.includes(key) &&
            (value === undefined || value === null))
        )
      ) {
        formData.append(key, value);
      }
    });
  };

  const onClose = () => {
    clearModal();
    onHide();
  };

  const onFinish = () => {
    const fields = form.getFieldsValue();
    delete fields.database;
    fields.schema = currentSchema;
    const mergedValues = { ...defaultUploadInfo, ...fields };
    const formData = new FormData();
    const file = fileList[0]?.originFileObj;
    if (file) {
      formData.append('file', file);
    }
    appendFormData(formData, mergedValues);
    setIsLoading(true);
    const endpoint = createTypeToEndpointMap(currentDatabaseId);
    formData.append('type', type);
    return SupersetClient.post({
      endpoint,
      body: formData,
      headers: { Accept: 'application/json' },
    })
      .then(() => {
        addSuccessToast(t('Data imported'));
        setIsLoading(false);
        onClose();
      })
      .catch(response =>
        getClientErrorObject(response).then(error => {
          addDangerToast(error.error || 'Error');
        }),
      )
      .finally(() => {
        setIsLoading(false);
      });
  };

  const onRemoveFile = (removedFile: UploadFile) => {
    setFileList(fileList.filter(file => file.uid !== removedFile.uid));
    setColumns([]);
    setSheetNames([]);
    form.setFieldsValue({ sheet_name: undefined });
    return false;
  };

  const onSheetNameChange = (value: string) => {
    setColumns(sheetsColumnNames[value] ?? []);
  };

  const columnsToOptions = () =>
    columns.map(column => ({
      value: column,
      label: column,
    }));

  const sheetNamesToOptions = () =>
    sheetNames.map(sheetName => ({
      value: sheetName,
      label: sheetName,
    }));

  const onChangeFile = async (info: UploadChangeParam<any>) => {
    setFileList([
      {
        ...info.file,
        status: 'done',
      },
    ]);
    if (!previewUploadedFile) {
      return;
    }
    await loadFileMetadata(info.file.originFileObj);
  };

  useEffect(() => {
    if (
      columns.length > 0 &&
      fileList[0].originFileObj &&
      fileList[0].originFileObj instanceof File
    ) {
      if (!previewUploadedFile) {
        return;
      }
      loadFileMetadata(fileList[0].originFileObj).then(r => r);
    }
  }, [delimiter]);

  const validateUpload = (_: any, value: string) => {
    if (fileList.length === 0) {
      return Promise.reject(t('Uploading a file is required'));
    }
    if (!validateUploadFileExtension(fileList[0], allowedExtensions)) {
      return Promise.reject(
        t(
          'Upload a file with a valid extension. Valid: [%s]',
          allowedExtensions.join(','),
        ),
      );
    }
    return Promise.resolve();
  };

  const validateDatabase = (_: any, value: string) => {
    if (!currentDatabaseId) {
      return Promise.reject(t('Selecting a database is required'));
    }
    return Promise.resolve();
  };

  const uploadTitles = {
    csv: t('CSV upload'),
    excel: t('Excel upload'),
    columnar: t('Columnar upload'),
  };

  const UploadTitle: FC = () => {
    const title = uploadTitles[type] || t('Upload');
    return <h4>{title}</h4>;
  };

  return (
    <Modal
      css={(theme: SupersetTheme) => [
        antDModalNoPaddingStyles,
        antDModalStyles(theme),
        formStyles(theme),
      ]}
      primaryButtonLoading={isLoading}
      name="database"
      data-test="upload-modal"
      onHandledPrimaryAction={form.submit}
      onHide={onClose}
      width="500px"
      primaryButtonName="Upload"
      centered
      show={show}
      title={<UploadTitle />}
    >
      <AntdForm
        form={form}
        onFinish={onFinish}
        data-test="dashboard-edit-properties-form"
        layout="vertical"
        initialValues={defaultUploadInfo}
      >
        <Collapse
          expandIconPosition="right"
          accordion
          defaultActiveKey="general"
          css={(theme: SupersetTheme) => antdCollapseStyles(theme)}
        >
          <Collapse.Panel
            header={
              <div>
                <h4>{t('General information')}</h4>
                <p className="helper">{t('Upload a file to a database.')}</p>
              </div>
            }
            key="general"
          >
            <Row>
              <Col span={24}>
                <StyledFormItem
                  label={t('%(label)s file', {
                    label: extensionsToLabel[type],
                  })}
                  name="file"
                  required
                  rules={[{ validator: validateUpload }]}
                >
                  <Upload
                    name="modelFile"
                    id="modelFile"
                    data-test="model-file-input"
                    accept={allowedExtensionsToAccept[type]}
                    fileList={fileList}
                    onChange={onChangeFile}
                    onRemove={onRemoveFile}
                    // upload is handled by hook
                    customRequest={() => {}}
                  >
                    <Button
                      aria-label={t('Select')}
                      icon={<Icons.UploadOutlined />}
                      loading={fileLoading}
                    >
                      {t('Select')}
                    </Button>
                  </Upload>
                </StyledFormItem>
              </Col>
            </Row>
            <Row>
              <Col span={24}>
                <StyledFormItem>
                  <SwitchContainer
                    label={t('Preview uploaded file')}
                    dataTest="previewUploadedFile"
                    onChange={onChangePreviewUploadedFile}
                    checked={previewUploadedFile}
                  />
                </StyledFormItem>
              </Col>
            </Row>
            {previewUploadedFile && (
              <Row>
                <Col span={24}>
                  <ColumnsPreview columns={columns} />
                </Col>
              </Row>
            )}
            <Row>
              <Col span={24}>
                <StyledFormItem
                  label={t('Database')}
                  required
                  name="database"
                  rules={[{ validator: validateDatabase }]}
                >
                  <AsyncSelect
                    ariaLabel={t('Select a database')}
                    options={loadDatabaseOptions}
                    onChange={onChangeDatabase}
                    allowClear
                    placeholder={t('Select a database to upload the file to')}
                  />
                </StyledFormItem>
              </Col>
            </Row>
            <Row>
              <Col span={24}>
                <StyledFormItem label={t('Schema')} name="schema">
                  <AsyncSelect
                    ariaLabel={t('Select a schema')}
                    options={loadSchemaOptions}
                    onChange={onChangeSchema}
                    allowClear
                    placeholder={t(
                      'Select a schema if the database supports this',
                    )}
                  />
                </StyledFormItem>
              </Col>
            </Row>
            <Row>
              <Col span={24}>
                <StyledFormItem
                  label={t('Table name')}
                  name="table_name"
                  required
                  rules={[
                    { required: true, message: 'Table name is required' },
                  ]}
                >
                  <Input
                    aria-label={t('Table Name')}
                    name="table_name"
                    data-test="properties-modal-name-input"
                    type="text"
                    placeholder={t('Name of table to be created')}
                  />
                </StyledFormItem>
              </Col>
            </Row>
            {isFieldATypeSpecificField('delimiter', type) && (
              <Row>
                <Col span={24}>
                  <StyledFormItemWithTip
                    label={t('Delimiter')}
                    tip={t('Select a delimiter for this data')}
                    name="delimiter"
                  >
                    <Select
                      ariaLabel={t('Choose a delimiter')}
                      options={delimiterOptions}
                      onChange={onChangeDelimiter}
                      allowNewOptions
                    />
                  </StyledFormItemWithTip>
                </Col>
              </Row>
            )}
            {isFieldATypeSpecificField('sheet_name', type) && (
              <Row>
                <Col span={24}>
                  <StyledFormItem label={t('Sheet name')} name="sheet_name">
                    <Select
                      ariaLabel={t('Choose sheet name')}
                      options={sheetNamesToOptions()}
                      onChange={onSheetNameChange}
                      allowNewOptions
                      placeholder={t(
                        'Select a sheet name from the uploaded file',
                      )}
                    />
                  </StyledFormItem>
                </Col>
              </Row>
            )}
          </Collapse.Panel>
          <Collapse.Panel
            header={
              <div>
                <h4>{t('File settings')}</h4>
                <p className="helper">
                  {t(
                    'Adjust how spaces, blank lines, null values are handled and other file wide settings.',
                  )}
                </p>
              </div>
            }
            key="2"
          >
            <Row>
              <Col span={24}>
                <StyledFormItemWithTip
                  label={t('If table already exists')}
                  tip={t('What should happen if the table already exists')}
                  name="already_exists"
                >
                  <Select
                    ariaLabel={t('Choose already exists')}
                    options={tableAlreadyExistsOptions}
                    onChange={() => {}}
                  />
                </StyledFormItemWithTip>
              </Col>
            </Row>
            {isFieldATypeSpecificField('column_dates', type) && (
              <Row>
                <Col span={24}>
                  <StyledFormItem
                    label={t('Columns to be parsed as dates')}
                    name="column_dates"
                  >
                    <Select
                      ariaLabel={t('Choose columns to be parsed as dates')}
                      mode="multiple"
                      options={columnsToOptions()}
                      allowClear
                      allowNewOptions
                      placeholder={t(
                        'A comma separated list of columns that should be parsed as dates',
                      )}
                    />
                  </StyledFormItem>
                </Col>
              </Row>
            )}
            {isFieldATypeSpecificField('decimal_character', type) && (
              <Row>
                <Col span={24}>
                  <StyledFormItemWithTip
                    label={t('Decimal character')}
                    tip={t('Character to interpret as decimal point')}
                    name="decimal_character"
                  >
                    <Input type="text" />
                  </StyledFormItemWithTip>
                </Col>
              </Row>
            )}
            {isFieldATypeSpecificField('null_values', type) && (
              <Row>
                <Col span={24}>
                  <StyledFormItemWithTip
                    label={t('Null Values')}
                    tip={t(
                      'Choose values that should be treated as null. Warning: Hive database supports only a single value',
                    )}
                    name="null_values"
                  >
                    <Select
                      mode="multiple"
                      options={nullValuesOptions}
                      allowClear
                      allowNewOptions
                    />
                  </StyledFormItemWithTip>
                </Col>
              </Row>
            )}
            {isFieldATypeSpecificField('skip_initial_space', type) && (
              <Row>
                <Col span={24}>
                  <StyledFormItem name="skip_initial_space">
                    <SwitchContainer
                      label={t('Skip spaces after delimiter')}
                      dataTest="skipInitialSpace"
                    />
                  </StyledFormItem>
                </Col>
              </Row>
            )}
            {isFieldATypeSpecificField('skip_blank_lines', type) && (
              <Row>
                <Col span={24}>
                  <StyledFormItem name="skip_blank_lines">
                    <SwitchContainer
                      label={t(
                        'Skip blank lines rather than interpreting them as Not A Number values',
                      )}
                      dataTest="skipBlankLines"
                    />
                  </StyledFormItem>
                </Col>
              </Row>
            )}
            {isFieldATypeSpecificField('day_first', type) && (
              <Row>
                <Col span={24}>
                  <StyledFormItem name="day_first">
                    <SwitchContainer
                      label={t(
                        'DD/MM format dates, international and European format',
                      )}
                      dataTest="dayFirst"
                    />
                  </StyledFormItem>
                </Col>
              </Row>
            )}
          </Collapse.Panel>
          <Collapse.Panel
            header={
              <div>
                <h4>{t('Columns')}</h4>
                <p className="helper">
                  {t(
                    'Adjust column settings such as specifying the columns to read, how duplicates are handled, column data types, and more.',
                  )}
                </p>
              </div>
            }
            key="3"
          >
            <Row>
              <Col span={24}>
                <StyledFormItem
                  label={t('Columns to read')}
                  name="columns_read"
                >
                  <Select
                    ariaLabel={t('Choose columns to read')}
                    mode="multiple"
                    options={columnsToOptions()}
                    allowClear
                    allowNewOptions
                    placeholder={t(
                      'List of the column names that should be read',
                    )}
                  />
                </StyledFormItem>
              </Col>
            </Row>
            {isFieldATypeSpecificField('column_data_types', type) && (
              <Row>
                <Col span={24}>
                  <StyledFormItemWithTip
                    label={t('Column data types')}
                    tip={t(
                      'A dictionary with column names and their data types if you need to change the defaults. Example: {"user_id":"int"}. Check Python\'s Pandas library for supported data types.',
                    )}
                    name="column_data_types"
                  >
                    <Input aria-label={t('Column data types')} type="text" />
                  </StyledFormItemWithTip>
                </Col>
              </Row>
            )}
            <Row>
              <Col span={24}>
                <StyledFormItem name="dataframe_index">
                  <SwitchContainer
                    label={t('Create dataframe index')}
                    dataTest="dataFrameIndex"
                    onChange={setCurrentDataframeIndex}
                  />
                </StyledFormItem>
              </Col>
            </Row>
            {currentDataframeIndex &&
              isFieldATypeSpecificField('index_column', type) && (
                <Row>
                  <Col span={24}>
                    <StyledFormItemWithTip
                      label={t('Index column')}
                      tip={t(
                        'Column to use as the index of the dataframe. If None is given, Index label is used.',
                      )}
                      name="index_column"
                    >
                      <Select
                        ariaLabel={t('Choose index column')}
                        options={columns.map(column => ({
                          value: column,
                          label: column,
                        }))}
                        allowClear
                        allowNewOptions
                      />
                    </StyledFormItemWithTip>
                  </Col>
                </Row>
              )}
            {currentDataframeIndex && (
              <Row>
                <Col span={24}>
                  <StyledFormItemWithTip
                    label={t('Index label')}
                    tip={t(
                      "Label for the index column. Don't use an existing column name.",
                    )}
                    name="index_label"
                  >
                    <Input aria-label={t('Index label')} type="text" />
                  </StyledFormItemWithTip>
                </Col>
              </Row>
            )}
          </Collapse.Panel>
          {isFieldATypeSpecificField('header_row', type) &&
            isFieldATypeSpecificField('rows_to_read', type) &&
            isFieldATypeSpecificField('skip_rows', type) && (
              <Collapse.Panel
                header={
                  <div>
                    <h4>{t('Rows')}</h4>
                    <p className="helper">
                      {t(
                        'Set header rows and the number of rows to read or skip.',
                      )}
                    </p>
                  </div>
                }
                key="4"
              >
                <Row>
                  <Col span={8}>
                    <StyledFormItemWithTip
                      label={t('Header row')}
                      tip={t(
                        'Row containing the headers to use as column names (0 is first line of data).',
                      )}
                      name="header_row"
                      rules={[
                        { required: true, message: 'Header row is required' },
                      ]}
                    >
                      <InputNumber
                        aria-label={t('Header row')}
                        type="text"
                        min={0}
                      />
                    </StyledFormItemWithTip>
                  </Col>
                  <Col span={8}>
                    <StyledFormItemWithTip
                      label={t('Rows to read')}
                      tip={t(
                        'Number of rows of file to read. Leave empty (default) to read all rows',
                      )}
                      name="rows_to_read"
                    >
                      <InputNumber aria-label={t('Rows to read')} min={1} />
                    </StyledFormItemWithTip>
                  </Col>
                  <Col span={8}>
                    <StyledFormItemWithTip
                      label={t('Skip rows')}
                      tip={t('Number of rows to skip at start of file.')}
                      name="skip_rows"
                      rules={[
                        { required: true, message: 'Skip rows is required' },
                      ]}
                    >
                      <InputNumber aria-label={t('Skip rows')} min={0} />
                    </StyledFormItemWithTip>
                  </Col>
                </Row>
              </Collapse.Panel>
            )}
        </Collapse>
      </AntdForm>
    </Modal>
  );
};

export default withToasts(UploadDataModal);<|MERGE_RESOLUTION|>--- conflicted
+++ resolved
@@ -43,14 +43,8 @@
   Select,
   Upload,
 } from 'src/components';
-<<<<<<< HEAD
 import Icons from 'src/components/Icons';
 import { Input, InputNumber } from 'src/components/Input';
-=======
-// eslint-disable-next-line no-restricted-imports
-import { UploadOutlined } from '@ant-design/icons';
-import { Input, InputNumber } from 'src/components/Input'; // TODO: Use src/components/Icons
->>>>>>> 41bf2153
 import rison from 'rison';
 // eslint-disable-next-line no-restricted-imports
 import { UploadChangeParam, UploadFile } from 'antd/lib/upload/interface'; // TODO: Remove antd
