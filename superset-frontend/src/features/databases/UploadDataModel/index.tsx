/**
 * Licensed to the Apache Software Foundation (ASF) under one
 * or more contributor license agreements.  See the NOTICE file
 * distributed with this work for additional information
 * regarding copyright ownership.  The ASF licenses this file
 * to you under the Apache License, Version 2.0 (the
 * "License"); you may not use this file except in compliance
 * with the License.  You may obtain a copy of the License at
 *
 *   http://www.apache.org/licenses/LICENSE-2.0
 *
 * Unless required by applicable law or agreed to in writing,
 * software distributed under the License is distributed on an
 * "AS IS" BASIS, WITHOUT WARRANTIES OR CONDITIONS OF ANY
 * KIND, either express or implied.  See the License for the
 * specific language governing permissions and limitations
 * under the License.
 */
import {
  FunctionComponent,
  useEffect,
  useMemo,
  useState,
  ReactNode,
  FC,
} from 'react';

import {
  getClientErrorObject,
  SupersetClient,
  SupersetTheme,
  t,
} from '@superset-ui/core';
import Modal from 'src/components/Modal';
import Button from 'src/components/Button';
import { Switch, SwitchProps } from 'src/components/Switch';
import Collapse from 'src/components/Collapse';
<<<<<<< HEAD
import { AntdForm, AsyncSelect, Select, Upload } from 'src/components';
import { Row, Col } from 'src/components/Grid';
=======
import {
  AntdForm,
  AsyncSelect,
  Col,
  Row,
  Select,
  Upload,
} from 'src/components';
// eslint-disable-next-line no-restricted-imports
>>>>>>> cd5a9430
import { UploadOutlined } from '@ant-design/icons';
import { Input, InputNumber } from 'src/components/Input'; // TODO: Use src/components/Icons
import rison from 'rison';
// eslint-disable-next-line no-restricted-imports
import { UploadChangeParam, UploadFile } from 'antd/lib/upload/interface'; // TODO: Remove antd
import withToasts from 'src/components/MessageToasts/withToasts';
import {
  antdCollapseStyles,
  antDModalNoPaddingStyles,
  antDModalStyles,
  formStyles,
  StyledFormItem,
  StyledSwitchContainer,
} from './styles';
import ColumnsPreview from './ColumnsPreview';
import StyledFormItemWithTip from './StyledFormItemWithTip';

type UploadType = 'csv' | 'excel' | 'columnar';

interface UploadDataModalProps {
  addDangerToast: (msg: string) => void;
  addSuccessToast: (msg: string) => void;
  onHide: () => void;
  show: boolean;
  allowedExtensions: string[];
  type: UploadType;
}

const CSVSpecificFields = [
  'delimiter',
  'skip_initial_space',
  'skip_blank_lines',
  'day_first',
  'column_data_types',
  'column_dates',
  'decimal_character',
  'null_values',
  'index_column',
  'header_row',
  'rows_to_read',
  'skip_rows',
];

const ExcelSpecificFields = [
  'sheet_name',
  'column_dates',
  'decimal_character',
  'null_values',
  'index_column',
  'header_row',
  'rows_to_read',
  'skip_rows',
];

const ColumnarSpecificFields: string[] = [];

const NonNullFields = ['rows_to_read', 'index_column'];

const AllSpecificFields = [
  ...CSVSpecificFields,
  ...ExcelSpecificFields,
  ...ColumnarSpecificFields,
];

const UploadTypeToSpecificFields: Record<UploadType, string[]> = {
  csv: CSVSpecificFields,
  excel: ExcelSpecificFields,
  columnar: ColumnarSpecificFields,
};

const isFieldATypeSpecificField = (field: string, type: UploadType) =>
  UploadTypeToSpecificFields[type].includes(field);

interface UploadInfo {
  table_name: string;
  schema: string;
  sheet_name?: string;
  delimiter: string;
  already_exists: string;
  skip_initial_space: boolean;
  skip_blank_lines: boolean;
  day_first: boolean;
  decimal_character: string;
  null_values: Array<string>;
  header_row: string;
  rows_to_read: string | null;
  skip_rows: string;
  column_dates: Array<string>;
  index_column: string | null;
  dataframe_index: boolean;
  index_label: string;
  columns_read: Array<string>;
  column_data_types: string;
}

const defaultUploadInfo: UploadInfo = {
  table_name: '',
  schema: '',
  sheet_name: undefined,
  delimiter: ',',
  already_exists: 'fail',
  skip_initial_space: false,
  skip_blank_lines: false,
  day_first: false,
  decimal_character: '.',
  null_values: [],
  header_row: '0',
  rows_to_read: null,
  skip_rows: '0',
  column_dates: [],
  index_column: null,
  dataframe_index: false,
  index_label: '',
  columns_read: [],
  column_data_types: '',
};

// Allowed extensions to accept for file upload, users can always override this
// by selecting all file extensions on the OS file picker. Also ".txt" will
// allow all files to be selected.
const allowedExtensionsToAccept = {
  csv: '.csv, .tsv',
  excel: '.xls, .xlsx',
  columnar: '.parquet, .zip',
};

const extensionsToLabel: Record<UploadType, string> = {
  csv: 'CSV',
  excel: 'Excel',
  columnar: 'Columnar',
};

export const validateUploadFileExtension = (
  file: UploadFile<any>,
  allowedExtensions: string[],
) => {
  const extensionMatch = file.name.match(/.+\.([^.]+)$/);
  if (!extensionMatch) {
    return false;
  }

  const fileType = extensionMatch[1].toLowerCase();
  const lowerCaseAllowedExtensions = allowedExtensions.map(ext =>
    ext.toLowerCase(),
  );
  return lowerCaseAllowedExtensions.includes(fileType);
};

interface StyledSwitchContainerProps extends SwitchProps {
  label: string;
  dataTest: string;
  children?: ReactNode;
}

const SwitchContainer = ({
  label,
  dataTest,
  children,
  ...switchProps
}: StyledSwitchContainerProps) => (
  <StyledSwitchContainer>
    <Switch data-test={dataTest} {...switchProps} />
    <div className="switch-label">{label}</div>
    {children}
  </StyledSwitchContainer>
);

const UploadDataModal: FunctionComponent<UploadDataModalProps> = ({
  addDangerToast,
  addSuccessToast,
  onHide,
  show,
  allowedExtensions,
  type = 'csv',
}) => {
  const [form] = AntdForm.useForm();
  const [currentDatabaseId, setCurrentDatabaseId] = useState<number>(0);
  const [fileList, setFileList] = useState<UploadFile[]>([]);
  const [columns, setColumns] = useState<string[]>([]);
  const [sheetNames, setSheetNames] = useState<string[]>([]);
  const [sheetsColumnNames, setSheetsColumnNames] = useState<
    Record<string, string[]>
  >({});
  const [delimiter, setDelimiter] = useState<string>(',');
  const [isLoading, setIsLoading] = useState<boolean>(false);
  const [currentSchema, setCurrentSchema] = useState<string | undefined>();
  const [currentDataframeIndex, setCurrentDataframeIndex] =
    useState<boolean>(false);
  const [previewUploadedFile, setPreviewUploadedFile] = useState<boolean>(true);
  const [fileLoading, setFileLoading] = useState<boolean>(false);

  const createTypeToEndpointMap = (databaseId: number) =>
    `/api/v1/database/${databaseId}/upload/`;

  const nullValuesOptions = [
    {
      value: '""',
      label: 'Empty Strings ""',
    },
    {
      value: 'None',
      label: 'None',
    },
    {
      value: 'nan',
      label: 'nan',
    },
    {
      value: 'null',
      label: 'null',
    },
    {
      value: 'N/A',
      label: 'N/A',
    },
  ];

  const delimiterOptions = [
    {
      value: ',',
      label: 'Comma ","',
    },
    {
      value: ';',
      label: 'Semicolon ";"',
    },
    {
      value: '\t',
      label: 'Tab "\\t"',
    },
    {
      value: '|',
      label: 'Pipe',
    },
  ];

  const tableAlreadyExistsOptions = [
    {
      value: 'fail',
      label: 'Fail',
    },
    {
      value: 'replace',
      label: 'Replace',
    },
    {
      value: 'append',
      label: 'Append',
    },
  ];

  const onChangePreviewUploadedFile = (value: boolean) => {
    setPreviewUploadedFile(value);
  };

  const onChangeDatabase = (database: { value: number; label: string }) => {
    setCurrentDatabaseId(database?.value);
    setCurrentSchema(undefined);
    form.setFieldsValue({ schema: undefined });
  };

  const onChangeSchema = (schema: { value: string; label: string }) => {
    setCurrentSchema(schema?.value);
  };

  const onChangeDelimiter = (value: string) => {
    setDelimiter(value);
  };

  const clearModal = () => {
    setFileList([]);
    setColumns([]);
    setCurrentSchema('');
    setCurrentDatabaseId(0);
    setSheetNames([]);
    setIsLoading(false);
    setDelimiter(',');
    setPreviewUploadedFile(true);
    setFileLoading(false);
    setSheetsColumnNames({});
    form.resetFields();
  };

  const loadDatabaseOptions = useMemo(
    () =>
      (input = '', page: number, pageSize: number) => {
        const query = rison.encode_uri({
          filters: [
            {
              col: 'allow_file_upload',
              opr: 'eq',
              value: true,
            },
          ],
          page,
          page_size: pageSize,
        });
        return SupersetClient.get({
          endpoint: `/api/v1/database/?q=${query}`,
        }).then(response => {
          const list = response.json.result.map(
            (item: { id: number; database_name: string }) => ({
              value: item.id,
              label: item.database_name,
            }),
          );
          return { data: list, totalCount: response.json.count };
        });
      },
    [],
  );

  const loadSchemaOptions = useMemo(
    () =>
      (input = '', page: number, pageSize: number) => {
        if (!currentDatabaseId) {
          return Promise.resolve({ data: [], totalCount: 0 });
        }
        return SupersetClient.get({
          endpoint: `/api/v1/database/${currentDatabaseId}/schemas/`,
        }).then(response => {
          const list = response.json.result.map((item: string) => ({
            value: item,
            label: item,
          }));
          return { data: list, totalCount: response.json.count };
        });
      },
    [currentDatabaseId],
  );

  const loadFileMetadata = (file: File) => {
    const fields = form.getFieldsValue();
    const mergedValues = { ...defaultUploadInfo, ...fields };
    const formData = new FormData();
    formData.append('file', file);
    if (type === 'csv') {
      formData.append('delimiter', mergedValues.delimiter);
    }
    formData.append('type', type);
    setFileLoading(true);
    return SupersetClient.post({
      endpoint: '/api/v1/database/upload_metadata/',
      body: formData,
      headers: { Accept: 'application/json' },
    })
      .then(response => {
        const { items } = response.json.result;
        if (items && type !== 'excel') {
          setColumns(items[0].column_names);
        } else {
          const { allSheetNames, sheetColumnNamesMap } = items.reduce(
            (
              acc: {
                allSheetNames: string[];
                sheetColumnNamesMap: Record<string, string[]>;
              },
              item: { sheet_name: string; column_names: string[] },
            ) => {
              acc.allSheetNames.push(item.sheet_name);
              acc.sheetColumnNamesMap[item.sheet_name] = item.column_names;
              return acc;
            },
            { allSheetNames: [], sheetColumnNamesMap: {} },
          );
          setColumns(items[0].column_names);
          setSheetNames(allSheetNames);
          form.setFieldsValue({ sheet_name: allSheetNames[0] });
          setSheetsColumnNames(sheetColumnNamesMap);
        }
      })
      .catch(response =>
        getClientErrorObject(response).then(error => {
          addDangerToast(error.error || 'Error');
          setColumns([]);
          form.setFieldsValue({ sheet_name: undefined });
          setSheetNames([]);
        }),
      )
      .finally(() => {
        setFileLoading(false);
      });
  };

  const getAllFieldsNotInType = (): string[] => {
    const specificFields = UploadTypeToSpecificFields[type] || [];
    return [...AllSpecificFields].filter(
      field => !specificFields.includes(field),
    );
  };

  const appendFormData = (formData: FormData, data: Record<string, any>) => {
    const allFieldsNotInType = getAllFieldsNotInType();
    Object.entries(data).forEach(([key, value]) => {
      if (
        !(
          allFieldsNotInType.includes(key) ||
          (NonNullFields.includes(key) &&
            (value === undefined || value === null))
        )
      ) {
        formData.append(key, value);
      }
    });
  };

  const onClose = () => {
    clearModal();
    onHide();
  };

  const onFinish = () => {
    const fields = form.getFieldsValue();
    delete fields.database;
    fields.schema = currentSchema;
    const mergedValues = { ...defaultUploadInfo, ...fields };
    const formData = new FormData();
    const file = fileList[0]?.originFileObj;
    if (file) {
      formData.append('file', file);
    }
    appendFormData(formData, mergedValues);
    setIsLoading(true);
    const endpoint = createTypeToEndpointMap(currentDatabaseId);
    formData.append('type', type);
    return SupersetClient.post({
      endpoint,
      body: formData,
      headers: { Accept: 'application/json' },
    })
      .then(() => {
        addSuccessToast(t('Data imported'));
        setIsLoading(false);
        onClose();
      })
      .catch(response =>
        getClientErrorObject(response).then(error => {
          addDangerToast(error.error || 'Error');
        }),
      )
      .finally(() => {
        setIsLoading(false);
      });
  };

  const onRemoveFile = (removedFile: UploadFile) => {
    setFileList(fileList.filter(file => file.uid !== removedFile.uid));
    setColumns([]);
    setSheetNames([]);
    form.setFieldsValue({ sheet_name: undefined });
    return false;
  };

  const onSheetNameChange = (value: string) => {
    setColumns(sheetsColumnNames[value] ?? []);
  };

  const columnsToOptions = () =>
    columns.map(column => ({
      value: column,
      label: column,
    }));

  const sheetNamesToOptions = () =>
    sheetNames.map(sheetName => ({
      value: sheetName,
      label: sheetName,
    }));

  const onChangeFile = async (info: UploadChangeParam<any>) => {
    setFileList([
      {
        ...info.file,
        status: 'done',
      },
    ]);
    if (!previewUploadedFile) {
      return;
    }
    await loadFileMetadata(info.file.originFileObj);
  };

  useEffect(() => {
    if (
      columns.length > 0 &&
      fileList[0].originFileObj &&
      fileList[0].originFileObj instanceof File
    ) {
      if (!previewUploadedFile) {
        return;
      }
      loadFileMetadata(fileList[0].originFileObj).then(r => r);
    }
  }, [delimiter]);

  const validateUpload = (_: any, value: string) => {
    if (fileList.length === 0) {
      return Promise.reject(t('Uploading a file is required'));
    }
    if (!validateUploadFileExtension(fileList[0], allowedExtensions)) {
      return Promise.reject(
        t(
          'Upload a file with a valid extension. Valid: [%s]',
          allowedExtensions.join(','),
        ),
      );
    }
    return Promise.resolve();
  };

  const validateDatabase = (_: any, value: string) => {
    if (!currentDatabaseId) {
      return Promise.reject(t('Selecting a database is required'));
    }
    return Promise.resolve();
  };

  const uploadTitles = {
    csv: t('CSV upload'),
    excel: t('Excel upload'),
    columnar: t('Columnar upload'),
  };

  const UploadTitle: FC = () => {
    const title = uploadTitles[type] || t('Upload');
    return <h4>{title}</h4>;
  };

  return (
    <Modal
      css={(theme: SupersetTheme) => [
        antDModalNoPaddingStyles,
        antDModalStyles(theme),
        formStyles(theme),
      ]}
      primaryButtonLoading={isLoading}
      name="database"
      data-test="upload-modal"
      onHandledPrimaryAction={form.submit}
      onHide={onClose}
      width="500px"
      primaryButtonName="Upload"
      centered
      show={show}
      title={<UploadTitle />}
    >
      <AntdForm
        form={form}
        onFinish={onFinish}
        data-test="dashboard-edit-properties-form"
        layout="vertical"
        initialValues={defaultUploadInfo}
      >
        <Collapse
          expandIconPosition="right"
          accordion
          defaultActiveKey="general"
          css={(theme: SupersetTheme) => antdCollapseStyles(theme)}
        >
          <Collapse.Panel
            header={
              <div>
                <h4>{t('General information')}</h4>
                <p className="helper">{t('Upload a file to a database.')}</p>
              </div>
            }
            key="general"
          >
            <Row>
              <Col span={24}>
                <StyledFormItem
                  label={t('%(label)s file', {
                    label: extensionsToLabel[type],
                  })}
                  name="file"
                  required
                  rules={[{ validator: validateUpload }]}
                >
                  <Upload
                    name="modelFile"
                    id="modelFile"
                    data-test="model-file-input"
                    accept={allowedExtensionsToAccept[type]}
                    fileList={fileList}
                    onChange={onChangeFile}
                    onRemove={onRemoveFile}
                    // upload is handled by hook
                    customRequest={() => {}}
                  >
                    <Button
                      aria-label={t('Select')}
                      icon={<UploadOutlined />}
                      loading={fileLoading}
                    >
                      {t('Select')}
                    </Button>
                  </Upload>
                </StyledFormItem>
              </Col>
            </Row>
            <Row>
              <Col span={24}>
                <StyledFormItem>
                  <SwitchContainer
                    label={t('Preview uploaded file')}
                    dataTest="previewUploadedFile"
                    onChange={onChangePreviewUploadedFile}
                    checked={previewUploadedFile}
                  />
                </StyledFormItem>
              </Col>
            </Row>
            {previewUploadedFile && (
              <Row>
                <Col span={24}>
                  <ColumnsPreview columns={columns} />
                </Col>
              </Row>
            )}
            <Row>
              <Col span={24}>
                <StyledFormItem
                  label={t('Database')}
                  required
                  name="database"
                  rules={[{ validator: validateDatabase }]}
                >
                  <AsyncSelect
                    ariaLabel={t('Select a database')}
                    options={loadDatabaseOptions}
                    onChange={onChangeDatabase}
                    allowClear
                    placeholder={t('Select a database to upload the file to')}
                  />
                </StyledFormItem>
              </Col>
            </Row>
            <Row>
              <Col span={24}>
                <StyledFormItem label={t('Schema')} name="schema">
                  <AsyncSelect
                    ariaLabel={t('Select a schema')}
                    options={loadSchemaOptions}
                    onChange={onChangeSchema}
                    allowClear
                    placeholder={t(
                      'Select a schema if the database supports this',
                    )}
                  />
                </StyledFormItem>
              </Col>
            </Row>
            <Row>
              <Col span={24}>
                <StyledFormItem
                  label={t('Table name')}
                  name="table_name"
                  required
                  rules={[
                    { required: true, message: 'Table name is required' },
                  ]}
                >
                  <Input
                    aria-label={t('Table Name')}
                    name="table_name"
                    data-test="properties-modal-name-input"
                    type="text"
                    placeholder={t('Name of table to be created')}
                  />
                </StyledFormItem>
              </Col>
            </Row>
            {isFieldATypeSpecificField('delimiter', type) && (
              <Row>
                <Col span={24}>
                  <StyledFormItemWithTip
                    label={t('Delimiter')}
                    tip={t('Select a delimiter for this data')}
                    name="delimiter"
                  >
                    <Select
                      ariaLabel={t('Choose a delimiter')}
                      options={delimiterOptions}
                      onChange={onChangeDelimiter}
                      allowNewOptions
                    />
                  </StyledFormItemWithTip>
                </Col>
              </Row>
            )}
            {isFieldATypeSpecificField('sheet_name', type) && (
              <Row>
                <Col span={24}>
                  <StyledFormItem label={t('Sheet name')} name="sheet_name">
                    <Select
                      ariaLabel={t('Choose sheet name')}
                      options={sheetNamesToOptions()}
                      onChange={onSheetNameChange}
                      allowNewOptions
                      placeholder={t(
                        'Select a sheet name from the uploaded file',
                      )}
                    />
                  </StyledFormItem>
                </Col>
              </Row>
            )}
          </Collapse.Panel>
          <Collapse.Panel
            header={
              <div>
                <h4>{t('File settings')}</h4>
                <p className="helper">
                  {t(
                    'Adjust how spaces, blank lines, null values are handled and other file wide settings.',
                  )}
                </p>
              </div>
            }
            key="2"
          >
            <Row>
              <Col span={24}>
                <StyledFormItemWithTip
                  label={t('If table already exists')}
                  tip={t('What should happen if the table already exists')}
                  name="already_exists"
                >
                  <Select
                    ariaLabel={t('Choose already exists')}
                    options={tableAlreadyExistsOptions}
                    onChange={() => {}}
                  />
                </StyledFormItemWithTip>
              </Col>
            </Row>
            {isFieldATypeSpecificField('column_dates', type) && (
              <Row>
                <Col span={24}>
                  <StyledFormItem
                    label={t('Columns to be parsed as dates')}
                    name="column_dates"
                  >
                    <Select
                      ariaLabel={t('Choose columns to be parsed as dates')}
                      mode="multiple"
                      options={columnsToOptions()}
                      allowClear
                      allowNewOptions
                      placeholder={t(
                        'A comma separated list of columns that should be parsed as dates',
                      )}
                    />
                  </StyledFormItem>
                </Col>
              </Row>
            )}
            {isFieldATypeSpecificField('decimal_character', type) && (
              <Row>
                <Col span={24}>
                  <StyledFormItemWithTip
                    label={t('Decimal character')}
                    tip={t('Character to interpret as decimal point')}
                    name="decimal_character"
                  >
                    <Input type="text" />
                  </StyledFormItemWithTip>
                </Col>
              </Row>
            )}
            {isFieldATypeSpecificField('null_values', type) && (
              <Row>
                <Col span={24}>
                  <StyledFormItemWithTip
                    label={t('Null Values')}
                    tip={t(
                      'Choose values that should be treated as null. Warning: Hive database supports only a single value',
                    )}
                    name="null_values"
                  >
                    <Select
                      mode="multiple"
                      options={nullValuesOptions}
                      allowClear
                      allowNewOptions
                    />
                  </StyledFormItemWithTip>
                </Col>
              </Row>
            )}
            {isFieldATypeSpecificField('skip_initial_space', type) && (
              <Row>
                <Col span={24}>
                  <StyledFormItem name="skip_initial_space">
                    <SwitchContainer
                      label={t('Skip spaces after delimiter')}
                      dataTest="skipInitialSpace"
                    />
                  </StyledFormItem>
                </Col>
              </Row>
            )}
            {isFieldATypeSpecificField('skip_blank_lines', type) && (
              <Row>
                <Col span={24}>
                  <StyledFormItem name="skip_blank_lines">
                    <SwitchContainer
                      label={t(
                        'Skip blank lines rather than interpreting them as Not A Number values',
                      )}
                      dataTest="skipBlankLines"
                    />
                  </StyledFormItem>
                </Col>
              </Row>
            )}
            {isFieldATypeSpecificField('day_first', type) && (
              <Row>
                <Col span={24}>
                  <StyledFormItem name="day_first">
                    <SwitchContainer
                      label={t(
                        'DD/MM format dates, international and European format',
                      )}
                      dataTest="dayFirst"
                    />
                  </StyledFormItem>
                </Col>
              </Row>
            )}
          </Collapse.Panel>
          <Collapse.Panel
            header={
              <div>
                <h4>{t('Columns')}</h4>
                <p className="helper">
                  {t(
                    'Adjust column settings such as specifying the columns to read, how duplicates are handled, column data types, and more.',
                  )}
                </p>
              </div>
            }
            key="3"
          >
            <Row>
              <Col span={24}>
                <StyledFormItem
                  label={t('Columns to read')}
                  name="columns_read"
                >
                  <Select
                    ariaLabel={t('Choose columns to read')}
                    mode="multiple"
                    options={columnsToOptions()}
                    allowClear
                    allowNewOptions
                    placeholder={t(
                      'List of the column names that should be read',
                    )}
                  />
                </StyledFormItem>
              </Col>
            </Row>
            {isFieldATypeSpecificField('column_data_types', type) && (
              <Row>
                <Col span={24}>
                  <StyledFormItemWithTip
                    label={t('Column data types')}
                    tip={t(
                      'A dictionary with column names and their data types if you need to change the defaults. Example: {"user_id":"int"}. Check Python\'s Pandas library for supported data types.',
                    )}
                    name="column_data_types"
                  >
                    <Input aria-label={t('Column data types')} type="text" />
                  </StyledFormItemWithTip>
                </Col>
              </Row>
            )}
            <Row>
              <Col span={24}>
                <StyledFormItem name="dataframe_index">
                  <SwitchContainer
                    label={t('Create dataframe index')}
                    dataTest="dataFrameIndex"
                    onChange={setCurrentDataframeIndex}
                  />
                </StyledFormItem>
              </Col>
            </Row>
            {currentDataframeIndex &&
              isFieldATypeSpecificField('index_column', type) && (
                <Row>
                  <Col span={24}>
                    <StyledFormItemWithTip
                      label={t('Index column')}
                      tip={t(
                        'Column to use as the index of the dataframe. If None is given, Index label is used.',
                      )}
                      name="index_column"
                    >
                      <Select
                        ariaLabel={t('Choose index column')}
                        options={columns.map(column => ({
                          value: column,
                          label: column,
                        }))}
                        allowClear
                        allowNewOptions
                      />
                    </StyledFormItemWithTip>
                  </Col>
                </Row>
              )}
            {currentDataframeIndex && (
              <Row>
                <Col span={24}>
                  <StyledFormItemWithTip
                    label={t('Index label')}
                    tip={t(
                      "Label for the index column. Don't use an existing column name.",
                    )}
                    name="index_label"
                  >
                    <Input aria-label={t('Index label')} type="text" />
                  </StyledFormItemWithTip>
                </Col>
              </Row>
            )}
          </Collapse.Panel>
          {isFieldATypeSpecificField('header_row', type) &&
            isFieldATypeSpecificField('rows_to_read', type) &&
            isFieldATypeSpecificField('skip_rows', type) && (
              <Collapse.Panel
                header={
                  <div>
                    <h4>{t('Rows')}</h4>
                    <p className="helper">
                      {t(
                        'Set header rows and the number of rows to read or skip.',
                      )}
                    </p>
                  </div>
                }
                key="4"
              >
                <Row>
                  <Col span={8}>
                    <StyledFormItemWithTip
                      label={t('Header row')}
                      tip={t(
                        'Row containing the headers to use as column names (0 is first line of data).',
                      )}
                      name="header_row"
                      rules={[
                        { required: true, message: 'Header row is required' },
                      ]}
                    >
                      <InputNumber
                        aria-label={t('Header row')}
                        type="text"
                        min={0}
                      />
                    </StyledFormItemWithTip>
                  </Col>
                  <Col span={8}>
                    <StyledFormItemWithTip
                      label={t('Rows to read')}
                      tip={t(
                        'Number of rows of file to read. Leave empty (default) to read all rows',
                      )}
                      name="rows_to_read"
                    >
                      <InputNumber aria-label={t('Rows to read')} min={1} />
                    </StyledFormItemWithTip>
                  </Col>
                  <Col span={8}>
                    <StyledFormItemWithTip
                      label={t('Skip rows')}
                      tip={t('Number of rows to skip at start of file.')}
                      name="skip_rows"
                      rules={[
                        { required: true, message: 'Skip rows is required' },
                      ]}
                    >
                      <InputNumber aria-label={t('Skip rows')} min={0} />
                    </StyledFormItemWithTip>
                  </Col>
                </Row>
              </Collapse.Panel>
            )}
        </Collapse>
      </AntdForm>
    </Modal>
  );
};

export default withToasts(UploadDataModal);<|MERGE_RESOLUTION|>--- conflicted
+++ resolved
@@ -35,22 +35,11 @@
 import Button from 'src/components/Button';
 import { Switch, SwitchProps } from 'src/components/Switch';
 import Collapse from 'src/components/Collapse';
-<<<<<<< HEAD
 import { AntdForm, AsyncSelect, Select, Upload } from 'src/components';
 import { Row, Col } from 'src/components/Grid';
-=======
-import {
-  AntdForm,
-  AsyncSelect,
-  Col,
-  Row,
-  Select,
-  Upload,
-} from 'src/components';
 // eslint-disable-next-line no-restricted-imports
->>>>>>> cd5a9430
 import { UploadOutlined } from '@ant-design/icons';
-import { Input, InputNumber } from 'src/components/Input'; // TODO: Use src/components/Icons
+import { Input, InputNumber } from 'src/components/Input';
 import rison from 'rison';
 // eslint-disable-next-line no-restricted-imports
 import { UploadChangeParam, UploadFile } from 'antd/lib/upload/interface'; // TODO: Remove antd
