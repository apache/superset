/**
 * Licensed to the Apache Software Foundation (ASF) under one
 * or more contributor license agreements.  See the NOTICE file
 * distributed with this work for additional information
 * regarding copyright ownership.  The ASF licenses this file
 * to you under the Apache License, Version 2.0 (the
 * "License"); you may not use this file except in compliance
 * with the License.  You may obtain a copy of the License at
 *
 *   http://www.apache.org/licenses/LICENSE-2.0
 *
 * Unless required by applicable law or agreed to in writing,
 * software distributed under the License is distributed on an
 * "AS IS" BASIS, WITHOUT WARRANTIES OR CONDITIONS OF ANY
 * KIND, either express or implied.  See the License for the
 * specific language governing permissions and limitations
 * under the License.
 */
import {
  FunctionComponent,
  useEffect,
  useMemo,
  useState,
  ReactNode,
  FC,
} from 'react';

import {
  getClientErrorObject,
  SupersetClient,
  SupersetTheme,
  t,
} from '@superset-ui/core';
import Modal from 'src/components/Modal';
import Button from 'src/components/Button';
import { Switch, SwitchProps } from 'src/components/Switch';
import Collapse from 'src/components/Collapse';
<<<<<<< HEAD
import { AntdForm } from 'src/components';
import Upload, { UploadChangeParam, UploadFile } from 'src/components/Upload';
import { Select, AsyncSelect } from 'src/components/Select';
import { Row, Col } from 'src/components/Grid';
import Icons from 'src/components/Icons';
=======
import {
  AntdForm,
  AsyncSelect,
  Col,
  Row,
  Select,
  Upload,
} from 'src/components';
import { Icons } from 'src/components/Icons';
>>>>>>> 1dd8a761
import { Input, InputNumber } from 'src/components/Input';
import rison from 'rison';
import withToasts from 'src/components/MessageToasts/withToasts';
import {
  antdCollapseStyles,
  antDModalNoPaddingStyles,
  antDModalStyles,
  formStyles,
  StyledFormItem,
  StyledSwitchContainer,
} from './styles';
import ColumnsPreview from './ColumnsPreview';
import StyledFormItemWithTip from './StyledFormItemWithTip';

type UploadType = 'csv' | 'excel' | 'columnar';

interface UploadDataModalProps {
  addDangerToast: (msg: string) => void;
  addSuccessToast: (msg: string) => void;
  onHide: () => void;
  show: boolean;
  allowedExtensions: string[];
  type: UploadType;
}

const CSVSpecificFields = [
  'delimiter',
  'skip_initial_space',
  'skip_blank_lines',
  'day_first',
  'column_data_types',
  'column_dates',
  'decimal_character',
  'null_values',
  'index_column',
  'header_row',
  'rows_to_read',
  'skip_rows',
];

const ExcelSpecificFields = [
  'sheet_name',
  'column_dates',
  'decimal_character',
  'null_values',
  'index_column',
  'header_row',
  'rows_to_read',
  'skip_rows',
];

const ColumnarSpecificFields: string[] = [];

const NonNullFields = ['rows_to_read', 'index_column'];

const AllSpecificFields = [
  ...CSVSpecificFields,
  ...ExcelSpecificFields,
  ...ColumnarSpecificFields,
];

const UploadTypeToSpecificFields: Record<UploadType, string[]> = {
  csv: CSVSpecificFields,
  excel: ExcelSpecificFields,
  columnar: ColumnarSpecificFields,
};

const isFieldATypeSpecificField = (field: string, type: UploadType) =>
  UploadTypeToSpecificFields[type].includes(field);

interface UploadInfo {
  table_name: string;
  schema: string;
  sheet_name?: string;
  delimiter: string;
  already_exists: string;
  skip_initial_space: boolean;
  skip_blank_lines: boolean;
  day_first: boolean;
  decimal_character: string;
  null_values: Array<string>;
  header_row: string;
  rows_to_read: string | null;
  skip_rows: string;
  column_dates: Array<string>;
  index_column: string | null;
  dataframe_index: boolean;
  index_label: string;
  columns_read: Array<string>;
  column_data_types: string;
}

const defaultUploadInfo: UploadInfo = {
  table_name: '',
  schema: '',
  sheet_name: undefined,
  delimiter: ',',
  already_exists: 'fail',
  skip_initial_space: false,
  skip_blank_lines: false,
  day_first: false,
  decimal_character: '.',
  null_values: [],
  header_row: '0',
  rows_to_read: null,
  skip_rows: '0',
  column_dates: [],
  index_column: null,
  dataframe_index: false,
  index_label: '',
  columns_read: [],
  column_data_types: '',
};

// Allowed extensions to accept for file upload, users can always override this
// by selecting all file extensions on the OS file picker. Also ".txt" will
// allow all files to be selected.
const allowedExtensionsToAccept = {
  csv: '.csv, .tsv',
  excel: '.xls, .xlsx',
  columnar: '.parquet, .zip',
};

const extensionsToLabel: Record<UploadType, string> = {
  csv: 'CSV',
  excel: 'Excel',
  columnar: 'Columnar',
};

export const validateUploadFileExtension = (
  file: UploadFile<any>,
  allowedExtensions: string[],
) => {
  const extensionMatch = file.name.match(/.+\.([^.]+)$/);
  if (!extensionMatch) {
    return false;
  }

  const fileType = extensionMatch[1].toLowerCase();
  const lowerCaseAllowedExtensions = allowedExtensions.map(ext =>
    ext.toLowerCase(),
  );
  return lowerCaseAllowedExtensions.includes(fileType);
};

interface StyledSwitchContainerProps extends SwitchProps {
  label: string;
  dataTest: string;
  children?: ReactNode;
}

const SwitchContainer = ({
  label,
  dataTest,
  children,
  ...switchProps
}: StyledSwitchContainerProps) => (
  <StyledSwitchContainer>
    <Switch data-test={dataTest} {...switchProps} />
    <div className="switch-label">{label}</div>
    {children}
  </StyledSwitchContainer>
);

const UploadDataModal: FunctionComponent<UploadDataModalProps> = ({
  addDangerToast,
  addSuccessToast,
  onHide,
  show,
  allowedExtensions,
  type = 'csv',
}) => {
  const [form] = AntdForm.useForm();
  const [currentDatabaseId, setCurrentDatabaseId] = useState<number>(0);
  const [fileList, setFileList] = useState<UploadFile[]>([]);
  const [columns, setColumns] = useState<string[]>([]);
  const [sheetNames, setSheetNames] = useState<string[]>([]);
  const [sheetsColumnNames, setSheetsColumnNames] = useState<
    Record<string, string[]>
  >({});
  const [delimiter, setDelimiter] = useState<string>(',');
  const [isLoading, setIsLoading] = useState<boolean>(false);
  const [currentSchema, setCurrentSchema] = useState<string | undefined>();
  const [currentDataframeIndex, setCurrentDataframeIndex] =
    useState<boolean>(false);
  const [previewUploadedFile, setPreviewUploadedFile] = useState<boolean>(true);
  const [fileLoading, setFileLoading] = useState<boolean>(false);

  const createTypeToEndpointMap = (databaseId: number) =>
    `/api/v1/database/${databaseId}/upload/`;

  const nullValuesOptions = [
    {
      value: '""',
      label: 'Empty Strings ""',
    },
    {
      value: 'None',
      label: 'None',
    },
    {
      value: 'nan',
      label: 'nan',
    },
    {
      value: 'null',
      label: 'null',
    },
    {
      value: 'N/A',
      label: 'N/A',
    },
  ];

  const delimiterOptions = [
    {
      value: ',',
      label: 'Comma ","',
    },
    {
      value: ';',
      label: 'Semicolon ";"',
    },
    {
      value: '\t',
      label: 'Tab "\\t"',
    },
    {
      value: '|',
      label: 'Pipe',
    },
  ];

  const tableAlreadyExistsOptions = [
    {
      value: 'fail',
      label: 'Fail',
    },
    {
      value: 'replace',
      label: 'Replace',
    },
    {
      value: 'append',
      label: 'Append',
    },
  ];

  const onChangePreviewUploadedFile = (value: boolean) => {
    setPreviewUploadedFile(value);
  };

  const onChangeDatabase = (database: { value: number; label: string }) => {
    setCurrentDatabaseId(database?.value);
    setCurrentSchema(undefined);
    form.setFieldsValue({ schema: undefined });
  };

  const onChangeSchema = (schema: { value: string; label: string }) => {
    setCurrentSchema(schema?.value);
  };

  const onChangeDelimiter = (value: string) => {
    setDelimiter(value);
  };

  const clearModal = () => {
    setFileList([]);
    setColumns([]);
    setCurrentSchema('');
    setCurrentDatabaseId(0);
    setSheetNames([]);
    setIsLoading(false);
    setDelimiter(',');
    setPreviewUploadedFile(true);
    setFileLoading(false);
    setSheetsColumnNames({});
    form.resetFields();
  };

  const loadDatabaseOptions = useMemo(
    () =>
      (input = '', page: number, pageSize: number) => {
        const query = rison.encode_uri({
          filters: [
            {
              col: 'allow_file_upload',
              opr: 'eq',
              value: true,
            },
          ],
          page,
          page_size: pageSize,
        });
        return SupersetClient.get({
          endpoint: `/api/v1/database/?q=${query}`,
        }).then(response => {
          const list = response.json.result.map(
            (item: { id: number; database_name: string }) => ({
              value: item.id,
              label: item.database_name,
            }),
          );
          return { data: list, totalCount: response.json.count };
        });
      },
    [],
  );

  const loadSchemaOptions = useMemo(
    () =>
      (input = '', page: number, pageSize: number) => {
        if (!currentDatabaseId) {
          return Promise.resolve({ data: [], totalCount: 0 });
        }
        return SupersetClient.get({
          endpoint: `/api/v1/database/${currentDatabaseId}/schemas/?q=(upload_allowed:!t)`,
        }).then(response => {
          const list = response.json.result.map((item: string) => ({
            value: item,
            label: item,
          }));
          return { data: list, totalCount: response.json.count };
        });
      },
    [currentDatabaseId],
  );

  const loadFileMetadata = (file: File) => {
    const fields = form.getFieldsValue();
    const mergedValues = { ...defaultUploadInfo, ...fields };
    const formData = new FormData();
    formData.append('file', file);
    if (type === 'csv') {
      formData.append('delimiter', mergedValues.delimiter);
    }
    formData.append('type', type);
    setFileLoading(true);
    return SupersetClient.post({
      endpoint: '/api/v1/database/upload_metadata/',
      body: formData,
      headers: { Accept: 'application/json' },
    })
      .then(response => {
        const { items } = response.json.result;
        if (items && type !== 'excel') {
          setColumns(items[0].column_names);
        } else {
          const { allSheetNames, sheetColumnNamesMap } = items.reduce(
            (
              acc: {
                allSheetNames: string[];
                sheetColumnNamesMap: Record<string, string[]>;
              },
              item: { sheet_name: string; column_names: string[] },
            ) => {
              acc.allSheetNames.push(item.sheet_name);
              acc.sheetColumnNamesMap[item.sheet_name] = item.column_names;
              return acc;
            },
            { allSheetNames: [], sheetColumnNamesMap: {} },
          );
          setColumns(items[0].column_names);
          setSheetNames(allSheetNames);
          form.setFieldsValue({ sheet_name: allSheetNames[0] });
          setSheetsColumnNames(sheetColumnNamesMap);
        }
      })
      .catch(response =>
        getClientErrorObject(response).then(error => {
          addDangerToast(error.error || 'Error');
          setColumns([]);
          form.setFieldsValue({ sheet_name: undefined });
          setSheetNames([]);
        }),
      )
      .finally(() => {
        setFileLoading(false);
      });
  };

  const getAllFieldsNotInType = (): string[] => {
    const specificFields = UploadTypeToSpecificFields[type] || [];
    return [...AllSpecificFields].filter(
      field => !specificFields.includes(field),
    );
  };

  const appendFormData = (formData: FormData, data: Record<string, any>) => {
    const allFieldsNotInType = getAllFieldsNotInType();
    Object.entries(data).forEach(([key, value]) => {
      if (
        !(
          allFieldsNotInType.includes(key) ||
          (NonNullFields.includes(key) &&
            (value === undefined || value === null))
        )
      ) {
        formData.append(key, value);
      }
    });
  };

  const onClose = () => {
    clearModal();
    onHide();
  };

  const onFinish = () => {
    const fields = form.getFieldsValue();
    delete fields.database;
    fields.schema = currentSchema;
    const mergedValues = { ...defaultUploadInfo, ...fields };
    const formData = new FormData();
    const file = fileList[0]?.originFileObj;
    if (file) {
      formData.append('file', file);
    }
    appendFormData(formData, mergedValues);
    setIsLoading(true);
    const endpoint = createTypeToEndpointMap(currentDatabaseId);
    formData.append('type', type);
    return SupersetClient.post({
      endpoint,
      body: formData,
      headers: { Accept: 'application/json' },
    })
      .then(() => {
        addSuccessToast(t('Data imported'));
        setIsLoading(false);
        onClose();
      })
      .catch(response =>
        getClientErrorObject(response).then(error => {
          addDangerToast(error.error || 'Error');
        }),
      )
      .finally(() => {
        setIsLoading(false);
      });
  };

  const onRemoveFile = (removedFile: UploadFile) => {
    setFileList(fileList.filter(file => file.uid !== removedFile.uid));
    setColumns([]);
    setSheetNames([]);
    form.setFieldsValue({ sheet_name: undefined });
    return false;
  };

  const onSheetNameChange = (value: string) => {
    setColumns(sheetsColumnNames[value] ?? []);
  };

  const columnsToOptions = () =>
    columns.map(column => ({
      value: column,
      label: column,
    }));

  const sheetNamesToOptions = () =>
    sheetNames.map(sheetName => ({
      value: sheetName,
      label: sheetName,
    }));

  const onChangeFile = async (info: UploadChangeParam<any>) => {
    setFileList([
      {
        ...info.file,
        status: 'done',
      },
    ]);
    if (!previewUploadedFile) {
      return;
    }
    await loadFileMetadata(info.file.originFileObj);
  };

  useEffect(() => {
    if (
      columns.length > 0 &&
      fileList[0].originFileObj &&
      fileList[0].originFileObj instanceof File
    ) {
      if (!previewUploadedFile) {
        return;
      }
      loadFileMetadata(fileList[0].originFileObj).then(r => r);
    }
  }, [delimiter]);

  const validateUpload = (_: any, value: string) => {
    if (fileList.length === 0) {
      return Promise.reject(t('Uploading a file is required'));
    }
    if (!validateUploadFileExtension(fileList[0], allowedExtensions)) {
      return Promise.reject(
        t(
          'Upload a file with a valid extension. Valid: [%s]',
          allowedExtensions.join(','),
        ),
      );
    }
    return Promise.resolve();
  };

  const validateDatabase = (_: any, value: string) => {
    if (!currentDatabaseId) {
      return Promise.reject(t('Selecting a database is required'));
    }
    return Promise.resolve();
  };

  const uploadTitles = {
    csv: t('CSV upload'),
    excel: t('Excel upload'),
    columnar: t('Columnar upload'),
  };

  const UploadTitle: FC = () => {
    const title = uploadTitles[type] || t('Upload');
    return <h4>{title}</h4>;
  };

  return (
    <Modal
      css={(theme: SupersetTheme) => [
        antDModalNoPaddingStyles,
        antDModalStyles(theme),
        formStyles(theme),
      ]}
      primaryButtonLoading={isLoading}
      name="database"
      data-test="upload-modal"
      onHandledPrimaryAction={form.submit}
      onHide={onClose}
      width="500px"
      primaryButtonName="Upload"
      centered
      show={show}
      title={<UploadTitle />}
    >
      <AntdForm
        form={form}
        onFinish={onFinish}
        data-test="dashboard-edit-properties-form"
        layout="vertical"
        initialValues={defaultUploadInfo}
      >
        <Collapse
          expandIconPosition="right"
          accordion
          defaultActiveKey="general"
          css={(theme: SupersetTheme) => antdCollapseStyles(theme)}
        >
          <Collapse.Panel
            header={
              <div>
                <h4>{t('General information')}</h4>
                <p className="helper">{t('Upload a file to a database.')}</p>
              </div>
            }
            key="general"
          >
            <Row>
              <Col span={24}>
                <StyledFormItem
                  label={t('%(label)s file', {
                    label: extensionsToLabel[type],
                  })}
                  name="file"
                  required
                  rules={[{ validator: validateUpload }]}
                >
                  <Upload
                    name="modelFile"
                    id="modelFile"
                    data-test="model-file-input"
                    accept={allowedExtensionsToAccept[type]}
                    fileList={fileList}
                    onChange={onChangeFile}
                    onRemove={onRemoveFile}
                    // upload is handled by hook
                    customRequest={() => {}}
                  >
                    <Button
                      aria-label={t('Select')}
                      icon={<Icons.UploadOutlined />}
                      loading={fileLoading}
                    >
                      {t('Select')}
                    </Button>
                  </Upload>
                </StyledFormItem>
              </Col>
            </Row>
            <Row>
              <Col span={24}>
                <StyledFormItem>
                  <SwitchContainer
                    label={t('Preview uploaded file')}
                    dataTest="previewUploadedFile"
                    onChange={onChangePreviewUploadedFile}
                    checked={previewUploadedFile}
                  />
                </StyledFormItem>
              </Col>
            </Row>
            {previewUploadedFile && (
              <Row>
                <Col span={24}>
                  <ColumnsPreview columns={columns} />
                </Col>
              </Row>
            )}
            <Row>
              <Col span={24}>
                <StyledFormItem
                  label={t('Database')}
                  required
                  name="database"
                  rules={[{ validator: validateDatabase }]}
                >
                  <AsyncSelect
                    ariaLabel={t('Select a database')}
                    options={loadDatabaseOptions}
                    onChange={onChangeDatabase}
                    allowClear
                    placeholder={t('Select a database to upload the file to')}
                  />
                </StyledFormItem>
              </Col>
            </Row>
            <Row>
              <Col span={24}>
                <StyledFormItem label={t('Schema')} name="schema">
                  <AsyncSelect
                    ariaLabel={t('Select a schema')}
                    options={loadSchemaOptions}
                    onChange={onChangeSchema}
                    allowClear
                    placeholder={t(
                      'Select a schema if the database supports this',
                    )}
                  />
                </StyledFormItem>
              </Col>
            </Row>
            <Row>
              <Col span={24}>
                <StyledFormItem
                  label={t('Table name')}
                  name="table_name"
                  required
                  rules={[
                    { required: true, message: 'Table name is required' },
                  ]}
                >
                  <Input
                    aria-label={t('Table Name')}
                    name="table_name"
                    data-test="properties-modal-name-input"
                    type="text"
                    placeholder={t('Name of table to be created')}
                  />
                </StyledFormItem>
              </Col>
            </Row>
            {isFieldATypeSpecificField('delimiter', type) && (
              <Row>
                <Col span={24}>
                  <StyledFormItemWithTip
                    label={t('Delimiter')}
                    tip={t('Select a delimiter for this data')}
                    name="delimiter"
                  >
                    <Select
                      ariaLabel={t('Choose a delimiter')}
                      options={delimiterOptions}
                      onChange={onChangeDelimiter}
                      allowNewOptions
                    />
                  </StyledFormItemWithTip>
                </Col>
              </Row>
            )}
            {isFieldATypeSpecificField('sheet_name', type) && (
              <Row>
                <Col span={24}>
                  <StyledFormItem label={t('Sheet name')} name="sheet_name">
                    <Select
                      ariaLabel={t('Choose sheet name')}
                      options={sheetNamesToOptions()}
                      onChange={onSheetNameChange}
                      allowNewOptions
                      placeholder={t(
                        'Select a sheet name from the uploaded file',
                      )}
                    />
                  </StyledFormItem>
                </Col>
              </Row>
            )}
          </Collapse.Panel>
          <Collapse.Panel
            header={
              <div>
                <h4>{t('File settings')}</h4>
                <p className="helper">
                  {t(
                    'Adjust how spaces, blank lines, null values are handled and other file wide settings.',
                  )}
                </p>
              </div>
            }
            key="2"
          >
            <Row>
              <Col span={24}>
                <StyledFormItemWithTip
                  label={t('If table already exists')}
                  tip={t('What should happen if the table already exists')}
                  name="already_exists"
                >
                  <Select
                    ariaLabel={t('Choose already exists')}
                    options={tableAlreadyExistsOptions}
                    onChange={() => {}}
                  />
                </StyledFormItemWithTip>
              </Col>
            </Row>
            {isFieldATypeSpecificField('column_dates', type) && (
              <Row>
                <Col span={24}>
                  <StyledFormItem
                    label={t('Columns to be parsed as dates')}
                    name="column_dates"
                  >
                    <Select
                      ariaLabel={t('Choose columns to be parsed as dates')}
                      mode="multiple"
                      options={columnsToOptions()}
                      allowClear
                      allowNewOptions
                      placeholder={t(
                        'Select column names from a dropdown list that should be parsed as dates.',
                      )}
                    />
                  </StyledFormItem>
                </Col>
              </Row>
            )}
            {isFieldATypeSpecificField('decimal_character', type) && (
              <Row>
                <Col span={24}>
                  <StyledFormItemWithTip
                    label={t('Decimal character')}
                    tip={t('Character to interpret as decimal point')}
                    name="decimal_character"
                  >
                    <Input type="text" />
                  </StyledFormItemWithTip>
                </Col>
              </Row>
            )}
            {isFieldATypeSpecificField('null_values', type) && (
              <Row>
                <Col span={24}>
                  <StyledFormItemWithTip
                    label={t('Null Values')}
                    tip={t(
                      'Choose values that should be treated as null. Warning: Hive database supports only a single value',
                    )}
                    name="null_values"
                  >
                    <Select
                      mode="multiple"
                      options={nullValuesOptions}
                      allowClear
                      allowNewOptions
                    />
                  </StyledFormItemWithTip>
                </Col>
              </Row>
            )}
            {isFieldATypeSpecificField('skip_initial_space', type) && (
              <Row>
                <Col span={24}>
                  <StyledFormItem name="skip_initial_space">
                    <SwitchContainer
                      label={t('Skip spaces after delimiter')}
                      dataTest="skipInitialSpace"
                    />
                  </StyledFormItem>
                </Col>
              </Row>
            )}
            {isFieldATypeSpecificField('skip_blank_lines', type) && (
              <Row>
                <Col span={24}>
                  <StyledFormItem name="skip_blank_lines">
                    <SwitchContainer
                      label={t(
                        'Skip blank lines rather than interpreting them as Not A Number values',
                      )}
                      dataTest="skipBlankLines"
                    />
                  </StyledFormItem>
                </Col>
              </Row>
            )}
            {isFieldATypeSpecificField('day_first', type) && (
              <Row>
                <Col span={24}>
                  <StyledFormItem name="day_first">
                    <SwitchContainer
                      label={t(
                        'DD/MM format dates, international and European format',
                      )}
                      dataTest="dayFirst"
                    />
                  </StyledFormItem>
                </Col>
              </Row>
            )}
          </Collapse.Panel>
          <Collapse.Panel
            header={
              <div>
                <h4>{t('Columns')}</h4>
                <p className="helper">
                  {t(
                    'Adjust column settings such as specifying the columns to read, how duplicates are handled, column data types, and more.',
                  )}
                </p>
              </div>
            }
            key="3"
          >
            <Row>
              <Col span={24}>
                <StyledFormItem
                  label={t('Columns to read')}
                  name="columns_read"
                >
                  <Select
                    ariaLabel={t('Choose columns to read')}
                    mode="multiple"
                    options={columnsToOptions()}
                    allowClear
                    allowNewOptions
                    placeholder={t(
                      'List of the column names that should be read',
                    )}
                  />
                </StyledFormItem>
              </Col>
            </Row>
            {isFieldATypeSpecificField('column_data_types', type) && (
              <Row>
                <Col span={24}>
                  <StyledFormItemWithTip
                    label={t('Column data types')}
                    tip={t(
                      'A dictionary with column names and their data types if you need to change the defaults. Example: {"user_id":"int"}. Check Python\'s Pandas library for supported data types.',
                    )}
                    name="column_data_types"
                  >
                    <Input aria-label={t('Column data types')} type="text" />
                  </StyledFormItemWithTip>
                </Col>
              </Row>
            )}
            <Row>
              <Col span={24}>
                <StyledFormItem name="dataframe_index">
                  <SwitchContainer
                    label={t('Create dataframe index')}
                    dataTest="dataFrameIndex"
                    onChange={setCurrentDataframeIndex}
                  />
                </StyledFormItem>
              </Col>
            </Row>
            {currentDataframeIndex &&
              isFieldATypeSpecificField('index_column', type) && (
                <Row>
                  <Col span={24}>
                    <StyledFormItemWithTip
                      label={t('Index column')}
                      tip={t(
                        'Column to use as the index of the dataframe. If None is given, Index label is used.',
                      )}
                      name="index_column"
                    >
                      <Select
                        ariaLabel={t('Choose index column')}
                        options={columns.map(column => ({
                          value: column,
                          label: column,
                        }))}
                        allowClear
                        allowNewOptions
                      />
                    </StyledFormItemWithTip>
                  </Col>
                </Row>
              )}
            {currentDataframeIndex && (
              <Row>
                <Col span={24}>
                  <StyledFormItemWithTip
                    label={t('Index label')}
                    tip={t(
                      "Label for the index column. Don't use an existing column name.",
                    )}
                    name="index_label"
                  >
                    <Input aria-label={t('Index label')} type="text" />
                  </StyledFormItemWithTip>
                </Col>
              </Row>
            )}
          </Collapse.Panel>
          {isFieldATypeSpecificField('header_row', type) &&
            isFieldATypeSpecificField('rows_to_read', type) &&
            isFieldATypeSpecificField('skip_rows', type) && (
              <Collapse.Panel
                header={
                  <div>
                    <h4>{t('Rows')}</h4>
                    <p className="helper">
                      {t(
                        'Set header rows and the number of rows to read or skip.',
                      )}
                    </p>
                  </div>
                }
                key="4"
              >
                <Row>
                  <Col span={8}>
                    <StyledFormItemWithTip
                      label={t('Header row')}
                      tip={t(
                        'Row containing the headers to use as column names (0 is first line of data).',
                      )}
                      name="header_row"
                      rules={[
                        { required: true, message: 'Header row is required' },
                      ]}
                    >
                      <InputNumber
                        aria-label={t('Header row')}
                        type="text"
                        min={0}
                      />
                    </StyledFormItemWithTip>
                  </Col>
                  <Col span={8}>
                    <StyledFormItemWithTip
                      label={t('Rows to read')}
                      tip={t(
                        'Number of rows of file to read. Leave empty (default) to read all rows',
                      )}
                      name="rows_to_read"
                    >
                      <InputNumber aria-label={t('Rows to read')} min={1} />
                    </StyledFormItemWithTip>
                  </Col>
                  <Col span={8}>
                    <StyledFormItemWithTip
                      label={t('Skip rows')}
                      tip={t('Number of rows to skip at start of file.')}
                      name="skip_rows"
                      rules={[
                        { required: true, message: 'Skip rows is required' },
                      ]}
                    >
                      <InputNumber aria-label={t('Skip rows')} min={0} />
                    </StyledFormItemWithTip>
                  </Col>
                </Row>
              </Collapse.Panel>
            )}
        </Collapse>
      </AntdForm>
    </Modal>
  );
};

export default withToasts(UploadDataModal);<|MERGE_RESOLUTION|>--- conflicted
+++ resolved
@@ -35,23 +35,11 @@
 import Button from 'src/components/Button';
 import { Switch, SwitchProps } from 'src/components/Switch';
 import Collapse from 'src/components/Collapse';
-<<<<<<< HEAD
 import { AntdForm } from 'src/components';
 import Upload, { UploadChangeParam, UploadFile } from 'src/components/Upload';
 import { Select, AsyncSelect } from 'src/components/Select';
 import { Row, Col } from 'src/components/Grid';
-import Icons from 'src/components/Icons';
-=======
-import {
-  AntdForm,
-  AsyncSelect,
-  Col,
-  Row,
-  Select,
-  Upload,
-} from 'src/components';
 import { Icons } from 'src/components/Icons';
->>>>>>> 1dd8a761
 import { Input, InputNumber } from 'src/components/Input';
 import rison from 'rison';
 import withToasts from 'src/components/MessageToasts/withToasts';
