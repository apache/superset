/**
 * Licensed to the Apache Software Foundation (ASF) under one
 * or more contributor license agreements.  See the NOTICE file
 * distributed with this work for additional information
 * regarding copyright ownership.  The ASF licenses this file
 * to you under the Apache License, Version 2.0 (the
 * "License"); you may not use this file except in compliance
 * with the License.  You may obtain a copy of the License at
 *
 *   http://www.apache.org/licenses/LICENSE-2.0
 *
 * Unless required by applicable law or agreed to in writing,
 * software distributed under the License is distributed on an
 * "AS IS" BASIS, WITHOUT WARRANTIES OR CONDITIONS OF ANY
 * KIND, either express or implied.  See the License for the
 * specific language governing permissions and limitations
 * under the License.
 */

import { t } from '@superset-ui/core';
import { getDatabaseDocumentationLinks } from 'src/views/CRUD/hooks';
import { UploadFile } from 'src/components/Upload';
import { Typography } from 'src/components/Typography';
import { DatabaseForm, DatabaseObject } from '../types';
import {
  EditHeaderTitle,
  EditHeaderSubtitle,
  StyledFormHeader,
  StyledStickyHeader,
} from './styles';

const supersetTextDocs = getDatabaseDocumentationLinks();

export const DOCUMENTATION_LINK = supersetTextDocs
  ? supersetTextDocs.support
  : 'https://superset.apache.org/docs/configuration/databases#installing-database-drivers';

const irregularDocumentationLinks = {
  postgresql: 'https://superset.apache.org',
  mssql: 'https://superset.apache.org/docs/databases/sql-server',
  gsheets: 'https://superset.apache.org/docs/databases/google-sheets',
};

const documentationLink = (engine: string | undefined) => {
  if (!engine) return null;

  if (supersetTextDocs) {
    // override doc link for superset_txt yml
    return supersetTextDocs[engine] || supersetTextDocs.default;
  }

  if (
    !irregularDocumentationLinks[
      engine as keyof typeof irregularDocumentationLinks
    ]
  ) {
    return `https://superset.apache.org/docs/databases/${engine}`;
  }
  return irregularDocumentationLinks[
    engine as keyof typeof irregularDocumentationLinks
  ];
};

const ModalHeader = ({
  isLoading,
  isEditMode,
  useSqlAlchemyForm,
  hasConnectedDb,
  db,
  dbName,
  dbModel,
  editNewDb,
  fileList,
}: {
  isLoading: boolean;
  isEditMode: boolean;
  useSqlAlchemyForm: boolean;
  hasConnectedDb: boolean;
  db: Partial<DatabaseObject> | null;
  dbName: string;
  dbModel: DatabaseForm;
  editNewDb?: boolean;
  fileList?: UploadFile[];
  passwordFields?: string[];
  needsOverwriteConfirm?: boolean;
}) => {
  const fileCheck = fileList && fileList?.length > 0;

  const isEditHeader = (
    <StyledFormHeader>
      <EditHeaderTitle>{db?.backend}</EditHeaderTitle>
      <EditHeaderSubtitle>{dbName}</EditHeaderSubtitle>
    </StyledFormHeader>
  );

  const useSqlAlchemyFormHeader = (
    <StyledFormHeader>
      <p className="helper-top">
        {t('STEP %(stepCurr)s OF %(stepLast)s', {
          stepCurr: 2,
          stepLast: 2,
        })}
      </p>
      <Typography.Title level={4}>
        {t('Enter Primary Credentials')}
      </Typography.Title>
      <p className="helper-bottom">
        {t('Need help? Learn how to connect your database')}{' '}
        <a
          href={supersetTextDocs?.default || DOCUMENTATION_LINK}
          target="_blank"
          rel="noopener noreferrer"
        >
          {t('here')}
        </a>
        .
      </p>
    </StyledFormHeader>
  );

  const hasConnectedDbHeader = (
    <StyledStickyHeader>
      <StyledFormHeader>
        <p className="helper-top">
          {t('STEP %(stepCurr)s OF %(stepLast)s', {
            stepCurr: 3,
            stepLast: 3,
          })}
        </p>
        <Typography.Title level={4} className="step-3-text">
          {t('Database connected')}
        </Typography.Title>
        <p className="subheader-text">
          {t(`Create a dataset to begin visualizing your data as a chart or go to
          SQL Lab to query your data.`)}
        </p>
      </StyledFormHeader>
    </StyledStickyHeader>
  );

  const hasDbHeader = (
    <StyledStickyHeader>
      <StyledFormHeader>
        <p className="helper-top">
          {t('STEP %(stepCurr)s OF %(stepLast)s', {
            stepCurr: 2,
            stepLast: 3,
          })}
        </p>
        <Typography.Title level={4}>
          {t('Enter the required %(dbModelName)s credentials', {
            dbModelName: dbModel.name,
          })}
        </Typography.Title>
        <p className="helper-bottom">
          {t('Need help? Learn more about')}{' '}
          <a
            href={documentationLink(db?.engine)}
            target="_blank"
            rel="noopener noreferrer"
          >
            {t('connecting to %(dbModelName)s', { dbModelName: dbModel.name })}.
          </a>
        </p>
      </StyledFormHeader>
    </StyledStickyHeader>
  );

  const noDbHeader = (
<<<<<<< HEAD
    <StyledFormHeader>
      <div className="select-db">
        <p className="helper-top">
          {t('STEP %(stepCurr)s OF %(stepLast)s', {
            stepCurr: 1,
            stepLast: 3,
          })}
        </p>
        <Typography.Title level={4}>
          {t('Select a database to connect')}
        </Typography.Title>
      </div>
    </StyledFormHeader>
=======
    <StyledStickyHeader>
      <StyledFormHeader>
        <div className="select-db">
          <p className="helper-top">
            {t('STEP %(stepCurr)s OF %(stepLast)s', {
              stepCurr: 1,
              stepLast: 3,
            })}
          </p>
          <h4>{t('Select a database to connect')}</h4>
        </div>
      </StyledFormHeader>
    </StyledStickyHeader>
>>>>>>> f580da88
  );

  const importDbHeader = (
    <StyledStickyHeader>
      <StyledFormHeader>
        <p className="helper-top">
          {t('STEP %(stepCurr)s OF %(stepLast)s', {
            stepCurr: 2,
            stepLast: 2,
          })}
        </p>
        <Typography.Title level={4}>
          {t('Enter the required %(dbModelName)s credentials', {
            dbModelName: dbModel.name,
          })}
        </Typography.Title>
        <p className="helper-bottom">{fileCheck ? fileList[0].name : ''}</p>
      </StyledFormHeader>
    </StyledStickyHeader>
  );

  if (fileCheck) return importDbHeader;
  if (isLoading) return <></>;
  if (isEditMode) return isEditHeader;
  if (useSqlAlchemyForm) return useSqlAlchemyFormHeader;
  if (hasConnectedDb && !editNewDb) return hasConnectedDbHeader;
  if (db || editNewDb) return hasDbHeader;

  return noDbHeader;
};

export default ModalHeader;<|MERGE_RESOLUTION|>--- conflicted
+++ resolved
@@ -167,21 +167,6 @@
   );
 
   const noDbHeader = (
-<<<<<<< HEAD
-    <StyledFormHeader>
-      <div className="select-db">
-        <p className="helper-top">
-          {t('STEP %(stepCurr)s OF %(stepLast)s', {
-            stepCurr: 1,
-            stepLast: 3,
-          })}
-        </p>
-        <Typography.Title level={4}>
-          {t('Select a database to connect')}
-        </Typography.Title>
-      </div>
-    </StyledFormHeader>
-=======
     <StyledStickyHeader>
       <StyledFormHeader>
         <div className="select-db">
@@ -191,11 +176,12 @@
               stepLast: 3,
             })}
           </p>
-          <h4>{t('Select a database to connect')}</h4>
+          <Typography.Title level={4}>
+            {t('Select a database to connect')}
+          </Typography.Title>
         </div>
       </StyledFormHeader>
     </StyledStickyHeader>
->>>>>>> f580da88
   );
 
   const importDbHeader = (
