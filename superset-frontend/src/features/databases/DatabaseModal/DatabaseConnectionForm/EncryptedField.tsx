--- conflicted
+++ resolved
@@ -19,13 +19,8 @@
 import { useRef, useState } from 'react';
 import { SupersetTheme, t } from '@superset-ui/core';
 import { Button, AntdSelect } from 'src/components';
-<<<<<<< HEAD
 import { FormLabel } from 'src/components/Form';
-import Icons from 'src/components/Icons';
-=======
-import FormLabel from 'src/components/Form/FormLabel';
 import { Icons } from 'src/components/Icons';
->>>>>>> 506c8387
 import { DatabaseParameters, FieldPropTypes } from '../../types';
 import { infoTooltip, CredentialInfoForm } from '../styles';
 
