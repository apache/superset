--- conflicted
+++ resolved
@@ -17,15 +17,10 @@
  * under the License.
  */
 import { useRef, useState } from 'react';
-<<<<<<< HEAD
-import { SupersetTheme, t } from '@superset-ui/core';
-import { Button, AntdSelect } from 'src/components';
-import { TextArea } from 'src/components/Input';
-=======
 import { SupersetTheme, css, t } from '@superset-ui/core';
 import { Select } from 'src/components';
 import Button from 'src/components/Button';
->>>>>>> c090c81f
+import { Input } from 'src/components/Input';
 import { FormLabel } from 'src/components/Form';
 import { Icons } from 'src/components/Icons';
 import { DatabaseParameters, FieldPropTypes } from '../../types';
@@ -98,7 +93,7 @@
       editNewDb ? (
         <div className="input-container">
           <FormLabel>{t('Service Account')}</FormLabel>
-          <TextArea
+          <Input.TextArea
             className="input-form"
             name={encryptedField}
             value={
