--- conflicted
+++ resolved
@@ -18,14 +18,9 @@
  */
 import { useRef, useState } from 'react';
 import { SupersetTheme, t } from '@superset-ui/core';
-<<<<<<< HEAD
 import { AntdSelect } from 'src/components';
 import Button from 'src/components/Button';
-import FormLabel from 'src/components/Form/FormLabel';
-=======
-import { Button, AntdSelect } from 'src/components';
 import { FormLabel } from 'src/components/Form';
->>>>>>> 97171593
 import { Icons } from 'src/components/Icons';
 import { DatabaseParameters, FieldPropTypes } from '../../types';
 import { infoTooltip, CredentialInfoForm } from '../styles';
