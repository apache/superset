/**
 * Licensed to the Apache Software Foundation (ASF) under one
 * or more contributor license agreements.  See the NOTICE file
 * distributed with this work for additional information
 * regarding copyright ownership.  The ASF licenses this file
 * to you under the Apache License, Version 2.0 (the
 * "License"); you may not use this file except in compliance
 * with the License.  You may obtain a copy of the License at
 *
 *   http://www.apache.org/licenses/LICENSE-2.0
 *
 * Unless required by applicable law or agreed to in writing,
 * software distributed under the License is distributed on an
 * "AS IS" BASIS, WITHOUT WARRANTIES OR CONDITIONS OF ANY
 * KIND, either express or implied.  See the License for the
 * specific language governing permissions and limitations
 * under the License.
 */
import { css, SupersetTheme, t } from '@superset-ui/core';
import ValidatedInput from 'src/components/Form/LabeledErrorBoundInput';
<<<<<<< HEAD
import { FormLabel } from 'src/components/Form';
import Icons from 'src/components/Icons';
=======
import FormLabel from 'src/components/Form/FormLabel';
import { Icons } from 'src/components/Icons';
>>>>>>> 506c8387
import { StyledFooterButton, StyledCatalogTable } from '../styles';
import { CatalogObject, FieldPropTypes } from '../../types';

export const TableCatalog = ({
  required,
  changeMethods,
  getValidation,
  validationErrors,
  db,
}: FieldPropTypes) => {
  const tableCatalog = db?.catalog || [];
  const catalogError = validationErrors || {};
  return (
    <StyledCatalogTable>
      <h4 className="gsheet-title">
        {t('Connect Google Sheets as tables to this database')}
      </h4>
      <div>
        {tableCatalog?.map((sheet: CatalogObject, idx: number) => (
          <>
            <FormLabel className="catalog-label">
              {t('Google Sheet Name and URL')}
            </FormLabel>
            <div className="catalog-name">
              <ValidatedInput
                className="catalog-name-input"
                required={required}
                validationMethods={{ onBlur: getValidation }}
                errorMessage={catalogError[idx]?.name}
                placeholder={t('Enter a name for this sheet')}
                onChange={(e: { target: { value: any } }) => {
                  changeMethods.onParametersChange({
                    target: {
                      type: `catalog-${idx}`,
                      name: 'name',
                      value: e.target.value,
                    },
                  });
                }}
                value={sheet.name}
              />
              {tableCatalog?.length > 1 && (
                <Icons.CloseOutlined
                  css={(theme: SupersetTheme) => css`
                    align-self: center;
                    background: ${theme.colors.grayscale.light4};
                    margin: 5px 5px 8px 5px;

                    &.anticon > * {
                      line-height: 0;
                    }
                  `}
                  iconSize="m"
                  onClick={() => changeMethods.onRemoveTableCatalog(idx)}
                />
              )}
            </div>
            <ValidatedInput
              className="catalog-name-url"
              required={required}
              validationMethods={{ onBlur: getValidation }}
              errorMessage={catalogError[idx]?.url}
              placeholder={t('Paste the shareable Google Sheet URL here')}
              onChange={(e: { target: { value: any } }) =>
                changeMethods.onParametersChange({
                  target: {
                    type: `catalog-${idx}`,
                    name: 'value',
                    value: e.target.value,
                  },
                })
              }
              value={sheet.value}
            />
          </>
        ))}
        <StyledFooterButton
          className="catalog-add-btn"
          onClick={() => {
            changeMethods.onAddTableCatalog();
          }}
        >
          + {t('Add sheet')}
        </StyledFooterButton>
      </div>
      <div className="helper">
        <div>
          {t(
            'In order to connect to non-public sheets you need to either provide a service account or configure an OAuth2 client.',
          )}
        </div>
      </div>
    </StyledCatalogTable>
  );
};<|MERGE_RESOLUTION|>--- conflicted
+++ resolved
@@ -18,13 +18,8 @@
  */
 import { css, SupersetTheme, t } from '@superset-ui/core';
 import ValidatedInput from 'src/components/Form/LabeledErrorBoundInput';
-<<<<<<< HEAD
 import { FormLabel } from 'src/components/Form';
-import Icons from 'src/components/Icons';
-=======
-import FormLabel from 'src/components/Form/FormLabel';
 import { Icons } from 'src/components/Icons';
->>>>>>> 506c8387
 import { StyledFooterButton, StyledCatalogTable } from '../styles';
 import { CatalogObject, FieldPropTypes } from '../../types';
 
