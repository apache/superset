--- conflicted
+++ resolved
@@ -28,8 +28,8 @@
 } from '@superset-ui/core';
 import InfoTooltip from 'src/components/InfoTooltip';
 import IndeterminateCheckbox from 'src/components/IndeterminateCheckbox';
+import Collapse from 'src/components/Collapse';
 import { Input } from 'src/components/Input';
-import Collapse from 'src/components/Collapse';
 import {
   StyledInputContainer,
   StyledJsonEditor,
@@ -154,7 +154,7 @@
                         {t('CTAS & CVAS SCHEMA')}
                       </div>
                       <div className="input-container">
-                        <input
+                        <Input
                           type="text"
                           name="force_ctas_schema"
                           placeholder={t('Create or select schema...')}
@@ -272,18 +272,11 @@
               <StyledInputContainer className="mb-8">
                 <div className="control-label">{t('Chart cache timeout')}</div>
                 <div className="input-container">
-<<<<<<< HEAD
                   <Input
-                    type="text"
-                    name="force_ctas_schema"
-                    placeholder={t('Create or select schema...')}
-=======
-                  <input
                     type="number"
                     name="cache_timeout"
                     value={db?.cache_timeout || ''}
                     placeholder={t('Enter duration in seconds')}
->>>>>>> c090c81f
                     onChange={onInputChange}
                   />
                 </div>
@@ -298,7 +291,7 @@
               <StyledInputContainer>
                 <div className="control-label">{t('Schema cache timeout')}</div>
                 <div className="input-container">
-                  <input
+                  <Input
                     type="number"
                     name="schema_cache_timeout"
                     value={
@@ -320,7 +313,7 @@
               <StyledInputContainer>
                 <div className="control-label">{t('Table cache timeout')}</div>
                 <div className="input-container">
-                  <input
+                  <Input
                     type="number"
                     name="table_cache_timeout"
                     value={
@@ -364,156 +357,6 @@
                       )}
                     />
                   )}
-<<<<<<< HEAD
-                />
-              </div>
-            </StyledInputContainer>
-          </StyledExpandableForm>
-        </StyledInputContainer>
-      </Collapse.Panel>
-      <Collapse.Panel
-        header={
-          <div>
-            <h4>{t('Performance')}</h4>
-            <p className="helper">
-              {t('Adjust performance settings of this database.')}
-            </p>
-          </div>
-        }
-        key="2"
-      >
-        <StyledInputContainer className="mb-8">
-          <div className="control-label">{t('Chart cache timeout')}</div>
-          <div className="input-container">
-            <Input
-              type="number"
-              name="cache_timeout"
-              value={db?.cache_timeout || ''}
-              placeholder={t('Enter duration in seconds')}
-              onChange={onInputChange}
-            />
-          </div>
-          <div className="helper">
-            {t(
-              'Duration (in seconds) of the caching timeout for charts of this database.' +
-                ' A timeout of 0 indicates that the cache never expires, and -1 bypasses the cache.' +
-                ' Note this defaults to the global timeout if undefined.',
-            )}
-          </div>
-        </StyledInputContainer>
-        <StyledInputContainer>
-          <div className="control-label">{t('Schema cache timeout')}</div>
-          <div className="input-container">
-            <Input
-              type="number"
-              name="schema_cache_timeout"
-              value={
-                extraJson?.metadata_cache_timeout?.schema_cache_timeout || ''
-              }
-              placeholder={t('Enter duration in seconds')}
-              onChange={onExtraInputChange}
-              data-test="schema-cache-timeout-test"
-            />
-          </div>
-          <div className="helper">
-            {t(
-              'Duration (in seconds) of the metadata caching timeout for schemas of ' +
-                'this database. If left unset, the cache never expires.',
-            )}
-          </div>
-        </StyledInputContainer>
-        <StyledInputContainer>
-          <div className="control-label">{t('Table cache timeout')}</div>
-          <div className="input-container">
-            <Input
-              type="number"
-              name="table_cache_timeout"
-              value={
-                extraJson?.metadata_cache_timeout?.table_cache_timeout || ''
-              }
-              placeholder={t('Enter duration in seconds')}
-              onChange={onExtraInputChange}
-              data-test="table-cache-timeout-test"
-            />
-          </div>
-          <div className="helper">
-            {t(
-              'Duration (in seconds) of the metadata caching timeout for tables of ' +
-                'this database. If left unset, the cache never expires. ',
-            )}
-          </div>
-        </StyledInputContainer>
-        <StyledInputContainer css={{ no_margin_bottom }}>
-          <div className="input-container">
-            <IndeterminateCheckbox
-              id="allow_run_async"
-              indeterminate={false}
-              checked={allowRunAsync}
-              onChange={onInputChange}
-              labelText={t('Asynchronous query execution')}
-            />
-            <InfoTooltip
-              tooltip={t(
-                'Operate the database in asynchronous mode, meaning that the queries ' +
-                  'are executed on remote workers as opposed to on the web server itself. ' +
-                  'This assumes that you have a Celery worker setup as well as a results ' +
-                  'backend. Refer to the installation docs for more information.',
-              )}
-            />
-            {isAllowRunAsyncDisabled && (
-              <InfoTooltip
-                iconStyle={{ color: theme.colorError }}
-                tooltip={t(
-                  'This option has been disabled by the administrator.',
-                )}
-              />
-            )}
-          </div>
-        </StyledInputContainer>
-        <StyledInputContainer css={{ no_margin_bottom }}>
-          <div className="input-container">
-            <IndeterminateCheckbox
-              id="cancel_query_on_windows_unload"
-              indeterminate={false}
-              checked={!!extraJson?.cancel_query_on_windows_unload}
-              onChange={onExtraInputChange}
-              labelText={t('Cancel query on window unload event')}
-            />
-            <InfoTooltip
-              tooltip={t(
-                'Terminate running queries when browser window closed or navigated ' +
-                  'to another page. Available for Presto, Hive, MySQL, Postgres and ' +
-                  'Snowflake databases.',
-              )}
-            />
-          </div>
-        </StyledInputContainer>
-      </Collapse.Panel>
-      <Collapse.Panel
-        header={
-          <div>
-            <h4>{t('Security')}</h4>
-            <p className="helper">{t('Add extra connection information.')}</p>
-          </div>
-        }
-        key="3"
-      >
-        <StyledInputContainer>
-          <div className="control-label">{t('Secure extra')}</div>
-          <div className="input-container">
-            <StyledJsonEditor
-              name="masked_encrypted_extra"
-              value={db?.masked_encrypted_extra || ''}
-              placeholder={t('Secure extra')}
-              onChange={(json: string) =>
-                onEditorChange({ json, name: 'masked_encrypted_extra' })
-              }
-              width="100%"
-              height="160px"
-            />
-          </div>
-          <div className="helper">
-=======
                 </div>
               </StyledInputContainer>
               <StyledInputContainer css={{ no_margin_bottom }}>
@@ -540,49 +383,10 @@
         {
           key: 'security',
           label: (
->>>>>>> c090c81f
             <div>
               <h4>{t('Security')}</h4>
               <p>{t('Add extra connection information.')}</p>
             </div>
-<<<<<<< HEAD
-          </StyledInputContainer>
-        )}
-        {isFileUploadSupportedByEngine && !!db?.allow_file_upload && (
-          <StyledInputContainer css={no_margin_bottom}>
-            <div className="control-label">
-              {t('Schemas allowed for File upload')}
-            </div>
-            <div className="input-container">
-              <Input
-                type="text"
-                name="schemas_allowed_for_file_upload"
-                value={(extraJson?.schemas_allowed_for_file_upload || []).join(
-                  ',',
-                )}
-                placeholder="schema1,schema2"
-                onChange={onExtraInputChange}
-              />
-            </div>
-            <div className="helper">
-              {t(
-                'A comma-separated list of schemas that files are allowed to upload to.',
-              )}
-            </div>
-          </StyledInputContainer>
-        )}
-      </Collapse.Panel>
-      {extraExtension && ExtraExtensionComponent && ExtensionDescription && (
-        <Collapse.Panel
-          header={
-            <div>
-              {ExtraExtensionLogo && <ExtraExtensionLogo />}
-              <span
-                css={(theme: SupersetTheme) => ({
-                  fontSize: theme.fontSizeLG,
-                  fontWeight: theme.fontWeightStrong,
-                })}
-=======
           ),
           children: (
             <>
@@ -614,7 +418,7 @@
               <StyledInputContainer>
                 <div className="control-label">{t('Root certificate')}</div>
                 <div className="input-container">
-                  <textarea
+                  <Input.TextArea
                     name="server_cert"
                     value={db?.server_cert || ''}
                     placeholder={t('Enter CA_BUNDLE')}
@@ -630,7 +434,6 @@
               </StyledInputContainer>
               <StyledInputContainer
                 css={!isFileUploadSupportedByEngine ? no_margin_bottom : {}}
->>>>>>> c090c81f
               >
                 <div className="input-container">
                   <IndeterminateCheckbox
@@ -674,7 +477,7 @@
                     {t('Schemas allowed for File upload')}
                   </div>
                   <div className="input-container">
-                    <input
+                    <Input
                       type="text"
                       name="schemas_allowed_for_file_upload"
                       value={(
@@ -735,42 +538,6 @@
               <h4>{t('Other')}</h4>
               <p>{t('Additional settings.')}</p>
             </div>
-<<<<<<< HEAD
-          </div>
-        </StyledInputContainer>
-        <StyledInputContainer>
-          <div className="control-label" data-test="version-label-test">
-            {t('Version')}
-          </div>
-          <div className="input-container" data-test="version-spinbutton-test">
-            <Input
-              type="text"
-              name="version"
-              placeholder={t('Version number')}
-              onChange={onExtraInputChange}
-              value={extraJson?.version || ''}
-            />
-          </div>
-          <div className="helper">
-            {t(
-              'Specify the database version. This is used with Presto for query cost ' +
-                'estimation, and Dremio for syntax changes, among others.',
-            )}
-          </div>
-        </StyledInputContainer>
-        <StyledInputContainer css={no_margin_bottom}>
-          <div className="input-container">
-            <IndeterminateCheckbox
-              id="disable_drill_to_detail"
-              indeterminate={false}
-              checked={!!extraJson?.disable_drill_to_detail}
-              onChange={onExtraInputChange}
-              labelText={t('Disable drill to detail')}
-            />
-            <InfoTooltip
-              tooltip={t(
-                'Disables the drill to detail feature for this database.',
-=======
           ),
           children: (
             <>
@@ -834,7 +601,7 @@
                   className="input-container"
                   data-test="version-spinbutton-test"
                 >
-                  <input
+                  <Input
                     type="text"
                     name="version"
                     placeholder={t('Version number')}
@@ -882,7 +649,6 @@
                     />
                   </div>
                 </StyledInputContainer>
->>>>>>> c090c81f
               )}
             </>
           ),
