/**
 * Licensed to the Apache Software Foundation (ASF) under one
 * or more contributor license agreements.  See the NOTICE file
 * distributed with this work for additional information
 * regarding copyright ownership.  The ASF licenses this file
 * to you under the Apache License, Version 2.0 (the
 * "License"); you may not use this file except in compliance
 * with the License.  You may obtain a copy of the License at
 *
 *   http://www.apache.org/licenses/LICENSE-2.0
 *
 * Unless required by applicable law or agreed to in writing,
 * software distributed under the License is distributed on an
 * "AS IS" BASIS, WITHOUT WARRANTIES OR CONDITIONS OF ANY
 * KIND, either express or implied.  See the License for the
 * specific language governing permissions and limitations
 * under the License.
 */
import { ChangeEvent, EventHandler } from 'react';
import cx from 'classnames';
import {
  t,
  DatabaseConnectionExtension,
  isFeatureEnabled,
  SupersetTheme,
  useTheme,
  FeatureFlag,
} from '@superset-ui/core';
import InfoTooltip from 'src/components/InfoTooltip';
import Checkbox, { CheckboxChangeEvent } from 'src/components/Checkbox';
import Collapse from 'src/components/Collapse';
import {
  StyledInputContainer,
  StyledJsonEditor,
  StyledExpandableForm,
  no_margin_bottom,
} from './styles';
import { DatabaseObject, ExtraJson } from '../types';

const ExtraOptions = ({
  db,
  onInputChange,
  onTextChange,
  onEditorChange,
  onExtraInputChange,
  onExtraEditorChange,
  extraExtension,
}: {
  db: DatabaseObject | null;
  onInputChange: (
    e: CheckboxChangeEvent | React.ChangeEvent<HTMLInputElement>,
  ) => void;
  onTextChange: EventHandler<ChangeEvent<HTMLTextAreaElement>>;
  onEditorChange: Function;
  onExtraInputChange: (
    e: CheckboxChangeEvent | ChangeEvent<HTMLInputElement>,
  ) => void;
  onExtraEditorChange: Function;
  extraExtension: DatabaseConnectionExtension | undefined;
}) => {
  const expandableModalIsOpen = !!db?.expose_in_sqllab;
  const createAsOpen = !!(db?.allow_ctas || db?.allow_cvas);
  const isFileUploadSupportedByEngine =
    db?.engine_information?.supports_file_upload;
  const supportsDynamicCatalog =
    db?.engine_information?.supports_dynamic_catalog;

  // JSON.parse will deep parse engine_params
  // if it's an object, and we want to keep it a string
  const extraJson: ExtraJson = JSON.parse(db?.extra || '{}', (key, value) => {
    if (key === 'engine_params' && typeof value === 'object') {
      // keep this as a string
      return JSON.stringify(value);
    }
    return value;
  });
  const theme = useTheme();
  const ExtraExtensionComponent = extraExtension?.component;
  const ExtraExtensionLogo = extraExtension?.logo;
  const ExtensionDescription = extraExtension?.description;
  const allowRunAsync = isFeatureEnabled(FeatureFlag.ForceSqlLabRunAsync)
    ? true
    : !!db?.allow_run_async;
  const isAllowRunAsyncDisabled = isFeatureEnabled(
    FeatureFlag.ForceSqlLabRunAsync,
  );

  return (
    <Collapse
      expandIconPosition="right"
      accordion
<<<<<<< HEAD
      css={(theme: SupersetTheme) => antdCollapseStyles(theme)}
    >
      <Collapse.Panel
        header={
          <div>
            <h4>{t('SQL Lab')}</h4>
            <p className="helper">
              {t('Adjust how this database will interact with SQL Lab.')}
            </p>
          </div>
        }
        key="1"
      >
        <StyledInputContainer css={no_margin_bottom}>
          <div className="input-container">
            <Checkbox
              id="expose_in_sqllab"
              name="expose_in_sqllab"
              indeterminate={false}
              checked={!!db?.expose_in_sqllab}
              onChange={onInputChange}
            >
              {t('Expose database in SQL Lab')}
            </Checkbox>
            <InfoTooltip
              tooltip={t('Allow this database to be queried in SQL Lab')}
            />
          </div>
          <StyledExpandableForm
            className={cx('expandable', {
              open: expandableModalIsOpen,
              'ctas-open': createAsOpen,
            })}
          >
            <StyledInputContainer css={no_margin_bottom}>
              <div className="input-container">
                <Checkbox
                  id="allow_ctas"
                  name="allow_ctas"
                  indeterminate={false}
                  checked={!!db?.allow_ctas}
                  onChange={onInputChange}
                >
                  {t('Allow CREATE TABLE AS')}
                </Checkbox>
                <InfoTooltip
                  tooltip={t('Allow creation of new tables based on queries')}
                />
              </div>
            </StyledInputContainer>
            <StyledInputContainer css={no_margin_bottom}>
              <div className="input-container">
                <Checkbox
                  id="allow_cvas"
                  name="allow_cvas"
                  indeterminate={false}
                  checked={!!db?.allow_cvas}
                  onChange={onInputChange}
                >
                  {t('Allow CREATE VIEW AS')}
                </Checkbox>
                <InfoTooltip
                  tooltip={t('Allow creation of new views based on queries')}
                />
              </div>
              <StyledInputContainer
                className={cx('expandable', { open: createAsOpen })}
              >
                <div className="control-label">{t('CTAS & CVAS SCHEMA')}</div>
                <div className="input-container">
                  <input
                    type="text"
                    name="force_ctas_schema"
                    placeholder={t('Create or select schema...')}
                    onChange={(e: React.ChangeEvent<HTMLInputElement>) =>
                      onInputChange(e as any)
                    }
                    value={db?.force_ctas_schema || ''}
=======
      items={[
        {
          key: 'sql-lab',
          label: (
            <div>
              <h4>{t('SQL Lab')}</h4>
              <p>{t('Adjust how this database will interact with SQL Lab.')}</p>
            </div>
          ),
          children: (
            <>
              <StyledInputContainer css={no_margin_bottom}>
                <div className="input-container">
                  <IndeterminateCheckbox
                    id="expose_in_sqllab"
                    indeterminate={false}
                    checked={!!db?.expose_in_sqllab}
                    onChange={onInputChange}
                    labelText={t('Expose database in SQL Lab')}
                  />
                  <InfoTooltip
                    tooltip={t('Allow this database to be queried in SQL Lab')}
                  />
                </div>
                <StyledExpandableForm
                  className={cx('expandable', {
                    open: expandableModalIsOpen,
                    'ctas-open': createAsOpen,
                  })}
                >
                  <StyledInputContainer css={no_margin_bottom}>
                    <div className="input-container">
                      <IndeterminateCheckbox
                        id="allow_ctas"
                        indeterminate={false}
                        checked={!!db?.allow_ctas}
                        onChange={onInputChange}
                        labelText={t('Allow CREATE TABLE AS')}
                      />
                      <InfoTooltip
                        tooltip={t(
                          'Allow creation of new tables based on queries',
                        )}
                      />
                    </div>
                  </StyledInputContainer>
                  <StyledInputContainer css={no_margin_bottom}>
                    <div className="input-container">
                      <IndeterminateCheckbox
                        id="allow_cvas"
                        indeterminate={false}
                        checked={!!db?.allow_cvas}
                        onChange={onInputChange}
                        labelText={t('Allow CREATE VIEW AS')}
                      />
                      <InfoTooltip
                        tooltip={t(
                          'Allow creation of new views based on queries',
                        )}
                      />
                    </div>
                    <StyledInputContainer
                      className={cx('expandable', { open: createAsOpen })}
                    >
                      <div className="control-label">
                        {t('CTAS & CVAS SCHEMA')}
                      </div>
                      <div className="input-container">
                        <input
                          type="text"
                          name="force_ctas_schema"
                          placeholder={t('Create or select schema...')}
                          onChange={onInputChange}
                          value={db?.force_ctas_schema || ''}
                        />
                      </div>
                      <div className="helper">
                        {t(
                          'Force all tables and views to be created in this schema when clicking CTAS or CVAS in SQL Lab.',
                        )}
                      </div>
                    </StyledInputContainer>
                  </StyledInputContainer>
                  <StyledInputContainer css={no_margin_bottom}>
                    <div className="input-container">
                      <IndeterminateCheckbox
                        id="allow_dml"
                        indeterminate={false}
                        checked={!!db?.allow_dml}
                        onChange={onInputChange}
                        labelText={t('Allow DDL and DML')}
                      />
                      <InfoTooltip
                        tooltip={t(
                          'Allow the execution of DDL (Data Definition Language: CREATE, DROP, TRUNCATE, etc.) and DML (Data Modification Language: INSERT, UPDATE, DELETE, etc)',
                        )}
                      />
                    </div>
                  </StyledInputContainer>
                  <StyledInputContainer css={no_margin_bottom}>
                    <div className="input-container">
                      <IndeterminateCheckbox
                        id="cost_estimate_enabled"
                        indeterminate={false}
                        checked={!!extraJson?.cost_estimate_enabled}
                        onChange={onExtraInputChange}
                        labelText={t('Enable query cost estimation')}
                      />
                      <InfoTooltip
                        tooltip={t(
                          'For Bigquery, Presto and Postgres, shows a button to compute cost before running a query.',
                        )}
                      />
                    </div>
                  </StyledInputContainer>
                  <StyledInputContainer css={no_margin_bottom}>
                    <div className="input-container">
                      <IndeterminateCheckbox
                        id="allows_virtual_table_explore"
                        indeterminate={false}
                        // when `allows_virtual_table_explore` is not present in `extra` it defaults to true
                        checked={
                          extraJson?.allows_virtual_table_explore !== false
                        }
                        onChange={onExtraInputChange}
                        labelText={t('Allow this database to be explored')}
                      />
                      <InfoTooltip
                        tooltip={t(
                          'When enabled, users are able to visualize SQL Lab results in Explore.',
                        )}
                      />
                    </div>
                  </StyledInputContainer>
                  <StyledInputContainer css={no_margin_bottom}>
                    <div className="input-container">
                      <IndeterminateCheckbox
                        id="disable_data_preview"
                        indeterminate={false}
                        checked={!!extraJson?.disable_data_preview}
                        onChange={onExtraInputChange}
                        labelText={t('Disable SQL Lab data preview queries')}
                      />
                      <InfoTooltip
                        tooltip={t(
                          'Disable data preview when fetching table metadata in SQL Lab. ' +
                            ' Useful to avoid browser performance issues when using ' +
                            ' databases with very wide tables.',
                        )}
                      />
                    </div>
                  </StyledInputContainer>
                  <StyledInputContainer>
                    <div className="input-container">
                      <IndeterminateCheckbox
                        id="expand_rows"
                        indeterminate={false}
                        checked={!!extraJson?.schema_options?.expand_rows}
                        onChange={onExtraInputChange}
                        labelText={t('Enable row expansion in schemas')}
                      />
                      <InfoTooltip
                        tooltip={t(
                          'For Trino, describe full schemas of nested ROW types, expanding them with dotted paths',
                        )}
                      />
                    </div>
                  </StyledInputContainer>
                </StyledExpandableForm>
              </StyledInputContainer>
            </>
          ),
        },
        {
          key: 'performance',
          label: (
            <div>
              <h4>{t('Performance')}</h4>
              <p>{t('Adjust performance settings of this database.')}</p>
            </div>
          ),
          children: (
            <>
              <StyledInputContainer className="mb-8">
                <div className="control-label">{t('Chart cache timeout')}</div>
                <div className="input-container">
                  <input
                    type="number"
                    name="cache_timeout"
                    value={db?.cache_timeout || ''}
                    placeholder={t('Enter duration in seconds')}
                    onChange={onInputChange}
>>>>>>> 0b207e2f
                  />
                </div>
                <div className="helper">
                  {t(
                    'Duration (in seconds) of the caching timeout for charts of this database.' +
                      ' A timeout of 0 indicates that the cache never expires, and -1 bypasses the cache.' +
                      ' Note this defaults to the global timeout if undefined.',
                  )}
                </div>
              </StyledInputContainer>
<<<<<<< HEAD
            </StyledInputContainer>
            <StyledInputContainer css={no_margin_bottom}>
              <div className="input-container">
                <Checkbox
                  id="allow_dml"
                  name="allow_dml"
                  indeterminate={false}
                  checked={!!db?.allow_dml}
                  onChange={onInputChange}
                >
                  {t('Allow DDL and DML')}
                </Checkbox>
                <InfoTooltip
                  tooltip={t(
                    'Allow the execution of DDL (Data Definition Language: CREATE, DROP, TRUNCATE, etc.) and DML (Data Modification Language: INSERT, UPDATE, DELETE, etc)',
                  )}
                />
              </div>
            </StyledInputContainer>
            <StyledInputContainer css={no_margin_bottom}>
              <div className="input-container">
                <Checkbox
                  id="cost_estimate_enabled"
                  name="cost_estimate_enabled"
                  indeterminate={false}
                  checked={!!extraJson?.cost_estimate_enabled}
                  onChange={onExtraInputChange}
                >
                  {t('Enable query cost estimation')}
                </Checkbox>
                <InfoTooltip
                  tooltip={t(
                    'For Bigquery, Presto and Postgres, shows a button to compute cost before running a query.',
                  )}
                />
              </div>
            </StyledInputContainer>
            <StyledInputContainer css={no_margin_bottom}>
              <div className="input-container">
                <Checkbox
                  id="allows_virtual_table_explore"
                  name="allows_virtual_table_explore"
                  indeterminate={false}
                  checked={extraJson?.allows_virtual_table_explore !== false}
                  onChange={onExtraInputChange}
                >
                  {t('Allow this database to be explored')}
                </Checkbox>
                <InfoTooltip
                  tooltip={t(
                    'When enabled, users are able to visualize SQL Lab results in Explore.',
                  )}
                />
              </div>
            </StyledInputContainer>
            <StyledInputContainer css={no_margin_bottom}>
              <div className="input-container">
                <Checkbox
                  id="disable_data_preview"
                  name="disable_data_preview"
                  indeterminate={false}
                  checked={!!extraJson?.disable_data_preview}
                  onChange={onExtraInputChange}
                >
                  {t('Disable SQL Lab data preview queries')}
                </Checkbox>
                <InfoTooltip
                  tooltip={t(
                    'Disable data preview when fetching table metadata in SQL Lab. ' +
                      ' Useful to avoid browser performance issues when using ' +
                      ' databases with very wide tables.',
                  )}
                />
              </div>
            </StyledInputContainer>
            <StyledInputContainer>
              <div className="input-container">
                <Checkbox
                  id="expand_rows"
                  name="expand_rows"
                  indeterminate={false}
                  checked={!!extraJson?.schema_options?.expand_rows}
                  onChange={e => {
                    const checkboxEvent: CheckboxChangeEvent = {
                      target: {
                        type: 'checkbox',
                        name: 'expand_rows',
                        checked: e.target.checked,
                        value: e.target.checked,
                      } as CheckboxChangeEvent['target'],
                      stopPropagation: () => {},
                      preventDefault: () => {},
                      nativeEvent: e.nativeEvent,
                    };
                    onExtraInputChange(checkboxEvent);
                  }}
                >
                  {t('Enable row expansion in schemas')}
                </Checkbox>
                <InfoTooltip
                  tooltip={t(
                    'For Trino, describe full schemas of nested ROW types, expanding them with dotted paths',
                  )}
                />
              </div>
            </StyledInputContainer>
          </StyledExpandableForm>
        </StyledInputContainer>
      </Collapse.Panel>
      <Collapse.Panel
        header={
          <div>
            <h4>{t('Performance')}</h4>
            <p className="helper">
              {t('Adjust performance settings of this database.')}
            </p>
          </div>
        }
        key="2"
      >
        <StyledInputContainer className="mb-8">
          <div className="control-label">{t('Chart cache timeout')}</div>
          <div className="input-container">
            <input
              type="number"
              name="cache_timeout"
              value={db?.cache_timeout || ''}
              placeholder={t('Enter duration in seconds')}
              onChange={(e: React.ChangeEvent<HTMLInputElement>) =>
                onInputChange(e as any)
              }
            />
          </div>
          <div className="helper">
            {t(
              'Duration (in seconds) of the caching timeout for charts of this database.' +
                ' A timeout of 0 indicates that the cache never expires, and -1 bypasses the cache.' +
                ' Note this defaults to the global timeout if undefined.',
            )}
          </div>
        </StyledInputContainer>
        <StyledInputContainer>
          <div className="control-label">{t('Schema cache timeout')}</div>
          <div className="input-container">
            <input
              type="number"
              name="schema_cache_timeout"
              value={
                extraJson?.metadata_cache_timeout?.schema_cache_timeout || ''
              }
              placeholder={t('Enter duration in seconds')}
              onChange={onExtraInputChange}
              data-test="schema-cache-timeout-test"
            />
          </div>
          <div className="helper">
            {t(
              'Duration (in seconds) of the metadata caching timeout for schemas of ' +
                'this database. If left unset, the cache never expires.',
            )}
          </div>
        </StyledInputContainer>
        <StyledInputContainer>
          <div className="control-label">{t('Table cache timeout')}</div>
          <div className="input-container">
            <input
              type="number"
              name="table_cache_timeout"
              value={
                extraJson?.metadata_cache_timeout?.table_cache_timeout || ''
              }
              placeholder={t('Enter duration in seconds')}
              onChange={onExtraInputChange}
              data-test="table-cache-timeout-test"
            />
          </div>
          <div className="helper">
            {t(
              'Duration (in seconds) of the metadata caching timeout for tables of ' +
                'this database. If left unset, the cache never expires. ',
            )}
          </div>
        </StyledInputContainer>
        <StyledInputContainer css={{ no_margin_bottom }}>
          <div className="input-container">
            <Checkbox
              id="allow_run_async"
              name="allow_run_async"
              indeterminate={false}
              checked={allowRunAsync}
              onChange={onInputChange}
            >
              {t('Asynchronous query execution')}
            </Checkbox>
            <InfoTooltip
              tooltip={t(
                'Operate the database in asynchronous mode, meaning that the queries ' +
                  'are executed on remote workers as opposed to on the web server itself. ' +
                  'This assumes that you have a Celery worker setup as well as a results ' +
                  'backend. Refer to the installation docs for more information.',
              )}
            />
            {isAllowRunAsyncDisabled && (
              <InfoTooltip
                iconStyle={{ color: theme.colors.error.base }}
                tooltip={t(
                  'This option has been disabled by the administrator.',
                )}
              />
            )}
          </div>
        </StyledInputContainer>
        <StyledInputContainer css={{ no_margin_bottom }}>
          <div className="input-container">
            <Checkbox
              id="cancel_query_on_windows_unload"
              name="cancel_query_on_windows_unload"
              indeterminate={false}
              checked={!!extraJson?.cancel_query_on_windows_unload}
              onChange={onExtraInputChange}
            >
              {t('Cancel query on window unload event')}
            </Checkbox>
            <InfoTooltip
              tooltip={t(
                'Terminate running queries when browser window closed or navigated ' +
                  'to another page. Available for Presto, Hive, MySQL, Postgres and ' +
                  'Snowflake databases.',
              )}
            />
          </div>
        </StyledInputContainer>
      </Collapse.Panel>
      <Collapse.Panel
        header={
          <div>
            <h4>{t('Security')}</h4>
            <p className="helper">{t('Add extra connection information.')}</p>
          </div>
        }
        key="3"
      >
        <StyledInputContainer>
          <div className="control-label">{t('Secure extra')}</div>
          <div className="input-container">
            <StyledJsonEditor
              name="masked_encrypted_extra"
              value={db?.masked_encrypted_extra || ''}
              placeholder={t('Secure extra')}
              onChange={(json: string) =>
                onEditorChange({ json, name: 'masked_encrypted_extra' })
              }
              width="100%"
              height="160px"
            />
          </div>
          <div className="helper">
            <div>
              {t(
                'JSON string containing additional connection configuration. ' +
                  'This is used to provide connection information for systems ' +
                  'like Hive, Presto and BigQuery which do not conform to the ' +
                  'username:password syntax normally used by SQLAlchemy.',
              )}
            </div>
          </div>
        </StyledInputContainer>
        <StyledInputContainer>
          <div className="control-label">{t('Root certificate')}</div>
          <div className="input-container">
            <textarea
              name="server_cert"
              value={db?.server_cert || ''}
              placeholder={t('Enter CA_BUNDLE')}
              onChange={onTextChange}
            />
          </div>
          <div className="helper">
            {t(
              'Optional CA_BUNDLE contents to validate HTTPS requests. Only ' +
                'available on certain database engines.',
            )}
          </div>
        </StyledInputContainer>
        <StyledInputContainer
          css={!isFileUploadSupportedByEngine ? no_margin_bottom : {}}
        >
          <div className="input-container">
            <Checkbox
              id="impersonate_user"
              name="impersonate_user"
              indeterminate={false}
              checked={!!db?.impersonate_user}
              onChange={onInputChange}
            >
              {t(
                'Impersonate logged in user (Presto, Trino, Drill, Hive, and GSheets)',
              )}
            </Checkbox>
            <InfoTooltip
              tooltip={t(
                'If Presto or Trino, all the queries in SQL Lab are going to be executed as the ' +
                  'currently logged on user who must have permission to run them. If Hive ' +
                  'and hive.server2.enable.doAs is enabled, will run the queries as ' +
                  'service account, but impersonate the currently logged on user via ' +
                  'hive.server2.proxy.user property.',
              )}
            />
          </div>
        </StyledInputContainer>
        {isFileUploadSupportedByEngine && (
          <StyledInputContainer
            css={!db?.allow_file_upload ? no_margin_bottom : {}}
          >
            <div className="input-container">
              <Checkbox
                id="allow_file_upload"
                name="allow_file_upload"
                indeterminate={false}
                checked={!!db?.allow_file_upload}
                onChange={onInputChange}
              >
                {t('Allow file uploads to database')}
              </Checkbox>
=======
              <StyledInputContainer>
                <div className="control-label">{t('Schema cache timeout')}</div>
                <div className="input-container">
                  <input
                    type="number"
                    name="schema_cache_timeout"
                    value={
                      extraJson?.metadata_cache_timeout?.schema_cache_timeout ||
                      ''
                    }
                    placeholder={t('Enter duration in seconds')}
                    onChange={onExtraInputChange}
                    data-test="schema-cache-timeout-test"
                  />
                </div>
                <div className="helper">
                  {t(
                    'Duration (in seconds) of the metadata caching timeout for schemas of ' +
                      'this database. If left unset, the cache never expires.',
                  )}
                </div>
              </StyledInputContainer>
              <StyledInputContainer>
                <div className="control-label">{t('Table cache timeout')}</div>
                <div className="input-container">
                  <input
                    type="number"
                    name="table_cache_timeout"
                    value={
                      extraJson?.metadata_cache_timeout?.table_cache_timeout ||
                      ''
                    }
                    placeholder={t('Enter duration in seconds')}
                    onChange={onExtraInputChange}
                    data-test="table-cache-timeout-test"
                  />
                </div>
                <div className="helper">
                  {t(
                    'Duration (in seconds) of the metadata caching timeout for tables of ' +
                      'this database. If left unset, the cache never expires. ',
                  )}
                </div>
              </StyledInputContainer>
              <StyledInputContainer css={{ no_margin_bottom }}>
                <div className="input-container">
                  <IndeterminateCheckbox
                    id="allow_run_async"
                    indeterminate={false}
                    checked={allowRunAsync}
                    onChange={onInputChange}
                    labelText={t('Asynchronous query execution')}
                  />
                  <InfoTooltip
                    tooltip={t(
                      'Operate the database in asynchronous mode, meaning that the queries ' +
                        'are executed on remote workers as opposed to on the web server itself. ' +
                        'This assumes that you have a Celery worker setup as well as a results ' +
                        'backend. Refer to the installation docs for more information.',
                    )}
                  />
                  {isAllowRunAsyncDisabled && (
                    <InfoTooltip
                      iconStyle={{ color: theme.colorError }}
                      tooltip={t(
                        'This option has been disabled by the administrator.',
                      )}
                    />
                  )}
                </div>
              </StyledInputContainer>
              <StyledInputContainer css={{ no_margin_bottom }}>
                <div className="input-container">
                  <IndeterminateCheckbox
                    id="cancel_query_on_windows_unload"
                    indeterminate={false}
                    checked={!!extraJson?.cancel_query_on_windows_unload}
                    onChange={onExtraInputChange}
                    labelText={t('Cancel query on window unload event')}
                  />
                  <InfoTooltip
                    tooltip={t(
                      'Terminate running queries when browser window closed or navigated ' +
                        'to another page. Available for Presto, Hive, MySQL, Postgres and ' +
                        'Snowflake databases.',
                    )}
                  />
                </div>
              </StyledInputContainer>
            </>
          ),
        },
        {
          key: 'security',
          label: (
            <div>
              <h4>{t('Security')}</h4>
              <p>{t('Add extra connection information.')}</p>
>>>>>>> 0b207e2f
            </div>
          ),
          children: (
            <>
              <StyledInputContainer>
                <div className="control-label">{t('Secure extra')}</div>
                <div className="input-container">
                  <StyledJsonEditor
                    name="masked_encrypted_extra"
                    value={db?.masked_encrypted_extra || ''}
                    placeholder={t('Secure extra')}
                    onChange={(json: string) =>
                      onEditorChange({ json, name: 'masked_encrypted_extra' })
                    }
                    width="100%"
                    height="160px"
                  />
                </div>
                <div className="helper">
                  <div>
                    {t(
                      'JSON string containing additional connection configuration. ' +
                        'This is used to provide connection information for systems ' +
                        'like Hive, Presto and BigQuery which do not conform to the ' +
                        'username:password syntax normally used by SQLAlchemy.',
                    )}
                  </div>
                </div>
              </StyledInputContainer>
              <StyledInputContainer>
                <div className="control-label">{t('Root certificate')}</div>
                <div className="input-container">
                  <textarea
                    name="server_cert"
                    value={db?.server_cert || ''}
                    placeholder={t('Enter CA_BUNDLE')}
                    onChange={onTextChange}
                  />
                </div>
                <div className="helper">
                  {t(
                    'Optional CA_BUNDLE contents to validate HTTPS requests. Only ' +
                      'available on certain database engines.',
                  )}
                </div>
              </StyledInputContainer>
              <StyledInputContainer
                css={!isFileUploadSupportedByEngine ? no_margin_bottom : {}}
              >
                <div className="input-container">
                  <IndeterminateCheckbox
                    id="impersonate_user"
                    indeterminate={false}
                    checked={!!db?.impersonate_user}
                    onChange={onInputChange}
                    labelText={t(
                      'Impersonate logged in user (Presto, Trino, Drill, Hive, and GSheets)',
                    )}
                  />
                  <InfoTooltip
                    tooltip={t(
                      'If Presto or Trino, all the queries in SQL Lab are going to be executed as the ' +
                        'currently logged on user who must have permission to run them. If Hive ' +
                        'and hive.server2.enable.doAs is enabled, will run the queries as ' +
                        'service account, but impersonate the currently logged on user via ' +
                        'hive.server2.proxy.user property.',
                    )}
                  />
                </div>
              </StyledInputContainer>
              {isFileUploadSupportedByEngine && (
                <StyledInputContainer
                  css={!db?.allow_file_upload ? no_margin_bottom : {}}
                >
                  <div className="input-container">
                    <IndeterminateCheckbox
                      id="allow_file_upload"
                      indeterminate={false}
                      checked={!!db?.allow_file_upload}
                      onChange={onInputChange}
                      labelText={t('Allow file uploads to database')}
                    />
                  </div>
                </StyledInputContainer>
              )}
              {isFileUploadSupportedByEngine && !!db?.allow_file_upload && (
                <StyledInputContainer css={no_margin_bottom}>
                  <div className="control-label">
                    {t('Schemas allowed for File upload')}
                  </div>
                  <div className="input-container">
                    <input
                      type="text"
                      name="schemas_allowed_for_file_upload"
                      value={(
                        extraJson?.schemas_allowed_for_file_upload || []
                      ).join(',')}
                      placeholder="schema1,schema2"
                      onChange={onExtraInputChange}
                    />
                  </div>
                  <div className="helper">
                    {t(
                      'A comma-separated list of schemas that files are allowed to upload to.',
                    )}
                  </div>
                </StyledInputContainer>
              )}
            </>
          ),
        },
        ...(extraExtension && ExtraExtensionComponent && ExtensionDescription
          ? [
              {
                key: extraExtension?.title,
                collapsible: extraExtension.enabled?.()
                  ? ('icon' as const)
                  : ('disabled' as const),
                label: (
                  <div>
                    {ExtraExtensionLogo && <ExtraExtensionLogo />}
                    <span
                      css={(theme: SupersetTheme) => ({
                        fontSize: theme.fontSizeLG,
                        fontWeight: theme.fontWeightStrong,
                      })}
                    >
                      {extraExtension?.title}
                    </span>
                    <p>
                      <ExtensionDescription />
                    </p>
                  </div>
                ),
                children: (
                  <StyledInputContainer css={no_margin_bottom}>
                    <ExtraExtensionComponent
                      db={db}
                      onEdit={extraExtension.onEdit}
                    />
                  </StyledInputContainer>
                ),
              },
            ]
          : []),
        {
          key: 'other',
          label: (
            <div>
              <h4>{t('Other')}</h4>
              <p>{t('Additional settings.')}</p>
            </div>
<<<<<<< HEAD
          </div>
        </StyledInputContainer>
        <StyledInputContainer>
          <div className="control-label" data-test="version-label-test">
            {t('Version')}
          </div>
          <div className="input-container" data-test="version-spinbutton-test">
            <input
              type="text"
              name="version"
              placeholder={t('Version number')}
              onChange={(e: React.ChangeEvent<HTMLInputElement>) => {
                // For HTML inputs we call onExtraInputChange with the original ChangeEvent
                onExtraInputChange(e);
              }}
              value={extraJson?.version || ''}
            />
          </div>
          <div className="helper">
            {t(
              'Specify the database version. This is used with Presto for query cost ' +
                'estimation, and Dremio for syntax changes, among others.',
            )}
          </div>
        </StyledInputContainer>
        <StyledInputContainer css={no_margin_bottom}>
          <div className="input-container">
            <Checkbox
              id="disable_drill_to_detail"
              name="disable_drill_to_detail"
              indeterminate={false}
              checked={!!extraJson?.disable_drill_to_detail}
              onChange={onExtraInputChange}
            >
              {t('Disable drill to detail')}
            </Checkbox>
            <InfoTooltip
              tooltip={t(
                'Disables the drill to detail feature for this database.',
              )}
            />
          </div>
        </StyledInputContainer>
        {supportsDynamicCatalog && (
          <StyledInputContainer css={no_margin_bottom}>
            <div className="input-container">
              <Checkbox
                id="allow_multi_catalog"
                name="allow_multi_catalog"
                indeterminate={false}
                checked={!!extraJson?.allow_multi_catalog}
                onChange={onExtraInputChange}
              >
                {t('Allow changing catalogs')}
              </Checkbox>
              <InfoTooltip
                tooltip={t(
                  'Give access to multiple catalogs in a single database connection.',
                )}
              />
            </div>
          </StyledInputContainer>
        )}
      </Collapse.Panel>
    </Collapse>
=======
          ),
          children: (
            <>
              <StyledInputContainer>
                <div className="control-label">{t('Metadata Parameters')}</div>
                <div className="input-container">
                  <StyledJsonEditor
                    name="metadata_params"
                    placeholder={t('Metadata Parameters')}
                    onChange={(json: string) =>
                      onExtraEditorChange({ json, name: 'metadata_params' })
                    }
                    width="100%"
                    height="160px"
                    value={
                      !Object.keys(extraJson?.metadata_params || {}).length
                        ? ''
                        : extraJson?.metadata_params
                    }
                  />
                </div>
                <div className="helper">
                  <div>
                    {t(
                      'The metadata_params object gets unpacked into the sqlalchemy.MetaData call.',
                    )}
                  </div>
                </div>
              </StyledInputContainer>
              <StyledInputContainer>
                <div className="control-label">{t('Engine Parameters')}</div>
                <div className="input-container">
                  <StyledJsonEditor
                    name="engine_params"
                    placeholder={t('Engine Parameters')}
                    onChange={(json: string) =>
                      onExtraEditorChange({ json, name: 'engine_params' })
                    }
                    width="100%"
                    height="160px"
                    value={
                      !Object.keys(extraJson?.engine_params || {}).length
                        ? ''
                        : extraJson?.engine_params
                    }
                  />
                </div>
                <div className="helper">
                  <div>
                    {t(
                      'The engine_params object gets unpacked into the sqlalchemy.create_engine call.',
                    )}
                  </div>
                </div>
              </StyledInputContainer>
              <StyledInputContainer>
                <div className="control-label" data-test="version-label-test">
                  {t('Version')}
                </div>
                <div
                  className="input-container"
                  data-test="version-spinbutton-test"
                >
                  <input
                    type="text"
                    name="version"
                    placeholder={t('Version number')}
                    onChange={onExtraInputChange}
                    value={extraJson?.version || ''}
                  />
                </div>
                <div className="helper">
                  {t(
                    'Specify the database version. This is used with Presto for query cost ' +
                      'estimation, and Dremio for syntax changes, among others.',
                  )}
                </div>
              </StyledInputContainer>
              <StyledInputContainer css={no_margin_bottom}>
                <div className="input-container">
                  <IndeterminateCheckbox
                    id="disable_drill_to_detail"
                    indeterminate={false}
                    checked={!!extraJson?.disable_drill_to_detail}
                    onChange={onExtraInputChange}
                    labelText={t('Disable drill to detail')}
                  />
                  <InfoTooltip
                    tooltip={t(
                      'Disables the drill to detail feature for this database.',
                    )}
                  />
                </div>
              </StyledInputContainer>
              {supportsDynamicCatalog && (
                <StyledInputContainer css={no_margin_bottom}>
                  <div className="input-container">
                    <IndeterminateCheckbox
                      id="allow_multi_catalog"
                      indeterminate={false}
                      checked={!!extraJson?.allow_multi_catalog}
                      onChange={onExtraInputChange}
                      labelText={t('Allow changing catalogs')}
                    />
                    <InfoTooltip
                      tooltip={t(
                        'Give access to multiple catalogs in a single database connection.',
                      )}
                    />
                  </div>
                </StyledInputContainer>
              )}
            </>
          ),
        },
      ]}
    />
>>>>>>> 0b207e2f
  );
};

export default ExtraOptions;<|MERGE_RESOLUTION|>--- conflicted
+++ resolved
@@ -89,86 +89,6 @@
     <Collapse
       expandIconPosition="right"
       accordion
-<<<<<<< HEAD
-      css={(theme: SupersetTheme) => antdCollapseStyles(theme)}
-    >
-      <Collapse.Panel
-        header={
-          <div>
-            <h4>{t('SQL Lab')}</h4>
-            <p className="helper">
-              {t('Adjust how this database will interact with SQL Lab.')}
-            </p>
-          </div>
-        }
-        key="1"
-      >
-        <StyledInputContainer css={no_margin_bottom}>
-          <div className="input-container">
-            <Checkbox
-              id="expose_in_sqllab"
-              name="expose_in_sqllab"
-              indeterminate={false}
-              checked={!!db?.expose_in_sqllab}
-              onChange={onInputChange}
-            >
-              {t('Expose database in SQL Lab')}
-            </Checkbox>
-            <InfoTooltip
-              tooltip={t('Allow this database to be queried in SQL Lab')}
-            />
-          </div>
-          <StyledExpandableForm
-            className={cx('expandable', {
-              open: expandableModalIsOpen,
-              'ctas-open': createAsOpen,
-            })}
-          >
-            <StyledInputContainer css={no_margin_bottom}>
-              <div className="input-container">
-                <Checkbox
-                  id="allow_ctas"
-                  name="allow_ctas"
-                  indeterminate={false}
-                  checked={!!db?.allow_ctas}
-                  onChange={onInputChange}
-                >
-                  {t('Allow CREATE TABLE AS')}
-                </Checkbox>
-                <InfoTooltip
-                  tooltip={t('Allow creation of new tables based on queries')}
-                />
-              </div>
-            </StyledInputContainer>
-            <StyledInputContainer css={no_margin_bottom}>
-              <div className="input-container">
-                <Checkbox
-                  id="allow_cvas"
-                  name="allow_cvas"
-                  indeterminate={false}
-                  checked={!!db?.allow_cvas}
-                  onChange={onInputChange}
-                >
-                  {t('Allow CREATE VIEW AS')}
-                </Checkbox>
-                <InfoTooltip
-                  tooltip={t('Allow creation of new views based on queries')}
-                />
-              </div>
-              <StyledInputContainer
-                className={cx('expandable', { open: createAsOpen })}
-              >
-                <div className="control-label">{t('CTAS & CVAS SCHEMA')}</div>
-                <div className="input-container">
-                  <input
-                    type="text"
-                    name="force_ctas_schema"
-                    placeholder={t('Create or select schema...')}
-                    onChange={(e: React.ChangeEvent<HTMLInputElement>) =>
-                      onInputChange(e as any)
-                    }
-                    value={db?.force_ctas_schema || ''}
-=======
       items={[
         {
           key: 'sql-lab',
@@ -182,13 +102,15 @@
             <>
               <StyledInputContainer css={no_margin_bottom}>
                 <div className="input-container">
-                  <IndeterminateCheckbox
+                  <Checkbox
                     id="expose_in_sqllab"
+                    name="expose_in_sqllab"
                     indeterminate={false}
                     checked={!!db?.expose_in_sqllab}
                     onChange={onInputChange}
-                    labelText={t('Expose database in SQL Lab')}
-                  />
+                  >
+                    {t('Expose database in SQL Lab')}
+                  </Checkbox>
                   <InfoTooltip
                     tooltip={t('Allow this database to be queried in SQL Lab')}
                   />
@@ -201,13 +123,15 @@
                 >
                   <StyledInputContainer css={no_margin_bottom}>
                     <div className="input-container">
-                      <IndeterminateCheckbox
+                      <Checkbox
                         id="allow_ctas"
+                        name="allow_ctas"
                         indeterminate={false}
                         checked={!!db?.allow_ctas}
                         onChange={onInputChange}
-                        labelText={t('Allow CREATE TABLE AS')}
-                      />
+                      >
+                        {t('Allow CREATE TABLE AS')}
+                      </Checkbox>
                       <InfoTooltip
                         tooltip={t(
                           'Allow creation of new tables based on queries',
@@ -217,13 +141,15 @@
                   </StyledInputContainer>
                   <StyledInputContainer css={no_margin_bottom}>
                     <div className="input-container">
-                      <IndeterminateCheckbox
+                      <Checkbox
                         id="allow_cvas"
+                        name="allow_cvas"
                         indeterminate={false}
                         checked={!!db?.allow_cvas}
                         onChange={onInputChange}
-                        labelText={t('Allow CREATE VIEW AS')}
-                      />
+                      >
+                        {t('Allow CREATE VIEW AS')}
+                      </Checkbox>
                       <InfoTooltip
                         tooltip={t(
                           'Allow creation of new views based on queries',
@@ -254,13 +180,15 @@
                   </StyledInputContainer>
                   <StyledInputContainer css={no_margin_bottom}>
                     <div className="input-container">
-                      <IndeterminateCheckbox
+                      <Checkbox
                         id="allow_dml"
+                        name="allow_dml"
                         indeterminate={false}
                         checked={!!db?.allow_dml}
                         onChange={onInputChange}
-                        labelText={t('Allow DDL and DML')}
-                      />
+                      >
+                        {t('Allow DDL and DML')}
+                      </Checkbox>
                       <InfoTooltip
                         tooltip={t(
                           'Allow the execution of DDL (Data Definition Language: CREATE, DROP, TRUNCATE, etc.) and DML (Data Modification Language: INSERT, UPDATE, DELETE, etc)',
@@ -270,13 +198,15 @@
                   </StyledInputContainer>
                   <StyledInputContainer css={no_margin_bottom}>
                     <div className="input-container">
-                      <IndeterminateCheckbox
+                      <Checkbox
                         id="cost_estimate_enabled"
+                        name="cost_estimate_enabled"
                         indeterminate={false}
                         checked={!!extraJson?.cost_estimate_enabled}
                         onChange={onExtraInputChange}
-                        labelText={t('Enable query cost estimation')}
-                      />
+                      >
+                        {t('Enable query cost estimation')}
+                      </Checkbox>
                       <InfoTooltip
                         tooltip={t(
                           'For Bigquery, Presto and Postgres, shows a button to compute cost before running a query.',
@@ -286,16 +216,18 @@
                   </StyledInputContainer>
                   <StyledInputContainer css={no_margin_bottom}>
                     <div className="input-container">
-                      <IndeterminateCheckbox
+                      <Checkbox
                         id="allows_virtual_table_explore"
+                        name="allows_virtual_table_explore"
                         indeterminate={false}
                         // when `allows_virtual_table_explore` is not present in `extra` it defaults to true
                         checked={
                           extraJson?.allows_virtual_table_explore !== false
                         }
                         onChange={onExtraInputChange}
-                        labelText={t('Allow this database to be explored')}
-                      />
+                      >
+                        {t('Allow this database to be explored')}
+                      </Checkbox>
                       <InfoTooltip
                         tooltip={t(
                           'When enabled, users are able to visualize SQL Lab results in Explore.',
@@ -305,13 +237,15 @@
                   </StyledInputContainer>
                   <StyledInputContainer css={no_margin_bottom}>
                     <div className="input-container">
-                      <IndeterminateCheckbox
+                      <Checkbox
                         id="disable_data_preview"
+                        name="disable_data_preview"
                         indeterminate={false}
                         checked={!!extraJson?.disable_data_preview}
                         onChange={onExtraInputChange}
-                        labelText={t('Disable SQL Lab data preview queries')}
-                      />
+                      >
+                        {t('Disable SQL Lab data preview queries')}
+                      </Checkbox>
                       <InfoTooltip
                         tooltip={t(
                           'Disable data preview when fetching table metadata in SQL Lab. ' +
@@ -323,13 +257,15 @@
                   </StyledInputContainer>
                   <StyledInputContainer>
                     <div className="input-container">
-                      <IndeterminateCheckbox
+                      <Checkbox
                         id="expand_rows"
+                        name="expand_rows"
                         indeterminate={false}
                         checked={!!extraJson?.schema_options?.expand_rows}
                         onChange={onExtraInputChange}
-                        labelText={t('Enable row expansion in schemas')}
-                      />
+                      >
+                        {t('Enable row expansion in schemas')}
+                      </Checkbox>
                       <InfoTooltip
                         tooltip={t(
                           'For Trino, describe full schemas of nested ROW types, expanding them with dotted paths',
@@ -361,7 +297,6 @@
                     value={db?.cache_timeout || ''}
                     placeholder={t('Enter duration in seconds')}
                     onChange={onInputChange}
->>>>>>> 0b207e2f
                   />
                 </div>
                 <div className="helper">
@@ -372,332 +307,6 @@
                   )}
                 </div>
               </StyledInputContainer>
-<<<<<<< HEAD
-            </StyledInputContainer>
-            <StyledInputContainer css={no_margin_bottom}>
-              <div className="input-container">
-                <Checkbox
-                  id="allow_dml"
-                  name="allow_dml"
-                  indeterminate={false}
-                  checked={!!db?.allow_dml}
-                  onChange={onInputChange}
-                >
-                  {t('Allow DDL and DML')}
-                </Checkbox>
-                <InfoTooltip
-                  tooltip={t(
-                    'Allow the execution of DDL (Data Definition Language: CREATE, DROP, TRUNCATE, etc.) and DML (Data Modification Language: INSERT, UPDATE, DELETE, etc)',
-                  )}
-                />
-              </div>
-            </StyledInputContainer>
-            <StyledInputContainer css={no_margin_bottom}>
-              <div className="input-container">
-                <Checkbox
-                  id="cost_estimate_enabled"
-                  name="cost_estimate_enabled"
-                  indeterminate={false}
-                  checked={!!extraJson?.cost_estimate_enabled}
-                  onChange={onExtraInputChange}
-                >
-                  {t('Enable query cost estimation')}
-                </Checkbox>
-                <InfoTooltip
-                  tooltip={t(
-                    'For Bigquery, Presto and Postgres, shows a button to compute cost before running a query.',
-                  )}
-                />
-              </div>
-            </StyledInputContainer>
-            <StyledInputContainer css={no_margin_bottom}>
-              <div className="input-container">
-                <Checkbox
-                  id="allows_virtual_table_explore"
-                  name="allows_virtual_table_explore"
-                  indeterminate={false}
-                  checked={extraJson?.allows_virtual_table_explore !== false}
-                  onChange={onExtraInputChange}
-                >
-                  {t('Allow this database to be explored')}
-                </Checkbox>
-                <InfoTooltip
-                  tooltip={t(
-                    'When enabled, users are able to visualize SQL Lab results in Explore.',
-                  )}
-                />
-              </div>
-            </StyledInputContainer>
-            <StyledInputContainer css={no_margin_bottom}>
-              <div className="input-container">
-                <Checkbox
-                  id="disable_data_preview"
-                  name="disable_data_preview"
-                  indeterminate={false}
-                  checked={!!extraJson?.disable_data_preview}
-                  onChange={onExtraInputChange}
-                >
-                  {t('Disable SQL Lab data preview queries')}
-                </Checkbox>
-                <InfoTooltip
-                  tooltip={t(
-                    'Disable data preview when fetching table metadata in SQL Lab. ' +
-                      ' Useful to avoid browser performance issues when using ' +
-                      ' databases with very wide tables.',
-                  )}
-                />
-              </div>
-            </StyledInputContainer>
-            <StyledInputContainer>
-              <div className="input-container">
-                <Checkbox
-                  id="expand_rows"
-                  name="expand_rows"
-                  indeterminate={false}
-                  checked={!!extraJson?.schema_options?.expand_rows}
-                  onChange={e => {
-                    const checkboxEvent: CheckboxChangeEvent = {
-                      target: {
-                        type: 'checkbox',
-                        name: 'expand_rows',
-                        checked: e.target.checked,
-                        value: e.target.checked,
-                      } as CheckboxChangeEvent['target'],
-                      stopPropagation: () => {},
-                      preventDefault: () => {},
-                      nativeEvent: e.nativeEvent,
-                    };
-                    onExtraInputChange(checkboxEvent);
-                  }}
-                >
-                  {t('Enable row expansion in schemas')}
-                </Checkbox>
-                <InfoTooltip
-                  tooltip={t(
-                    'For Trino, describe full schemas of nested ROW types, expanding them with dotted paths',
-                  )}
-                />
-              </div>
-            </StyledInputContainer>
-          </StyledExpandableForm>
-        </StyledInputContainer>
-      </Collapse.Panel>
-      <Collapse.Panel
-        header={
-          <div>
-            <h4>{t('Performance')}</h4>
-            <p className="helper">
-              {t('Adjust performance settings of this database.')}
-            </p>
-          </div>
-        }
-        key="2"
-      >
-        <StyledInputContainer className="mb-8">
-          <div className="control-label">{t('Chart cache timeout')}</div>
-          <div className="input-container">
-            <input
-              type="number"
-              name="cache_timeout"
-              value={db?.cache_timeout || ''}
-              placeholder={t('Enter duration in seconds')}
-              onChange={(e: React.ChangeEvent<HTMLInputElement>) =>
-                onInputChange(e as any)
-              }
-            />
-          </div>
-          <div className="helper">
-            {t(
-              'Duration (in seconds) of the caching timeout for charts of this database.' +
-                ' A timeout of 0 indicates that the cache never expires, and -1 bypasses the cache.' +
-                ' Note this defaults to the global timeout if undefined.',
-            )}
-          </div>
-        </StyledInputContainer>
-        <StyledInputContainer>
-          <div className="control-label">{t('Schema cache timeout')}</div>
-          <div className="input-container">
-            <input
-              type="number"
-              name="schema_cache_timeout"
-              value={
-                extraJson?.metadata_cache_timeout?.schema_cache_timeout || ''
-              }
-              placeholder={t('Enter duration in seconds')}
-              onChange={onExtraInputChange}
-              data-test="schema-cache-timeout-test"
-            />
-          </div>
-          <div className="helper">
-            {t(
-              'Duration (in seconds) of the metadata caching timeout for schemas of ' +
-                'this database. If left unset, the cache never expires.',
-            )}
-          </div>
-        </StyledInputContainer>
-        <StyledInputContainer>
-          <div className="control-label">{t('Table cache timeout')}</div>
-          <div className="input-container">
-            <input
-              type="number"
-              name="table_cache_timeout"
-              value={
-                extraJson?.metadata_cache_timeout?.table_cache_timeout || ''
-              }
-              placeholder={t('Enter duration in seconds')}
-              onChange={onExtraInputChange}
-              data-test="table-cache-timeout-test"
-            />
-          </div>
-          <div className="helper">
-            {t(
-              'Duration (in seconds) of the metadata caching timeout for tables of ' +
-                'this database. If left unset, the cache never expires. ',
-            )}
-          </div>
-        </StyledInputContainer>
-        <StyledInputContainer css={{ no_margin_bottom }}>
-          <div className="input-container">
-            <Checkbox
-              id="allow_run_async"
-              name="allow_run_async"
-              indeterminate={false}
-              checked={allowRunAsync}
-              onChange={onInputChange}
-            >
-              {t('Asynchronous query execution')}
-            </Checkbox>
-            <InfoTooltip
-              tooltip={t(
-                'Operate the database in asynchronous mode, meaning that the queries ' +
-                  'are executed on remote workers as opposed to on the web server itself. ' +
-                  'This assumes that you have a Celery worker setup as well as a results ' +
-                  'backend. Refer to the installation docs for more information.',
-              )}
-            />
-            {isAllowRunAsyncDisabled && (
-              <InfoTooltip
-                iconStyle={{ color: theme.colors.error.base }}
-                tooltip={t(
-                  'This option has been disabled by the administrator.',
-                )}
-              />
-            )}
-          </div>
-        </StyledInputContainer>
-        <StyledInputContainer css={{ no_margin_bottom }}>
-          <div className="input-container">
-            <Checkbox
-              id="cancel_query_on_windows_unload"
-              name="cancel_query_on_windows_unload"
-              indeterminate={false}
-              checked={!!extraJson?.cancel_query_on_windows_unload}
-              onChange={onExtraInputChange}
-            >
-              {t('Cancel query on window unload event')}
-            </Checkbox>
-            <InfoTooltip
-              tooltip={t(
-                'Terminate running queries when browser window closed or navigated ' +
-                  'to another page. Available for Presto, Hive, MySQL, Postgres and ' +
-                  'Snowflake databases.',
-              )}
-            />
-          </div>
-        </StyledInputContainer>
-      </Collapse.Panel>
-      <Collapse.Panel
-        header={
-          <div>
-            <h4>{t('Security')}</h4>
-            <p className="helper">{t('Add extra connection information.')}</p>
-          </div>
-        }
-        key="3"
-      >
-        <StyledInputContainer>
-          <div className="control-label">{t('Secure extra')}</div>
-          <div className="input-container">
-            <StyledJsonEditor
-              name="masked_encrypted_extra"
-              value={db?.masked_encrypted_extra || ''}
-              placeholder={t('Secure extra')}
-              onChange={(json: string) =>
-                onEditorChange({ json, name: 'masked_encrypted_extra' })
-              }
-              width="100%"
-              height="160px"
-            />
-          </div>
-          <div className="helper">
-            <div>
-              {t(
-                'JSON string containing additional connection configuration. ' +
-                  'This is used to provide connection information for systems ' +
-                  'like Hive, Presto and BigQuery which do not conform to the ' +
-                  'username:password syntax normally used by SQLAlchemy.',
-              )}
-            </div>
-          </div>
-        </StyledInputContainer>
-        <StyledInputContainer>
-          <div className="control-label">{t('Root certificate')}</div>
-          <div className="input-container">
-            <textarea
-              name="server_cert"
-              value={db?.server_cert || ''}
-              placeholder={t('Enter CA_BUNDLE')}
-              onChange={onTextChange}
-            />
-          </div>
-          <div className="helper">
-            {t(
-              'Optional CA_BUNDLE contents to validate HTTPS requests. Only ' +
-                'available on certain database engines.',
-            )}
-          </div>
-        </StyledInputContainer>
-        <StyledInputContainer
-          css={!isFileUploadSupportedByEngine ? no_margin_bottom : {}}
-        >
-          <div className="input-container">
-            <Checkbox
-              id="impersonate_user"
-              name="impersonate_user"
-              indeterminate={false}
-              checked={!!db?.impersonate_user}
-              onChange={onInputChange}
-            >
-              {t(
-                'Impersonate logged in user (Presto, Trino, Drill, Hive, and GSheets)',
-              )}
-            </Checkbox>
-            <InfoTooltip
-              tooltip={t(
-                'If Presto or Trino, all the queries in SQL Lab are going to be executed as the ' +
-                  'currently logged on user who must have permission to run them. If Hive ' +
-                  'and hive.server2.enable.doAs is enabled, will run the queries as ' +
-                  'service account, but impersonate the currently logged on user via ' +
-                  'hive.server2.proxy.user property.',
-              )}
-            />
-          </div>
-        </StyledInputContainer>
-        {isFileUploadSupportedByEngine && (
-          <StyledInputContainer
-            css={!db?.allow_file_upload ? no_margin_bottom : {}}
-          >
-            <div className="input-container">
-              <Checkbox
-                id="allow_file_upload"
-                name="allow_file_upload"
-                indeterminate={false}
-                checked={!!db?.allow_file_upload}
-                onChange={onInputChange}
-              >
-                {t('Allow file uploads to database')}
-              </Checkbox>
-=======
               <StyledInputContainer>
                 <div className="control-label">{t('Schema cache timeout')}</div>
                 <div className="input-container">
@@ -744,13 +353,15 @@
               </StyledInputContainer>
               <StyledInputContainer css={{ no_margin_bottom }}>
                 <div className="input-container">
-                  <IndeterminateCheckbox
+                  <Checkbox
                     id="allow_run_async"
+                    name="allow_run_async"
                     indeterminate={false}
                     checked={allowRunAsync}
                     onChange={onInputChange}
-                    labelText={t('Asynchronous query execution')}
-                  />
+                  >
+                    {t('Asynchronous query execution')}
+                  </Checkbox>
                   <InfoTooltip
                     tooltip={t(
                       'Operate the database in asynchronous mode, meaning that the queries ' +
@@ -771,13 +382,15 @@
               </StyledInputContainer>
               <StyledInputContainer css={{ no_margin_bottom }}>
                 <div className="input-container">
-                  <IndeterminateCheckbox
+                  <Checkbox
                     id="cancel_query_on_windows_unload"
+                    name="cancel_query_on_windows_unload"
                     indeterminate={false}
                     checked={!!extraJson?.cancel_query_on_windows_unload}
                     onChange={onExtraInputChange}
-                    labelText={t('Cancel query on window unload event')}
-                  />
+                  >
+                    {t('Cancel query on window unload event')}
+                  </Checkbox>
                   <InfoTooltip
                     tooltip={t(
                       'Terminate running queries when browser window closed or navigated ' +
@@ -796,7 +409,6 @@
             <div>
               <h4>{t('Security')}</h4>
               <p>{t('Add extra connection information.')}</p>
->>>>>>> 0b207e2f
             </div>
           ),
           children: (
@@ -847,15 +459,17 @@
                 css={!isFileUploadSupportedByEngine ? no_margin_bottom : {}}
               >
                 <div className="input-container">
-                  <IndeterminateCheckbox
+                  <Checkbox
                     id="impersonate_user"
+                    name="impersonate_user"
                     indeterminate={false}
                     checked={!!db?.impersonate_user}
                     onChange={onInputChange}
-                    labelText={t(
+                  >
+                    {t(
                       'Impersonate logged in user (Presto, Trino, Drill, Hive, and GSheets)',
                     )}
-                  />
+                  </Checkbox>
                   <InfoTooltip
                     tooltip={t(
                       'If Presto or Trino, all the queries in SQL Lab are going to be executed as the ' +
@@ -872,13 +486,15 @@
                   css={!db?.allow_file_upload ? no_margin_bottom : {}}
                 >
                   <div className="input-container">
-                    <IndeterminateCheckbox
+                    <Checkbox
                       id="allow_file_upload"
+                      name="allow_file_upload"
                       indeterminate={false}
                       checked={!!db?.allow_file_upload}
                       onChange={onInputChange}
-                      labelText={t('Allow file uploads to database')}
-                    />
+                    >
+                      {t('Allow file uploads to database')}
+                    </Checkbox>
                   </div>
                 </StyledInputContainer>
               )}
@@ -949,73 +565,6 @@
               <h4>{t('Other')}</h4>
               <p>{t('Additional settings.')}</p>
             </div>
-<<<<<<< HEAD
-          </div>
-        </StyledInputContainer>
-        <StyledInputContainer>
-          <div className="control-label" data-test="version-label-test">
-            {t('Version')}
-          </div>
-          <div className="input-container" data-test="version-spinbutton-test">
-            <input
-              type="text"
-              name="version"
-              placeholder={t('Version number')}
-              onChange={(e: React.ChangeEvent<HTMLInputElement>) => {
-                // For HTML inputs we call onExtraInputChange with the original ChangeEvent
-                onExtraInputChange(e);
-              }}
-              value={extraJson?.version || ''}
-            />
-          </div>
-          <div className="helper">
-            {t(
-              'Specify the database version. This is used with Presto for query cost ' +
-                'estimation, and Dremio for syntax changes, among others.',
-            )}
-          </div>
-        </StyledInputContainer>
-        <StyledInputContainer css={no_margin_bottom}>
-          <div className="input-container">
-            <Checkbox
-              id="disable_drill_to_detail"
-              name="disable_drill_to_detail"
-              indeterminate={false}
-              checked={!!extraJson?.disable_drill_to_detail}
-              onChange={onExtraInputChange}
-            >
-              {t('Disable drill to detail')}
-            </Checkbox>
-            <InfoTooltip
-              tooltip={t(
-                'Disables the drill to detail feature for this database.',
-              )}
-            />
-          </div>
-        </StyledInputContainer>
-        {supportsDynamicCatalog && (
-          <StyledInputContainer css={no_margin_bottom}>
-            <div className="input-container">
-              <Checkbox
-                id="allow_multi_catalog"
-                name="allow_multi_catalog"
-                indeterminate={false}
-                checked={!!extraJson?.allow_multi_catalog}
-                onChange={onExtraInputChange}
-              >
-                {t('Allow changing catalogs')}
-              </Checkbox>
-              <InfoTooltip
-                tooltip={t(
-                  'Give access to multiple catalogs in a single database connection.',
-                )}
-              />
-            </div>
-          </StyledInputContainer>
-        )}
-      </Collapse.Panel>
-    </Collapse>
-=======
           ),
           children: (
             <>
@@ -1096,13 +645,15 @@
               </StyledInputContainer>
               <StyledInputContainer css={no_margin_bottom}>
                 <div className="input-container">
-                  <IndeterminateCheckbox
+                  <Checkbox
                     id="disable_drill_to_detail"
+                    name="disable_drill_to_detail"
                     indeterminate={false}
                     checked={!!extraJson?.disable_drill_to_detail}
                     onChange={onExtraInputChange}
-                    labelText={t('Disable drill to detail')}
-                  />
+                  >
+                    {t('Disable drill to detail')}
+                  </Checkbox>
                   <InfoTooltip
                     tooltip={t(
                       'Disables the drill to detail feature for this database.',
@@ -1113,13 +664,15 @@
               {supportsDynamicCatalog && (
                 <StyledInputContainer css={no_margin_bottom}>
                   <div className="input-container">
-                    <IndeterminateCheckbox
+                    <Checkbox
                       id="allow_multi_catalog"
+                      name="allow_multi_catalog"
                       indeterminate={false}
                       checked={!!extraJson?.allow_multi_catalog}
                       onChange={onExtraInputChange}
-                      labelText={t('Allow changing catalogs')}
-                    />
+                    >
+                      {t('Allow changing catalogs')}
+                    </Checkbox>
                     <InfoTooltip
                       tooltip={t(
                         'Give access to multiple catalogs in a single database connection.',
@@ -1133,7 +686,6 @@
         },
       ]}
     />
->>>>>>> 0b207e2f
   );
 };
 
