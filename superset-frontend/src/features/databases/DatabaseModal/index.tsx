/**
 * Licensed to the Apache Software Foundation (ASF) under one
 * or more contributor license agreements.  See the NOTICE file
 * distributed with this work for additional information
 * regarding copyright ownership.  The ASF licenses this file
 * to you under the Apache License, Version 2.0 (the
 * "License"); you may not use this file except in compliance
 * with the License.  You may obtain a copy of the License at
 *
 *   http://www.apache.org/licenses/LICENSE-2.0
 *
 * Unless required by applicable law or agreed to in writing,
 * software distributed under the License is distributed on an
 * "AS IS" BASIS, WITHOUT WARRANTIES OR CONDITIONS OF ANY
 * KIND, either express or implied.  See the License for the
 * specific language governing permissions and limitations
 * under the License.
 */
import {
  t,
  styled,
  SupersetTheme,
  getExtensionsRegistry,
  css,
  useTheme,
} from '@superset-ui/core';

import {
  FunctionComponent,
  useEffect,
  useRef,
  useState,
  useReducer,
  Reducer,
  useCallback,
  ChangeEvent,
} from 'react';
import { CheckboxChangeEvent } from 'src/components/Checkbox/types';

import { useHistory } from 'react-router-dom';
import { setItem, LocalStorageKeys } from 'src/utils/localStorageHelpers';
import Tabs from 'src/components/Tabs';
import {
  Alert,
  Button,
  ErrorMessageWithStackTrace,
  LabeledErrorBoundInput as ValidatedInput,
  Modal,
  Select,
  IconButton,
  InfoTooltip,
  Loading,
  Upload,
  type UploadChangeParam,
  type UploadFile,
  FormLabel,
} from 'src/components';
import withToasts from 'src/components/MessageToasts/withToasts';
import { ErrorAlert } from 'src/components/ImportModal/ErrorAlert';
import { Icons } from 'src/components/Icons';
import {
  testDatabaseConnection,
  useSingleViewResource,
  useAvailableDatabases,
  useDatabaseValidation,
  getDatabaseImages,
  getConnectionAlert,
  useImportResource,
} from 'src/views/CRUD/hooks';
import { useCommonConf } from 'src/features/databases/state';
import { isEmpty, pick } from 'lodash';
import { OnlyKeyWithType } from 'src/utils/types';
import {
  DatabaseObject,
  DatabaseForm,
  ConfigurationMethod,
  CatalogObject,
  Engines,
  ExtraJson,
  CustomTextType,
  DatabaseParameters,
} from '../types';
import ExtraOptions from './ExtraOptions';
import SqlAlchemyForm from './SqlAlchemyForm';
import DatabaseConnectionForm from './DatabaseConnectionForm';
import {
  antDAlertStyles,
  antdWarningAlertStyles,
  StyledAlertMargin,
  antDModalNoPaddingStyles,
  antDModalStyles,
  antDTabsStyles,
  buttonLinkStyles,
  importDbButtonLinkStyles,
  alchemyButtonLinkStyles,
  TabHeader,
  formHelperStyles,
  formStyles,
  StyledAlignment,
  SelectDatabaseStyles,
  infoTooltip,
  StyledFooterButton,
  StyledStickyHeader,
  formScrollableStyles,
  StyledUploadWrapper,
} from './styles';
import ModalHeader, { DOCUMENTATION_LINK } from './ModalHeader';
import SSHTunnelForm from './SSHTunnelForm';
import SSHTunnelSwitch from './SSHTunnelSwitch';

const extensionsRegistry = getExtensionsRegistry();

const DEFAULT_EXTRA = JSON.stringify({ allows_virtual_table_explore: true });

const TABS_KEYS = {
  BASIC: 'basic',
  ADVANCED: 'advanced',
};

const engineSpecificAlertMapping = {
  [Engines.GSheet]: {
    message: 'Why do I need to create a database?',
    description:
      'To begin using your Google Sheets, you need to create a database first. ' +
      'Databases are used as a way to identify ' +
      'your data so that it can be queried and visualized. This ' +
      'database will hold all of your individual Google Sheets ' +
      'you choose to connect here.',
  },
};

const TabsStyled = styled(Tabs)`
<<<<<<< HEAD
  .antd5-tabs-content {
=======
  .ant-tabs-content {
    display: flex;
    width: 100%;
>>>>>>> add629fe
    overflow: inherit;

    & > .ant-tabs-tabpane {
      position: relative;
    }
  }
`;

const ErrorAlertContainer = styled.div`
  ${({ theme }) => `
    margin: ${theme.sizeUnit * 8}px ${theme.sizeUnit * 4}px;
  `};
`;

const SSHTunnelContainer = styled.div`
  ${({ theme }) => `
    padding: 0px ${theme.sizeUnit * 4}px;
  `};
`;

export interface DatabaseModalProps {
  addDangerToast: (msg: string) => void;
  addSuccessToast: (msg: string) => void;
  onDatabaseAdd?: (database?: DatabaseObject) => void;
  onHide: () => void;
  show: boolean;
  databaseId: number | undefined; // If included, will go into edit mode
  dbEngine: string | undefined; // if included goto step 2 with engine already set
}

export enum ActionType {
  AddTableCatalogSheet,
  ConfigMethodChange,
  DbSelected,
  EditorChange,
  ExtraEditorChange,
  ExtraInputChange,
  EncryptedExtraInputChange,
  Fetched,
  InputChange,
  ParametersChange,
  QueryChange,
  RemoveTableCatalogSheet,
  Reset,
  TextChange,
  ParametersSSHTunnelChange,
  SetSSHTunnelLoginMethod,
  RemoveSSHTunnelConfig,
}

export enum AuthType {
  Password,
  PrivateKey,
}

interface DBReducerPayloadType {
  target?: string;
  name: string;
  json?: string;
  type?: string;
  checked?: boolean;
  value?: string;
}

export type DBReducerActionType =
  | {
      type:
        | ActionType.ExtraEditorChange
        | ActionType.ExtraInputChange
        | ActionType.EncryptedExtraInputChange
        | ActionType.TextChange
        | ActionType.QueryChange
        | ActionType.InputChange
        | ActionType.EditorChange
        | ActionType.ParametersChange
        | ActionType.ParametersSSHTunnelChange;
      payload: DBReducerPayloadType;
    }
  | {
      type: ActionType.Fetched;
      payload: Partial<DatabaseObject>;
    }
  | {
      type: ActionType.DbSelected;
      payload: {
        database_name?: string;
        engine?: string;
        configuration_method: ConfigurationMethod;
        engine_information?: {};
        driver?: string;
        sqlalchemy_uri_placeholder?: string;
      };
    }
  | {
      type:
        | ActionType.Reset
        | ActionType.RemoveSSHTunnelConfig
        | ActionType.AddTableCatalogSheet;
    }
  | {
      type: ActionType.RemoveTableCatalogSheet;
      payload: {
        indexToDelete: number;
      };
    }
  | {
      type: ActionType.ConfigMethodChange;
      payload: {
        database_name?: string;
        engine?: string;
        configuration_method: ConfigurationMethod;
      };
    }
  | {
      type: ActionType.SetSSHTunnelLoginMethod;
      payload: {
        login_method: AuthType;
      };
    };

const StyledBtns = styled.div`
  margin-bottom: ${({ theme }) => theme.sizeUnit * 3}px;
  margin-left: ${({ theme }) => theme.sizeUnit * 3}px;
`;

export function dbReducer(
  state: Partial<DatabaseObject> | null,
  action: DBReducerActionType,
): Partial<DatabaseObject> | null {
  const trimmedState = {
    ...(state || {}),
  };
  let query = {};
  let query_input = '';
  let parametersCatalog;
  let actionPayloadJson;
  const extraJson: ExtraJson = JSON.parse(trimmedState.extra || '{}');

  switch (action.type) {
    case ActionType.ExtraEditorChange:
      // "extra" payload in state is a string
      try {
        // we don't want to stringify encoded strings twice
        actionPayloadJson = JSON.parse(action.payload.json || '{}');
      } catch (e) {
        actionPayloadJson = action.payload.json;
      }
      return {
        ...trimmedState,
        extra: JSON.stringify({
          ...extraJson,
          [action.payload.name]: actionPayloadJson,
        }),
      };
    case ActionType.EncryptedExtraInputChange:
      return {
        ...trimmedState,
        masked_encrypted_extra: JSON.stringify({
          ...JSON.parse(trimmedState.masked_encrypted_extra || '{}'),
          [action.payload.name]: action.payload.value,
        }),
      };
    case ActionType.ExtraInputChange:
      // "extra" payload in state is a string
      if (
        action.payload.name === 'schema_cache_timeout' ||
        action.payload.name === 'table_cache_timeout'
      ) {
        return {
          ...trimmedState,
          extra: JSON.stringify({
            ...extraJson,
            metadata_cache_timeout: {
              ...extraJson?.metadata_cache_timeout,
              [action.payload.name]: action.payload.value,
            },
          }),
        };
      }
      if (action.payload.name === 'schemas_allowed_for_file_upload') {
        return {
          ...trimmedState,
          extra: JSON.stringify({
            ...extraJson,
            schemas_allowed_for_file_upload: (action.payload.value || '')
              .split(',')
              .filter(schema => schema !== ''),
          }),
        };
      }
      if (action.payload.name === 'http_path') {
        return {
          ...trimmedState,
          extra: JSON.stringify({
            ...extraJson,
            engine_params: {
              connect_args: {
                [action.payload.name]: action.payload.value?.trim(),
              },
            },
          }),
        };
      }
      if (action.payload.name === 'expand_rows') {
        return {
          ...trimmedState,
          extra: JSON.stringify({
            ...extraJson,
            schema_options: {
              ...extraJson?.schema_options,
              [action.payload.name]:
                'checked' in action.payload
                  ? !!action.payload.checked
                  : !!action.payload.value,
            },
          }),
        };
      }
      return {
        ...trimmedState,
        extra: JSON.stringify({
          ...extraJson,
          [action.payload.name]:
            action.payload.type === 'checkbox'
              ? action.payload.checked
              : action.payload.value,
        }),
      };
    case ActionType.InputChange:
      if (action.payload.type === 'checkbox') {
        return {
          ...trimmedState,
          [action.payload.name]: action.payload.checked,
        };
      }
      return {
        ...trimmedState,
        [action.payload.name]: action.payload.value,
      };
    case ActionType.ParametersChange:
      // catalog params will always have a catalog state for
      // dbs that use a catalog, i.e., gsheets, even if the
      // fields are empty strings
      if (
        action.payload.type?.startsWith('catalog') &&
        trimmedState.catalog !== undefined
      ) {
        // Formatting wrapping google sheets table catalog
        const catalogCopy: CatalogObject[] = [...trimmedState.catalog];
        const idx = action.payload.type?.split('-')[1];
        const catalogToUpdate: CatalogObject =
          catalogCopy[parseInt(idx, 10)] || {};
        if (action.payload.value !== undefined) {
          catalogToUpdate[action.payload.name as keyof CatalogObject] =
            action.payload.value;
        }

        // insert updated catalog to existing state
        catalogCopy.splice(parseInt(idx, 10), 1, catalogToUpdate);

        // format catalog for state
        // eslint-disable-next-line array-callback-return
        parametersCatalog = catalogCopy.reduce<Record<string, string>>(
          (obj, item: CatalogObject) => {
            const catalog = { ...obj };
            catalog[item.name as keyof CatalogObject] = item.value;
            return catalog;
          },
          {},
        );

        return {
          ...trimmedState,
          catalog: catalogCopy,
          parameters: {
            ...trimmedState.parameters,
            catalog: parametersCatalog,
          },
        };
      }
      return {
        ...trimmedState,
        parameters: {
          ...trimmedState.parameters,
          [action.payload.name]: action.payload.value,
        },
      };

    case ActionType.ParametersSSHTunnelChange:
      return {
        ...trimmedState,
        ssh_tunnel: {
          ...trimmedState.ssh_tunnel,
          [action.payload.name]: action.payload.value,
        },
      };
    case ActionType.SetSSHTunnelLoginMethod: {
      let ssh_tunnel = {};
      if (trimmedState?.ssh_tunnel) {
        // remove any attributes that are considered sensitive
        ssh_tunnel = pick(trimmedState.ssh_tunnel, [
          'id',
          'server_address',
          'server_port',
          'username',
        ]);
      }
      if (action.payload.login_method === AuthType.PrivateKey) {
        return {
          ...trimmedState,
          ssh_tunnel: {
            private_key: trimmedState?.ssh_tunnel?.private_key,
            private_key_password:
              trimmedState?.ssh_tunnel?.private_key_password,
            ...ssh_tunnel,
          },
        };
      }
      if (action.payload.login_method === AuthType.Password) {
        return {
          ...trimmedState,
          ssh_tunnel: {
            password: trimmedState?.ssh_tunnel?.password,
            ...ssh_tunnel,
          },
        };
      }
      return {
        ...trimmedState,
      };
    }
    case ActionType.RemoveSSHTunnelConfig:
      return {
        ...trimmedState,
        ssh_tunnel: undefined,
      };
    case ActionType.AddTableCatalogSheet:
      if (trimmedState.catalog !== undefined) {
        return {
          ...trimmedState,
          catalog: [...trimmedState.catalog, { name: '', value: '' }],
        };
      }
      return {
        ...trimmedState,
        catalog: [{ name: '', value: '' }],
      };
    case ActionType.RemoveTableCatalogSheet:
      trimmedState.catalog?.splice(action.payload.indexToDelete, 1);
      return {
        ...trimmedState,
      };
    case ActionType.EditorChange:
      return {
        ...trimmedState,
        [action.payload.name]: action.payload.json,
      };
    case ActionType.QueryChange:
      return {
        ...trimmedState,
        parameters: {
          ...trimmedState.parameters,
          query: Object.fromEntries(new URLSearchParams(action.payload.value)),
        },
        query_input: action.payload.value,
      };
    case ActionType.TextChange:
      return {
        ...trimmedState,
        [action.payload.name]: action.payload.value,
      };
    case ActionType.Fetched:
      // convert query to a string and store in query_input
      query = action.payload?.parameters?.query || {};
      query_input = Object.entries(query)
        .map(([key, value]) => `${key}=${value}`)
        .join('&');

      if (
        action.payload.masked_encrypted_extra &&
        action.payload.configuration_method === ConfigurationMethod.DynamicForm
      ) {
        // "extra" payload from the api is a string
        const extraJsonPayload: ExtraJson = {
          ...JSON.parse((action.payload.extra as string) || '{}'),
        };

        const payloadCatalog = extraJsonPayload.engine_params?.catalog;

        const engineRootCatalog = Object.entries(payloadCatalog || {}).map(
          ([name, value]: string[]) => ({ name, value }),
        );

        return {
          ...action.payload,
          engine: action.payload.backend || trimmedState.engine,
          configuration_method: action.payload.configuration_method,
          catalog: engineRootCatalog,
          parameters: {
            ...(action.payload.parameters || trimmedState.parameters),
            catalog: payloadCatalog,
          },
          query_input,
        };
      }
      return {
        ...action.payload,
        masked_encrypted_extra: action.payload.masked_encrypted_extra || '',
        engine: action.payload.backend || trimmedState.engine,
        configuration_method: action.payload.configuration_method,
        parameters: action.payload.parameters || trimmedState.parameters,
        ssh_tunnel: action.payload.ssh_tunnel || trimmedState.ssh_tunnel,
        query_input,
      };

    case ActionType.DbSelected:
      // set initial state for blank form
      return {
        ...action.payload,
        extra: DEFAULT_EXTRA,
        expose_in_sqllab: true,
      };
    case ActionType.ConfigMethodChange:
      return {
        ...action.payload,
      };

    case ActionType.Reset:
    default:
      return null;
  }
}

const DEFAULT_TAB_KEY = TABS_KEYS.BASIC;

const DatabaseModal: FunctionComponent<DatabaseModalProps> = ({
  addDangerToast,
  addSuccessToast,
  onDatabaseAdd,
  onHide,
  show,
  databaseId,
  dbEngine,
}) => {
  const theme = useTheme();
  const [db, setDB] = useReducer<
    Reducer<Partial<DatabaseObject> | null, DBReducerActionType>
  >(dbReducer, null);
  // Database fetch logic
  const {
    state: { loading: dbLoading, resource: dbFetched, error: dbErrors },
    fetchResource,
    createResource,
    updateResource,
    clearError,
  } = useSingleViewResource<DatabaseObject>(
    'database',
    t('database'),
    addDangerToast,
    'connection',
  );

  const [tabKey, setTabKey] = useState<string>(DEFAULT_TAB_KEY);
  const [availableDbs, getAvailableDbs] = useAvailableDatabases();
  const [validationErrors, getValidation, setValidationErrors] =
    useDatabaseValidation();
  const [hasConnectedDb, setHasConnectedDb] = useState<boolean>(false);
  const [showCTAbtns, setShowCTAbtns] = useState(false);
  const [dbName, setDbName] = useState('');
  const [editNewDb, setEditNewDb] = useState<boolean>(false);
  const [isLoading, setLoading] = useState<boolean>(false);
  const [testInProgress, setTestInProgress] = useState<boolean>(false);
  const [passwords, setPasswords] = useState<Record<string, string>>({});
  const [sshTunnelPasswords, setSSHTunnelPasswords] = useState<
    Record<string, string>
  >({});
  const [sshTunnelPrivateKeys, setSSHTunnelPrivateKeys] = useState<
    Record<string, string>
  >({});
  const [sshTunnelPrivateKeyPasswords, setSSHTunnelPrivateKeyPasswords] =
    useState<Record<string, string>>({});
  const [confirmedOverwrite, setConfirmedOverwrite] = useState<boolean>(false);
  const [fileList, setFileList] = useState<UploadFile[]>([]);
  const [importingModal, setImportingModal] = useState<boolean>(false);
  const [importingErrorMessage, setImportingErrorMessage] = useState<string>();
  const [passwordFields, setPasswordFields] = useState<string[]>([]);
  const [sshTunnelPasswordFields, setSSHTunnelPasswordFields] = useState<
    string[]
  >([]);
  const [sshTunnelPrivateKeyFields, setSSHTunnelPrivateKeyFields] = useState<
    string[]
  >([]);
  const [
    sshTunnelPrivateKeyPasswordFields,
    setSSHTunnelPrivateKeyPasswordFields,
  ] = useState<string[]>([]);
  const [extraExtensionComponentState, setExtraExtensionComponentState] =
    useState<object>({});

  const SSHTunnelSwitchComponent =
    extensionsRegistry.get('ssh_tunnel.form.switch') ?? SSHTunnelSwitch;

  const [useSSHTunneling, setUseSSHTunneling] = useState<boolean | undefined>(
    undefined,
  );

  let dbConfigExtraExtension = extensionsRegistry.get(
    'databaseconnection.extraOption',
  );

  if (dbConfigExtraExtension) {
    // add method for db modal to store data
    dbConfigExtraExtension = {
      ...dbConfigExtraExtension,
      onEdit: componentState => {
        setExtraExtensionComponentState({
          ...extraExtensionComponentState,
          ...componentState,
        });
      },
    };
  }

  const conf = useCommonConf();
  const dbImages = getDatabaseImages();
  const connectionAlert = getConnectionAlert();
  const isEditMode = !!databaseId;
  const hasAlert =
    connectionAlert ||
    !!(
      db?.engine &&
      engineSpecificAlertMapping[
        db.engine as keyof typeof engineSpecificAlertMapping
      ]
    );
  const useSqlAlchemyForm =
    db?.configuration_method === ConfigurationMethod.SqlalchemyUri;
  const useTabLayout = isEditMode || useSqlAlchemyForm;
  const isDynamic = (engine: string | undefined) =>
    availableDbs?.databases?.find(
      (DB: DatabaseObject) => DB.backend === engine || DB.engine === engine,
    )?.parameters !== undefined;
  const showDBError = validationErrors || dbErrors;
  const history = useHistory();

  const dbModel: DatabaseForm =
    // TODO: we need a centralized engine in one place

    // first try to match both engine and driver
    availableDbs?.databases?.find(
      (available: {
        engine: string | undefined;
        default_driver: string | undefined;
      }) =>
        available.engine === (isEditMode ? db?.backend : db?.engine) &&
        available.default_driver === db?.driver,
    ) ||
    // alternatively try to match only engine
    availableDbs?.databases?.find(
      (available: { engine: string | undefined }) =>
        available.engine === (isEditMode ? db?.backend : db?.engine),
    ) ||
    {};

  // Test Connection logic
  const testConnection = () => {
    if (!db?.sqlalchemy_uri) {
      addDangerToast(t('Please enter a SQLAlchemy URI to test'));
      return;
    }

    const connection = {
      sqlalchemy_uri: db?.sqlalchemy_uri || '',
      database_name: db?.database_name?.trim() || undefined,
      impersonate_user: db?.impersonate_user || undefined,
      extra: db?.extra,
      masked_encrypted_extra: db?.masked_encrypted_extra || '',
      server_cert: db?.server_cert || undefined,
      ssh_tunnel:
        !isEmpty(db?.ssh_tunnel) && useSSHTunneling
          ? {
              ...db.ssh_tunnel,
              server_port: Number(db.ssh_tunnel!.server_port),
            }
          : undefined,
    };
    setTestInProgress(true);
    testDatabaseConnection(
      connection,
      (errorMsg: string) => {
        setTestInProgress(false);
        addDangerToast(errorMsg);
      },
      (errorMsg: string) => {
        setTestInProgress(false);
        addSuccessToast(errorMsg);
      },
    );
  };

  const getPlaceholder = (field: string) => {
    if (field === 'database') {
      return t('e.g. world_population');
    }
    return undefined;
  };

  const removeFile = (removedFile: UploadFile) => {
    setFileList(fileList.filter(file => file.uid !== removedFile.uid));
    return false;
  };

  const onChange = useCallback(
    (
      type: DBReducerActionType['type'],
      payload: CustomTextType | DBReducerPayloadType,
    ) => {
      setDB({ type, payload } as DBReducerActionType);
    },
    [],
  );

  const handleClearValidationErrors = useCallback(() => {
    setValidationErrors(null);
  }, [setValidationErrors]);

  const handleParametersChange = useCallback(
    ({ target }: { target: HTMLInputElement }) => {
      onChange(ActionType.ParametersChange, {
        type: target.type,
        name: target.name,
        checked: target.checked,
        value: target.value,
      });
    },
    [onChange],
  );

  const onClose = () => {
    setDB({ type: ActionType.Reset });
    setHasConnectedDb(false);
    handleClearValidationErrors(); // reset validation errors on close
    clearError();
    setEditNewDb(false);
    setFileList([]);
    setImportingModal(false);
    setImportingErrorMessage('');
    setPasswordFields([]);
    setSSHTunnelPasswordFields([]);
    setSSHTunnelPrivateKeyFields([]);
    setSSHTunnelPrivateKeyPasswordFields([]);
    setPasswords({});
    setSSHTunnelPasswords({});
    setSSHTunnelPrivateKeys({});
    setSSHTunnelPrivateKeyPasswords({});
    setConfirmedOverwrite(false);
    setUseSSHTunneling(undefined);
    onHide();
  };

  const redirectURL = (url: string) => {
    history.push(url);
  };

  // Database import logic
  const {
    state: {
      alreadyExists,
      passwordsNeeded,
      sshPasswordNeeded,
      sshPrivateKeyNeeded,
      sshPrivateKeyPasswordNeeded,
      loading: importLoading,
      failed: importErrored,
    },
    importResource,
  } = useImportResource('database', t('database'), msg => {
    setImportingErrorMessage(msg);
  });

  const onSave = async () => {
    let dbConfigExtraExtensionOnSaveError;

    setLoading(true);

    dbConfigExtraExtension
      ?.onSave(extraExtensionComponentState, db)
      .then(({ error }: { error: any }) => {
        if (error) {
          dbConfigExtraExtensionOnSaveError = error;
          addDangerToast(error);
        }
      });

    if (dbConfigExtraExtensionOnSaveError) {
      setLoading(false);
      return;
    }
    // Clone DB object
    const dbToUpdate = { ...(db || {}) };

    if (dbToUpdate.configuration_method === ConfigurationMethod.DynamicForm) {
      // Validate DB before saving
      if (dbToUpdate?.parameters?.catalog) {
        // need to stringify gsheets catalog to allow it to be serialized
        dbToUpdate.extra = JSON.stringify({
          ...JSON.parse(dbToUpdate.extra || '{}'),
          engine_params: {
            catalog: dbToUpdate.parameters.catalog,
          },
        });
      }

      const errors = await getValidation(dbToUpdate, true);
      if (!isEmpty(validationErrors) || errors?.length) {
        addDangerToast(
          t('Connection failed, please check your connection settings.'),
        );
        setLoading(false);
        return;
      }

      const parameters_schema = isEditMode
        ? dbToUpdate.parameters_schema?.properties
        : dbModel?.parameters.properties;
      const additionalEncryptedExtra = JSON.parse(
        dbToUpdate.masked_encrypted_extra || '{}',
      );
      const paramConfigArray = Object.keys(parameters_schema || {});

      paramConfigArray.forEach(paramConfig => {
        /*
         * Parameters that are annotated with the `x-encrypted-extra` properties should be
         * moved to `masked_encrypted_extra`, so that they are stored encrypted in the
         * backend when the database is created or edited.
         */
        if (
          parameters_schema[paramConfig]['x-encrypted-extra'] &&
          dbToUpdate.parameters?.[paramConfig as keyof DatabaseParameters]
        ) {
          if (
            typeof dbToUpdate.parameters?.[
              paramConfig as keyof DatabaseParameters
            ] === 'object'
          ) {
            // add new encrypted extra to masked_encrypted_extra object
            additionalEncryptedExtra[paramConfig] =
              dbToUpdate.parameters?.[paramConfig as keyof DatabaseParameters];
            // The backend expects `masked_encrypted_extra` as a string for historical
            // reasons.
            dbToUpdate.parameters[
              paramConfig as OnlyKeyWithType<DatabaseParameters, string>
            ] = JSON.stringify(
              dbToUpdate.parameters[paramConfig as keyof DatabaseParameters],
            );
          } else {
            additionalEncryptedExtra[paramConfig] = JSON.parse(
              dbToUpdate.parameters?.[
                paramConfig as OnlyKeyWithType<DatabaseParameters, string>
              ] || '{}',
            );
          }
        }
      });
      // cast the new encrypted extra object into a string
      dbToUpdate.masked_encrypted_extra = JSON.stringify(
        additionalEncryptedExtra,
      );
      // this needs to be added by default to gsheets
      if (dbToUpdate.engine === Engines.GSheet) {
        dbToUpdate.impersonate_user = true;
      }
    }

    if (dbToUpdate?.parameters?.catalog) {
      // need to stringify gsheets catalog to allow it to be serialized
      dbToUpdate.extra = JSON.stringify({
        ...JSON.parse(dbToUpdate.extra || '{}'),
        engine_params: {
          catalog: dbToUpdate.parameters.catalog,
        },
      });
    }

    // strictly checking for false as an indication that the toggle got unchecked
    if (useSSHTunneling === false) {
      // remove ssh tunnel
      dbToUpdate.ssh_tunnel = null;
    }

    if (db?.id) {
      const result = await updateResource(
        db.id as number,
        dbToUpdate as DatabaseObject,
        dbToUpdate.configuration_method === ConfigurationMethod.DynamicForm, // onShow toast on SQLA Forms
      );
      if (result) {
        if (onDatabaseAdd) onDatabaseAdd();
        dbConfigExtraExtension
          ?.onSave(extraExtensionComponentState, db)
          .then(({ error }: { error: any }) => {
            if (error) {
              dbConfigExtraExtensionOnSaveError = error;
              addDangerToast(error);
            }
          });
        if (dbConfigExtraExtensionOnSaveError) {
          setLoading(false);
          return;
        }
        if (!editNewDb) {
          onClose();
          addSuccessToast(t('Database settings updated'));
        }
      }
    } else if (db) {
      // Create
      const dbId = await createResource(
        dbToUpdate as DatabaseObject,
        dbToUpdate.configuration_method === ConfigurationMethod.DynamicForm, // onShow toast on SQLA Forms
      );
      if (dbId) {
        setHasConnectedDb(true);
        if (onDatabaseAdd) onDatabaseAdd();
        dbConfigExtraExtension
          ?.onSave(extraExtensionComponentState, db)
          .then(({ error }: { error: any }) => {
            if (error) {
              dbConfigExtraExtensionOnSaveError = error;
              addDangerToast(error);
            }
          });
        if (dbConfigExtraExtensionOnSaveError) {
          setLoading(false);
          return;
        }

        if (useTabLayout) {
          // tab layout only has one step
          // so it should close immediately on save
          onClose();
          addSuccessToast(t('Database connected'));
        }
      }
    } else {
      // Import - doesn't use db state
      setImportingModal(true);

      if (!(fileList[0].originFileObj instanceof File)) {
        return;
      }

      const dbId = await importResource(
        fileList[0].originFileObj,
        passwords,
        sshTunnelPasswords,
        sshTunnelPrivateKeys,
        sshTunnelPrivateKeyPasswords,
        confirmedOverwrite,
      );
      if (dbId) {
        if (onDatabaseAdd) onDatabaseAdd();
        onClose();
        addSuccessToast(t('Database connected'));
      }
    }

    setShowCTAbtns(true);
    setEditNewDb(false);
    setLoading(false);
  };

  // Initialize
  const fetchDB = () => {
    if (isEditMode && databaseId) {
      if (!dbLoading) {
        fetchResource(databaseId).catch(e =>
          addDangerToast(
            t(
              'Sorry there was an error fetching database information: %s',
              e.message,
            ),
          ),
        );
      }
    }
  };

  const setDatabaseModel = (database_name: string) => {
    if (database_name === 'Other') {
      // Allow users to connect to DB via legacy SQLA form
      setDB({
        type: ActionType.DbSelected,
        payload: {
          database_name,
          configuration_method: ConfigurationMethod.SqlalchemyUri,
          engine: undefined,
          engine_information: {
            supports_file_upload: true,
          },
        },
      });
    } else {
      const selectedDbModel = availableDbs?.databases.filter(
        (db: DatabaseObject) => db.name === database_name,
      )[0];
      const {
        engine,
        parameters,
        engine_information,
        default_driver,
        sqlalchemy_uri_placeholder,
      } = selectedDbModel;
      const isDynamic = parameters !== undefined;
      setDB({
        type: ActionType.DbSelected,
        payload: {
          database_name,
          engine,
          configuration_method: isDynamic
            ? ConfigurationMethod.DynamicForm
            : ConfigurationMethod.SqlalchemyUri,
          engine_information,
          driver: default_driver,
          sqlalchemy_uri_placeholder,
        },
      });

      if (engine === Engines.GSheet) {
        // only create a catalog if the DB is Google Sheets
        setDB({ type: ActionType.AddTableCatalogSheet });
      }
    }
  };

  const renderAvailableSelector = () => (
    <div className="available">
      <h4 className="available-label">
        {t('Or choose from a list of other databases we support:')}
      </h4>
      <FormLabel className="control-label">
        {t('Supported databases')}
      </FormLabel>
      <Select
        className="available-select"
        onChange={setDatabaseModel}
        placeholder={t('Choose a database...')}
        options={[
          ...(availableDbs?.databases || [])
            .sort((a: DatabaseForm, b: DatabaseForm) =>
              a.name.localeCompare(b.name),
            )
            .map((database: DatabaseForm, index: number) => ({
              value: database.name,
              label: database.name,
              key: `database-${index}`,
            })),
          { value: 'Other', label: t('Other'), key: 'Other' },
        ]}
        showSearch
      />
      <Alert
        showIcon
        closable={false}
        css={(theme: SupersetTheme) => antDAlertStyles(theme)}
        type="info"
        message={
          connectionAlert?.ADD_DATABASE?.message ||
          t('Want to add a new database?')
        }
        description={
          connectionAlert?.ADD_DATABASE ? (
            <>
              {t(
                'Any databases that allow connections via SQL Alchemy URIs can be added. ',
              )}
              <a
                href={connectionAlert?.ADD_DATABASE.contact_link}
                target="_blank"
                rel="noopener noreferrer"
              >
                {connectionAlert?.ADD_DATABASE.contact_description_link}
              </a>{' '}
              {connectionAlert?.ADD_DATABASE.description}
            </>
          ) : (
            <>
              {t(
                'Any databases that allow connections via SQL Alchemy URIs can be added. Learn about how to connect a database driver ',
              )}
              <a
                href={DOCUMENTATION_LINK}
                target="_blank"
                rel="noopener noreferrer"
              >
                {t('here')}
              </a>
              .
            </>
          )
        }
      />
    </div>
  );

  const renderPreferredSelector = () => (
    <div className="preferred">
      {availableDbs?.databases
        ?.filter((db: DatabaseForm) => db.preferred)
        .map((database: DatabaseForm) => (
          <IconButton
            className="preferred-item"
            onClick={() => setDatabaseModel(database.name)}
            buttonText={database.name}
            icon={dbImages?.[database.engine]}
            key={`${database.name}`}
          />
        ))}
    </div>
  );

  const handleBackButtonOnFinish = () => {
    if (dbFetched) {
      fetchResource(dbFetched.id as number);
    }
    setShowCTAbtns(false);
    setEditNewDb(true);
  };

  const handleBackButtonOnConnect = () => {
    if (editNewDb) setHasConnectedDb(false);
    if (importingModal) setImportingModal(false);
    if (importErrored) {
      setImportingModal(false);
      setImportingErrorMessage('');
      setPasswordFields([]);
      setSSHTunnelPasswordFields([]);
      setSSHTunnelPrivateKeyFields([]);
      setSSHTunnelPrivateKeyPasswordFields([]);
      setPasswords({});
      setSSHTunnelPasswords({});
      setSSHTunnelPrivateKeys({});
      setSSHTunnelPrivateKeyPasswords({});
    }
    setDB({ type: ActionType.Reset });
    setFileList([]);
  };

  const handleDisableOnImport = () => {
    if (
      importLoading ||
      (alreadyExists.length && !confirmedOverwrite) ||
      (passwordsNeeded.length && JSON.stringify(passwords) === '{}') ||
      (sshPasswordNeeded.length &&
        JSON.stringify(sshTunnelPasswords) === '{}') ||
      (sshPrivateKeyNeeded.length &&
        JSON.stringify(sshTunnelPrivateKeys) === '{}') ||
      (sshPrivateKeyPasswordNeeded.length &&
        JSON.stringify(sshTunnelPrivateKeyPasswords) === '{}')
    )
      return true;
    return false;
  };

  const renderModalFooter = () => {
    if (db) {
      // if db show back + connect
      if (!hasConnectedDb || editNewDb) {
        return (
          <>
            <StyledFooterButton
              key="back"
              onClick={handleBackButtonOnConnect}
              buttonStyle="secondary"
            >
              {t('Back')}
            </StyledFooterButton>
            <StyledFooterButton
              key="submit"
              buttonStyle="primary"
              onClick={onSave}
              loading={isLoading}
            >
              {t('Connect')}
            </StyledFooterButton>
          </>
        );
      }

      return (
        <>
          <StyledFooterButton key="back" onClick={handleBackButtonOnFinish}>
            {t('Back')}
          </StyledFooterButton>
          <StyledFooterButton
            key="submit"
            buttonStyle="primary"
            onClick={onSave}
            data-test="modal-confirm-button"
            loading={isLoading}
          >
            {t('Finish')}
          </StyledFooterButton>
        </>
      );
    }

    // Import doesn't use db state, so footer will not render in the if statement above
    if (importingModal) {
      return (
        <>
          <StyledFooterButton key="back" onClick={handleBackButtonOnConnect}>
            {t('Back')}
          </StyledFooterButton>
          <StyledFooterButton
            key="submit"
            buttonStyle="primary"
            onClick={onSave}
            disabled={handleDisableOnImport()}
            loading={isLoading}
          >
            {t('Connect')}
          </StyledFooterButton>
        </>
      );
    }

    return <></>;
  };

  const renderEditModalFooter = (db: Partial<DatabaseObject> | null) => (
    <>
      <StyledFooterButton key="close" onClick={onClose} buttonStyle="secondary">
        {t('Close')}
      </StyledFooterButton>
      <StyledFooterButton
        key="submit"
        buttonStyle="primary"
        onClick={onSave}
        disabled={db?.is_managed_externally}
        loading={isLoading}
        tooltip={
          db?.is_managed_externally
            ? t(
                "This database is managed externally, and can't be edited in Superset",
              )
            : ''
        }
      >
        {t('Finish')}
      </StyledFooterButton>
    </>
  );

  const firstUpdate = useRef(true); // Captures first render
  // Only runs when importing files don't need user input
  useEffect(() => {
    // Will not run on first render
    if (firstUpdate.current) {
      firstUpdate.current = false;
      return;
    }

    if (
      !importLoading &&
      !alreadyExists.length &&
      !passwordsNeeded.length &&
      !sshPasswordNeeded.length &&
      !sshPrivateKeyNeeded.length &&
      !sshPrivateKeyPasswordNeeded.length &&
      !isLoading && // This prevents a double toast for non-related imports
      !importErrored // This prevents a success toast on error
    ) {
      onClose();
      addSuccessToast(t('Database connected'));
    }
  }, [
    alreadyExists,
    passwordsNeeded,
    importLoading,
    importErrored,
    sshPasswordNeeded,
    sshPrivateKeyNeeded,
    sshPrivateKeyPasswordNeeded,
  ]);

  useEffect(() => {
    if (show) {
      setTabKey(DEFAULT_TAB_KEY);
      setLoading(true);
      getAvailableDbs();
    }
    if (databaseId && show) {
      fetchDB();
    }
  }, [show, databaseId]);

  useEffect(() => {
    if (dbFetched) {
      setDB({
        type: ActionType.Fetched,
        payload: dbFetched,
      });
      // keep a copy of the name separate for display purposes
      // because it shouldn't change when the form is updated
      setDbName(dbFetched.database_name);
    }
  }, [dbFetched]);

  useEffect(() => {
    if (isLoading) {
      setLoading(false);
    }

    if (availableDbs && dbEngine) {
      // set model if passed into props
      setDatabaseModel(dbEngine);
    }
  }, [availableDbs]);

  // This forces the modal to scroll until the importing filename is in view
  useEffect(() => {
    if (importingModal) {
      document
        ?.getElementsByClassName('ant-upload-list-item-name')[0]
        .scrollIntoView();
    }
  }, [importingModal]);

  useEffect(() => {
    setPasswordFields([...passwordsNeeded]);
  }, [passwordsNeeded]);

  useEffect(() => {
    setSSHTunnelPasswordFields([...sshPasswordNeeded]);
  }, [sshPasswordNeeded]);

  useEffect(() => {
    setSSHTunnelPrivateKeyFields([...sshPrivateKeyNeeded]);
  }, [sshPrivateKeyNeeded]);

  useEffect(() => {
    setSSHTunnelPrivateKeyPasswordFields([...sshPrivateKeyPasswordNeeded]);
  }, [sshPrivateKeyPasswordNeeded]);

  useEffect(() => {
    if (db?.parameters?.ssh !== undefined) {
      setUseSSHTunneling(db.parameters.ssh);
    }
  }, [db?.parameters?.ssh]);

  const onDbImport = async (info: UploadChangeParam) => {
    setImportingErrorMessage('');
    setPasswordFields([]);
    setSSHTunnelPasswordFields([]);
    setSSHTunnelPrivateKeyFields([]);
    setSSHTunnelPrivateKeyPasswordFields([]);
    setPasswords({});
    setSSHTunnelPasswords({});
    setSSHTunnelPrivateKeys({});
    setSSHTunnelPrivateKeyPasswords({});
    setImportingModal(true);
    setFileList([
      {
        ...info.file,
        status: 'done',
      },
    ]);

    if (!(info.file.originFileObj instanceof File)) return;
    const dbId = await importResource(
      info.file.originFileObj,
      passwords,
      sshTunnelPasswords,
      sshTunnelPrivateKeys,
      sshTunnelPrivateKeyPasswords,
      confirmedOverwrite,
    );
    if (dbId) onDatabaseAdd?.();
  };

  const passwordNeededField = () => {
    if (
      !passwordFields.length &&
      !sshTunnelPasswordFields.length &&
      !sshTunnelPrivateKeyFields.length &&
      !sshTunnelPrivateKeyPasswordFields.length
    )
      return null;

    const files = [
      ...new Set([
        ...passwordFields,
        ...sshTunnelPasswordFields,
        ...sshTunnelPrivateKeyFields,
        ...sshTunnelPrivateKeyPasswordFields,
      ]),
    ];

    return files.map(database => (
      <>
        <StyledAlertMargin>
          <Alert
            closable={false}
            css={(theme: SupersetTheme) => antDAlertStyles(theme)}
            type="info"
            showIcon
            message="Database passwords"
            description={t(
              `The passwords for the databases below are needed in order to import them. Please note that the "Secure Extra" and "Certificate" sections of the database configuration are not present in explore files and should be added manually after the import if they are needed.`,
            )}
          />
        </StyledAlertMargin>
        {passwordFields?.indexOf(database) >= 0 && (
          <ValidatedInput
            id="password_needed"
            name="password_needed"
            required
            value={passwords[database]}
            onChange={(event: ChangeEvent<HTMLInputElement>) =>
              setPasswords({ ...passwords, [database]: event.target.value })
            }
            validationMethods={{ onBlur: () => {} }}
            errorMessage={validationErrors?.password_needed}
            label={t('%s PASSWORD', database.slice(10))}
            css={formScrollableStyles}
          />
        )}
        {sshTunnelPasswordFields?.indexOf(database) >= 0 && (
          <ValidatedInput
            id="ssh_tunnel_password_needed"
            name="ssh_tunnel_password_needed"
            required
            value={sshTunnelPasswords[database]}
            onChange={(event: ChangeEvent<HTMLInputElement>) =>
              setSSHTunnelPasswords({
                ...sshTunnelPasswords,
                [database]: event.target.value,
              })
            }
            validationMethods={{ onBlur: () => {} }}
            errorMessage={validationErrors?.ssh_tunnel_password_needed}
            label={t('%s SSH TUNNEL PASSWORD', database.slice(10))}
            css={formScrollableStyles}
          />
        )}
        {sshTunnelPrivateKeyFields?.indexOf(database) >= 0 && (
          <ValidatedInput
            id="ssh_tunnel_private_key_needed"
            name="ssh_tunnel_private_key_needed"
            required
            value={sshTunnelPrivateKeys[database]}
            onChange={(event: ChangeEvent<HTMLInputElement>) =>
              setSSHTunnelPrivateKeys({
                ...sshTunnelPrivateKeys,
                [database]: event.target.value,
              })
            }
            validationMethods={{ onBlur: () => {} }}
            errorMessage={validationErrors?.ssh_tunnel_private_key_needed}
            label={t('%s SSH TUNNEL PRIVATE KEY', database.slice(10))}
            css={formScrollableStyles}
          />
        )}
        {sshTunnelPrivateKeyPasswordFields?.indexOf(database) >= 0 && (
          <ValidatedInput
            id="ssh_tunnel_private_key_password_needed"
            name="ssh_tunnel_private_key_password_needed"
            required
            value={sshTunnelPrivateKeyPasswords[database]}
            onChange={(event: ChangeEvent<HTMLInputElement>) =>
              setSSHTunnelPrivateKeyPasswords({
                ...sshTunnelPrivateKeyPasswords,
                [database]: event.target.value,
              })
            }
            validationMethods={{ onBlur: () => {} }}
            errorMessage={
              validationErrors?.ssh_tunnel_private_key_password_needed
            }
            label={t('%s SSH TUNNEL PRIVATE KEY PASSWORD', database.slice(10))}
            css={formScrollableStyles}
          />
        )}
      </>
    ));
  };

  const importingErrorAlert = () => {
    if (!importingErrorMessage) return null;

    return (
      <StyledAlertMargin>
        <ErrorAlert
          errorMessage={importingErrorMessage}
          showDbInstallInstructions={passwordFields.length > 0}
        />
      </StyledAlertMargin>
    );
  };

  const confirmOverwrite = (event: ChangeEvent<HTMLInputElement>) => {
    const targetValue = (event.currentTarget?.value as string) ?? '';
    setConfirmedOverwrite(targetValue.toUpperCase() === t('OVERWRITE'));
  };

  const confirmOverwriteField = () => {
    if (!alreadyExists.length) return null;

    return (
      <>
        <StyledAlertMargin>
          <Alert
            closable={false}
            css={(theme: SupersetTheme) => antdWarningAlertStyles(theme)}
            type="warning"
            showIcon
            message=""
            description={t(
              'You are importing one or more databases that already exist. Overwriting might cause you to lose some of your work. Are you sure you want to overwrite?',
            )}
          />
        </StyledAlertMargin>
        <ValidatedInput
          id="confirm_overwrite"
          name="confirm_overwrite"
          required
          validationMethods={{ onBlur: () => {} }}
          errorMessage={validationErrors?.confirm_overwrite}
          label={t('Type "%s" to confirm', t('OVERWRITE'))}
          onChange={confirmOverwrite}
          css={formScrollableStyles}
        />
      </>
    );
  };

  const tabChange = (key: string) => setTabKey(key);

  const renderStepTwoAlert = () => {
    const { hostname } = window.location;
    let ipAlert = connectionAlert?.REGIONAL_IPS?.default || '';
    const regionalIPs = connectionAlert?.REGIONAL_IPS || {};
    Object.entries(regionalIPs).forEach(([ipRegion, ipRange]) => {
      const regex = new RegExp(ipRegion);
      if (hostname.match(regex)) ipAlert = ipRange;
    });
    return (
      db?.engine && (
        <StyledAlertMargin>
          <Alert
            closable={false}
            css={(theme: SupersetTheme) => antDAlertStyles(theme)}
            type="info"
            showIcon
            message={
              engineSpecificAlertMapping[
                db.engine as keyof typeof engineSpecificAlertMapping
              ]?.message || connectionAlert?.DEFAULT?.message
            }
            description={
              engineSpecificAlertMapping[
                db.engine as keyof typeof engineSpecificAlertMapping
              ]?.description || connectionAlert?.DEFAULT?.description + ipAlert
            }
          />
        </StyledAlertMargin>
      )
    );
  };

  // eslint-disable-next-line consistent-return
  const errorAlert = () => {
    let alertErrors: string[] = [];
    if (!isEmpty(dbErrors)) {
      alertErrors =
        typeof dbErrors === 'object'
          ? Object.values(dbErrors)
          : typeof dbErrors === 'string'
            ? [dbErrors]
            : [];
    } else if (
      !isEmpty(validationErrors) &&
      validationErrors?.error_type === 'GENERIC_DB_ENGINE_ERROR'
    ) {
      alertErrors = [
        validationErrors?.description || validationErrors?.message,
      ];
    }
    if (alertErrors.length) {
      return (
        <ErrorAlertContainer>
          <ErrorMessageWithStackTrace
            title={t('Database Creation Error')}
            subtitle={t('We are unable to connect to your database.')}
            descriptionDetails={
              alertErrors?.[0] || validationErrors?.description
            }
            copyText={validationErrors?.description}
          />
        </ErrorAlertContainer>
      );
    }
    return <></>;
  };

  const fetchAndSetDB = () => {
    setLoading(true);
    fetchResource(dbFetched?.id as number).then(r => {
      setItem(LocalStorageKeys.Database, r);
    });
  };

  const renderSSHTunnelForm = () => (
    <SSHTunnelForm
      db={db as DatabaseObject}
      onSSHTunnelParametersChange={({ target }) => {
        onChange(ActionType.ParametersSSHTunnelChange, {
          type: target.type,
          name: target.name,
          value: target.value,
        });
        handleClearValidationErrors();
      }}
      setSSHTunnelLoginMethod={(method: AuthType) =>
        setDB({
          type: ActionType.SetSSHTunnelLoginMethod,
          payload: { login_method: method },
        })
      }
    />
  );

  const renderCTABtns = () => (
    <StyledBtns>
      <Button
        buttonStyle="secondary"
        onClick={() => {
          setLoading(true);
          fetchAndSetDB();
          redirectURL('/dataset/add/');
        }}
      >
        {t('Create dataset')}
      </Button>
      <Button
        buttonStyle="secondary"
        onClick={() => {
          setLoading(true);
          fetchAndSetDB();
          redirectURL(`/sqllab?db=true`);
        }}
      >
        {t('Query data in SQL Lab')}
      </Button>
    </StyledBtns>
  );

  const renderDatabaseConnectionForm = () => (
    <>
      <DatabaseConnectionForm
        isEditMode={isEditMode}
        db={db as DatabaseObject}
        sslForced={false}
        dbModel={dbModel}
        onAddTableCatalog={() => {
          setDB({ type: ActionType.AddTableCatalogSheet });
        }}
        onQueryChange={({ target }: { target: HTMLInputElement }) =>
          onChange(ActionType.QueryChange, {
            name: target.name,
            value: target.value,
          })
        }
        onExtraInputChange={({ target }: { target: HTMLInputElement }) =>
          onChange(ActionType.ExtraInputChange, {
            name: target.name,
            value: target.value,
          })
        }
        onEncryptedExtraInputChange={({
          target,
        }: {
          target: HTMLInputElement;
        }) =>
          onChange(ActionType.EncryptedExtraInputChange, {
            name: target.name,
            value: target.value,
          })
        }
        onRemoveTableCatalog={(idx: number) => {
          setDB({
            type: ActionType.RemoveTableCatalogSheet,
            payload: { indexToDelete: idx },
          });
        }}
        onParametersChange={handleParametersChange}
        onChange={({ target }: { target: HTMLInputElement }) =>
          onChange(ActionType.TextChange, {
            name: target.name,
            value: target.value,
          })
        }
        getValidation={() => getValidation(db)}
        validationErrors={validationErrors}
        getPlaceholder={getPlaceholder}
        clearValidationErrors={handleClearValidationErrors}
      />
      {useSSHTunneling && (
        <SSHTunnelContainer>{renderSSHTunnelForm()}</SSHTunnelContainer>
      )}
    </>
  );

  const renderFinishState = () => {
    if (!editNewDb) {
      return (
        <ExtraOptions
          extraExtension={dbConfigExtraExtension}
          db={db as DatabaseObject}
          onInputChange={(
            e: CheckboxChangeEvent | React.ChangeEvent<HTMLInputElement>,
          ) => {
            const { target } = e;
            onChange(ActionType.InputChange, {
              type: target.type,
              name: target.name,
              checked: 'checked' in target ? target.checked : false,
              value: target.value,
            });
          }}
          onTextChange={({ target }: { target: HTMLTextAreaElement }) =>
            onChange(ActionType.TextChange, {
              name: target.name,
              value: target.value,
            })
          }
          onEditorChange={(payload: { name: string; json: any }) =>
            onChange(ActionType.EditorChange, payload)
          }
          onExtraInputChange={(
            e: CheckboxChangeEvent | React.ChangeEvent<HTMLInputElement>,
          ) => {
            const { target } = e;
            onChange(ActionType.ExtraInputChange, {
              type: target.type,
              name: target.name,
              checked: 'checked' in target ? target.checked : false,
              value: target.value,
            });
          }}
          onExtraEditorChange={(payload: { name: string; json: any }) =>
            onChange(ActionType.ExtraEditorChange, payload)
          }
        />
      );
    }
    return renderDatabaseConnectionForm();
  };

  if (
    fileList.length > 0 &&
    (alreadyExists.length ||
      passwordFields.length ||
      sshTunnelPasswordFields.length ||
      sshTunnelPrivateKeyFields.length ||
      sshTunnelPrivateKeyPasswordFields.length)
  ) {
    return (
      <Modal
        centered
        css={(theme: SupersetTheme) => [
          antDModalNoPaddingStyles,
          antDModalStyles(theme),
          formHelperStyles(theme),
          formStyles(theme),
        ]}
        footer={renderModalFooter()}
        maskClosable={false}
        name="database"
        onHide={onClose}
        onHandledPrimaryAction={onSave}
        primaryButtonName={t('Connect')}
        show={show}
        title={<h4>{t('Connect a database')}</h4>}
        width="500px"
      >
        <ModalHeader
          db={db}
          dbName={dbName}
          dbModel={dbModel}
          fileList={fileList}
          hasConnectedDb={hasConnectedDb}
          isEditMode={isEditMode}
          isLoading={isLoading}
          useSqlAlchemyForm={useSqlAlchemyForm}
        />
        {confirmOverwriteField()}
        {importingErrorAlert()}
        {passwordNeededField()}
      </Modal>
    );
  }
  const modalFooter = isEditMode
    ? renderEditModalFooter(db)
    : renderModalFooter();
  return useTabLayout ? (
    <Modal
      css={(theme: SupersetTheme) => [
        antDTabsStyles,
        antDModalNoPaddingStyles,
        antDModalStyles(theme),
        formHelperStyles(theme),
        formStyles(theme),
      ]}
      name="database"
      data-test="database-modal"
      onHandledPrimaryAction={onSave}
      onHide={onClose}
      primaryButtonName={isEditMode ? t('Save') : t('Connect')}
      width="500px"
      centered
      show={show}
      title={
        <h4>
          {isEditMode ? (
            <Icons.EditOutlined
              iconSize="l"
              css={css`
                margin: auto ${theme.sizeUnit * 2}px auto 0;
              `}
            />
          ) : (
            <Icons.InsertRowAboveOutlined
              iconSize="l"
              css={css`
                margin: auto ${theme.sizeUnit * 2}px auto 0;
              `}
            />
          )}
          {isEditMode ? t('Edit database') : t('Connect a database')}
        </h4>
      }
      footer={modalFooter}
      maskClosable={false}
    >
      <StyledStickyHeader>
        <TabHeader>
          <ModalHeader
            isLoading={isLoading}
            isEditMode={isEditMode}
            useSqlAlchemyForm={useSqlAlchemyForm}
            hasConnectedDb={hasConnectedDb}
            db={db}
            dbName={dbName}
            dbModel={dbModel}
          />
        </TabHeader>
      </StyledStickyHeader>
      <TabsStyled
        defaultActiveKey={DEFAULT_TAB_KEY}
        activeKey={tabKey}
        onTabClick={tabChange}
        animated={{ inkBar: true, tabPane: true }}
        items={[
          {
            key: TABS_KEYS.BASIC,
            label: <span>{t('Basic')}</span>,
            children: (
              <>
                {useSqlAlchemyForm ? (
                  <StyledAlignment>
                    <SqlAlchemyForm
                      db={db as DatabaseObject}
                      onInputChange={({
                        target,
                      }: {
                        target: HTMLInputElement;
                      }) =>
                        onChange(ActionType.InputChange, {
                          type: target.type,
                          name: target.name,
                          checked: target.checked,
                          value: target.value,
                        })
                      }
                      conf={conf}
                      testConnection={testConnection}
                      testInProgress={testInProgress}
                    >
                      <SSHTunnelSwitchComponent
                        dbModel={dbModel}
                        db={db as DatabaseObject}
                        changeMethods={{
                          onParametersChange: handleParametersChange,
                        }}
                        clearValidationErrors={handleClearValidationErrors}
                      />
                      {useSSHTunneling && renderSSHTunnelForm()}
                    </SqlAlchemyForm>
                    {isDynamic(db?.backend || db?.engine) && !isEditMode && (
                      <div css={(theme: SupersetTheme) => infoTooltip(theme)}>
                        <Button
                          buttonStyle="link"
                          onClick={() =>
                            setDB({
                              type: ActionType.ConfigMethodChange,
                              payload: {
                                database_name: db?.database_name,
                                configuration_method:
                                  ConfigurationMethod.DynamicForm,
                                engine: db?.engine,
                              },
                            })
                          }
                          css={theme => alchemyButtonLinkStyles(theme)}
                        >
                          {t(
                            'Connect this database using the dynamic form instead',
                          )}
                        </Button>
                        <InfoTooltip
                          tooltip={t(
                            'Click this link to switch to an alternate form that exposes only the required fields needed to connect this database.',
                          )}
                          viewBox="0 -6 24 24"
                        />
                      </div>
                    )}
                  </StyledAlignment>
                ) : (
                  renderDatabaseConnectionForm()
                )}
                {!isEditMode && (
                  <StyledAlertMargin>
                    <Alert
                      closable={false}
                      css={(theme: SupersetTheme) => antDAlertStyles(theme)}
                      message={t('Additional fields may be required')}
                      showIcon
                      description={
                        <>
                          {t(
                            'Select databases require additional fields to be completed in the Advanced tab to successfully connect the database. Learn what requirements your databases has ',
                          )}
                          <a
                            href={DOCUMENTATION_LINK}
                            target="_blank"
                            rel="noopener noreferrer"
                            className="additional-fields-alert-description"
                          >
                            {t('here')}
                          </a>
                          .
                        </>
                      }
                      type="info"
                    />
                  </StyledAlertMargin>
                )}
                {showDBError && errorAlert()}
              </>
            ),
          },
          {
            key: TABS_KEYS.ADVANCED,
            label: <span>{t('Advanced')}</span>,
            children: (
              <ExtraOptions
                extraExtension={dbConfigExtraExtension}
                db={db as DatabaseObject}
                onInputChange={(e: CheckboxChangeEvent) => {
                  const { target } = e;
                  onChange(ActionType.InputChange, {
                    type: target.type,
                    name: target.name,
                    checked: target.checked,
                    value: target.value,
                  });
                }}
                onTextChange={({ target }: { target: HTMLTextAreaElement }) => {
                  onChange(ActionType.TextChange, {
                    name: target.name,
                    value: target.value,
                  });
                }}
                onEditorChange={(payload: { name: string; json: any }) => {
                  onChange(ActionType.EditorChange, payload);
                }}
                onExtraInputChange={(
                  e: React.ChangeEvent<HTMLInputElement> | CheckboxChangeEvent,
                ) => {
                  const { target } = e;
                  onChange(ActionType.ExtraInputChange, {
                    type: target.type,
                    name: target.name,
                    checked: target.checked,
                    value: target.value,
                  });
                }}
                onExtraEditorChange={(payload: { name: string; json: any }) => {
                  onChange(ActionType.ExtraEditorChange, payload);
                }}
              />
            ),
          },
        ]}
      />
    </Modal>
  ) : (
    <Modal
      css={(theme: SupersetTheme) => [
        antDModalNoPaddingStyles,
        antDModalStyles(theme),
        formHelperStyles(theme),
        formStyles(theme),
      ]}
      name="database"
      onHandledPrimaryAction={onSave}
      onHide={onClose}
      primaryButtonName={hasConnectedDb ? t('Finish') : t('Connect')}
      width="500px"
      centered
      show={show}
      title={
        <h4>
          <Icons.InsertRowAboveOutlined
            iconSize="l"
            css={css`
              margin: auto ${theme.sizeUnit * 2}px auto 0;
            `}
          />
          {t('Connect a database')}
        </h4>
      }
      footer={renderModalFooter()}
      maskClosable={false}
    >
      {!isLoading && hasConnectedDb ? (
        <>
          <ModalHeader
            isLoading={isLoading}
            isEditMode={isEditMode}
            useSqlAlchemyForm={useSqlAlchemyForm}
            hasConnectedDb={hasConnectedDb}
            db={db}
            dbName={dbName}
            dbModel={dbModel}
            editNewDb={editNewDb}
          />
          {showCTAbtns && renderCTABtns()}
          {renderFinishState()}
        </>
      ) : (
        <>
          {/* Dynamic Form Step 1 */}
          {!isLoading &&
            (!db ? (
              <SelectDatabaseStyles>
                <ModalHeader
                  isLoading={isLoading}
                  isEditMode={isEditMode}
                  useSqlAlchemyForm={useSqlAlchemyForm}
                  hasConnectedDb={hasConnectedDb}
                  db={db}
                  dbName={dbName}
                  dbModel={dbModel}
                />
                {renderPreferredSelector()}
                {renderAvailableSelector()}
                <StyledUploadWrapper>
                  <Upload
                    name="databaseFile"
                    id="databaseFile"
                    data-test="database-file-input"
                    accept=".yaml,.json,.yml,.zip"
                    customRequest={() => {}}
                    onChange={onDbImport}
                    onRemove={removeFile}
                  >
                    <Button
                      data-test="import-database-btn"
                      buttonStyle="link"
                      css={importDbButtonLinkStyles}
                    >
                      {t('Import database from file')}
                    </Button>
                  </Upload>
                </StyledUploadWrapper>
                {importingErrorAlert()}
              </SelectDatabaseStyles>
            ) : (
              <>
                <ModalHeader
                  isLoading={isLoading}
                  isEditMode={isEditMode}
                  useSqlAlchemyForm={useSqlAlchemyForm}
                  hasConnectedDb={hasConnectedDb}
                  db={db}
                  dbName={dbName}
                  dbModel={dbModel}
                />
                {hasAlert && renderStepTwoAlert()}
                {renderDatabaseConnectionForm()}
                <div css={(theme: SupersetTheme) => infoTooltip(theme)}>
                  {dbModel.engine !== Engines.GSheet && (
                    <>
                      <Button
                        data-test="sqla-connect-btn"
                        buttonStyle="link"
                        onClick={() =>
                          setDB({
                            type: ActionType.ConfigMethodChange,
                            payload: {
                              engine: db.engine,
                              configuration_method:
                                ConfigurationMethod.SqlalchemyUri,
                              database_name: db.database_name,
                            },
                          })
                        }
                        css={buttonLinkStyles}
                      >
                        {t(
                          'Connect this database with a SQLAlchemy URI string instead',
                        )}
                      </Button>
                      <InfoTooltip
                        tooltip={t(
                          'Click this link to switch to an alternate form that allows you to input the SQLAlchemy URL for this database manually.',
                        )}
                        viewBox="0 -6 24 24"
                      />
                    </>
                  )}
                </div>
                {/* Step 2 */}
                {showDBError && errorAlert()}
              </>
            ))}
        </>
      )}
      {isLoading && <Loading />}
    </Modal>
  );
};

export default withToasts(DatabaseModal);<|MERGE_RESOLUTION|>--- conflicted
+++ resolved
@@ -130,13 +130,9 @@
 };
 
 const TabsStyled = styled(Tabs)`
-<<<<<<< HEAD
-  .antd5-tabs-content {
-=======
   .ant-tabs-content {
     display: flex;
     width: 100%;
->>>>>>> add629fe
     overflow: inherit;
 
     & > .ant-tabs-tabpane {
