/**
 * Licensed to the Apache Software Foundation (ASF) under one
 * or more contributor license agreements.  See the NOTICE file
 * distributed with this work for additional information
 * regarding copyright ownership.  The ASF licenses this file
 * to you under the Apache License, Version 2.0 (the
 * "License"); you may not use this file except in compliance
 * with the License.  You may obtain a copy of the License at
 *
 *   http://www.apache.org/licenses/LICENSE-2.0
 *
 * Unless required by applicable law or agreed to in writing,
 * software distributed under the License is distributed on an
 * "AS IS" BASIS, WITHOUT WARRANTIES OR CONDITIONS OF ANY
 * KIND, either express or implied.  See the License for the
 * specific language governing permissions and limitations
 * under the License.
 */
import {
  t,
  styled,
  SupersetTheme,
  getExtensionsRegistry,
  css,
  useTheme,
} from '@superset-ui/core';

import {
  FunctionComponent,
  useEffect,
  useRef,
  useState,
  useReducer,
  Reducer,
  useCallback,
  ChangeEvent,
} from 'react';

import { useHistory } from 'react-router-dom';
import { setItem, LocalStorageKeys } from 'src/utils/localStorageHelpers';
import Tabs from 'src/components/Tabs';
<<<<<<< HEAD
import { Select, Upload } from 'src/components';
=======
import { AntdSelect } from 'src/components';
import Upload, { UploadChangeParam, UploadFile } from 'src/components/Upload';
>>>>>>> 33febb66
import Alert from 'src/components/Alert';
import Modal from 'src/components/Modal';
import Button from 'src/components/Button';
import IconButton from 'src/components/IconButton';
import InfoTooltip from 'src/components/InfoTooltip';
import withToasts from 'src/components/MessageToasts/withToasts';
import ValidatedInput from 'src/components/Form/LabeledErrorBoundInput';
import ErrorMessageWithStackTrace from 'src/components/ErrorMessage/ErrorMessageWithStackTrace';
import ErrorAlert from 'src/components/ImportModal/ErrorAlert';
import { Icons } from 'src/components/Icons';
import {
  testDatabaseConnection,
  useSingleViewResource,
  useAvailableDatabases,
  useDatabaseValidation,
  getDatabaseImages,
  getConnectionAlert,
  useImportResource,
} from 'src/views/CRUD/hooks';
import { useCommonConf } from 'src/features/databases/state';
import Loading from 'src/components/Loading';
import { isEmpty, pick } from 'lodash';
import { OnlyKeyWithType } from 'src/utils/types';
import {
  DatabaseObject,
  DatabaseForm,
  ConfigurationMethod,
  CatalogObject,
  Engines,
  ExtraJson,
  CustomTextType,
  DatabaseParameters,
} from '../types';
import ExtraOptions from './ExtraOptions';
import SqlAlchemyForm from './SqlAlchemyForm';
import DatabaseConnectionForm from './DatabaseConnectionForm';
import {
  antDAlertStyles,
  antdWarningAlertStyles,
  StyledAlertMargin,
  antDModalNoPaddingStyles,
  antDModalStyles,
  antDTabsStyles,
  buttonLinkStyles,
  importDbButtonLinkStyles,
  alchemyButtonLinkStyles,
  TabHeader,
  formHelperStyles,
  formStyles,
  StyledAlignment,
  SelectDatabaseStyles,
  infoTooltip,
  StyledFooterButton,
  StyledStickyHeader,
  formScrollableStyles,
  StyledUploadWrapper,
} from './styles';
import ModalHeader, { DOCUMENTATION_LINK } from './ModalHeader';
import SSHTunnelForm from './SSHTunnelForm';
import SSHTunnelSwitch from './SSHTunnelSwitch';

const extensionsRegistry = getExtensionsRegistry();

const DEFAULT_EXTRA = JSON.stringify({ allows_virtual_table_explore: true });

const engineSpecificAlertMapping = {
  [Engines.GSheet]: {
    message: 'Why do I need to create a database?',
    description:
      'To begin using your Google Sheets, you need to create a database first. ' +
      'Databases are used as a way to identify ' +
      'your data so that it can be queried and visualized. This ' +
      'database will hold all of your individual Google Sheets ' +
      'you choose to connect here.',
  },
};

const TabsStyled = styled(Tabs)`
  .antd5-tabs-content {
    display: flex;
    width: 100%;
    overflow: inherit;

    & > .antd5-tabs-tabpane {
      position: relative;
    }
  }
`;

const ErrorAlertContainer = styled.div`
  ${({ theme }) => `
    margin: ${theme.sizeUnit * 8}px ${theme.sizeUnit * 4}px;
  `};
`;

const SSHTunnelContainer = styled.div`
  ${({ theme }) => `
    padding: 0px ${theme.sizeUnit * 4}px;
  `};
`;

export interface DatabaseModalProps {
  addDangerToast: (msg: string) => void;
  addSuccessToast: (msg: string) => void;
  onDatabaseAdd?: (database?: DatabaseObject) => void;
  onHide: () => void;
  show: boolean;
  databaseId: number | undefined; // If included, will go into edit mode
  dbEngine: string | undefined; // if included goto step 2 with engine already set
}

export enum ActionType {
  AddTableCatalogSheet,
  ConfigMethodChange,
  DbSelected,
  EditorChange,
  ExtraEditorChange,
  ExtraInputChange,
  EncryptedExtraInputChange,
  Fetched,
  InputChange,
  ParametersChange,
  QueryChange,
  RemoveTableCatalogSheet,
  Reset,
  TextChange,
  ParametersSSHTunnelChange,
  SetSSHTunnelLoginMethod,
  RemoveSSHTunnelConfig,
}

export enum AuthType {
  Password,
  PrivateKey,
}

interface DBReducerPayloadType {
  target?: string;
  name: string;
  json?: string;
  type?: string;
  checked?: boolean;
  value?: string;
}

export type DBReducerActionType =
  | {
      type:
        | ActionType.ExtraEditorChange
        | ActionType.ExtraInputChange
        | ActionType.EncryptedExtraInputChange
        | ActionType.TextChange
        | ActionType.QueryChange
        | ActionType.InputChange
        | ActionType.EditorChange
        | ActionType.ParametersChange
        | ActionType.ParametersSSHTunnelChange;
      payload: DBReducerPayloadType;
    }
  | {
      type: ActionType.Fetched;
      payload: Partial<DatabaseObject>;
    }
  | {
      type: ActionType.DbSelected;
      payload: {
        database_name?: string;
        engine?: string;
        configuration_method: ConfigurationMethod;
        engine_information?: {};
        driver?: string;
        sqlalchemy_uri_placeholder?: string;
      };
    }
  | {
      type:
        | ActionType.Reset
        | ActionType.RemoveSSHTunnelConfig
        | ActionType.AddTableCatalogSheet;
    }
  | {
      type: ActionType.RemoveTableCatalogSheet;
      payload: {
        indexToDelete: number;
      };
    }
  | {
      type: ActionType.ConfigMethodChange;
      payload: {
        database_name?: string;
        engine?: string;
        configuration_method: ConfigurationMethod;
      };
    }
  | {
      type: ActionType.SetSSHTunnelLoginMethod;
      payload: {
        login_method: AuthType;
      };
    };

const StyledBtns = styled.div`
  margin-bottom: ${({ theme }) => theme.sizeUnit * 3}px;
  margin-left: ${({ theme }) => theme.sizeUnit * 3}px;
`;

export function dbReducer(
  state: Partial<DatabaseObject> | null,
  action: DBReducerActionType,
): Partial<DatabaseObject> | null {
  const trimmedState = {
    ...(state || {}),
  };
  let query = {};
  let query_input = '';
  let parametersCatalog;
  let actionPayloadJson;
  const extraJson: ExtraJson = JSON.parse(trimmedState.extra || '{}');

  switch (action.type) {
    case ActionType.ExtraEditorChange:
      // "extra" payload in state is a string
      try {
        // we don't want to stringify encoded strings twice
        actionPayloadJson = JSON.parse(action.payload.json || '{}');
      } catch (e) {
        actionPayloadJson = action.payload.json;
      }
      return {
        ...trimmedState,
        extra: JSON.stringify({
          ...extraJson,
          [action.payload.name]: actionPayloadJson,
        }),
      };
    case ActionType.EncryptedExtraInputChange:
      return {
        ...trimmedState,
        masked_encrypted_extra: JSON.stringify({
          ...JSON.parse(trimmedState.masked_encrypted_extra || '{}'),
          [action.payload.name]: action.payload.value,
        }),
      };
    case ActionType.ExtraInputChange:
      // "extra" payload in state is a string
      if (
        action.payload.name === 'schema_cache_timeout' ||
        action.payload.name === 'table_cache_timeout'
      ) {
        return {
          ...trimmedState,
          extra: JSON.stringify({
            ...extraJson,
            metadata_cache_timeout: {
              ...extraJson?.metadata_cache_timeout,
              [action.payload.name]: action.payload.value,
            },
          }),
        };
      }
      if (action.payload.name === 'schemas_allowed_for_file_upload') {
        return {
          ...trimmedState,
          extra: JSON.stringify({
            ...extraJson,
            schemas_allowed_for_file_upload: (action.payload.value || '')
              .split(',')
              .filter(schema => schema !== ''),
          }),
        };
      }
      if (action.payload.name === 'http_path') {
        return {
          ...trimmedState,
          extra: JSON.stringify({
            ...extraJson,
            engine_params: {
              connect_args: {
                [action.payload.name]: action.payload.value?.trim(),
              },
            },
          }),
        };
      }
      if (action.payload.name === 'expand_rows') {
        return {
          ...trimmedState,
          extra: JSON.stringify({
            ...extraJson,
            schema_options: {
              ...extraJson?.schema_options,
              [action.payload.name]: !!action.payload.value,
            },
          }),
        };
      }
      return {
        ...trimmedState,
        extra: JSON.stringify({
          ...extraJson,
          [action.payload.name]:
            action.payload.type === 'checkbox'
              ? action.payload.checked
              : action.payload.value,
        }),
      };
    case ActionType.InputChange:
      if (action.payload.type === 'checkbox') {
        return {
          ...trimmedState,
          [action.payload.name]: action.payload.checked,
        };
      }
      return {
        ...trimmedState,
        [action.payload.name]: action.payload.value,
      };
    case ActionType.ParametersChange:
      // catalog params will always have a catalog state for
      // dbs that use a catalog, i.e., gsheets, even if the
      // fields are empty strings
      if (
        action.payload.type?.startsWith('catalog') &&
        trimmedState.catalog !== undefined
      ) {
        // Formatting wrapping google sheets table catalog
        const catalogCopy: CatalogObject[] = [...trimmedState.catalog];
        const idx = action.payload.type?.split('-')[1];
        const catalogToUpdate: CatalogObject =
          catalogCopy[parseInt(idx, 10)] || {};
        if (action.payload.value !== undefined) {
          catalogToUpdate[action.payload.name as keyof CatalogObject] =
            action.payload.value;
        }

        // insert updated catalog to existing state
        catalogCopy.splice(parseInt(idx, 10), 1, catalogToUpdate);

        // format catalog for state
        // eslint-disable-next-line array-callback-return
        parametersCatalog = catalogCopy.reduce<Record<string, string>>(
          (obj, item: CatalogObject) => {
            const catalog = { ...obj };
            catalog[item.name as keyof CatalogObject] = item.value;
            return catalog;
          },
          {},
        );

        return {
          ...trimmedState,
          catalog: catalogCopy,
          parameters: {
            ...trimmedState.parameters,
            catalog: parametersCatalog,
          },
        };
      }
      return {
        ...trimmedState,
        parameters: {
          ...trimmedState.parameters,
          [action.payload.name]: action.payload.value,
        },
      };

    case ActionType.ParametersSSHTunnelChange:
      return {
        ...trimmedState,
        ssh_tunnel: {
          ...trimmedState.ssh_tunnel,
          [action.payload.name]: action.payload.value,
        },
      };
    case ActionType.SetSSHTunnelLoginMethod: {
      let ssh_tunnel = {};
      if (trimmedState?.ssh_tunnel) {
        // remove any attributes that are considered sensitive
        ssh_tunnel = pick(trimmedState.ssh_tunnel, [
          'id',
          'server_address',
          'server_port',
          'username',
        ]);
      }
      if (action.payload.login_method === AuthType.PrivateKey) {
        return {
          ...trimmedState,
          ssh_tunnel: {
            private_key: trimmedState?.ssh_tunnel?.private_key,
            private_key_password:
              trimmedState?.ssh_tunnel?.private_key_password,
            ...ssh_tunnel,
          },
        };
      }
      if (action.payload.login_method === AuthType.Password) {
        return {
          ...trimmedState,
          ssh_tunnel: {
            password: trimmedState?.ssh_tunnel?.password,
            ...ssh_tunnel,
          },
        };
      }
      return {
        ...trimmedState,
      };
    }
    case ActionType.RemoveSSHTunnelConfig:
      return {
        ...trimmedState,
        ssh_tunnel: undefined,
      };
    case ActionType.AddTableCatalogSheet:
      if (trimmedState.catalog !== undefined) {
        return {
          ...trimmedState,
          catalog: [...trimmedState.catalog, { name: '', value: '' }],
        };
      }
      return {
        ...trimmedState,
        catalog: [{ name: '', value: '' }],
      };
    case ActionType.RemoveTableCatalogSheet:
      trimmedState.catalog?.splice(action.payload.indexToDelete, 1);
      return {
        ...trimmedState,
      };
    case ActionType.EditorChange:
      return {
        ...trimmedState,
        [action.payload.name]: action.payload.json,
      };
    case ActionType.QueryChange:
      return {
        ...trimmedState,
        parameters: {
          ...trimmedState.parameters,
          query: Object.fromEntries(new URLSearchParams(action.payload.value)),
        },
        query_input: action.payload.value,
      };
    case ActionType.TextChange:
      return {
        ...trimmedState,
        [action.payload.name]: action.payload.value,
      };
    case ActionType.Fetched:
      // convert query to a string and store in query_input
      query = action.payload?.parameters?.query || {};
      query_input = Object.entries(query)
        .map(([key, value]) => `${key}=${value}`)
        .join('&');

      if (
        action.payload.masked_encrypted_extra &&
        action.payload.configuration_method === ConfigurationMethod.DynamicForm
      ) {
        // "extra" payload from the api is a string
        const extraJsonPayload: ExtraJson = {
          ...JSON.parse((action.payload.extra as string) || '{}'),
        };

        const payloadCatalog = extraJsonPayload.engine_params?.catalog;

        const engineRootCatalog = Object.entries(payloadCatalog || {}).map(
          ([name, value]: string[]) => ({ name, value }),
        );

        return {
          ...action.payload,
          engine: action.payload.backend || trimmedState.engine,
          configuration_method: action.payload.configuration_method,
          catalog: engineRootCatalog,
          parameters: {
            ...(action.payload.parameters || trimmedState.parameters),
            catalog: payloadCatalog,
          },
          query_input,
        };
      }
      return {
        ...action.payload,
        masked_encrypted_extra: action.payload.masked_encrypted_extra || '',
        engine: action.payload.backend || trimmedState.engine,
        configuration_method: action.payload.configuration_method,
        parameters: action.payload.parameters || trimmedState.parameters,
        ssh_tunnel: action.payload.ssh_tunnel || trimmedState.ssh_tunnel,
        query_input,
      };

    case ActionType.DbSelected:
      // set initial state for blank form
      return {
        ...action.payload,
        extra: DEFAULT_EXTRA,
        expose_in_sqllab: true,
      };
    case ActionType.ConfigMethodChange:
      return {
        ...action.payload,
      };

    case ActionType.Reset:
    default:
      return null;
  }
}

const DEFAULT_TAB_KEY = '1';

const DatabaseModal: FunctionComponent<DatabaseModalProps> = ({
  addDangerToast,
  addSuccessToast,
  onDatabaseAdd,
  onHide,
  show,
  databaseId,
  dbEngine,
}) => {
  const theme = useTheme();
  const [db, setDB] = useReducer<
    Reducer<Partial<DatabaseObject> | null, DBReducerActionType>
  >(dbReducer, null);
  // Database fetch logic
  const {
    state: { loading: dbLoading, resource: dbFetched, error: dbErrors },
    fetchResource,
    createResource,
    updateResource,
    clearError,
  } = useSingleViewResource<DatabaseObject>(
    'database',
    t('database'),
    addDangerToast,
    'connection',
  );

  const [tabKey, setTabKey] = useState<string>(DEFAULT_TAB_KEY);
  const [availableDbs, getAvailableDbs] = useAvailableDatabases();
  const [validationErrors, getValidation, setValidationErrors] =
    useDatabaseValidation();
  const [hasConnectedDb, setHasConnectedDb] = useState<boolean>(false);
  const [showCTAbtns, setShowCTAbtns] = useState(false);
  const [dbName, setDbName] = useState('');
  const [editNewDb, setEditNewDb] = useState<boolean>(false);
  const [isLoading, setLoading] = useState<boolean>(false);
  const [testInProgress, setTestInProgress] = useState<boolean>(false);
  const [passwords, setPasswords] = useState<Record<string, string>>({});
  const [sshTunnelPasswords, setSSHTunnelPasswords] = useState<
    Record<string, string>
  >({});
  const [sshTunnelPrivateKeys, setSSHTunnelPrivateKeys] = useState<
    Record<string, string>
  >({});
  const [sshTunnelPrivateKeyPasswords, setSSHTunnelPrivateKeyPasswords] =
    useState<Record<string, string>>({});
  const [confirmedOverwrite, setConfirmedOverwrite] = useState<boolean>(false);
  const [fileList, setFileList] = useState<UploadFile[]>([]);
  const [importingModal, setImportingModal] = useState<boolean>(false);
  const [importingErrorMessage, setImportingErrorMessage] = useState<string>();
  const [passwordFields, setPasswordFields] = useState<string[]>([]);
  const [sshTunnelPasswordFields, setSSHTunnelPasswordFields] = useState<
    string[]
  >([]);
  const [sshTunnelPrivateKeyFields, setSSHTunnelPrivateKeyFields] = useState<
    string[]
  >([]);
  const [
    sshTunnelPrivateKeyPasswordFields,
    setSSHTunnelPrivateKeyPasswordFields,
  ] = useState<string[]>([]);
  const [extraExtensionComponentState, setExtraExtensionComponentState] =
    useState<object>({});

  const SSHTunnelSwitchComponent =
    extensionsRegistry.get('ssh_tunnel.form.switch') ?? SSHTunnelSwitch;

  const [useSSHTunneling, setUseSSHTunneling] = useState<boolean | undefined>(
    undefined,
  );

  let dbConfigExtraExtension = extensionsRegistry.get(
    'databaseconnection.extraOption',
  );

  if (dbConfigExtraExtension) {
    // add method for db modal to store data
    dbConfigExtraExtension = {
      ...dbConfigExtraExtension,
      onEdit: componentState => {
        setExtraExtensionComponentState({
          ...extraExtensionComponentState,
          ...componentState,
        });
      },
    };
  }

  const conf = useCommonConf();
  const dbImages = getDatabaseImages();
  const connectionAlert = getConnectionAlert();
  const isEditMode = !!databaseId;
  const hasAlert =
    connectionAlert ||
    !!(
      db?.engine &&
      engineSpecificAlertMapping[
        db.engine as keyof typeof engineSpecificAlertMapping
      ]
    );
  const useSqlAlchemyForm =
    db?.configuration_method === ConfigurationMethod.SqlalchemyUri;
  const useTabLayout = isEditMode || useSqlAlchemyForm;
  const isDynamic = (engine: string | undefined) =>
    availableDbs?.databases?.find(
      (DB: DatabaseObject) => DB.backend === engine || DB.engine === engine,
    )?.parameters !== undefined;
  const showDBError = validationErrors || dbErrors;
  const history = useHistory();

  const dbModel: DatabaseForm =
    // TODO: we need a centralized engine in one place

    // first try to match both engine and driver
    availableDbs?.databases?.find(
      (available: {
        engine: string | undefined;
        default_driver: string | undefined;
      }) =>
        available.engine === (isEditMode ? db?.backend : db?.engine) &&
        available.default_driver === db?.driver,
    ) ||
    // alternatively try to match only engine
    availableDbs?.databases?.find(
      (available: { engine: string | undefined }) =>
        available.engine === (isEditMode ? db?.backend : db?.engine),
    ) ||
    {};

  // Test Connection logic
  const testConnection = () => {
    if (!db?.sqlalchemy_uri) {
      addDangerToast(t('Please enter a SQLAlchemy URI to test'));
      return;
    }

    const connection = {
      sqlalchemy_uri: db?.sqlalchemy_uri || '',
      database_name: db?.database_name?.trim() || undefined,
      impersonate_user: db?.impersonate_user || undefined,
      extra: db?.extra,
      masked_encrypted_extra: db?.masked_encrypted_extra || '',
      server_cert: db?.server_cert || undefined,
      ssh_tunnel:
        !isEmpty(db?.ssh_tunnel) && useSSHTunneling
          ? {
              ...db.ssh_tunnel,
              server_port: Number(db.ssh_tunnel!.server_port),
            }
          : undefined,
    };
    setTestInProgress(true);
    testDatabaseConnection(
      connection,
      (errorMsg: string) => {
        setTestInProgress(false);
        addDangerToast(errorMsg);
      },
      (errorMsg: string) => {
        setTestInProgress(false);
        addSuccessToast(errorMsg);
      },
    );
  };

  const getPlaceholder = (field: string) => {
    if (field === 'database') {
      return t('e.g. world_population');
    }
    return undefined;
  };

  const removeFile = (removedFile: UploadFile) => {
    setFileList(fileList.filter(file => file.uid !== removedFile.uid));
    return false;
  };

  const onChange = useCallback(
    (
      type: DBReducerActionType['type'],
      payload: CustomTextType | DBReducerPayloadType,
    ) => {
      setDB({ type, payload } as DBReducerActionType);
    },
    [],
  );

  const handleClearValidationErrors = useCallback(() => {
    setValidationErrors(null);
  }, [setValidationErrors]);

  const handleParametersChange = useCallback(
    ({ target }: { target: HTMLInputElement }) => {
      onChange(ActionType.ParametersChange, {
        type: target.type,
        name: target.name,
        checked: target.checked,
        value: target.value,
      });
    },
    [onChange],
  );

  const onClose = () => {
    setDB({ type: ActionType.Reset });
    setHasConnectedDb(false);
    handleClearValidationErrors(); // reset validation errors on close
    clearError();
    setEditNewDb(false);
    setFileList([]);
    setImportingModal(false);
    setImportingErrorMessage('');
    setPasswordFields([]);
    setSSHTunnelPasswordFields([]);
    setSSHTunnelPrivateKeyFields([]);
    setSSHTunnelPrivateKeyPasswordFields([]);
    setPasswords({});
    setSSHTunnelPasswords({});
    setSSHTunnelPrivateKeys({});
    setSSHTunnelPrivateKeyPasswords({});
    setConfirmedOverwrite(false);
    setUseSSHTunneling(undefined);
    onHide();
  };

  const redirectURL = (url: string) => {
    history.push(url);
  };

  // Database import logic
  const {
    state: {
      alreadyExists,
      passwordsNeeded,
      sshPasswordNeeded,
      sshPrivateKeyNeeded,
      sshPrivateKeyPasswordNeeded,
      loading: importLoading,
      failed: importErrored,
    },
    importResource,
  } = useImportResource('database', t('database'), msg => {
    setImportingErrorMessage(msg);
  });

  const onSave = async () => {
    let dbConfigExtraExtensionOnSaveError;

    setLoading(true);

    dbConfigExtraExtension
      ?.onSave(extraExtensionComponentState, db)
      .then(({ error }: { error: any }) => {
        if (error) {
          dbConfigExtraExtensionOnSaveError = error;
          addDangerToast(error);
        }
      });

    if (dbConfigExtraExtensionOnSaveError) {
      setLoading(false);
      return;
    }
    // Clone DB object
    const dbToUpdate = { ...(db || {}) };

    if (dbToUpdate.configuration_method === ConfigurationMethod.DynamicForm) {
      // Validate DB before saving
      if (dbToUpdate?.parameters?.catalog) {
        // need to stringify gsheets catalog to allow it to be serialized
        dbToUpdate.extra = JSON.stringify({
          ...JSON.parse(dbToUpdate.extra || '{}'),
          engine_params: {
            catalog: dbToUpdate.parameters.catalog,
          },
        });
      }

      const errors = await getValidation(dbToUpdate, true);
      if (!isEmpty(validationErrors) || errors?.length) {
        addDangerToast(
          t('Connection failed, please check your connection settings.'),
        );
        setLoading(false);
        return;
      }

      const parameters_schema = isEditMode
        ? dbToUpdate.parameters_schema?.properties
        : dbModel?.parameters.properties;
      const additionalEncryptedExtra = JSON.parse(
        dbToUpdate.masked_encrypted_extra || '{}',
      );
      const paramConfigArray = Object.keys(parameters_schema || {});

      paramConfigArray.forEach(paramConfig => {
        /*
         * Parameters that are annotated with the `x-encrypted-extra` properties should be
         * moved to `masked_encrypted_extra`, so that they are stored encrypted in the
         * backend when the database is created or edited.
         */
        if (
          parameters_schema[paramConfig]['x-encrypted-extra'] &&
          dbToUpdate.parameters?.[paramConfig as keyof DatabaseParameters]
        ) {
          if (
            typeof dbToUpdate.parameters?.[
              paramConfig as keyof DatabaseParameters
            ] === 'object'
          ) {
            // add new encrypted extra to masked_encrypted_extra object
            additionalEncryptedExtra[paramConfig] =
              dbToUpdate.parameters?.[paramConfig as keyof DatabaseParameters];
            // The backend expects `masked_encrypted_extra` as a string for historical
            // reasons.
            dbToUpdate.parameters[
              paramConfig as OnlyKeyWithType<DatabaseParameters, string>
            ] = JSON.stringify(
              dbToUpdate.parameters[paramConfig as keyof DatabaseParameters],
            );
          } else {
            additionalEncryptedExtra[paramConfig] = JSON.parse(
              dbToUpdate.parameters?.[
                paramConfig as OnlyKeyWithType<DatabaseParameters, string>
              ] || '{}',
            );
          }
        }
      });
      // cast the new encrypted extra object into a string
      dbToUpdate.masked_encrypted_extra = JSON.stringify(
        additionalEncryptedExtra,
      );
      // this needs to be added by default to gsheets
      if (dbToUpdate.engine === Engines.GSheet) {
        dbToUpdate.impersonate_user = true;
      }
    }

    if (dbToUpdate?.parameters?.catalog) {
      // need to stringify gsheets catalog to allow it to be serialized
      dbToUpdate.extra = JSON.stringify({
        ...JSON.parse(dbToUpdate.extra || '{}'),
        engine_params: {
          catalog: dbToUpdate.parameters.catalog,
        },
      });
    }

    // strictly checking for false as an indication that the toggle got unchecked
    if (useSSHTunneling === false) {
      // remove ssh tunnel
      dbToUpdate.ssh_tunnel = null;
    }

    if (db?.id) {
      const result = await updateResource(
        db.id as number,
        dbToUpdate as DatabaseObject,
        dbToUpdate.configuration_method === ConfigurationMethod.DynamicForm, // onShow toast on SQLA Forms
      );
      if (result) {
        if (onDatabaseAdd) onDatabaseAdd();
        dbConfigExtraExtension
          ?.onSave(extraExtensionComponentState, db)
          .then(({ error }: { error: any }) => {
            if (error) {
              dbConfigExtraExtensionOnSaveError = error;
              addDangerToast(error);
            }
          });
        if (dbConfigExtraExtensionOnSaveError) {
          setLoading(false);
          return;
        }
        if (!editNewDb) {
          onClose();
          addSuccessToast(t('Database settings updated'));
        }
      }
    } else if (db) {
      // Create
      const dbId = await createResource(
        dbToUpdate as DatabaseObject,
        dbToUpdate.configuration_method === ConfigurationMethod.DynamicForm, // onShow toast on SQLA Forms
      );
      if (dbId) {
        setHasConnectedDb(true);
        if (onDatabaseAdd) onDatabaseAdd();
        dbConfigExtraExtension
          ?.onSave(extraExtensionComponentState, db)
          .then(({ error }: { error: any }) => {
            if (error) {
              dbConfigExtraExtensionOnSaveError = error;
              addDangerToast(error);
            }
          });
        if (dbConfigExtraExtensionOnSaveError) {
          setLoading(false);
          return;
        }

        if (useTabLayout) {
          // tab layout only has one step
          // so it should close immediately on save
          onClose();
          addSuccessToast(t('Database connected'));
        }
      }
    } else {
      // Import - doesn't use db state
      setImportingModal(true);

      if (!(fileList[0].originFileObj instanceof File)) {
        return;
      }

      const dbId = await importResource(
        fileList[0].originFileObj,
        passwords,
        sshTunnelPasswords,
        sshTunnelPrivateKeys,
        sshTunnelPrivateKeyPasswords,
        confirmedOverwrite,
      );
      if (dbId) {
        if (onDatabaseAdd) onDatabaseAdd();
        onClose();
        addSuccessToast(t('Database connected'));
      }
    }

    setShowCTAbtns(true);
    setEditNewDb(false);
    setLoading(false);
  };

  // Initialize
  const fetchDB = () => {
    if (isEditMode && databaseId) {
      if (!dbLoading) {
        fetchResource(databaseId).catch(e =>
          addDangerToast(
            t(
              'Sorry there was an error fetching database information: %s',
              e.message,
            ),
          ),
        );
      }
    }
  };

  const setDatabaseModel = (database_name: string) => {
    if (database_name === 'Other') {
      // Allow users to connect to DB via legacy SQLA form
      setDB({
        type: ActionType.DbSelected,
        payload: {
          database_name,
          configuration_method: ConfigurationMethod.SqlalchemyUri,
          engine: undefined,
          engine_information: {
            supports_file_upload: true,
          },
        },
      });
    } else {
      const selectedDbModel = availableDbs?.databases.filter(
        (db: DatabaseObject) => db.name === database_name,
      )[0];
      const {
        engine,
        parameters,
        engine_information,
        default_driver,
        sqlalchemy_uri_placeholder,
      } = selectedDbModel;
      const isDynamic = parameters !== undefined;
      setDB({
        type: ActionType.DbSelected,
        payload: {
          database_name,
          engine,
          configuration_method: isDynamic
            ? ConfigurationMethod.DynamicForm
            : ConfigurationMethod.SqlalchemyUri,
          engine_information,
          driver: default_driver,
          sqlalchemy_uri_placeholder,
        },
      });

      if (engine === Engines.GSheet) {
        // only create a catalog if the DB is Google Sheets
        setDB({ type: ActionType.AddTableCatalogSheet });
      }
    }
  };

  const renderAvailableSelector = () => (
    <div className="available">
      <h4 className="available-label">
        {t('Or choose from a list of other databases we support:')}
      </h4>
      <div className="control-label">{t('Supported databases')}</div>
      <Select
        className="available-select"
        onChange={setDatabaseModel}
        placeholder={t('Choose a database...')}
        options={[
          ...(availableDbs?.databases || [])
            .sort((a: DatabaseForm, b: DatabaseForm) =>
              a.name.localeCompare(b.name),
            )
            .map((database: DatabaseForm, index: number) => ({
              value: database.name,
              label: database.name,
              key: `database-${index}`,
            })),
          { value: 'Other', label: t('Other'), key: 'Other' },
        ]}
        showSearch
      />
      <Alert
        showIcon
        closable={false}
        css={(theme: SupersetTheme) => antDAlertStyles(theme)}
        type="info"
        message={
          connectionAlert?.ADD_DATABASE?.message ||
          t('Want to add a new database?')
        }
        description={
          connectionAlert?.ADD_DATABASE ? (
            <>
              {t(
                'Any databases that allow connections via SQL Alchemy URIs can be added. ',
              )}
              <a
                href={connectionAlert?.ADD_DATABASE.contact_link}
                target="_blank"
                rel="noopener noreferrer"
              >
                {connectionAlert?.ADD_DATABASE.contact_description_link}
              </a>{' '}
              {connectionAlert?.ADD_DATABASE.description}
            </>
          ) : (
            <>
              {t(
                'Any databases that allow connections via SQL Alchemy URIs can be added. Learn about how to connect a database driver ',
              )}
              <a
                href={DOCUMENTATION_LINK}
                target="_blank"
                rel="noopener noreferrer"
              >
                {t('here')}
              </a>
              .
            </>
          )
        }
      />
    </div>
  );

  const renderPreferredSelector = () => (
    <div className="preferred">
      {availableDbs?.databases
        ?.filter((db: DatabaseForm) => db.preferred)
        .map((database: DatabaseForm) => (
          <IconButton
            className="preferred-item"
            onClick={() => setDatabaseModel(database.name)}
            buttonText={database.name}
            icon={dbImages?.[database.engine]}
            key={`${database.name}`}
          />
        ))}
    </div>
  );

  const handleBackButtonOnFinish = () => {
    if (dbFetched) {
      fetchResource(dbFetched.id as number);
    }
    setShowCTAbtns(false);
    setEditNewDb(true);
  };

  const handleBackButtonOnConnect = () => {
    if (editNewDb) setHasConnectedDb(false);
    if (importingModal) setImportingModal(false);
    if (importErrored) {
      setImportingModal(false);
      setImportingErrorMessage('');
      setPasswordFields([]);
      setSSHTunnelPasswordFields([]);
      setSSHTunnelPrivateKeyFields([]);
      setSSHTunnelPrivateKeyPasswordFields([]);
      setPasswords({});
      setSSHTunnelPasswords({});
      setSSHTunnelPrivateKeys({});
      setSSHTunnelPrivateKeyPasswords({});
    }
    setDB({ type: ActionType.Reset });
    setFileList([]);
  };

  const handleDisableOnImport = () => {
    if (
      importLoading ||
      (alreadyExists.length && !confirmedOverwrite) ||
      (passwordsNeeded.length && JSON.stringify(passwords) === '{}') ||
      (sshPasswordNeeded.length &&
        JSON.stringify(sshTunnelPasswords) === '{}') ||
      (sshPrivateKeyNeeded.length &&
        JSON.stringify(sshTunnelPrivateKeys) === '{}') ||
      (sshPrivateKeyPasswordNeeded.length &&
        JSON.stringify(sshTunnelPrivateKeyPasswords) === '{}')
    )
      return true;
    return false;
  };

  const renderModalFooter = () => {
    if (db) {
      // if db show back + connect
      if (!hasConnectedDb || editNewDb) {
        return (
          <>
            <StyledFooterButton
              key="back"
              onClick={handleBackButtonOnConnect}
              buttonStyle="secondary"
            >
              {t('Back')}
            </StyledFooterButton>
            <StyledFooterButton
              key="submit"
              buttonStyle="primary"
              onClick={onSave}
              loading={isLoading}
            >
              {t('Connect')}
            </StyledFooterButton>
          </>
        );
      }

      return (
        <>
          <StyledFooterButton key="back" onClick={handleBackButtonOnFinish}>
            {t('Back')}
          </StyledFooterButton>
          <StyledFooterButton
            key="submit"
            buttonStyle="primary"
            onClick={onSave}
            data-test="modal-confirm-button"
            loading={isLoading}
          >
            {t('Finish')}
          </StyledFooterButton>
        </>
      );
    }

    // Import doesn't use db state, so footer will not render in the if statement above
    if (importingModal) {
      return (
        <>
          <StyledFooterButton key="back" onClick={handleBackButtonOnConnect}>
            {t('Back')}
          </StyledFooterButton>
          <StyledFooterButton
            key="submit"
            buttonStyle="primary"
            onClick={onSave}
            disabled={handleDisableOnImport()}
            loading={isLoading}
          >
            {t('Connect')}
          </StyledFooterButton>
        </>
      );
    }

    return <></>;
  };

  const renderEditModalFooter = (db: Partial<DatabaseObject> | null) => (
    <>
      <StyledFooterButton key="close" onClick={onClose} buttonStyle="secondary">
        {t('Close')}
      </StyledFooterButton>
      <StyledFooterButton
        key="submit"
        buttonStyle="primary"
        onClick={onSave}
        disabled={db?.is_managed_externally}
        loading={isLoading}
        tooltip={
          db?.is_managed_externally
            ? t(
                "This database is managed externally, and can't be edited in Superset",
              )
            : ''
        }
      >
        {t('Finish')}
      </StyledFooterButton>
    </>
  );

  const firstUpdate = useRef(true); // Captures first render
  // Only runs when importing files don't need user input
  useEffect(() => {
    // Will not run on first render
    if (firstUpdate.current) {
      firstUpdate.current = false;
      return;
    }

    if (
      !importLoading &&
      !alreadyExists.length &&
      !passwordsNeeded.length &&
      !sshPasswordNeeded.length &&
      !sshPrivateKeyNeeded.length &&
      !sshPrivateKeyPasswordNeeded.length &&
      !isLoading && // This prevents a double toast for non-related imports
      !importErrored // This prevents a success toast on error
    ) {
      onClose();
      addSuccessToast(t('Database connected'));
    }
  }, [
    alreadyExists,
    passwordsNeeded,
    importLoading,
    importErrored,
    sshPasswordNeeded,
    sshPrivateKeyNeeded,
    sshPrivateKeyPasswordNeeded,
  ]);

  useEffect(() => {
    if (show) {
      setTabKey(DEFAULT_TAB_KEY);
      setLoading(true);
      getAvailableDbs();
    }
    if (databaseId && show) {
      fetchDB();
    }
  }, [show, databaseId]);

  useEffect(() => {
    if (dbFetched) {
      setDB({
        type: ActionType.Fetched,
        payload: dbFetched,
      });
      // keep a copy of the name separate for display purposes
      // because it shouldn't change when the form is updated
      setDbName(dbFetched.database_name);
    }
  }, [dbFetched]);

  useEffect(() => {
    if (isLoading) {
      setLoading(false);
    }

    if (availableDbs && dbEngine) {
      // set model if passed into props
      setDatabaseModel(dbEngine);
    }
  }, [availableDbs]);

  // This forces the modal to scroll until the importing filename is in view
  useEffect(() => {
    if (importingModal) {
      document
        ?.getElementsByClassName('ant-upload-list-item-name')[0]
        .scrollIntoView();
    }
  }, [importingModal]);

  useEffect(() => {
    setPasswordFields([...passwordsNeeded]);
  }, [passwordsNeeded]);

  useEffect(() => {
    setSSHTunnelPasswordFields([...sshPasswordNeeded]);
  }, [sshPasswordNeeded]);

  useEffect(() => {
    setSSHTunnelPrivateKeyFields([...sshPrivateKeyNeeded]);
  }, [sshPrivateKeyNeeded]);

  useEffect(() => {
    setSSHTunnelPrivateKeyPasswordFields([...sshPrivateKeyPasswordNeeded]);
  }, [sshPrivateKeyPasswordNeeded]);

  useEffect(() => {
    if (db?.parameters?.ssh !== undefined) {
      setUseSSHTunneling(db.parameters.ssh);
    }
  }, [db?.parameters?.ssh]);

  const onDbImport = async (info: UploadChangeParam) => {
    setImportingErrorMessage('');
    setPasswordFields([]);
    setSSHTunnelPasswordFields([]);
    setSSHTunnelPrivateKeyFields([]);
    setSSHTunnelPrivateKeyPasswordFields([]);
    setPasswords({});
    setSSHTunnelPasswords({});
    setSSHTunnelPrivateKeys({});
    setSSHTunnelPrivateKeyPasswords({});
    setImportingModal(true);
    setFileList([
      {
        ...info.file,
        status: 'done',
      },
    ]);

    if (!(info.file.originFileObj instanceof File)) return;
    const dbId = await importResource(
      info.file.originFileObj,
      passwords,
      sshTunnelPasswords,
      sshTunnelPrivateKeys,
      sshTunnelPrivateKeyPasswords,
      confirmedOverwrite,
    );
    if (dbId) onDatabaseAdd?.();
  };

  const passwordNeededField = () => {
    if (
      !passwordFields.length &&
      !sshTunnelPasswordFields.length &&
      !sshTunnelPrivateKeyFields.length &&
      !sshTunnelPrivateKeyPasswordFields.length
    )
      return null;

    const files = [
      ...new Set([
        ...passwordFields,
        ...sshTunnelPasswordFields,
        ...sshTunnelPrivateKeyFields,
        ...sshTunnelPrivateKeyPasswordFields,
      ]),
    ];

    return files.map(database => (
      <>
        <StyledAlertMargin>
          <Alert
            closable={false}
            css={(theme: SupersetTheme) => antDAlertStyles(theme)}
            type="info"
            showIcon
            message="Database passwords"
            description={t(
              `The passwords for the databases below are needed in order to import them. Please note that the "Secure Extra" and "Certificate" sections of the database configuration are not present in explore files and should be added manually after the import if they are needed.`,
            )}
          />
        </StyledAlertMargin>
        {passwordFields?.indexOf(database) >= 0 && (
          <ValidatedInput
            id="password_needed"
            name="password_needed"
            required
            value={passwords[database]}
            onChange={(event: ChangeEvent<HTMLInputElement>) =>
              setPasswords({ ...passwords, [database]: event.target.value })
            }
            validationMethods={{ onBlur: () => {} }}
            errorMessage={validationErrors?.password_needed}
            label={t('%s PASSWORD', database.slice(10))}
            css={formScrollableStyles}
          />
        )}
        {sshTunnelPasswordFields?.indexOf(database) >= 0 && (
          <ValidatedInput
            id="ssh_tunnel_password_needed"
            name="ssh_tunnel_password_needed"
            required
            value={sshTunnelPasswords[database]}
            onChange={(event: ChangeEvent<HTMLInputElement>) =>
              setSSHTunnelPasswords({
                ...sshTunnelPasswords,
                [database]: event.target.value,
              })
            }
            validationMethods={{ onBlur: () => {} }}
            errorMessage={validationErrors?.ssh_tunnel_password_needed}
            label={t('%s SSH TUNNEL PASSWORD', database.slice(10))}
            css={formScrollableStyles}
          />
        )}
        {sshTunnelPrivateKeyFields?.indexOf(database) >= 0 && (
          <ValidatedInput
            id="ssh_tunnel_private_key_needed"
            name="ssh_tunnel_private_key_needed"
            required
            value={sshTunnelPrivateKeys[database]}
            onChange={(event: ChangeEvent<HTMLInputElement>) =>
              setSSHTunnelPrivateKeys({
                ...sshTunnelPrivateKeys,
                [database]: event.target.value,
              })
            }
            validationMethods={{ onBlur: () => {} }}
            errorMessage={validationErrors?.ssh_tunnel_private_key_needed}
            label={t('%s SSH TUNNEL PRIVATE KEY', database.slice(10))}
            css={formScrollableStyles}
          />
        )}
        {sshTunnelPrivateKeyPasswordFields?.indexOf(database) >= 0 && (
          <ValidatedInput
            id="ssh_tunnel_private_key_password_needed"
            name="ssh_tunnel_private_key_password_needed"
            required
            value={sshTunnelPrivateKeyPasswords[database]}
            onChange={(event: ChangeEvent<HTMLInputElement>) =>
              setSSHTunnelPrivateKeyPasswords({
                ...sshTunnelPrivateKeyPasswords,
                [database]: event.target.value,
              })
            }
            validationMethods={{ onBlur: () => {} }}
            errorMessage={
              validationErrors?.ssh_tunnel_private_key_password_needed
            }
            label={t('%s SSH TUNNEL PRIVATE KEY PASSWORD', database.slice(10))}
            css={formScrollableStyles}
          />
        )}
      </>
    ));
  };

  const importingErrorAlert = () => {
    if (!importingErrorMessage) return null;

    return (
      <StyledAlertMargin>
        <ErrorAlert
          errorMessage={importingErrorMessage}
          showDbInstallInstructions={passwordFields.length > 0}
        />
      </StyledAlertMargin>
    );
  };

  const confirmOverwrite = (event: ChangeEvent<HTMLInputElement>) => {
    const targetValue = (event.currentTarget?.value as string) ?? '';
    setConfirmedOverwrite(targetValue.toUpperCase() === t('OVERWRITE'));
  };

  const confirmOverwriteField = () => {
    if (!alreadyExists.length) return null;

    return (
      <>
        <StyledAlertMargin>
          <Alert
            closable={false}
            css={(theme: SupersetTheme) => antdWarningAlertStyles(theme)}
            type="warning"
            showIcon
            message=""
            description={t(
              'You are importing one or more databases that already exist. Overwriting might cause you to lose some of your work. Are you sure you want to overwrite?',
            )}
          />
        </StyledAlertMargin>
        <ValidatedInput
          id="confirm_overwrite"
          name="confirm_overwrite"
          required
          validationMethods={{ onBlur: () => {} }}
          errorMessage={validationErrors?.confirm_overwrite}
          label={t('Type "%s" to confirm', t('OVERWRITE'))}
          onChange={confirmOverwrite}
          css={formScrollableStyles}
        />
      </>
    );
  };

  const tabChange = (key: string) => setTabKey(key);

  const renderStepTwoAlert = () => {
    const { hostname } = window.location;
    let ipAlert = connectionAlert?.REGIONAL_IPS?.default || '';
    const regionalIPs = connectionAlert?.REGIONAL_IPS || {};
    Object.entries(regionalIPs).forEach(([ipRegion, ipRange]) => {
      const regex = new RegExp(ipRegion);
      if (hostname.match(regex)) ipAlert = ipRange;
    });
    return (
      db?.engine && (
        <StyledAlertMargin>
          <Alert
            closable={false}
            css={(theme: SupersetTheme) => antDAlertStyles(theme)}
            type="info"
            showIcon
            message={
              engineSpecificAlertMapping[
                db.engine as keyof typeof engineSpecificAlertMapping
              ]?.message || connectionAlert?.DEFAULT?.message
            }
            description={
              engineSpecificAlertMapping[
                db.engine as keyof typeof engineSpecificAlertMapping
              ]?.description || connectionAlert?.DEFAULT?.description + ipAlert
            }
          />
        </StyledAlertMargin>
      )
    );
  };

  // eslint-disable-next-line consistent-return
  const errorAlert = () => {
    let alertErrors: string[] = [];
    if (!isEmpty(dbErrors)) {
      alertErrors =
        typeof dbErrors === 'object'
          ? Object.values(dbErrors)
          : typeof dbErrors === 'string'
            ? [dbErrors]
            : [];
    } else if (
      !isEmpty(validationErrors) &&
      validationErrors?.error_type === 'GENERIC_DB_ENGINE_ERROR'
    ) {
      alertErrors = [
        validationErrors?.description || validationErrors?.message,
      ];
    }
    if (alertErrors.length) {
      return (
        <ErrorAlertContainer>
          <ErrorMessageWithStackTrace
            title={t('Database Creation Error')}
            subtitle={t('We are unable to connect to your database.')}
            descriptionDetails={
              alertErrors?.[0] || validationErrors?.description
            }
            copyText={validationErrors?.description}
          />
        </ErrorAlertContainer>
      );
    }
    return <></>;
  };

  const fetchAndSetDB = () => {
    setLoading(true);
    fetchResource(dbFetched?.id as number).then(r => {
      setItem(LocalStorageKeys.Database, r);
    });
  };

  const renderSSHTunnelForm = () => (
    <SSHTunnelForm
      db={db as DatabaseObject}
      onSSHTunnelParametersChange={({ target }) => {
        onChange(ActionType.ParametersSSHTunnelChange, {
          type: target.type,
          name: target.name,
          value: target.value,
        });
        handleClearValidationErrors();
      }}
      setSSHTunnelLoginMethod={(method: AuthType) =>
        setDB({
          type: ActionType.SetSSHTunnelLoginMethod,
          payload: { login_method: method },
        })
      }
    />
  );

  const renderCTABtns = () => (
    <StyledBtns>
      <Button
        buttonStyle="secondary"
        onClick={() => {
          setLoading(true);
          fetchAndSetDB();
          redirectURL('/dataset/add/');
        }}
      >
        {t('Create dataset')}
      </Button>
      <Button
        buttonStyle="secondary"
        onClick={() => {
          setLoading(true);
          fetchAndSetDB();
          redirectURL(`/sqllab?db=true`);
        }}
      >
        {t('Query data in SQL Lab')}
      </Button>
    </StyledBtns>
  );

  const renderDatabaseConnectionForm = () => (
    <>
      <DatabaseConnectionForm
        isEditMode={isEditMode}
        db={db as DatabaseObject}
        sslForced={false}
        dbModel={dbModel}
        onAddTableCatalog={() => {
          setDB({ type: ActionType.AddTableCatalogSheet });
        }}
        onQueryChange={({ target }: { target: HTMLInputElement }) =>
          onChange(ActionType.QueryChange, {
            name: target.name,
            value: target.value,
          })
        }
        onExtraInputChange={({ target }: { target: HTMLInputElement }) =>
          onChange(ActionType.ExtraInputChange, {
            name: target.name,
            value: target.value,
          })
        }
        onEncryptedExtraInputChange={({
          target,
        }: {
          target: HTMLInputElement;
        }) =>
          onChange(ActionType.EncryptedExtraInputChange, {
            name: target.name,
            value: target.value,
          })
        }
        onRemoveTableCatalog={(idx: number) => {
          setDB({
            type: ActionType.RemoveTableCatalogSheet,
            payload: { indexToDelete: idx },
          });
        }}
        onParametersChange={handleParametersChange}
        onChange={({ target }: { target: HTMLInputElement }) =>
          onChange(ActionType.TextChange, {
            name: target.name,
            value: target.value,
          })
        }
        getValidation={() => getValidation(db)}
        validationErrors={validationErrors}
        getPlaceholder={getPlaceholder}
        clearValidationErrors={handleClearValidationErrors}
      />
      {useSSHTunneling && (
        <SSHTunnelContainer>{renderSSHTunnelForm()}</SSHTunnelContainer>
      )}
    </>
  );

  const renderFinishState = () => {
    if (!editNewDb) {
      return (
        <ExtraOptions
          extraExtension={dbConfigExtraExtension}
          db={db as DatabaseObject}
          onInputChange={({ target }: { target: HTMLInputElement }) =>
            onChange(ActionType.InputChange, {
              type: target.type,
              name: target.name,
              checked: target.checked,
              value: target.value,
            })
          }
          onTextChange={({ target }: { target: HTMLTextAreaElement }) =>
            onChange(ActionType.TextChange, {
              name: target.name,
              value: target.value,
            })
          }
          onEditorChange={(payload: { name: string; json: any }) =>
            onChange(ActionType.EditorChange, payload)
          }
          onExtraInputChange={({ target }: { target: HTMLInputElement }) => {
            onChange(ActionType.ExtraInputChange, {
              type: target.type,
              name: target.name,
              checked: target.checked,
              value: target.value,
            });
          }}
          onExtraEditorChange={(payload: { name: string; json: any }) =>
            onChange(ActionType.ExtraEditorChange, payload)
          }
        />
      );
    }
    return renderDatabaseConnectionForm();
  };

  if (
    fileList.length > 0 &&
    (alreadyExists.length ||
      passwordFields.length ||
      sshTunnelPasswordFields.length ||
      sshTunnelPrivateKeyFields.length ||
      sshTunnelPrivateKeyPasswordFields.length)
  ) {
    return (
      <Modal
        centered
        css={(theme: SupersetTheme) => [
          antDModalNoPaddingStyles,
          antDModalStyles(theme),
          formHelperStyles(theme),
          formStyles(theme),
        ]}
        footer={renderModalFooter()}
        maskClosable={false}
        name="database"
        onHide={onClose}
        onHandledPrimaryAction={onSave}
        primaryButtonName={t('Connect')}
        show={show}
        title={<h4>{t('Connect a database')}</h4>}
        width="500px"
      >
        <ModalHeader
          db={db}
          dbName={dbName}
          dbModel={dbModel}
          fileList={fileList}
          hasConnectedDb={hasConnectedDb}
          isEditMode={isEditMode}
          isLoading={isLoading}
          useSqlAlchemyForm={useSqlAlchemyForm}
        />
        {confirmOverwriteField()}
        {importingErrorAlert()}
        {passwordNeededField()}
      </Modal>
    );
  }
  const modalFooter = isEditMode
    ? renderEditModalFooter(db)
    : renderModalFooter();
  return useTabLayout ? (
    <Modal
      css={(theme: SupersetTheme) => [
        antDTabsStyles,
        antDModalNoPaddingStyles,
        antDModalStyles(theme),
        formHelperStyles(theme),
        formStyles(theme),
      ]}
      name="database"
      data-test="database-modal"
      onHandledPrimaryAction={onSave}
      onHide={onClose}
      primaryButtonName={isEditMode ? t('Save') : t('Connect')}
      width="500px"
      centered
      show={show}
      title={
        <h4>
          {isEditMode ? (
            <Icons.EditOutlined
              iconSize="l"
              css={css`
                margin: auto ${theme.sizeUnit * 2}px auto 0;
              `}
            />
          ) : (
            <Icons.InsertRowAboveOutlined
              iconSize="l"
              css={css`
                margin: auto ${theme.sizeUnit * 2}px auto 0;
              `}
            />
          )}
          {isEditMode ? t('Edit database') : t('Connect a database')}
        </h4>
      }
      footer={modalFooter}
      maskClosable={false}
    >
      <StyledStickyHeader>
        <TabHeader>
          <ModalHeader
            isLoading={isLoading}
            isEditMode={isEditMode}
            useSqlAlchemyForm={useSqlAlchemyForm}
            hasConnectedDb={hasConnectedDb}
            db={db}
            dbName={dbName}
            dbModel={dbModel}
          />
        </TabHeader>
      </StyledStickyHeader>
      <TabsStyled
        defaultActiveKey={DEFAULT_TAB_KEY}
        activeKey={tabKey}
        onTabClick={tabChange}
        animated={{ inkBar: true, tabPane: true }}
      >
        <Tabs.TabPane tab={<span>{t('Basic')}</span>} key="1">
          {useSqlAlchemyForm ? (
            <StyledAlignment>
              <SqlAlchemyForm
                db={db as DatabaseObject}
                onInputChange={({ target }: { target: HTMLInputElement }) =>
                  onChange(ActionType.InputChange, {
                    type: target.type,
                    name: target.name,
                    checked: target.checked,
                    value: target.value,
                  })
                }
                conf={conf}
                testConnection={testConnection}
                testInProgress={testInProgress}
              >
                <SSHTunnelSwitchComponent
                  dbModel={dbModel}
                  db={db as DatabaseObject}
                  changeMethods={{
                    onParametersChange: handleParametersChange,
                  }}
                  clearValidationErrors={handleClearValidationErrors}
                />
                {useSSHTunneling && renderSSHTunnelForm()}
              </SqlAlchemyForm>
              {isDynamic(db?.backend || db?.engine) && !isEditMode && (
                <div css={(theme: SupersetTheme) => infoTooltip(theme)}>
                  <Button
                    buttonStyle="link"
                    onClick={() =>
                      setDB({
                        type: ActionType.ConfigMethodChange,
                        payload: {
                          database_name: db?.database_name,
                          configuration_method: ConfigurationMethod.DynamicForm,
                          engine: db?.engine,
                        },
                      })
                    }
                    css={theme => alchemyButtonLinkStyles(theme)}
                  >
                    {t('Connect this database using the dynamic form instead')}
                  </Button>
                  <InfoTooltip
                    tooltip={t(
                      'Click this link to switch to an alternate form that exposes only the required fields needed to connect this database.',
                    )}
                    viewBox="0 -6 24 24"
                  />
                </div>
              )}
            </StyledAlignment>
          ) : (
            renderDatabaseConnectionForm()
          )}
          {!isEditMode && (
            <StyledAlertMargin>
              <Alert
                closable={false}
                css={(theme: SupersetTheme) => antDAlertStyles(theme)}
                message={t('Additional fields may be required')}
                showIcon
                description={
                  <>
                    {t(
                      'Select databases require additional fields to be completed in the Advanced tab to successfully connect the database. Learn what requirements your databases has ',
                    )}
                    <a
                      href={DOCUMENTATION_LINK}
                      target="_blank"
                      rel="noopener noreferrer"
                      className="additional-fields-alert-description"
                    >
                      {t('here')}
                    </a>
                    .
                  </>
                }
                type="info"
              />
            </StyledAlertMargin>
          )}
          {showDBError && errorAlert()}
        </Tabs.TabPane>
        <Tabs.TabPane tab={<span>{t('Advanced')}</span>} key="2">
          <ExtraOptions
            extraExtension={dbConfigExtraExtension}
            db={db as DatabaseObject}
            onInputChange={({ target }: { target: HTMLInputElement }) =>
              onChange(ActionType.InputChange, {
                type: target.type,
                name: target.name,
                checked: target.checked,
                value: target.value,
              })
            }
            onTextChange={({ target }: { target: HTMLTextAreaElement }) =>
              onChange(ActionType.TextChange, {
                name: target.name,
                value: target.value,
              })
            }
            onEditorChange={(payload: { name: string; json: any }) =>
              onChange(ActionType.EditorChange, payload)
            }
            onExtraInputChange={({ target }: { target: HTMLInputElement }) => {
              onChange(ActionType.ExtraInputChange, {
                type: target.type,
                name: target.name,
                checked: target.checked,
                value: target.value,
              });
            }}
            onExtraEditorChange={(payload: { name: string; json: any }) => {
              onChange(ActionType.ExtraEditorChange, payload);
            }}
          />
        </Tabs.TabPane>
      </TabsStyled>
    </Modal>
  ) : (
    <Modal
      css={(theme: SupersetTheme) => [
        antDModalNoPaddingStyles,
        antDModalStyles(theme),
        formHelperStyles(theme),
        formStyles(theme),
      ]}
      name="database"
      onHandledPrimaryAction={onSave}
      onHide={onClose}
      primaryButtonName={hasConnectedDb ? t('Finish') : t('Connect')}
      width="500px"
      centered
      show={show}
      title={
        <h4>
          <Icons.InsertRowAboveOutlined
            iconSize="l"
            css={css`
              margin: auto ${theme.sizeUnit * 2}px auto 0;
            `}
          />
          {t('Connect a database')}
        </h4>
      }
      footer={renderModalFooter()}
      maskClosable={false}
    >
      {!isLoading && hasConnectedDb ? (
        <>
          <ModalHeader
            isLoading={isLoading}
            isEditMode={isEditMode}
            useSqlAlchemyForm={useSqlAlchemyForm}
            hasConnectedDb={hasConnectedDb}
            db={db}
            dbName={dbName}
            dbModel={dbModel}
            editNewDb={editNewDb}
          />
          {showCTAbtns && renderCTABtns()}
          {renderFinishState()}
        </>
      ) : (
        <>
          {/* Dynamic Form Step 1 */}
          {!isLoading &&
            (!db ? (
              <SelectDatabaseStyles>
                <ModalHeader
                  isLoading={isLoading}
                  isEditMode={isEditMode}
                  useSqlAlchemyForm={useSqlAlchemyForm}
                  hasConnectedDb={hasConnectedDb}
                  db={db}
                  dbName={dbName}
                  dbModel={dbModel}
                />
                {renderPreferredSelector()}
                {renderAvailableSelector()}
                <StyledUploadWrapper>
                  <Upload
                    name="databaseFile"
                    id="databaseFile"
                    data-test="database-file-input"
                    accept=".yaml,.json,.yml,.zip"
                    customRequest={() => {}}
                    onChange={onDbImport}
                    onRemove={removeFile}
                  >
                    <Button
                      data-test="import-database-btn"
                      buttonStyle="link"
                      css={importDbButtonLinkStyles}
                    >
                      {t('Import database from file')}
                    </Button>
                  </Upload>
                </StyledUploadWrapper>
                {importingErrorAlert()}
              </SelectDatabaseStyles>
            ) : (
              <>
                <ModalHeader
                  isLoading={isLoading}
                  isEditMode={isEditMode}
                  useSqlAlchemyForm={useSqlAlchemyForm}
                  hasConnectedDb={hasConnectedDb}
                  db={db}
                  dbName={dbName}
                  dbModel={dbModel}
                />
                {hasAlert && renderStepTwoAlert()}
                {renderDatabaseConnectionForm()}
                <div css={(theme: SupersetTheme) => infoTooltip(theme)}>
                  {dbModel.engine !== Engines.GSheet && (
                    <>
                      <Button
                        data-test="sqla-connect-btn"
                        buttonStyle="link"
                        onClick={() =>
                          setDB({
                            type: ActionType.ConfigMethodChange,
                            payload: {
                              engine: db.engine,
                              configuration_method:
                                ConfigurationMethod.SqlalchemyUri,
                              database_name: db.database_name,
                            },
                          })
                        }
                        css={buttonLinkStyles}
                      >
                        {t(
                          'Connect this database with a SQLAlchemy URI string instead',
                        )}
                      </Button>
                      <InfoTooltip
                        tooltip={t(
                          'Click this link to switch to an alternate form that allows you to input the SQLAlchemy URL for this database manually.',
                        )}
                        viewBox="0 -6 24 24"
                      />
                    </>
                  )}
                </div>
                {/* Step 2 */}
                {showDBError && errorAlert()}
              </>
            ))}
        </>
      )}
      {isLoading && <Loading />}
    </Modal>
  );
};

export default withToasts(DatabaseModal);<|MERGE_RESOLUTION|>--- conflicted
+++ resolved
@@ -39,12 +39,8 @@
 import { useHistory } from 'react-router-dom';
 import { setItem, LocalStorageKeys } from 'src/utils/localStorageHelpers';
 import Tabs from 'src/components/Tabs';
-<<<<<<< HEAD
-import { Select, Upload } from 'src/components';
-=======
-import { AntdSelect } from 'src/components';
+import { Select } from 'src/components';
 import Upload, { UploadChangeParam, UploadFile } from 'src/components/Upload';
->>>>>>> 33febb66
 import Alert from 'src/components/Alert';
 import Modal from 'src/components/Modal';
 import Button from 'src/components/Button';
