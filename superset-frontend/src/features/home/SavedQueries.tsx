/**
 * Licensed to the Apache Software Foundation (ASF) under one
 * or more contributor license agreements.  See the NOTICE file
 * distributed with this work for additional information
 * regarding copyright ownership.  The ASF licenses this file
 * to you under the Apache License, Version 2.0 (the
 * "License"); you may not use this file except in compliance
 * with the License.  You may obtain a copy of the License at
 *
 *   http://www.apache.org/licenses/LICENSE-2.0
 *
 * Unless required by applicable law or agreed to in writing,
 * software distributed under the License is distributed on an
 * "AS IS" BASIS, WITHOUT WARRANTIES OR CONDITIONS OF ANY
 * KIND, either express or implied.  See the License for the
 * specific language governing permissions and limitations
 * under the License.
 */
import { useCallback, useState } from 'react';
import { Link } from 'react-router-dom';
import { styled, SupersetClient, t, useTheme, css } from '@superset-ui/core';
import SyntaxHighlighter from 'react-syntax-highlighter/dist/cjs/light';
import sql from 'react-syntax-highlighter/dist/cjs/languages/hljs/sql';
import github from 'react-syntax-highlighter/dist/cjs/styles/hljs/github';
import { LoadingCards } from 'src/pages/Home';
import { TableTab } from 'src/views/CRUD/types';
import withToasts from 'src/components/MessageToasts/withToasts';
import { Dropdown } from 'src/components/Dropdown';
import { Menu } from 'src/components/Menu';
import { copyQueryLink, useListViewResource } from 'src/views/CRUD/hooks';
import ListViewCard from 'src/components/ListViewCard';
import DeleteModal from 'src/components/DeleteModal';
import Icons from 'src/components/Icons';
import { User } from 'src/types/bootstrapTypes';
import {
  CardContainer,
  createErrorHandler,
  getFilterValues,
  PAGE_SIZE,
  shortenSQL,
} from 'src/views/CRUD/utils';
import { Button } from 'src/components';
import SubMenu from './SubMenu';
import EmptyState from './EmptyState';
import { WelcomeTable } from './types';

SyntaxHighlighter.registerLanguage('sql', sql);

interface Query {
  id?: number;
  sql_tables?: Array<any>;
  database?: {
    database_name: string;
  };
  rows?: string;
  description?: string;
  end_time?: string;
  label?: string;
  changed_on_delta_humanized?: string;
  sql?: string | null;
}

interface SavedQueriesProps {
  user: User;
  queryFilter: string;
  addDangerToast: (arg0: string) => void;
  addSuccessToast: (arg0: string) => void;
  mine: Array<Query>;
  showThumbnails: boolean;
  featureFlag: boolean;
}

export const CardStyles = styled.div`
  cursor: pointer;
  a {
    text-decoration: none;
  }
  .antd5-card-cover {
    border-bottom: 1px solid ${({ theme }) => theme.colors.grayscale.light2};
    & > div {
      height: 171px;
    }
  }
  .gradient-container > div {
    background-size: contain;
    background-repeat: no-repeat;
    background-position: center;
    background-color: ${({ theme }) => theme.colors.primary.light3};
    display: inline-block;
    width: 100%;
    height: 179px;
    background-repeat: no-repeat;
    vertical-align: middle;
  }
`;

const QueryData = styled.div`
  svg {
    margin-left: ${({ theme }) => theme.sizeUnit * 10}px;
  }
  .query-title {
    padding: ${({ theme }) => theme.sizeUnit * 2 + 2}px;
    font-size: ${({ theme }) => theme.fontSizeLG}px;
  }
`;

const QueryContainer = styled.div`
  pre {
    height: ${({ theme }) => theme.sizeUnit * 40}px;
    border: none !important;
    background-color: ${({ theme }) =>
      theme.colors.grayscale.light5} !important;
    overflow: hidden;
    padding: ${({ theme }) => theme.sizeUnit * 4}px !important;
  }
`;

const SavedQueries = ({
  user,
  addDangerToast,
  addSuccessToast,
  mine,
  showThumbnails,
  featureFlag,
}: SavedQueriesProps) => {
  const {
    state: { loading, resourceCollection: queries },
    hasPerm,
    fetchData,
    refreshData,
  } = useListViewResource<Query>(
    'saved_query',
    t('query'),
    addDangerToast,
    true,
    mine,
    [],
    false,
  );
  const [activeTab, setActiveTab] = useState(TableTab.Mine);
  const [queryDeleteModal, setQueryDeleteModal] = useState(false);
  const [currentlyEdited, setCurrentlyEdited] = useState<Query>({});
  const [ifMine, setMine] = useState(true);
  const canEdit = hasPerm('can_edit');
  const canDelete = hasPerm('can_delete');

  const theme = useTheme();

  const handleQueryDelete = ({ id, label }: Query) => {
    SupersetClient.delete({
      endpoint: `/api/v1/saved_query/${id}`,
    }).then(
      () => {
        const queryParams = {
          filters: getFilterValues(
            TableTab.Created,
            WelcomeTable.SavedQueries,
            user,
          ),
          pageSize: PAGE_SIZE,
          sortBy: [
            {
              id: 'changed_on_delta_humanized',
              desc: true,
            },
          ],
          pageIndex: 0,
        };
        // if mine is default there refresh data with current filters
        const filter = ifMine ? queryParams : undefined;
        refreshData(filter);
        setMine(false);
        setQueryDeleteModal(false);
        addSuccessToast(t('Deleted: %s', label));
      },
      createErrorHandler(errMsg =>
        addDangerToast(t('There was an issue deleting %s: %s', label, errMsg)),
      ),
    );
  };

  const getData = (tab: TableTab) =>
    fetchData({
      pageIndex: 0,
      pageSize: PAGE_SIZE,
      sortBy: [
        {
          id: 'changed_on_delta_humanized',
          desc: true,
        },
      ],
      filters: getFilterValues(tab, WelcomeTable.SavedQueries, user),
    });

  const renderMenu = useCallback(
    (query: Query) => (
      <Menu>
        {canEdit && (
          <Menu.Item>
            <Link to={`/sqllab?savedQueryId=${query.id}`}>{t('Edit')}</Link>
          </Menu.Item>
        )}
        <Menu.Item
          onClick={() => {
            if (query.id) {
              copyQueryLink(query.id, addDangerToast, addSuccessToast);
            }
          }}
        >
          <Icons.UploadOutlined
            iconSize="l"
            css={css`
              margin-right: ${theme.sizeUnit}px;
              vertical-align: baseline;
            `}
          />
          {t('Share')}
        </Menu.Item>
        {canDelete && (
          <Menu.Item
            onClick={() => {
              setQueryDeleteModal(true);
              setCurrentlyEdited(query);
            }}
          >
            {t('Delete')}
          </Menu.Item>
        )}
      </Menu>
    ),
    [],
  );

  if (loading) return <LoadingCards cover={showThumbnails} />;
  return (
    <>
      {queryDeleteModal && (
        <DeleteModal
          description={t(
            'This action will permanently delete the saved query.',
          )}
          onConfirm={() => {
            if (queryDeleteModal) {
              handleQueryDelete(currentlyEdited);
            }
          }}
          onHide={() => {
            setQueryDeleteModal(false);
          }}
          open
          title={t('Delete Query?')}
        />
      )}
      <SubMenu
        activeChild={activeTab}
        backgroundColor="transparent"
        tabs={[
          {
            name: TableTab.Mine,
            label: t('Mine'),
            onClick: () =>
              getData(TableTab.Mine).then(() => setActiveTab(TableTab.Mine)),
          },
        ]}
        buttons={[
          {
            name: (
              <Link
                to="/sqllab?new=true"
                css={css`
                  &:hover {
                    color: currentColor;
                    text-decoration: none;
                  }
                `}
              >
                <Icons.PlusOutlined
                  css={css`
                    margin: auto ${theme.sizeUnit * 2}px auto 0;
                    vertical-align: text-top;
                  `}
                  iconSize="m"
                  iconColor={theme.colors.primary.dark1}
                />
                {t('SQL Query')}
              </Link>
            ),
            buttonStyle: 'secondary',
          },
          {
            name: t('View All »'),
            buttonStyle: 'link',
            onClick: () => {
              window.location.href = '/savedqueryview/list';
            },
          },
        ]}
      />
      {queries.length > 0 ? (
        <CardContainer showThumbnails={showThumbnails}>
          {queries.map(q => (
            <CardStyles key={q.id}>
              <ListViewCard
                imgURL=""
                url={`/sqllab?savedQueryId=${q.id}`}
                title={q.label}
                imgFallbackURL="/static/assets/images/empty-query.svg"
                description={t('Modified %s', q.changed_on_delta_humanized)}
                cover={
                  q?.sql?.length && showThumbnails && featureFlag ? (
                    <QueryContainer>
                      <SyntaxHighlighter
                        language="sql"
                        lineProps={{
                          style: {
                            color: theme.colors.grayscale.dark2,
                            wordBreak: 'break-all',
                            whiteSpace: 'pre-wrap',
                          },
                        }}
                        style={github}
                        wrapLines
                        lineNumberStyle={{
                          display: 'none',
                        }}
                        showLineNumbers={false}
                      >
                        {shortenSQL(q.sql, 25)}
                      </SyntaxHighlighter>
                    </QueryContainer>
                  ) : showThumbnails && !q?.sql?.length ? (
                    false
                  ) : (
                    <></>
                  )
                }
                actions={
                  <QueryData>
                    <ListViewCard.Actions
                      onClick={e => {
                        e.stopPropagation();
                        e.preventDefault();
                      }}
                    >
                      <Dropdown
                        dropdownRender={() => renderMenu(q)}
                        trigger={['click', 'hover']}
                      >
                        <Button buttonSize="xsmall" buttonStyle="link">
<<<<<<< HEAD
                          <Icons.MoreVert
                            iconColor={theme.colors.grayscale.base}
                          />
=======
                          <Icons.MoreVert iconColor={theme.colorText} />
>>>>>>> 358633e9
                        </Button>
                      </Dropdown>
                    </ListViewCard.Actions>
                  </QueryData>
                }
              />
            </CardStyles>
          ))}
        </CardContainer>
      ) : (
        <EmptyState tableName={WelcomeTable.SavedQueries} tab={activeTab} />
      )}
    </>
  );
};

export default withToasts(SavedQueries);<|MERGE_RESOLUTION|>--- conflicted
+++ resolved
@@ -347,13 +347,7 @@
                         trigger={['click', 'hover']}
                       >
                         <Button buttonSize="xsmall" buttonStyle="link">
-<<<<<<< HEAD
-                          <Icons.MoreVert
-                            iconColor={theme.colors.grayscale.base}
-                          />
-=======
                           <Icons.MoreVert iconColor={theme.colorText} />
->>>>>>> 358633e9
                         </Button>
                       </Dropdown>
                     </ListViewCard.Actions>
