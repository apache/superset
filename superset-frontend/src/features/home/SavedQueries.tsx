/**
 * Licensed to the Apache Software Foundation (ASF) under one
 * or more contributor license agreements.  See the NOTICE file
 * distributed with this work for additional information
 * regarding copyright ownership.  The ASF licenses this file
 * to you under the Apache License, Version 2.0 (the
 * "License"); you may not use this file except in compliance
 * with the License.  You may obtain a copy of the License at
 *
 *   http://www.apache.org/licenses/LICENSE-2.0
 *
 * Unless required by applicable law or agreed to in writing,
 * software distributed under the License is distributed on an
 * "AS IS" BASIS, WITHOUT WARRANTIES OR CONDITIONS OF ANY
 * KIND, either express or implied.  See the License for the
 * specific language governing permissions and limitations
 * under the License.
 */
import { useCallback, useState } from 'react';
import { Link } from 'react-router-dom';
import { styled, SupersetClient, t, useTheme } from '@superset-ui/core';
import SyntaxHighlighter from 'react-syntax-highlighter/dist/cjs/light';
import sql from 'react-syntax-highlighter/dist/cjs/languages/hljs/sql';
import github from 'react-syntax-highlighter/dist/cjs/styles/hljs/github';
import { LoadingCards } from 'src/pages/Home';
import { TableTab } from 'src/views/CRUD/types';
import withToasts from 'src/components/MessageToasts/withToasts';
import { Dropdown } from 'src/components/Dropdown';
import { Menu } from 'src/components/Menu';
import { copyQueryLink, useListViewResource } from 'src/views/CRUD/hooks';
import ListViewCard from 'src/components/ListViewCard';
import DeleteModal from 'src/components/DeleteModal';
import Icons from 'src/components/Icons';
import { User } from 'src/types/bootstrapTypes';
import {
  CardContainer,
  createErrorHandler,
  getFilterValues,
  PAGE_SIZE,
  shortenSQL,
} from 'src/views/CRUD/utils';
import { Button } from 'src/components';
import SubMenu from './SubMenu';
import EmptyState from './EmptyState';
import { WelcomeTable } from './types';

SyntaxHighlighter.registerLanguage('sql', sql);

interface Query {
  id?: number;
  sql_tables?: Array<any>;
  database?: {
    database_name: string;
  };
  rows?: string;
  description?: string;
  end_time?: string;
  label?: string;
  changed_on_delta_humanized?: string;
  sql?: string | null;
}

interface SavedQueriesProps {
  user: User;
  queryFilter: string;
  addDangerToast: (arg0: string) => void;
  addSuccessToast: (arg0: string) => void;
  mine: Array<Query>;
  showThumbnails: boolean;
  featureFlag: boolean;
}

export const CardStyles = styled.div`
  cursor: pointer;
  a {
    text-decoration: none;
  }
  .antd5-card-cover {
    border-bottom: 1px solid ${({ theme }) => theme.colors.grayscale.light2};
    & > div {
      height: 171px;
    }
  }
  .gradient-container > div {
    background-size: contain;
    background-repeat: no-repeat;
    background-position: center;
    background-color: ${({ theme }) => theme.colors.secondary.light3};
    display: inline-block;
    width: 100%;
    height: 179px;
    background-repeat: no-repeat;
    vertical-align: middle;
  }
`;

const QueryData = styled.div`
  svg {
    margin-left: ${({ theme }) => theme.gridUnit * 10}px;
  }
  .query-title {
    padding: ${({ theme }) => theme.gridUnit * 2 + 2}px;
    font-size: ${({ theme }) => theme.typography.sizes.l}px;
  }
`;

const QueryContainer = styled.div`
  pre {
    height: ${({ theme }) => theme.gridUnit * 40}px;
    border: none !important;
    background-color: ${({ theme }) =>
      theme.colors.grayscale.light5} !important;
    overflow: hidden;
    padding: ${({ theme }) => theme.gridUnit * 4}px !important;
  }
`;

const SavedQueries = ({
  user,
  addDangerToast,
  addSuccessToast,
  mine,
  showThumbnails,
  featureFlag,
}: SavedQueriesProps) => {
  const {
    state: { loading, resourceCollection: queries },
    hasPerm,
    fetchData,
    refreshData,
  } = useListViewResource<Query>(
    'saved_query',
    t('query'),
    addDangerToast,
    true,
    mine,
    [],
    false,
  );
  const [activeTab, setActiveTab] = useState(TableTab.Mine);
  const [queryDeleteModal, setQueryDeleteModal] = useState(false);
  const [currentlyEdited, setCurrentlyEdited] = useState<Query>({});
  const [ifMine, setMine] = useState(true);
  const canEdit = hasPerm('can_edit');
  const canDelete = hasPerm('can_delete');

  const theme = useTheme();

  const handleQueryDelete = ({ id, label }: Query) => {
    SupersetClient.delete({
      endpoint: `/api/v1/saved_query/${id}`,
    }).then(
      () => {
        const queryParams = {
          filters: getFilterValues(
            TableTab.Created,
            WelcomeTable.SavedQueries,
            user,
          ),
          pageSize: PAGE_SIZE,
          sortBy: [
            {
              id: 'changed_on_delta_humanized',
              desc: true,
            },
          ],
          pageIndex: 0,
        };
        // if mine is default there refresh data with current filters
        const filter = ifMine ? queryParams : undefined;
        refreshData(filter);
        setMine(false);
        setQueryDeleteModal(false);
        addSuccessToast(t('Deleted: %s', label));
      },
      createErrorHandler(errMsg =>
        addDangerToast(t('There was an issue deleting %s: %s', label, errMsg)),
      ),
    );
  };

  const getData = (tab: TableTab) =>
    fetchData({
      pageIndex: 0,
      pageSize: PAGE_SIZE,
      sortBy: [
        {
          id: 'changed_on_delta_humanized',
          desc: true,
        },
      ],
      filters: getFilterValues(tab, WelcomeTable.SavedQueries, user),
    });

<<<<<<< HEAD
  const renderMenu = (query: Query) => (
    <Menu>
      {canEdit && (
        <Menu.Item>
          <Link to={`/sqllab?savedQueryId=${query.id}`}>{t('Edit')}</Link>
        </Menu.Item>
      )}
      <Menu.Item
        onClick={() => {
          if (query.id) {
            copyQueryLink(query.id, addDangerToast, addSuccessToast);
          }
        }}
      >
        <Icons.UploadOutlined
          iconSize="l"
          css={{ verticalAlign: 'baseline' }}
        />
        {t('Share')}
      </Menu.Item>
      {canDelete && (
=======
  const renderMenu = useCallback(
    (query: Query) => (
      <Menu>
        {canEdit && (
          <Menu.Item>
            <Link to={`/sqllab?savedQueryId=${query.id}`}>{t('Edit')}</Link>
          </Menu.Item>
        )}
>>>>>>> 937d40cd
        <Menu.Item
          onClick={() => {
            if (query.id) {
              copyQueryLink(query.id, addDangerToast, addSuccessToast);
            }
          }}
        >
          {t('Share')}
        </Menu.Item>
        {canDelete && (
          <Menu.Item
            onClick={() => {
              setQueryDeleteModal(true);
              setCurrentlyEdited(query);
            }}
          >
            {t('Delete')}
          </Menu.Item>
        )}
      </Menu>
    ),
    [],
  );

  if (loading) return <LoadingCards cover={showThumbnails} />;
  return (
    <>
      {queryDeleteModal && (
        <DeleteModal
          description={t(
            'This action will permanently delete the saved query.',
          )}
          onConfirm={() => {
            if (queryDeleteModal) {
              handleQueryDelete(currentlyEdited);
            }
          }}
          onHide={() => {
            setQueryDeleteModal(false);
          }}
          open
          title={t('Delete Query?')}
        />
      )}
      <SubMenu
        activeChild={activeTab}
        tabs={[
          {
            name: TableTab.Mine,
            label: t('Mine'),
            onClick: () =>
              getData(TableTab.Mine).then(() => setActiveTab(TableTab.Mine)),
          },
        ]}
        buttons={[
          {
            name: (
              <Link to="/sqllab?new=true">
                <Icons.PlusOutlined
                  css={{
                    margin: `auto ${theme.gridUnit * 2}px auto 0`,
                    verticalAlign: 'baseline',
                  }}
                  iconSize="s"
                  iconColor={theme.colors.primary.dark1}
                />
                {t('SQL Query')}
              </Link>
            ),
            buttonStyle: 'tertiary',
          },
          {
            name: t('View All »'),
            buttonStyle: 'link',
            onClick: () => {
              window.location.href = '/savedqueryview/list';
            },
          },
        ]}
      />
      {queries.length > 0 ? (
        <CardContainer showThumbnails={showThumbnails}>
          {queries.map(q => (
            <CardStyles key={q.id}>
              <ListViewCard
                imgURL=""
                url={`/sqllab?savedQueryId=${q.id}`}
                title={q.label}
                imgFallbackURL="/static/assets/images/empty-query.svg"
                description={t('Modified %s', q.changed_on_delta_humanized)}
                cover={
                  q?.sql?.length && showThumbnails && featureFlag ? (
                    <QueryContainer>
                      <SyntaxHighlighter
                        language="sql"
                        lineProps={{
                          style: {
                            color: theme.colors.grayscale.dark2,
                            wordBreak: 'break-all',
                            whiteSpace: 'pre-wrap',
                          },
                        }}
                        style={github}
                        wrapLines
                        lineNumberStyle={{
                          display: 'none',
                        }}
                        showLineNumbers={false}
                      >
                        {shortenSQL(q.sql, 25)}
                      </SyntaxHighlighter>
                    </QueryContainer>
                  ) : showThumbnails && !q?.sql?.length ? (
                    false
                  ) : (
                    <></>
                  )
                }
                actions={
                  <QueryData>
                    <ListViewCard.Actions
                      onClick={e => {
                        e.stopPropagation();
                        e.preventDefault();
                      }}
                    >
<<<<<<< HEAD
                      <AntdDropdown overlay={renderMenu(q)}>
                        <Icons.MoreOutlined
                          iconSize="xl"
                          iconColor={theme.colors.grayscale.base}
                        />
                      </AntdDropdown>
=======
                      <Dropdown
                        dropdownRender={() => renderMenu(q)}
                        trigger={['click', 'hover']}
                      >
                        <Button buttonSize="xsmall" type="link">
                          <Icons.MoreVert
                            iconColor={theme.colors.grayscale.base}
                          />
                        </Button>
                      </Dropdown>
>>>>>>> 937d40cd
                    </ListViewCard.Actions>
                  </QueryData>
                }
              />
            </CardStyles>
          ))}
        </CardContainer>
      ) : (
        <EmptyState tableName={WelcomeTable.SavedQueries} tab={activeTab} />
      )}
    </>
  );
};

export default withToasts(SavedQueries);<|MERGE_RESOLUTION|>--- conflicted
+++ resolved
@@ -192,29 +192,6 @@
       filters: getFilterValues(tab, WelcomeTable.SavedQueries, user),
     });
 
-<<<<<<< HEAD
-  const renderMenu = (query: Query) => (
-    <Menu>
-      {canEdit && (
-        <Menu.Item>
-          <Link to={`/sqllab?savedQueryId=${query.id}`}>{t('Edit')}</Link>
-        </Menu.Item>
-      )}
-      <Menu.Item
-        onClick={() => {
-          if (query.id) {
-            copyQueryLink(query.id, addDangerToast, addSuccessToast);
-          }
-        }}
-      >
-        <Icons.UploadOutlined
-          iconSize="l"
-          css={{ verticalAlign: 'baseline' }}
-        />
-        {t('Share')}
-      </Menu.Item>
-      {canDelete && (
-=======
   const renderMenu = useCallback(
     (query: Query) => (
       <Menu>
@@ -223,7 +200,6 @@
             <Link to={`/sqllab?savedQueryId=${query.id}`}>{t('Edit')}</Link>
           </Menu.Item>
         )}
->>>>>>> 937d40cd
         <Menu.Item
           onClick={() => {
             if (query.id) {
@@ -231,6 +207,10 @@
             }
           }}
         >
+          <Icons.UploadOutlined
+            iconSize="l"
+            css={{ verticalAlign: 'baseline' }}
+          />
           {t('Share')}
         </Menu.Item>
         {canDelete && (
@@ -350,25 +330,17 @@
                         e.preventDefault();
                       }}
                     >
-<<<<<<< HEAD
-                      <AntdDropdown overlay={renderMenu(q)}>
-                        <Icons.MoreOutlined
-                          iconSize="xl"
-                          iconColor={theme.colors.grayscale.base}
-                        />
-                      </AntdDropdown>
-=======
                       <Dropdown
                         dropdownRender={() => renderMenu(q)}
                         trigger={['click', 'hover']}
                       >
                         <Button buttonSize="xsmall" type="link">
-                          <Icons.MoreVert
+                          <Icons.MoreOutlined
+                            iconSize="xl"
                             iconColor={theme.colors.grayscale.base}
                           />
                         </Button>
                       </Dropdown>
->>>>>>> 937d40cd
                     </ListViewCard.Actions>
                   </QueryData>
                 }
