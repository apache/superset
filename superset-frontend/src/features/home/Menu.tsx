/**
 * Licensed to the Apache Software Foundation (ASF) under one
 * or more contributor license agreements.  See the NOTICE file
 * distributed with this work for additional information
 * regarding copyright ownership.  The ASF licenses this file
 * to you under the Apache License, Version 2.0 (the
 * "License"); you may not use this file except in compliance
 * with the License.  You may obtain a copy of the License at
 *
 *   http://www.apache.org/licenses/LICENSE-2.0
 *
 * Unless required by applicable law or agreed to in writing,
 * software distributed under the License is distributed on an
 * "AS IS" BASIS, WITHOUT WARRANTIES OR CONDITIONS OF ANY
 * KIND, either express or implied.  See the License for the
 * specific language governing permissions and limitations
 * under the License.
 */
import { useState, useEffect } from 'react';
import { styled, css, useTheme } from '@apache-superset/core/ui';
<<<<<<< HEAD
import { debounce } from 'lodash';
import { ensureStaticPrefix } from 'src/utils/assetUrl';
import { ensureAppRoot } from 'src/utils/pathUtils';
=======
>>>>>>> b5cac47b
import { getUrlParam } from 'src/utils/urlUtils';
import { MainNav, MenuItem } from '@superset-ui/core/components/Menu';
import { Tooltip, Grid, Row, Col, Image } from '@superset-ui/core/components';
import { GenericLink } from 'src/components';
import { NavLink, useLocation } from 'react-router-dom';
import { Icons } from '@superset-ui/core/components/Icons';
import { Typography } from '@superset-ui/core/components/Typography';
import { useUiConfig } from 'src/components/UiConfigContext';
import { URL_PARAMS } from 'src/constants';
import {
  MenuObjectChildProps,
  MenuObjectProps,
  MenuData,
} from 'src/types/bootstrapTypes';
import RightMenu from './RightMenu';
import { NAVBAR_MENU_POPUP_OFFSET } from './commonMenuData';

interface MenuProps {
  data: MenuData;
  isFrontendRoute?: (path?: string) => boolean;
}

const StyledHeader = styled.header`
  ${({ theme }) => css`
    background-color: ${theme.colorBgContainer};
    border-bottom: 1px solid ${theme.colorBorderSecondary};
    padding: 0 ${theme.sizeUnit * 4}px;
    z-index: 10;

    &:nth-last-of-type(2) nav {
      margin-bottom: 2px;
    }

    .caret {
      display: none;
    }
  `}
`;

const StyledBrandText = styled.div`
  ${({ theme }) => css`
    border-left: 1px solid ${theme.colorBorderSecondary};
    border-right: 1px solid ${theme.colorBorderSecondary};
    height: 100%;
    color: ${theme.colorText};
    padding-left: ${theme.sizeUnit * 4}px;
    padding-right: ${theme.sizeUnit * 4}px;
    font-size: ${theme.fontSizeLG}px;
    float: left;
    display: flex;
    flex-direction: column;
    justify-content: center;

    span {
      max-width: ${theme.sizeUnit * 58}px;
      white-space: nowrap;
      overflow: hidden;
      text-overflow: ellipsis;
    }

    @media (max-width: 1127px) {
      display: none;
    }
  `}
`;

const StyledMainNav = styled(MainNav)`
  ${({ theme }) => css`
    .ant-menu-item .ant-menu-item-icon + span,
    .ant-menu-submenu-title .ant-menu-item-icon + span,
    .ant-menu-item .anticon + span,
    .ant-menu-submenu-title .anticon + span {
      margin-inline-start: 0;
    }

    .ant-menu-submenu.ant-menu-submenu-horizontal {
      display: flex;
      align-items: center;
      height: 100%;
      padding: 0;

      .ant-menu-submenu-title {
        display: flex;
        gap: ${theme.sizeUnit * 2}px;
        flex-direction: row-reverse;
        align-items: center;
        height: 100%;
        padding: 0 ${theme.sizeUnit * 4}px;
      }

      &:hover,
      &.ant-menu-submenu-active {
        .ant-menu-title-content {
          color: ${theme.colorPrimary};
        }
      }

      &::after {
        content: '';
        position: absolute;
        width: 98%;
        height: 2px;
        background-color: ${theme.colorPrimaryBorderHover};
        bottom: ${theme.sizeUnit / 8}px;
        left: 1%;
        right: auto;
        inset-inline-start: 1%;
        inset-inline-end: auto;
        transform: scale(0);
        transition: 0.2s all ease-out;
      }

      &:hover::after,
      &.ant-menu-submenu-open::after {
        transform: scale(1);
      }
    }

    .ant-menu-submenu-selected.ant-menu-submenu-horizontal::after {
      transform: scale(1);
    }
  `}
`;

const StyledBrandWrapper = styled.div<{ margin?: string }>`
  ${({ margin }) => css`
    height: ${margin ? 'auto' : '100%'};
    margin: ${margin ?? 0};
  `}
`;

const StyledBrandLink = styled(Typography.Link)`
  ${({ theme }) => css`
    align-items: center;
    display: flex;
    height: 100%;
    justify-content: center;

    &:focus {
      border-color: transparent;
    }

    &:focus-visible {
      border-color: ${theme.colorPrimaryText};
    }
  `}
`;

const StyledRow = styled(Row)`
  height: 100%;
`;

const StyledCol = styled(Col)`
  ${({ theme }) => css`
    display: flex;
    gap: ${theme.sizeUnit * 4}px;
  `}
`;

const StyledImage = styled(Image)`
  object-fit: contain;
`;

const { useBreakpoint } = Grid;

export function Menu({
  data: {
    menu,
    brand,
    navbar_right: navbarRight,
    settings,
    environment_tag: environmentTag,
  },
  isFrontendRoute = () => false,
}: MenuProps) {
  const screens = useBreakpoint();
  const uiConfig = useUiConfig();
  const theme = useTheme();

  enum Paths {
    Explore = '/explore',
    Dashboard = '/dashboard',
    Chart = '/chart',
    Datasets = '/tablemodelview',
    SqlLab = '/sqllab',
    SavedQueries = '/savedqueryview',
  }

  const defaultTabSelection: string[] = [];
  const [activeTabs, setActiveTabs] = useState(defaultTabSelection);
  const location = useLocation();
  useEffect(() => {
    const path = location.pathname;
    switch (true) {
      case path.startsWith(Paths.Dashboard):
        setActiveTabs(['Dashboards']);
        break;
      case path.startsWith(Paths.Chart) || path.startsWith(Paths.Explore):
        setActiveTabs(['Charts']);
        break;
      case path.startsWith(Paths.Datasets):
        setActiveTabs(['Datasets']);
        break;
      case path.startsWith(Paths.SqlLab) || path.startsWith(Paths.SavedQueries):
        setActiveTabs(['SQL']);
        break;
      default:
        setActiveTabs(defaultTabSelection);
    }
  }, [location.pathname]);

  const standalone = getUrlParam(URL_PARAMS.standalone);
  if (standalone || uiConfig.hideNav) return <></>;

  const buildMenuItem = ({
    label,
    childs,
    url,
    isFrontendRoute,
  }: MenuObjectProps): MenuItem => {
    if (url && isFrontendRoute) {
      return {
        key: label,
        label: (
          <NavLink role="button" to={url} activeClassName="is-active">
            {label}
          </NavLink>
        ),
      };
    }

    if (url) {
      return {
        key: label,
        label: <Typography.Link href={url}>{label}</Typography.Link>,
      };
    }

    const childItems: MenuItem[] = [];
    childs?.forEach((child: MenuObjectChildProps | string, index1: number) => {
      if (typeof child === 'string' && child === '-' && label !== 'Data') {
        childItems.push({ type: 'divider', key: `divider-${index1}` });
      } else if (typeof child !== 'string') {
        childItems.push({
          key: `${child.label}`,
          label: child.isFrontendRoute ? (
            <NavLink to={child.url || ''} exact activeClassName="is-active">
              {child.label}
            </NavLink>
          ) : (
            <Typography.Link href={child.url}>{child.label}</Typography.Link>
          ),
        });
      }
    });

    return {
      key: label,
      label,
      icon: <Icons.DownOutlined iconSize="xs" />,
      popupOffset: NAVBAR_MENU_POPUP_OFFSET,
      children: childItems,
    };
  };
  const renderBrand = () => {
    let link;
    if (theme.brandLogoUrl) {
      link = (
        <StyledBrandWrapper margin={theme.brandLogoMargin}>
<<<<<<< HEAD
          <StyledBrandLink href={ensureAppRoot(theme.brandLogoHref)}>
            <Image
=======
          <StyledBrandLink href={theme.brandLogoHref}>
            <StyledImage
>>>>>>> b5cac47b
              preview={false}
              src={ensureStaticPrefix(theme.brandLogoUrl)}
              alt={theme.brandLogoAlt || 'Apache Superset'}
              height={theme.brandLogoHeight}
            />
          </StyledBrandLink>
        </StyledBrandWrapper>
      );
    } else if (isFrontendRoute(window.location.pathname)) {
      // ---------------------------------------------------------------------------------
      // TODO: deprecate this once Theme is fully rolled out
      // Kept as is for backwards compatibility with the old theme system / superset_config.py
      link = (
        <GenericLink className="navbar-brand" to={brand.path}>
<<<<<<< HEAD
          <Image
            preview={false}
            src={ensureStaticPrefix(brand.icon)}
            alt={brand.alt}
          />
=======
          <StyledImage preview={false} src={brand.icon} alt={brand.alt} />
>>>>>>> b5cac47b
        </GenericLink>
      );
    } else {
      link = (
        <Typography.Link
          className="navbar-brand"
          href={ensureAppRoot(brand.path)}
          tabIndex={-1}
        >
<<<<<<< HEAD
          <Image
            preview={false}
            src={ensureStaticPrefix(brand.icon)}
            alt={brand.alt}
          />
=======
          <StyledImage preview={false} src={brand.icon} alt={brand.alt} />
>>>>>>> b5cac47b
        </Typography.Link>
      );
    }
    // ---------------------------------------------------------------------------------
    return <>{link}</>;
  };
  return (
    <StyledHeader className="top" id="main-menu" role="navigation">
      <StyledRow>
        <StyledCol md={16} xs={24}>
          <Tooltip
            id="brand-tooltip"
            placement="bottomLeft"
            title={brand.tooltip}
            arrow={{ pointAtCenter: true }}
          >
            {renderBrand()}
          </Tooltip>
          {brand.text && (
            <StyledBrandText>
              <span>{brand.text}</span>
            </StyledBrandText>
          )}
          <StyledMainNav
            mode="horizontal"
            data-test="navbar-top"
            className="main-nav"
            selectedKeys={activeTabs}
            disabledOverflow
            items={menu.map(item => {
              const props = {
                ...item,
                isFrontendRoute: isFrontendRoute(item.url),
                childs: item.childs?.map(c => {
                  if (typeof c === 'string') {
                    return c;
                  }

                  return {
                    ...c,
                    isFrontendRoute: isFrontendRoute(c.url),
                  };
                }),
              };

              return buildMenuItem(props);
            })}
          />
        </StyledCol>
        <Col md={8} xs={24}>
          <RightMenu
            align={screens.md ? 'flex-end' : 'flex-start'}
            settings={settings}
            navbarRight={navbarRight}
            isFrontendRoute={isFrontendRoute}
            environmentTag={environmentTag}
          />
        </Col>
      </StyledRow>
    </StyledHeader>
  );
}

// transform the menu data to reorganize components
export default function MenuWrapper({ data, ...rest }: MenuProps) {
  const newMenuData = {
    ...data,
  };
  // Menu items that should go into settings dropdown
  const settingsMenus = {
    Data: true,
    Security: true,
    Manage: true,
  };

  // Cycle through menu.menu to build out cleanedMenu and settings
  const cleanedMenu: MenuObjectProps[] = [];
  const settings: MenuObjectProps[] = [];
  newMenuData.menu.forEach((item: any) => {
    if (!item) {
      return;
    }

    const children: (MenuObjectProps | string)[] = [];
    const newItem = {
      ...item,
    };

    // Filter childs
    if (item.childs) {
      item.childs.forEach((child: MenuObjectChildProps | string) => {
        if (typeof child === 'string') {
          children.push(child);
        } else if ((child as MenuObjectChildProps).label) {
          children.push(child);
        }
      });

      newItem.childs = children;
    }

    if (!settingsMenus.hasOwnProperty(item.name)) {
      cleanedMenu.push(newItem);
    } else {
      settings.push(newItem);
    }
  });

  newMenuData.menu = cleanedMenu;
  newMenuData.settings = settings;

  return <Menu data={newMenuData} {...rest} />;
}<|MERGE_RESOLUTION|>--- conflicted
+++ resolved
@@ -18,12 +18,8 @@
  */
 import { useState, useEffect } from 'react';
 import { styled, css, useTheme } from '@apache-superset/core/ui';
-<<<<<<< HEAD
-import { debounce } from 'lodash';
 import { ensureStaticPrefix } from 'src/utils/assetUrl';
 import { ensureAppRoot } from 'src/utils/pathUtils';
-=======
->>>>>>> b5cac47b
 import { getUrlParam } from 'src/utils/urlUtils';
 import { MainNav, MenuItem } from '@superset-ui/core/components/Menu';
 import { Tooltip, Grid, Row, Col, Image } from '@superset-ui/core/components';
@@ -293,13 +289,8 @@
     if (theme.brandLogoUrl) {
       link = (
         <StyledBrandWrapper margin={theme.brandLogoMargin}>
-<<<<<<< HEAD
           <StyledBrandLink href={ensureAppRoot(theme.brandLogoHref)}>
-            <Image
-=======
-          <StyledBrandLink href={theme.brandLogoHref}>
             <StyledImage
->>>>>>> b5cac47b
               preview={false}
               src={ensureStaticPrefix(theme.brandLogoUrl)}
               alt={theme.brandLogoAlt || 'Apache Superset'}
@@ -314,15 +305,11 @@
       // Kept as is for backwards compatibility with the old theme system / superset_config.py
       link = (
         <GenericLink className="navbar-brand" to={brand.path}>
-<<<<<<< HEAD
-          <Image
+          <StyledImage
             preview={false}
             src={ensureStaticPrefix(brand.icon)}
             alt={brand.alt}
           />
-=======
-          <StyledImage preview={false} src={brand.icon} alt={brand.alt} />
->>>>>>> b5cac47b
         </GenericLink>
       );
     } else {
@@ -332,15 +319,11 @@
           href={ensureAppRoot(brand.path)}
           tabIndex={-1}
         >
-<<<<<<< HEAD
-          <Image
+          <StyledImage
             preview={false}
             src={ensureStaticPrefix(brand.icon)}
             alt={brand.alt}
           />
-=======
-          <StyledImage preview={false} src={brand.icon} alt={brand.alt} />
->>>>>>> b5cac47b
         </Typography.Link>
       );
     }
