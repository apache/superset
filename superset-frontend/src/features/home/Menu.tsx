--- conflicted
+++ resolved
@@ -33,11 +33,8 @@
   MenuData,
 } from 'src/types/bootstrapTypes';
 import RightMenu from './RightMenu';
-<<<<<<< HEAD
 import * as SupersetCore from '@superset-ui/core';
-=======
 import { NAVBAR_MENU_POPUP_OFFSET } from './commonMenuData';
->>>>>>> e32c2895
 
 interface MenuProps {
   data: MenuData;
@@ -265,6 +262,7 @@
       if (typeof child === 'string' && child === '-' && label !== 'Data') {
         childItems.push({ type: 'divider', key: `divider-${index1}` });
       } else if (typeof child !== 'string') {
+        Object.assign(child, { label: SupersetCore.t(child.label) });
         childItems.push({
           key: `${child.label}`,
           label: child.isFrontendRoute ? (
@@ -272,40 +270,6 @@
               {child.label}
             </NavLink>
           ) : (
-<<<<<<< HEAD
-            <Icons.CaretDownOutlined iconSize="xs" />
-          )
-        }
-      >
-        {childs?.map((child: MenuObjectChildProps | string, index1: number) => {
-          if (typeof child === 'string' && child === '-' && label !== 'Data') {
-            return <MainNav.Divider key={`$${index1}`} />;
-          }
-          if (typeof child !== 'string') {
-            Object.assign(child, { label: SupersetCore.t(child.label) });
-            return (
-              <MainNav.Item key={`${child.label}`}>
-                {child.isFrontendRoute ? (
-                  <NavLink
-                    to={child.url || ''}
-                    exact
-                    activeClassName="is-active"
-                  >
-                    {child.label}
-                  </NavLink>
-                ) : (
-                  <Typography.Link href={child.url}>
-                    {child.label}
-                  </Typography.Link>
-                )}
-              </MainNav.Item>
-            );
-          }
-          return null;
-        })}
-      </StyledSubMenu>
-    );
-=======
             <Typography.Link href={child.url}>{child.label}</Typography.Link>
           ),
         });
@@ -319,7 +283,6 @@
       popupOffset: NAVBAR_MENU_POPUP_OFFSET,
       children: childItems,
     };
->>>>>>> e32c2895
   };
   const renderBrand = () => {
     let link;
