/**
 * Licensed to the Apache Software Foundation (ASF) under one
 * or more contributor license agreements.  See the NOTICE file
 * distributed with this work for additional information
 * regarding copyright ownership.  The ASF licenses this file
 * to you under the Apache License, Version 2.0 (the
 * "License"); you may not use this file except in compliance
 * with the License.  You may obtain a copy of the License at
 *
 *   http://www.apache.org/licenses/LICENSE-2.0
 *
 * Unless required by applicable law or agreed to in writing,
 * software distributed under the License is distributed on an
 * "AS IS" BASIS, WITHOUT WARRANTIES OR CONDITIONS OF ANY
 * KIND, either express or implied.  See the License for the
 * specific language governing permissions and limitations
 * under the License.
 */
import { useState, useEffect } from 'react';
import { styled, css, useTheme } from '@apache-superset/core/ui';
import { getUrlParam } from 'src/utils/urlUtils';
import { MainNav, MenuItem } from '@superset-ui/core/components/Menu';
import { Tooltip, Grid, Row, Col, Image } from '@superset-ui/core/components';
import { GenericLink } from 'src/components';
import { NavLink, useLocation } from 'react-router-dom';
import { Icons } from '@superset-ui/core/components/Icons';
import { Typography } from '@superset-ui/core/components/Typography';
import { useUiConfig } from 'src/components/UiConfigContext';
import { URL_PARAMS } from 'src/constants';
import {
  MenuObjectChildProps,
  MenuObjectProps,
  MenuData,
} from 'src/types/bootstrapTypes';
import RightMenu from './RightMenu';
import { NAVBAR_MENU_POPUP_OFFSET } from './commonMenuData';

interface MenuProps {
  data: MenuData;
  isFrontendRoute?: (path?: string) => boolean;
}

const StyledHeader = styled.header`
  ${({ theme }) => css`
    background-color: ${theme.colorBgContainer};
    border-bottom: 1px solid ${theme.colorBorderSecondary};
    padding: 0 ${theme.sizeUnit * 4}px;
    z-index: 10;

<<<<<<< HEAD
      &:nth-last-of-type(2) nav {
        margin-bottom: 2px;
      }
      .caret {
        display: none;
      }
      .main-nav {
        display: flex;
      }
      & .ant-image{
        display: contents;
        height: 100%;
        padding: ${theme.sizeUnit}px
          ${theme.sizeUnit * 2}px
          ${theme.sizeUnit}px
          ${theme.sizeUnit * 4}px;
      }
      .navbar-brand {
=======
    &:nth-last-of-type(2) nav {
      margin-bottom: 2px;
    }

    .caret {
      display: none;
    }
  `}
`;

const StyledBrandText = styled.div`
  ${({ theme }) => css`
    border-left: 1px solid ${theme.colorBorderSecondary};
    border-right: 1px solid ${theme.colorBorderSecondary};
    height: 100%;
    color: ${theme.colorText};
    padding-left: ${theme.sizeUnit * 4}px;
    padding-right: ${theme.sizeUnit * 4}px;
    font-size: ${theme.fontSizeLG}px;
    float: left;
    display: flex;
    flex-direction: column;
    justify-content: center;

    span {
      max-width: ${theme.sizeUnit * 58}px;
      white-space: nowrap;
      overflow: hidden;
      text-overflow: ellipsis;
    }

    @media (max-width: 1127px) {
      display: none;
    }
  `}
`;

const StyledMainNav = styled(MainNav)`
  ${({ theme }) => css`
    .ant-menu-item .ant-menu-item-icon + span,
    .ant-menu-submenu-title .ant-menu-item-icon + span,
    .ant-menu-item .anticon + span,
    .ant-menu-submenu-title .anticon + span {
      margin-inline-start: 0;
    }

    .ant-menu-submenu.ant-menu-submenu-horizontal {
      display: flex;
      align-items: center;
      height: 100%;
      padding: 0;

      .ant-menu-submenu-title {
>>>>>>> 1127374e
        display: flex;
        gap: ${theme.sizeUnit * 2}px;
        flex-direction: row-reverse;
        align-items: center;
        height: 100%;
        padding: 0 ${theme.sizeUnit * 4}px;
      }

      &:hover,
      &.ant-menu-submenu-active {
        .ant-menu-title-content {
          color: ${theme.colorPrimary};
        }
      }

      &::after {
        content: '';
        position: absolute;
        width: 98%;
        height: 2px;
        background-color: ${theme.colorPrimaryBorderHover};
        bottom: ${theme.sizeUnit / 8}px;
        left: 1%;
        right: auto;
        inset-inline-start: 1%;
        inset-inline-end: auto;
        transform: scale(0);
        transition: 0.2s all ease-out;
      }

      &:hover::after,
      &.ant-menu-submenu-open::after {
        transform: scale(1);
      }
    }

    .ant-menu-submenu-selected.ant-menu-submenu-horizontal::after {
      transform: scale(1);
    }
  `}
`;

const StyledBrandWrapper = styled.div<{ margin?: string }>`
  ${({ margin }) => css`
    height: ${margin ? 'auto' : '100%'};
    margin: ${margin ?? 0};
  `}
`;

const StyledBrandLink = styled(Typography.Link)`
  ${({ theme }) => css`
    align-items: center;
    display: flex;
    height: 100%;
    justify-content: center;

    &:focus {
      border-color: transparent;
    }

    &:focus-visible {
      border-color: ${theme.colorPrimaryText};
    }
  `}
`;

const StyledRow = styled(Row)`
  height: 100%;
`;

const StyledCol = styled(Col)`
  ${({ theme }) => css`
    display: flex;
    gap: ${theme.sizeUnit * 4}px;
  `}
`;

const StyledImage = styled(Image)`
  object-fit: contain;
`;

const { useBreakpoint } = Grid;

export function Menu({
  data: {
    menu,
    brand,
    navbar_right: navbarRight,
    settings,
    environment_tag: environmentTag,
  },
  isFrontendRoute = () => false,
}: MenuProps) {
  const screens = useBreakpoint();
  const uiConfig = useUiConfig();
  const theme = useTheme();

  enum Paths {
    Explore = '/explore',
    Dashboard = '/dashboard',
    Chart = '/chart',
    Datasets = '/tablemodelview',
    SqlLab = '/sqllab',
    SavedQueries = '/savedqueryview',
  }

  const defaultTabSelection: string[] = [];
  const [activeTabs, setActiveTabs] = useState(defaultTabSelection);
  const location = useLocation();
  useEffect(() => {
    const path = location.pathname;
    switch (true) {
      case path.startsWith(Paths.Dashboard):
        setActiveTabs(['Dashboards']);
        break;
      case path.startsWith(Paths.Chart) || path.startsWith(Paths.Explore):
        setActiveTabs(['Charts']);
        break;
      case path.startsWith(Paths.Datasets):
        setActiveTabs(['Datasets']);
        break;
      case path.startsWith(Paths.SqlLab) || path.startsWith(Paths.SavedQueries):
        setActiveTabs(['SQL']);
        break;
      default:
        setActiveTabs(defaultTabSelection);
    }
  }, [location.pathname]);

  const standalone = getUrlParam(URL_PARAMS.standalone);
  if (standalone || uiConfig.hideNav) return <></>;

  const buildMenuItem = ({
    label,
    childs,
    url,
    isFrontendRoute,
  }: MenuObjectProps): MenuItem => {
    if (url && isFrontendRoute) {
      return {
        key: label,
        label: (
          <NavLink role="button" to={url} activeClassName="is-active">
            {label}
          </NavLink>
        ),
      };
    }

    if (url) {
      return {
        key: label,
        label: <Typography.Link href={url}>{label}</Typography.Link>,
      };
    }

    const childItems: MenuItem[] = [];
    childs?.forEach((child: MenuObjectChildProps | string, index1: number) => {
      if (typeof child === 'string' && child === '-' && label !== 'Data') {
        childItems.push({ type: 'divider', key: `divider-${index1}` });
      } else if (typeof child !== 'string') {
        childItems.push({
          key: `${child.label}`,
          label: child.isFrontendRoute ? (
            <NavLink to={child.url || ''} exact activeClassName="is-active">
              {child.label}
            </NavLink>
          ) : (
            <Typography.Link href={child.url}>{child.label}</Typography.Link>
          ),
        });
      }
    });

    return {
      key: label,
      label,
      icon: <Icons.DownOutlined iconSize="xs" />,
      popupOffset: NAVBAR_MENU_POPUP_OFFSET,
      children: childItems,
    };
  };
  const renderBrand = () => {
    let link;
    if (theme.brandLogoUrl) {
      link = (
        <StyledBrandWrapper margin={theme.brandLogoMargin}>
          <StyledBrandLink href={theme.brandLogoHref}>
            <StyledImage
              preview={false}
              src={theme.brandLogoUrl}
              alt={theme.brandLogoAlt || 'Apache Superset'}
              height={theme.brandLogoHeight}
            />
          </StyledBrandLink>
        </StyledBrandWrapper>
      );
    } else if (isFrontendRoute(window.location.pathname)) {
      // ---------------------------------------------------------------------------------
      // TODO: deprecate this once Theme is fully rolled out
      // Kept as is for backwards compatibility with the old theme system / superset_config.py
      link = (
        <GenericLink className="navbar-brand" to={brand.path}>
          <StyledImage preview={false} src={brand.icon} alt={brand.alt} />
        </GenericLink>
      );
    } else {
      link = (
        <Typography.Link
          className="navbar-brand"
          href={brand.path}
          tabIndex={-1}
        >
          <StyledImage preview={false} src={brand.icon} alt={brand.alt} />
        </Typography.Link>
      );
    }
    // ---------------------------------------------------------------------------------
    return <>{link}</>;
  };
  return (
    <StyledHeader className="top" id="main-menu" role="navigation">
      <StyledRow>
        <StyledCol md={16} xs={24}>
          <Tooltip
            id="brand-tooltip"
            placement="bottomLeft"
            title={brand.tooltip}
            arrow={{ pointAtCenter: true }}
          >
            {renderBrand()}
          </Tooltip>
          {brand.text && (
            <StyledBrandText>
              <span>{brand.text}</span>
            </StyledBrandText>
          )}
          <StyledMainNav
            mode="horizontal"
            data-test="navbar-top"
            className="main-nav"
            selectedKeys={activeTabs}
            disabledOverflow
            items={menu.map(item => {
              const props = {
                ...item,
                isFrontendRoute: isFrontendRoute(item.url),
                childs: item.childs?.map(c => {
                  if (typeof c === 'string') {
                    return c;
                  }

                  return {
                    ...c,
                    isFrontendRoute: isFrontendRoute(c.url),
                  };
                }),
              };

              return buildMenuItem(props);
            })}
          />
        </StyledCol>
        <Col md={8} xs={24}>
          <RightMenu
            align={screens.md ? 'flex-end' : 'flex-start'}
            settings={settings}
            navbarRight={navbarRight}
            isFrontendRoute={isFrontendRoute}
            environmentTag={environmentTag}
          />
        </Col>
      </StyledRow>
    </StyledHeader>
  );
}

// transform the menu data to reorganize components
export default function MenuWrapper({ data, ...rest }: MenuProps) {
  const newMenuData = {
    ...data,
  };
  // Menu items that should go into settings dropdown
  const settingsMenus = {
    Data: true,
    Security: true,
    Manage: true,
  };

  // Cycle through menu.menu to build out cleanedMenu and settings
  const cleanedMenu: MenuObjectProps[] = [];
  const settings: MenuObjectProps[] = [];
  newMenuData.menu.forEach((item: any) => {
    if (!item) {
      return;
    }

    const children: (MenuObjectProps | string)[] = [];
    const newItem = {
      ...item,
    };

    // Filter childs
    if (item.childs) {
      item.childs.forEach((child: MenuObjectChildProps | string) => {
        if (typeof child === 'string') {
          children.push(child);
        } else if ((child as MenuObjectChildProps).label) {
          children.push(child);
        }
      });

      newItem.childs = children;
    }

    if (!settingsMenus.hasOwnProperty(item.name)) {
      cleanedMenu.push(newItem);
    } else {
      settings.push(newItem);
    }
  });

  newMenuData.menu = cleanedMenu;
  newMenuData.settings = settings;

  return <Menu data={newMenuData} {...rest} />;
}<|MERGE_RESOLUTION|>--- conflicted
+++ resolved
@@ -47,26 +47,10 @@
     padding: 0 ${theme.sizeUnit * 4}px;
     z-index: 10;
 
-<<<<<<< HEAD
-      &:nth-last-of-type(2) nav {
-        margin-bottom: 2px;
-      }
-      .caret {
-        display: none;
-      }
-      .main-nav {
-        display: flex;
-      }
-      & .ant-image{
-        display: contents;
-        height: 100%;
-        padding: ${theme.sizeUnit}px
-          ${theme.sizeUnit * 2}px
-          ${theme.sizeUnit}px
-          ${theme.sizeUnit * 4}px;
-      }
-      .navbar-brand {
-=======
+    .main-nav {
+      display: flex;
+    }
+
     &:nth-last-of-type(2) nav {
       margin-bottom: 2px;
     }
@@ -120,7 +104,6 @@
       padding: 0;
 
       .ant-menu-submenu-title {
->>>>>>> 1127374e
         display: flex;
         gap: ${theme.sizeUnit * 2}px;
         flex-direction: row-reverse;
