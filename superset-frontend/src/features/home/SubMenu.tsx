/**
 * Licensed to the Apache Software Foundation (ASF) under one
 * or more contributor license agreements.  See the NOTICE file
 * distributed with this work for additional information
 * regarding copyright ownership.  The ASF licenses this file
 * to you under the Apache License, Version 2.0 (the
 * "License"); you may not use this file except in compliance
 * with the License.  You may obtain a copy of the License at
 *
 *   http://www.apache.org/licenses/LICENSE-2.0
 *
 * Unless required by applicable law or agreed to in writing,
 * software distributed under the License is distributed on an
 * "AS IS" BASIS, WITHOUT WARRANTIES OR CONDITIONS OF ANY
 * KIND, either express or implied.  See the License for the
 * specific language governing permissions and limitations
 * under the License.
 */
import { ReactNode, useState, useEffect, FunctionComponent } from 'react';

import { Link, useHistory } from 'react-router-dom';
import { t } from '@superset-ui/core';
import { styled, SupersetTheme, css, useTheme } from '@apache-superset/core/ui';
import cx from 'classnames';
import { debounce } from 'lodash';
import { Menu, MenuMode, MainNav } from '@superset-ui/core/components/Menu';
import {
  Button,
  Tooltip,
  Row,
  type OnClickHandler,
} from '@superset-ui/core/components';
import { Icons } from '@superset-ui/core/components/Icons';
import { IconType } from '@superset-ui/core/components/Icons/types';
import { MenuObjectProps } from 'src/types/bootstrapTypes';
import { Typography } from '@superset-ui/core/components/Typography';

const StyledHeader = styled.div<{ backgroundColor?: string }>`
  background-color: ${({ theme, backgroundColor }) =>
    backgroundColor || theme.colorBgContainer};
  align-items: center;
  position: relative;
  padding: ${({ theme }) => theme.sizeUnit * 2}px
    ${({ theme }) => theme.sizeUnit * 4}px;
  margin-bottom: ${({ theme }) => theme.sizeUnit * 4}px;
  .header {
    font-weight: ${({ theme }) => theme.fontWeightStrong};
    margin-right: ${({ theme }) => theme.sizeUnit * 3}px;
    text-align: left;
    font-size: 18px;
    display: inline-block;
    line-height: ${({ theme }) => theme.sizeUnit * 9}px;
  }
  .nav-right {
    display: flex;
    align-items: center;
<<<<<<< HEAD
    margin-right: ${({ theme }) => theme.sizeUnit * 3}px;
=======
    /* margin-right: ${({ theme }) => theme.sizeUnit * 3}px; */
    float: right;
    position: absolute;
    right: ${({ theme }) => theme.sizeUnit * 4}px;
>>>>>>> 1127374e
    ul.ant-menu-root {
      padding: 0px;
    }
    .ant-row {
      align-items: center;
    }
    li[role='menuitem'] {
      border: 0;
      border-bottom: none;
      &:hover {
        border-bottom: transparent;
      }
    }
  }
  .nav-right-collapse {
    display: flex;
    align-items: center;
    padding: 14px 0;
    margin-right: 0;
    float: left;
    padding-left: 10px;
  }
  .menu {
    align-items: center;
    justify-content: space-between;
  }

  .menu > .ant-menu {
    padding-left: ${({ theme }) => theme.sizeUnit * 5}px;
    line-height: ${({ theme }) => theme.sizeUnit * 5}px;

    .ant-menu-item {
      border-radius: ${({ theme }) => theme.borderRadius}px;
      font-size: ${({ theme }) => theme.fontSizeSM}px;
      padding: ${({ theme }) => theme.sizeUnit}px
        ${({ theme }) => theme.sizeUnit * 4}px;
      margin-right: ${({ theme }) => theme.sizeUnit}px;
    }
    .ant-menu-item:hover,
    .ant-menu-item:has(> span > .active) {
      background-color: ${({ theme }) => theme.colorPrimaryBgHover};
      color: ${({ theme }) => theme.colorText};
    }
  }

  .btn-link {
    padding: 10px 0;
  }
  @media (max-width: 767px) {
    .header,
    .nav-right {
      position: relative;
      margin-left: ${({ theme }) => theme.sizeUnit * 2}px;
    }
  }
`;

const styledDisabled = (theme: SupersetTheme) => css`
  color: ${theme.colorTextDisabled};
  cursor: not-allowed;

  &:hover {
    color: ${theme.colorTextDisabled};
  }

  .ant-menu-item-selected {
    background-color: ${theme.colorBgContainerDisabled};
  }
`;

type MenuChild = {
  label: string;
  name: string;
  url?: string;
  usesRouter?: boolean;
  onClick?: () => void;
  'data-test'?: string;
  id?: string;
  'aria-controls'?: string;
};

export interface ButtonProps {
  name: ReactNode;
  onClick?: OnClickHandler;
  'data-test'?: string;
  buttonStyle: 'primary' | 'secondary' | 'dashed' | 'link' | 'tertiary';
  loading?: boolean;
  icon?: IconType;
}

export interface SubMenuProps {
  buttons?: Array<ButtonProps>;
  name?: string | ReactNode;
  tabs?: MenuChild[];
  activeChild?: MenuChild['name'];
  /* If usesRouter is true, a react-router <Link> component will be used instead of href.
   *  ONLY set usesRouter to true if SubMenu is wrapped in a react-router <Router>;
   *  otherwise, a 'You should not use <Link> outside a <Router>' error will be thrown */
  usesRouter?: boolean;
  color?: string;
  dropDownLinks?: Array<MenuObjectProps>;
  backgroundColor?: string;
}

const { SubMenu } = MainNav;

const SubMenuComponent: FunctionComponent<SubMenuProps> = props => {
  const [showMenu, setMenu] = useState<MenuMode>('horizontal');
  const [navRightStyle, setNavRightStyle] = useState('nav-right');
  const theme = useTheme();

  let hasHistory = true;
  // If no parent <Router> component exists, useHistory throws an error
  try {
    useHistory();
  } catch (err) {
    // If error is thrown, we know not to use <Link> in render
    hasHistory = false;
  }

  useEffect(() => {
    function handleResize() {
      if (window.innerWidth <= 767) setMenu('inline');
      else setMenu('horizontal');

      if (
        props.buttons &&
        props.buttons.length >= 3 &&
        window.innerWidth >= 795
      ) {
        // eslint-disable-next-line no-unused-expressions
        setNavRightStyle('nav-right');
      } else if (
        props.buttons &&
        props.buttons.length >= 3 &&
        window.innerWidth <= 795
      ) {
        setNavRightStyle('nav-right-collapse');
      }
    }
    handleResize();
    const resize = debounce(handleResize, 10);
    window.addEventListener('resize', resize);
    return () => window.removeEventListener('resize', resize);
  }, [props.buttons]);

  return (
    <StyledHeader backgroundColor={props.backgroundColor}>
      <Row className="menu" role="navigation">
        {props.name && <div className="header">{props.name}</div>}
        <Menu
          mode={showMenu}
          disabledOverflow
          role="tablist"
          items={props.tabs?.map(tab => {
            if ((props.usesRouter || hasHistory) && !!tab.usesRouter) {
              return {
                key: tab.label,
                label: (
                  <Link
                    to={tab.url || ''}
                    role="tab"
                    id={tab.id || tab.name}
                    data-test={tab['data-test']}
                    aria-selected={tab.name === props.activeChild}
                    aria-controls={tab['aria-controls'] || ''}
                    className={tab.name === props.activeChild ? 'active' : ''}
                  >
                    {tab.label}
                  </Link>
                ),
              };
            }
            return {
              key: tab.label,
              label: (
                <div
                  className={cx('no-router', {
                    active: tab.name === props.activeChild,
                  })}
                  role="tab"
                  aria-selected={tab.name === props.activeChild}
                >
                  <Typography.Link href={tab.url} onClick={tab.onClick}>
                    {tab.label}
                  </Typography.Link>
                </div>
              ),
            };
          })}
        />
        <div className={navRightStyle}>
          <Menu mode="horizontal" triggerSubMenuAction="click" disabledOverflow>
            {props.dropDownLinks?.map((link, i) => (
              <SubMenu
                css={css`
                  [data-icon='caret-down'] {
                    color: ${theme.colorIcon};
                    font-size: ${theme.fontSizeXS}px;
                    margin-left: ${theme.sizeUnit}px;
                  }
                `}
                key={i}
                title={link.label}
                icon={<Icons.CaretDownOutlined />}
                popupOffset={[10, 20]}
                className="dropdown-menu-links"
              >
                {link.childs?.map(item => {
                  if (typeof item === 'object') {
                    return item.disable ? (
                      <MainNav.Item
                        key={item.label}
                        css={styledDisabled}
                        disabled
                      >
                        <Tooltip
                          placement="top"
                          title={t(
                            "Enable 'Allow file uploads to database' in any database's settings",
                          )}
                        >
                          {item.label}
                        </Tooltip>
                      </MainNav.Item>
                    ) : (
                      <MainNav.Item key={item.label}>
                        <Typography.Link href={item.url} onClick={item.onClick}>
                          {item.label}
                        </Typography.Link>
                      </MainNav.Item>
                    );
                  }
                  return null;
                })}
              </SubMenu>
            ))}
          </Menu>
          {props.buttons?.map((btn, i) => (
            <Button
              key={i}
              buttonStyle={btn.buttonStyle}
              icon={btn.icon}
              onClick={btn.onClick}
              data-test={btn['data-test']}
              loading={btn.loading ?? false}
            >
              {btn.name}
            </Button>
          ))}
        </div>
      </Row>
      {props.children}
    </StyledHeader>
  );
};

export default SubMenuComponent;<|MERGE_RESOLUTION|>--- conflicted
+++ resolved
@@ -54,14 +54,10 @@
   .nav-right {
     display: flex;
     align-items: center;
-<<<<<<< HEAD
-    margin-right: ${({ theme }) => theme.sizeUnit * 3}px;
-=======
     /* margin-right: ${({ theme }) => theme.sizeUnit * 3}px; */
     float: right;
     position: absolute;
     right: ${({ theme }) => theme.sizeUnit * 4}px;
->>>>>>> 1127374e
     ul.ant-menu-root {
       padding: 0px;
     }
