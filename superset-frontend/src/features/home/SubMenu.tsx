--- conflicted
+++ resolved
@@ -198,25 +198,17 @@
     <StyledHeader>
       <Row className="menu" role="navigation">
         {props.name && <div className="header">{props.name}</div>}
-<<<<<<< HEAD
         <Menu
           mode={showMenu}
           disabledOverflow
+          role="tablist"
           items={props.tabs?.map(tab => {
             if ((props.usesRouter || hasHistory) && !!tab.usesRouter) {
               return {
                 key: tab.label,
                 label: (
-                  <div
-=======
-        <Menu mode={showMenu} disabledOverflow role="tablist">
-          {props.tabs?.map(tab => {
-            if ((props.usesRouter || hasHistory) && !!tab.usesRouter) {
-              return (
-                <Menu.Item key={tab.label}>
                   <Link
                     to={tab.url || ''}
->>>>>>> 7b6885a0
                     role="tab"
                     id={tab.id || tab.name}
                     data-test={tab['data-test']}
@@ -224,19 +216,10 @@
                     aria-controls={tab['aria-controls'] || ''}
                     className={tab.name === props.activeChild ? 'active' : ''}
                   >
-<<<<<<< HEAD
-                    <div>
-                      <Link to={tab.url || ''}>{tab.label}</Link>
-                    </div>
-                  </div>
+                    {tab.label}
+                  </Link>
                 ),
               };
-=======
-                    {tab.label}
-                  </Link>
-                </Menu.Item>
-              );
->>>>>>> 7b6885a0
             }
             return {
               key: tab.label,
