/**
 * Licensed to the Apache Software Foundation (ASF) under one
 * or more contributor license agreements.  See the NOTICE file
 * distributed with this work for additional information
 * regarding copyright ownership.  The ASF licenses this file
 * to you under the Apache License, Version 2.0 (the
 * "License"); you may not use this file except in compliance
 * with the License.  You may obtain a copy of the License at
 *
 *   http://www.apache.org/licenses/LICENSE-2.0
 *
 * Unless required by applicable law or agreed to in writing,
 * software distributed under the License is distributed on an
 * "AS IS" BASIS, WITHOUT WARRANTIES OR CONDITIONS OF ANY
 * KIND, either express or implied.  See the License for the
 * specific language governing permissions and limitations
 * under the License.
 */
import { isFeatureEnabled, FeatureFlag, t, css } from '@superset-ui/core';
import { Link, useHistory } from 'react-router-dom';
import ConfirmStatusChange from 'src/components/ConfirmStatusChange';
import Icons from 'src/components/Icons';
import Chart from 'src/types/Chart';

import ListViewCard from 'src/components/ListViewCard';
import Label from 'src/components/Label';
import { Dropdown } from 'src/components/Dropdown';
import { Menu } from 'src/components/Menu';
import FaveStar from 'src/components/FaveStar';
import FacePile from 'src/components/FacePile';
import { handleChartDelete, CardStyles } from 'src/views/CRUD/utils';
import Button from 'src/components/Button';

interface ChartCardProps {
  chart: Chart;
  hasPerm: (perm: string) => boolean;
  openChartEditModal: (chart: Chart) => void;
  bulkSelectEnabled: boolean;
  addDangerToast: (msg: string) => void;
  addSuccessToast: (msg: string) => void;
  refreshData: () => void;
  loading?: boolean;
  saveFavoriteStatus: (id: number, isStarred: boolean) => void;
  favoriteStatus: boolean;
  chartFilter?: string;
  userId?: string | number;
  showThumbnails?: boolean;
  handleBulkChartExport: (chartsToExport: Chart[]) => void;
}

export default function ChartCard({
  chart,
  hasPerm,
  openChartEditModal,
  bulkSelectEnabled,
  addDangerToast,
  addSuccessToast,
  refreshData,
  loading,
  showThumbnails,
  saveFavoriteStatus,
  favoriteStatus,
  chartFilter,
  userId,
  handleBulkChartExport,
}: ChartCardProps) {
  const history = useHistory();
  const canEdit = hasPerm('can_write');
  const canDelete = hasPerm('can_write');
  const canExport = hasPerm('can_export');
  const menu = (
    <Menu>
      {canEdit && (
        <Menu.Item>
          <div
            data-test="chart-list-edit-option"
            role="button"
            tabIndex={0}
            onClick={() => openChartEditModal(chart)}
          >
            <Icons.EditOutlined
              iconSize="l"
              css={css`
                vertical-align: text-top;
              `}
            />{' '}
            {t('Edit')}
          </div>
        </Menu.Item>
      )}
      {canExport && (
        <Menu.Item>
          <div
            role="button"
            tabIndex={0}
            onClick={() => handleBulkChartExport([chart])}
          >
            <Icons.UploadOutlined
              iconSize="l"
              css={css`
                vertical-align: text-top;
              `}
            />{' '}
            {t('Export')}
          </div>
        </Menu.Item>
      )}
      {canDelete && (
        <Menu.Item>
          <ConfirmStatusChange
            title={t('Please confirm')}
            description={
              <>
                {t('Are you sure you want to delete')} <b>{chart.slice_name}</b>
                ?
              </>
            }
            onConfirm={() =>
              handleChartDelete(
                chart,
                addSuccessToast,
                addDangerToast,
                refreshData,
                chartFilter,
                userId,
              )
            }
          >
            {confirmDelete => (
              <div
                data-test="chart-list-delete-option"
                role="button"
                tabIndex={0}
                className="action-button"
                onClick={confirmDelete}
              >
                <Icons.DeleteOutlined
                  iconSize="l"
                  css={css`
                    vertical-align: text-top;
                  `}
                />{' '}
                {t('Delete')}
              </div>
            )}
          </ConfirmStatusChange>
        </Menu.Item>
      )}
    </Menu>
  );
  return (
    <CardStyles
      onClick={() => {
        if (!bulkSelectEnabled && chart.url) {
          history.push(chart.url);
        }
      }}
    >
      <ListViewCard
        loading={loading}
        title={chart.slice_name}
        certifiedBy={chart.certified_by}
        certificationDetails={chart.certification_details}
        cover={
          !isFeatureEnabled(FeatureFlag.Thumbnails) || !showThumbnails ? (
            <></>
          ) : null
        }
        url={bulkSelectEnabled ? undefined : chart.url}
        imgURL={chart.thumbnail_url || ''}
        imgFallbackURL="/static/assets/images/chart-card-fallback.svg"
        description={t('Modified %s', chart.changed_on_delta_humanized)}
        coverLeft={<FacePile users={chart.owners || []} />}
        coverRight={<Label>{chart.datasource_name_text}</Label>}
        linkComponent={Link}
        actions={
          <ListViewCard.Actions
            onClick={e => {
              e.stopPropagation();
              e.preventDefault();
            }}
          >
            {userId && (
              <FaveStar
                itemId={chart.id}
                saveFaveStar={saveFavoriteStatus}
                isStarred={favoriteStatus}
              />
            )}
            <Dropdown dropdownRender={() => menu} trigger={['click', 'hover']}>
<<<<<<< HEAD
              <Button buttonSize="xsmall" buttonStyle="link">
                <Icons.MoreVert iconColor={theme.colors.grayscale.base} />
=======
              <Button buttonSize="xsmall" type="link" buttonStyle="link">
                <Icons.MoreOutlined iconSize="xl" />
>>>>>>> 358633e9
              </Button>
            </Dropdown>
          </ListViewCard.Actions>
        }
      />
    </CardStyles>
  );
}<|MERGE_RESOLUTION|>--- conflicted
+++ resolved
@@ -188,13 +188,8 @@
               />
             )}
             <Dropdown dropdownRender={() => menu} trigger={['click', 'hover']}>
-<<<<<<< HEAD
-              <Button buttonSize="xsmall" buttonStyle="link">
-                <Icons.MoreVert iconColor={theme.colors.grayscale.base} />
-=======
               <Button buttonSize="xsmall" type="link" buttonStyle="link">
                 <Icons.MoreOutlined iconSize="xl" />
->>>>>>> 358633e9
               </Button>
             </Dropdown>
           </ListViewCard.Actions>
