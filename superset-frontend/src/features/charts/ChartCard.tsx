--- conflicted
+++ resolved
@@ -29,17 +29,6 @@
 import { Icons } from '@superset-ui/core/components/Icons';
 import Chart from 'src/types/Chart';
 import { FacePile } from 'src/components';
-
-<<<<<<< HEAD
-import { Menu } from '@superset-ui/core/components/Menu';
-=======
-import ListViewCard from 'src/components/ListViewCard';
-import Label from 'src/components/Label';
-import { Dropdown } from 'src/components/Dropdown';
-import { MenuItem } from 'src/components/Menu';
-import FaveStar from 'src/components/FaveStar';
-import FacePile from 'src/components/FacePile';
->>>>>>> 4d6cdf4f
 import { handleChartDelete, CardStyles } from 'src/views/CRUD/utils';
 import { assetUrl } from 'src/utils/assetUrl';
 
@@ -210,13 +199,8 @@
                 isStarred={favoriteStatus}
               />
             )}
-<<<<<<< HEAD
-            <Dropdown dropdownRender={() => menu} trigger={['click', 'hover']}>
+            <Dropdown menu={{ items: menuItems }} trigger={['click', 'hover']}>
               <Button buttonSize="xsmall" type="link" buttonStyle="link">
-=======
-            <Dropdown menu={{ items: menuItems }} trigger={['click', 'hover']}>
-              <Button buttonSize="xsmall" type="link">
->>>>>>> 4d6cdf4f
                 <Icons.MoreOutlined iconSize="xl" />
               </Button>
             </Dropdown>
