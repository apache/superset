/**
 * Licensed to the Apache Software Foundation (ASF) under one
 * or more contributor license agreements.  See the NOTICE file
 * distributed with this work for additional information
 * regarding copyright ownership.  The ASF licenses this file
 * to you under the Apache License, Version 2.0 (the
 * "License"); you may not use this file except in compliance
 * with the License.  You may obtain a copy of the License at
 *
 *   http://www.apache.org/licenses/LICENSE-2.0
 *
 * Unless required by applicable law or agreed to in writing,
 * software distributed under the License is distributed on an
 * "AS IS" BASIS, WITHOUT WARRANTIES OR CONDITIONS OF ANY
 * KIND, either express or implied.  See the License for the
 * specific language governing permissions and limitations
 * under the License.
 */
import { useEffect, SetStateAction, Dispatch, useCallback } from 'react';
import { styled, t } from '@superset-ui/core';
import TableSelector, { TableOption } from 'src/components/TableSelector';
import { EmptyState } from '@superset-ui/core/components';
import { type DatabaseObject } from 'src/components';
import { useToasts } from 'src/components/MessageToasts/withToasts';
import { LocalStorageKeys, getItem } from 'src/utils/localStorageHelpers';
import {
  DatasetActionType,
  DatasetObject,
} from 'src/features/datasets/AddDataset/types';
import { Table } from 'src/hooks/apiResources';
<<<<<<< HEAD
import { ensureAppRoot } from 'src/utils/pathUtils';
=======
import { Typography } from '@superset-ui/core/components/Typography';
>>>>>>> ab13166e

interface LeftPanelProps {
  setDataset: Dispatch<SetStateAction<object>>;
  dataset?: Partial<DatasetObject> | null;
  datasetNames?: (string | null | undefined)[] | undefined;
}

const LeftPanelStyle = styled.div`
  ${({ theme }) => `
    padding: ${theme.sizeUnit * 4}px;
    height: 100%;
    background-color: ${theme.colorBgContainer};
    position: relative;
    .emptystate {
      height: auto;
      margin-top: ${theme.sizeUnit * 17.5}px;
    }
    .section-title {
      margin-top: ${theme.sizeUnit * 5.5}px;
      margin-bottom: ${theme.sizeUnit * 11}px;
      font-weight: ${theme.fontWeightStrong};
    }
    .table-title {
      margin-top: ${theme.sizeUnit * 11}px;
      margin-bottom: ${theme.sizeUnit * 6}px;
      font-weight: ${theme.fontWeightStrong};
    }
    .options-list {
      overflow: auto;
      position: absolute;
      bottom: 0;
      top: ${theme.sizeUnit * 92.25}px;
      left: ${theme.sizeUnit * 3.25}px;
      right: 0;

      .no-scrollbar {
        margin-right: ${theme.sizeUnit * 4}px;
      }

      .options {
        cursor: pointer;
        padding: ${theme.sizeUnit * 1.75}px;
        border-radius: ${theme.borderRadius}px;
        :hover {
          background-color: ${theme.colors.grayscale.light4}
        }
      }

      .options-highlighted {
        cursor: pointer;
        padding: ${theme.sizeUnit * 1.75}px;
        border-radius: ${theme.borderRadius}px;
        background-color: ${theme.colorPrimaryText};
        color: ${theme.colors.grayscale.light5};
      }

      .options, .options-highlighted {
        display: flex;
        align-items: center;
        justify-content: space-between;
      }
    }
    form > span[aria-label="refresh"] {
      position: absolute;
      top: ${theme.sizeUnit * 69}px;
      left: ${theme.sizeUnit * 42.75}px;
      font-size: ${theme.sizeUnit * 4.25}px;
    }
    .table-form {
      margin-bottom: ${theme.sizeUnit * 8}px;
    }
    .loading-container {
      position: absolute;
      top: ${theme.sizeUnit * 89.75}px;
      left: 0;
      right: 0;
      text-align: center;
      img {
        width: ${theme.sizeUnit * 20}px;
        margin-bottom: ${theme.sizeUnit * 2.5}px;
      }
      p {
        color: ${theme.colors.grayscale.light1};
      }
    }
`}
`;

export default function LeftPanel({
  setDataset,
  dataset,
  datasetNames,
}: LeftPanelProps) {
  const { addDangerToast } = useToasts();

  const setDatabase = useCallback(
    (db: Partial<DatabaseObject>) => {
      setDataset({ type: DatasetActionType.SelectDatabase, payload: { db } });
    },
    [setDataset],
  );
  const setCatalog = (catalog: string | null) => {
    if (catalog) {
      setDataset({
        type: DatasetActionType.SelectCatalog,
        payload: { name: 'catalog', value: catalog },
      });
    }
  };
  const setSchema = (schema: string) => {
    if (schema) {
      setDataset({
        type: DatasetActionType.SelectSchema,
        payload: { name: 'schema', value: schema },
      });
    }
  };
  const setTable = (tableName: string) => {
    setDataset({
      type: DatasetActionType.SelectTable,
      payload: { name: 'table_name', value: tableName },
    });
  };
  useEffect(() => {
    const currentUserSelectedDb = getItem(
      LocalStorageKeys.Database,
      null,
    ) as DatabaseObject;
    if (currentUserSelectedDb) {
      setDatabase(currentUserSelectedDb);
    }
  }, [setDatabase]);

  const customTableOptionLabelRenderer = useCallback(
    (table: Table) => (
      <TableOption
        table={
          datasetNames?.includes(table.value)
            ? {
                ...table,
                extra: {
                  warning_markdown: t('This table already has a dataset'),
                },
              }
            : table
        }
      />
    ),
    [datasetNames],
  );
  const getDatabaseEmptyState = (emptyResultsWithSearch: boolean) => (
    <EmptyState
      image="empty.svg"
      title={
        emptyResultsWithSearch
          ? t('No databases match your search')
          : t('No databases available')
      }
      description={
        <span>
          {t('Manage your databases')}{' '}
<<<<<<< HEAD
          <a href={ensureAppRoot('/databaseview/list')}>{t('here')}</a>
=======
          <Typography.Link href="/databaseview/list">
            {t('here')}
          </Typography.Link>
>>>>>>> ab13166e
        </span>
      }
      size="small"
    />
  );

  return (
    <LeftPanelStyle>
      <TableSelector
        database={dataset?.db}
        handleError={addDangerToast}
        emptyState={getDatabaseEmptyState(false)}
        onDbChange={setDatabase}
        onCatalogChange={setCatalog}
        onSchemaChange={setSchema}
        onTableSelectChange={setTable}
        sqlLabMode={false}
        customTableOptionLabelRenderer={customTableOptionLabelRenderer}
        {...(dataset?.catalog && { catalog: dataset.catalog })}
        {...(dataset?.schema && { schema: dataset.schema })}
      />
    </LeftPanelStyle>
  );
}<|MERGE_RESOLUTION|>--- conflicted
+++ resolved
@@ -28,11 +28,8 @@
   DatasetObject,
 } from 'src/features/datasets/AddDataset/types';
 import { Table } from 'src/hooks/apiResources';
-<<<<<<< HEAD
 import { ensureAppRoot } from 'src/utils/pathUtils';
-=======
 import { Typography } from '@superset-ui/core/components/Typography';
->>>>>>> ab13166e
 
 interface LeftPanelProps {
   setDataset: Dispatch<SetStateAction<object>>;
@@ -194,13 +191,9 @@
       description={
         <span>
           {t('Manage your databases')}{' '}
-<<<<<<< HEAD
-          <a href={ensureAppRoot('/databaseview/list')}>{t('here')}</a>
-=======
-          <Typography.Link href="/databaseview/list">
+          <Typography.Link href={ensureAppRoot('/databaseview/list')}>
             {t('here')}
           </Typography.Link>
->>>>>>> ab13166e
         </span>
       }
       size="small"
