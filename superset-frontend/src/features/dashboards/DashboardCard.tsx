--- conflicted
+++ resolved
@@ -25,7 +25,6 @@
   SupersetClient,
 } from '@superset-ui/core';
 import { CardStyles } from 'src/views/CRUD/utils';
-<<<<<<< HEAD
 import {
   Dropdown,
   Button,
@@ -33,17 +32,8 @@
   PublishedLabel,
   ListViewCard,
 } from '@superset-ui/core/components';
-import { Menu } from '@superset-ui/core/components/Menu';
+import { MenuItem } from '@superset-ui/core/components/Menu';
 import { Icons } from '@superset-ui/core/components/Icons';
-=======
-import { Dropdown } from 'src/components/Dropdown';
-import { MenuItem } from 'src/components/Menu';
-import ListViewCard from 'src/components/ListViewCard';
-import { Icons } from 'src/components/Icons';
-import { PublishedLabel } from 'src/components/Label';
-import FacePile from 'src/components/FacePile';
-import FaveStar from 'src/components/FaveStar';
->>>>>>> 4d6cdf4f
 import { Dashboard } from 'src/views/CRUD/types';
 import { assetUrl } from 'src/utils/assetUrl';
 import { FacePile } from 'src/components';
@@ -201,13 +191,8 @@
                 isStarred={favoriteStatus}
               />
             )}
-<<<<<<< HEAD
-            <Dropdown dropdownRender={() => menu} trigger={['hover', 'click']}>
+            <Dropdown menu={{ items: menuItems }} trigger={['hover', 'click']}>
               <Button buttonSize="xsmall" buttonStyle="link">
-=======
-            <Dropdown menu={{ items: menuItems }} trigger={['hover', 'click']}>
-              <Button buttonSize="xsmall" type="link">
->>>>>>> 4d6cdf4f
                 <Icons.MoreOutlined iconSize="xl" />
               </Button>
             </Dropdown>
