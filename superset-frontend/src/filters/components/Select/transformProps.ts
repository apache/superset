/**
 * Licensed to the Apache Software Foundation (ASF) under one
 * or more contributor license agreements.  See the NOTICE file
 * distributed with this work for additional information
 * regarding copyright ownership.  The ASF licenses this file
 * to you under the Apache License, Version 2.0 (the
 * "License"); you may not use this file except in compliance
 * with the License.  You may obtain a copy of the License at
 *
 *   http://www.apache.org/licenses/LICENSE-2.0
 *
 * Unless required by applicable law or agreed to in writing,
 * software distributed under the License is distributed on an
 * "AS IS" BASIS, WITHOUT WARRANTIES OR CONDITIONS OF ANY
 * KIND, either express or implied.  See the License for the
 * specific language governing permissions and limitations
 * under the License.
 */
import { GenericDataType } from '@superset-ui/core';
import { DEFAULT_FORM_DATA, PluginFilterSelectChartProps } from './types';

export default function transformProps(
  chartProps: PluginFilterSelectChartProps,
) {
  const {
    formData,
    height,
    hooks,
    queriesData,
    width,
    behaviors,
<<<<<<< HEAD
    filterState,
=======
    appSection,
>>>>>>> 468638c5
  } = chartProps;
  const newFormData = { ...DEFAULT_FORM_DATA, ...formData };
  const { setDataMask = () => {} } = hooks;
  const [queryData] = queriesData;
  const { colnames = [], coltypes = [], data } = queryData || [];
  const coltypeMap: Record<string, GenericDataType> = colnames.reduce(
    (accumulator, item, index) => ({ ...accumulator, [item]: coltypes[index] }),
    {},
  );

  return {
    filterState,
    coltypeMap,
    appSection,
    width,
    behaviors,
    height,
    data,
    formData: newFormData,
    setDataMask,
  };
}<|MERGE_RESOLUTION|>--- conflicted
+++ resolved
@@ -29,11 +29,8 @@
     queriesData,
     width,
     behaviors,
-<<<<<<< HEAD
+    appSection,
     filterState,
-=======
-    appSection,
->>>>>>> 468638c5
   } = chartProps;
   const newFormData = { ...DEFAULT_FORM_DATA, ...formData };
   const { setDataMask = () => {} } = hooks;
