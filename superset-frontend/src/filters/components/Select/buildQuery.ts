/**
 * Licensed to the Apache Software Foundation (ASF) under one
 * or more contributor license agreements.  See the NOTICE file
 * distributed with this work for additional information
 * regarding copyright ownership.  The ASF licenses this file
 * to you under the Apache License, Version 2.0 (the
 * "License"); you may not use this file except in compliance
 * with the License.  You may obtain a copy of the License at
 *
 *   http://www.apache.org/licenses/LICENSE-2.0
 *
 * Unless required by applicable law or agreed to in writing,
 * software distributed under the License is distributed on an
 * "AS IS" BASIS, WITHOUT WARRANTIES OR CONDITIONS OF ANY
 * KIND, either express or implied.  See the License for the
 * specific language governing permissions and limitations
 * under the License.
 */
import {
  buildQueryContext,
  GenericDataType,
  QueryObject,
  QueryObjectFilterClause,
} from '@superset-ui/core';
import { BuildQuery } from '@superset-ui/core/lib/chart/registries/ChartBuildQueryRegistrySingleton';
import { DEFAULT_FORM_DATA, PluginFilterSelectQueryFormData } from './types';

const buildQuery: BuildQuery<PluginFilterSelectQueryFormData> = (
  formData: PluginFilterSelectQueryFormData,
  options,
) => {
  const { search, coltypeMap } = options?.ownState || {};
  const { sortAscending, sortMetric } = { ...DEFAULT_FORM_DATA, ...formData };
  return buildQueryContext(formData, baseQueryObject => {
    const { columns = [], filters = [] } = baseQueryObject;
    const extraFilters: QueryObjectFilterClause[] = [];
    if (search) {
      columns.forEach(column => {
        if (coltypeMap[column] === GenericDataType.STRING) {
          extraFilters.push({
            col: column,
            op: 'ILIKE',
            val: `%${search}%`,
          });
        } else if (
          coltypeMap[column] === GenericDataType.NUMERIC &&
          !Number.isNaN(Number(search))
        ) {
          // for numeric columns we apply a >= where clause
          extraFilters.push({
            col: column,
            op: '>=',
            val: Number(search),
          });
        }
      });
    }

    const sortColumns = sortMetric ? [sortMetric] : columns;
    const query: QueryObject[] = [
      {
        ...baseQueryObject,
        groupby: columns,
        metrics: sortMetric ? [sortMetric] : [],
<<<<<<< HEAD
        filters: filters.concat(
          columns.map(column => ({ col: column, op: 'IS NOT NULL' })),
        ),
=======
        filters: filters.concat(extraFilters),
>>>>>>> 69c5cd79
        orderby:
          sortMetric || sortAscending !== undefined
            ? sortColumns.map(column => [column, !!sortAscending])
            : [],
      },
    ];
    return query;
  });
};

export default buildQuery;<|MERGE_RESOLUTION|>--- conflicted
+++ resolved
@@ -62,13 +62,7 @@
         ...baseQueryObject,
         groupby: columns,
         metrics: sortMetric ? [sortMetric] : [],
-<<<<<<< HEAD
-        filters: filters.concat(
-          columns.map(column => ({ col: column, op: 'IS NOT NULL' })),
-        ),
-=======
         filters: filters.concat(extraFilters),
->>>>>>> 69c5cd79
         orderby:
           sortMetric || sortAscending !== undefined
             ? sortColumns.map(column => [column, !!sortAscending])
