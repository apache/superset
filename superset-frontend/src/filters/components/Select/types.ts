--- conflicted
+++ resolved
@@ -36,13 +36,8 @@
 
 export type PluginFilterSelectProps = PluginFilterStylesProps & {
   data: DataRecord[];
-<<<<<<< HEAD
   setDataMask: SetDataMaskHook;
-  formData: AntdPluginFilterSelectQueryFormData;
-=======
-  setExtraFormData: SetExtraFormDataHook;
   formData: PluginFilterSelectQueryFormData;
->>>>>>> 189aced3
 };
 
 export const DEFAULT_FORM_DATA: PluginFilterSelectCustomizeProps = {
