--- conflicted
+++ resolved
@@ -31,29 +31,15 @@
   tn,
   styled,
 } from '@superset-ui/core';
-<<<<<<< HEAD
-import { debounce } from 'lodash';
+import { debounce, isUndefined } from 'lodash';
 import { useImmerReducer } from 'use-immer';
-import { Select, FormItem, type LabeledValue } from 'src/components';
+import { FormItem, LabeledValue, Select } from 'src/components';
+import { Space } from 'src/components/Space';
 import { SLOW_DEBOUNCE } from 'src/constants';
 import { hasOption, propertyComparator } from 'src/components/Select/utils';
 import { FilterBarOrientation } from 'src/dashboard/types';
-import { PluginFilterSelectProps, SelectValue } from './types';
+import { getDataRecordFormatter, getSelectExtraFormData } from '../../utils';
 import { FilterPluginStyle, StatusMessage } from '../common';
-=======
-// eslint-disable-next-line no-restricted-imports
-import { LabeledValue as AntdLabeledValue } from 'antd/lib/select'; // TODO: Remove antd
-import { debounce, isUndefined } from 'lodash';
-import { useImmerReducer } from 'use-immer';
-import { Select } from 'src/components';
-// eslint-disable-next-line no-restricted-imports
-import { Space } from 'antd'; // Import Space directly from antd
-import { SLOW_DEBOUNCE } from 'src/constants';
-import { hasOption, propertyComparator } from 'src/components/Select/utils';
-import { FilterBarOrientation } from 'src/dashboard/types';
->>>>>>> a53907a6
-import { getDataRecordFormatter, getSelectExtraFormData } from '../../utils';
-import { FilterPluginStyle, StatusMessage, StyledFormItem } from '../common';
 import { PluginFilterSelectProps, SelectValue } from './types';
 
 type DataMaskAction =
@@ -363,42 +349,6 @@
         validateStatus={filterState.validateStatus}
         extra={formItemExtra}
       >
-<<<<<<< HEAD
-        <Select
-          name={formData.nativeFilterId}
-          allowClear
-          allowNewOptions={!searchAllOptions && creatable !== false}
-          allowSelectAll={!searchAllOptions}
-          // @ts-ignore
-          value={filterState.value || []}
-          disabled={isDisabled}
-          getPopupContainer={
-            showOverflow
-              ? () => (parentRef?.current as HTMLElement) || document.body
-              : (trigger: HTMLElement) =>
-                  (trigger?.parentNode as HTMLElement) || document.body
-          }
-          showSearch={showSearch}
-          mode={multiSelect ? 'multiple' : 'single'}
-          placeholder={placeholderText}
-          onClear={() => onSearch('')}
-          onSearch={onSearch}
-          onBlur={handleBlur}
-          onFocus={setFocusedFilter}
-          onMouseEnter={setHoveredFilter}
-          onMouseLeave={unsetHoveredFilter}
-          // @ts-ignore
-          onChange={handleChange}
-          ref={inputRef}
-          loading={isRefreshing}
-          oneLine={filterBarOrientation === FilterBarOrientation.Horizontal}
-          invertSelection={inverseSelection}
-          options={options}
-          sortComparator={sortComparator}
-          onDropdownVisibleChange={setFilterActive}
-        />
-      </FormItem>
-=======
         <StyledSpace $inverseSelection={inverseSelection}>
           {inverseSelection && (
             <Select
@@ -445,8 +395,7 @@
             className="select-container"
           />
         </StyledSpace>
-      </StyledFormItem>
->>>>>>> a53907a6
+      </FormItem>
     </FilterPluginStyle>
   );
 }