--- conflicted
+++ resolved
@@ -29,25 +29,17 @@
   t,
   tn,
 } from '@superset-ui/core';
-<<<<<<< HEAD
-import React, { useCallback, useEffect, useState } from 'react';
-import { Select } from 'src/common/components';
-import debounce from 'lodash/debounce';
-import { SLOW_DEBOUNCE } from 'src/constants';
-import { useImmerReducer } from 'use-immer';
-=======
 import React, {
   useCallback,
   useEffect,
   useMemo,
-  useReducer,
   useState,
 } from 'react';
 import { Select } from 'src/common/components';
 import debounce from 'lodash/debounce';
 import { SLOW_DEBOUNCE } from 'src/constants';
+import { useImmerReducer } from 'use-immer';
 import { CheckOutlined, StopOutlined } from '@ant-design/icons';
->>>>>>> 51935dd5
 import { PluginFilterSelectProps, SelectValue } from './types';
 import { StyledSelect, Styles } from '../common';
 import { getDataRecordFormatter, getSelectExtraFormData } from '../../utils';
@@ -60,11 +52,7 @@
       type: 'filterState';
       __cache: JsonObject;
       extraFormData: ExtraFormData;
-<<<<<<< HEAD
-      filterState: { value: SelectValue; isInitialized?: boolean };
-=======
       filterState: { value: SelectValue; label?: string };
->>>>>>> 51935dd5
     };
 
 function reducer(
@@ -139,11 +127,12 @@
       coltypeMap,
     },
   });
-<<<<<<< HEAD
   const updateDataMask = useCallback(
     (values: SelectValue) => {
       const emptyFilter =
         enableEmptyFilter && !inverseSelection && !values?.length;
+    const suffix =
+      inverseSelection && values?.length ? ` (${t('excluded')})` : '';
 
       dispatchDataMask({
         type: 'filterState',
@@ -155,6 +144,7 @@
           inverseSelection,
         ),
         filterState: {
+          label: `${(values || []).join(', ')}${suffix}`,
           value:
             appSection === AppSection.FILTER_CONFIG_MODAL && defaultToFirstItem
               ? undefined
@@ -172,28 +162,6 @@
       JSON.stringify(filterState),
     ],
   );
-=======
-  const updateDataMask = (values: SelectValue) => {
-    const emptyFilter =
-      enableEmptyFilter && !inverseSelection && !values?.length;
-    const suffix =
-      inverseSelection && values?.length ? ` (${t('excluded')})` : '';
-
-    dispatchDataMask({
-      type: 'filterState',
-      extraFormData: getSelectExtraFormData(
-        col,
-        values,
-        emptyFilter,
-        inverseSelection,
-      ),
-      filterState: {
-        value: values,
-        label: `${(values || []).join(', ')}${suffix}`,
-      },
-    });
-  };
->>>>>>> 51935dd5
 
   useEffect(() => {
     if (!isDropdownVisible) {
