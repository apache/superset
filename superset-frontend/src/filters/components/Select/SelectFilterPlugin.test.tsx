/**
 * Licensed to the Apache Software Foundation (ASF) under one
 * or more contributor license agreements.  See the NOTICE file
 * distributed with this work for additional information
 * regarding copyright ownership.  The ASF licenses this file
 * to you under the Apache License, Version 2.0 (the
 * "License"); you may not use this file except in compliance
 * with the License.  You may obtain a copy of the License at
 *
 *   http://www.apache.org/licenses/LICENSE-2.0
 *
 * Unless required by applicable law or agreed to in writing,
 * software distributed under the License is distributed on an
 * "AS IS" BASIS, WITHOUT WARRANTIES OR CONDITIONS OF ANY
 * KIND, either express or implied.  See the License for the
 * specific language governing permissions and limitations
 * under the License.
 */
import { AppSection } from '@superset-ui/core';
import { render, screen, userEvent } from 'spec/helpers/testing-library';
import { NULL_STRING } from 'src/utils/common';
import SelectFilterPlugin from './SelectFilterPlugin';
import transformProps from './transformProps';

jest.useFakeTimers();

const selectMultipleProps = {
  formData: {
    sortAscending: true,
    creatable: false,
    multiSelect: true,
    enableEmptyFilter: true,
    defaultToFirstItem: false,
    inverseSelection: false,
    searchAllOptions: false,
    datasource: '3__table',
    groupby: ['gender'],
    adhocFilters: [],
    extraFilters: [],
    extraFormData: {},
    granularitySqla: 'ds',
    metrics: ['count'],
    rowLimit: 1000,
    showSearch: true,
    defaultValue: ['boy'],
    timeRangeEndpoints: ['inclusive', 'exclusive'],
    urlParams: {},
    vizType: 'filter_select',
    inputRef: { current: null },
    nativeFilterId: 'test-filter',
  },
  height: 20,
  width: 220,
  hooks: {},
  ownState: {},
  filterState: { value: ['boy'] },
  queriesData: [
    {
      rowcount: 2,
      colnames: ['gender'],
      coltypes: [1],
      data: [{ gender: 'boy' }, { gender: 'girl' }, { gender: null }],
      applied_filters: [{ column: 'gender' }],
      rejected_filters: [],
    },
  ],
  behaviors: ['NATIVE_FILTER'],
  isRefreshing: false,
  appSection: AppSection.Dashboard,
};

describe('SelectFilterPlugin', () => {
  const setDataMask = jest.fn();
  const getWrapper = (props = {}) =>
    render(
      // @ts-ignore
      <SelectFilterPlugin
        // @ts-ignore
        {...transformProps({
          ...selectMultipleProps,
          formData: { ...selectMultipleProps.formData, ...props },
        })}
        setDataMask={setDataMask}
        showOverflow={false}
      />,
      {
        useRedux: true,
        initialState: {
          nativeFilters: {
            filters: {
              'test-filter': {
                name: 'Test Filter',
              },
            },
          },
          dataMask: {
            'test-filter': {
              extraFormData: {
                filters: [
                  {
                    col: 'gender',
                    op: 'IN',
                    val: ['boy'],
                  },
                ],
              },
              filterState: {
                value: ['boy'],
                label: 'boy',
                excludeFilterValues: true,
              },
            },
          },
        },
      },
    );

  beforeEach(() => {
    jest.clearAllMocks();
  });

  test('Add multiple values with first render', async () => {
    getWrapper();
    expect(setDataMask).toHaveBeenCalledWith({
      extraFormData: {
        filters: [
          {
            col: 'gender',
            op: 'IN',
            val: ['boy'],
          },
        ],
      },
      filterState: {
        label: 'boy',
        value: ['boy'],
        excludeFilterValues: true,
      },
    });

    const filterSelect = screen.getAllByRole('combobox')[0];
    userEvent.click(filterSelect);
    userEvent.click(screen.getByTitle('girl'));
    expect(await screen.findByTitle(/girl/i)).toBeInTheDocument();
    expect(setDataMask).toHaveBeenCalledWith({
      extraFormData: {
        filters: [
          {
            col: 'gender',
            op: 'IN',
            val: ['boy', 'girl'],
          },
        ],
      },
      filterState: {
        label: 'boy, girl',
        value: ['boy', 'girl'],
        excludeFilterValues: true,
      },
    });
  });

  test('Remove multiple values when required', () => {
    getWrapper();
    userEvent.click(
      screen.getByRole('img', {
        name: /close-circle/i,
        hidden: true,
      }),
    );
    expect(setDataMask).toHaveBeenCalledWith({
      extraFormData: {
        adhoc_filters: [
          {
            clause: 'WHERE',
            expressionType: 'SQL',
            sqlExpression: '1 = 0',
          },
        ],
      },
      filterState: {
        label: undefined,
        value: null,
        excludeFilterValues: true,
      },
    });
  });

  test('Remove multiple values when not required', () => {
    getWrapper({ enableEmptyFilter: false });
    userEvent.click(
      screen.getByRole('img', {
        name: /close-circle/i,
        hidden: true,
      }),
    );
    expect(setDataMask).toHaveBeenCalledWith({
      extraFormData: {},
      filterState: {
        label: undefined,
        value: null,
        excludeFilterValues: true,
      },
    });
  });

  test('Select single values with inverse', async () => {
    getWrapper({ multiSelect: false, inverseSelection: true });

    // Get the main filter select (second combobox)
    const filterSelect = screen.getAllByRole('combobox')[1];
    userEvent.click(filterSelect);

    expect(await screen.findByTitle('girl')).toBeInTheDocument();
    userEvent.click(screen.getByTitle('girl'));
    expect(setDataMask).toHaveBeenCalledWith({
      extraFormData: {
        filters: [
          {
            col: 'gender',
            op: 'NOT IN',
            val: ['girl'],
          },
        ],
      },
      filterState: {
        label: 'girl (excluded)',
        value: ['girl'],
        excludeFilterValues: true,
      },
    });
  });

  test('Select single null (empty) value', async () => {
    getWrapper();
    const filterSelect = screen.getAllByRole('combobox')[0];
    userEvent.click(filterSelect);
    expect(await screen.findByRole('combobox')).toBeInTheDocument();
    userEvent.click(screen.getByTitle(NULL_STRING));
    expect(setDataMask).toHaveBeenLastCalledWith({
      extraFormData: {
        filters: [
          {
            col: 'gender',
            op: 'IN',
            val: ['boy', null],
          },
        ],
      },
      filterState: {
        label: `boy, ${NULL_STRING}`,
        value: ['boy', null],
        excludeFilterValues: true,
      },
    });
  });

  test('receives the correct filter when search all options', async () => {
    getWrapper({ searchAllOptions: true, multiSelect: false });
    const filterSelect = screen.getAllByRole('combobox')[0];
    userEvent.click(filterSelect);
    expect(await screen.findByRole('combobox')).toBeInTheDocument();
    userEvent.click(screen.getByTitle('girl'));
    expect(setDataMask).toHaveBeenLastCalledWith(
      expect.objectContaining({
        extraFormData: {
          filters: [
            {
              col: 'gender',
              op: 'IN',
              val: ['girl'],
            },
          ],
        },
      }),
    );
  });

  test('number of fired queries when searching', async () => {
    getWrapper({ searchAllOptions: true });
    const filterSelect = screen.getAllByRole('combobox')[0];
    userEvent.click(filterSelect);
    expect(await screen.findByRole('combobox')).toBeInTheDocument();
    await userEvent.type(screen.getByRole('combobox'), 'a');
    userEvent.tab();
    expect(setDataMask).toHaveBeenCalledTimes(2);
  });

  test('Select big int value', async () => {
    const bigValue = 1100924931345932234n;
    render(
      // @ts-ignore
      <SelectFilterPlugin
        // @ts-ignore
        {...transformProps({
          ...selectMultipleProps,
          formData: { ...selectMultipleProps.formData, groupby: 'bval' },
        })}
        coltypeMap={{ bval: 1 }}
        data={[{ bval: bigValue }]}
        setDataMask={jest.fn()}
        showOverflow={false}
      />,
      {
        useRedux: true,
        initialState: {
          nativeFilters: {
            filters: {
              'test-filter': {
                name: 'Test Filter',
              },
            },
          },
          dataMask: {
            'test-filter': {
              extraFormData: {},
              filterState: {
                value: [],
                label: '',
                excludeFilterValues: true,
              },
            },
          },
        },
      },
    );
    const filterSelect = screen.getAllByRole('combobox')[0];
    userEvent.click(filterSelect);
    expect(await screen.findByRole('combobox')).toBeInTheDocument();
    await userEvent.type(screen.getByRole('combobox'), '1');
    expect(screen.queryByLabelText(String(bigValue))).toBeInTheDocument();
  });

<<<<<<< HEAD
  test('Is/Is Not select is visible when inverseSelection is true', () => {
    getWrapper({ inverseSelection: true });
    expect(screen.getByText('is not')).toBeInTheDocument();
  });

  test('Is/Is Not select is not visible when inverseSelection is false', () => {
    getWrapper({ inverseSelection: false });
    expect(screen.queryByText('is not')).not.toBeInTheDocument();
  });

  test('Is/Is Not select toggles correctly', async () => {
    getWrapper({ inverseSelection: true });

    const isNotSelect = screen.getByText('is not');
    expect(isNotSelect).toBeInTheDocument();

    // Click to open dropdown
    userEvent.click(isNotSelect);

    // Click "is" option
    userEvent.click(screen.getByText('is'));

    // Should update excludeFilterValues to false
    expect(setDataMask).toHaveBeenCalledWith(
      expect.objectContaining({
        filterState: expect.objectContaining({
          excludeFilterValues: false,
        }),
      }),
    );
=======
  test('Should not allow for new values when creatable is false', () => {
    getWrapper({ creatable: false });
    userEvent.type(screen.getByRole('combobox'), 'new value');
    expect(screen.queryByTitle('new value')).not.toBeInTheDocument();
  });

  test('Should allow for new values when creatable is false', async () => {
    getWrapper({ creatable: true });
    userEvent.type(screen.getByRole('combobox'), 'new value');
    expect(await screen.findByTitle('new value')).toBeInTheDocument();
>>>>>>> 5f62deaa
  });
});<|MERGE_RESOLUTION|>--- conflicted
+++ resolved
@@ -331,7 +331,6 @@
     expect(screen.queryByLabelText(String(bigValue))).toBeInTheDocument();
   });
 
-<<<<<<< HEAD
   test('Is/Is Not select is visible when inverseSelection is true', () => {
     getWrapper({ inverseSelection: true });
     expect(screen.getByText('is not')).toBeInTheDocument();
@@ -362,17 +361,17 @@
         }),
       }),
     );
-=======
+  });
+
   test('Should not allow for new values when creatable is false', () => {
     getWrapper({ creatable: false });
     userEvent.type(screen.getByRole('combobox'), 'new value');
     expect(screen.queryByTitle('new value')).not.toBeInTheDocument();
   });
 
-  test('Should allow for new values when creatable is false', async () => {
+  test('Should allow for new values when creatable is true', async () => {
     getWrapper({ creatable: true });
     userEvent.type(screen.getByRole('combobox'), 'new value');
     expect(await screen.findByTitle('new value')).toBeInTheDocument();
->>>>>>> 5f62deaa
   });
 });