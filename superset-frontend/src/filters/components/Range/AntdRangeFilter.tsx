--- conflicted
+++ resolved
@@ -38,19 +38,12 @@
 
   const handleChange = (value: [number, number]) => {
     const [lower, upper] = value;
-<<<<<<< HEAD
-    // TODO: fix in future
-    // @ts-ignore
-    setExtraFormData(getRangeExtraFormData(col, lower, upper));
-=======
-
     setExtraFormData({
       extraFormData: getRangeExtraFormData(col, lower, upper),
       currentState: {
         value,
       },
     });
->>>>>>> 42c4facb
   };
 
   return (
