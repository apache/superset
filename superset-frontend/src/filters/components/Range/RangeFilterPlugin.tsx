--- conflicted
+++ resolved
@@ -146,21 +146,15 @@
   const [row] = data;
   // @ts-ignore
   const { min, max }: { min: number; max: number } = row;
-<<<<<<< HEAD
   const {
     groupby,
     defaultValue,
-    inputRef,
     stepSize,
-    logScale,
     enableSingleValue,
   } = formData;
-  const scaler = logScale
-    ? scaleLog().domain([min + 1, max + 1])
-    : scaleLinear().range([min, max]);
-=======
-  const { groupby, defaultValue, enableSingleValue } = formData;
->>>>>>> 88029e21
+  // const scaler = logScale
+  //   ? scaleLog().domain([min + 1, max + 1])
+  //   : scaleLinear().range([min, max]);
 
   const enableSingleMinValue = enableSingleValue === SingleValueType.Minimum;
   const enableSingleMaxValue = enableSingleValue === SingleValueType.Maximum;
@@ -340,15 +334,9 @@
             onMouseUp={() => setFilterActive(false)}
           >
             {enableSingleMaxValue && (
-<<<<<<< HEAD
-              <Slider
+              <AntdSlider
                 min={transformScale(min) ?? 0}
                 max={transformScale(max) ?? undefined}
-=======
-              <AntdSlider
-                min={min}
-                max={max}
->>>>>>> 88029e21
                 value={minMax[maxIndex]}
                 tipFormatter={tipFormatter}
                 marks={marks}
@@ -371,15 +359,9 @@
               />
             )}
             {enableSingleExactValue && (
-<<<<<<< HEAD
-              <Slider
+              <AntdSlider
                 min={transformScale(min) ?? 0}
                 max={transformScale(max) ?? undefined}
-=======
-              <AntdSlider
-                min={min}
-                max={max}
->>>>>>> 88029e21
                 included={false}
                 value={minMax[minIndex]}
                 tipFormatter={tipFormatter}
