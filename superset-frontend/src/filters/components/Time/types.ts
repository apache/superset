/**
 * Licensed to the Apache Software Foundation (ASF) under one
 * or more contributor license agreements.  See the NOTICE file
 * distributed with this work for additional information
 * regarding copyright ownership.  The ASF licenses this file
 * to you under the Apache License, Version 2.0 (the
 * "License"); you may not use this file except in compliance
 * with the License.  You may obtain a copy of the License at
 *
 *   http://www.apache.org/licenses/LICENSE-2.0
 *
 * Unless required by applicable law or agreed to in writing,
 * software distributed under the License is distributed on an
 * "AS IS" BASIS, WITHOUT WARRANTIES OR CONDITIONS OF ANY
 * KIND, either express or implied.  See the License for the
 * specific language governing permissions and limitations
 * under the License.
 */
<<<<<<< HEAD
import { QueryFormData, DataRecord, SetDataMaskHook } from '@superset-ui/core';
import { AntdPluginFilterStylesProps } from '../types';
=======
import {
  QueryFormData,
  DataRecord,
  SetExtraFormDataHook,
} from '@superset-ui/core';
import { PluginFilterStylesProps } from '../types';
>>>>>>> 189aced3

interface PluginFilterTimeCustomizeProps {
  defaultValue?: string | null;
  currentValue?: string | null;
}

export type PluginFilterSelectQueryFormData = QueryFormData &
  PluginFilterStylesProps &
  PluginFilterTimeCustomizeProps;

export type PluginFilterTimeProps = PluginFilterStylesProps & {
  data: DataRecord[];
<<<<<<< HEAD
  setDataMask: SetDataMaskHook;
  formData: AntdPluginFilterSelectQueryFormData;
=======
  setExtraFormData: SetExtraFormDataHook;
  formData: PluginFilterSelectQueryFormData;
>>>>>>> 189aced3
};

export const DEFAULT_FORM_DATA: PluginFilterTimeCustomizeProps = {
  defaultValue: null,
  currentValue: null,
};<|MERGE_RESOLUTION|>--- conflicted
+++ resolved
@@ -16,17 +16,8 @@
  * specific language governing permissions and limitations
  * under the License.
  */
-<<<<<<< HEAD
 import { QueryFormData, DataRecord, SetDataMaskHook } from '@superset-ui/core';
-import { AntdPluginFilterStylesProps } from '../types';
-=======
-import {
-  QueryFormData,
-  DataRecord,
-  SetExtraFormDataHook,
-} from '@superset-ui/core';
 import { PluginFilterStylesProps } from '../types';
->>>>>>> 189aced3
 
 interface PluginFilterTimeCustomizeProps {
   defaultValue?: string | null;
@@ -39,13 +30,8 @@
 
 export type PluginFilterTimeProps = PluginFilterStylesProps & {
   data: DataRecord[];
-<<<<<<< HEAD
   setDataMask: SetDataMaskHook;
-  formData: AntdPluginFilterSelectQueryFormData;
-=======
-  setExtraFormData: SetExtraFormDataHook;
   formData: PluginFilterSelectQueryFormData;
->>>>>>> 189aced3
 };
 
 export const DEFAULT_FORM_DATA: PluginFilterTimeCustomizeProps = {
