/**
 * Licensed to the Apache Software Foundation (ASF) under one
 * or more contributor license agreements.  See the NOTICE file
 * distributed with this work for additional information
 * regarding copyright ownership.  The ASF licenses this file
 * to you under the Apache License, Version 2.0 (the
 * "License"); you may not use this file except in compliance
 * with the License.  You may obtain a copy of the License at
 *
 *   http://www.apache.org/licenses/LICENSE-2.0
 *
 * Unless required by applicable law or agreed to in writing,
 * software distributed under the License is distributed on an
 * "AS IS" BASIS, WITHOUT WARRANTIES OR CONDITIONS OF ANY
 * KIND, either express or implied.  See the License for the
 * specific language governing permissions and limitations
 * under the License.
 */
import { ChartProps, ExtraFormData, JsonObject } from '@superset-ui/core';
import { chart } from 'src/chart/chartReducer';
import componentTypes from 'src/dashboard/util/componentTypes';
import { DataMaskStateWithId } from '../dataMask/types';
import { NativeFiltersState } from './reducers/types';
import { ChartState } from '../explore/types';

export type ChartReducerInitialState = typeof chart;

// chart query built from initialState
// Ref: https://github.com/apache/superset/blob/dcac860f3e5528ecbc39e58f045c7388adb5c3d0/superset-frontend/src/dashboard/reducers/getInitialState.js#L120
export interface ChartQueryPayload extends Partial<ChartReducerInitialState> {
  id: number;
  formData: ChartProps['formData'];
  form_data?: ChartProps['rawFormData'];
  [key: string]: unknown;
}

/** Chart state of redux */
export type Chart = ChartState & {
  formData: {
    viz_type: string;
  };
};

export type DashboardLayout = { [key: string]: LayoutItem };
export type DashboardLayoutState = { present: DashboardLayout };
export type DashboardState = { editMode: boolean; directPathToChild: string[] };
export type DashboardInfo = {
  common: {
    flash_messages: string[];
    conf: JsonObject;
  };
  userId: string;
  dash_edit_perm: boolean;
  metadata: { show_native_filters: boolean; chart_configuration: JsonObject };
};

export type ChartsState = { [key: string]: Chart };

/** Root state of redux */
export type RootState = {
  datasources: JsonObject;
  sliceEntities: JsonObject;
  charts: ChartsState;
  dashboardLayout: DashboardLayoutState;
  dashboardFilters: {};
  dashboardState: DashboardState;
  dashboardInfo: DashboardInfo;
  dataMask: DataMaskStateWithId;
  impressionId: string;
  nativeFilters: NativeFiltersState;
};

/** State of dashboardLayout in redux */
export type Layout = { [key: string]: LayoutItem };

/** State of charts in redux */
export type Charts = { [key: number]: Chart };

type ComponentTypesKeys = keyof typeof componentTypes;
export type ComponentType = typeof componentTypes[ComponentTypesKeys];

/** State of dashboardLayout item in redux */
export type LayoutItem = {
  children: string[];
  parents: string[];
  type: ComponentType;
  id: string;
  meta: {
    chartId: number;
    height: number;
    sliceName?: string;
    text?: string;
    uuid: string;
    width: number;
  };
};

type ActiveFilter = {
  scope: number[];
<<<<<<< HEAD
  values: JsonObject;
=======
  values: ExtraFormData;
>>>>>>> 2f9efb2e
};

export type ActiveFilters = {
  [key: string]: ActiveFilter;
};<|MERGE_RESOLUTION|>--- conflicted
+++ resolved
@@ -97,11 +97,7 @@
 
 type ActiveFilter = {
   scope: number[];
-<<<<<<< HEAD
-  values: JsonObject;
-=======
   values: ExtraFormData;
->>>>>>> 2f9efb2e
 };
 
 export type ActiveFilters = {
