/**
 * Licensed to the Apache Software Foundation (ASF) under one
 * or more contributor license agreements.  See the NOTICE file
 * distributed with this work for additional information
 * regarding copyright ownership.  The ASF licenses this file
 * to you under the Apache License, Version 2.0 (the
 * "License"); you may not use this file except in compliance
 * with the License.  You may obtain a copy of the License at
 *
 *   http://www.apache.org/licenses/LICENSE-2.0
 *
 * Unless required by applicable law or agreed to in writing,
 * software distributed under the License is distributed on an
 * "AS IS" BASIS, WITHOUT WARRANTIES OR CONDITIONS OF ANY
 * KIND, either express or implied.  See the License for the
 * specific language governing permissions and limitations
 * under the License.
 */
import {
  ChartProps,
  DataMaskStateWithId,
  ExtraFormData,
  GenericDataType,
  JsonObject,
  NativeFiltersState,
} from '@superset-ui/core';
<<<<<<< HEAD
import { DatasourceMeta } from '@superset-ui/chart-controls';
=======
import { Dataset } from '@superset-ui/chart-controls';
>>>>>>> 16654034
import { chart } from 'src/components/Chart/chartReducer';
import componentTypes from 'src/dashboard/util/componentTypes';

import { User } from 'src/types/bootstrapTypes';
import { ChartState } from '../explore/types';

export { Dashboard } from 'src/types/Dashboard';

export type ChartReducerInitialState = typeof chart;

// chart query built from initialState
// Ref: https://github.com/apache/superset/blob/dcac860f3e5528ecbc39e58f045c7388adb5c3d0/superset-frontend/src/dashboard/reducers/getInitialState.js#L120
export interface ChartQueryPayload extends Partial<ChartReducerInitialState> {
  id: number;
  formData: ChartProps['formData'];
  form_data?: ChartProps['rawFormData'];
  [key: string]: unknown;
}

/** Chart state of redux */
export type Chart = ChartState & {
  formData: {
    viz_type: string;
    datasource: string;
  };
};

export type ActiveTabs = string[];
export type DashboardLayout = { [key: string]: LayoutItem };
export type DashboardLayoutState = { present: DashboardLayout };
export type DashboardState = {
  preselectNativeFilters?: JsonObject;
  editMode: boolean;
  isPublished: boolean;
  directPathToChild: string[];
  activeTabs: ActiveTabs;
  fullSizeChartId: number | null;
  isRefreshing: boolean;
  isFiltersRefreshing: boolean;
  hasUnsavedChanges: boolean;
};
export type DashboardInfo = {
  id: number;
  common: {
    flash_messages: string[];
    conf: JsonObject;
  };
  userId: string;
  dash_edit_perm: boolean;
  json_metadata: string;
  metadata: {
    native_filter_configuration: JsonObject;
    show_native_filters: boolean;
    chart_configuration: JsonObject;
  };
};

export type ChartsState = { [key: string]: Chart };

export type Datasource = Dataset & {
  uid: string;
  column_types: GenericDataType[];
  table_name: string;
};
export type DatasourcesState = {
  [key: string]: Datasource;
};

/** Root state of redux */
export type RootState = {
  datasources: DatasourcesState;
  sliceEntities: JsonObject;
  charts: ChartsState;
  dashboardLayout: DashboardLayoutState;
  dashboardFilters: {};
  dashboardState: DashboardState;
  dashboardInfo: DashboardInfo;
  dataMask: DataMaskStateWithId;
  impressionId: string;
  nativeFilters: NativeFiltersState;
  user: User;
};

/** State of dashboardLayout in redux */
export type Layout = { [key: string]: LayoutItem };

/** State of charts in redux */
export type Charts = { [key: number]: Chart };

type ComponentTypesKeys = keyof typeof componentTypes;
export type ComponentType = typeof componentTypes[ComponentTypesKeys];

/** State of dashboardLayout item in redux */
export type LayoutItem = {
  children: string[];
  parents: string[];
  type: ComponentType;
  id: string;
  meta: {
    chartId: number;
    defaultText?: string;
    height: number;
    placeholder?: string;
    sliceName?: string;
    sliceNameOverride?: string;
    text?: string;
    uuid: string;
    width: number;
  };
};

type ActiveFilter = {
  scope: number[];
  values: ExtraFormData;
};

export type ActiveFilters = {
  [key: string]: ActiveFilter;
};

export type DashboardPermalinkValue = {
  dashboardId: string;
  state: {
    filterState: DataMaskStateWithId;
    hash: string;
  };
};

export type EmbeddedDashboard = {
  uuid: string;
  dashboard_id: string;
  allowed_domains: string[];
};<|MERGE_RESOLUTION|>--- conflicted
+++ resolved
@@ -24,11 +24,7 @@
   JsonObject,
   NativeFiltersState,
 } from '@superset-ui/core';
-<<<<<<< HEAD
-import { DatasourceMeta } from '@superset-ui/chart-controls';
-=======
 import { Dataset } from '@superset-ui/chart-controls';
->>>>>>> 16654034
 import { chart } from 'src/components/Chart/chartReducer';
 import componentTypes from 'src/dashboard/util/componentTypes';
 
