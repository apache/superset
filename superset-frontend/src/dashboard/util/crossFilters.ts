--- conflicted
+++ resolved
@@ -21,11 +21,7 @@
   Behavior,
   getChartMetadataRegistry,
   isDefined,
-<<<<<<< HEAD
-  isFeatureEnabled,
   NativeFilterScope,
-=======
->>>>>>> 962fd4cc
 } from '@superset-ui/core';
 import { getChartIdsInFilterScope } from './getChartIdsInFilterScope';
 import {
