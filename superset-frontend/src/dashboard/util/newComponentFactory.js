--- conflicted
+++ resolved
@@ -36,11 +36,8 @@
   IKI_EITL_ROW_TYPE,
   IKI_EITL_COLUMN_TYPE,
   IKI_MODEL_METRICS_TYPE,
-<<<<<<< HEAD
   IKI_FORECAST_TYPE,
   IKI_EXTERNAL_DATASETS_TYPE,
-=======
->>>>>>> 22d4c820
   IKI_EXPLAINABILITY_TYPE,
 } from './componentTypes';
 
@@ -70,13 +67,10 @@
   [IKI_DEEPCAST_TYPE]: { width: GRID_DEFAULT_CHART_WIDTH, height: 75 },
   [IKI_EITL_ROW_TYPE]: { width: GRID_DEFAULT_CHART_WIDTH, height: 50 },
   [IKI_EITL_COLUMN_TYPE]: { width: GRID_DEFAULT_CHART_WIDTH, height: 50 },
-<<<<<<< HEAD
   [IKI_MODEL_METRICS_TYPE]: { width: GRID_DEFAULT_CHART_WIDTH, height: 50 },
   [IKI_FORECAST_TYPE]: { width: GRID_DEFAULT_CHART_WIDTH, height: 50 },
   [IKI_EXTERNAL_DATASETS_TYPE]: { width: GRID_DEFAULT_CHART_WIDTH, height: 50 },
-=======
   [IKI_MODEL_METRICS_TYPE]: {width: GRID_DEFAULT_CHART_WIDTH, height: 50},
->>>>>>> 22d4c820
   [IKI_EXPLAINABILITY_TYPE]: { width: GRID_DEFAULT_CHART_WIDTH, height: 75 },
   [ROW_TYPE]: { background: BACKGROUND_TRANSPARENT },
   [TABS_TYPE]: null,
