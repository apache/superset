--- conflicted
+++ resolved
@@ -17,13 +17,9 @@
  * under the License.
  */
 import { useMemo } from 'react';
-<<<<<<< HEAD
 import { Filter } from '@superset-ui/core';
 import { useTheme } from '@apache-superset/core/ui';
-=======
->>>>>>> f5f5913a
 import { useSelector } from 'react-redux';
-import { useTheme, Filter } from '@superset-ui/core';
 import { RootState } from 'src/dashboard/types';
 import { selectChartCustomizationItems } from 'src/dashboard/components/nativeFilters/ChartCustomization/selectors';
 import {
