--- conflicted
+++ resolved
@@ -21,11 +21,7 @@
   CategoricalColorNamespace,
   DataRecordFilters,
 } from '@superset-ui/core';
-<<<<<<< HEAD
-import { ChartQueryPayload, Charts } from 'src/dashboard/types';
-=======
-import { ChartQueryPayload, LayoutItem } from 'src/dashboard/types';
->>>>>>> da63b4b0
+import { ChartQueryPayload, Charts, LayoutItem } from 'src/dashboard/types';
 import { NativeFiltersState } from 'src/dashboard/components/nativeFilters/types';
 import { getExtraFormData } from 'src/dashboard/components/nativeFilters/utils';
 import getEffectiveExtraFilters from './getEffectiveExtraFilters';
@@ -84,7 +80,7 @@
   );
   if (isAffectedChart) {
     extraData = {
-      extra_form_data: getExtraFormData(nativeFilters),
+      extra_form_data: getExtraFormData(nativeFilters, charts),
     };
   }
 
@@ -93,11 +89,7 @@
     ...(colorScheme && { color_scheme: colorScheme }),
     label_colors: labelColors,
     extra_filters: getEffectiveExtraFilters(filters),
-<<<<<<< HEAD
-    extra_form_data: getExtraFormData(nativeFilters, charts),
-=======
     ...extraData,
->>>>>>> da63b4b0
   };
   cachedFiltersByChart[sliceId] = filters;
   cachedFormdataByChart[sliceId] = formData;
