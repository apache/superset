/**
 * Licensed to the Apache Software Foundation (ASF) under one
 * or more contributor license agreements.  See the NOTICE file
 * distributed with this work for additional information
 * regarding copyright ownership.  The ASF licenses this file
 * to you under the Apache License, Version 2.0 (the
 * "License"); you may not use this file except in compliance
 * with the License.  You may obtain a copy of the License at
 *
 *   http://www.apache.org/licenses/LICENSE-2.0
 *
 * Unless required by applicable law or agreed to in writing,
 * software distributed under the License is distributed on an
 * "AS IS" BASIS, WITHOUT WARRANTIES OR CONDITIONS OF ANY
 * KIND, either express or implied.  See the License for the
 * specific language governing permissions and limitations
 * under the License.
 */
import { isEqual } from 'lodash';
import {
  CategoricalColorNamespace,
  DataRecordFilters,
} from '@superset-ui/core';
import { ChartQueryPayload } from 'src/dashboard/types';
<<<<<<< HEAD
import { NativeFiltersState } from '../../components/nativeFilters/types';
=======
import { NativeFiltersState } from 'src/dashboard/components/nativeFilters/types';
import { getExtraFormData } from 'src/dashboard/components/nativeFilters/utils';
>>>>>>> 52cbe904
import getEffectiveExtraFilters from './getEffectiveExtraFilters';
import { getExtraFormData } from '../../components/nativeFilters/utils';

// We cache formData objects so that our connected container components don't always trigger
// render cascades. we cannot leverage the reselect library because our cache size is >1
const cachedFiltersByChart = {};
const cachedFormdataByChart = {};

interface GetFormDataWithExtraFiltersArguments {
  chart: ChartQueryPayload;
  filters: DataRecordFilters;
  colorScheme?: string;
  colorNamespace?: string;
  sliceId: number;
  nativeFilters: NativeFiltersState;
}

// this function merge chart's formData with dashboard filters value,
// and generate a new formData which will be used in the new query.
// filters param only contains those applicable to this chart.
export default function getFormDataWithExtraFilters({
  chart,
  filters,
  colorScheme,
  colorNamespace,
  sliceId,
  nativeFilters,
}: GetFormDataWithExtraFiltersArguments) {
  // Propagate color mapping to chart
  const scale = CategoricalColorNamespace.getScale(colorScheme, colorNamespace);
  const labelColors = scale.getColorMap();

  // if dashboard metadata + filters have not changed, use cache if possible
  if (
    (cachedFiltersByChart[sliceId] || {}) === filters &&
    (colorScheme == null ||
      cachedFormdataByChart[sliceId].color_scheme === colorScheme) &&
    cachedFormdataByChart[sliceId].color_namespace === colorNamespace &&
    isEqual(cachedFormdataByChart[sliceId].label_colors, labelColors) &&
    !!cachedFormdataByChart[sliceId] &&
    nativeFilters === undefined
  ) {
    return cachedFormdataByChart[sliceId];
  }

  const formData = {
    ...chart.formData,
    ...(colorScheme && { color_scheme: colorScheme }),
    label_colors: labelColors,
    extra_filters: getEffectiveExtraFilters(filters),
    extra_form_data: getExtraFormData(nativeFilters),
  };
  cachedFiltersByChart[sliceId] = filters;
  cachedFormdataByChart[sliceId] = formData;

  return formData;
}<|MERGE_RESOLUTION|>--- conflicted
+++ resolved
@@ -22,14 +22,9 @@
   DataRecordFilters,
 } from '@superset-ui/core';
 import { ChartQueryPayload } from 'src/dashboard/types';
-<<<<<<< HEAD
-import { NativeFiltersState } from '../../components/nativeFilters/types';
-=======
 import { NativeFiltersState } from 'src/dashboard/components/nativeFilters/types';
 import { getExtraFormData } from 'src/dashboard/components/nativeFilters/utils';
->>>>>>> 52cbe904
 import getEffectiveExtraFilters from './getEffectiveExtraFilters';
-import { getExtraFormData } from '../../components/nativeFilters/utils';
 
 // We cache formData objects so that our connected container components don't always trigger
 // render cascades. we cannot leverage the reselect library because our cache size is >1
