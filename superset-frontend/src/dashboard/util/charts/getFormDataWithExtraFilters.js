/**
 * Licensed to the Apache Software Foundation (ASF) under one
 * or more contributor license agreements.  See the NOTICE file
 * distributed with this work for additional information
 * regarding copyright ownership.  The ASF licenses this file
 * to you under the Apache License, Version 2.0 (the
 * "License"); you may not use this file except in compliance
 * with the License.  You may obtain a copy of the License at
 *
 *   http://www.apache.org/licenses/LICENSE-2.0
 *
 * Unless required by applicable law or agreed to in writing,
 * software distributed under the License is distributed on an
 * "AS IS" BASIS, WITHOUT WARRANTIES OR CONDITIONS OF ANY
 * KIND, either express or implied.  See the License for the
 * specific language governing permissions and limitations
 * under the License.
 */
import { isEqual } from 'lodash';
import { CategoricalColorNamespace } from '@superset-ui/color';
import getEffectiveExtraFilters from './getEffectiveExtraFilters';

// We cache formData objects so that our connected container components don't always trigger
// render cascades. we cannot leverage the reselect library because our cache size is >1
const cachedFiltersByChart = {};
const cachedFormdataByChart = {};

// this function merge chart's formData with dashboard filters value,
// and generate a new formData which will be used in the new query.
// filters param only contains those applicable to this chart.
export default function getFormDataWithExtraFilters({
  chart = {},
  filters,
  colorScheme,
  colorNamespace,
  sliceId,
}) {
  // Propagate color mapping to chart
  const scale = CategoricalColorNamespace.getScale(colorScheme, colorNamespace);
  const labelColors = scale.getColorMap();

  // if dashboard metadata + filters have not changed, use cache if possible
  if (
    (cachedFiltersByChart[sliceId] || {}) === filters &&
    (colorScheme == null ||
      cachedFormdataByChart[sliceId].color_scheme === colorScheme) &&
    cachedFormdataByChart[sliceId].color_namespace === colorNamespace &&
    isEqual(cachedFormdataByChart[sliceId].label_colors, labelColors) &&
    !!cachedFormdataByChart[sliceId]
  ) {
    return cachedFormdataByChart[sliceId];
  }

  filter_operators = null
<<<<<<< HEAD
  if (chart['form_data'] && 'filter_operators' in chart['form_data']) {
=======
  if (chart['form_data']) {
>>>>>>> 96c0b865
    filter_operators = chart['form_data']['filter_operators']
  }

  const formData = {
    ...chart.formData,
    ...(colorScheme && { color_scheme: colorScheme }),
    label_colors: labelColors,
    extra_filters: getEffectiveExtraFilters(filters, filter_operators),
  };

  cachedFiltersByChart[sliceId] = filters;
  cachedFormdataByChart[sliceId] = formData;

  return formData;
}<|MERGE_RESOLUTION|>--- conflicted
+++ resolved
@@ -52,11 +52,7 @@
   }
 
   filter_operators = null
-<<<<<<< HEAD
   if (chart['form_data'] && 'filter_operators' in chart['form_data']) {
-=======
-  if (chart['form_data']) {
->>>>>>> 96c0b865
     filter_operators = chart['form_data']['filter_operators']
   }
 
@@ -64,7 +60,7 @@
     ...chart.formData,
     ...(colorScheme && { color_scheme: colorScheme }),
     label_colors: labelColors,
-    extra_filters: getEffectiveExtraFilters(filters, filter_operators),
+    extra_filters: getEffectiveExtraFilters(filters, chart['form_data']['filter_operators']),
   };
 
   cachedFiltersByChart[sliceId] = filters;
