--- conflicted
+++ resolved
@@ -292,10 +292,6 @@
                 />
               </ErrorBoundary>
             </StickyVerticalBar>
-<<<<<<< HEAD
-            // <FilterBar />
-=======
->>>>>>> 52cbe904
           )}
           <div className="grid-container" data-test="grid-container">
             <ParentSize>
