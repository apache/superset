--- conflicted
+++ resolved
@@ -317,11 +317,7 @@
         // actual style should be applied to nested AddSliceCard component
         style={{}}
       >
-<<<<<<< HEAD
-        {({ dragSourceRef }: { dragSourceRef: any }) => (
-=======
         {({ dragSourceRef }: { dragSourceRef: ConnectDragSource }) => (
->>>>>>> 08c1d034
           <AddSliceCard
             innerRef={dragSourceRef}
             style={style}
