--- conflicted
+++ resolved
@@ -27,12 +27,8 @@
 import { Select } from 'src/components';
 import Loading from 'src/components/Loading';
 import Button from 'src/components/Button';
-<<<<<<< HEAD
-import Icons from 'src/components/Icons';
+import { Icons } from 'src/components/Icons';
 import { ensureAppRoot } from 'src/utils/pathUtils';
-=======
-import { Icons } from 'src/components/Icons';
->>>>>>> 40411506
 import {
   LocalStorageKeys,
   getItem,
