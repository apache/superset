--- conflicted
+++ resolved
@@ -17,10 +17,7 @@
  * under the License.
  */
 /* eslint-env browser */
-<<<<<<< HEAD
-=======
 import tinycolor from 'tinycolor2';
->>>>>>> 19ddcb7e
 import Tabs from '@superset-ui/core/components/Tabs';
 import { t, css, SupersetTheme, useTheme, addAlpha } from '@superset-ui/core';
 import { useSelector } from 'react-redux';
@@ -71,12 +68,8 @@
           position: absolute;
           height: 100%;
           width: ${BUILDER_PANE_WIDTH}px;
-<<<<<<< HEAD
-          box-shadow: -4px 0 4px 0 ${addAlpha(theme.colorBorder, 0.1)};
-=======
           box-shadow: -4px 0 4px 0
             ${tinycolor(theme.colorBorder).setAlpha(0.1).toRgbString()};
->>>>>>> 19ddcb7e
           background-color: ${theme.colorBgBase};
         `}
       >
