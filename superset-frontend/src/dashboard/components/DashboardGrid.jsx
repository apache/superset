/**
 * Licensed to the Apache Software Foundation (ASF) under one
 * or more contributor license agreements.  See the NOTICE file
 * distributed with this work for additional information
 * regarding copyright ownership.  The ASF licenses this file
 * to you under the Apache License, Version 2.0 (the
 * "License"); you may not use this file except in compliance
 * with the License.  You may obtain a copy of the License at
 *
 *   http://www.apache.org/licenses/LICENSE-2.0
 *
 * Unless required by applicable law or agreed to in writing,
 * software distributed under the License is distributed on an
 * "AS IS" BASIS, WITHOUT WARRANTIES OR CONDITIONS OF ANY
 * KIND, either express or implied.  See the License for the
 * specific language governing permissions and limitations
 * under the License.
 */
import { PureComponent, Fragment } from 'react';
import { withTheme } from '@emotion/react';
import PropTypes from 'prop-types';
import classNames from 'classnames';
import { addAlpha, css, styled, t } from '@superset-ui/core';
import { EmptyState } from 'src/components/EmptyState';
<<<<<<< HEAD
import { ensureAppRoot } from 'src/utils/pathUtils';
import Icons from 'src/components/Icons';
=======
import { Icons } from 'src/components/Icons';
>>>>>>> 40411506
import { componentShape } from '../util/propShapes';
import DashboardComponent from '../containers/DashboardComponent';
import { Droppable } from './dnd/DragDroppable';
import { GRID_GUTTER_SIZE, GRID_COLUMN_COUNT } from '../util/constants';
import { TAB_TYPE } from '../util/componentTypes';

const propTypes = {
  depth: PropTypes.number.isRequired,
  editMode: PropTypes.bool,
  gridComponent: componentShape,
  handleComponentDrop: PropTypes.func.isRequired,
  isComponentVisible: PropTypes.bool.isRequired,
  resizeComponent: PropTypes.func.isRequired,
  setDirectPathToChild: PropTypes.func.isRequired,
  width: PropTypes.number.isRequired,
  dashboardId: PropTypes.number,
};

const defaultProps = {};

const renderDraggableContent = dropProps =>
  dropProps.dropIndicatorProps && <div {...dropProps.dropIndicatorProps} />;

const DashboardEmptyStateContainer = styled.div`
  position: absolute;
  top: 0;
  bottom: 0;
  left: 0;
  right: 0;
`;

const GridContent = styled.div`
  ${({ theme, editMode }) => css`
    display: flex;
    flex-direction: column;
    /* gutters between rows */
    & > div:not(:last-child):not(.empty-droptarget) {
      ${!editMode && `margin-bottom: ${theme.gridUnit * 4}px`};
    }

    .empty-droptarget {
      width: 100%;
      height: ${theme.gridUnit * 4}px;
      display: flex;
      align-items: center;
      justify-content: center;
      border-radius: ${theme.gridUnit}px;
      overflow: hidden;

      &:before {
        content: '';
        display: block;
        width: calc(100% - ${theme.gridUnit * 2}px);
        height: calc(100% - ${theme.gridUnit * 2}px);
        border: 1px dashed transparent;
        border-radius: ${theme.gridUnit}px;
        opacity: 0.5;
      }
    }

    & > .empty-droptarget:first-child {
      height: ${theme.gridUnit * 4}px;
      margin-top: ${theme.gridUnit * -4}px;
    }

    & > .empty-droptarget:last-child {
      height: ${theme.gridUnit * 24}px;
    }

    & > .empty-droptarget.empty-droptarget--full:only-child {
      height: 80vh;
    }
  `}
`;

const GridColumnGuide = styled.div`
  ${({ theme }) => css`
    // /* Editing guides */
    &.grid-column-guide {
      position: absolute;
      top: 0;
      min-height: 100%;
      background-color: ${addAlpha(
        theme.colors.primary.base,
        parseFloat(theme.opacity.light) / 100,
      )};
      pointer-events: none;
      box-shadow: inset 0 0 0 1px
        ${addAlpha(
          theme.colors.primary.base,
          parseFloat(theme.opacity.mediumHeavy) / 100,
        )};
    }
  `};
`;

class DashboardGrid extends PureComponent {
  constructor(props) {
    super(props);
    this.state = {
      isResizing: false,
    };
    this.theme = this;
    this.handleResizeStart = this.handleResizeStart.bind(this);
    this.handleResizeStop = this.handleResizeStop.bind(this);
    this.handleTopDropTargetDrop = this.handleTopDropTargetDrop.bind(this);
    this.getRowGuidePosition = this.getRowGuidePosition.bind(this);
    this.setGridRef = this.setGridRef.bind(this);
    this.handleChangeTab = this.handleChangeTab.bind(this);
  }

  getRowGuidePosition(resizeRef) {
    if (resizeRef && this.grid) {
      return (
        resizeRef.getBoundingClientRect().bottom -
        this.grid.getBoundingClientRect().top -
        2
      );
    }
    return null;
  }

  setGridRef(ref) {
    this.grid = ref;
  }

  handleResizeStart() {
    this.setState(() => ({
      isResizing: true,
    }));
  }

  handleResizeStop(_event, _direction, _elementRef, delta, id) {
    this.props.resizeComponent({
      id,
      width: delta.width,
      height: delta.height,
    });

    this.setState(() => ({
      isResizing: false,
    }));
  }

  handleTopDropTargetDrop(dropResult) {
    if (dropResult) {
      this.props.handleComponentDrop({
        ...dropResult,
        destination: {
          ...dropResult.destination,
          // force appending as the first child if top drop target
          index: 0,
        },
      });
    }
  }

  handleChangeTab({ pathToTabIndex }) {
    this.props.setDirectPathToChild(pathToTabIndex);
  }

  render() {
    const {
      gridComponent,
      handleComponentDrop,
      depth,
      width,
      isComponentVisible,
      editMode,
      canEdit,
      setEditMode,
      dashboardId,
      theme,
    } = this.props;
    const columnPlusGutterWidth =
      (width + GRID_GUTTER_SIZE) / GRID_COLUMN_COUNT;

    const columnWidth = columnPlusGutterWidth - GRID_GUTTER_SIZE;
    const { isResizing } = this.state;

    const shouldDisplayEmptyState = gridComponent?.children?.length === 0;
    const shouldDisplayTopLevelTabEmptyState =
      shouldDisplayEmptyState && gridComponent.type === TAB_TYPE;

    const dashboardEmptyState = editMode && (
      <EmptyState
        title={t('Drag and drop components and charts to the dashboard')}
        description={t(
          'You can create a new chart or use existing ones from the panel on the right',
        )}
        size="large"
        buttonText={
          <>
            <Icons.PlusOutlined
              iconSize="m"
              iconColor={theme.colors.primary.light5}
            />
            {t('Create a new chart')}
          </>
        }
        buttonAction={() => {
          window.open(
            ensureAppRoot(`/chart/add?dashboard_id=${dashboardId}`),
            '_blank',
            'noopener noreferrer',
          );
        }}
        image="chart.svg"
      />
    );

    const topLevelTabEmptyState = editMode ? (
      <EmptyState
        title={t('Drag and drop components to this tab')}
        size="large"
        description={t(
          `You can create a new chart or use existing ones from the panel on the right`,
        )}
        buttonText={
          <>
            <Icons.PlusOutlined
              iconSize="m"
              iconColor={theme.colors.primary.light5}
            />
            {t('Create a new chart')}
          </>
        }
        buttonAction={() => {
          window.open(
            ensureAppRoot(`/chart/add?dashboard_id=${dashboardId}`),
            '_blank',
            'noopener noreferrer',
          );
        }}
        image="chart.svg"
      />
    ) : (
      <EmptyState
        title={t('There are no components added to this tab')}
        size="large"
        description={
          canEdit && t('You can add the components in the edit mode.')
        }
        buttonText={canEdit && t('Edit the dashboard')}
        buttonAction={
          canEdit &&
          (() => {
            setEditMode(true);
          })
        }
        image="chart.svg"
      />
    );

    return width < 100 ? null : (
      <>
        {shouldDisplayEmptyState && (
          <DashboardEmptyStateContainer>
            {shouldDisplayTopLevelTabEmptyState
              ? topLevelTabEmptyState
              : dashboardEmptyState}
          </DashboardEmptyStateContainer>
        )}
        <div className="dashboard-grid" ref={this.setGridRef}>
          <GridContent
            className="grid-content"
            data-test="grid-content"
            editMode={editMode}
          >
            {/* make the area above components droppable */}
            {editMode && (
              <Droppable
                component={gridComponent}
                depth={depth}
                parentComponent={null}
                index={0}
                orientation="column"
                onDrop={this.handleTopDropTargetDrop}
                className={classNames({
                  'empty-droptarget': true,
                  'empty-droptarget--full':
                    gridComponent?.children?.length === 0,
                })}
                editMode
                dropToChild={gridComponent?.children?.length === 0}
              >
                {renderDraggableContent}
              </Droppable>
            )}
            {gridComponent?.children?.map((id, index) => (
              <Fragment key={id}>
                <DashboardComponent
                  id={id}
                  parentId={gridComponent.id}
                  depth={depth + 1}
                  index={index}
                  availableColumnCount={GRID_COLUMN_COUNT}
                  columnWidth={columnWidth}
                  isComponentVisible={isComponentVisible}
                  onResizeStart={this.handleResizeStart}
                  onResize={this.handleResize}
                  onResizeStop={this.handleResizeStop}
                  onChangeTab={this.handleChangeTab}
                />
                {/* make the area below components droppable */}
                {editMode && (
                  <Droppable
                    component={gridComponent}
                    depth={depth}
                    parentComponent={null}
                    index={index + 1}
                    orientation="column"
                    onDrop={handleComponentDrop}
                    className="empty-droptarget"
                    editMode
                  >
                    {renderDraggableContent}
                  </Droppable>
                )}
              </Fragment>
            ))}
            {isResizing &&
              Array(GRID_COLUMN_COUNT)
                .fill(null)
                .map((_, i) => (
                  <GridColumnGuide
                    key={`grid-column-${i}`}
                    className="grid-column-guide"
                    style={{
                      left: i * GRID_GUTTER_SIZE + i * columnWidth,
                      width: columnWidth,
                    }}
                  />
                ))}
          </GridContent>
        </div>
      </>
    );
  }
}

DashboardGrid.propTypes = propTypes;
DashboardGrid.defaultProps = defaultProps;

export default withTheme(DashboardGrid);<|MERGE_RESOLUTION|>--- conflicted
+++ resolved
@@ -22,12 +22,8 @@
 import classNames from 'classnames';
 import { addAlpha, css, styled, t } from '@superset-ui/core';
 import { EmptyState } from 'src/components/EmptyState';
-<<<<<<< HEAD
 import { ensureAppRoot } from 'src/utils/pathUtils';
-import Icons from 'src/components/Icons';
-=======
 import { Icons } from 'src/components/Icons';
->>>>>>> 40411506
 import { componentShape } from '../util/propShapes';
 import DashboardComponent from '../containers/DashboardComponent';
 import { Droppable } from './dnd/DragDroppable';
