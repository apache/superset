--- conflicted
+++ resolved
@@ -90,13 +90,6 @@
       display: flex;
       align-items: center;
       height: 24px;
-<<<<<<< HEAD
-
-      & > * {
-        margin-left: ${theme.sizeUnit * 2}px;
-      }
-=======
->>>>>>> 358633e9
     }
 
     .dropdown.btn-group {
