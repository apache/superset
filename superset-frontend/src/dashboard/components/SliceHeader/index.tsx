/**
 * Licensed to the Apache Software Foundation (ASF) under one
 * or more contributor license agreements.  See the NOTICE file
 * distributed with this work for additional information
 * regarding copyright ownership.  The ASF licenses this file
 * to you under the Apache License, Version 2.0 (the
 * "License"); you may not use this file except in compliance
 * with the License.  You may obtain a copy of the License at
 *
 *   http://www.apache.org/licenses/LICENSE-2.0
 *
 * Unless required by applicable law or agreed to in writing,
 * software distributed under the License is distributed on an
 * "AS IS" BASIS, WITHOUT WARRANTIES OR CONDITIONS OF ANY
 * KIND, either express or implied.  See the License for the
 * specific language governing permissions and limitations
 * under the License.
 */
import React, {
  FC,
  ReactNode,
  useContext,
  useEffect,
  useRef,
  useState,
} from 'react';
import { css, styled, t } from '@superset-ui/core';
import { useUiConfig } from 'src/components/UiConfigContext';
import { Tooltip } from 'src/components/Tooltip';
import { useSelector } from 'react-redux';
import EditableTitle from 'src/components/EditableTitle';
import SliceHeaderControls, {
  SliceHeaderControlsProps,
} from 'src/dashboard/components/SliceHeaderControls';
import FiltersBadge from 'src/dashboard/components/FiltersBadge';
import Icons from 'src/components/Icons';
import { RootState } from 'src/dashboard/types';
import { getSliceHeaderTooltip } from 'src/dashboard/util/getSliceHeaderTooltip';
import { DashboardPageIdContext } from 'src/dashboard/containers/DashboardPage';

type SliceHeaderProps = SliceHeaderControlsProps & {
  innerRef?: string;
  updateSliceName?: (arg0: string) => void;
  editMode?: boolean;
  annotationQuery?: object;
  annotationError?: object;
  sliceName?: string;
  filters: object;
  handleToggleFullSize: () => void;
  formData: object;
  width: number;
  height: number;
};

const annotationsLoading = t('Annotation layers are still loading.');
const annotationsError = t('One ore more annotation layers failed loading.');
const CrossFilterIcon = styled(Icons.ApartmentOutlined)`
  ${({ theme }) => `
    cursor: default;
    color: ${theme.colors.primary.base};
    line-height: 1.8;
  `}
`;

const ChartHeaderStyles = styled.div`
  ${({ theme }) => css`
    font-size: ${theme.typography.sizes.l}px;
    font-weight: ${theme.typography.weights.bold};
    margin-bottom: ${theme.gridUnit}px;
    display: flex;
    max-width: 100%;
    align-items: flex-start;
    min-height: 0;

    & > .header-title {
      overflow: hidden;
      text-overflow: ellipsis;
      max-width: 100%;
      flex-grow: 1;
      display: -webkit-box;
      -webkit-line-clamp: 2;
      -webkit-box-orient: vertical;

      & > span.ant-tooltip-open {
        display: inline;
      }
    }

    & > .header-controls {
      display: flex;
      align-items: center;
      height: 24px;

      & > * {
        margin-left: ${theme.gridUnit * 2}px;
      }
    }

    .dropdown.btn-group {
      pointer-events: none;
      vertical-align: top;
      & > * {
        pointer-events: auto;
      }
    }

    .dropdown-toggle.btn.btn-default {
      background: none;
      border: none;
      box-shadow: none;
    }

    .dropdown-menu.dropdown-menu-right {
      top: ${theme.gridUnit * 5}px;
    }

    .divider {
      margin: ${theme.gridUnit}px 0;
    }

    .refresh-tooltip {
      display: block;
      height: ${theme.gridUnit * 4}px;
      margin: ${theme.gridUnit}px 0;
      color: ${theme.colors.text.label};
    }
  `}
`;

const SliceHeader: FC<SliceHeaderProps> = ({
  innerRef = null,
  forceRefresh = () => ({}),
  updateSliceName = () => ({}),
  toggleExpandSlice = () => ({}),
  logExploreChart = () => ({}),
  logEvent,
  exportCSV = () => ({}),
  editMode = false,
  annotationQuery = {},
  annotationError = {},
  cachedDttm = null,
  updatedDttm = null,
  isCached = [],
  isExpanded = false,
  sliceName = '',
  supersetCanExplore = false,
  supersetCanShare = false,
  supersetCanCSV = false,
  sliceCanEdit = false,
  exportFullCSV,
  slice,
  componentId,
  dashboardId,
  addSuccessToast,
  addDangerToast,
  handleToggleFullSize,
  isFullSize,
  chartStatus,
  formData,
  width,
  height,
}) => {
  const uiConfig = useUiConfig();
  const dashboardPageId = useContext(DashboardPageIdContext);
  const [headerTooltip, setHeaderTooltip] = useState<ReactNode | null>(null);
  const headerRef = useRef<HTMLDivElement>(null);
  // TODO: change to indicator field after it will be implemented
  const crossFilterValue = useSelector<RootState, any>(
    state => state.dataMask[slice?.slice_id]?.filterState?.value,
  );
  const isCrossFiltersEnabled = useSelector<RootState, boolean>(
    ({ dashboardInfo }) => dashboardInfo.crossFiltersEnabled,
  );

  const canExplore = !editMode && supersetCanExplore;

  useEffect(() => {
    const headerElement = headerRef.current;
    if (canExplore) {
      setHeaderTooltip(getSliceHeaderTooltip(sliceName));
    } else if (
      headerElement &&
      (headerElement.scrollWidth > headerElement.offsetWidth ||
        headerElement.scrollHeight > headerElement.offsetHeight)
    ) {
      setHeaderTooltip(sliceName ?? null);
    } else {
      setHeaderTooltip(null);
    }
  }, [sliceName, width, height, canExplore]);

  const exploreUrl = `/explore/?dashboard_page_id=${dashboardPageId}&slice_id=${slice.slice_id}`;

  return (
    <ChartHeaderStyles data-test="slice-header" ref={innerRef}>
      <div className="header-title" ref={headerRef}>
        <Tooltip title={headerTooltip}>
          <EditableTitle
            title={
              sliceName ||
              (editMode
                ? '---' // this makes an empty title clickable
                : '')
            }
            canEdit={editMode}
            onSaveTitle={updateSliceName}
            showTooltip={false}
            url={canExplore ? exploreUrl : undefined}
          />
        </Tooltip>
        {!!Object.values(annotationQuery).length && (
          <Tooltip
            id="annotations-loading-tooltip"
            placement="top"
            title={annotationsLoading}
          >
            <i
              role="img"
              aria-label={annotationsLoading}
              className="fa fa-refresh warning"
            />
          </Tooltip>
        )}
        {!!Object.values(annotationError).length && (
          <Tooltip
            id="annotation-errors-tooltip"
            placement="top"
            title={annotationsError}
          >
            <i
              role="img"
              aria-label={annotationsError}
              className="fa fa-exclamation-circle danger"
            />
          </Tooltip>
        )}
      </div>
      <div className="header-controls">
        {!editMode && (
          <>
            {crossFilterValue && (
              <Tooltip
                placement="top"
<<<<<<< HEAD
                title={
                  <div>
                    <span>{t('Emitted values: ')}</span>
                    <span>{getFilterValueForDisplay(crossFilterValue)}</span>
                    <div
                      css={(theme: SupersetTheme) => css`
                        margin-top: ${theme.gridUnit * 2}px;
                      `}
                    >
                      {t('Click to clear emitted filters')}
                    </div>
                  </div>
                }
=======
                title={t(
                  'This chart emits/applies cross-filters to other charts that use the same dataset',
                )}
>>>>>>> d415eed7
              >
                <CrossFilterIcon iconSize="m" />
              </Tooltip>
            )}
            {!uiConfig.hideChartControls && (
              <FiltersBadge chartId={slice.slice_id} />
            )}
            {!uiConfig.hideChartControls && (
              <SliceHeaderControls
                slice={slice}
                isCached={isCached}
                isExpanded={isExpanded}
                cachedDttm={cachedDttm}
                updatedDttm={updatedDttm}
                toggleExpandSlice={toggleExpandSlice}
                forceRefresh={forceRefresh}
                logExploreChart={logExploreChart}
                logEvent={logEvent}
                exportCSV={exportCSV}
                exportFullCSV={exportFullCSV}
                supersetCanExplore={supersetCanExplore}
                supersetCanShare={supersetCanShare}
                supersetCanCSV={supersetCanCSV}
                sliceCanEdit={sliceCanEdit}
                componentId={componentId}
                dashboardId={dashboardId}
                addSuccessToast={addSuccessToast}
                addDangerToast={addDangerToast}
                handleToggleFullSize={handleToggleFullSize}
                isFullSize={isFullSize}
                isDescriptionExpanded={isExpanded}
                chartStatus={chartStatus}
                formData={formData}
                exploreUrl={exploreUrl}
                crossFiltersEnabled={isCrossFiltersEnabled}
              />
            )}
          </>
        )}
      </div>
    </ChartHeaderStyles>
  );
};

export default SliceHeader;<|MERGE_RESOLUTION|>--- conflicted
+++ resolved
@@ -241,25 +241,9 @@
             {crossFilterValue && (
               <Tooltip
                 placement="top"
-<<<<<<< HEAD
-                title={
-                  <div>
-                    <span>{t('Emitted values: ')}</span>
-                    <span>{getFilterValueForDisplay(crossFilterValue)}</span>
-                    <div
-                      css={(theme: SupersetTheme) => css`
-                        margin-top: ${theme.gridUnit * 2}px;
-                      `}
-                    >
-                      {t('Click to clear emitted filters')}
-                    </div>
-                  </div>
-                }
-=======
                 title={t(
                   'This chart emits/applies cross-filters to other charts that use the same dataset',
                 )}
->>>>>>> d415eed7
               >
                 <CrossFilterIcon iconSize="m" />
               </Tooltip>
