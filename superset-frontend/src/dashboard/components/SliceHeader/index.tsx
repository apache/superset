/**
 * Licensed to the Apache Software Foundation (ASF) under one
 * or more contributor license agreements.  See the NOTICE file
 * distributed with this work for additional information
 * regarding copyright ownership.  The ASF licenses this file
 * to you under the Apache License, Version 2.0 (the
 * "License"); you may not use this file except in compliance
 * with the License.  You may obtain a copy of the License at
 *
 *   http://www.apache.org/licenses/LICENSE-2.0
 *
 * Unless required by applicable law or agreed to in writing,
 * software distributed under the License is distributed on an
 * "AS IS" BASIS, WITHOUT WARRANTIES OR CONDITIONS OF ANY
 * KIND, either express or implied.  See the License for the
 * specific language governing permissions and limitations
 * under the License.
 */
import {
  forwardRef,
  ReactNode,
  useContext,
  useEffect,
  useRef,
  useState,
} from 'react';
import {
  css,
  getExtensionsRegistry,
<<<<<<< HEAD
  styled,
  t,
  useTheme,
=======
  SupersetTheme,
  styled,
  t,
>>>>>>> 05994319
} from '@superset-ui/core';
import { useUiConfig } from 'src/components/UiConfigContext';
import { Tooltip, EditableTitle } from '@superset-ui/core/components';
import { useSelector } from 'react-redux';
import SliceHeaderControls from 'src/dashboard/components/SliceHeaderControls';
import { SliceHeaderControlsProps } from 'src/dashboard/components/SliceHeaderControls/types';
import FiltersBadge from 'src/dashboard/components/FiltersBadge';
<<<<<<< HEAD
import { Icons } from 'src/components/Icons';
import { Chart, RootState } from 'src/dashboard/types';
import { getSliceHeaderTooltip } from 'src/dashboard/util/getSliceHeaderTooltip';
import { DashboardPageIdContext } from 'src/dashboard/containers/DashboardPage';
import RowCountLabel from 'src/components/RowCountLabel';
=======
import { Icons } from '@superset-ui/core/components/Icons';
import { RootState } from 'src/dashboard/types';
import { getSliceHeaderTooltip } from 'src/dashboard/util/getSliceHeaderTooltip';
import { DashboardPageIdContext } from 'src/dashboard/containers/DashboardPage';
import { Link } from 'react-router-dom';
>>>>>>> 05994319

const extensionsRegistry = getExtensionsRegistry();

type SliceHeaderProps = SliceHeaderControlsProps & {
  updateSliceName?: (arg0: string) => void;
  editMode?: boolean;
  annotationQuery?: object;
  annotationError?: object;
  sliceName?: string;
  filters: object;
  handleToggleFullSize: () => void;
  formData: object;
  width: number;
  height: number;
};

const annotationsLoading = t('Annotation layers are still loading.');
const annotationsError = t('One or more annotation layers failed loading.');
const CrossFilterIcon = styled(Icons.ApartmentOutlined)`
  ${({ theme }) => `
    cursor: default;
    color: ${theme.colorPrimary};
    line-height: 1.8;
  `}
`;

const ChartHeaderStyles = styled.div`
  ${({ theme }) => css`
    font-size: ${theme.fontSizeLG}px;
    font-weight: ${theme.fontWeightStrong};
    margin-bottom: ${theme.sizeUnit}px;
    display: flex;
    max-width: 100%;
    align-items: flex-start;
    min-height: 0;

    & > .header-title {
      overflow: hidden;
      text-overflow: ellipsis;
      max-width: 100%;
      flex-grow: 1;
      display: -webkit-box;
      -webkit-line-clamp: 2;
      -webkit-box-orient: vertical;

      & > span.ant-tooltip-open {
        display: inline;
      }
    }

    & > .header-controls {
      display: flex;
      align-items: center;
      height: 24px;
    }

    .dropdown.btn-group {
      pointer-events: none;
      vertical-align: top;
      & > * {
        pointer-events: auto;
      }
    }

    .dropdown-toggle.btn.btn-default {
      background: none;
      border: none;
      box-shadow: none;
    }

    .dropdown-menu.dropdown-menu-right {
      top: ${theme.sizeUnit * 5}px;
    }

    .divider {
      margin: ${theme.sizeUnit}px 0;
    }

    .refresh-tooltip {
      display: block;
      height: ${theme.sizeUnit * 4}px;
      margin: ${theme.sizeUnit}px 0;
      color: ${theme.colorTextLabel};
    }
  `}
`;

const SliceHeader = forwardRef<HTMLDivElement, SliceHeaderProps>(
  (
    {
      forceRefresh = () => ({}),
      updateSliceName = () => ({}),
      toggleExpandSlice = () => ({}),
      logExploreChart = () => ({}),
      logEvent,
      exportCSV = () => ({}),
      exportXLSX = () => ({}),
      editMode = false,
      annotationQuery = {},
      annotationError = {},
      cachedDttm = null,
      updatedDttm = null,
      isCached = [],
      isExpanded = false,
      sliceName = '',
      supersetCanExplore = false,
      supersetCanShare = false,
      supersetCanCSV = false,
      exportPivotCSV,
      exportFullCSV,
      exportFullXLSX,
      slice,
      componentId,
      dashboardId,
      addSuccessToast,
      addDangerToast,
      handleToggleFullSize,
      isFullSize,
      chartStatus,
      formData,
      width,
      height,
    },
    ref,
  ) => {
    const SliceHeaderExtension = extensionsRegistry.get(
      'dashboard.slice.header',
    );
    const uiConfig = useUiConfig();
    const dashboardPageId = useContext(DashboardPageIdContext);
    const [headerTooltip, setHeaderTooltip] = useState<ReactNode | null>(null);
    const headerRef = useRef<HTMLDivElement>(null);
    // TODO: change to indicator field after it will be implemented
    const crossFilterValue = useSelector<RootState, any>(
      state => state.dataMask[slice?.slice_id]?.filterState?.value,
    );
    const isCrossFiltersEnabled = useSelector<RootState, boolean>(
      ({ dashboardInfo }) => dashboardInfo.crossFiltersEnabled,
    );

    const chart = useSelector<RootState, Chart>(
      state => state.charts[slice.slice_id],
    );

    const theme = useTheme();

    const firstQueryResponse = chart.queriesResponse?.[0];

    const rowLimit = Number(formData.row_limit || -1);
    const sqlRowCount = Number(firstQueryResponse?.sql_rowcount || 0);

    const canExplore = !editMode && supersetCanExplore;

    useEffect(() => {
      const headerElement = headerRef.current;
      if (canExplore) {
        setHeaderTooltip(getSliceHeaderTooltip(sliceName));
      } else if (
        headerElement &&
        (headerElement.scrollWidth > headerElement.offsetWidth ||
          headerElement.scrollHeight > headerElement.offsetHeight)
      ) {
        setHeaderTooltip(sliceName ?? null);
      } else {
        setHeaderTooltip(null);
      }
    }, [sliceName, width, height, canExplore]);

    const exploreUrl = `/explore/?dashboard_page_id=${dashboardPageId}&slice_id=${slice.slice_id}`;

    const renderExploreLink = (title: string) => (
      <Link
        to={exploreUrl}
        css={(theme: SupersetTheme) => css`
          color: ${theme.colorText};
          text-decoration: none;
          :hover {
            text-decoration: underline;
          }
          display: inline-block;
        `}
      >
        {title}
      </Link>
    );

    return (
      <ChartHeaderStyles data-test="slice-header" ref={ref}>
        <div className="header-title" ref={headerRef}>
          <Tooltip title={headerTooltip}>
            <EditableTitle
              title={
                sliceName ||
                (editMode
                  ? '---' // this makes an empty title clickable
                  : '')
              }
              canEdit={editMode}
              onSaveTitle={updateSliceName}
              showTooltip={false}
              renderLink={
                canExplore && exploreUrl ? renderExploreLink : undefined
              }
            />
          </Tooltip>
          {!!Object.values(annotationQuery).length && (
            <Tooltip
              id="annotations-loading-tooltip"
              placement="top"
              title={annotationsLoading}
            >
              <Icons.ReloadOutlined
                className="warning"
                aria-label={annotationsLoading}
              />
            </Tooltip>
          )}
          {!!Object.values(annotationError).length && (
            <Tooltip
              id="annotation-errors-tooltip"
              placement="top"
              title={annotationsError}
            >
              <Icons.ExclamationCircleOutlined
                className="danger"
                aria-label={annotationsError}
              />
            </Tooltip>
          )}
        </div>
        <div className="header-controls">
          {!editMode && (
            <>
              {SliceHeaderExtension && (
                <SliceHeaderExtension
                  sliceId={slice.slice_id}
                  dashboardId={dashboardId}
                />
              )}
              {crossFilterValue && (
                <Tooltip
                  placement="top"
                  title={t(
                    'This chart applies cross-filters to charts whose datasets contain columns with the same name.',
                  )}
                >
                  <CrossFilterIcon iconSize="m" />
                </Tooltip>
              )}

              {!uiConfig.hideChartControls && (
                <FiltersBadge chartId={slice.slice_id} />
              )}

              {sqlRowCount === rowLimit && (
                <RowCountLabel
                  css={theme => css`
                    margin-right: -${theme.gridUnit * 4}px;
                  `}
                  rowcount={sqlRowCount}
                  limit={rowLimit}
                  label={
                    <Icons.WarningOutlined
                      iconSize="l"
                      iconColor={theme.colors.warning.base}
                      css={theme => css`
                        padding: ${theme.gridUnit}px;
                      `}
                    />
                  }
                />
              )}
              {!uiConfig.hideChartControls && (
                <SliceHeaderControls
                  slice={slice}
                  isCached={isCached}
                  isExpanded={isExpanded}
                  cachedDttm={cachedDttm}
                  updatedDttm={updatedDttm}
                  toggleExpandSlice={toggleExpandSlice}
                  forceRefresh={forceRefresh}
                  logExploreChart={logExploreChart}
                  logEvent={logEvent}
                  exportCSV={exportCSV}
                  exportPivotCSV={exportPivotCSV}
                  exportFullCSV={exportFullCSV}
                  exportXLSX={exportXLSX}
                  exportFullXLSX={exportFullXLSX}
                  supersetCanExplore={supersetCanExplore}
                  supersetCanShare={supersetCanShare}
                  supersetCanCSV={supersetCanCSV}
                  componentId={componentId}
                  dashboardId={dashboardId}
                  addSuccessToast={addSuccessToast}
                  addDangerToast={addDangerToast}
                  handleToggleFullSize={handleToggleFullSize}
                  isFullSize={isFullSize}
                  isDescriptionExpanded={isExpanded}
                  chartStatus={chartStatus}
                  formData={formData}
                  exploreUrl={exploreUrl}
                  crossFiltersEnabled={isCrossFiltersEnabled}
                />
              )}
            </>
          )}
        </div>
      </ChartHeaderStyles>
    );
  },
);

export default SliceHeader;<|MERGE_RESOLUTION|>--- conflicted
+++ resolved
@@ -27,35 +27,22 @@
 import {
   css,
   getExtensionsRegistry,
-<<<<<<< HEAD
   styled,
+  SupersetTheme,
   t,
   useTheme,
-=======
-  SupersetTheme,
-  styled,
-  t,
->>>>>>> 05994319
 } from '@superset-ui/core';
 import { useUiConfig } from 'src/components/UiConfigContext';
-import { Tooltip, EditableTitle } from '@superset-ui/core/components';
+import { Tooltip, EditableTitle, Icons } from '@superset-ui/core/components';
 import { useSelector } from 'react-redux';
 import SliceHeaderControls from 'src/dashboard/components/SliceHeaderControls';
 import { SliceHeaderControlsProps } from 'src/dashboard/components/SliceHeaderControls/types';
 import FiltersBadge from 'src/dashboard/components/FiltersBadge';
-<<<<<<< HEAD
-import { Icons } from 'src/components/Icons';
 import { Chart, RootState } from 'src/dashboard/types';
 import { getSliceHeaderTooltip } from 'src/dashboard/util/getSliceHeaderTooltip';
 import { DashboardPageIdContext } from 'src/dashboard/containers/DashboardPage';
 import RowCountLabel from 'src/components/RowCountLabel';
-=======
-import { Icons } from '@superset-ui/core/components/Icons';
-import { RootState } from 'src/dashboard/types';
-import { getSliceHeaderTooltip } from 'src/dashboard/util/getSliceHeaderTooltip';
-import { DashboardPageIdContext } from 'src/dashboard/containers/DashboardPage';
 import { Link } from 'react-router-dom';
->>>>>>> 05994319
 
 const extensionsRegistry = getExtensionsRegistry();
 
@@ -312,17 +299,14 @@
 
               {sqlRowCount === rowLimit && (
                 <RowCountLabel
-                  css={theme => css`
-                    margin-right: -${theme.gridUnit * 4}px;
-                  `}
                   rowcount={sqlRowCount}
                   limit={rowLimit}
                   label={
                     <Icons.WarningOutlined
                       iconSize="l"
-                      iconColor={theme.colors.warning.base}
+                      iconColor={theme.colorWarning}
                       css={theme => css`
-                        padding: ${theme.gridUnit}px;
+                        padding: ${theme.sizeUnit}px;
                       `}
                     />
                   }
