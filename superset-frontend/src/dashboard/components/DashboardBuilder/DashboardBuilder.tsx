/**
 * Licensed to the Apache Software Foundation (ASF) under one
 * or more contributor license agreements.  See the NOTICE file
 * distributed with this work for additional information
 * regarding copyright ownership.  The ASF licenses this file
 * to you under the Apache License, Version 2.0 (the
 * "License"); you may not use this file except in compliance
 * with the License.  You may obtain a copy of the License at
 *
 *   http://www.apache.org/licenses/LICENSE-2.0
 *
 * Unless required by applicable law or agreed to in writing,
 * software distributed under the License is distributed on an
 * "AS IS" BASIS, WITHOUT WARRANTIES OR CONDITIONS OF ANY
 * KIND, either express or implied.  See the License for the
 * specific language governing permissions and limitations
 * under the License.
 */
/* eslint-env browser */
import cx from 'classnames';
import React, { FC } from 'react';
import { Sticky, StickyContainer } from 'react-sticky';
import { JsonObject, styled } from '@superset-ui/core';
import ErrorBoundary from 'src/components/ErrorBoundary';
import BuilderComponentPane from 'src/dashboard/components/BuilderComponentPane';
import DashboardHeader from 'src/dashboard/containers/DashboardHeader';
import IconButton from 'src/dashboard/components/IconButton';
import DragDroppable from 'src/dashboard/components/dnd/DragDroppable';
import DashboardComponent from 'src/dashboard/containers/DashboardComponent';
import ToastPresenter from 'src/messageToasts/containers/ToastPresenter';
import WithPopoverMenu from 'src/dashboard/components/menu/WithPopoverMenu';
import getDirectPathToTabIndex from 'src/dashboard/util/getDirectPathToTabIndex';
import { URL_PARAMS } from 'src/constants';
import { useDispatch, useSelector } from 'react-redux';
import { getUrlParam } from 'src/utils/urlUtils';
import { DashboardLayout, RootState } from 'src/dashboard/types';
import { setDirectPathToChild } from 'src/dashboard/actions/dashboardState';
import {
  deleteTopLevelTabs,
  handleComponentDrop,
} from 'src/dashboard/actions/dashboardLayout';
import {
  DASHBOARD_GRID_ID,
  DASHBOARD_ROOT_ID,
  DASHBOARD_ROOT_DEPTH,
  DashboardStandaloneMode,
} from 'src/dashboard/util/constants';
import FilterBar from 'src/dashboard/components/nativeFilters/FilterBar';
import Loading from 'src/components/Loading';
import { StickyVerticalBar } from '../StickyVerticalBar';
import { shouldFocusTabs, getRootLevelTabsComponent } from './utils';
import DashboardContainer from './DashboardContainer';
import { useNativeFilters } from './state';

const TABS_HEIGHT = 47;
const HEADER_HEIGHT = 67;

type DashboardBuilderProps = {};

const StyledDashboardContent = styled.div<{ dashboardFiltersOpen: boolean }>`
  display: flex;
  flex-direction: row;
  flex-wrap: nowrap;
  height: auto;
  flex-grow: 1;

  .grid-container .dashboard-component-tabs {
    box-shadow: none;
    padding-left: 0;
  }

  .grid-container {
    /* without this, the grid will not get smaller upon toggling the builder panel on */
    min-width: 0;
    width: 100%;
    flex-grow: 1;
    position: relative;
    margin: ${({ theme }) => theme.gridUnit * 6}px
      ${({ theme }) => theme.gridUnit * 8}px
      ${({ theme }) => theme.gridUnit * 6}px
      ${({ theme, dashboardFiltersOpen }) => {
        if (dashboardFiltersOpen) return theme.gridUnit * 8;
        return 0;
      }}px;
  }

  .dashboard-component-chart-holder {
    // transitionable traits to show filter relevance
    transition: opacity ${({ theme }) => theme.transitionTiming}s,
      border-color ${({ theme }) => theme.transitionTiming}s,
      box-shadow ${({ theme }) => theme.transitionTiming}s;
    border: 0 solid transparent;
  }
`;

const DashboardBuilder: FC<DashboardBuilderProps> = () => {
  const dispatch = useDispatch();
  const dashboardLayout = useSelector<RootState, DashboardLayout>(
    state => state.dashboardLayout.present,
  );
  const editMode = useSelector<RootState, boolean>(
    state => state.dashboardState.editMode,
  );
  const directPathToChild = useSelector<RootState, string[]>(
    state => state.dashboardState.directPathToChild,
  );

<<<<<<< HEAD
=======
  const filters = useFilters();
  const filterValues = Object.values<Filter>(filters);

  const nativeFiltersEnabled =
    showNativeFilters &&
    isFeatureEnabled(FeatureFlag.DASHBOARD_NATIVE_FILTERS) &&
    (canEdit || (!canEdit && filterValues.length !== 0));

  const [dashboardFiltersOpen, setDashboardFiltersOpen] = useState(
    getUrlParam(URL_PARAMS.showFilters) ?? true,
  );

  const toggleDashboardFiltersOpen = (visible?: boolean) => {
    setDashboardFiltersOpen(visible ?? !dashboardFiltersOpen);
  };

>>>>>>> 66282c33
  const handleChangeTab = ({
    pathToTabIndex,
  }: {
    pathToTabIndex: string[];
  }) => {
    dispatch(setDirectPathToChild(pathToTabIndex));
  };

  const handleDeleteTopLevelTabs = () => {
    dispatch(deleteTopLevelTabs());

    const firstTab = getDirectPathToTabIndex(
      getRootLevelTabsComponent(dashboardLayout),
      0,
    );
    dispatch(setDirectPathToChild(firstTab));
  };

  const dashboardRoot = dashboardLayout[DASHBOARD_ROOT_ID];
  const rootChildId = dashboardRoot.children[0];
  const topLevelTabs =
    rootChildId !== DASHBOARD_GRID_ID
      ? dashboardLayout[rootChildId]
      : undefined;

  const hideDashboardHeader =
    getUrlParam(URL_PARAMS.standalone) ===
    DashboardStandaloneMode.HIDE_NAV_AND_TITLE;

  const barTopOffset =
    (hideDashboardHeader ? 0 : HEADER_HEIGHT) +
    (topLevelTabs ? TABS_HEIGHT : 0);

  const {
    showDashboard,
    dashboardFiltersOpen,
    toggleDashboardFiltersOpen,
    nativeFiltersEnabled,
  } = useNativeFilters();

  return (
    <StickyContainer
      className={cx('dashboard', editMode && 'dashboard--editing')}
    >
      <Sticky>
        {({ style }) => (
          // @ts-ignore
          <DragDroppable
            component={dashboardRoot}
            parentComponent={null}
            depth={DASHBOARD_ROOT_DEPTH}
            index={0}
            orientation="column"
            onDrop={dropResult => dispatch(handleComponentDrop(dropResult))}
            editMode={editMode}
            // you cannot drop on/displace tabs if they already exist
            disableDragdrop={!!topLevelTabs}
            style={{
              zIndex: 100,
              ...style,
            }}
          >
            {({ dropIndicatorProps }: { dropIndicatorProps: JsonObject }) => (
              <div>
                {!hideDashboardHeader && <DashboardHeader />}
                {dropIndicatorProps && <div {...dropIndicatorProps} />}
                {topLevelTabs && (
                  <WithPopoverMenu
                    shouldFocus={shouldFocusTabs}
                    menuItems={[
                      <IconButton
                        className="fa fa-level-down"
                        label="Collapse tab content"
                        onClick={handleDeleteTopLevelTabs}
                      />,
                    ]}
                    editMode={editMode}
                  >
                    {/*
                    // @ts-ignore */}
                    <DashboardComponent
                      id={topLevelTabs?.id}
                      parentId={DASHBOARD_ROOT_ID}
                      depth={DASHBOARD_ROOT_DEPTH + 1}
                      index={0}
                      renderTabContent={false}
                      renderHoverMenu={false}
                      onChangeTab={handleChangeTab}
                    />
                  </WithPopoverMenu>
                )}
              </div>
            )}
          </DragDroppable>
        )}
      </Sticky>
      <StyledDashboardContent
        className="dashboard-content"
        dashboardFiltersOpen={dashboardFiltersOpen}
      >
        {nativeFiltersEnabled && !editMode && (
          <StickyVerticalBar
            filtersOpen={dashboardFiltersOpen}
            topOffset={barTopOffset}
          >
            <ErrorBoundary>
              <FilterBar
                filtersOpen={dashboardFiltersOpen}
                toggleFiltersBar={toggleDashboardFiltersOpen}
                directPathToChild={directPathToChild}
              />
            </ErrorBoundary>
          </StickyVerticalBar>
        )}
        {showDashboard ? (
          <DashboardContainer topLevelTabs={topLevelTabs} />
        ) : (
          <Loading />
        )}
        {editMode && <BuilderComponentPane topOffset={barTopOffset} />}
      </StyledDashboardContent>
      <ToastPresenter />
    </StickyContainer>
  );
};

export default DashboardBuilder;<|MERGE_RESOLUTION|>--- conflicted
+++ resolved
@@ -105,25 +105,6 @@
     state => state.dashboardState.directPathToChild,
   );
 
-<<<<<<< HEAD
-=======
-  const filters = useFilters();
-  const filterValues = Object.values<Filter>(filters);
-
-  const nativeFiltersEnabled =
-    showNativeFilters &&
-    isFeatureEnabled(FeatureFlag.DASHBOARD_NATIVE_FILTERS) &&
-    (canEdit || (!canEdit && filterValues.length !== 0));
-
-  const [dashboardFiltersOpen, setDashboardFiltersOpen] = useState(
-    getUrlParam(URL_PARAMS.showFilters) ?? true,
-  );
-
-  const toggleDashboardFiltersOpen = (visible?: boolean) => {
-    setDashboardFiltersOpen(visible ?? !dashboardFiltersOpen);
-  };
-
->>>>>>> 66282c33
   const handleChangeTab = ({
     pathToTabIndex,
   }: {
