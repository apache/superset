/**
 * Licensed to the Apache Software Foundation (ASF) under one
 * or more contributor license agreements.  See the NOTICE file
 * distributed with this work for additional information
 * regarding copyright ownership.  The ASF licenses this file
 * to you under the Apache License, Version 2.0 (the
 * "License"); you may not use this file except in compliance
 * with the License.  You may obtain a copy of the License at
 *
 *   http://www.apache.org/licenses/LICENSE-2.0
 *
 * Unless required by applicable law or agreed to in writing,
 * software distributed under the License is distributed on an
 * "AS IS" BASIS, WITHOUT WARRANTIES OR CONDITIONS OF ANY
 * KIND, either express or implied.  See the License for the
 * specific language governing permissions and limitations
 * under the License.
 */
/* eslint-env browser */
import cx from 'classnames';
import { memo, useCallback, useEffect, useMemo, useRef, useState } from 'react';
import {
  addAlpha,
  css,
  JsonObject,
  styled,
  t,
  useTheme,
  useElementOnScreen,
} from '@superset-ui/core';
import { useDispatch, useSelector } from 'react-redux';
import ErrorBoundary from 'src/components/ErrorBoundary';
import BuilderComponentPane from 'src/dashboard/components/BuilderComponentPane';
import DashboardHeader from 'src/dashboard/components/Header';
import { Icons } from 'src/components/Icons';
import IconButton from 'src/dashboard/components/IconButton';
import { Droppable } from 'src/dashboard/components/dnd/DragDroppable';
import DashboardComponent from 'src/dashboard/containers/DashboardComponent';
import WithPopoverMenu from 'src/dashboard/components/menu/WithPopoverMenu';
import getDirectPathToTabIndex from 'src/dashboard/util/getDirectPathToTabIndex';
import { URL_PARAMS } from 'src/constants';
import { getUrlParam } from 'src/utils/urlUtils';
import {
  DashboardLayout,
  FilterBarOrientation,
  RootState,
} from 'src/dashboard/types';
import {
  setDirectPathToChild,
  setEditMode,
} from 'src/dashboard/actions/dashboardState';
import {
  deleteTopLevelTabs,
  handleComponentDrop,
  clearDashboardHistory,
} from 'src/dashboard/actions/dashboardLayout';
import {
  DASHBOARD_GRID_ID,
  DASHBOARD_ROOT_DEPTH,
  DASHBOARD_ROOT_ID,
  DashboardStandaloneMode,
} from 'src/dashboard/util/constants';
import FilterBar from 'src/dashboard/components/nativeFilters/FilterBar';
import Loading from 'src/components/Loading';
import { EmptyState } from 'src/components/EmptyState';
import { useUiConfig } from 'src/components/UiConfigContext';
import ResizableSidebar from 'src/components/ResizableSidebar';
import {
  BUILDER_SIDEPANEL_WIDTH,
  CLOSED_FILTER_BAR_WIDTH,
  FILTER_BAR_HEADER_HEIGHT,
  MAIN_HEADER_HEIGHT,
  OPEN_FILTER_BAR_MAX_WIDTH,
  OPEN_FILTER_BAR_WIDTH,
  EMPTY_CONTAINER_Z_INDEX,
} from 'src/dashboard/constants';
import BasicErrorAlert from 'src/components/ErrorMessage/BasicErrorAlert';
import { getRootLevelTabsComponent, shouldFocusTabs } from './utils';
import DashboardContainer from './DashboardContainer';
import { useNativeFilters } from './state';
import DashboardWrapper from './DashboardWrapper';

// @z-index-above-dashboard-charts + 1 = 11
const FiltersPanel = styled.div<{ width: number; hidden: boolean }>`
  grid-column: 1;
  grid-row: 1 / span 2;
  z-index: 11;
  width: ${({ width }) => width}px;
  ${({ hidden }) => hidden && `display: none;`}
`;

const StickyPanel = styled.div<{ width: number }>`
  position: sticky;
  top: -1px;
  width: ${({ width }) => width}px;
  flex: 0 0 ${({ width }) => width}px;
`;

// @z-index-above-dashboard-popovers (99) + 1 = 100
const StyledHeader = styled.div`
  ${({ theme }) => css`
    grid-column: 2;
    grid-row: 1;
    position: sticky;
    top: 0;
    z-index: 99;
    max-width: 100vw;

    .empty-droptarget:before {
      position: absolute;
      content: '';
      display: none;
      width: calc(100% - ${theme.gridUnit * 2}px);
      height: calc(100% - ${theme.gridUnit * 2}px);
      left: ${theme.gridUnit}px;
      top: ${theme.gridUnit}px;
      border: 1px dashed transparent;
      border-radius: ${theme.gridUnit}px;
      opacity: 0.5;
    }
  `}
`;

const StyledContent = styled.div<{
  fullSizeChartId: number | null;
}>`
  grid-column: 2;
  grid-row: 2;
  // @z-index-above-dashboard-header (100) + 1 = 101
  ${({ fullSizeChartId }) => fullSizeChartId && `z-index: 101;`}
`;

const DashboardContentWrapper = styled.div`
  ${({ theme }) => css`
    &.dashboard {
      position: relative;
      flex-grow: 1;
      display: flex;
      flex-direction: column;
      height: 100%;

      /* drop shadow for top-level tabs only */
      & .dashboard-component-tabs {
        box-shadow: 0 ${theme.gridUnit}px ${theme.gridUnit}px 0
          ${addAlpha(
            theme.colors.grayscale.dark2,
            parseFloat(theme.opacity.light) / 100,
          )};
        padding-left: ${theme.gridUnit *
        2}px; /* note this is added to tab-level padding, to match header */
      }

      .dropdown-toggle.btn.btn-primary .caret {
        color: ${theme.colors.grayscale.light5};
      }

      .background--transparent {
        background-color: transparent;
      }

      .background--white {
        background-color: ${theme.colors.grayscale.light5};
      }
    }
    &.dashboard--editing {
      .grid-row:after,
      .dashboard-component-tabs > .hover-menu:hover + div:after {
        border: 1px dashed transparent;
        content: '';
        position: absolute;
        width: 100%;
        height: 100%;
        top: 0;
        left: 0;
        z-index: 1;
        pointer-events: none;
      }

      .grid-row.grid-row--hovered:after,
      .dashboard-component-tabs > .grid-row--hovered:after {
        border: 2px dashed ${theme.colors.primary.base};
      }

      .resizable-container {
        & .dashboard-component-chart-holder {
          .dashboard-chart {
            .chart-container {
              cursor: move;
              opacity: 0.2;
            }

            .slice_container {
              /* disable chart interactions in edit mode */
              pointer-events: none;
            }
          }

          &:hover .dashboard-chart .chart-container {
            opacity: 0.7;
          }
        }

        &:hover,
        &.resizable-container--resizing:hover {
          & > .dashboard-component-chart-holder:after {
            border: 1px dashed ${theme.colors.primary.base};
          }
        }
      }

      .resizable-container--resizing:hover > .grid-row:after,
      .hover-menu:hover + .grid-row:after,
      .dashboard-component-tabs > .hover-menu:hover + div:after {
        border: 1px dashed ${theme.colors.primary.base};
        z-index: 2;
      }

      .grid-row:after,
      .dashboard-component-tabs > .hover-menu + div:after {
        border: 1px dashed ${theme.colors.grayscale.light2};
      }

      /* provide hit area in case row contents is edge to edge */
      .dashboard-component-tabs-content {
        > .dragdroppable-row {
          padding-top: ${theme.gridUnit * 4}px;
        }
      }

      .dashboard-component-chart-holder {
        &:after {
          content: '';
          position: absolute;
          width: 100%;
          height: 100%;
          top: 0;
          left: 0;
          z-index: 1;
          pointer-events: none;
          border: 1px solid transparent;
        }

        &:hover:after {
          border: 1px dashed ${theme.colors.primary.base};
          z-index: 2;
        }
      }

      .contract-trigger:before {
        display: none;
      }
    }

    & .dashboard-component-tabs-content {
      & > div:not(:last-child):not(.empty-droptarget) {
        margin-bottom: ${theme.gridUnit * 4}px;
      }

      & > .empty-droptarget {
        z-index: ${EMPTY_CONTAINER_Z_INDEX};
        position: absolute;
        width: 100%;
      }

      & > .empty-droptarget:first-child:not(.empty-droptarget--full) {
        height: ${theme.gridUnit * 4}px;
        top: 0;
      }

      & > .empty-droptarget:last-child {
        height: ${theme.gridUnit * 4}px;
        bottom: ${-theme.gridUnit * 4}px;
      }
    }
  `}
`;

const StyledDashboardContent = styled.div<{
  editMode: boolean;
  marginLeft: number;
}>`
  ${({ theme, editMode, marginLeft }) => css`
    display: flex;
    flex-direction: row;
    flex-wrap: nowrap;
    height: auto;
    flex: 1;

    .grid-container .dashboard-component-tabs {
      box-shadow: none;
      padding-left: 0;
    }

    .grid-container {
      /* without this, the grid will not get smaller upon toggling the builder panel on */
      width: 0;
      flex: 1;
      position: relative;
      margin-top: ${theme.gridUnit * 6}px;
      margin-right: ${theme.gridUnit * 8}px;
      margin-bottom: ${theme.gridUnit * 6}px;
      margin-left: ${marginLeft}px;

      ${editMode &&
      `
      max-width: calc(100% - ${
        BUILDER_SIDEPANEL_WIDTH + theme.gridUnit * 16
      }px);
    `}

      /* this is the ParentSize wrapper */
    & > div:first-child {
        height: inherit !important;
      }
    }

    .dashboard-builder-sidepane {
      width: ${BUILDER_SIDEPANEL_WIDTH}px;
      z-index: 1;
    }

    .dashboard-component-chart-holder {
      width: 100%;
      height: 100%;
      background-color: ${theme.colors.grayscale.light5};
      position: relative;
      padding: ${theme.gridUnit * 4}px;
      overflow-y: visible;

      // transitionable traits to show filter relevance
      transition:
        opacity ${theme.transitionTiming}s ease-in-out,
        border-color ${theme.transitionTiming}s ease-in-out,
        box-shadow ${theme.transitionTiming}s ease-in-out;

      &.fade-in {
        border-radius: ${theme.borderRadius}px;
        box-shadow:
          inset 0 0 0 2px ${theme.colors.primary.base},
          0 0 0 3px
            ${addAlpha(
              theme.colors.primary.base,
              parseFloat(theme.opacity.light) / 100,
            )};
      }

      &.fade-out {
        border-radius: ${theme.borderRadius}px;
        box-shadow: none;
      }

      & .missing-chart-container {
        display: flex;
        flex-direction: column;
        align-items: center;
        overflow-y: auto;
        justify-content: center;

        .missing-chart-body {
          font-size: ${theme.typography.sizes.s}px;
          position: relative;
          display: flex;
        }
      }
    }
  `}
`;

const ELEMENT_ON_SCREEN_OPTIONS = {
  threshold: [1],
};

const DashboardBuilder = () => {
  const dispatch = useDispatch();
  const uiConfig = useUiConfig();
  const theme = useTheme();

  const dashboardId = useSelector<RootState, string>(
    ({ dashboardInfo }) => `${dashboardInfo.id}`,
  );
  const dashboardLayout = useSelector<RootState, DashboardLayout>(
    state => state.dashboardLayout.present,
  );
  const editMode = useSelector<RootState, boolean>(
    state => state.dashboardState.editMode,
  );
  const canEdit = useSelector<RootState, boolean>(
    ({ dashboardInfo }) => dashboardInfo.dash_edit_perm,
  );
  const dashboardIsSaving = useSelector<RootState, boolean>(
    ({ dashboardState }) => dashboardState.dashboardIsSaving,
  );
  const fullSizeChartId = useSelector<RootState, number | null>(
    state => state.dashboardState.fullSizeChartId,
  );
  const filterBarOrientation = useSelector<RootState, FilterBarOrientation>(
    ({ dashboardInfo }) => dashboardInfo.filterBarOrientation,
  );

  const handleChangeTab = useCallback(
    ({ pathToTabIndex }: { pathToTabIndex: string[] }) => {
      dispatch(setDirectPathToChild(pathToTabIndex));
      window.scrollTo(0, 0);
    },
    [dispatch],
  );

  const handleDeleteTopLevelTabs = useCallback(() => {
    dispatch(deleteTopLevelTabs());

    const firstTab = getDirectPathToTabIndex(
      getRootLevelTabsComponent(dashboardLayout),
      0,
    );
    dispatch(setDirectPathToChild(firstTab));
  }, [dashboardLayout, dispatch]);

  const handleDrop = useCallback(
    dropResult => dispatch(handleComponentDrop(dropResult)),
    [dispatch],
  );

  const headerRef = useRef<HTMLDivElement>(null);
  const dashboardRoot = dashboardLayout[DASHBOARD_ROOT_ID];
  const rootChildId = dashboardRoot?.children[0];
  const topLevelTabs =
    rootChildId !== DASHBOARD_GRID_ID
      ? dashboardLayout[rootChildId]
      : undefined;
  const standaloneMode = getUrlParam(URL_PARAMS.standalone);
  const isReport = standaloneMode === DashboardStandaloneMode.Report;
  const hideDashboardHeader =
    uiConfig.hideTitle ||
    standaloneMode === DashboardStandaloneMode.HideNavAndTitle ||
    isReport;

  const [barTopOffset, setBarTopOffset] = useState(0);

  useEffect(() => {
    setBarTopOffset(headerRef.current?.getBoundingClientRect()?.height || 0);

    let observer: ResizeObserver;
    if (global.hasOwnProperty('ResizeObserver') && headerRef.current) {
      observer = new ResizeObserver(entries => {
        setBarTopOffset(
          current => entries?.[0]?.contentRect?.height || current,
        );
      });

      observer.observe(headerRef.current);
    }

    return () => {
      observer?.disconnect();
    };
  }, []);

  const {
    showDashboard,
    missingInitialFilters,
    dashboardFiltersOpen,
    toggleDashboardFiltersOpen,
    nativeFiltersEnabled,
  } = useNativeFilters();

  const [containerRef, isSticky] = useElementOnScreen<HTMLDivElement>(
    ELEMENT_ON_SCREEN_OPTIONS,
  );

<<<<<<< HEAD
  const hideFilters = getUrlParam(URL_PARAMS.showFilters) === false;
  const showFilterBar =
    (crossFiltersEnabled || nativeFiltersEnabled) && !editMode && !hideFilters;
=======
  const showFilterBar = !editMode;
>>>>>>> 4f0020d0

  const offset =
    FILTER_BAR_HEADER_HEIGHT +
    (isSticky || standaloneMode ? 0 : MAIN_HEADER_HEIGHT);

  const filterBarHeight = `calc(100vh - ${offset}px)`;
  const filterBarOffset = dashboardFiltersOpen ? 0 : barTopOffset + 20;

  const draggableStyle = useMemo(
    () => ({
      marginLeft:
        dashboardFiltersOpen ||
        editMode ||
        !nativeFiltersEnabled ||
        filterBarOrientation === FilterBarOrientation.Horizontal
          ? 0
          : -32,
    }),
    [
      dashboardFiltersOpen,
      editMode,
      filterBarOrientation,
      nativeFiltersEnabled,
    ],
  );

  // If a new tab was added, update the directPathToChild to reflect it
  const currentTopLevelTabs = useRef(topLevelTabs);
  useEffect(() => {
    const currentTabsLength = currentTopLevelTabs.current?.children?.length;
    const newTabsLength = topLevelTabs?.children?.length;

    if (
      currentTabsLength !== undefined &&
      newTabsLength !== undefined &&
      newTabsLength > currentTabsLength
    ) {
      const lastTab = getDirectPathToTabIndex(
        getRootLevelTabsComponent(dashboardLayout),
        newTabsLength - 1,
      );
      dispatch(setDirectPathToChild(lastTab));
    }

    currentTopLevelTabs.current = topLevelTabs;
  }, [topLevelTabs]);

  const renderDraggableContent = useCallback(
    ({ dropIndicatorProps }: { dropIndicatorProps: JsonObject }) => (
      <div>
        {!hideDashboardHeader && <DashboardHeader />}
        {showFilterBar &&
          filterBarOrientation === FilterBarOrientation.Horizontal && (
            <FilterBar
              orientation={FilterBarOrientation.Horizontal}
              hidden={isReport}
            />
          )}
        {dropIndicatorProps && <div {...dropIndicatorProps} />}
        {!isReport && topLevelTabs && !uiConfig.hideNav && (
          <WithPopoverMenu
            shouldFocus={shouldFocusTabs}
            menuItems={[
              <IconButton
                icon={<Icons.FallOutlined iconSize="xl" />}
                label={t('Collapse tab content')}
                onClick={handleDeleteTopLevelTabs}
              />,
            ]}
            editMode={editMode}
          >
            {/* @ts-ignore */}
            <DashboardComponent
              id={topLevelTabs?.id}
              parentId={DASHBOARD_ROOT_ID}
              depth={DASHBOARD_ROOT_DEPTH + 1}
              index={0}
              renderTabContent={false}
              renderHoverMenu={false}
              onChangeTab={handleChangeTab}
            />
          </WithPopoverMenu>
        )}
      </div>
    ),
    [
      nativeFiltersEnabled,
      filterBarOrientation,
      editMode,
      handleChangeTab,
      handleDeleteTopLevelTabs,
      hideDashboardHeader,
      isReport,
      topLevelTabs,
      uiConfig.hideNav,
    ],
  );

  const dashboardContentMarginLeft =
    !dashboardFiltersOpen &&
    !editMode &&
    nativeFiltersEnabled &&
    filterBarOrientation !== FilterBarOrientation.Horizontal
      ? 0
      : theme.gridUnit * 8;

  const renderChild = useCallback(
    adjustedWidth => {
      const filterBarWidth = dashboardFiltersOpen
        ? adjustedWidth
        : CLOSED_FILTER_BAR_WIDTH;
      return (
        <FiltersPanel
          width={filterBarWidth}
          hidden={isReport}
          data-test="dashboard-filters-panel"
        >
          <StickyPanel ref={containerRef} width={filterBarWidth}>
            <ErrorBoundary>
              <FilterBar
                orientation={FilterBarOrientation.Vertical}
                verticalConfig={{
                  filtersOpen: dashboardFiltersOpen,
                  toggleFiltersBar: toggleDashboardFiltersOpen,
                  width: filterBarWidth,
                  height: filterBarHeight,
                  offset: filterBarOffset,
                }}
              />
            </ErrorBoundary>
          </StickyPanel>
        </FiltersPanel>
      );
    },
    [
      dashboardFiltersOpen,
      toggleDashboardFiltersOpen,
      filterBarHeight,
      filterBarOffset,
      isReport,
    ],
  );

  return (
    <DashboardWrapper>
      {showFilterBar &&
        filterBarOrientation === FilterBarOrientation.Vertical && (
          <>
            <ResizableSidebar
              id={`dashboard:${dashboardId}`}
              enable={dashboardFiltersOpen}
              minWidth={OPEN_FILTER_BAR_WIDTH}
              maxWidth={OPEN_FILTER_BAR_MAX_WIDTH}
              initialWidth={OPEN_FILTER_BAR_WIDTH}
            >
              {renderChild}
            </ResizableSidebar>
          </>
        )}
      <StyledHeader ref={headerRef}>
        {/* @ts-ignore */}
        <Droppable
          data-test="top-level-tabs"
          className={cx(!topLevelTabs && editMode && 'empty-droptarget')}
          component={dashboardRoot}
          parentComponent={null}
          depth={DASHBOARD_ROOT_DEPTH}
          index={0}
          orientation="column"
          onDrop={handleDrop}
          editMode={editMode}
          // you cannot drop on/displace tabs if they already exist
          disableDragDrop={!!topLevelTabs}
          style={draggableStyle}
        >
          {renderDraggableContent}
        </Droppable>
      </StyledHeader>
      <StyledContent fullSizeChartId={fullSizeChartId}>
        {!editMode &&
          !topLevelTabs &&
          dashboardLayout[DASHBOARD_GRID_ID]?.children?.length === 0 && (
            <EmptyState
              title={t('There are no charts added to this dashboard')}
              size="large"
              description={
                canEdit &&
                t(
                  'Go to the edit mode to configure the dashboard and add charts',
                )
              }
              buttonText={canEdit && t('Edit the dashboard')}
              buttonAction={() => {
                dispatch(setEditMode(true));
                dispatch(clearDashboardHistory());
              }}
              image="dashboard.svg"
            />
          )}
        <DashboardContentWrapper
          data-test="dashboard-content-wrapper"
          className={cx('dashboard', editMode && 'dashboard--editing')}
        >
          <StyledDashboardContent
            className="dashboard-content"
            editMode={editMode}
            marginLeft={dashboardContentMarginLeft}
          >
            {showDashboard ? (
              missingInitialFilters.length > 0 ? (
                <div
                  css={css`
                    display: flex;
                    flex-direction: row;
                    align-items: center;
                    justify-content: center;
                    flex: 1;
                    & div {
                      width: 500px;
                    }
                  `}
                >
                  <BasicErrorAlert
                    title={t('Unable to load dashboard')}
                    body={t(
                      `The following filters have the 'Select first filter value by default'
                    option checked and could not be loaded, which is preventing the dashboard
                    from rendering: %s`,
                      missingInitialFilters.join(', '),
                    )}
                  />
                </div>
              ) : (
                <DashboardContainer topLevelTabs={topLevelTabs} />
              )
            ) : (
              <Loading />
            )}
            {editMode && <BuilderComponentPane topOffset={barTopOffset} />}
          </StyledDashboardContent>
        </DashboardContentWrapper>
      </StyledContent>
      {dashboardIsSaving && (
        <Loading
          css={css`
            && {
              position: fixed;
            }
          `}
        />
      )}
    </DashboardWrapper>
  );
};

export default memo(DashboardBuilder);<|MERGE_RESOLUTION|>--- conflicted
+++ resolved
@@ -467,13 +467,8 @@
     ELEMENT_ON_SCREEN_OPTIONS,
   );
 
-<<<<<<< HEAD
   const hideFilters = getUrlParam(URL_PARAMS.showFilters) === false;
-  const showFilterBar =
-    (crossFiltersEnabled || nativeFiltersEnabled) && !editMode && !hideFilters;
-=======
-  const showFilterBar = !editMode;
->>>>>>> 4f0020d0
+  const showFilterBar = !editMode && !hideFilters;
 
   const offset =
     FILTER_BAR_HEADER_HEIGHT +
