--- conflicted
+++ resolved
@@ -89,57 +89,9 @@
 type DashboardBuilderProps = {};
 
 const StyledDiv = styled.div`
-<<<<<<< HEAD
-  display: grid;
-  grid-template-columns: auto minmax(0, 1fr);
-  grid-template-rows: auto 1fr;
-  flex: 1;
-  /* Special cases */
-
-  /* A row within a column has inset hover menu */
-  .dragdroppable-column .dragdroppable-row .hover-menu--left {
-    left: -12px;
-    background: ${({ theme }) => theme.colors.grayscale.light5};
-    border: 1px solid ${({ theme }) => theme.colors.grayscale.light2};
-  }
-
-  .dashboard-component-tabs {
-    position: relative;
-  }
-
-  /* A column within a column or tabs has inset hover menu */
-  .dragdroppable-column .dragdroppable-column .hover-menu--top,
-  .dashboard-component-tabs .dragdroppable-column .hover-menu--top {
-    top: -12px;
-    background: ${({ theme }) => theme.colors.grayscale.light5};
-    border: 1px solid ${({ theme }) => theme.colors.grayscale.light2};
-  }
-
-  /* move Tabs hover menu to top near actual Tabs */
-  .dashboard-component-tabs > .hover-menu-container > .hover-menu--left {
-    top: 0;
-    transform: unset;
-    background: transparent;
-  }
-
-  /* push Chart actions to upper right */
-  .dragdroppable-column .dashboard-component-chart-holder .hover-menu--top,
-  .dragdroppable .dashboard-component-header .hover-menu--top {
-    right: 8px;
-    top: 8px;
-    background: transparent;
-    border: none;
-    transform: unset;
-    left: unset;
-  }
-  div:hover > .hover-menu-container .hover-menu,
-  .hover-menu-container .hover-menu:hover {
-    opacity: 1;
-  }
-=======
   ${({ theme }) => css`
     display: grid;
-    grid-template-columns: auto 1fr;
+    grid-template-columns: auto minmax(0, 1fr);;
     grid-template-rows: auto 1fr;
     flex: 1;
     /* Special cases */
@@ -197,7 +149,6 @@
       color: ${theme.colors.alert.base};
     }
   `}
->>>>>>> 0b31b2cb
 `;
 
 // @z-index-above-dashboard-charts + 1 = 11
