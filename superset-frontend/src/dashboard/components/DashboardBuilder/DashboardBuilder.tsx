--- conflicted
+++ resolved
@@ -18,15 +18,8 @@
  */
 /* eslint-env browser */
 import cx from 'classnames';
-<<<<<<< HEAD
-import React, { FC, SyntheticEvent, useEffect, useState } from 'react';
-import { Sticky, StickyContainer } from 'react-sticky';
-import { TabContainer } from 'react-bootstrap';
-import { JsonObject, styled } from '@superset-ui/core';
-=======
 import React, { FC } from 'react';
 import { JsonObject, styled, css } from '@superset-ui/core';
->>>>>>> 69c5cd79
 import ErrorBoundary from 'src/components/ErrorBoundary';
 import BuilderComponentPane from 'src/dashboard/components/BuilderComponentPane';
 import DashboardHeader from 'src/dashboard/containers/DashboardHeader';
