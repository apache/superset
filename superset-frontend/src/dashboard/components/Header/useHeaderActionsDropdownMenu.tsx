/**
 * Licensed to the Apache Software Foundation (ASF) under one
 * or more contributor license agreements.  See the NOTICE file
 * distributed with this work for additional information
 * regarding copyright ownership.  The ASF licenses this file
 * to you under the Apache License, Version 2.0 (the
 * "License"); you may not use this file except in compliance
 * with the License.  You may obtain a copy of the License at
 *
 *   http://www.apache.org/licenses/LICENSE-2.0
 *
 * Unless required by applicable law or agreed to in writing,
 * software distributed under the License is distributed on an
 * "AS IS" BASIS, WITHOUT WARRANTIES OR CONDITIONS OF ANY
 * KIND, either express or implied.  See the License for the
 * specific language governing permissions and limitations
 * under the License.
 */
import { useState, useEffect, useCallback, useMemo } from 'react';
<<<<<<< HEAD
import { useSelector } from 'react-redux';
import { Menu, MenuItem } from '@superset-ui/core/components/Menu';
=======
import { useSelector, useDispatch } from 'react-redux';
import { Menu } from '@superset-ui/core/components/Menu';
>>>>>>> 122bb68e
import { t } from '@superset-ui/core';
import { isEmpty } from 'lodash';
import { URL_PARAMS } from 'src/constants';
import { useShareMenuItems } from 'src/dashboard/components/menu/ShareMenuItems';
import { useDownloadMenuItems } from 'src/dashboard/components/menu/DownloadMenuItems';
import { useHeaderReportMenuItems } from 'src/features/reports/ReportModal/HeaderReportDropdown';
import CssEditor from 'src/dashboard/components/CssEditor';
import RefreshIntervalModal from 'src/dashboard/components/RefreshIntervalModal';
import SaveModal from 'src/dashboard/components/SaveModal';
import injectCustomCss from 'src/dashboard/util/injectCustomCss';
import { SAVE_TYPE_NEWDASHBOARD } from 'src/dashboard/util/constants';
import FilterScopeModal from 'src/dashboard/components/filterscope/FilterScopeModal';
import getDashboardUrl from 'src/dashboard/util/getDashboardUrl';
import { getActiveFilters } from 'src/dashboard/util/activeDashboardFilters';
import { getUrlParam } from 'src/utils/urlUtils';
import { MenuKeys, RootState } from 'src/dashboard/types';
import { HeaderDropdownProps } from 'src/dashboard/components/Header/types';
import { updateDashboardTheme } from 'src/dashboard/actions/dashboardInfo';

export const useHeaderActionsMenu = ({
  customCss,
  dashboardId,
  dashboardInfo,
  refreshFrequency,
  shouldPersistRefreshFrequency,
  editMode,
  colorNamespace,
  colorScheme,
  layout,
  expandedSlices,
  onSave,
  userCanEdit,
  userCanShare,
  userCanSave,
  userCanCurate,
  isLoading,
  refreshLimit,
  refreshWarning,
  lastModifiedTime,
  addSuccessToast,
  addDangerToast,
  forceRefreshAllCharts,
  showPropertiesModal,
  showReportModal,
  manageEmbedded,
  onChange,
  updateCss,
  startPeriodicRender,
  setRefreshFrequency,
  dashboardTitle,
  logEvent,
  setCurrentReportDeleting,
}: HeaderDropdownProps) => {
  const dispatch = useDispatch();
  const [css, setCss] = useState(customCss || '');
  const [isDropdownVisible, setIsDropdownVisible] = useState(false);
  const directPathToChild = useSelector(
    (state: RootState) => state.dashboardState.directPathToChild,
  );

  useEffect(() => {
    if (customCss !== css) {
      setCss(customCss || '');
      injectCustomCss(customCss);
    }
  }, [css, customCss]);

  const handleThemeChange = useCallback(
    async (themeId: number | null) => {
      // Save the theme to the dashboard
      // The CrudThemeProvider will handle applying the theme to dashboard content only
      dispatch(updateDashboardTheme(themeId));
    },
    [dispatch],
  );

  const handleMenuClick = useCallback(
    ({ key }: { key: string }) => {
      switch (key) {
        case MenuKeys.RefreshDashboard:
          forceRefreshAllCharts();
          addSuccessToast(t('Refreshing charts'));
          break;
        case MenuKeys.EditProperties:
          showPropertiesModal();
          break;
        case MenuKeys.ToggleFullscreen: {
          const isCurrentlyStandalone =
            Number(getUrlParam(URL_PARAMS.standalone)) === 1;
          const url = getDashboardUrl({
            pathname: window.location.pathname,
            filters: getActiveFilters(),
            hash: window.location.hash,
            standalone: isCurrentlyStandalone ? null : 1,
          });
          window.location.replace(url);
          break;
        }
        case MenuKeys.ManageEmbedded:
          manageEmbedded();
          break;
        default:
          break;
      }
      setIsDropdownVisible(false);
    },
    [
      forceRefreshAllCharts,
      addSuccessToast,
      showPropertiesModal,
      manageEmbedded,
    ],
  );

  const changeCss = useCallback(
    (newCss: string) => {
      onChange();
      updateCss(newCss);
    },
    [onChange, updateCss],
  );

  const changeRefreshInterval = useCallback(
    (refreshInterval: number, isPersistent: boolean) => {
      setRefreshFrequency(refreshInterval, isPersistent);
      startPeriodicRender(refreshInterval * 1000);
    },
    [setRefreshFrequency, startPeriodicRender],
  );

  const emailSubject = useMemo(
    () => `${t('Superset dashboard')} ${dashboardTitle}`,
    [dashboardTitle],
  );

  const url = useMemo(
    () =>
      getDashboardUrl({
        pathname: window.location.pathname,
        filters: getActiveFilters(),
        hash: window.location.hash,
      }),
    [],
  );

  const dashboardComponentId = useMemo(
    () => [...(directPathToChild || [])].pop(),
    [directPathToChild],
  );

  const shareMenuItems = useShareMenuItems({
    title: t('Share'),
    disabled: isLoading,
    url,
    dashboardId,
    dashboardComponentId,
    copyMenuItemTitle: t('Copy permalink to clipboard'),
    emailMenuItemTitle: t('Share permalink by email'),
    emailSubject,
    emailBody: t('Check out this dashboard: '),
    addSuccessToast,
    addDangerToast,
  });

  const downloadMenuItem = useDownloadMenuItems({
    pdfMenuItemTitle: t('Export to PDF'),
    imageMenuItemTitle: t('Download as Image'),
    dashboardTitle,
    dashboardId,
    title: t('Download'),
    disabled: isLoading,
    logEvent,
  });

  const reportMenuItem = useHeaderReportMenuItems({
    dashboardId: dashboardInfo?.id,
    showReportModal,
    setCurrentReportDeleting,
  });

  // Helper function to create menu items for components with triggerNode
  const createModalMenuItem = (
    key: string,
    modalComponent: React.ReactElement,
  ): MenuItem => ({
    key,
    label: modalComponent,
  });

  const menu = useMemo(() => {
    const isEmbedded = !dashboardInfo?.userId;
    const refreshIntervalOptions =
      dashboardInfo?.common?.conf?.DASHBOARD_AUTO_REFRESH_INTERVALS;

    const menuItems: MenuItem[] = [];

    // Refresh dashboard
    if (!editMode) {
      menuItems.push({
        key: MenuKeys.RefreshDashboard,
        label: t('Refresh dashboard'),
        disabled: isLoading,
      });
    }

    // Toggle fullscreen
    if (!editMode && !isEmbedded) {
      menuItems.push({
        key: MenuKeys.ToggleFullscreen,
        label: getUrlParam(URL_PARAMS.standalone)
          ? t('Exit fullscreen')
          : t('Enter fullscreen'),
      });
    }

    // Edit properties
    if (editMode) {
      menuItems.push({
        key: MenuKeys.EditProperties,
        label: t('Edit properties'),
      });
    }

    // Edit CSS
    if (editMode) {
      menuItems.push(
        createModalMenuItem(
          MenuKeys.EditCss,
          <CssEditor
            triggerNode={<div>{t('Edit CSS')}</div>}
            initialCss={css}
            onChange={changeCss}
            addDangerToast={addDangerToast}
          />,
        ),
      );
    }

    // Divider
    menuItems.push({ type: 'divider' });

    // Save as
    if (userCanSave) {
      menuItems.push(
        createModalMenuItem(
          MenuKeys.SaveModal,
          <SaveModal
            addSuccessToast={addSuccessToast}
            addDangerToast={addDangerToast}
            dashboardId={dashboardId}
            dashboardTitle={dashboardTitle}
            dashboardInfo={dashboardInfo}
            saveType={SAVE_TYPE_NEWDASHBOARD}
            layout={layout}
            expandedSlices={expandedSlices}
            refreshFrequency={refreshFrequency}
            shouldPersistRefreshFrequency={shouldPersistRefreshFrequency}
            lastModifiedTime={lastModifiedTime}
            customCss={customCss}
            colorNamespace={colorNamespace}
            colorScheme={colorScheme}
            onSave={onSave}
            triggerNode={
              <div data-test="save-as-menu-item">{t('Save as')}</div>
            }
            canOverwrite={userCanEdit}
          />,
        ),
      );
    }

    // Download submenu
    menuItems.push(downloadMenuItem);

    // Share submenu
    if (userCanShare) {
      menuItems.push(shareMenuItems);
    }

    // Embed dashboard
    if (!editMode && userCanCurate) {
      menuItems.push({
        key: MenuKeys.ManageEmbedded,
        label: t('Embed dashboard'),
      });
    }

    // Divider
    menuItems.push({ type: 'divider' });

    // Report dropdown
    if (!editMode && reportMenuItem) {
      menuItems.push(reportMenuItem);
    }

    // Set filter mapping
    if (editMode && !isEmpty(dashboardInfo?.metadata?.filter_scopes)) {
      menuItems.push(
        createModalMenuItem(
          MenuKeys.SetFilterMapping,
          <FilterScopeModal
            triggerNode={<div>{t('Set filter mapping')}</div>}
          />,
        ),
      );
    }

    // Auto-refresh interval
    menuItems.push(
      createModalMenuItem(
        MenuKeys.AutorefreshModal,
        <RefreshIntervalModal
          addSuccessToast={addSuccessToast}
          refreshFrequency={refreshFrequency}
          refreshLimit={refreshLimit}
          refreshWarning={refreshWarning}
          onChange={changeRefreshInterval}
          editMode={editMode}
          refreshIntervalOptions={refreshIntervalOptions}
          triggerNode={<div>{t('Set auto-refresh interval')}</div>}
        />,
      ),
    );

    return (
      <Menu
        selectable={false}
        data-test="header-actions-menu"
        onClick={handleMenuClick}
<<<<<<< HEAD
        items={menuItems}
      />
=======
      >
        {!editMode && (
          <Menu.Item
            key={MenuKeys.RefreshDashboard}
            data-test="refresh-dashboard-menu-item"
            disabled={isLoading}
          >
            {t('Refresh dashboard')}
          </Menu.Item>
        )}
        {!editMode && !isEmbedded && (
          <Menu.Item key={MenuKeys.ToggleFullscreen}>
            {getUrlParam(URL_PARAMS.standalone)
              ? t('Exit fullscreen')
              : t('Enter fullscreen')}
          </Menu.Item>
        )}
        {editMode && (
          <Menu.Item key={MenuKeys.EditProperties}>
            {t('Edit properties')}
          </Menu.Item>
        )}
        {editMode && (
          <Menu.Item key={MenuKeys.EditCss}>
            <CssEditor
              triggerNode={<div>{t('Theme & CSS')}</div>}
              initialCss={css}
              onChange={changeCss}
              addDangerToast={addDangerToast}
              currentThemeId={dashboardInfo.theme?.id || null}
              onThemeChange={handleThemeChange}
            />
          </Menu.Item>
        )}
        <Menu.Divider />
        {userCanSave && (
          <Menu.Item key={MenuKeys.SaveModal}>
            <SaveModal
              addSuccessToast={addSuccessToast}
              addDangerToast={addDangerToast}
              dashboardId={dashboardId}
              dashboardTitle={dashboardTitle}
              dashboardInfo={dashboardInfo}
              saveType={SAVE_TYPE_NEWDASHBOARD}
              layout={layout}
              expandedSlices={expandedSlices}
              refreshFrequency={refreshFrequency}
              shouldPersistRefreshFrequency={shouldPersistRefreshFrequency}
              lastModifiedTime={lastModifiedTime}
              customCss={customCss}
              colorNamespace={colorNamespace}
              colorScheme={colorScheme}
              onSave={onSave}
              triggerNode={
                <div data-test="save-as-menu-item">{t('Save as')}</div>
              }
              canOverwrite={userCanEdit}
            />
          </Menu.Item>
        )}
        <DownloadMenuItems
          submenuKey={MenuKeys.Download}
          disabled={isLoading}
          title={t('Download')}
          pdfMenuItemTitle={t('Export to PDF')}
          imageMenuItemTitle={t('Download as Image')}
          dashboardTitle={dashboardTitle}
          dashboardId={dashboardId}
          logEvent={logEvent}
        />
        {userCanShare && (
          <ShareMenuItems
            disabled={isLoading}
            data-test="share-dashboard-menu-item"
            title={t('Share')}
            url={url}
            copyMenuItemTitle={t('Copy permalink to clipboard')}
            emailMenuItemTitle={t('Share permalink by email')}
            emailSubject={emailSubject}
            emailBody={t('Check out this dashboard: ')}
            addSuccessToast={addSuccessToast}
            addDangerToast={addDangerToast}
            dashboardId={dashboardId}
            dashboardComponentId={dashboardComponentId}
          />
        )}
        {!editMode && userCanCurate && (
          <Menu.Item key={MenuKeys.ManageEmbedded}>
            {t('Embed dashboard')}
          </Menu.Item>
        )}
        <Menu.Divider />
        {!editMode ? (
          showReportSubMenu ? (
            <>
              <HeaderReportDropdown
                submenuTitle={t('Manage email report')}
                dashboardId={dashboardInfo.id}
                setShowReportSubMenu={setShowReportSubMenu}
                showReportModal={showReportModal}
                showReportSubMenu={showReportSubMenu}
                setCurrentReportDeleting={setCurrentReportDeleting}
                useTextMenu
              />
              <Menu.Divider />
            </>
          ) : (
            <HeaderReportDropdown
              dashboardId={dashboardInfo.id}
              setShowReportSubMenu={setShowReportSubMenu}
              showReportModal={showReportModal}
              setCurrentReportDeleting={setCurrentReportDeleting}
              useTextMenu
            />
          )
        ) : null}
        {editMode && !isEmpty(dashboardInfo?.metadata?.filter_scopes) && (
          <Menu.Item key={MenuKeys.SetFilterMapping}>
            <FilterScopeModal
              triggerNode={<div>{t('Set filter mapping')}</div>}
            />
          </Menu.Item>
        )}
        <Menu.Item key={MenuKeys.AutorefreshModal}>
          <RefreshIntervalModal
            addSuccessToast={addSuccessToast}
            refreshFrequency={refreshFrequency}
            refreshLimit={refreshLimit}
            refreshWarning={refreshWarning}
            onChange={changeRefreshInterval}
            editMode={editMode}
            refreshIntervalOptions={refreshIntervalOptions}
            triggerNode={<div>{t('Set auto-refresh interval')}</div>}
          />
        </Menu.Item>
      </Menu>
>>>>>>> 122bb68e
    );
  }, [
    addDangerToast,
    addSuccessToast,
    changeRefreshInterval,
    changeCss,
    colorNamespace,
    colorScheme,
    css,
    customCss,
    dashboardId,
    dashboardInfo,
    dashboardTitle,
    downloadMenuItem,
    editMode,
    expandedSlices,
    handleMenuClick,
    isLoading,
    lastModifiedTime,
    layout,
    onSave,
    refreshFrequency,
    refreshLimit,
    refreshWarning,
    reportMenuItem,
    shareMenuItems,
    shouldPersistRefreshFrequency,
    userCanCurate,
    userCanEdit,
    userCanSave,
    userCanShare,
  ]);

  return [menu, isDropdownVisible, setIsDropdownVisible];
};<|MERGE_RESOLUTION|>--- conflicted
+++ resolved
@@ -17,13 +17,8 @@
  * under the License.
  */
 import { useState, useEffect, useCallback, useMemo } from 'react';
-<<<<<<< HEAD
-import { useSelector } from 'react-redux';
+import { useSelector, useDispatch } from 'react-redux';
 import { Menu, MenuItem } from '@superset-ui/core/components/Menu';
-=======
-import { useSelector, useDispatch } from 'react-redux';
-import { Menu } from '@superset-ui/core/components/Menu';
->>>>>>> 122bb68e
 import { t } from '@superset-ui/core';
 import { isEmpty } from 'lodash';
 import { URL_PARAMS } from 'src/constants';
@@ -253,10 +248,12 @@
         createModalMenuItem(
           MenuKeys.EditCss,
           <CssEditor
-            triggerNode={<div>{t('Edit CSS')}</div>}
+            triggerNode={<div>{t('Theme & CSS')}</div>}
             initialCss={css}
             onChange={changeCss}
             addDangerToast={addDangerToast}
+            currentThemeId={dashboardInfo.theme?.id || null}
+            onThemeChange={handleThemeChange}
           />,
         ),
       );
@@ -353,147 +350,8 @@
         selectable={false}
         data-test="header-actions-menu"
         onClick={handleMenuClick}
-<<<<<<< HEAD
         items={menuItems}
       />
-=======
-      >
-        {!editMode && (
-          <Menu.Item
-            key={MenuKeys.RefreshDashboard}
-            data-test="refresh-dashboard-menu-item"
-            disabled={isLoading}
-          >
-            {t('Refresh dashboard')}
-          </Menu.Item>
-        )}
-        {!editMode && !isEmbedded && (
-          <Menu.Item key={MenuKeys.ToggleFullscreen}>
-            {getUrlParam(URL_PARAMS.standalone)
-              ? t('Exit fullscreen')
-              : t('Enter fullscreen')}
-          </Menu.Item>
-        )}
-        {editMode && (
-          <Menu.Item key={MenuKeys.EditProperties}>
-            {t('Edit properties')}
-          </Menu.Item>
-        )}
-        {editMode && (
-          <Menu.Item key={MenuKeys.EditCss}>
-            <CssEditor
-              triggerNode={<div>{t('Theme & CSS')}</div>}
-              initialCss={css}
-              onChange={changeCss}
-              addDangerToast={addDangerToast}
-              currentThemeId={dashboardInfo.theme?.id || null}
-              onThemeChange={handleThemeChange}
-            />
-          </Menu.Item>
-        )}
-        <Menu.Divider />
-        {userCanSave && (
-          <Menu.Item key={MenuKeys.SaveModal}>
-            <SaveModal
-              addSuccessToast={addSuccessToast}
-              addDangerToast={addDangerToast}
-              dashboardId={dashboardId}
-              dashboardTitle={dashboardTitle}
-              dashboardInfo={dashboardInfo}
-              saveType={SAVE_TYPE_NEWDASHBOARD}
-              layout={layout}
-              expandedSlices={expandedSlices}
-              refreshFrequency={refreshFrequency}
-              shouldPersistRefreshFrequency={shouldPersistRefreshFrequency}
-              lastModifiedTime={lastModifiedTime}
-              customCss={customCss}
-              colorNamespace={colorNamespace}
-              colorScheme={colorScheme}
-              onSave={onSave}
-              triggerNode={
-                <div data-test="save-as-menu-item">{t('Save as')}</div>
-              }
-              canOverwrite={userCanEdit}
-            />
-          </Menu.Item>
-        )}
-        <DownloadMenuItems
-          submenuKey={MenuKeys.Download}
-          disabled={isLoading}
-          title={t('Download')}
-          pdfMenuItemTitle={t('Export to PDF')}
-          imageMenuItemTitle={t('Download as Image')}
-          dashboardTitle={dashboardTitle}
-          dashboardId={dashboardId}
-          logEvent={logEvent}
-        />
-        {userCanShare && (
-          <ShareMenuItems
-            disabled={isLoading}
-            data-test="share-dashboard-menu-item"
-            title={t('Share')}
-            url={url}
-            copyMenuItemTitle={t('Copy permalink to clipboard')}
-            emailMenuItemTitle={t('Share permalink by email')}
-            emailSubject={emailSubject}
-            emailBody={t('Check out this dashboard: ')}
-            addSuccessToast={addSuccessToast}
-            addDangerToast={addDangerToast}
-            dashboardId={dashboardId}
-            dashboardComponentId={dashboardComponentId}
-          />
-        )}
-        {!editMode && userCanCurate && (
-          <Menu.Item key={MenuKeys.ManageEmbedded}>
-            {t('Embed dashboard')}
-          </Menu.Item>
-        )}
-        <Menu.Divider />
-        {!editMode ? (
-          showReportSubMenu ? (
-            <>
-              <HeaderReportDropdown
-                submenuTitle={t('Manage email report')}
-                dashboardId={dashboardInfo.id}
-                setShowReportSubMenu={setShowReportSubMenu}
-                showReportModal={showReportModal}
-                showReportSubMenu={showReportSubMenu}
-                setCurrentReportDeleting={setCurrentReportDeleting}
-                useTextMenu
-              />
-              <Menu.Divider />
-            </>
-          ) : (
-            <HeaderReportDropdown
-              dashboardId={dashboardInfo.id}
-              setShowReportSubMenu={setShowReportSubMenu}
-              showReportModal={showReportModal}
-              setCurrentReportDeleting={setCurrentReportDeleting}
-              useTextMenu
-            />
-          )
-        ) : null}
-        {editMode && !isEmpty(dashboardInfo?.metadata?.filter_scopes) && (
-          <Menu.Item key={MenuKeys.SetFilterMapping}>
-            <FilterScopeModal
-              triggerNode={<div>{t('Set filter mapping')}</div>}
-            />
-          </Menu.Item>
-        )}
-        <Menu.Item key={MenuKeys.AutorefreshModal}>
-          <RefreshIntervalModal
-            addSuccessToast={addSuccessToast}
-            refreshFrequency={refreshFrequency}
-            refreshLimit={refreshLimit}
-            refreshWarning={refreshWarning}
-            onChange={changeRefreshInterval}
-            editMode={editMode}
-            refreshIntervalOptions={refreshIntervalOptions}
-            triggerNode={<div>{t('Set auto-refresh interval')}</div>}
-          />
-        </Menu.Item>
-      </Menu>
->>>>>>> 122bb68e
     );
   }, [
     addDangerToast,
