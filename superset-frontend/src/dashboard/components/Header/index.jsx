--- conflicted
+++ resolved
@@ -509,10 +509,7 @@
                 </span>
               )}
               <HeaderReportActionsDropdown
-<<<<<<< HEAD
-=======
                 key={dashboardInfo.id}
->>>>>>> 675604a0
                 toggleActive={this.props.toggleActive}
                 deleteActiveReport={this.props.deleteActiveReport}
                 dashboardId={dashboardInfo.id}
