--- conflicted
+++ resolved
@@ -36,13 +36,8 @@
   LOG_ACTIONS_FORCE_REFRESH_DASHBOARD,
   LOG_ACTIONS_TOGGLE_EDIT_DASHBOARD,
 } from 'src/logger/LogUtils';
-<<<<<<< HEAD
-import Icons from 'src/components/Icons';
-import Button from 'src/components/Button';
-=======
 import { Icons } from 'src/components/Icons';
 import { Button } from 'src/components/';
->>>>>>> 1dd8a761
 import { findPermission } from 'src/utils/findPermission';
 import { Tooltip } from 'src/components/Tooltip';
 import { safeStringify } from 'src/utils/safeStringify';
