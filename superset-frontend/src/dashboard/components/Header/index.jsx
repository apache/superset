/**
 * Licensed to the Apache Software Foundation (ASF) under one
 * or more contributor license agreements.  See the NOTICE file
 * distributed with this work for additional information
 * regarding copyright ownership.  The ASF licenses this file
 * to you under the Apache License, Version 2.0 (the
 * "License"); you may not use this file except in compliance
 * with the License.  You may obtain a copy of the License at
 *
 *   http://www.apache.org/licenses/LICENSE-2.0
 *
 * Unless required by applicable law or agreed to in writing,
 * software distributed under the License is distributed on an
 * "AS IS" BASIS, WITHOUT WARRANTIES OR CONDITIONS OF ANY
 * KIND, either express or implied.  See the License for the
 * specific language governing permissions and limitations
 * under the License.
 */
/* eslint-env browser */
import moment from 'moment';
import React from 'react';
import PropTypes from 'prop-types';
import {
  styled,
  css,
  t,
  getSharedLabelColor,
  getUiOverrideRegistry,
} from '@superset-ui/core';
import { Global } from '@emotion/react';
import { isFeatureEnabled, FeatureFlag } from 'src/featureFlags';
import {
  LOG_ACTIONS_PERIODIC_RENDER_DASHBOARD,
  LOG_ACTIONS_FORCE_REFRESH_DASHBOARD,
  LOG_ACTIONS_TOGGLE_EDIT_DASHBOARD,
} from 'src/logger/LogUtils';
import Icons from 'src/components/Icons';
import Button from 'src/components/Button';
import { AntdButton } from 'src/components/';
import { findPermission } from 'src/utils/findPermission';
import { Tooltip } from 'src/components/Tooltip';
import { safeStringify } from 'src/utils/safeStringify';
import HeaderActionsDropdown from 'src/dashboard/components/Header/HeaderActionsDropdown';
import PublishedStatus from 'src/dashboard/components/PublishedStatus';
import UndoRedoKeyListeners from 'src/dashboard/components/UndoRedoKeyListeners';
import PropertiesModal from 'src/dashboard/components/PropertiesModal';
<<<<<<< HEAD
import ReportModal from 'src/components/ReportModal';
import ObjectTags from 'src/components/ObjectTags';
=======
>>>>>>> 53993652
import { chartPropShape } from 'src/dashboard/util/propShapes';
import {
  UNDO_LIMIT,
  SAVE_TYPE_OVERWRITE,
  DASHBOARD_POSITION_DATA_LIMIT,
} from 'src/dashboard/util/constants';
import setPeriodicRunner, {
  stopPeriodicRender,
} from 'src/dashboard/util/setPeriodicRunner';
import { FILTER_BOX_MIGRATION_STATES } from 'src/explore/constants';
import { PageHeaderWithActions } from 'src/components/PageHeaderWithActions';
import { DashboardEmbedModal } from '../DashboardEmbedControls';
import OverwriteConfirm from '../OverwriteConfirm';

const uiOverrideRegistry = getUiOverrideRegistry();

const propTypes = {
  addSuccessToast: PropTypes.func.isRequired,
  addDangerToast: PropTypes.func.isRequired,
  addWarningToast: PropTypes.func.isRequired,
  user: PropTypes.object, // UserWithPermissionsAndRoles,
  dashboardInfo: PropTypes.object.isRequired,
  dashboardTitle: PropTypes.string,
  dataMask: PropTypes.object.isRequired,
  charts: PropTypes.objectOf(chartPropShape).isRequired,
  layout: PropTypes.object.isRequired,
  expandedSlices: PropTypes.object,
  customCss: PropTypes.string,
  colorNamespace: PropTypes.string,
  colorScheme: PropTypes.string,
  setColorScheme: PropTypes.func.isRequired,
  setUnsavedChanges: PropTypes.func.isRequired,
  isStarred: PropTypes.bool.isRequired,
  isPublished: PropTypes.bool.isRequired,
  isLoading: PropTypes.bool.isRequired,
  onSave: PropTypes.func.isRequired,
  onChange: PropTypes.func.isRequired,
  fetchFaveStar: PropTypes.func.isRequired,
  fetchCharts: PropTypes.func.isRequired,
  saveFaveStar: PropTypes.func.isRequired,
  savePublished: PropTypes.func.isRequired,
  updateDashboardTitle: PropTypes.func.isRequired,
  editMode: PropTypes.bool.isRequired,
  setEditMode: PropTypes.func.isRequired,
  showBuilderPane: PropTypes.func.isRequired,
  updateCss: PropTypes.func.isRequired,
  logEvent: PropTypes.func.isRequired,
  hasUnsavedChanges: PropTypes.bool.isRequired,
  maxUndoHistoryExceeded: PropTypes.bool.isRequired,
  lastModifiedTime: PropTypes.number.isRequired,

  // redux
  onRefresh: PropTypes.func.isRequired,
  onUndo: PropTypes.func.isRequired,
  onRedo: PropTypes.func.isRequired,
  undoLength: PropTypes.number.isRequired,
  redoLength: PropTypes.number.isRequired,
  setMaxUndoHistoryExceeded: PropTypes.func.isRequired,
  maxUndoHistoryToast: PropTypes.func.isRequired,
  refreshFrequency: PropTypes.number,
  shouldPersistRefreshFrequency: PropTypes.bool.isRequired,
  setRefreshFrequency: PropTypes.func.isRequired,
  dashboardInfoChanged: PropTypes.func.isRequired,
  dashboardTitleChanged: PropTypes.func.isRequired,
};

const defaultProps = {
  colorNamespace: undefined,
  colorScheme: undefined,
};

const headerContainerStyle = theme => css`
  border-bottom: 1px solid ${theme.colors.grayscale.light2};
`;

const editButtonStyle = theme => css`
  color: ${theme.colors.primary.dark2};
`;

const actionButtonsStyle = theme => css`
  display: flex;
  align-items: center;

  .action-schedule-report {
    margin-left: ${theme.gridUnit * 2}px;
  }

  .undoRedo {
    display: flex;
    margin-right: ${theme.gridUnit * 2}px;
  }
`;

const StyledUndoRedoButton = styled(AntdButton)`
  padding: 0;
  &:hover {
    background: transparent;
  }
`;

const undoRedoStyle = theme => css`
  color: ${theme.colors.grayscale.light1};
  &:hover {
    color: ${theme.colors.grayscale.base};
  }
`;

<<<<<<< HEAD
const StyledObjectTagsContainer = styled.div`
  display: flex;
  padding-left: 8px;
=======
const undoRedoEmphasized = theme => css`
  color: ${theme.colors.grayscale.base};
`;

const undoRedoDisabled = theme => css`
  color: ${theme.colors.grayscale.light2};
`;

const saveBtnStyle = theme => css`
  min-width: ${theme.gridUnit * 17}px;
  height: ${theme.gridUnit * 8}px;
`;

const discardBtnStyle = theme => css`
  min-width: ${theme.gridUnit * 22}px;
  height: ${theme.gridUnit * 8}px;
>>>>>>> 53993652
`;

class Header extends React.PureComponent {
  static discardChanges() {
    const url = new URL(window.location.href);

    url.searchParams.delete('edit');
    window.location.assign(url);
  }

  constructor(props) {
    super(props);
    this.state = {
      didNotifyMaxUndoHistoryToast: false,
      emphasizeUndo: false,
      emphasizeRedo: false,
      showingPropertiesModal: false,
      isDropdownVisible: false,
    };

    this.handleChangeText = this.handleChangeText.bind(this);
    this.handleCtrlZ = this.handleCtrlZ.bind(this);
    this.handleCtrlY = this.handleCtrlY.bind(this);
    this.toggleEditMode = this.toggleEditMode.bind(this);
    this.forceRefresh = this.forceRefresh.bind(this);
    this.startPeriodicRender = this.startPeriodicRender.bind(this);
    this.overwriteDashboard = this.overwriteDashboard.bind(this);
    this.showPropertiesModal = this.showPropertiesModal.bind(this);
    this.hidePropertiesModal = this.hidePropertiesModal.bind(this);
    this.setIsDropdownVisible = this.setIsDropdownVisible.bind(this);
  }

  componentDidMount() {
    const { refreshFrequency } = this.props;
    this.startPeriodicRender(refreshFrequency * 1000);
  }

  componentDidUpdate(prevProps) {
    if (this.props.refreshFrequency !== prevProps.refreshFrequency) {
      const { refreshFrequency } = this.props;
      this.startPeriodicRender(refreshFrequency * 1000);
    }
  }

  UNSAFE_componentWillReceiveProps(nextProps) {
    if (
      UNDO_LIMIT - nextProps.undoLength <= 0 &&
      !this.state.didNotifyMaxUndoHistoryToast
    ) {
      this.setState(() => ({ didNotifyMaxUndoHistoryToast: true }));
      this.props.maxUndoHistoryToast();
    }
    if (
      nextProps.undoLength > UNDO_LIMIT &&
      !this.props.maxUndoHistoryExceeded
    ) {
      this.props.setMaxUndoHistoryExceeded();
    }
  }

  componentWillUnmount() {
    stopPeriodicRender(this.refreshTimer);
    this.props.setRefreshFrequency(0);
    clearTimeout(this.ctrlYTimeout);
    clearTimeout(this.ctrlZTimeout);
  }

  handleChangeText(nextText) {
    const { updateDashboardTitle, onChange } = this.props;
    if (nextText && this.props.dashboardTitle !== nextText) {
      updateDashboardTitle(nextText);
      onChange();
    }
  }

  setIsDropdownVisible(visible) {
    this.setState({
      isDropdownVisible: visible,
    });
  }

  handleCtrlY() {
    this.props.onRedo();
    this.setState({ emphasizeRedo: true }, () => {
      if (this.ctrlYTimeout) clearTimeout(this.ctrlYTimeout);
      this.ctrlYTimeout = setTimeout(() => {
        this.setState({ emphasizeRedo: false });
      }, 100);
    });
  }

  handleCtrlZ() {
    this.props.onUndo();
    this.setState({ emphasizeUndo: true }, () => {
      if (this.ctrlZTimeout) clearTimeout(this.ctrlZTimeout);
      this.ctrlZTimeout = setTimeout(() => {
        this.setState({ emphasizeUndo: false });
      }, 100);
    });
  }

  forceRefresh() {
    if (!this.props.isLoading) {
      const chartList = Object.keys(this.props.charts);
      this.props.logEvent(LOG_ACTIONS_FORCE_REFRESH_DASHBOARD, {
        force: true,
        interval: 0,
        chartCount: chartList.length,
      });
      return this.props.onRefresh(
        chartList,
        true,
        0,
        this.props.dashboardInfo.id,
      );
    }
    return false;
  }

  startPeriodicRender(interval) {
    let intervalMessage;

    if (interval) {
      const { dashboardInfo } = this.props;
      const periodicRefreshOptions =
        dashboardInfo.common?.conf?.DASHBOARD_AUTO_REFRESH_INTERVALS;
      const predefinedValue = periodicRefreshOptions.find(
        option => Number(option[0]) === interval / 1000,
      );

      if (predefinedValue) {
        intervalMessage = t(predefinedValue[1]);
      } else {
        intervalMessage = moment.duration(interval, 'millisecond').humanize();
      }
    }

    const periodicRender = () => {
      const { fetchCharts, logEvent, charts, dashboardInfo } = this.props;
      const { metadata } = dashboardInfo;
      const immune = metadata.timed_refresh_immune_slices || [];
      const affectedCharts = Object.values(charts)
        .filter(chart => immune.indexOf(chart.id) === -1)
        .map(chart => chart.id);

      logEvent(LOG_ACTIONS_PERIODIC_RENDER_DASHBOARD, {
        interval,
        chartCount: affectedCharts.length,
      });
      this.props.addWarningToast(
        t(
          `This dashboard is currently auto refreshing; the next auto refresh will be in %s.`,
          intervalMessage,
        ),
      );
      if (dashboardInfo.common.conf.DASHBOARD_AUTO_REFRESH_MODE === 'fetch') {
        // force-refresh while auto-refresh in dashboard
        return fetchCharts(
          affectedCharts,
          false,
          interval * 0.2,
          dashboardInfo.id,
        );
      }
      return fetchCharts(
        affectedCharts,
        true,
        interval * 0.2,
        dashboardInfo.id,
      );
    };

    this.refreshTimer = setPeriodicRunner({
      interval,
      periodicRender,
      refreshTimer: this.refreshTimer,
    });
  }

  toggleEditMode() {
    this.props.logEvent(LOG_ACTIONS_TOGGLE_EDIT_DASHBOARD, {
      edit_mode: !this.props.editMode,
    });
    this.props.setEditMode(!this.props.editMode);
  }

  overwriteDashboard() {
    const {
      dashboardTitle,
      layout: positions,
      colorScheme,
      colorNamespace,
      customCss,
      dashboardInfo,
      refreshFrequency: currentRefreshFrequency,
      shouldPersistRefreshFrequency,
      lastModifiedTime,
      slug,
    } = this.props;

    // check refresh frequency is for current session or persist
    const refreshFrequency = shouldPersistRefreshFrequency
      ? currentRefreshFrequency
      : dashboardInfo.metadata?.refresh_frequency;

    const currentColorScheme =
      dashboardInfo?.metadata?.color_scheme || colorScheme;
    const currentColorNamespace =
      dashboardInfo?.metadata?.color_namespace || colorNamespace;
    const currentSharedLabelColors = Object.fromEntries(
      getSharedLabelColor().getColorMap(),
    );

    const data = {
      certified_by: dashboardInfo.certified_by,
      certification_details: dashboardInfo.certification_details,
      css: customCss,
      dashboard_title: dashboardTitle,
      last_modified_time: lastModifiedTime,
      owners: dashboardInfo.owners,
      roles: dashboardInfo.roles,
      slug,
      metadata: {
        ...dashboardInfo?.metadata,
        color_namespace: currentColorNamespace,
        color_scheme: currentColorScheme,
        positions,
        refresh_frequency: refreshFrequency,
        shared_label_colors: currentSharedLabelColors,
      },
    };

    // make sure positions data less than DB storage limitation:
    const positionJSONLength = safeStringify(positions).length;
    const limit =
      dashboardInfo.common.conf.SUPERSET_DASHBOARD_POSITION_DATA_LIMIT ||
      DASHBOARD_POSITION_DATA_LIMIT;
    if (positionJSONLength >= limit) {
      this.props.addDangerToast(
        t(
          'Your dashboard is too large. Please reduce its size before saving it.',
        ),
      );
    } else {
      if (positionJSONLength >= limit * 0.9) {
        this.props.addWarningToast('Your dashboard is near the size limit.');
      }

      this.props.onSave(data, dashboardInfo.id, SAVE_TYPE_OVERWRITE);
    }
  }

  showPropertiesModal() {
    this.setState({ showingPropertiesModal: true });
  }

  hidePropertiesModal() {
    this.setState({ showingPropertiesModal: false });
  }

  showEmbedModal = () => {
    this.setState({ showingEmbedModal: true });
  };

  hideEmbedModal = () => {
    this.setState({ showingEmbedModal: false });
  };

  render() {
    const {
      dashboardTitle,
      layout,
      expandedSlices,
      customCss,
      colorNamespace,
      dataMask,
      setColorScheme,
      setUnsavedChanges,
      colorScheme,
      onUndo,
      onRedo,
      undoLength,
      redoLength,
      onChange,
      onSave,
      updateCss,
      editMode,
      isPublished,
      user,
      dashboardInfo,
      hasUnsavedChanges,
      isLoading,
      refreshFrequency,
      shouldPersistRefreshFrequency,
      setRefreshFrequency,
      lastModifiedTime,
      filterboxMigrationState,
    } = this.props;

    const userCanEdit =
      dashboardInfo.dash_edit_perm &&
      filterboxMigrationState !== FILTER_BOX_MIGRATION_STATES.REVIEWING &&
      !dashboardInfo.is_managed_externally;
    const userCanShare = dashboardInfo.dash_share_perm;
    const userCanSaveAs =
      dashboardInfo.dash_save_perm &&
      filterboxMigrationState !== FILTER_BOX_MIGRATION_STATES.REVIEWING;
    const userCanCurate =
      isFeatureEnabled(FeatureFlag.EMBEDDED_SUPERSET) &&
      findPermission('can_set_embedded', 'Dashboard', user.roles);
    const refreshLimit =
      dashboardInfo.common?.conf?.SUPERSET_DASHBOARD_PERIODICAL_REFRESH_LIMIT;
    const refreshWarning =
      dashboardInfo.common?.conf
        ?.SUPERSET_DASHBOARD_PERIODICAL_REFRESH_WARNING_MESSAGE;

    const handleOnPropertiesChange = updates => {
      const { dashboardInfoChanged, dashboardTitleChanged } = this.props;

      setColorScheme(updates.colorScheme);
      dashboardInfoChanged({
        slug: updates.slug,
        metadata: JSON.parse(updates.jsonMetadata || '{}'),
        certified_by: updates.certifiedBy,
        certification_details: updates.certificationDetails,
        owners: updates.owners,
        roles: updates.roles,
      });
      setUnsavedChanges(true);
      dashboardTitleChanged(updates.title);
    };

    const NavExtension = uiOverrideRegistry.get('dashboard.nav.right');

    return (
      <div
        css={headerContainerStyle}
        data-test="dashboard-header-container"
        data-test-id={dashboardInfo.id}
        className="dashboard-header-container"
      >
        <PageHeaderWithActions
          editableTitleProps={{
            title: dashboardTitle,
            canEdit: userCanEdit && editMode,
            onSave: this.handleChangeText,
            placeholder: t('Add the name of the dashboard'),
            label: t('Dashboard title'),
            showTooltip: false,
          }}
          certificatiedBadgeProps={{
            certifiedBy: dashboardInfo.certified_by,
            details: dashboardInfo.certification_details,
          }}
          faveStarProps={{
            itemId: dashboardInfo.id,
            fetchFaveStar: this.props.fetchFaveStar,
            saveFaveStar: this.props.saveFaveStar,
            isStarred: this.props.isStarred,
            showTooltip: true,
          }}
          titlePanelAdditionalItems={
            <PublishedStatus
              dashboardId={dashboardInfo.id}
              isPublished={isPublished}
              savePublished={this.props.savePublished}
              canEdit={userCanEdit}
              canSave={userCanSaveAs}
            />
<<<<<<< HEAD
          )}
          <StyledObjectTagsContainer>
            <ObjectTags objectId={dashboardInfo.id} objectType="dashboard" />
          </StyledObjectTagsContainer>
        </div>

        <div className="button-container">
          {userCanSaveAs && (
            <div
              className="button-container"
              data-test="dashboard-edit-actions"
            >
              {editMode && (
                <>
                  <ButtonGroup className="m-r-5">
                    <Button
                      buttonSize="small"
                      onClick={onUndo}
                      disabled={undoLength < 1}
                      buttonStyle={
                        this.state.emphasizeUndo ? 'primary' : undefined
                      }
                      showMarginRight={false}
                    >
                      <i
                        title="Undo"
                        className="undo-action fa fa-reply"
                        data-test="undo-action"
                      />
                      &nbsp;
                    </Button>
=======
          }
          rightPanelAdditionalItems={
            <div className="button-container">
              {userCanSaveAs && (
                <div
                  className="button-container"
                  data-test="dashboard-edit-actions"
                >
                  {editMode && (
                    <div css={actionButtonsStyle}>
                      <div className="undoRedo">
                        <Tooltip
                          id="dashboard-undo-tooltip"
                          title={t('Undo the action')}
                        >
                          <StyledUndoRedoButton
                            type="text"
                            disabled={undoLength < 1}
                          >
                            <Icons.Undo
                              css={[
                                undoRedoStyle,
                                this.state.emphasizeUndo && undoRedoEmphasized,
                                undoLength < 1 && undoRedoDisabled,
                              ]}
                              onClick={undoLength && onUndo}
                              data-test="undo-action"
                              iconSize="xl"
                            />
                          </StyledUndoRedoButton>
                        </Tooltip>
                        <Tooltip
                          id="dashboard-redo-tooltip"
                          title={t('Redo the action')}
                        >
                          <StyledUndoRedoButton
                            type="text"
                            disabled={redoLength < 1}
                          >
                            <Icons.Redo
                              css={[
                                undoRedoStyle,
                                this.state.emphasizeRedo && undoRedoEmphasized,
                                redoLength < 1 && undoRedoDisabled,
                              ]}
                              onClick={redoLength && onRedo}
                              data-test="redo-action"
                              iconSize="xl"
                            />
                          </StyledUndoRedoButton>
                        </Tooltip>
                      </div>
                      <Button
                        css={discardBtnStyle}
                        buttonSize="small"
                        onClick={this.constructor.discardChanges}
                        buttonStyle="default"
                        data-test="discard-changes-button"
                        aria-label={t('Discard')}
                      >
                        {t('Discard')}
                      </Button>
                      <Button
                        css={saveBtnStyle}
                        buttonSize="small"
                        disabled={!hasUnsavedChanges}
                        buttonStyle="primary"
                        onClick={this.overwriteDashboard}
                        data-test="header-save-button"
                        aria-label={t('Save')}
                      >
                        {t('Save')}
                      </Button>
                    </div>
                  )}
                </div>
              )}
              {editMode ? (
                <UndoRedoKeyListeners
                  onUndo={this.handleCtrlZ}
                  onRedo={this.handleCtrlY}
                />
              ) : (
                <div css={actionButtonsStyle}>
                  {NavExtension && <NavExtension />}
                  {userCanEdit && (
>>>>>>> 53993652
                    <Button
                      buttonStyle="secondary"
                      onClick={this.toggleEditMode}
                      data-test="edit-dashboard-button"
                      className="action-button"
                      css={editButtonStyle}
                      aria-label={t('Edit dashboard')}
                    >
                      {t('Edit dashboard')}
                    </Button>
                  )}
                </div>
              )}
            </div>
          }
          menuDropdownProps={{
            getPopupContainer: triggerNode =>
              triggerNode.closest('.header-with-actions'),
            visible: this.state.isDropdownVisible,
            onVisibleChange: this.setIsDropdownVisible,
          }}
          additionalActionsMenu={
            <HeaderActionsDropdown
              addSuccessToast={this.props.addSuccessToast}
              addDangerToast={this.props.addDangerToast}
              dashboardId={dashboardInfo.id}
              dashboardTitle={dashboardTitle}
              dashboardInfo={dashboardInfo}
              dataMask={dataMask}
              layout={layout}
              expandedSlices={expandedSlices}
              customCss={customCss}
              colorNamespace={colorNamespace}
              colorScheme={colorScheme}
              onSave={onSave}
              onChange={onChange}
              forceRefreshAllCharts={this.forceRefresh}
              startPeriodicRender={this.startPeriodicRender}
              refreshFrequency={refreshFrequency}
              shouldPersistRefreshFrequency={shouldPersistRefreshFrequency}
              setRefreshFrequency={setRefreshFrequency}
              updateCss={updateCss}
              editMode={editMode}
              hasUnsavedChanges={hasUnsavedChanges}
              userCanEdit={userCanEdit}
              userCanShare={userCanShare}
              userCanSave={userCanSaveAs}
              userCanCurate={userCanCurate}
              isLoading={isLoading}
              showPropertiesModal={this.showPropertiesModal}
              manageEmbedded={this.showEmbedModal}
              refreshLimit={refreshLimit}
              refreshWarning={refreshWarning}
              lastModifiedTime={lastModifiedTime}
              filterboxMigrationState={filterboxMigrationState}
              isDropdownVisible={this.state.isDropdownVisible}
              setIsDropdownVisible={this.setIsDropdownVisible}
            />
          }
          showFaveStar={user?.userId && dashboardInfo?.id}
          showTitlePanelItems={!editMode}
        />
        {this.state.showingPropertiesModal && (
          <PropertiesModal
            dashboardId={dashboardInfo.id}
            dashboardInfo={dashboardInfo}
            dashboardTitle={dashboardTitle}
            show={this.state.showingPropertiesModal}
            onHide={this.hidePropertiesModal}
            colorScheme={this.props.colorScheme}
            onSubmit={handleOnPropertiesChange}
            onlyApply
          />
        )}

        <OverwriteConfirm />

        {userCanCurate && (
          <DashboardEmbedModal
            show={this.state.showingEmbedModal}
            onHide={this.hideEmbedModal}
            dashboardId={dashboardInfo.id}
          />
        )}
        <Global
          styles={css`
            .ant-menu-vertical {
              border-right: none;
            }
          `}
        />
      </div>
    );
  }
}

Header.propTypes = propTypes;
Header.defaultProps = defaultProps;

export default Header;<|MERGE_RESOLUTION|>--- conflicted
+++ resolved
@@ -44,11 +44,7 @@
 import PublishedStatus from 'src/dashboard/components/PublishedStatus';
 import UndoRedoKeyListeners from 'src/dashboard/components/UndoRedoKeyListeners';
 import PropertiesModal from 'src/dashboard/components/PropertiesModal';
-<<<<<<< HEAD
-import ReportModal from 'src/components/ReportModal';
 import ObjectTags from 'src/components/ObjectTags';
-=======
->>>>>>> 53993652
 import { chartPropShape } from 'src/dashboard/util/propShapes';
 import {
   UNDO_LIMIT,
@@ -156,11 +152,12 @@
   }
 `;
 
-<<<<<<< HEAD
+
 const StyledObjectTagsContainer = styled.div`
   display: flex;
   padding-left: 8px;
-=======
+`;
+
 const undoRedoEmphasized = theme => css`
   color: ${theme.colors.grayscale.base};
 `;
@@ -177,7 +174,6 @@
 const discardBtnStyle = theme => css`
   min-width: ${theme.gridUnit * 22}px;
   height: ${theme.gridUnit * 8}px;
->>>>>>> 53993652
 `;
 
 class Header extends React.PureComponent {
@@ -540,46 +536,21 @@
             showTooltip: true,
           }}
           titlePanelAdditionalItems={
-            <PublishedStatus
-              dashboardId={dashboardInfo.id}
-              isPublished={isPublished}
-              savePublished={this.props.savePublished}
-              canEdit={userCanEdit}
-              canSave={userCanSaveAs}
-            />
-<<<<<<< HEAD
-          )}
-          <StyledObjectTagsContainer>
-            <ObjectTags objectId={dashboardInfo.id} objectType="dashboard" />
-          </StyledObjectTagsContainer>
-        </div>
-
-        <div className="button-container">
-          {userCanSaveAs && (
-            <div
-              className="button-container"
-              data-test="dashboard-edit-actions"
-            >
-              {editMode && (
-                <>
-                  <ButtonGroup className="m-r-5">
-                    <Button
-                      buttonSize="small"
-                      onClick={onUndo}
-                      disabled={undoLength < 1}
-                      buttonStyle={
-                        this.state.emphasizeUndo ? 'primary' : undefined
-                      }
-                      showMarginRight={false}
-                    >
-                      <i
-                        title="Undo"
-                        className="undo-action fa fa-reply"
-                        data-test="undo-action"
-                      />
-                      &nbsp;
-                    </Button>
-=======
+            <>
+              <PublishedStatus
+                dashboardId={dashboardInfo.id}
+                isPublished={isPublished}
+                savePublished={this.props.savePublished}
+                canEdit={userCanEdit}
+                canSave={userCanSaveAs}
+              />
+              <StyledObjectTagsContainer>
+                <ObjectTags
+                  objectId={dashboardInfo.id}
+                  objectType="dashboard"
+                />
+              </StyledObjectTagsContainer>
+            </>
           }
           rightPanelAdditionalItems={
             <div className="button-container">
@@ -666,7 +637,6 @@
                 <div css={actionButtonsStyle}>
                   {NavExtension && <NavExtension />}
                   {userCanEdit && (
->>>>>>> 53993652
                     <Button
                       buttonStyle="secondary"
                       onClick={this.toggleEditMode}
