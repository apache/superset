/**
 * Licensed to the Apache Software Foundation (ASF) under one
 * or more contributor license agreements.  See the NOTICE file
 * distributed with this work for additional information
 * regarding copyright ownership.  The ASF licenses this file
 * to you under the Apache License, Version 2.0 (the
 * "License"); you may not use this file except in compliance
 * with the License.  You may obtain a copy of the License at
 *
 *   http://www.apache.org/licenses/LICENSE-2.0
 *
 * Unless required by applicable law or agreed to in writing,
 * software distributed under the License is distributed on an
 * "AS IS" BASIS, WITHOUT WARRANTIES OR CONDITIONS OF ANY
 * KIND, either express or implied.  See the License for the
 * specific language governing permissions and limitations
 * under the License.
 */
/* eslint-env browser */
import { extendedDayjs } from 'src/utils/dates';
import { useCallback, useEffect, useMemo, useRef, useState } from 'react';
import {
  styled,
  css,
  isFeatureEnabled,
  FeatureFlag,
  t,
  getExtensionsRegistry,
  useTheme,
} from '@superset-ui/core';
import { Global } from '@emotion/react';
import { shallowEqual, useDispatch, useSelector } from 'react-redux';
import { bindActionCreators } from 'redux';
import {
  LOG_ACTIONS_PERIODIC_RENDER_DASHBOARD,
  LOG_ACTIONS_FORCE_REFRESH_DASHBOARD,
  LOG_ACTIONS_TOGGLE_EDIT_DASHBOARD,
} from 'src/logger/LogUtils';
import Icons from 'src/components/Icons';
import { Button } from 'src/components/';
import { findPermission } from 'src/utils/findPermission';
import { Tooltip } from 'src/components/Tooltip';
import { safeStringify } from 'src/utils/safeStringify';
import PublishedStatus from 'src/dashboard/components/PublishedStatus';
import UndoRedoKeyListeners from 'src/dashboard/components/UndoRedoKeyListeners';
import PropertiesModal from 'src/dashboard/components/PropertiesModal';
import {
  UNDO_LIMIT,
  SAVE_TYPE_OVERWRITE,
  DASHBOARD_POSITION_DATA_LIMIT,
  DASHBOARD_HEADER_ID,
} from 'src/dashboard/util/constants';
import setPeriodicRunner, {
  stopPeriodicRender,
} from 'src/dashboard/util/setPeriodicRunner';
import ReportModal from 'src/features/reports/ReportModal';
import DeleteModal from 'src/components/DeleteModal';
import { deleteActiveReport } from 'src/features/reports/ReportModal/actions';
import { PageHeaderWithActions } from 'src/components/PageHeaderWithActions';
import DashboardEmbedModal from '../EmbeddedModal';
import OverwriteConfirm from '../OverwriteConfirm';
import {
  addDangerToast,
  addSuccessToast,
  addWarningToast,
} from '../../../components/MessageToasts/actions';
import {
  dashboardTitleChanged,
  redoLayoutAction,
  undoLayoutAction,
  updateDashboardTitle,
  clearDashboardHistory,
} from '../../actions/dashboardLayout';
import {
  fetchCharts,
  fetchFaveStar,
  maxUndoHistoryToast,
  onChange,
  onRefresh,
  saveDashboardRequest,
  saveFaveStar,
  savePublished,
  setEditMode,
  setMaxUndoHistoryExceeded,
  setRefreshFrequency,
  setUnsavedChanges,
  updateCss,
} from '../../actions/dashboardState';
import { logEvent } from '../../../logger/actions';
import { dashboardInfoChanged } from '../../actions/dashboardInfo';
import isDashboardLoading from '../../util/isDashboardLoading';
import { useChartIds } from '../../util/charts/useChartIds';
import { useDashboardMetadataBar } from './useDashboardMetadataBar';
import { useHeaderActionsMenu } from './useHeaderActionsDropdownMenu';

const extensionsRegistry = getExtensionsRegistry();

const headerContainerStyle = theme => css`
  border-bottom: 1px solid ${theme.colorSplit};
`;

const editButtonStyle = theme => css`
  color: ${theme.colors.primary.dark2};
`;

const actionButtonsStyle = theme => css`
  display: flex;
  align-items: center;

  .action-schedule-report {
    margin-left: ${theme.sizeUnit * 2}px;
  }

  .undoRedo {
    display: flex;
    margin-right: ${theme.sizeUnit * 2}px;
  }
`;

const StyledUndoRedoButton = styled(Button)`
  // TODO: check if we need this
  padding: 0;
  &:hover {
    background: transparent;
  }
`;

const undoRedoStyle = theme => css`
  color: ${theme.colors.grayscale.light1};
  &:hover {
    color: ${theme.colors.grayscale.base};
  }
`;

const undoRedoEmphasized = theme => css`
  color: ${theme.colors.grayscale.base};
`;

const undoRedoDisabled = theme => css`
  color: ${theme.colors.grayscale.light2};
`;

const saveBtnStyle = theme => css`
  min-width: ${theme.sizeUnit * 17}px;
  height: ${theme.sizeUnit * 8}px;
<<<<<<< HEAD
=======
  span > :first-of-type {
    margin-right: 0;
  }
>>>>>>> 358633e9
`;

const discardBtnStyle = theme => css`
  min-width: ${theme.sizeUnit * 22}px;
  height: ${theme.sizeUnit * 8}px;
`;

const discardChanges = () => {
  const url = new URL(window.location.href);

  url.searchParams.delete('edit');
  window.location.assign(url);
};

const Header = () => {
  const theme = useTheme();
  const dispatch = useDispatch();
  const [didNotifyMaxUndoHistoryToast, setDidNotifyMaxUndoHistoryToast] =
    useState(false);
  const [emphasizeUndo, setEmphasizeUndo] = useState(false);
  const [emphasizeRedo, setEmphasizeRedo] = useState(false);
  const [showingPropertiesModal, setShowingPropertiesModal] = useState(false);
  const [showingEmbedModal, setShowingEmbedModal] = useState(false);
  const [showingReportModal, setShowingReportModal] = useState(false);
  const [currentReportDeleting, setCurrentReportDeleting] = useState(null);
  const dashboardInfo = useSelector(state => state.dashboardInfo);
  const layout = useSelector(state => state.dashboardLayout.present);
  const undoLength = useSelector(state => state.dashboardLayout.past.length);
  const redoLength = useSelector(state => state.dashboardLayout.future.length);
  const dataMask = useSelector(state => state.dataMask);
  const user = useSelector(state => state.user);
  const chartIds = useChartIds();

  const {
    expandedSlices,
    refreshFrequency,
    shouldPersistRefreshFrequency,
    customCss,
    colorNamespace,
    colorScheme,
    isStarred,
    isPublished,
    hasUnsavedChanges,
    maxUndoHistoryExceeded,
    editMode,
    lastModifiedTime,
  } = useSelector(
    state => ({
      expandedSlices: state.dashboardState.expandedSlices,
      refreshFrequency: state.dashboardState.refreshFrequency,
      shouldPersistRefreshFrequency:
        !!state.dashboardState.shouldPersistRefreshFrequency,
      customCss: state.dashboardState.css,
      colorNamespace: state.dashboardState.colorNamespace,
      colorScheme: state.dashboardState.colorScheme,
      isStarred: !!state.dashboardState.isStarred,
      isPublished: !!state.dashboardState.isPublished,
      hasUnsavedChanges: !!state.dashboardState.hasUnsavedChanges,
      maxUndoHistoryExceeded: !!state.dashboardState.maxUndoHistoryExceeded,
      editMode: !!state.dashboardState.editMode,
      lastModifiedTime: state.lastModifiedTime,
    }),
    shallowEqual,
  );
  const isLoading = useSelector(state => isDashboardLoading(state.charts));

  const refreshTimer = useRef(0);
  const ctrlYTimeout = useRef(0);
  const ctrlZTimeout = useRef(0);

  const dashboardTitle = layout[DASHBOARD_HEADER_ID]?.meta?.text;
  const { slug } = dashboardInfo;
  const actualLastModifiedTime = Math.max(
    lastModifiedTime,
    dashboardInfo.last_modified_time,
  );
  const boundActionCreators = useMemo(
    () =>
      bindActionCreators(
        {
          addSuccessToast,
          addDangerToast,
          addWarningToast,
          onUndo: undoLayoutAction,
          onRedo: redoLayoutAction,
          clearDashboardHistory,
          setEditMode,
          setUnsavedChanges,
          fetchFaveStar,
          saveFaveStar,
          savePublished,
          fetchCharts,
          updateDashboardTitle,
          updateCss,
          onChange,
          onSave: saveDashboardRequest,
          setMaxUndoHistoryExceeded,
          maxUndoHistoryToast,
          logEvent,
          setRefreshFrequency,
          onRefresh,
          dashboardInfoChanged,
          dashboardTitleChanged,
        },
        dispatch,
      ),
    [dispatch],
  );

  const startPeriodicRender = useCallback(
    interval => {
      let intervalMessage;

      if (interval) {
        const periodicRefreshOptions =
          dashboardInfo.common?.conf?.DASHBOARD_AUTO_REFRESH_INTERVALS;
        const predefinedValue = periodicRefreshOptions.find(
          option => Number(option[0]) === interval / 1000,
        );

        if (predefinedValue) {
          intervalMessage = t(predefinedValue[1]);
        } else {
          intervalMessage = extendedDayjs
            .duration(interval, 'millisecond')
            .humanize();
        }
      }

      const fetchCharts = (charts, force = false) =>
        boundActionCreators.fetchCharts(
          charts,
          force,
          interval * 0.2,
          dashboardInfo.id,
        );

      const periodicRender = () => {
        const { metadata } = dashboardInfo;
        const immune = metadata.timed_refresh_immune_slices || [];
        const affectedCharts = chartIds.filter(
          chartId => immune.indexOf(chartId) === -1,
        );

        boundActionCreators.logEvent(LOG_ACTIONS_PERIODIC_RENDER_DASHBOARD, {
          interval,
          chartCount: affectedCharts.length,
        });
        boundActionCreators.addWarningToast(
          t(
            `This dashboard is currently auto refreshing; the next auto refresh will be in %s.`,
            intervalMessage,
          ),
        );
        if (
          dashboardInfo.common?.conf?.DASHBOARD_AUTO_REFRESH_MODE === 'fetch'
        ) {
          // force-refresh while auto-refresh in dashboard
          return fetchCharts(affectedCharts);
        }
        return fetchCharts(affectedCharts, true);
      };

      refreshTimer.current = setPeriodicRunner({
        interval,
        periodicRender,
        refreshTimer: refreshTimer.current,
      });
    },
    [boundActionCreators, chartIds, dashboardInfo],
  );

  useEffect(() => {
    startPeriodicRender(refreshFrequency * 1000);
  }, [refreshFrequency, startPeriodicRender]);

  useEffect(() => {
    if (UNDO_LIMIT - undoLength <= 0 && !didNotifyMaxUndoHistoryToast) {
      setDidNotifyMaxUndoHistoryToast(true);
      boundActionCreators.maxUndoHistoryToast();
    }
    if (undoLength > UNDO_LIMIT && !maxUndoHistoryExceeded) {
      boundActionCreators.setMaxUndoHistoryExceeded();
    }
  }, [
    boundActionCreators,
    didNotifyMaxUndoHistoryToast,
    maxUndoHistoryExceeded,
    undoLength,
  ]);

  useEffect(
    () => () => {
      stopPeriodicRender(refreshTimer.current);
      boundActionCreators.setRefreshFrequency(0);
      clearTimeout(ctrlYTimeout.current);
      clearTimeout(ctrlZTimeout.current);
    },
    [boundActionCreators],
  );

  const handleChangeText = useCallback(
    nextText => {
      if (nextText && dashboardTitle !== nextText) {
        boundActionCreators.updateDashboardTitle(nextText);
        boundActionCreators.onChange();
      }
    },
    [boundActionCreators, dashboardTitle],
  );

  const handleCtrlY = useCallback(() => {
    boundActionCreators.onRedo();
    setEmphasizeRedo(true);
    if (ctrlYTimeout.current) {
      clearTimeout(ctrlYTimeout.current);
    }
    ctrlYTimeout.current = setTimeout(() => {
      setEmphasizeRedo(false);
    }, 100);
  }, [boundActionCreators]);

  const handleCtrlZ = useCallback(() => {
    boundActionCreators.onUndo();
    setEmphasizeUndo(true);
    if (ctrlZTimeout.current) {
      clearTimeout(ctrlZTimeout.current);
    }
    ctrlZTimeout.current = setTimeout(() => {
      setEmphasizeUndo(false);
    }, 100);
  }, [boundActionCreators]);

  const forceRefresh = useCallback(() => {
    if (!isLoading) {
      boundActionCreators.logEvent(LOG_ACTIONS_FORCE_REFRESH_DASHBOARD, {
        force: true,
        interval: 0,
        chartCount: chartIds.length,
      });
      return boundActionCreators.onRefresh(chartIds, true, 0, dashboardInfo.id);
    }
    return false;
  }, [boundActionCreators, chartIds, dashboardInfo.id, isLoading]);

  const toggleEditMode = useCallback(() => {
    boundActionCreators.logEvent(LOG_ACTIONS_TOGGLE_EDIT_DASHBOARD, {
      edit_mode: !editMode,
    });
    boundActionCreators.setEditMode(!editMode);
  }, [boundActionCreators, editMode]);

  const overwriteDashboard = useCallback(() => {
    const currentColorNamespace =
      dashboardInfo?.metadata?.color_namespace || colorNamespace;
    const currentColorScheme =
      dashboardInfo?.metadata?.color_scheme || colorScheme;

    const data = {
      certified_by: dashboardInfo.certified_by,
      certification_details: dashboardInfo.certification_details,
      css: customCss,
      dashboard_title: dashboardTitle,
      last_modified_time: actualLastModifiedTime,
      owners: dashboardInfo.owners,
      roles: dashboardInfo.roles,
      slug,
      metadata: {
        ...dashboardInfo?.metadata,
        color_namespace: currentColorNamespace,
        color_scheme: currentColorScheme,
        positions: layout,
        refresh_frequency: shouldPersistRefreshFrequency
          ? refreshFrequency
          : dashboardInfo.metadata?.refresh_frequency,
      },
    };

    // make sure positions data less than DB storage limitation:
    const positionJSONLength = safeStringify(layout).length;
    const limit =
      dashboardInfo.common?.conf?.SUPERSET_DASHBOARD_POSITION_DATA_LIMIT ||
      DASHBOARD_POSITION_DATA_LIMIT;
    if (positionJSONLength >= limit) {
      boundActionCreators.addDangerToast(
        t(
          'Your dashboard is too large. Please reduce its size before saving it.',
        ),
      );
    } else {
      if (positionJSONLength >= limit * 0.9) {
        boundActionCreators.addWarningToast(
          t('Your dashboard is near the size limit.'),
        );
      }

      boundActionCreators.onSave(data, dashboardInfo.id, SAVE_TYPE_OVERWRITE);
    }
  }, [
    actualLastModifiedTime,
    boundActionCreators,
    colorNamespace,
    colorScheme,
    customCss,
    dashboardInfo.certification_details,
    dashboardInfo.certified_by,
    dashboardInfo.common?.conf?.SUPERSET_DASHBOARD_POSITION_DATA_LIMIT,
    dashboardInfo.id,
    dashboardInfo.metadata,
    dashboardInfo.owners,
    dashboardInfo.roles,
    dashboardTitle,
    layout,
    refreshFrequency,
    shouldPersistRefreshFrequency,
    slug,
  ]);

  const showPropertiesModal = useCallback(() => {
    setShowingPropertiesModal(true);
  }, []);

  const hidePropertiesModal = useCallback(() => {
    setShowingPropertiesModal(false);
  }, []);

  const showEmbedModal = useCallback(() => {
    setShowingEmbedModal(true);
  }, []);

  const hideEmbedModal = useCallback(() => {
    setShowingEmbedModal(false);
  }, []);

  const showReportModal = useCallback(() => {
    setShowingReportModal(true);
  }, []);

  const hideReportModal = useCallback(() => {
    setShowingReportModal(false);
  }, []);

  const metadataBar = useDashboardMetadataBar(dashboardInfo);

  const userCanEdit =
    dashboardInfo.dash_edit_perm && !dashboardInfo.is_managed_externally;
  const userCanShare = dashboardInfo.dash_share_perm;
  const userCanSaveAs = dashboardInfo.dash_save_perm;
  const userCanCurate =
    isFeatureEnabled(FeatureFlag.EmbeddedSuperset) &&
    findPermission('can_set_embedded', 'Dashboard', user.roles);
  const refreshLimit =
    dashboardInfo.common?.conf?.SUPERSET_DASHBOARD_PERIODICAL_REFRESH_LIMIT;
  const refreshWarning =
    dashboardInfo.common?.conf
      ?.SUPERSET_DASHBOARD_PERIODICAL_REFRESH_WARNING_MESSAGE;
  const isEmbedded = !dashboardInfo?.userId;

  const handleOnPropertiesChange = useCallback(
    updates => {
      boundActionCreators.dashboardInfoChanged({
        slug: updates.slug,
        metadata: JSON.parse(updates.jsonMetadata || '{}'),
        certified_by: updates.certifiedBy,
        certification_details: updates.certificationDetails,
        owners: updates.owners,
        roles: updates.roles,
      });
      boundActionCreators.setUnsavedChanges(true);
      boundActionCreators.dashboardTitleChanged(updates.title);
    },
    [boundActionCreators],
  );

  const NavExtension = extensionsRegistry.get('dashboard.nav.right');

  const editableTitleProps = useMemo(
    () => ({
      title: dashboardTitle,
      canEdit: userCanEdit && editMode,
      onSave: handleChangeText,
      placeholder: t('Add the name of the dashboard'),
      label: t('Dashboard title'),
      showTooltip: false,
    }),
    [dashboardTitle, editMode, handleChangeText, userCanEdit],
  );

  const certifiedBadgeProps = useMemo(
    () => ({
      certifiedBy: dashboardInfo.certified_by,
      details: dashboardInfo.certification_details,
    }),
    [dashboardInfo.certification_details, dashboardInfo.certified_by],
  );

  const faveStarProps = useMemo(
    () => ({
      itemId: dashboardInfo.id,
      fetchFaveStar: boundActionCreators.fetchFaveStar,
      saveFaveStar: boundActionCreators.saveFaveStar,
      isStarred,
      showTooltip: true,
    }),
    [
      boundActionCreators.fetchFaveStar,
      boundActionCreators.saveFaveStar,
      dashboardInfo.id,
      isStarred,
    ],
  );

  const titlePanelAdditionalItems = useMemo(
    () => [
      !editMode && (
        <PublishedStatus
          dashboardId={dashboardInfo.id}
          isPublished={isPublished}
          savePublished={boundActionCreators.savePublished}
          userCanEdit={userCanEdit}
          userCanSave={userCanSaveAs}
          visible={!editMode}
        />
      ),
      !editMode && !isEmbedded && metadataBar,
    ],
    [
      boundActionCreators.savePublished,
      dashboardInfo.id,
      editMode,
      metadataBar,
      isEmbedded,
      isPublished,
      userCanEdit,
      userCanSaveAs,
    ],
  );

  const rightPanelAdditionalItems = useMemo(
    () => (
      <div className="button-container">
        {userCanSaveAs && (
          <div className="button-container" data-test="dashboard-edit-actions">
            {editMode && (
              <div css={actionButtonsStyle}>
                <div className="undoRedo">
                  <Tooltip
                    id="dashboard-undo-tooltip"
                    title={t('Undo the action')}
                  >
                    <StyledUndoRedoButton
                      buttonStyle="link"
                      disabled={undoLength < 1}
                      onClick={undoLength && boundActionCreators.onUndo}
                    >
                      <Icons.Undo
                        css={[
                          undoRedoStyle,
                          emphasizeUndo && undoRedoEmphasized,
                          undoLength < 1 && undoRedoDisabled,
                        ]}
                        data-test="undo-action"
                        iconSize="xl"
                      />
                    </StyledUndoRedoButton>
                  </Tooltip>
                  <Tooltip
                    id="dashboard-redo-tooltip"
                    title={t('Redo the action')}
                  >
                    <StyledUndoRedoButton
                      buttonStyle="link"
                      disabled={redoLength < 1}
                      onClick={redoLength && boundActionCreators.onRedo}
                    >
                      <Icons.Redo
                        css={[
                          undoRedoStyle,
                          emphasizeRedo && undoRedoEmphasized,
                          redoLength < 1 && undoRedoDisabled,
                        ]}
                        data-test="redo-action"
                        iconSize="xl"
                      />
                    </StyledUndoRedoButton>
                  </Tooltip>
                </div>
                <Button
                  css={discardBtnStyle}
                  buttonSize="small"
                  onClick={discardChanges}
                  buttonStyle="secondary"
                  data-test="discard-changes-button"
                  aria-label={t('Discard')}
                >
                  {t('Discard')}
                </Button>
                <Button
                  css={saveBtnStyle}
                  buttonSize="small"
                  disabled={!hasUnsavedChanges}
                  buttonStyle="primary"
                  onClick={overwriteDashboard}
                  data-test="header-save-button"
                  aria-label={t('Save')}
                >
                  <Icons.SaveOutlined
                    iconColor={hasUnsavedChanges && theme.colors.primary.light5}
                    iconSize="m"
                  />
                  {t('Save')}
                </Button>
              </div>
            )}
          </div>
        )}
        {editMode ? (
          <UndoRedoKeyListeners onUndo={handleCtrlZ} onRedo={handleCtrlY} />
        ) : (
          <div css={actionButtonsStyle}>
            {NavExtension && <NavExtension />}
            {userCanEdit && (
              <Button
                buttonStyle="secondary"
                onClick={() => {
                  toggleEditMode();
                  boundActionCreators.clearDashboardHistory?.(); // Resets the `past` as an empty array
                }}
                data-test="edit-dashboard-button"
                className="action-button"
                css={editButtonStyle}
                aria-label={t('Edit dashboard')}
              >
                {t('Edit dashboard')}
              </Button>
            )}
          </div>
        )}
      </div>
    ),
    [
      NavExtension,
      boundActionCreators.onRedo,
      boundActionCreators.onUndo,
      boundActionCreators.clearDashboardHistory,
      editMode,
      emphasizeRedo,
      emphasizeUndo,
      handleCtrlY,
      handleCtrlZ,
      hasUnsavedChanges,
      overwriteDashboard,
      redoLength,
      toggleEditMode,
      undoLength,
      userCanEdit,
      userCanSaveAs,
    ],
  );

  const handleReportDelete = async report => {
    await dispatch(deleteActiveReport(report));
    setCurrentReportDeleting(null);
  };

  const [menu, isDropdownVisible, setIsDropdownVisible] = useHeaderActionsMenu({
    addSuccessToast: boundActionCreators.addSuccessToast,
    addDangerToast: boundActionCreators.addDangerToast,
    dashboardInfo,
    dashboardId: dashboardInfo.id,
    dashboardTitle,
    dataMask,
    layout,
    expandedSlices,
    customCss,
    colorNamespace,
    colorScheme,
    onSave: boundActionCreators.onSave,
    onChange: boundActionCreators.onChange,
    forceRefreshAllCharts: forceRefresh,
    startPeriodicRender,
    refreshFrequency,
    shouldPersistRefreshFrequency,
    setRefreshFrequency: boundActionCreators.setRefreshFrequency,
    updateCss: boundActionCreators.updateCss,
    editMode,
    hasUnsavedChanges,
    userCanEdit,
    userCanShare,
    userCanSave: userCanSaveAs,
    userCanCurate,
    isLoading,
    showReportModal,
    showPropertiesModal,
    setCurrentReportDeleting,
    manageEmbedded: showEmbedModal,
    refreshLimit,
    refreshWarning,
    lastModifiedTime: actualLastModifiedTime,
    logEvent: boundActionCreators.logEvent,
  });
  return (
    <div
      css={headerContainerStyle}
      data-test="dashboard-header-container"
      data-test-id={dashboardInfo.id}
      className="dashboard-header-container"
    >
      <PageHeaderWithActions
        editableTitleProps={editableTitleProps}
        certificatiedBadgeProps={certifiedBadgeProps}
        faveStarProps={faveStarProps}
        titlePanelAdditionalItems={titlePanelAdditionalItems}
        rightPanelAdditionalItems={rightPanelAdditionalItems}
        menuDropdownProps={{
          open: isDropdownVisible,
          onOpenChange: setIsDropdownVisible,
        }}
        additionalActionsMenu={menu}
        showFaveStar={user?.userId && dashboardInfo?.id}
        showTitlePanelItems
      />
      {showingPropertiesModal && (
        <PropertiesModal
          dashboardId={dashboardInfo.id}
          dashboardInfo={dashboardInfo}
          dashboardTitle={dashboardTitle}
          show={showingPropertiesModal}
          onHide={hidePropertiesModal}
          colorScheme={colorScheme}
          onSubmit={handleOnPropertiesChange}
          onlyApply
        />
      )}

      <ReportModal
        userId={user.userId}
        show={showingReportModal}
        onHide={hideReportModal}
        userEmail={user.email}
        dashboardId={dashboardInfo.id}
        creationMethod="dashboards"
      />

      {currentReportDeleting && (
        <DeleteModal
          description={t(
            'This action will permanently delete %s.',
            currentReportDeleting?.name,
          )}
          onConfirm={() => {
            if (currentReportDeleting) {
              handleReportDelete(currentReportDeleting);
            }
          }}
          onHide={() => setCurrentReportDeleting(null)}
          open
          title={t('Delete Report?')}
        />
      )}

      <OverwriteConfirm />

      {userCanCurate && (
        <DashboardEmbedModal
          show={showingEmbedModal}
          onHide={hideEmbedModal}
          dashboardId={dashboardInfo.id}
        />
      )}
      <Global
        styles={css`
          .antd5-menu-vertical {
            border-right: none;
          }
        `}
      />
    </div>
  );
};

export default Header;<|MERGE_RESOLUTION|>--- conflicted
+++ resolved
@@ -143,12 +143,9 @@
 const saveBtnStyle = theme => css`
   min-width: ${theme.sizeUnit * 17}px;
   height: ${theme.sizeUnit * 8}px;
-<<<<<<< HEAD
-=======
   span > :first-of-type {
     margin-right: 0;
   }
->>>>>>> 358633e9
 `;
 
 const discardBtnStyle = theme => css`
