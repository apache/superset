/**
 * Licensed to the Apache Software Foundation (ASF) under one
 * or more contributor license agreements.  See the NOTICE file
 * distributed with this work for additional information
 * regarding copyright ownership.  The ASF licenses this file
 * to you under the Apache License, Version 2.0 (the
 * "License"); you may not use this file except in compliance
 * with the License.  You may obtain a copy of the License at
 *
 *   http://www.apache.org/licenses/LICENSE-2.0
 *
 * Unless required by applicable law or agreed to in writing,
 * software distributed under the License is distributed on an
 * "AS IS" BASIS, WITHOUT WARRANTIES OR CONDITIONS OF ANY
 * KIND, either express or implied.  See the License for the
 * specific language governing permissions and limitations
 * under the License.
 */
/* eslint-env browser */
import moment from 'moment';
import React from 'react';
import PropTypes from 'prop-types';
<<<<<<< HEAD
import { styled, t, getSharedLabelColor } from '@superset-ui/core';
import ButtonGroup from 'src/components/ButtonGroup';

=======
import { styled, css, t, getSharedLabelColor } from '@superset-ui/core';
import { Global } from '@emotion/react';
import { isFeatureEnabled, FeatureFlag } from 'src/featureFlags';
>>>>>>> 16654034
import {
  LOG_ACTIONS_PERIODIC_RENDER_DASHBOARD,
  LOG_ACTIONS_FORCE_REFRESH_DASHBOARD,
  LOG_ACTIONS_TOGGLE_EDIT_DASHBOARD,
} from 'src/logger/LogUtils';
import Icons from 'src/components/Icons';
import Button from 'src/components/Button';
import { AntdButton } from 'src/components/';
import { Tooltip } from 'src/components/Tooltip';
import { safeStringify } from 'src/utils/safeStringify';
import HeaderActionsDropdown from 'src/dashboard/components/Header/HeaderActionsDropdown';
import PublishedStatus from 'src/dashboard/components/PublishedStatus';
import UndoRedoKeyListeners from 'src/dashboard/components/UndoRedoKeyListeners';
import PropertiesModal from 'src/dashboard/components/PropertiesModal';
import { chartPropShape } from 'src/dashboard/util/propShapes';
import { UserWithPermissionsAndRoles } from 'src/types/bootstrapTypes';
import {
  UNDO_LIMIT,
  SAVE_TYPE_OVERWRITE,
  DASHBOARD_POSITION_DATA_LIMIT,
} from 'src/dashboard/util/constants';
import setPeriodicRunner, {
  stopPeriodicRender,
} from 'src/dashboard/util/setPeriodicRunner';
import { options as PeriodicRefreshOptions } from 'src/dashboard/components/RefreshIntervalModal';
import findPermission from 'src/dashboard/util/findPermission';
import { FILTER_BOX_MIGRATION_STATES } from 'src/explore/constants';
<<<<<<< HEAD
=======
import { PageHeaderWithActions } from 'src/components/PageHeaderWithActions';
>>>>>>> 16654034
import { DashboardEmbedModal } from '../DashboardEmbedControls';

const propTypes = {
  addSuccessToast: PropTypes.func.isRequired,
  addDangerToast: PropTypes.func.isRequired,
  addWarningToast: PropTypes.func.isRequired,
  user: UserWithPermissionsAndRoles,
  dashboardInfo: PropTypes.object.isRequired,
  dashboardTitle: PropTypes.string.isRequired,
  dataMask: PropTypes.object.isRequired,
  charts: PropTypes.objectOf(chartPropShape).isRequired,
  layout: PropTypes.object.isRequired,
  expandedSlices: PropTypes.object.isRequired,
  customCss: PropTypes.string.isRequired,
  colorNamespace: PropTypes.string,
  colorScheme: PropTypes.string,
  setColorSchemeAndUnsavedChanges: PropTypes.func.isRequired,
  isStarred: PropTypes.bool.isRequired,
  isPublished: PropTypes.bool.isRequired,
  isLoading: PropTypes.bool.isRequired,
  onSave: PropTypes.func.isRequired,
  onChange: PropTypes.func.isRequired,
  fetchFaveStar: PropTypes.func.isRequired,
  fetchCharts: PropTypes.func.isRequired,
  saveFaveStar: PropTypes.func.isRequired,
  savePublished: PropTypes.func.isRequired,
  updateDashboardTitle: PropTypes.func.isRequired,
  editMode: PropTypes.bool.isRequired,
  setEditMode: PropTypes.func.isRequired,
  showBuilderPane: PropTypes.func.isRequired,
  updateCss: PropTypes.func.isRequired,
  logEvent: PropTypes.func.isRequired,
  hasUnsavedChanges: PropTypes.bool.isRequired,
  maxUndoHistoryExceeded: PropTypes.bool.isRequired,
  lastModifiedTime: PropTypes.number.isRequired,

  // redux
  onRefresh: PropTypes.func.isRequired,
  onUndo: PropTypes.func.isRequired,
  onRedo: PropTypes.func.isRequired,
  undoLength: PropTypes.number.isRequired,
  redoLength: PropTypes.number.isRequired,
  setMaxUndoHistoryExceeded: PropTypes.func.isRequired,
  maxUndoHistoryToast: PropTypes.func.isRequired,
  refreshFrequency: PropTypes.number.isRequired,
  shouldPersistRefreshFrequency: PropTypes.bool.isRequired,
  setRefreshFrequency: PropTypes.func.isRequired,
  dashboardInfoChanged: PropTypes.func.isRequired,
  dashboardTitleChanged: PropTypes.func.isRequired,
};

const defaultProps = {
  colorNamespace: undefined,
  colorScheme: undefined,
};

const headerContainerStyle = theme => css`
  border-bottom: 1px solid ${theme.colors.grayscale.light2};
`;

const editButtonStyle = theme => css`
  color: ${theme.colors.primary.dark2};
`;

const actionButtonsStyle = theme => css`
  display: flex;
  align-items: center;

  .action-schedule-report {
    margin-left: ${theme.gridUnit * 2}px;
  }

  .undoRedo {
    margin-right: ${theme.gridUnit * 2}px;
  }
`;

const StyledUndoRedoButton = styled(AntdButton)`
  padding: 0;
  &:hover {
    background: transparent;
  }
`;

const undoRedoStyle = theme => css`
  color: ${theme.colors.grayscale.light1};
  &:hover {
    color: ${theme.colors.grayscale.base};
  }
`;

const undoRedoEmphasized = theme => css`
  color: ${theme.colors.grayscale.base};
`;

const undoRedoDisabled = theme => css`
  color: ${theme.colors.grayscale.light2};
`;

const saveBtnStyle = theme => css`
  min-width: ${theme.gridUnit * 17}px;
  height: ${theme.gridUnit * 8}px;
`;

const discardBtnStyle = theme => css`
  min-width: ${theme.gridUnit * 22}px;
  height: ${theme.gridUnit * 8}px;
`;

class Header extends React.PureComponent {
  static discardChanges() {
    const url = new URL(window.location.href);

    url.searchParams.delete('edit');
    window.location.assign(url);
  }

  constructor(props) {
    super(props);
    this.state = {
      didNotifyMaxUndoHistoryToast: false,
      emphasizeUndo: false,
      emphasizeRedo: false,
      showingPropertiesModal: false,
      isDropdownVisible: false,
    };

    this.handleChangeText = this.handleChangeText.bind(this);
    this.handleCtrlZ = this.handleCtrlZ.bind(this);
    this.handleCtrlY = this.handleCtrlY.bind(this);
    this.toggleEditMode = this.toggleEditMode.bind(this);
    this.forceRefresh = this.forceRefresh.bind(this);
    this.startPeriodicRender = this.startPeriodicRender.bind(this);
    this.overwriteDashboard = this.overwriteDashboard.bind(this);
    this.showPropertiesModal = this.showPropertiesModal.bind(this);
    this.hidePropertiesModal = this.hidePropertiesModal.bind(this);
    this.setIsDropdownVisible = this.setIsDropdownVisible.bind(this);
  }

  componentDidMount() {
    const { refreshFrequency } = this.props;
    this.startPeriodicRender(refreshFrequency * 1000);
  }

  componentDidUpdate(prevProps) {
    if (this.props.refreshFrequency !== prevProps.refreshFrequency) {
      const { refreshFrequency } = this.props;
      this.startPeriodicRender(refreshFrequency * 1000);
    }
  }

  UNSAFE_componentWillReceiveProps(nextProps) {
    if (
      UNDO_LIMIT - nextProps.undoLength <= 0 &&
      !this.state.didNotifyMaxUndoHistoryToast
    ) {
      this.setState(() => ({ didNotifyMaxUndoHistoryToast: true }));
      this.props.maxUndoHistoryToast();
    }
    if (
      nextProps.undoLength > UNDO_LIMIT &&
      !this.props.maxUndoHistoryExceeded
    ) {
      this.props.setMaxUndoHistoryExceeded();
    }
  }

  componentWillUnmount() {
    stopPeriodicRender(this.refreshTimer);
    this.props.setRefreshFrequency(0);
    clearTimeout(this.ctrlYTimeout);
    clearTimeout(this.ctrlZTimeout);
  }

  handleChangeText(nextText) {
    const { updateDashboardTitle, onChange } = this.props;
    if (nextText && this.props.dashboardTitle !== nextText) {
      updateDashboardTitle(nextText);
      onChange();
    }
  }

  setIsDropdownVisible(visible) {
    this.setState({
      isDropdownVisible: visible,
    });
  }

  handleCtrlY() {
    this.props.onRedo();
    this.setState({ emphasizeRedo: true }, () => {
      if (this.ctrlYTimeout) clearTimeout(this.ctrlYTimeout);
      this.ctrlYTimeout = setTimeout(() => {
        this.setState({ emphasizeRedo: false });
      }, 100);
    });
  }

  handleCtrlZ() {
    this.props.onUndo();
    this.setState({ emphasizeUndo: true }, () => {
      if (this.ctrlZTimeout) clearTimeout(this.ctrlZTimeout);
      this.ctrlZTimeout = setTimeout(() => {
        this.setState({ emphasizeUndo: false });
      }, 100);
    });
  }

  forceRefresh() {
    if (!this.props.isLoading) {
      const chartList = Object.keys(this.props.charts);
      this.props.logEvent(LOG_ACTIONS_FORCE_REFRESH_DASHBOARD, {
        force: true,
        interval: 0,
        chartCount: chartList.length,
      });
      return this.props.onRefresh(
        chartList,
        true,
        0,
        this.props.dashboardInfo.id,
      );
    }
    return false;
  }

  startPeriodicRender(interval) {
    let intervalMessage;
    if (interval) {
      const predefinedValue = PeriodicRefreshOptions.find(
        option => option.value === interval / 1000,
      );
      if (predefinedValue) {
        intervalMessage = predefinedValue.label;
      } else {
        intervalMessage = moment.duration(interval, 'millisecond').humanize();
      }
    }

    const periodicRender = () => {
      const { fetchCharts, logEvent, charts, dashboardInfo } = this.props;
      const { metadata } = dashboardInfo;
      const immune = metadata.timed_refresh_immune_slices || [];
      const affectedCharts = Object.values(charts)
        .filter(chart => immune.indexOf(chart.id) === -1)
        .map(chart => chart.id);

      logEvent(LOG_ACTIONS_PERIODIC_RENDER_DASHBOARD, {
        interval,
        chartCount: affectedCharts.length,
      });
      this.props.addWarningToast(
        t(
          `This dashboard is currently auto refreshing; the next auto refresh will be in %s.`,
          intervalMessage,
        ),
      );
      if (dashboardInfo.common.conf.DASHBOARD_AUTO_REFRESH_MODE === 'fetch') {
        // force-refresh while auto-refresh in dashboard
        return fetchCharts(
          affectedCharts,
          false,
          interval * 0.2,
          dashboardInfo.id,
        );
      }
      return fetchCharts(
        affectedCharts,
        true,
        interval * 0.2,
        dashboardInfo.id,
      );
    };

    this.refreshTimer = setPeriodicRunner({
      interval,
      periodicRender,
      refreshTimer: this.refreshTimer,
    });
  }

  toggleEditMode() {
    this.props.logEvent(LOG_ACTIONS_TOGGLE_EDIT_DASHBOARD, {
      edit_mode: !this.props.editMode,
    });
    this.props.setEditMode(!this.props.editMode);
  }

  overwriteDashboard() {
    const {
      dashboardTitle,
      layout: positions,
      colorScheme,
      colorNamespace,
      customCss,
      dashboardInfo,
      refreshFrequency: currentRefreshFrequency,
      shouldPersistRefreshFrequency,
      lastModifiedTime,
      slug,
    } = this.props;

    // check refresh frequency is for current session or persist
    const refreshFrequency = shouldPersistRefreshFrequency
      ? currentRefreshFrequency
      : dashboardInfo.metadata?.refresh_frequency;

    const currentColorScheme =
      dashboardInfo?.metadata?.color_scheme || colorScheme;
    const currentColorNamespace =
      dashboardInfo?.metadata?.color_namespace || colorNamespace;
    const currentSharedLabelColors = getSharedLabelColor().getColorMap(
      currentColorNamespace,
      currentColorScheme,
    );

    const data = {
      certified_by: dashboardInfo.certified_by,
      certification_details: dashboardInfo.certification_details,
      css: customCss,
      dashboard_title: dashboardTitle,
      last_modified_time: lastModifiedTime,
      owners: dashboardInfo.owners,
      roles: dashboardInfo.roles,
      slug,
      metadata: {
        ...dashboardInfo?.metadata,
        color_namespace: currentColorNamespace,
        color_scheme: currentColorScheme,
        positions,
        refresh_frequency: refreshFrequency,
        shared_label_colors: currentSharedLabelColors,
      },
    };

    // make sure positions data less than DB storage limitation:
    const positionJSONLength = safeStringify(positions).length;
    const limit =
      dashboardInfo.common.conf.SUPERSET_DASHBOARD_POSITION_DATA_LIMIT ||
      DASHBOARD_POSITION_DATA_LIMIT;
    if (positionJSONLength >= limit) {
      this.props.addDangerToast(
        t(
          'Your dashboard is too large. Please reduce its size before saving it.',
        ),
      );
    } else {
      if (positionJSONLength >= limit * 0.9) {
        this.props.addWarningToast('Your dashboard is near the size limit.');
      }

      this.props.onSave(data, dashboardInfo.id, SAVE_TYPE_OVERWRITE);
    }
  }

  showPropertiesModal() {
    this.setState({ showingPropertiesModal: true });
  }

  hidePropertiesModal() {
    this.setState({ showingPropertiesModal: false });
  }

  showEmbedModal = () => {
    this.setState({ showingEmbedModal: true });
  };

<<<<<<< HEAD
  hideReportModal() {
    this.setState({ showingReportModal: false });
  }

  showEmbedModal = () => {
    this.setState({ showingEmbedModal: true });
  };

  hideEmbedModal = () => {
    this.setState({ showingEmbedModal: false });
  };

  renderReportModal() {
    const attachedReportExists = !!Object.keys(this.props.reports).length;
    return attachedReportExists ? (
      <HeaderReportActionsDropdown
        showReportModal={this.showReportModal}
        toggleActive={this.props.toggleActive}
        deleteActiveReport={this.props.deleteActiveReport}
      />
    ) : (
      <>
        <span
          role="button"
          title={t('Schedule email report')}
          tabIndex={0}
          className="action-button"
          onClick={this.showReportModal}
        >
          <Icons.Calendar />
        </span>
      </>
    );
  }

  canAddReports() {
    if (!isFeatureEnabled(FeatureFlag.ALERT_REPORTS)) {
      return false;
    }
    const { user } = this.props;
    if (!user?.userId) {
      // this is in the case that there is an anonymous user.
      return false;
    }
    const roles = Object.keys(user.roles || []);
    const permissions = roles.map(key =>
      user.roles[key].filter(
        perms => perms[0] === 'menu_access' && perms[1] === 'Manage',
      ),
    );
    return permissions[0].length > 0;
  }
=======
  hideEmbedModal = () => {
    this.setState({ showingEmbedModal: false });
  };
>>>>>>> 16654034

  render() {
    const {
      dashboardTitle,
      layout,
      expandedSlices,
      customCss,
      colorNamespace,
      dataMask,
      setColorSchemeAndUnsavedChanges,
      colorScheme,
      onUndo,
      onRedo,
      undoLength,
      redoLength,
      onChange,
      onSave,
      updateCss,
      editMode,
      isPublished,
      user,
      dashboardInfo,
      hasUnsavedChanges,
      isLoading,
      refreshFrequency,
      shouldPersistRefreshFrequency,
      setRefreshFrequency,
      lastModifiedTime,
      filterboxMigrationState,
    } = this.props;

    const userCanEdit =
      dashboardInfo.dash_edit_perm &&
      filterboxMigrationState !== FILTER_BOX_MIGRATION_STATES.REVIEWING &&
      !dashboardInfo.is_managed_externally;
    const userCanShare = dashboardInfo.dash_share_perm;
    const userCanSaveAs =
      dashboardInfo.dash_save_perm &&
      filterboxMigrationState !== FILTER_BOX_MIGRATION_STATES.REVIEWING;
    const userCanCurate =
      isFeatureEnabled(FeatureFlag.EMBEDDED_SUPERSET) &&
      findPermission('can_set_embedded', 'Dashboard', user.roles);
<<<<<<< HEAD
    const shouldShowReport = !editMode && this.canAddReports();
=======
>>>>>>> 16654034
    const refreshLimit =
      dashboardInfo.common?.conf?.SUPERSET_DASHBOARD_PERIODICAL_REFRESH_LIMIT;
    const refreshWarning =
      dashboardInfo.common?.conf
        ?.SUPERSET_DASHBOARD_PERIODICAL_REFRESH_WARNING_MESSAGE;

    const handleOnPropertiesChange = updates => {
      const { dashboardInfoChanged, dashboardTitleChanged } = this.props;
      dashboardInfoChanged({
        slug: updates.slug,
        metadata: JSON.parse(updates.jsonMetadata || '{}'),
        certified_by: updates.certifiedBy,
        certification_details: updates.certificationDetails,
        owners: updates.owners,
        roles: updates.roles,
      });
      setColorSchemeAndUnsavedChanges(updates.colorScheme);
      dashboardTitleChanged(updates.title);
    };

    return (
      <div
        css={headerContainerStyle}
        data-test-id={dashboardInfo.id}
        className="dashboard-header-container"
      >
        <PageHeaderWithActions
          editableTitleProps={{
            title: dashboardTitle,
            canEdit: userCanEdit && editMode,
            onSave: this.handleChangeText,
            placeholder: t('Add the name of the dashboard'),
            label: t('Dashboard title'),
            showTooltip: false,
          }}
          certificatiedBadgeProps={{
            certifiedBy: dashboardInfo.certified_by,
            details: dashboardInfo.certification_details,
          }}
          faveStarProps={{
            itemId: dashboardInfo.id,
            fetchFaveStar: this.props.fetchFaveStar,
            saveFaveStar: this.props.saveFaveStar,
            isStarred: this.props.isStarred,
            showTooltip: true,
          }}
          titlePanelAdditionalItems={
            <PublishedStatus
              dashboardId={dashboardInfo.id}
              isPublished={isPublished}
              savePublished={this.props.savePublished}
              canEdit={userCanEdit}
              canSave={userCanSaveAs}
            />
          }
          rightPanelAdditionalItems={
            <div className="button-container">
              {userCanSaveAs && (
                <div
                  className="button-container"
                  data-test="dashboard-edit-actions"
                >
                  {editMode && (
                    <div css={actionButtonsStyle}>
                      <div className="undoRedo">
                        <Tooltip
                          id="dashboard-undo-tooltip"
                          title={t('Undo the action')}
                        >
                          <StyledUndoRedoButton
                            type="text"
                            disabled={undoLength < 1}
                          >
                            <Icons.Undo
                              css={[
                                undoRedoStyle,
                                this.state.emphasizeUndo && undoRedoEmphasized,
                                undoLength < 1 && undoRedoDisabled,
                              ]}
                              onClick={undoLength && onUndo}
                              data-test="undo-action"
                              iconSize="xl"
                            />
                          </StyledUndoRedoButton>
                        </Tooltip>
                        <Tooltip
                          id="dashboard-redo-tooltip"
                          title={t('Redo the action')}
                        >
                          <StyledUndoRedoButton
                            type="text"
                            disabled={redoLength < 1}
                          >
                            <Icons.Redo
                              css={[
                                undoRedoStyle,
                                this.state.emphasizeRedo && undoRedoEmphasized,
                                redoLength < 1 && undoRedoDisabled,
                              ]}
                              onClick={redoLength && onRedo}
                              data-test="redo-action"
                              iconSize="xl"
                            />
                          </StyledUndoRedoButton>
                        </Tooltip>
                      </div>
                      <Button
                        css={discardBtnStyle}
                        buttonSize="small"
                        onClick={this.constructor.discardChanges}
                        buttonStyle="default"
                        data-test="discard-changes-button"
                        aria-label={t('Discard')}
                      >
                        {t('Discard')}
                      </Button>
                      <Button
                        css={saveBtnStyle}
                        buttonSize="small"
                        disabled={!hasUnsavedChanges}
                        buttonStyle="primary"
                        onClick={this.overwriteDashboard}
                        data-test="header-save-button"
                        aria-label={t('Save')}
                      >
                        {t('Save')}
                      </Button>
                    </div>
                  )}
                </div>
              )}
              {editMode ? (
                <UndoRedoKeyListeners
                  onUndo={this.handleCtrlZ}
                  onRedo={this.handleCtrlY}
                />
              ) : (
                <div css={actionButtonsStyle}>
                  {userCanEdit && (
                    <Button
                      buttonStyle="secondary"
                      onClick={this.toggleEditMode}
                      data-test="query-save-button"
                      className="action-button"
                      css={editButtonStyle}
                      aria-label={t('Edit dashboard')}
                    >
                      {t('Edit dashboard')}
                    </Button>
                  )}
                </div>
              )}
            </div>
          }
          menuDropdownProps={{
            getPopupContainer: triggerNode =>
              triggerNode.closest('.header-with-actions'),
            visible: this.state.isDropdownVisible,
            onVisibleChange: this.setIsDropdownVisible,
          }}
          additionalActionsMenu={
            <HeaderActionsDropdown
              addSuccessToast={this.props.addSuccessToast}
              addDangerToast={this.props.addDangerToast}
              dashboardId={dashboardInfo.id}
              dashboardTitle={dashboardTitle}
              dashboardInfo={dashboardInfo}
              dataMask={dataMask}
              layout={layout}
              expandedSlices={expandedSlices}
              customCss={customCss}
              colorNamespace={colorNamespace}
              colorScheme={colorScheme}
              onSave={onSave}
              onChange={onChange}
              forceRefreshAllCharts={this.forceRefresh}
              startPeriodicRender={this.startPeriodicRender}
              refreshFrequency={refreshFrequency}
              shouldPersistRefreshFrequency={shouldPersistRefreshFrequency}
              setRefreshFrequency={setRefreshFrequency}
              updateCss={updateCss}
              editMode={editMode}
              hasUnsavedChanges={hasUnsavedChanges}
              userCanEdit={userCanEdit}
              userCanShare={userCanShare}
              userCanSave={userCanSaveAs}
              userCanCurate={userCanCurate}
              isLoading={isLoading}
              showPropertiesModal={this.showPropertiesModal}
              manageEmbedded={this.showEmbedModal}
              refreshLimit={refreshLimit}
              refreshWarning={refreshWarning}
              lastModifiedTime={lastModifiedTime}
              filterboxMigrationState={filterboxMigrationState}
              isDropdownVisible={this.state.isDropdownVisible}
              setIsDropdownVisible={this.setIsDropdownVisible}
            />
          }
          showFaveStar={user?.userId && dashboardInfo?.id}
          showTitlePanelItems={!editMode}
        />
        {this.state.showingPropertiesModal && (
          <PropertiesModal
            dashboardId={dashboardInfo.id}
            dashboardInfo={dashboardInfo}
            dashboardTitle={dashboardTitle}
            show={this.state.showingPropertiesModal}
            onHide={this.hidePropertiesModal}
            colorScheme={this.props.colorScheme}
            onSubmit={handleOnPropertiesChange}
            onlyApply
          />
        )}

<<<<<<< HEAD
          {this.state.showingReportModal && (
            <ReportModal
              show={this.state.showingReportModal}
              onHide={this.hideReportModal}
              props={{
                userId: user.userId,
                userEmail: user.email,
                dashboardId: dashboardInfo.id,
                creationMethod: 'dashboards',
              }}
            />
          )}

          {userCanCurate && (
            <DashboardEmbedModal
              show={this.state.showingEmbedModal}
              onHide={this.hideEmbedModal}
              dashboardId={dashboardInfo.id}
            />
          )}

          <HeaderActionsDropdown
            addSuccessToast={this.props.addSuccessToast}
            addDangerToast={this.props.addDangerToast}
            dashboardId={dashboardInfo.id}
            dashboardTitle={dashboardTitle}
            dashboardInfo={dashboardInfo}
            dataMask={dataMask}
            layout={layout}
            expandedSlices={expandedSlices}
            customCss={customCss}
            colorNamespace={colorNamespace}
            colorScheme={colorScheme}
            onSave={onSave}
            onChange={onChange}
            forceRefreshAllCharts={this.forceRefresh}
            startPeriodicRender={this.startPeriodicRender}
            refreshFrequency={refreshFrequency}
            shouldPersistRefreshFrequency={shouldPersistRefreshFrequency}
            setRefreshFrequency={setRefreshFrequency}
            updateCss={updateCss}
            editMode={editMode}
            hasUnsavedChanges={hasUnsavedChanges}
            userCanEdit={userCanEdit}
            userCanShare={userCanShare}
            userCanSave={userCanSaveAs}
            userCanCurate={userCanCurate}
            isLoading={isLoading}
            showPropertiesModal={this.showPropertiesModal}
            manageEmbedded={this.showEmbedModal}
            refreshLimit={refreshLimit}
            refreshWarning={refreshWarning}
            lastModifiedTime={lastModifiedTime}
            filterboxMigrationState={filterboxMigrationState}
=======
        {userCanCurate && (
          <DashboardEmbedModal
            show={this.state.showingEmbedModal}
            onHide={this.hideEmbedModal}
            dashboardId={dashboardInfo.id}
>>>>>>> 16654034
          />
        )}
        <Global
          styles={css`
            .ant-menu-vertical {
              border-right: none;
            }
          `}
        />
      </div>
    );
  }
}

Header.propTypes = propTypes;
Header.defaultProps = defaultProps;

export default Header;<|MERGE_RESOLUTION|>--- conflicted
+++ resolved
@@ -20,15 +20,9 @@
 import moment from 'moment';
 import React from 'react';
 import PropTypes from 'prop-types';
-<<<<<<< HEAD
-import { styled, t, getSharedLabelColor } from '@superset-ui/core';
-import ButtonGroup from 'src/components/ButtonGroup';
-
-=======
 import { styled, css, t, getSharedLabelColor } from '@superset-ui/core';
 import { Global } from '@emotion/react';
 import { isFeatureEnabled, FeatureFlag } from 'src/featureFlags';
->>>>>>> 16654034
 import {
   LOG_ACTIONS_PERIODIC_RENDER_DASHBOARD,
   LOG_ACTIONS_FORCE_REFRESH_DASHBOARD,
@@ -56,10 +50,7 @@
 import { options as PeriodicRefreshOptions } from 'src/dashboard/components/RefreshIntervalModal';
 import findPermission from 'src/dashboard/util/findPermission';
 import { FILTER_BOX_MIGRATION_STATES } from 'src/explore/constants';
-<<<<<<< HEAD
-=======
 import { PageHeaderWithActions } from 'src/components/PageHeaderWithActions';
->>>>>>> 16654034
 import { DashboardEmbedModal } from '../DashboardEmbedControls';
 
 const propTypes = {
@@ -427,64 +418,9 @@
     this.setState({ showingEmbedModal: true });
   };
 
-<<<<<<< HEAD
-  hideReportModal() {
-    this.setState({ showingReportModal: false });
-  }
-
-  showEmbedModal = () => {
-    this.setState({ showingEmbedModal: true });
-  };
-
   hideEmbedModal = () => {
     this.setState({ showingEmbedModal: false });
   };
-
-  renderReportModal() {
-    const attachedReportExists = !!Object.keys(this.props.reports).length;
-    return attachedReportExists ? (
-      <HeaderReportActionsDropdown
-        showReportModal={this.showReportModal}
-        toggleActive={this.props.toggleActive}
-        deleteActiveReport={this.props.deleteActiveReport}
-      />
-    ) : (
-      <>
-        <span
-          role="button"
-          title={t('Schedule email report')}
-          tabIndex={0}
-          className="action-button"
-          onClick={this.showReportModal}
-        >
-          <Icons.Calendar />
-        </span>
-      </>
-    );
-  }
-
-  canAddReports() {
-    if (!isFeatureEnabled(FeatureFlag.ALERT_REPORTS)) {
-      return false;
-    }
-    const { user } = this.props;
-    if (!user?.userId) {
-      // this is in the case that there is an anonymous user.
-      return false;
-    }
-    const roles = Object.keys(user.roles || []);
-    const permissions = roles.map(key =>
-      user.roles[key].filter(
-        perms => perms[0] === 'menu_access' && perms[1] === 'Manage',
-      ),
-    );
-    return permissions[0].length > 0;
-  }
-=======
-  hideEmbedModal = () => {
-    this.setState({ showingEmbedModal: false });
-  };
->>>>>>> 16654034
 
   render() {
     const {
@@ -527,10 +463,6 @@
     const userCanCurate =
       isFeatureEnabled(FeatureFlag.EMBEDDED_SUPERSET) &&
       findPermission('can_set_embedded', 'Dashboard', user.roles);
-<<<<<<< HEAD
-    const shouldShowReport = !editMode && this.canAddReports();
-=======
->>>>>>> 16654034
     const refreshLimit =
       dashboardInfo.common?.conf?.SUPERSET_DASHBOARD_PERIODICAL_REFRESH_LIMIT;
     const refreshWarning =
@@ -745,68 +677,11 @@
           />
         )}
 
-<<<<<<< HEAD
-          {this.state.showingReportModal && (
-            <ReportModal
-              show={this.state.showingReportModal}
-              onHide={this.hideReportModal}
-              props={{
-                userId: user.userId,
-                userEmail: user.email,
-                dashboardId: dashboardInfo.id,
-                creationMethod: 'dashboards',
-              }}
-            />
-          )}
-
-          {userCanCurate && (
-            <DashboardEmbedModal
-              show={this.state.showingEmbedModal}
-              onHide={this.hideEmbedModal}
-              dashboardId={dashboardInfo.id}
-            />
-          )}
-
-          <HeaderActionsDropdown
-            addSuccessToast={this.props.addSuccessToast}
-            addDangerToast={this.props.addDangerToast}
-            dashboardId={dashboardInfo.id}
-            dashboardTitle={dashboardTitle}
-            dashboardInfo={dashboardInfo}
-            dataMask={dataMask}
-            layout={layout}
-            expandedSlices={expandedSlices}
-            customCss={customCss}
-            colorNamespace={colorNamespace}
-            colorScheme={colorScheme}
-            onSave={onSave}
-            onChange={onChange}
-            forceRefreshAllCharts={this.forceRefresh}
-            startPeriodicRender={this.startPeriodicRender}
-            refreshFrequency={refreshFrequency}
-            shouldPersistRefreshFrequency={shouldPersistRefreshFrequency}
-            setRefreshFrequency={setRefreshFrequency}
-            updateCss={updateCss}
-            editMode={editMode}
-            hasUnsavedChanges={hasUnsavedChanges}
-            userCanEdit={userCanEdit}
-            userCanShare={userCanShare}
-            userCanSave={userCanSaveAs}
-            userCanCurate={userCanCurate}
-            isLoading={isLoading}
-            showPropertiesModal={this.showPropertiesModal}
-            manageEmbedded={this.showEmbedModal}
-            refreshLimit={refreshLimit}
-            refreshWarning={refreshWarning}
-            lastModifiedTime={lastModifiedTime}
-            filterboxMigrationState={filterboxMigrationState}
-=======
         {userCanCurate && (
           <DashboardEmbedModal
             show={this.state.showingEmbedModal}
             onHide={this.hideEmbedModal}
             dashboardId={dashboardInfo.id}
->>>>>>> 16654034
           />
         )}
         <Global
