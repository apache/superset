--- conflicted
+++ resolved
@@ -28,31 +28,16 @@
   usePrevious,
 } from '@superset-ui/core';
 import Icons from 'src/components/Icons';
-<<<<<<< HEAD
-import { usePrevious } from 'src/hooks/usePrevious';
-import { setDirectPathToChild } from 'src/dashboard/actions/dashboardState';
-import {
-  ChartsState,
-  DashboardInfo,
-  DashboardLayout,
-  RootState,
-} from 'src/dashboard/types';
-=======
 import { setDirectPathToChild } from 'src/dashboard/actions/dashboardState';
 import Badge from 'src/components/Badge';
->>>>>>> 66bf7017
 import DetailsPanelPopover from './DetailsPanel';
 import {
   Indicator,
   IndicatorStatus,
   selectIndicatorsForChart,
   selectNativeIndicatorsForChart,
-<<<<<<< HEAD
-} from './selectors';
-=======
 } from '../nativeFilters/selectors';
 import { Chart, DashboardLayout, RootState } from '../../types';
->>>>>>> 66bf7017
 
 export interface FiltersBadgeProps {
   chartId: number;
