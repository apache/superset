--- conflicted
+++ resolved
@@ -23,9 +23,6 @@
 import { DataMaskStateWithId, Filters } from '@superset-ui/core';
 import Icons from 'src/components/Icons';
 import { usePrevious } from 'src/hooks/usePrevious';
-<<<<<<< HEAD
-import { setFocusedNativeFilter } from 'src/dashboard/actions/nativeFilters';
-=======
 import { setDirectPathToChild } from 'src/dashboard/actions/dashboardState';
 import {
   ChartsState,
@@ -33,7 +30,6 @@
   DashboardLayout,
   RootState,
 } from 'src/dashboard/types';
->>>>>>> 2817aebd
 import DetailsPanelPopover from './DetailsPanel';
 import { Pill } from './Styles';
 import {
@@ -42,15 +38,6 @@
   selectIndicatorsForChart,
   selectNativeIndicatorsForChart,
 } from './selectors';
-<<<<<<< HEAD
-import {
-  ChartsState,
-  DashboardInfo,
-  DashboardLayout,
-  RootState,
-} from '../../types';
-=======
->>>>>>> 2817aebd
 
 export interface FiltersBadgeProps {
   chartId: number;
