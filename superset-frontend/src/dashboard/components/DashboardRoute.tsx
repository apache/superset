--- conflicted
+++ resolved
@@ -55,8 +55,7 @@
   const handleError = (error: unknown) => ({ error, info: null });
 
   useEffect(() => {
-<<<<<<< HEAD
-    getData(dashboardId)
+    getData(dashboardIdOrSlug)
       .then(data => {
         if (data) {
           const initState = getInitialState(
@@ -72,21 +71,7 @@
         setLoaded(true);
         handleError(err);
       });
-  }, []);
-=======
-    getData(dashboardIdOrSlug).then(data => {
-      if (data) {
-        const initState = getInitialState(
-          bootstrapDataJson,
-          data.chartRes,
-          data.dashboardRes,
-        );
-        actions.setInitialState(initState);
-        setLoaded(true);
-      }
-    });
   }, [dashboardIdOrSlug]);
->>>>>>> 8034e91d
 
   if (!loaded) return <Loading />;
   return <ErrorBoundary onError={handleError}>{children} </ErrorBoundary>;
