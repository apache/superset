/**
 * Licensed to the Apache Software Foundation (ASF) under one
 * or more contributor license agreements.  See the NOTICE file
 * distributed with this work for additional information
 * regarding copyright ownership.  The ASF licenses this file
 * to you under the Apache License, Version 2.0 (the
 * "License"); you may not use this file except in compliance
 * with the License.  You may obtain a copy of the License at
 *
 *   http://www.apache.org/licenses/LICENSE-2.0
 *
 * Unless required by applicable law or agreed to in writing,
 * software distributed under the License is distributed on an
 * "AS IS" BASIS, WITHOUT WARRANTIES OR CONDITIONS OF ANY
 * KIND, either express or implied.  See the License for the
 * specific language governing permissions and limitations
 * under the License.
 */
<<<<<<< HEAD
import React, {
  useCallback,
  useEffect,
  useMemo,
  useReducer,
  useState,
} from 'react';
import { useDispatch } from 'react-redux';
import { keyframes } from '@emotion/react';
=======
import React, { useCallback, useEffect, useMemo, useState } from 'react';
>>>>>>> 6592543b
import { findLastIndex, uniq } from 'lodash';
import shortid from 'shortid';
import { DeleteFilled } from '@ant-design/icons';
<<<<<<< HEAD
import { css, styled, t } from '@superset-ui/core';
import { Button, Form } from 'src/common/components';
import Icon from 'src/components/Icon';
=======
import { styled, t } from '@superset-ui/core';
import { Form } from 'src/common/components';
>>>>>>> 6592543b
import { StyledModal } from 'src/common/components/Modal';
import { LineEditableTabs } from 'src/common/components/Tabs';
import { DASHBOARD_ROOT_ID } from 'src/dashboard/util/constants';
import { usePrevious } from 'src/common/hooks/usePrevious';
import { useFilterConfigMap, useFilterConfiguration } from './state';
import FilterConfigForm from './FilterConfigForm';
import { FilterConfiguration, NativeFiltersForm } from './types';

// how long to show the "undo" button when removing a filter
const REMOVAL_DELAY_SECS = 5;

const StyledModalBody = styled.div`
  display: flex;
  flex-direction: row;
  .filters-list {
    width: 200px;
    overflow: auto;
  }
`;

const StyledForm = styled(Form)`
  width: 100%;
`;

const FilterTabs = styled(LineEditableTabs)`
  // extra selector specificity:
  &.ant-tabs-card > .ant-tabs-nav .ant-tabs-tab {
    min-width: 200px;
    margin-left: 0;
    padding: 0;
    padding-bottom: ${({ theme }) => theme.gridUnit}px;
  }

  .ant-tabs-tab-btn {
    text-align: left;
    justify-content: space-between;
    text-transform: unset;
  }
`;

const tabTitleRemovalAnimation = keyframes`
  0%, 90% {
    opacity: 1;
  }
  95%, 100% {
    opacity: 0;
  }
`;

const FilterTabTitle = styled.span`
  transition: color ${({ theme }) => theme.transitionTiming}s;
  width: 100%;
  display: flex;
  flex-direction: row;
  justify-content: space-between;

  &.removed {
    color: ${({ theme }) => theme.colors.warning.dark1};
    transform-origin: top;
    animation: ${tabTitleRemovalAnimation} ${REMOVAL_DELAY_SECS}s;
  }
`;

type FilterRemoval =
  | null
  | {
      isPending: true; // the filter sticks around for a moment before removal is finalized
      timerId: number; // id of the timer that finally removes the filter
    }
  | { isPending: false };

function generateFilterId() {
  return `NATIVE_FILTER-${shortid.generate()}`;
}

export interface FilterConfigModalProps {
  isOpen: boolean;
  initialFilterId?: string;
  createNewOnOpen?: boolean;
  save: (filterConfig: FilterConfiguration) => Promise<void>;
  onCancel: () => void;
}

const getFilterIds = (config: FilterConfiguration) =>
  config.map(filter => filter.id);

/**
<<<<<<< HEAD
 * Modal for management of dashboard-native filters.
 * Filters can be created, edited, and deleted.
 * No changes are saved until the "save" button is pressed,
 * at which time the updates will be batched.
=======
 * This is the modal to configure all the dashboard-native filters.
 * Manages modal-level state, such as what filters are in the list,
 * and which filter is currently being edited.
 *
 * Calls the `save` callback with the new FilterConfiguration object
 * when the user saves the filters.
>>>>>>> 6592543b
 */
export function FilterConfigModal({
  isOpen,
  initialFilterId,
  createNewOnOpen,
  save,
  onCancel,
}: FilterConfigModalProps) {
  const [form] = Form.useForm<NativeFiltersForm>();

  // the filter config from redux state, this does not change until modal is closed.
  const filterConfig = useFilterConfiguration();
  const filterConfigMap = useFilterConfigMap();

  // new filter ids belong to filters have been added during
  // this configuration session, and only exist in the form state until we submit.
  const [newFilterIds, setNewFilterIds] = useState<string[]>([]);

  // store ids of filters that have been removed with the time they were removed
  // so that we can disappear them after a few secs.
  // filters are still kept in state until form is submitted.
  const [removedFilters, setRemovedFilters] = useState<
    Record<string, FilterRemoval>
  >({});

  // brings back a filter that was previously removed ("Undo")
  const restoreFilter = useCallback(
    (id: string) => {
      const removal = removedFilters[id];
      // gotta clear the removal timeout to prevent the filter from getting deleted
      if (removal?.isPending) clearTimeout(removal.timerId);
      setRemovedFilters(current => ({ ...current, [id]: null }));
    },
    [removedFilters],
  );

  // The full ordered set of ((original + new) - completely removed) filter ids
  // Use this as the canonical list of what filters are being configured!
  // This includes filter ids that are pending removal, so check for that.
  const filterIds = useMemo(
    () =>
      uniq([...getFilterIds(filterConfig), ...newFilterIds]).filter(
        id => !removedFilters[id] || removedFilters[id]?.isPending,
      ),
    [filterConfig, newFilterIds, removedFilters],
  );

  // open the first filter in the list to start
  const getInitialCurrentFilterId = useCallback(
    () => initialFilterId ?? filterIds[0],
    [initialFilterId, filterIds],
  );
  const [currentFilterId, setCurrentFilterId] = useState(
    getInitialCurrentFilterId,
  );

  // the form values are managed by the antd form, but we copy them to here
  // so that we can display them (e.g. filter titles in the tab headers)
  const [formValues, setFormValues] = useState<NativeFiltersForm>({
    filters: {},
  });

  const wasOpen = usePrevious(isOpen);

  useEffect(() => {
    // if the currently viewed filter is fully removed, change to another tab
    const currentFilterRemoved = removedFilters[currentFilterId];
    if (currentFilterRemoved && !currentFilterRemoved.isPending) {
      const nextFilterIndex = findLastIndex(
        filterIds,
        id => !removedFilters[id] && id !== currentFilterId,
      );
      if (nextFilterIndex !== -1)
        setCurrentFilterId(filterIds[nextFilterIndex]);
    }
  }, [currentFilterId, removedFilters, filterIds]);

  // generates a new filter id and appends it to the newFilterIds
  const addFilter = useCallback(() => {
    const newFilterId = generateFilterId();
    setNewFilterIds([...newFilterIds, newFilterId]);
    setCurrentFilterId(newFilterId);
  }, [newFilterIds, setCurrentFilterId]);

  // if this is a "create" modal rather than an "edit" modal,
  // add a filter on modal open
  useEffect(() => {
    if (createNewOnOpen && isOpen && !wasOpen) {
      addFilter();
    }
  }, [createNewOnOpen, isOpen, wasOpen, addFilter]);

  // After this, it should be as if the modal was just opened fresh.
  // Called when the modal is closed.
  const resetForm = useCallback(() => {
    form.resetFields();
    setNewFilterIds([]);
    setCurrentFilterId(getInitialCurrentFilterId());
    setRemovedFilters({});
  }, [form, getInitialCurrentFilterId]);

  const completeFilterRemoval = (filterId: string) => {
    // the filter state will actually stick around in the form,
    // and the filterConfig/newFilterIds, but we use removedFilters
    // to mark it as removed.
    setRemovedFilters(removedFilters => ({
      ...removedFilters,
      [filterId]: { isPending: false },
    }));
  };

  function onTabEdit(filterId: string, action: 'add' | 'remove') {
    if (action === 'remove') {
      // first set up the timer to completely remove it
      const timerId = window.setTimeout(
        () => completeFilterRemoval(filterId),
        REMOVAL_DELAY_SECS * 1000,
      );
      // mark the filter state as "removal in progress"
      setRemovedFilters(removedFilters => ({
        ...removedFilters,
        [filterId]: { isPending: true, timerId },
      }));
    } else if (action === 'add') {
      addFilter();
    }
  }

  function getFilterTitle(id: string) {
    return (
      formValues.filters[id]?.name ?? filterConfigMap[id]?.name ?? 'New Filter'
    );
  }

  const validateForm = useCallback(async () => {
    try {
      return (await form.validateFields()) as NativeFiltersForm;
    } catch (error) {
      console.warn('Filter Configuration Failed:', error);

      if (!error.errorFields || !error.errorFields.length) return null; // not a validation error

      // the name is in array format since the fields are nested
      type ErrorFields = { name: ['filters', string, string] }[];
      const errorFields = error.errorFields as ErrorFields;
      // filter id is the second item in the field name
      if (!errorFields.some(field => field.name[1] === currentFilterId)) {
        // switch to the first tab that had a validation error
        const filterError = errorFields.find(
          field => field.name[0] === 'filters',
        );
        if (filterError) {
          setCurrentFilterId(filterError.name[1]);
        }
      }
      return null;
    }
  }, [form, currentFilterId]);

  const onOk = useCallback(async () => {
    const values: NativeFiltersForm | null = await validateForm();
    if (values == null) return;

    const newFilterConfig: FilterConfiguration = filterIds
      .filter(id => !removedFilters[id])
      .map(id => {
        // create a filter config object from the form inputs
        const formInputs = values.filters[id];
        // if user didn't open a filter, return the original config
        if (!formInputs) return filterConfigMap[id];
        return {
          id,
          cascadeParentIds: [],
          name: formInputs.name,
          type: 'text',
          // for now there will only ever be one target
          targets: [
            {
              datasetId: formInputs.dataset.value,
              column: {
                name: formInputs.column,
              },
            },
          ],
          defaultValue: formInputs.defaultValue || null,
          scope: {
            rootPath: [DASHBOARD_ROOT_ID],
            excluded: [],
          },
          inverseSelection: !!formInputs.inverseSelection,
          isInstant: !!formInputs.isInstant,
          allowsMultipleValues: !!formInputs.allowsMultipleValues,
          isRequired: !!formInputs.isRequired,
        };
      });
    await save(newFilterConfig);
    resetForm();
  }, [
    save,
    resetForm,
    filterIds,
    removedFilters,
    filterConfigMap,
    validateForm,
  ]);

  return (
    <StyledModal
      visible={isOpen}
      title={t('Filter Configuration and Scoping')}
      width="55%"
      onCancel={() => {
        resetForm();
        onCancel();
      }}
      onOk={onOk}
      okText={t('Save')}
      cancelText={t('Cancel')}
      centered
      data-test="filter-modal"
    >
      <StyledModalBody>
        <StyledForm
          form={form}
          onValuesChange={(changes, values: NativeFiltersForm) => {
            if (
              changes.filters &&
              Object.values(changes.filters).some(
                (filter: any) => filter.name != null,
              )
            ) {
              // we only need to set this if a name changed
              setFormValues(values);
            }
          }}
        >
          <FilterTabs
            tabPosition="left"
            onChange={setCurrentFilterId}
            activeKey={currentFilterId}
            onEdit={onTabEdit}
          >
            {filterIds.map(id => (
              <LineEditableTabs.TabPane
                tab={
                  <FilterTabTitle
                    className={removedFilters[id] ? 'removed' : ''}
                  >
                    <div>
                      {removedFilters[id] ? t('(Removed)') : getFilterTitle(id)}
                    </div>
                    {removedFilters[id] && (
                      <a
                        role="button"
                        tabIndex={0}
                        onClick={() => restoreFilter(id)}
                      >
                        {t('Undo?')}
                      </a>
                    )}
                  </FilterTabTitle>
                }
                key={id}
                closeIcon={removedFilters[id] ? <></> : <DeleteFilled />}
              >
                <FilterConfigForm
                  form={form}
                  filterId={id}
                  filterToEdit={filterConfigMap[id]}
                  removed={!!removedFilters[id]}
                  restore={restoreFilter}
                />
              </LineEditableTabs.TabPane>
            ))}
          </FilterTabs>
        </StyledForm>
      </StyledModalBody>
    </StyledModal>
  );
}<|MERGE_RESOLUTION|>--- conflicted
+++ resolved
@@ -16,30 +16,13 @@
  * specific language governing permissions and limitations
  * under the License.
  */
-<<<<<<< HEAD
-import React, {
-  useCallback,
-  useEffect,
-  useMemo,
-  useReducer,
-  useState,
-} from 'react';
-import { useDispatch } from 'react-redux';
+import React, { useCallback, useEffect, useMemo, useState } from 'react';
 import { keyframes } from '@emotion/react';
-=======
-import React, { useCallback, useEffect, useMemo, useState } from 'react';
->>>>>>> 6592543b
 import { findLastIndex, uniq } from 'lodash';
 import shortid from 'shortid';
 import { DeleteFilled } from '@ant-design/icons';
-<<<<<<< HEAD
-import { css, styled, t } from '@superset-ui/core';
-import { Button, Form } from 'src/common/components';
-import Icon from 'src/components/Icon';
-=======
 import { styled, t } from '@superset-ui/core';
 import { Form } from 'src/common/components';
->>>>>>> 6592543b
 import { StyledModal } from 'src/common/components/Modal';
 import { LineEditableTabs } from 'src/common/components/Tabs';
 import { DASHBOARD_ROOT_ID } from 'src/dashboard/util/constants';
@@ -127,19 +110,12 @@
   config.map(filter => filter.id);
 
 /**
-<<<<<<< HEAD
- * Modal for management of dashboard-native filters.
- * Filters can be created, edited, and deleted.
- * No changes are saved until the "save" button is pressed,
- * at which time the updates will be batched.
-=======
  * This is the modal to configure all the dashboard-native filters.
  * Manages modal-level state, such as what filters are in the list,
  * and which filter is currently being edited.
  *
  * Calls the `save` callback with the new FilterConfiguration object
  * when the user saves the filters.
->>>>>>> 6592543b
  */
 export function FilterConfigModal({
   isOpen,
