--- conflicted
+++ resolved
@@ -284,11 +284,7 @@
           height={20}
           width={220}
           formData={getFormData()}
-<<<<<<< HEAD
-          queriesData={state}
-=======
           queriesData={[state]}
->>>>>>> d760e885
           chartType="filter_select"
           hooks={{ setExtraFormData }}
         />
