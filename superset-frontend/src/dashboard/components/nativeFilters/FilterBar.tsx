--- conflicted
+++ resolved
@@ -160,13 +160,7 @@
 );
 
 const FilterBar: React.FC = () => {
-  const filterState = useAllFilterState();
   const filterConfigs = useFilterConfiguration();
-<<<<<<< HEAD
-  console.log(filterState);
-
-=======
->>>>>>> 53bd1741
   return (
     <Bar>
       <TitleArea>
