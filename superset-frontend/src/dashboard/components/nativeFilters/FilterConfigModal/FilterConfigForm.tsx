--- conflicted
+++ resolved
@@ -279,28 +279,6 @@
         data-test="default-input"
         label={<StyledLabel>{t('Default Value')}</StyledLabel>}
       >
-<<<<<<< HEAD
-        {formFilter?.dataset &&
-          formFilter?.column &&
-          formFilter?.defaultValueQueriesData && (
-            <SuperChart
-              height={25}
-              width={250}
-              formData={newFormData}
-              queriesData={formFilter?.defaultValueQueriesData}
-              chartType={formFilter?.filterType}
-              hooks={{
-                // @ts-ignore
-                setDataMask: ({ native }) => {
-                  setFilterFieldValues(form, filterId, {
-                    defaultValue: native?.currentState?.value,
-                  });
-                  forceUpdate();
-                },
-              }}
-            />
-          )}
-=======
         {((hasFilledDatasource && formFilter?.defaultValueQueriesData) ||
           !hasDatasource) && (
           <SuperChart
@@ -315,16 +293,16 @@
             }
             chartType={formFilter?.filterType}
             hooks={{
-              setExtraFormData: ({ currentState }) => {
+              // @ts-ignore
+                setDataMask: ({ native }) => {
                 setFilterFieldValues(form, filterId, {
-                  defaultValue: currentState?.value,
+                  defaultValue: native?.currentState?.value,
                 });
                 forceUpdate();
               },
             }}
           />
         )}
->>>>>>> 189aced3
       </StyledFormItem>
       <StyledFormItem
         name={['filters', filterId, 'parentFilter']}
