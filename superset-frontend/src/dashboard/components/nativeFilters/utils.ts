/**
 * Licensed to the Apache Software Foundation (ASF) under one
 * or more contributor license agreements.  See the NOTICE file
 * distributed with this work for additional information
 * regarding copyright ownership.  The ASF licenses this file
 * to you under the Apache License, Version 2.0 (the
 * "License"); you may not use this file except in compliance
 * with the License.  You may obtain a copy of the License at
 *
 *   http://www.apache.org/licenses/LICENSE-2.0
 *
 * Unless required by applicable law or agreed to in writing,
 * software distributed under the License is distributed on an
 * "AS IS" BASIS, WITHOUT WARRANTIES OR CONDITIONS OF ANY
 * KIND, either express or implied.  See the License for the
 * specific language governing permissions and limitations
 * under the License.
 */
import {
  ExtraFormData,
<<<<<<< HEAD
  getChartMetadataRegistry,
  QueryObject,
=======
  QueryFormData,
  QueryObject,
  t,
>>>>>>> 8ccf2e8f
} from '@superset-ui/core';
import { Charts, Layout, LayoutItem } from 'src/dashboard/types';
import {
  CHART_TYPE,
  DASHBOARD_ROOT_TYPE,
  TAB_TYPE,
} from 'src/dashboard/util/componentTypes';
import { FormInstance } from 'antd/lib/form';
<<<<<<< HEAD
import React from 'react';
import { FeatureFlag, isFeatureEnabled } from 'src/featureFlags';
=======
import React, { RefObject } from 'react';
>>>>>>> 8ccf2e8f
import {
  CascadeFilter,
  Filter,
  FilterType,
  NativeFiltersState,
  Scope,
  TreeItem,
} from './types';
import { DASHBOARD_ROOT_ID } from '../../util/constants';

export const useForceUpdate = () => {
  const [, updateState] = React.useState({});
  return React.useCallback(() => updateState({}), []);
};

export const isShowTypeInTree = ({ type, meta }: LayoutItem, charts?: Charts) =>
  (type === TAB_TYPE || type === CHART_TYPE || type === DASHBOARD_ROOT_TYPE) &&
  (!charts || charts[meta?.chartId]?.formData?.viz_type !== 'filter_box');

export const buildTree = (
  node: LayoutItem,
  treeItem: TreeItem,
  layout: Layout,
  charts: Charts,
  validNodes: string[],
) => {
  let itemToPass: TreeItem = treeItem;
  if (
    isShowTypeInTree(node, charts) &&
    node.type !== DASHBOARD_ROOT_TYPE &&
    validNodes.includes(node.id)
  ) {
    const currentTreeItem = {
      key: node.id,
      title: node.meta.sliceName || node.meta.text || node.id.toString(),
      children: [],
    };
    treeItem.children.push(currentTreeItem);
    itemToPass = currentTreeItem;
  }
  node.children.forEach(child =>
    buildTree(layout[child], itemToPass, layout, charts, validNodes),
  );
};

const addInvisibleParents = (layout: Layout, item: string) => [
  ...(layout[item]?.children || []),
  ...Object.values(layout)
    .filter(
      val =>
        val.parents &&
        val.parents[val.parents.length - 1] === item &&
        !isShowTypeInTree(layout[val.parents[val.parents.length - 1]]),
    )
    .map(({ id }) => id),
];

// Generate checked options for Ant tree from redux scope
const checkTreeItem = (
  checkedItems: string[],
  layout: Layout,
  items: string[],
  excluded: number[],
) => {
  items.forEach(item => {
    checkTreeItem(
      checkedItems,
      layout,
      addInvisibleParents(layout, item),
      excluded,
    );
    if (
      layout[item]?.type === CHART_TYPE &&
      !excluded.includes(layout[item]?.meta.chartId)
    ) {
      checkedItems.push(item);
    }
  });
};

export const getTreeCheckedItems = (scope: Scope, layout: Layout) => {
  const checkedItems: string[] = [];
  checkTreeItem(checkedItems, layout, [...scope.rootPath], [...scope.excluded]);
  return [...new Set(checkedItems)];
};

// Looking for first common parent for selected charts/tabs/tab
export const findFilterScope = (
  checkedKeys: string[],
  layout: Layout,
): Scope => {
  if (!checkedKeys.length) {
    return {
      rootPath: [],
      excluded: [],
    };
  }

  // Get arrays of parents for selected charts
  const checkedItemParents = checkedKeys
    .filter(item => layout[item]?.type === CHART_TYPE)
    .map(key => {
      const parents = [DASHBOARD_ROOT_ID, ...(layout[key]?.parents || [])];
      return parents.filter(parent => isShowTypeInTree(layout[parent]));
    });
  // Sort arrays of parents to get first shortest array of parents,
  // that means on it's level of parents located common parent, from this place parents start be different
  checkedItemParents.sort((p1, p2) => p1.length - p2.length);
  const rootPath = checkedItemParents.map(
    parents => parents[checkedItemParents[0].length - 1],
  );

  const excluded: number[] = [];
  const isExcluded = (parent: string, item: string) =>
    rootPath.includes(parent) && !checkedKeys.includes(item);
  // looking for charts to be excluded: iterate over all charts
  // and looking for charts that have one of their parents in `rootPath` and not in selected items
  Object.entries(layout).forEach(([key, value]) => {
    if (
      value.type === CHART_TYPE &&
      [DASHBOARD_ROOT_ID, ...value.parents]?.find(parent =>
        isExcluded(parent, key),
      )
    ) {
      excluded.push(value.meta.chartId);
    }
  });

  return {
    rootPath: [...new Set(rootPath)],
    excluded,
  };
};

export function mergeExtraFormData(
  originalExtra: ExtraFormData,
  newExtra: ExtraFormData,
): ExtraFormData {
  const {
    override_form_data: originalOverride = {},
    append_form_data: originalAppend = {},
  } = originalExtra;
  const {
    override_form_data: newOverride = {},
    append_form_data: newAppend = {},
  } = newExtra;

  const appendKeys = new Set([
    ...Object.keys(originalAppend),
    ...Object.keys(newAppend),
  ]);
  const appendFormData: Partial<QueryObject> = {};
  appendKeys.forEach(key => {
    appendFormData[key] = [
      // @ts-ignore
      ...(originalAppend[key] || []),
      // @ts-ignore
      ...(newAppend[key] || []),
    ];
  });

  return {
    override_form_data: {
      ...originalOverride,
      ...newOverride,
    },
    append_form_data: appendFormData,
  };
}

export function isNativeFilter(vizType: string) {
  // @ts-ignore need export from superset-ui `ItemWithValue`
  return getChartMetadataRegistry().items[vizType]?.value.isNativeFilter;
}

export function getExtraFormData(
  nativeFilters: NativeFiltersState,
  charts: Charts,
): ExtraFormData {
  let extraFormData: ExtraFormData = {};
  Object.keys(nativeFilters.filters).forEach(key => {
    const filterState = nativeFilters.filtersState[key] || {};
    const { extraFormData: newExtra = {} } = filterState;
    extraFormData = mergeExtraFormData(extraFormData, newExtra);
  });
  if (isFeatureEnabled(FeatureFlag.DASHBOARD_CROSS_FILTERS)) {
    Object.entries(charts).forEach(([key, chart]) => {
      if (isNativeFilter(chart?.formData?.viz_type)) {
        const filterState = nativeFilters.filtersState[key] || {};
        const { extraFormData: newExtra = {} } = filterState;
        extraFormData = mergeExtraFormData(extraFormData, newExtra);
      }
    });
  }
  return extraFormData;
}

export function mapParentFiltersToChildren(
  filters: Filter[],
): { [id: string]: Filter[] } {
  const cascadeChildren = {};
  filters.forEach(filter => {
    const [parentId] = filter.cascadeParentIds || [];
    if (parentId) {
      if (!cascadeChildren[parentId]) {
        cascadeChildren[parentId] = [];
      }
      cascadeChildren[parentId].push(filter);
    }
  });
  return cascadeChildren;
}

export function buildCascadeFiltersTree(filters: Filter[]): CascadeFilter[] {
  const cascadeChildren = mapParentFiltersToChildren(filters);

  const getCascadeFilter = (filter: Filter): CascadeFilter => {
    const children = cascadeChildren[filter.id] || [];
    return {
      ...filter,
      cascadeChildren: children.map(getCascadeFilter),
    };
  };

  return filters
    .filter(filter => !filter.cascadeParentIds?.length)
    .map(getCascadeFilter);
}

export const FilterTypeNames = {
  [FilterType.filter_select]: t('Select'),
  [FilterType.filter_range]: t('Range'),
};

export const setFilterFieldValues = (
  form: FormInstance,
  filterId: string,
  values: object,
) => {
  const formFilters = form.getFieldValue('filters');
  form.setFieldsValue({
    filters: {
      ...formFilters,
      [filterId]: {
        ...formFilters[filterId],
        ...values,
      },
    },
  });
};

export const isScopingAll = (scope: Scope) =>
  !scope || (scope.rootPath[0] === DASHBOARD_ROOT_ID && !scope.excluded.length);

export const getFormData = ({
  datasetId = 18,
  cascadingFilters = {},
  groupby,
  allowsMultipleValues = false,
  defaultValue,
  currentValue,
  inverseSelection,
  inputRef,
}: Partial<Filter> & {
  datasetId?: number;
  inputRef?: RefObject<HTMLInputElement>;
  cascadingFilters?: object;
  groupby: string;
}): Partial<QueryFormData> => ({
  adhoc_filters: [],
  datasource: `${datasetId}__table`,
  extra_filters: [],
  extra_form_data: cascadingFilters,
  granularity_sqla: 'ds',
  groupby: [groupby],
  inverseSelection,
  metrics: ['count'],
  multiSelect: allowsMultipleValues,
  row_limit: 10000,
  showSearch: true,
  currentValue,
  time_range: 'No filter',
  time_range_endpoints: ['inclusive', 'exclusive'],
  url_params: {},
  viz_type: 'filter_select',
  // TODO: need process per filter type after will be decided approach
  defaultValue,
  inputRef,
});

type AppendFormData = {
  filters: {
    val?: number | string | null;
  }[];
};

export const extractDefaultValue = {
  [FilterType.filter_select]: (appendFormData: AppendFormData) =>
    appendFormData.filters?.[0]?.val,
  [FilterType.filter_range]: (appendFormData: AppendFormData) => ({
    min: appendFormData.filters?.[0].val,
    max: appendFormData.filters?.[1].val,
  }),
};<|MERGE_RESOLUTION|>--- conflicted
+++ resolved
@@ -18,14 +18,10 @@
  */
 import {
   ExtraFormData,
-<<<<<<< HEAD
+  QueryFormData,
   getChartMetadataRegistry,
   QueryObject,
-=======
-  QueryFormData,
-  QueryObject,
   t,
->>>>>>> 8ccf2e8f
 } from '@superset-ui/core';
 import { Charts, Layout, LayoutItem } from 'src/dashboard/types';
 import {
@@ -34,12 +30,8 @@
   TAB_TYPE,
 } from 'src/dashboard/util/componentTypes';
 import { FormInstance } from 'antd/lib/form';
-<<<<<<< HEAD
-import React from 'react';
+import React, { RefObject } from 'react';
 import { FeatureFlag, isFeatureEnabled } from 'src/featureFlags';
-=======
-import React, { RefObject } from 'react';
->>>>>>> 8ccf2e8f
 import {
   CascadeFilter,
   Filter,
