--- conflicted
+++ resolved
@@ -122,13 +122,8 @@
   filterIdsAppliedOnChart: string[],
 ): ExtraFormData {
   let extraFormData: ExtraFormData = {};
-<<<<<<< HEAD
-  Object.keys(nativeFilters.filters).forEach(key => {
+  filterIdsAppliedOnChart.forEach(key => {
     const filterState = nativeFilters.filtersState.nativeFilters[key] || {};
-=======
-  filterIdsAppliedOnChart.forEach(key => {
-    const filterState = nativeFilters.filtersState[key] || {};
->>>>>>> f85497e6
     const { extraFormData: newExtra = {} } = filterState;
     extraFormData = mergeExtraFormData(extraFormData, newExtra);
   });
