--- conflicted
+++ resolved
@@ -42,28 +42,6 @@
   datasetId?: number;
   inputRef?: RefObject<HTMLInputElement>;
   cascadingFilters?: object;
-<<<<<<< HEAD
-  groupby: string;
-}): Partial<QueryFormData> => ({
-  adhoc_filters: [],
-  datasource: `${datasetId}__table`,
-  extra_filters: [],
-  extra_form_data: cascadingFilters,
-  granularity_sqla: 'ds',
-  groupby: [groupby],
-  metrics: ['count'],
-  row_limit: 10000,
-  showSearch: true,
-  currentValue,
-  defaultValue,
-  time_range: 'No filter',
-  time_range_endpoints: ['inclusive', 'exclusive'],
-  url_params: {},
-  viz_type: filterType,
-  inputRef,
-  ...controlValues,
-});
-=======
   groupby?: string;
 }): Partial<QueryFormData> => {
   let otherProps: { datasource?: string; groupby?: string[] } = {};
@@ -86,13 +64,12 @@
     time_range: 'No filter',
     time_range_endpoints: ['inclusive', 'exclusive'],
     url_params: {},
-    viz_type: 'filter_select',
+    viz_type: filterType,
     inputRef,
     ...controlValues,
     ...otherProps,
   };
 };
->>>>>>> 5aa38ef9
 
 export function mergeExtraFormData(
   originalExtra: ExtraFormData,
