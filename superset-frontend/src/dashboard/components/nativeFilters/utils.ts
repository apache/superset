--- conflicted
+++ resolved
@@ -30,10 +30,7 @@
 import { RefObject } from 'react';
 import { DataMaskStateWithId } from 'src/dataMask/types';
 import extractUrlParams from 'src/dashboard/util/extractUrlParams';
-<<<<<<< HEAD
-=======
 import { isFeatureEnabled } from 'src/featureFlags';
->>>>>>> 69c5cd79
 import { Filter } from './types';
 import { CHART_TYPE, TAB_TYPE } from '../../util/componentTypes';
 import { DASHBOARD_GRID_ID, DASHBOARD_ROOT_ID } from '../../util/constants';
@@ -86,10 +83,7 @@
     time_range,
     time_range_endpoints: ['inclusive', 'exclusive'],
     url_params: extractUrlParams('regular'),
-<<<<<<< HEAD
-=======
     inView: true,
->>>>>>> 69c5cd79
     viz_type: filterType,
     inputRef,
   };
