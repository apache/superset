--- conflicted
+++ resolved
@@ -21,11 +21,7 @@
 import { css, t, useTheme } from '@superset-ui/core';
 import Icons from 'src/components/Icons';
 import { useTruncation } from 'src/hooks/useTruncation';
-<<<<<<< HEAD
-import { setFocusedNativeFilter } from 'src/dashboard/actions/nativeFilters';
-=======
 import { setDirectPathToChild } from 'src/dashboard/actions/dashboardState';
->>>>>>> 2817aebd
 import {
   DependencyItem,
   Row,
