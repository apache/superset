--- conflicted
+++ resolved
@@ -45,11 +45,8 @@
   time_range?: string;
   granularity_sqla?: string;
   type: NativeFilterType;
-<<<<<<< HEAD
   description: string;
-=======
   hierarchicalFilter?: boolean;
->>>>>>> 20627755
 }
 
 export interface NativeFiltersForm {
