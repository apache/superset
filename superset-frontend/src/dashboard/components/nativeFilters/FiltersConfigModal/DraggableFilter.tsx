--- conflicted
+++ resolved
@@ -132,16 +132,12 @@
   drag(drop(ref));
   return (
     <Container ref={ref} isDragging={isDragging}>
-<<<<<<< HEAD
-      <DragIcon isDragging={isDragging} alt="Move icon" className="dragIcon" />
-=======
       <DragIcon
         isDragging={isDragging}
         alt="Move icon"
         className="dragIcon"
         viewBox="4 4 16 16"
       />
->>>>>>> 16654034
       <div css={{ flex: 1 }}>{children}</div>
     </Container>
   );
