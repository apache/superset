--- conflicted
+++ resolved
@@ -16,14 +16,9 @@
  * specific language governing permissions and limitations
  * under the License.
  */
-<<<<<<< HEAD
-import { useState } from 'react';
+import { useState, useEffect } from 'react';
 import { t } from '@superset-ui/core';
 import { styled } from '@apache-superset/core/ui';
-=======
-import { useState, useEffect } from 'react';
-import { styled, t } from '@superset-ui/core';
->>>>>>> f5f5913a
 import { Icons } from '@superset-ui/core/components/Icons';
 import { Select } from '@superset-ui/core/components';
 import { CollapsibleControl } from './CollapsibleControl';
