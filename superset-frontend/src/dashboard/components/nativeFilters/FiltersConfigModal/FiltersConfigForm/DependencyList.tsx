--- conflicted
+++ resolved
@@ -18,13 +18,8 @@
  */
 import { useState } from 'react';
 import { styled, t } from '@superset-ui/core';
-<<<<<<< HEAD
-import Icons from 'src/components/Icons';
+import { Icons } from 'src/components/Icons';
 import { Select } from 'src/components/Select';
-=======
-import { Icons } from 'src/components/Icons';
-import { Select } from 'src/components';
->>>>>>> 1dd8a761
 import { CollapsibleControl } from './CollapsibleControl';
 import { INPUT_WIDTH } from './constants';
 
