/**
 * Licensed to the Apache Software Foundation (ASF) under one
 * or more contributor license agreements.  See the NOTICE file
 * distributed with this work for additional information
 * regarding copyright ownership.  The ASF licenses this file
 * to you under the Apache License, Version 2.0 (the
 * "License"); you may not use this file except in compliance
 * with the License.  You may obtain a copy of the License at
 *
 *   http://www.apache.org/licenses/LICENSE-2.0
 *
 * Unless required by applicable law or agreed to in writing,
 * software distributed under the License is distributed on an
 * "AS IS" BASIS, WITHOUT WARRANTIES OR CONDITIONS OF ANY
 * KIND, either express or implied.  See the License for the
 * specific language governing permissions and limitations
 * under the License.
 */
import React from 'react';
import { Provider } from 'react-redux';
import {
  render,
  screen,
  fireEvent,
  waitFor,
} from 'spec/helpers/testing-library';
import { mockStoreWithChartsInTabsAndRoot } from 'spec/fixtures/mockStore';
import { Form, FormInstance } from 'src/common/components';
import { NativeFiltersForm } from 'src/dashboard/components/nativeFilters/FiltersConfigModal/types';
import FiltersConfigForm, {
  FilterPanels,
} from 'src/dashboard/components/nativeFilters/FiltersConfigModal/FiltersConfigForm/FiltersConfigForm';

describe('FilterScope', () => {
  const save = jest.fn();
  let form: FormInstance<NativeFiltersForm>;
  const mockedProps = {
    filterId: 'DefaultFilterId',
<<<<<<< HEAD
=======
    restoreFilter: jest.fn(),
    setErroredFilters: jest.fn(),
>>>>>>> 5e85f485
    parentFilters: [],
    onFilterHierarchyChange: jest.fn(),
    restoreFilter: jest.fn(),
    save,
    removedFilters: {},
    handleActiveFilterPanelChange: jest.fn(),
    activeFilterPanelKeys: `DefaultFilterId-${FilterPanels.basic.key}`,
    isActive: true,
  };

  const MockModal = ({ scope }: { scope?: object }) => {
    const [newForm] = Form.useForm<NativeFiltersForm>();
    form = newForm;
    if (scope) {
      form.setFieldsValue({
        filters: {
          [mockedProps.filterId]: {
            scope,
          },
        },
      });
    }
    return (
      <Provider store={mockStoreWithChartsInTabsAndRoot}>
        <Form form={form}>
          <FiltersConfigForm form={form} {...mockedProps} />
        </Form>
      </Provider>
    );
  };

  const getTreeSwitcher = (order = 0) =>
    document.querySelectorAll('.ant-tree-switcher')[order];

  it('renders "apply to all" filter scope', () => {
    render(<MockModal />);
    expect(screen.queryByRole('tree')).not.toBeInTheDocument();
  });

  it('select tree values with 1 excluded', async () => {
    render(<MockModal />);
    fireEvent.click(screen.getByText('Scoping'));
    fireEvent.click(screen.getByLabelText('Apply to specific panels'));
    expect(screen.getByRole('tree')).not.toBe(null);
    fireEvent.click(getTreeSwitcher(2));
    fireEvent.click(screen.getByText('CHART_ID2'));
    await waitFor(() =>
      expect(
        form.getFieldValue('filters')?.[mockedProps.filterId].scope,
      ).toEqual({
        excluded: [20],
        rootPath: ['ROOT_ID'],
      }),
    );
  });

  it('select 1 value only', async () => {
    render(<MockModal />);
    fireEvent.click(screen.getByText('Scoping'));
    fireEvent.click(screen.getByLabelText('Apply to specific panels'));
    expect(screen.getByRole('tree')).not.toBe(null);
    fireEvent.click(getTreeSwitcher(2));
    fireEvent.click(screen.getByText('CHART_ID2'));
    fireEvent.click(screen.getByText('tab1'));
    await waitFor(() =>
      expect(
        form.getFieldValue('filters')?.[mockedProps.filterId].scope,
      ).toEqual({
        excluded: [18, 20],
        rootPath: ['ROOT_ID'],
      }),
    );
  });

  it('correct init tree with values', async () => {
    render(
      <MockModal
        scope={{
          rootPath: ['TAB_ID'],
          excluded: [],
        }}
      />,
    );
    fireEvent.click(screen.getByText('Scoping'));
    fireEvent.click(screen.getByLabelText('Apply to specific panels'));

    await waitFor(() => {
      expect(screen.getByRole('tree')).toBeInTheDocument();
      expect(
        document.querySelectorAll('.ant-tree-checkbox-checked').length,
      ).toBe(1);
    });
  });
});<|MERGE_RESOLUTION|>--- conflicted
+++ resolved
@@ -36,12 +36,8 @@
   let form: FormInstance<NativeFiltersForm>;
   const mockedProps = {
     filterId: 'DefaultFilterId',
-<<<<<<< HEAD
-=======
-    restoreFilter: jest.fn(),
+    parentFilters: [],
     setErroredFilters: jest.fn(),
->>>>>>> 5e85f485
-    parentFilters: [],
     onFilterHierarchyChange: jest.fn(),
     restoreFilter: jest.fn(),
     save,
