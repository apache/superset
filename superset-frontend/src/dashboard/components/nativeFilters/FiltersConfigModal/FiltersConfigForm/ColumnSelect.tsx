--- conflicted
+++ resolved
@@ -23,10 +23,7 @@
 import { useToasts } from 'src/components/MessageToasts/withToasts';
 import { getClientErrorObject } from 'src/utils/getClientErrorObject';
 import { NativeFiltersForm } from '../types';
-<<<<<<< HEAD
-import { cachedSupersetGet, doesColumnMatchFilterType } from './utils';
-=======
->>>>>>> db95a93f
+import { cachedSupersetGet } from './utils';
 
 interface ColumnSelectProps {
   allowClear?: boolean;
