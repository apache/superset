--- conflicted
+++ resolved
@@ -907,54 +907,46 @@
                         if (checked) {
                           validatePreFilter();
                         }
-<<<<<<< HEAD
                       }}
                     >
-                      <StyledRowSubFormItem
-                        name={['filters', filterId, 'adhoc_filters']}
-                        initialValue={filterToEdit?.adhoc_filters}
-                        required
-=======
-                      />
-                    </StyledRowSubFormItem>
-                    {showTimeRangePicker && (
-                      <StyledRowFormItem
-                        name={['filters', filterId, 'time_range']}
-                        label={<StyledLabel>{t('Time range')}</StyledLabel>}
-                        initialValue={
-                          filterToEdit?.time_range || t('No filter')
-                        }
-                        required={!hasAdhoc}
->>>>>>> 2817aebd
-                        rules={[
-                          {
-                            validator: preFilterValidator,
-                          },
-                        ]}
-                      >
-                        <AdhocFilterControl
-                          columns={
-                            datasetDetails?.columns?.filter(
-                              (c: ColumnMeta) => c.filterable,
-                            ) || []
+                      {showTimeRangePicker && (
+                        <StyledRowFormItem
+                          name={['filters', filterId, 'time_range']}
+                          label={<StyledLabel>{t('Time range')}</StyledLabel>}
+                          initialValue={
+                            filterToEdit?.time_range || t('No filter')
                           }
-                          savedMetrics={datasetDetails?.metrics || []}
-                          datasource={datasetDetails}
-                          onChange={(filters: AdhocFilter[]) => {
-                            setNativeFilterFieldValues(form, filterId, {
-                              adhoc_filters: filters,
-                            });
-                            forceUpdate();
-                            validatePreFilter();
-                          }}
-                          label={
-                            <span>
-                              <StyledLabel>{t('Pre-filter')}</StyledLabel>
-                              {!hasTimeRange && <StyledAsterisk />}
-                            </span>
-                          }
-                        />
-                      </StyledRowSubFormItem>
+                          required={!hasAdhoc}
+                          rules={[
+                            {
+                              validator: preFilterValidator,
+                            },
+                          ]}
+                        >
+                          <AdhocFilterControl
+                            columns={
+                              datasetDetails?.columns?.filter(
+                                (c: ColumnMeta) => c.filterable,
+                              ) || []
+                            }
+                            savedMetrics={datasetDetails?.metrics || []}
+                            datasource={datasetDetails}
+                            onChange={(filters: AdhocFilter[]) => {
+                              setNativeFilterFieldValues(form, filterId, {
+                                adhoc_filters: filters,
+                              });
+                              forceUpdate();
+                              validatePreFilter();
+                            }}
+                            label={
+                              <span>
+                                <StyledLabel>{t('Pre-filter')}</StyledLabel>
+                                {!hasTimeRange && <StyledAsterisk />}
+                              </span>
+                            }
+                          />
+                        </StyledRowFormItem>
+                      )}
                       {showTimeRangePicker && (
                         <StyledRowFormItem
                           name={['filters', filterId, 'time_range']}
