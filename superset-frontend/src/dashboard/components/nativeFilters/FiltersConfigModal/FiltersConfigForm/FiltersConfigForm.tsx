/**
 * Licensed to the Apache Software Foundation (ASF) under one
 * or more contributor license agreements.  See the NOTICE file
 * distributed with this work for additional information
 * regarding copyright ownership.  The ASF licenses this file
 * to you under the Apache License, Version 2.0 (the
 * "License"); you may not use this file except in compliance
 * with the License.  You may obtain a copy of the License at
 *
 *   http://www.apache.org/licenses/LICENSE-2.0
 *
 * Unless required by applicable law or agreed to in writing,
 * software distributed under the License is distributed on an
 * "AS IS" BASIS, WITHOUT WARRANTIES OR CONDITIONS OF ANY
 * KIND, either express or implied.  See the License for the
 * specific language governing permissions and limitations
 * under the License.
 */
import {
  AdhocFilter,
  Behavior,
  ChartDataResponseResult,
  Column,
  GenericDataType,
  getChartMetadataRegistry,
  JsonResponse,
  styled,
  SupersetApiError,
  t,
  SupersetClient,
} from '@superset-ui/core';
import {
  ColumnMeta,
  InfoTooltipWithTrigger,
  Metric,
} from '@superset-ui/chart-controls';
import { FormInstance } from 'antd/lib/form';
import React, {
  forwardRef,
  useCallback,
  useEffect,
  useImperativeHandle,
  useMemo,
  useState,
} from 'react';
import { useSelector } from 'react-redux';
import { isEqual, isEmpty } from 'lodash';
import { FormItem } from 'src/components/Form';
import { Input } from 'src/common/components';
import { Select } from 'src/components';
import { cacheWrapper } from 'src/utils/cacheWrapper';
import AdhocFilterControl from 'src/explore/components/controls/FilterControl/AdhocFilterControl';
import DateFilterControl from 'src/explore/components/controls/DateFilterControl';
import { addDangerToast } from 'src/components/MessageToasts/actions';
import { ClientErrorObject } from 'src/utils/getClientErrorObject';
import Collapse from 'src/components/Collapse';
import { getChartDataRequest } from 'src/chart/chartAction';
import { FeatureFlag, isFeatureEnabled } from 'src/featureFlags';
import { waitForAsyncData } from 'src/middleware/asyncEvent';
import Tabs from 'src/components/Tabs';
import Icons from 'src/components/Icons';
import { Tooltip } from 'src/components/Tooltip';
import { Radio } from 'src/components/Radio';
import BasicErrorAlert from 'src/components/ErrorMessage/BasicErrorAlert';
import {
  Chart,
  ChartsState,
  DatasourcesState,
  RootState,
} from 'src/dashboard/types';
import Loading from 'src/components/Loading';
import { ColumnSelect } from './ColumnSelect';
import { NativeFiltersForm, FilterRemoval } from '../types';
import {
  FILTER_SUPPORTED_TYPES,
  hasTemporalColumns,
  setNativeFilterFieldValues,
  useForceUpdate,
  mostUsedDataset,
} from './utils';
import { useBackendFormUpdate, useDefaultValue } from './state';
import { getFormData } from '../../utils';
import { Filter, NativeFilterType } from '../../types';
import getControlItemsMap from './getControlItemsMap';
import FilterScope from './FilterScope/FilterScope';
import RemovedFilter from './RemovedFilter';
import DefaultValue from './DefaultValue';
import { CollapsibleControl } from './CollapsibleControl';
import {
  CASCADING_FILTERS,
  getFiltersConfigModalTestId,
} from '../FiltersConfigModal';
import DatasetSelect from './DatasetSelect';

const { TabPane } = Tabs;

const StyledContainer = styled.div`
  display: flex;
  flex-direction: row-reverse;
  justify-content: space-between;
`;

const StyledRowContainer = styled.div`
  display: flex;
  flex-direction: row;
  justify-content: space-between;
  width: 100%;
`;

export const StyledFormItem = styled(FormItem)`
  width: 49%;
  margin-bottom: ${({ theme }) => theme.gridUnit * 4}px;

  & .ant-form-item-label {
    padding-bottom: 0;
  }

  & .ant-form-item-control-input {
    min-height: ${({ theme }) => theme.gridUnit * 10}px;
  }
`;

export const StyledRowFormItem = styled(FormItem)`
  margin-bottom: 0;
  padding-bottom: 0;
  min-width: 50%;

  & .ant-form-item-label {
    padding-bottom: 0;
  }

  .ant-form-item-control-input-content > div > div {
    height: auto;
  }

  & .ant-form-item-control-input {
    min-height: ${({ theme }) => theme.gridUnit * 10}px;
  }
`;

export const StyledRowSubFormItem = styled(FormItem)`
  min-width: 50%;

  & .ant-form-item-label {
    padding-bottom: 0;
  }

  .ant-form-item {
    margin-bottom: 0;
  }

  .ant-form-item-control-input-content > div > div {
    height: auto;
  }

  .ant-form-item-extra {
    display: none;
  }

  & .ant-form-item-control-input {
    height: auto;
  }
`;

export const StyledLabel = styled.span`
  color: ${({ theme }) => theme.colors.grayscale.base};
  font-size: ${({ theme }) => theme.typography.sizes.s}px;
  text-transform: uppercase;
`;

const CleanFormItem = styled(FormItem)`
  margin-bottom: 0;
`;

const DefaultValueContainer = styled.div`
  display: flex;
  flex-direction: row;
  align-items: center;
`;

const RefreshIcon = styled(Icons.Refresh)`
  margin-left: ${({ theme }) => theme.gridUnit * 2}px;
  color: ${({ theme }) => theme.colors.primary.base};
`;

const StyledCollapse = styled(Collapse)`
  border-left: 1px solid ${({ theme }) => theme.colors.grayscale.light2};
  border-top: 1px solid ${({ theme }) => theme.colors.grayscale.light2};
  border-radius: 0;

  .ant-collapse-header {
    border-bottom: 1px solid ${({ theme }) => theme.colors.grayscale.light2};
    border-top: 1px solid ${({ theme }) => theme.colors.grayscale.light2};
    margin-top: -1px;
    border-radius: 0;
  }

  .ant-collapse-content {
    border: 0;
  }

  .ant-collapse-content-box {
    padding-top: ${({ theme }) => theme.gridUnit * 2}px;
  }

  &.ant-collapse > .ant-collapse-item {
    border: 0;
    border-radius: 0;
  }
`;

const StyledTabs = styled(Tabs)`
  .ant-tabs-nav {
    position: sticky;
    top: 0;
    background: white;
    z-index: 1;
  }

  .ant-tabs-nav-list {
    padding: 0;
  }

  .ant-form-item-label {
    padding-bottom: 0;
  }
`;

const StyledAsterisk = styled.span`
  color: ${({ theme }) => theme.colors.error.base};
  font-size: ${({ theme }) => theme.typography.sizes.s}px;
  margin-left: ${({ theme }) => theme.gridUnit - 1}px;
  &:before {
    content: '*';
  }
`;

const FilterTabs = {
  configuration: {
    key: 'configuration',
    name: t('Configuration'),
  },
  scoping: {
    key: 'scoping',
    name: t('Scoping'),
  },
};

const FilterPanels = {
  basic: {
    key: 'basic',
    name: t('Basic'),
  },
  advanced: {
    key: 'advanced',
    name: t('Advanced'),
  },
};

export interface FiltersConfigFormProps {
  filterId: string;
  filterToEdit?: Filter;
  removedFilters: Record<string, FilterRemoval>;
  restoreFilter: (filterId: string) => void;
  form: FormInstance<NativeFiltersForm>;
  parentFilters: { id: string; title: string }[];
  onFilterHierarchyChange: (
    filterId: string,
    parentFilter: { label: string; value: string },
  ) => void;
}

const FILTERS_WITH_ADHOC_FILTERS = ['filter_select', 'filter_range'];

const BASIC_CONTROL_ITEMS = ['enableEmptyFilter', 'multiSelect'];

// TODO: Rename the filter plugins and remove this mapping
const FILTER_TYPE_NAME_MAPPING = {
  [t('Select filter')]: t('Value'),
  [t('Range filter')]: t('Numerical range'),
  [t('Time filter')]: t('Time range'),
  [t('Time column')]: t('Time column'),
  [t('Time grain')]: t('Time grain'),
  [t('Group By')]: t('Group by'),
};

const localCache = new Map<string, any>();

const cachedSupersetGet = cacheWrapper(
  SupersetClient.get,
  localCache,
  ({ endpoint }) => endpoint || '',
);

/**
 * The configuration form for a specific filter.
 * Assigns field values to `filters[filterId]` in the form.
 */
const FiltersConfigForm = (
  {
    filterId,
    filterToEdit,
    removedFilters,
    restoreFilter,
    form,
    parentFilters,
    onFilterHierarchyChange,
  }: FiltersConfigFormProps,
  ref: React.RefObject<any>,
) => {
  const isRemoved = !!removedFilters[filterId];
  const [error, setError] = useState<string>('');
  const [metrics, setMetrics] = useState<Metric[]>([]);
  const [activeTabKey, setActiveTabKey] = useState<string>(
    FilterTabs.configuration.key,
  );
  const [activeFilterPanelKey, setActiveFilterPanelKey] = useState<
<<<<<<< HEAD
    string | string[]
  >(FilterPanels.basic.key);
=======
    string | string[] | undefined
  >();
  const [undoFormValues, setUndoFormValues] = useState<Record<
    string,
    any
  > | null>(null);
>>>>>>> 331de0c4
  const forceUpdate = useForceUpdate();
  const [datasetDetails, setDatasetDetails] = useState<Record<string, any>>();
  const defaultFormFilter = useMemo(() => ({}), []);
  const formValues = form.getFieldValue('filters')?.[filterId];
  const formFilter = formValues || undoFormValues || defaultFormFilter;

  const parentFilterOptions = useMemo(
    () =>
      parentFilters.map(filter => ({
        value: filter.id,
        label: filter.title,
      })),
    [parentFilters],
  );

  const parentId =
    formFilter?.parentFilter?.value || filterToEdit?.cascadeParentIds?.[0];

  const parentFilter = parentFilterOptions.find(
    ({ value }) => value === parentId,
  );

  const hasParentFilter = !!parentFilter;

  const nativeFilterItems = getChartMetadataRegistry().items;
  const nativeFilterVizTypes = Object.entries(nativeFilterItems)
    // @ts-ignore
    .filter(([, { value }]) =>
      value.behaviors?.includes(Behavior.NATIVE_FILTER),
    )
    .map(([key]) => key);

  const loadedDatasets = useSelector<RootState, DatasourcesState>(
    ({ datasources }) => datasources,
  );

  const charts = useSelector<RootState, ChartsState>(({ charts }) => charts);

  const doLoadedDatasetsHaveTemporalColumns = useMemo(
    () =>
      Object.values(loadedDatasets).some(dataset =>
        hasTemporalColumns(dataset),
      ),
    [loadedDatasets],
  );

  const showTimeRangePicker = useMemo(() => {
    const currentDataset = Object.values(loadedDatasets).find(
      dataset => dataset.id === formFilter?.dataset?.value,
    );

    return currentDataset ? hasTemporalColumns(currentDataset) : true;
  }, [formFilter?.dataset?.value, loadedDatasets]);

  // @ts-ignore
  const hasDataset = !!nativeFilterItems[formFilter?.filterType]?.value
    ?.datasourceCount;

  const datasetId =
    formFilter?.dataset?.value ??
    filterToEdit?.targets[0]?.datasetId ??
    mostUsedDataset(loadedDatasets, charts);

  const { controlItems = {}, mainControlItems = {} } = formFilter
    ? getControlItemsMap({
        datasetId,
        disabled: false,
        forceUpdate,
        form,
        filterId,
        filterType: formFilter?.filterType,
        filterToEdit,
        formFilter,
        removed: isRemoved,
      })
    : {};
  const hasColumn = !!mainControlItems.groupby;

  const nativeFilterItem = nativeFilterItems[formFilter?.filterType] ?? {};
  // @ts-ignore
  const enableNoResults = !!nativeFilterItem.value?.enableNoResults;

  const hasMetrics = hasColumn && !!metrics.length;

  const hasFilledDataset =
    !hasDataset || (datasetId && (formFilter?.column || !hasColumn));

  const hasAdditionalFilters = FILTERS_WITH_ADHOC_FILTERS.includes(
    formFilter?.filterType,
  );

  const isCascadingFilter = CASCADING_FILTERS.includes(formFilter?.filterType);

  const isDataDirty = formFilter?.isDataDirty ?? true;

  const setNativeFilterFieldValuesWrapper = (values: object) => {
    setNativeFilterFieldValues(form, filterId, values);
    setError('');
    forceUpdate();
  };

  const setErrorWrapper = (error: string) => {
    setNativeFilterFieldValues(form, filterId, {
      defaultValueQueriesData: null,
    });
    setError(error);
    forceUpdate();
  };

  const refreshHandler = useCallback(
    (force = false) => {
      if (!hasDataset || !formFilter?.dataset?.value) {
        forceUpdate();
        return;
      }
      const formData = getFormData({
        datasetId: formFilter?.dataset?.value,
        groupby: formFilter?.column,
        ...formFilter,
      });
      setNativeFilterFieldValuesWrapper({
        defaultValueQueriesData: null,
        isDataDirty: false,
      });
      getChartDataRequest({
        formData,
        force,
        requestParams: { dashboardId: 0 },
      })
        .then(({ response, json }) => {
          if (isFeatureEnabled(FeatureFlag.GLOBAL_ASYNC_QUERIES)) {
            // deal with getChartDataRequest transforming the response data
            const result = 'result' in json ? json.result[0] : json;

            if (response.status === 200) {
              setNativeFilterFieldValuesWrapper({
                defaultValueQueriesData: [result],
              });
            } else if (response.status === 202) {
              waitForAsyncData(result)
                .then((asyncResult: ChartDataResponseResult[]) => {
                  setNativeFilterFieldValuesWrapper({
                    defaultValueQueriesData: asyncResult,
                  });
                })
                .catch((error: ClientErrorObject) => {
                  setError(
                    error.message || error.error || t('Check configuration'),
                  );
                });
            } else {
              throw new Error(
                `Received unexpected response status (${response.status}) while fetching chart data`,
              );
            }
          } else {
            setNativeFilterFieldValuesWrapper({
              defaultValueQueriesData: json.result,
            });
          }
        })
        .catch((error: Response) => {
          error.json().then(body => {
            setErrorWrapper(
              body.message || error.statusText || t('Check configuration'),
            );
          });
        });
    },
    [filterId, forceUpdate, form, formFilter, hasDataset],
  );

  const newFormData = getFormData({
    datasetId,
    groupby: hasColumn ? formFilter?.column : undefined,
    ...formFilter,
  });

  const [
    hasDefaultValue,
    isRequired,
    defaultValueTooltip,
    setHasDefaultValue,
  ] = useDefaultValue(formFilter, filterToEdit);

  const showDataset =
    !datasetId || datasetDetails || formFilter?.dataset?.label;

  const formChanged = useCallback(() => {
    form.setFields([
      {
        name: 'changed',
        value: true,
      },
    ]);
  }, [form]);

  const updateFormValues = useCallback(
    (values: any) => {
      setNativeFilterFieldValues(form, filterId, values);
      formChanged();
    },
    [filterId, form, formChanged],
  );

<<<<<<< HEAD
  const parentFilterOptions = parentFilters.map(filter => ({
    value: filter.id,
    label: filter.title,
  }));

  const parentFilter = parentFilterOptions.find(
    ({ value }) => value === filterToEdit?.cascadeParentIds[0],
  );

  const hasParentFilter = !!parentFilter;
  console.log(`Filtername: ${filterToEdit?.name}`, hasParentFilter);
=======
>>>>>>> 331de0c4
  const hasPreFilter =
    !!formFilter?.adhoc_filters ||
    !!formFilter?.time_range ||
    !!filterToEdit?.adhoc_filters?.length ||
    !!filterToEdit?.time_range;

  const hasSorting =
    typeof formFilter?.controlValues?.sortAscending === 'boolean' ||
    typeof filterToEdit?.controlValues?.sortAscending === 'boolean';

  let sort = filterToEdit?.controlValues?.sortAscending;
  if (typeof formFilter?.controlValues?.sortAscending === 'boolean') {
    sort = formFilter.controlValues.sortAscending;
  }

  const showDefaultValue =
    !hasDataset ||
    (!isDataDirty && hasFilledDataset) ||
    !mainControlItems.groupby;

  const onSortChanged = (value: boolean | undefined) => {
    const previous = form.getFieldValue('filters')?.[filterId].controlValues;
    setNativeFilterFieldValues(form, filterId, {
      controlValues: {
        ...previous,
        sortAscending: value,
      },
    });
    forceUpdate();
  };

  const validatePreFilter = () =>
    setTimeout(
      () =>
        form.validateFields([
          ['filters', filterId, 'adhoc_filters'],
          ['filters', filterId, 'time_range'],
        ]),
      0,
    );

  const hasTimeRange =
    formFilter?.time_range && formFilter.time_range !== 'No filter';

  const hasAdhoc = formFilter?.adhoc_filters?.length > 0;

  const defaultToFirstItem = formFilter?.controlValues?.defaultToFirstItem;

  const hasAdvancedSection =
    formFilter?.filterType === 'filter_select' ||
    formFilter?.filterType === 'filter_range';

  const initialDefaultValue =
    formFilter?.filterType === filterToEdit?.filterType
      ? filterToEdit?.defaultDataMask
      : null;

  const preFilterValidator = () => {
    if (hasTimeRange || hasAdhoc) {
      return Promise.resolve();
    }
    return Promise.reject(new Error(t('Pre-filter is required')));
  };

  const ParentSelect = ({
    value,
    ...rest
  }: {
    value?: { value: string | number };
  }) => {
    const parentId = value?.value;
    const isParentRemoved = parentId && removedFilters[parentId];
    let options = parentFilterOptions;
    if (isParentRemoved) {
      options = [
        { label: t('(deleted)'), value: parentId as string },
        ...parentFilterOptions,
      ];
    }
    return (
      <Select
        ariaLabel={t('Parent filter')}
        placeholder={t('None')}
        options={options}
        allowClear
        value={parentId}
        {...rest}
      />
    );
  };

  useEffect(() => {
    if (datasetId) {
      cachedSupersetGet({
        endpoint: `/api/v1/dataset/${datasetId}`,
      })
        .then((response: JsonResponse) => {
          setMetrics(response.json?.result?.metrics);
          const dataset = response.json?.result;
          // modify the response to fit structure expected by AdhocFilterControl
          dataset.type = dataset.datasource_type;
          dataset.filter_select = true;
          setDatasetDetails(dataset);
        })
        .catch((response: SupersetApiError) => {
          addDangerToast(response.message);
        });
    }
  }, [datasetId]);

  useImperativeHandle(ref, () => ({
    changeTab(tab: 'configuration' | 'scoping') {
      setActiveTabKey(tab);
    },
  }));

  useBackendFormUpdate(form, filterId);

  useEffect(() => {
    if (hasDataset && hasFilledDataset && hasDefaultValue && isDataDirty) {
      refreshHandler();
    }
  }, [
    hasDataset,
    hasFilledDataset,
    hasDefaultValue,
    isDataDirty,
    refreshHandler,
    showDataset,
  ]);

  useEffect(() => {
    // Run only once when the control items are available
    if (!activeFilterPanelKey && !isEmpty(controlItems)) {
      const hasCheckedAdvancedControl =
        hasParentFilter ||
        hasPreFilter ||
        hasSorting ||
        Object.keys(controlItems)
          .filter(key => !BASIC_CONTROL_ITEMS.includes(key))
          .some(key => controlItems[key].checked);
      setActiveFilterPanelKey(
        hasCheckedAdvancedControl
          ? [FilterPanels.basic.key, FilterPanels.advanced.key]
          : FilterPanels.basic.key,
      );
    }
  }, [
    activeFilterPanelKey,
    hasParentFilter,
    hasPreFilter,
    hasSorting,
    controlItems,
  ]);

  const initiallyExcludedCharts = useMemo(() => {
    const excluded: number[] = [];
    if (formFilter?.dataset?.value === undefined) {
      return [];
    }

    Object.values(charts).forEach((chart: Chart) => {
      const chartDatasetUid = chart.formData?.datasource;
      if (chartDatasetUid === undefined) {
        return;
      }
      if (loadedDatasets[chartDatasetUid]?.id !== formFilter?.dataset?.value) {
        excluded.push(chart.id);
      }
    });
    return excluded;
  }, [
    JSON.stringify(charts),
    formFilter?.dataset?.value,
    JSON.stringify(loadedDatasets),
  ]);

  useEffect(() => {
    // just removed, saving current form items for eventual undo
    if (isRemoved) {
      setUndoFormValues(formValues);
    }
  }, [isRemoved]);

  useEffect(() => {
    // the filter was just restored after undo
    if (undoFormValues && !isRemoved) {
      setNativeFilterFieldValues(form, filterId, undoFormValues);
      setUndoFormValues(null);
    }
  }, [formValues, filterId, form, isRemoved, undoFormValues]);

  if (isRemoved) {
    return <RemovedFilter onClick={() => restoreFilter(filterId)} />;
  }

  return (
    <StyledTabs
      activeKey={activeTabKey}
      onChange={activeKey => setActiveTabKey(activeKey)}
      centered
    >
      <TabPane
        tab={FilterTabs.configuration.name}
        key={FilterTabs.configuration.key}
        forceRender
      >
        <StyledContainer>
          <StyledFormItem
            name={['filters', filterId, 'type']}
            hidden
            initialValue={NativeFilterType.NATIVE_FILTER}
          >
            <Input />
          </StyledFormItem>
          <StyledFormItem
            name={['filters', filterId, 'name']}
            label={<StyledLabel>{t('Filter name')}</StyledLabel>}
            initialValue={filterToEdit?.name}
            rules={[{ required: !isRemoved, message: t('Name is required') }]}
          >
            <Input {...getFiltersConfigModalTestId('name-input')} />
          </StyledFormItem>
          <StyledFormItem
            name={['filters', filterId, 'filterType']}
            rules={[{ required: !isRemoved, message: t('Name is required') }]}
            initialValue={filterToEdit?.filterType || 'filter_select'}
            label={<StyledLabel>{t('Filter Type')}</StyledLabel>}
            {...getFiltersConfigModalTestId('filter-type')}
          >
            <Select
              ariaLabel={t('Filter type')}
              options={nativeFilterVizTypes.map(filterType => {
                // @ts-ignore
                const name = nativeFilterItems[filterType]?.value.name;
                const mappedName = name
                  ? FILTER_TYPE_NAME_MAPPING[name]
                  : undefined;
                const isDisabled =
                  FILTER_SUPPORTED_TYPES[filterType]?.length === 1 &&
                  FILTER_SUPPORTED_TYPES[filterType]?.includes(
                    GenericDataType.TEMPORAL,
                  ) &&
                  !doLoadedDatasetsHaveTemporalColumns;
                return {
                  value: filterType,
                  label: mappedName || name,
                  customLabel: isDisabled ? (
                    <Tooltip
                      title={t('Datasets do not contain a temporal column')}
                    >
                      {mappedName || name}
                    </Tooltip>
                  ) : undefined,
                  disabled: isDisabled,
                };
              })}
              onChange={value => {
                setNativeFilterFieldValues(form, filterId, {
                  filterType: value,
                  defaultDataMask: null,
                  column: null,
                });
                forceUpdate();
              }}
            />
          </StyledFormItem>
        </StyledContainer>
        {hasDataset && (
          <StyledRowContainer>
            {showDataset ? (
              <StyledFormItem
                name={['filters', filterId, 'dataset']}
                label={<StyledLabel>{t('Dataset')}</StyledLabel>}
                initialValue={
                  datasetDetails
                    ? {
                        label: datasetDetails.table_name,
                        value: datasetDetails.id,
                      }
                    : undefined
                }
                rules={[
                  { required: !isRemoved, message: t('Dataset is required') },
                ]}
                {...getFiltersConfigModalTestId('datasource-input')}
              >
                <DatasetSelect
                  onChange={(value: { label: string; value: number }) => {
                    // We need to reset the column when the dataset has changed
                    if (value.value !== datasetId) {
                      setNativeFilterFieldValues(form, filterId, {
                        dataset: value,
                        defaultDataMask: null,
                        column: null,
                      });
                    }
                    forceUpdate();
                  }}
                />
              </StyledFormItem>
            ) : (
              <StyledFormItem label={<StyledLabel>{t('Dataset')}</StyledLabel>}>
                <Loading position="inline-centered" />
              </StyledFormItem>
            )}
            {hasDataset &&
              Object.keys(mainControlItems).map(
                key => mainControlItems[key].element,
              )}
          </StyledRowContainer>
        )}
        <StyledCollapse
          activeKey={activeFilterPanelKey}
          onChange={key => setActiveFilterPanelKey(key)}
          expandIconPosition="right"
        >
          <Collapse.Panel
            forceRender
            header={FilterPanels.basic.name}
            key={FilterPanels.basic.key}
          >
            <CleanFormItem
              name={['filters', filterId, 'defaultValueQueriesData']}
              hidden
              initialValue={null}
            />
            <CollapsibleControl
              title={t('Filter has default value')}
              initialValue={hasDefaultValue}
              disabled={isRequired || defaultToFirstItem}
              tooltip={defaultValueTooltip}
              checked={hasDefaultValue}
              onChange={value => {
                setHasDefaultValue(value);
                formChanged();
              }}
            >
              {!isRemoved && (
                <StyledRowSubFormItem
                  name={['filters', filterId, 'defaultDataMask']}
                  initialValue={initialDefaultValue}
                  data-test="default-input"
                  label={<StyledLabel>{t('Default Value')}</StyledLabel>}
                  required={hasDefaultValue}
                  rules={[
                    {
                      validator: () => {
                        if (formFilter?.defaultDataMask?.filterState?.value) {
                          return Promise.resolve();
                        }
                        return Promise.reject(
                          new Error(t('Default value is required')),
                        );
                      },
                    },
                  ]}
                >
                  {error ? (
                    <BasicErrorAlert
                      title={t('Cannot load filter')}
                      body={error}
                      level="error"
                    />
                  ) : showDefaultValue ? (
                    <DefaultValueContainer>
                      <DefaultValue
                        setDataMask={dataMask => {
                          if (
                            !isEqual(
                              initialDefaultValue?.filterState?.value,
                              dataMask?.filterState?.value,
                            )
                          ) {
                            formChanged();
                          }
                          setNativeFilterFieldValues(form, filterId, {
                            defaultDataMask: dataMask,
                          });
                          form.validateFields([
                            ['filters', filterId, 'defaultDataMask'],
                          ]);
                          forceUpdate();
                        }}
                        hasDefaultValue={hasDefaultValue}
                        filterId={filterId}
                        hasDataset={hasDataset}
                        form={form}
                        formData={newFormData}
                        enableNoResults={enableNoResults}
                      />
                      {hasDataset && datasetId && (
                        <Tooltip title={t('Refresh the default values')}>
                          <RefreshIcon onClick={() => refreshHandler(true)} />
                        </Tooltip>
                      )}
                    </DefaultValueContainer>
                  ) : (
                    t('Fill all required fields to enable "Default Value"')
                  )}
                </StyledRowSubFormItem>
              )}
            </CollapsibleControl>
            {Object.keys(controlItems)
              .filter(key => BASIC_CONTROL_ITEMS.includes(key))
              .map(key => controlItems[key].element)}
          </Collapse.Panel>
          {hasAdvancedSection && (
            <Collapse.Panel
              forceRender
              header={FilterPanels.advanced.name}
              key={FilterPanels.advanced.key}
            >
              {isCascadingFilter && (
                <CollapsibleControl
                  title={t('Filter is hierarchical')}
                  initialValue={hasParentFilter}
                  name={['filters', filterId, 'hasParent']}
                  onChange={checked => {
                    formChanged();
                    // execute after render
                    setTimeout(() => {
                      if (checked) {
                        form.validateFields([
                          ['filters', filterId, 'parentFilter'],
                        ]);
                      }
                      onFilterHierarchyChange(
                        filterId,
                        form.getFieldValue('filters')[filterId].parentFilter,
                      );
                    }, 0);
                  }}
                >
                  <StyledRowSubFormItem
                    name={['filters', filterId, 'parentFilter']}
                    label={<StyledLabel>{t('Parent filter')}</StyledLabel>}
                    initialValue={parentFilter}
                    normalize={value => (value ? { value } : undefined)}
                    data-test="parent-filter-input"
                    required
                    rules={[
                      {
                        required: true,
                        message: t('Parent filter is required'),
                      },
                    ]}
                  >
                    <ParentSelect />
                  </StyledRowSubFormItem>
                </CollapsibleControl>
              )}
              {Object.keys(controlItems)
                .filter(key => !BASIC_CONTROL_ITEMS.includes(key))
                .map(key => controlItems[key].element)}
              {hasDataset && hasAdditionalFilters && (
                <CollapsibleControl
                  title={t('Pre-filter available values')}
                  initialValue={hasPreFilter}
                  onChange={checked => {
                    formChanged();
                    if (checked) {
                      validatePreFilter();
                    }
                  }}
                >
                  <StyledRowSubFormItem
                    name={['filters', filterId, 'adhoc_filters']}
                    initialValue={filterToEdit?.adhoc_filters}
                    required
                    rules={[
                      {
                        validator: preFilterValidator,
                      },
                    ]}
                  >
                    <AdhocFilterControl
                      columns={
                        datasetDetails?.columns?.filter(
                          (c: ColumnMeta) => c.filterable,
                        ) || []
                      }
                      savedMetrics={datasetDetails?.metrics || []}
                      datasource={datasetDetails}
                      onChange={(filters: AdhocFilter[]) => {
                        setNativeFilterFieldValues(form, filterId, {
                          adhoc_filters: filters,
                        });
                        forceUpdate();
                        validatePreFilter();
                      }}
                      label={
                        <span>
                          <StyledLabel>{t('Pre-filter')}</StyledLabel>
                          {!hasTimeRange && <StyledAsterisk />}
                        </span>
                      }
                    />
                  </StyledRowSubFormItem>
                  {showTimeRangePicker && (
                    <StyledRowFormItem
                      name={['filters', filterId, 'time_range']}
                      label={<StyledLabel>{t('Time range')}</StyledLabel>}
                      initialValue={filterToEdit?.time_range || 'No filter'}
                      required={!hasAdhoc}
                      rules={[
                        {
                          validator: preFilterValidator,
                        },
                      ]}
                    >
                      <DateFilterControl
                        name="time_range"
                        onChange={timeRange => {
                          setNativeFilterFieldValues(form, filterId, {
                            time_range: timeRange,
                          });
                          forceUpdate();
                          validatePreFilter();
                        }}
                      />
                    </StyledRowFormItem>
                  )}
                  {hasTimeRange && (
                    <StyledRowFormItem
                      name={['filters', filterId, 'granularity_sqla']}
                      label={
                        <>
                          <StyledLabel>{t('Time column')}</StyledLabel>&nbsp;
                          <InfoTooltipWithTrigger
                            placement="top"
                            tooltip={t(
                              'Optional time column if time range should apply to another column than the default time column',
                            )}
                          />
                        </>
                      }
                      initialValue={filterToEdit?.granularity_sqla}
                    >
                      <ColumnSelect
                        allowClear
                        form={form}
                        formField="granularity_sqla"
                        filterId={filterId}
                        filterValues={(column: Column) => !!column.is_dttm}
                        datasetId={datasetId}
                        onChange={column => {
                          // We need reset default value when when column changed
                          setNativeFilterFieldValues(form, filterId, {
                            granularity_sqla: column,
                          });
                          forceUpdate();
                        }}
                      />
                    </StyledRowFormItem>
                  )}
                </CollapsibleControl>
              )}
              {formFilter?.filterType !== 'filter_range' && (
                <CollapsibleControl
                  title={t('Sort filter values')}
                  onChange={checked => {
                    onSortChanged(checked || undefined);
                    formChanged();
                  }}
                  initialValue={hasSorting}
                >
                  <StyledRowFormItem
                    name={[
                      'filters',
                      filterId,
                      'controlValues',
                      'sortAscending',
                    ]}
                    initialValue={sort}
                    label={<StyledLabel>{t('Sort type')}</StyledLabel>}
                  >
                    <Radio.Group
                      onChange={value => {
                        onSortChanged(value.target.value);
                      }}
                    >
                      <Radio value>{t('Sort ascending')}</Radio>
                      <Radio value={false}>{t('Sort descending')}</Radio>
                    </Radio.Group>
                  </StyledRowFormItem>
                  {hasMetrics && (
                    <StyledRowSubFormItem
                      name={['filters', filterId, 'sortMetric']}
                      initialValue={filterToEdit?.sortMetric}
                      label={
                        <>
                          <StyledLabel>{t('Sort Metric')}</StyledLabel>&nbsp;
                          <InfoTooltipWithTrigger
                            placement="top"
                            tooltip={t(
                              'If a metric is specified, sorting will be done based on the metric value',
                            )}
                          />
                        </>
                      }
                      data-test="field-input"
                    >
                      <Select
                        allowClear
                        ariaLabel={t('Sort metric')}
                        name="sortMetric"
                        options={metrics.map((metric: Metric) => ({
                          value: metric.metric_name,
                          label: metric.verbose_name ?? metric.metric_name,
                        }))}
                        onChange={value => {
                          if (value !== undefined) {
                            setNativeFilterFieldValues(form, filterId, {
                              sortMetric: value,
                            });
                            forceUpdate();
                          }
                        }}
                      />
                    </StyledRowSubFormItem>
                  )}
                </CollapsibleControl>
              )}
            </Collapse.Panel>
          )}
        </StyledCollapse>
      </TabPane>
      <TabPane
        tab={FilterTabs.scoping.name}
        key={FilterTabs.scoping.key}
        forceRender
      >
        <FilterScope
          updateFormValues={updateFormValues}
          pathToFormValue={['filters', filterId]}
          forceUpdate={forceUpdate}
          filterScope={filterToEdit?.scope}
          formFilterScope={formFilter?.scope}
          formScopingType={formFilter?.scoping}
          initiallyExcludedCharts={initiallyExcludedCharts}
        />
      </TabPane>
    </StyledTabs>
  );
};

export default forwardRef<typeof FiltersConfigForm, FiltersConfigFormProps>(
  FiltersConfigForm,
);<|MERGE_RESOLUTION|>--- conflicted
+++ resolved
@@ -315,17 +315,12 @@
     FilterTabs.configuration.key,
   );
   const [activeFilterPanelKey, setActiveFilterPanelKey] = useState<
-<<<<<<< HEAD
-    string | string[]
-  >(FilterPanels.basic.key);
-=======
     string | string[] | undefined
   >();
   const [undoFormValues, setUndoFormValues] = useState<Record<
     string,
     any
   > | null>(null);
->>>>>>> 331de0c4
   const forceUpdate = useForceUpdate();
   const [datasetDetails, setDatasetDetails] = useState<Record<string, any>>();
   const defaultFormFilter = useMemo(() => ({}), []);
@@ -531,20 +526,6 @@
     [filterId, form, formChanged],
   );
 
-<<<<<<< HEAD
-  const parentFilterOptions = parentFilters.map(filter => ({
-    value: filter.id,
-    label: filter.title,
-  }));
-
-  const parentFilter = parentFilterOptions.find(
-    ({ value }) => value === filterToEdit?.cascadeParentIds[0],
-  );
-
-  const hasParentFilter = !!parentFilter;
-  console.log(`Filtername: ${filterToEdit?.name}`, hasParentFilter);
-=======
->>>>>>> 331de0c4
   const hasPreFilter =
     !!formFilter?.adhoc_filters ||
     !!formFilter?.time_range ||
