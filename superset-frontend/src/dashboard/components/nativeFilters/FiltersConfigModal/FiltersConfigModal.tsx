/**
 * Licensed to the Apache Software Foundation (ASF) under one
 * or more contributor license agreements.  See the NOTICE file
 * distributed with this work for additional information
 * regarding copyright ownership.  The ASF licenses this file
 * to you under the Apache License, Version 2.0 (the
 * "License"); you may not use this file except in compliance
 * with the License.  You may obtain a copy of the License at
 *
 *   http://www.apache.org/licenses/LICENSE-2.0
 *
 * Unless required by applicable law or agreed to in writing,
 * software distributed under the License is distributed on an
 * "AS IS" BASIS, WITHOUT WARRANTIES OR CONDITIONS OF ANY
 * KIND, either express or implied.  See the License for the
 * specific language governing permissions and limitations
 * under the License.
 */
import React, { useCallback, useMemo, useState, useRef } from 'react';
<<<<<<< HEAD
import { uniq } from 'lodash';
=======
import { uniq, debounce, isEqual, sortBy } from 'lodash';
>>>>>>> 5e85f485
import { t, styled } from '@superset-ui/core';
import { Form } from 'src/common/components';
import ErrorBoundary from 'src/components/ErrorBoundary';
import { StyledModal } from 'src/components/Modal';
import { testWithId } from 'src/utils/testUtils';
import { useFilterConfigMap, useFilterConfiguration } from '../state';
import { FilterConfiguration } from '../types';
import FiltureConfigurePane from './FilterConfigurePane';
import FiltersConfigForm, {
  FilterPanels,
} from './FiltersConfigForm/FiltersConfigForm';
import Footer from './Footer/Footer';
import { useOpenModal, useRemoveCurrentFilter } from './state';
import { FilterRemoval, NativeFiltersForm, FilterHierarchy } from './types';
import {
  createHandleSave,
  createHandleTabEdit,
  generateFilterId,
  getFilterIds,
  buildFilterGroup,
  validateForm,
} from './utils';

const StyledModalWrapper = styled(StyledModal)`
  min-width: 700px;
  .ant-modal-body {
    padding: 0px;
  }
`;

export const StyledModalBody = styled.div`
  display: flex;
  height: 700px;
  flex-direction: row;
  .filters-list {
    width: ${({ theme }) => theme.gridUnit * 50}px;
    overflow: auto;
  }
`;

export const StyledForm = styled(Form)`
  width: 100%;
`;

export const FILTERS_CONFIG_MODAL_TEST_ID = 'filters-config-modal';
export const getFiltersConfigModalTestId = testWithId(
  FILTERS_CONFIG_MODAL_TEST_ID,
);

export interface FiltersConfigModalProps {
  isOpen: boolean;
  initialFilterId?: string;
  createNewOnOpen?: boolean;
  onSave: (filterConfig: FilterConfiguration) => Promise<void>;
  onCancel: () => void;
}
export const CASCADING_FILTERS = ['filter_select'];

/**
 * This is the modal to configure all the dashboard-native filters.
 * Manages modal-level state, such as what filters are in the list,
 * and which filter is currently being edited.
 *
 * Calls the `save` callback with the new FilterConfiguration object
 * when the user saves the filters.
 */
export function FiltersConfigModal({
  isOpen,
  initialFilterId,
  createNewOnOpen,
  onSave,
  onCancel,
}: FiltersConfigModalProps) {
  const [form] = Form.useForm<NativeFiltersForm>();

  const configFormRef = useRef<any>();

  // the filter config from redux state, this does not change until modal is closed.
  const filterConfig = useFilterConfiguration();
  const filterConfigMap = useFilterConfigMap();

  // new filter ids belong to filters have been added during
  // this configuration session, and only exist in the form state until we submit.
  const [newFilterIds, setNewFilterIds] = useState<string[]>([]);

  // store ids of filters that have been removed with the time they were removed
  // so that we can disappear them after a few secs.
  // filters are still kept in state until form is submitted.
  const [removedFilters, setRemovedFilters] = useState<
    Record<string, FilterRemoval>
  >({});

  const [saveAlertVisible, setSaveAlertVisible] = useState<boolean>(false);

  // The full ordered set of ((original + new) - completely removed) filter ids
  // Use this as the canonical list of what filters are being configured!
  // This includes filter ids that are pending removal, so check for that.
  const filterIds = useMemo(
    () =>
      uniq([...getFilterIds(filterConfig), ...newFilterIds]).filter(
        id => !removedFilters[id] || removedFilters[id]?.isPending,
      ),
    [filterConfig, newFilterIds, removedFilters],
  );

  // open the first filter in the list to start
  const initialCurrentFilterId = initialFilterId ?? filterIds[0];
  const [currentFilterId, setCurrentFilterId] = useState(
    initialCurrentFilterId,
  );
  const [erroredFilters, setErroredFilters] = useState<string[]>([]);

  // the form values are managed by the antd form, but we copy them to here
  // so that we can display them (e.g. filter titles in the tab headers)
  const [formValues, setFormValues] = useState<NativeFiltersForm>({
    filters: {},
  });

  const unsavedFiltersIds = newFilterIds.filter(id => !removedFilters[id]);
  // brings back a filter that was previously removed ("Undo")
  const restoreFilter = (id: string) => {
    const removal = removedFilters[id];
    // gotta clear the removal timeout to prevent the filter from getting deleted
    if (removal?.isPending) clearTimeout(removal.timerId);
    setRemovedFilters(current => ({ ...current, [id]: null }));
  };
  const getInitialFilterHierarchy = () =>
    filterConfig.map(filter => ({
      id: filter.id,
      parentId: filter.cascadeParentIds[0] || null,
    }));

  const [filterHierarchy, setFilterHierarchy] = useState<FilterHierarchy>(() =>
    getInitialFilterHierarchy(),
  );

  // State for tracking the re-ordering of filters
  const [orderedFilters, setOrderedFilters] = useState<string[][]>(() =>
    buildFilterGroup(filterHierarchy),
  );

  const [activeFilterPanelKey, setActiveFilterPanelKey] = useState<
    string | string[]
  >(`${initialCurrentFilterId}-${FilterPanels.basic.key}`);

  const onTabChange = (filterId: string) => {
    setCurrentFilterId(filterId);
    setActiveFilterPanelKey(`${filterId}-${FilterPanels.basic.key}`);
  };

  // generates a new filter id and appends it to the newFilterIds
  const addFilter = useCallback(() => {
    const newFilterId = generateFilterId();
    setNewFilterIds([...newFilterIds, newFilterId]);
    setCurrentFilterId(newFilterId);
    setSaveAlertVisible(false);
    setFilterHierarchy(previousState => [
      ...previousState,
      { id: newFilterId, parentId: null },
    ]);
    setOrderedFilters([...orderedFilters, [newFilterId]]);
    setActiveFilterPanelKey(`${newFilterId}-${FilterPanels.basic.key}`);
  }, [
    newFilterIds,
    orderedFilters,
    setCurrentFilterId,
    setFilterHierarchy,
    setOrderedFilters,
  ]);

  useOpenModal(isOpen, addFilter, createNewOnOpen);

  useRemoveCurrentFilter(
    removedFilters,
    currentFilterId,
    orderedFilters,
    setCurrentFilterId,
  );

  const handleTabEdit = createHandleTabEdit(
    setRemovedFilters,
    setSaveAlertVisible,
    setOrderedFilters,
    setFilterHierarchy,
    addFilter,
    filterHierarchy,
  );

  // After this, it should be as if the modal was just opened fresh.
  // Called when the modal is closed.
  const resetForm = (isSaving = false) => {
    setNewFilterIds([]);
    setCurrentFilterId(initialCurrentFilterId);
    setRemovedFilters({});
    setSaveAlertVisible(false);
    setFormValues({ filters: {} });
    if (!isSaving) {
      setOrderedFilters(buildFilterGroup(getInitialFilterHierarchy()));
    }
    form.setFieldsValue({ changed: false });
    setErroredFilters([]);
  };

  const getFilterTitle = (id: string) =>
    formValues.filters[id]?.name ||
    filterConfigMap[id]?.name ||
    t('[untitled]');

  const getParentFilters = (id: string) =>
    filterIds
      .filter(filterId => filterId !== id && !removedFilters[filterId])
      .filter(filterId =>
        CASCADING_FILTERS.includes(
          formValues.filters[filterId]
            ? formValues.filters[filterId].filterType
            : filterConfigMap[filterId]?.filterType,
        ),
      )
      .map(id => ({
        id,
        title: getFilterTitle(id),
      }));

  const cleanDeletedParents = (values: NativeFiltersForm | null) => {
    Object.keys(filterConfigMap).forEach(key => {
      const filter = filterConfigMap[key];
      const parentId = filter.cascadeParentIds?.[0];
      if (parentId && removedFilters[parentId]) {
        filter.cascadeParentIds = [];
      }
    });

    const filters = values?.filters;
    if (filters) {
      Object.keys(filters).forEach(key => {
        const filter = filters[key];
        const parentId = filter.parentFilter?.value;
        if (parentId && removedFilters[parentId]) {
          filter.parentFilter = undefined;
        }
      });
    }
  };

  const handleErroredFilters = useCallback(() => {
    // managing left pane errored filters indicators
    const formValidationFields = form.getFieldsError();
    const erroredFiltersIds: string[] = [];

    formValidationFields.forEach(field => {
      const filterId = field.name[1] as string;
      if (field.errors.length > 0 && !erroredFiltersIds.includes(filterId)) {
        erroredFiltersIds.push(filterId);
      }
    });

    // no form validation issues found, resets errored filters
    if (!erroredFiltersIds.length && erroredFilters.length > 0) {
      setErroredFilters([]);
      return;
    }
    // form validation issues found, sets errored filters
    if (
      erroredFiltersIds.length > 0 &&
      !isEqual(sortBy(erroredFilters), sortBy(erroredFiltersIds))
    ) {
      setErroredFilters(erroredFiltersIds);
    }
  }, [form, erroredFilters]);

  const handleSave = async () => {
    const values: NativeFiltersForm | null = await validateForm(
      form,
      currentFilterId,
      filterConfigMap,
      filterIds,
      removedFilters,
      setCurrentFilterId,
    );

    handleErroredFilters();

    if (values) {
      cleanDeletedParents(values);
      createHandleSave(
        filterConfigMap,
        orderedFilters.flat(),
        removedFilters,
        onSave,
        values,
      )();
      resetForm(true);
    } else {
      configFormRef.current.changeTab('configuration');
    }
  };

  const handleConfirmCancel = () => {
    resetForm();
    onCancel();
  };

  const handleCancel = () => {
    const changed = form.getFieldValue('changed');
    const initialOrder = buildFilterGroup(getInitialFilterHierarchy()).flat();
    const didChangeOrder =
      orderedFilters.flat().length !== initialOrder.length ||
      orderedFilters.flat().some((val, index) => val !== initialOrder[index]);
    if (
      unsavedFiltersIds.length > 0 ||
      form.isFieldsTouched() ||
      changed ||
      didChangeOrder
    ) {
      setSaveAlertVisible(true);
    } else {
      handleConfirmCancel();
    }
  };
  const onRearrage = (dragIndex: number, targetIndex: number) => {
    const newOrderedFilter = orderedFilters.map(group => [...group]);
    const removed = newOrderedFilter.splice(dragIndex, 1)[0];
    newOrderedFilter.splice(targetIndex, 0, removed);
    setOrderedFilters(newOrderedFilter);
  };
  const handleFilterHierarchyChange = useCallback(
    (filterId: string, parentFilter?: { value: string; label: string }) => {
      const index = filterHierarchy.findIndex(item => item.id === filterId);
      const newState = [...filterHierarchy];
      newState.splice(index, 1, {
        id: filterId,
        parentId: parentFilter ? parentFilter.value : null,
      });
      setFilterHierarchy(newState);
      setOrderedFilters(buildFilterGroup(newState));
    },
    [setFilterHierarchy, setOrderedFilters, filterHierarchy],
  );

  const onValuesChange = useMemo(
<<<<<<< HEAD
    () => (changes: any, values: NativeFiltersForm) => {
      if (
        changes.filters &&
        Object.values(changes.filters).some(
          (filter: any) => filter.name != null,
        )
      ) {
        // we only need to set this if a name changed
        setFormValues(values);
      }
      const changedFilterHierarchies = Object.keys(changes.filters)
        .filter(key => changes.filters[key].parentFilter)
        .map(key => ({
          id: key,
          parentFilter: changes.filters[key].parentFilter,
        }));
      if (changedFilterHierarchies.length > 0) {
        const changedFilterId = changedFilterHierarchies[0];
        handleFilterHierarchyChange(
          changedFilterId.id,
          changedFilterId.parentFilter,
        );
      }
      setSaveAlertVisible(false);
    },
    [handleFilterHierarchyChange],
=======
    () =>
      debounce((changes: any, values: NativeFiltersForm) => {
        if (changes.filters) {
          if (
            Object.values(changes.filters).some(
              (filter: any) => filter.name != null,
            )
          ) {
            // we only need to set this if a name changed
            setFormValues(values);
          }
          handleErroredFilters();
        }
        setSaveAlertVisible(false);
      }, SLOW_DEBOUNCE),
    [handleErroredFilters],
>>>>>>> 5e85f485
  );

  return (
    <StyledModalWrapper
      visible={isOpen}
      maskClosable={false}
      title={t('Filters configuration and scoping')}
      width="50%"
      destroyOnClose
      onCancel={handleCancel}
      onOk={handleSave}
      centered
      data-test="filter-modal"
      footer={
        <Footer
          onDismiss={() => setSaveAlertVisible(false)}
          onCancel={handleCancel}
          handleSave={handleSave}
          saveAlertVisible={saveAlertVisible}
          onConfirmCancel={handleConfirmCancel}
        />
      }
    >
      <ErrorBoundary>
        <StyledModalBody>
          <StyledForm
            form={form}
            onValuesChange={onValuesChange}
            layout="vertical"
          >
<<<<<<< HEAD
            <FiltureConfigurePane
=======
            <FilterTabs
              erroredFilters={erroredFilters}
>>>>>>> 5e85f485
              onEdit={handleTabEdit}
              onChange={onTabChange}
              getFilterTitle={getFilterTitle}
              currentFilterId={currentFilterId}
              removedFilters={removedFilters}
              restoreFilter={restoreFilter}
              onRearrange={onRearrage}
              filterGroups={orderedFilters}
            >
              {(id: string) => (
                <FiltersConfigForm
                  ref={configFormRef}
                  form={form}
                  filterId={id}
                  filterToEdit={filterConfigMap[id]}
                  removedFilters={removedFilters}
                  restoreFilter={restoreFilter}
                  parentFilters={getParentFilters(id)}
<<<<<<< HEAD
                  onFilterHierarchyChange={handleFilterHierarchyChange}
                  key={id}
                  activeFilterPanelKeys={activeFilterPanelKey}
                  handleActiveFilterPanelChange={key =>
                    setActiveFilterPanelKey(key)
                  }
                  isActive={currentFilterId === id}
=======
                  setErroredFilters={setErroredFilters}
>>>>>>> 5e85f485
                />
              )}
            </FiltureConfigurePane>
          </StyledForm>
        </StyledModalBody>
      </ErrorBoundary>
    </StyledModalWrapper>
  );
}<|MERGE_RESOLUTION|>--- conflicted
+++ resolved
@@ -17,11 +17,7 @@
  * under the License.
  */
 import React, { useCallback, useMemo, useState, useRef } from 'react';
-<<<<<<< HEAD
-import { uniq } from 'lodash';
-=======
-import { uniq, debounce, isEqual, sortBy } from 'lodash';
->>>>>>> 5e85f485
+import { uniq, isEqual, sortBy } from 'lodash';
 import { t, styled } from '@superset-ui/core';
 import { Form } from 'src/common/components';
 import ErrorBoundary from 'src/components/ErrorBoundary';
@@ -362,7 +358,6 @@
   );
 
   const onValuesChange = useMemo(
-<<<<<<< HEAD
     () => (changes: any, values: NativeFiltersForm) => {
       if (
         changes.filters &&
@@ -387,26 +382,9 @@
         );
       }
       setSaveAlertVisible(false);
+      handleErroredFilters();
     },
-    [handleFilterHierarchyChange],
-=======
-    () =>
-      debounce((changes: any, values: NativeFiltersForm) => {
-        if (changes.filters) {
-          if (
-            Object.values(changes.filters).some(
-              (filter: any) => filter.name != null,
-            )
-          ) {
-            // we only need to set this if a name changed
-            setFormValues(values);
-          }
-          handleErroredFilters();
-        }
-        setSaveAlertVisible(false);
-      }, SLOW_DEBOUNCE),
-    [handleErroredFilters],
->>>>>>> 5e85f485
+    [handleFilterHierarchyChange, handleErroredFilters],
   );
 
   return (
@@ -437,12 +415,8 @@
             onValuesChange={onValuesChange}
             layout="vertical"
           >
-<<<<<<< HEAD
             <FiltureConfigurePane
-=======
-            <FilterTabs
               erroredFilters={erroredFilters}
->>>>>>> 5e85f485
               onEdit={handleTabEdit}
               onChange={onTabChange}
               getFilterTitle={getFilterTitle}
@@ -461,7 +435,6 @@
                   removedFilters={removedFilters}
                   restoreFilter={restoreFilter}
                   parentFilters={getParentFilters(id)}
-<<<<<<< HEAD
                   onFilterHierarchyChange={handleFilterHierarchyChange}
                   key={id}
                   activeFilterPanelKeys={activeFilterPanelKey}
@@ -469,9 +442,7 @@
                     setActiveFilterPanelKey(key)
                   }
                   isActive={currentFilterId === id}
-=======
                   setErroredFilters={setErroredFilters}
->>>>>>> 5e85f485
                 />
               )}
             </FiltureConfigurePane>
