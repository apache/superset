--- conflicted
+++ resolved
@@ -29,13 +29,8 @@
   useTheme,
 } from '@superset-ui/core';
 import { useDispatch } from 'react-redux';
-<<<<<<< HEAD
 import { Form } from 'src/components/Form';
-import Icons from 'src/components/Icons';
-=======
-import { AntdForm } from 'src/components';
 import { Icons } from 'src/components/Icons';
->>>>>>> 506c8387
 import ErrorBoundary from 'src/components/ErrorBoundary';
 import { StyledModal } from 'src/components/Modal';
 import { testWithId } from 'src/utils/testUtils';
