/**
 * Licensed to the Apache Software Foundation (ASF) under one
 * or more contributor license agreements.  See the NOTICE file
 * distributed with this work for additional information
 * regarding copyright ownership.  The ASF licenses this file
 * to you under the Apache License, Version 2.0 (the
 * "License"); you may not use this file except in compliance
 * with the License.  You may obtain a copy of the License at
 *
 *   http://www.apache.org/licenses/LICENSE-2.0
 *
 * Unless required by applicable law or agreed to in writing,
 * software distributed under the License is distributed on an
 * "AS IS" BASIS, WITHOUT WARRANTIES OR CONDITIONS OF ANY
 * KIND, either express or implied.  See the License for the
 * specific language governing permissions and limitations
 * under the License.
 */
import React, { useCallback, useEffect, useMemo, useState } from 'react';
import { styled, t, DataMask, css, SupersetTheme } from '@superset-ui/core';
import Popover from 'src/components/Popover';
import Icons from 'src/components/Icons';
import { Pill } from 'src/dashboard/components/FiltersBadge/Styles';
import { DataMaskStateWithId } from 'src/dataMask/types';
import FilterControl from 'src/dashboard/components/nativeFilters/FilterBar/FilterControls/FilterControl';
import CascadeFilterControl from 'src/dashboard/components/nativeFilters/FilterBar/CascadeFilters/CascadeFilterControl';
import { CascadeFilter } from 'src/dashboard/components/nativeFilters/FilterBar/CascadeFilters/types';
import { Filter } from 'src/dashboard/components/nativeFilters/types';
import { RootState } from 'src/dashboard/types';

interface CascadePopoverProps {
  dataMaskSelected: DataMaskStateWithId;
  filter: CascadeFilter;
  visible: boolean;
  directPathToChild?: string[];
  inView?: boolean;
  onVisibleChange: (visible: boolean) => void;
  onFilterSelectionChange: (filter: Filter, dataMask: DataMask) => void;
}

const StyledTitleBox = styled.div`
  display: flex;
  flex-direction: row;
  justify-content: space-between;
  align-items: center;
  background-color: ${({ theme }) => theme.colors.grayscale.light4};
  margin: ${({ theme }) => theme.gridUnit * -1}px
    ${({ theme }) => theme.gridUnit * -4}px; // to override default antd padding
  padding: ${({ theme }) => theme.gridUnit * 2}px
    ${({ theme }) => theme.gridUnit * 4}px;

  & > *:last-child {
    cursor: pointer;
  }
`;

const StyledTitle = styled.h4`
  display: flex;
  align-items: center;
  color: ${({ theme }) => theme.colors.grayscale.dark1};
  margin: 0;
  padding: 0;
`;

const IconStyles = (theme: SupersetTheme) => css`
  margin-right: ${theme.gridUnit}px;
  color: ${theme.colors.grayscale.dark1};
  width: ${theme.gridUnit * 4}px;
`;

const StyledPill = styled(Pill)`
  padding: ${({ theme }) => theme.gridUnit}px
    ${({ theme }) => theme.gridUnit * 2}px;
  font-size: ${({ theme }) => theme.typography.sizes.s}px;
  background: ${({ theme }) => theme.colors.grayscale.light1};
`;

const ContentWrapper = styled.div`
  max-height: 700px;
  overflow-y: auto;
`;

const CascadePopover: React.FC<CascadePopoverProps> = ({
  dataMaskSelected,
  filter,
  visible,
  onVisibleChange,
  onFilterSelectionChange,
  directPathToChild,
  inView,
}) => {
  const [currentPathToChild, setCurrentPathToChild] = useState<string[]>();
<<<<<<< HEAD
  const dataMask = useSelector<RootState, DataMaskWithId>(
    state => state.dataMask[filter.id] ?? getInitialDataMask(filter.id),
  );
=======
  const dataMask = dataMaskSelected[filter.id];
>>>>>>> 69c5cd79

  useEffect(() => {
    setCurrentPathToChild(directPathToChild);
    // clear local copy of directPathToChild after 500ms
    // to prevent triggering multiple focus
    const timeout = setTimeout(() => setCurrentPathToChild(undefined), 500);
    return () => clearTimeout(timeout);
  }, [directPathToChild, setCurrentPathToChild]);

  const getActiveChildren = useCallback(
    (filter: CascadeFilter): CascadeFilter[] | null => {
      const children = filter.cascadeChildren || [];
      const currentValue = dataMask?.filterState?.value;

      const activeChildren = children.flatMap(
        childFilter => getActiveChildren(childFilter) || [],
      );

      if (activeChildren.length > 0) {
        return activeChildren;
      }

      if (currentValue !== undefined && currentValue !== null) {
        return [filter];
      }

      return null;
    },
    [dataMask],
  );

  const getAllFilters = (filter: CascadeFilter): CascadeFilter[] => {
    const children = filter.cascadeChildren || [];
    const allChildren = children.flatMap(getAllFilters);
    return [filter, ...allChildren];
  };

  const allFilters = getAllFilters(filter);
  const activeFilters = useMemo(() => getActiveChildren(filter) || [filter], [
    filter,
    getActiveChildren,
  ]);

  useEffect(() => {
    const focusedFilterId = currentPathToChild?.[0];
    // filters not directly displayed in the Filter Bar
    const inactiveFilters = allFilters.filter(
      filterEl => !activeFilters.includes(filterEl),
    );
    const focusedInactiveFilter = inactiveFilters.some(
      cascadeChild => cascadeChild.id === focusedFilterId,
    );

    if (focusedInactiveFilter) {
      onVisibleChange(true);
    }
  }, [currentPathToChild]);

  if (!filter.cascadeChildren?.length) {
    return (
      <FilterControl
        dataMaskSelected={dataMaskSelected}
        filter={filter}
        directPathToChild={directPathToChild}
        onFilterSelectionChange={onFilterSelectionChange}
        inView={inView}
      />
    );
  }

  const title = (
    <StyledTitleBox>
      <StyledTitle>
        <Icons.Edit
          iconSize="l"
          css={(theme: SupersetTheme) => IconStyles(theme)}
        />
        {t('Select parent filters')} ({allFilters.length})
      </StyledTitle>
      <Icons.Close
        iconSize="l"
        css={(theme: SupersetTheme) => IconStyles(theme)}
        onClick={() => onVisibleChange(false)}
      />
    </StyledTitleBox>
  );

  const content = (
    <ContentWrapper>
      <CascadeFilterControl
        dataMaskSelected={dataMaskSelected}
        data-test="cascade-filters-control"
        key={filter.id}
        filter={filter}
        directPathToChild={visible ? currentPathToChild : undefined}
        onFilterSelectionChange={onFilterSelectionChange}
      />
    </ContentWrapper>
  );

  return (
    <Popover
      content={content}
      title={title}
      trigger="click"
      visible={visible}
      onVisibleChange={onVisibleChange}
      placement="rightTop"
      id={filter.id}
      overlayStyle={{ width: '400px' }}
    >
      <div>
        {activeFilters.map(activeFilter => (
          <FilterControl
            dataMaskSelected={dataMaskSelected}
            key={activeFilter.id}
            filter={activeFilter}
            onFilterSelectionChange={onFilterSelectionChange}
            directPathToChild={currentPathToChild}
            inView={inView}
            icon={
              <>
                {filter.cascadeChildren.length !== 0 && (
                  <StyledPill onClick={() => onVisibleChange(true)}>
                    <Icons.Filter iconSize="m" /> {allFilters.length}
                  </StyledPill>
                )}
              </>
            }
          />
        ))}
      </div>
    </Popover>
  );
};

export default CascadePopover;<|MERGE_RESOLUTION|>--- conflicted
+++ resolved
@@ -90,13 +90,7 @@
   inView,
 }) => {
   const [currentPathToChild, setCurrentPathToChild] = useState<string[]>();
-<<<<<<< HEAD
-  const dataMask = useSelector<RootState, DataMaskWithId>(
-    state => state.dataMask[filter.id] ?? getInitialDataMask(filter.id),
-  );
-=======
   const dataMask = dataMaskSelected[filter.id];
->>>>>>> 69c5cd79
 
   useEffect(() => {
     setCurrentPathToChild(directPathToChild);
