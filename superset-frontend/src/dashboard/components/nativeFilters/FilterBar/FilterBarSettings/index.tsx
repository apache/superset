--- conflicted
+++ resolved
@@ -19,18 +19,7 @@
 
 import { useCallback, useMemo, useState } from 'react';
 import { useDispatch, useSelector } from 'react-redux';
-<<<<<<< HEAD
-import {
-  FeatureFlag,
-  isFeatureEnabled,
-  styled,
-  t,
-  css,
-  useTheme,
-} from '@superset-ui/core';
-=======
-import { styled, t, useTheme } from '@superset-ui/core';
->>>>>>> fc844d3d
+import { styled, t, useTheme, css } from '@superset-ui/core';
 import { MenuProps } from 'src/components/Menu';
 import { FilterBarOrientation, RootState } from 'src/dashboard/types';
 import {
