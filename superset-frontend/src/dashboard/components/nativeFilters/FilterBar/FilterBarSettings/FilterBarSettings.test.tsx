/**
 * Licensed to the Apache Software Foundation (ASF) under one
 * or more contributor license agreements.  See the NOTICE file
 * distributed with this work for additional information
 * regarding copyright ownership.  The ASF licenses this file
 * to you under the Apache License, Version 2.0 (the
 * "License"); you may not use this file except in compliance
 * with the License.  You may obtain a copy of the License at
 *
 *   http://www.apache.org/licenses/LICENSE-2.0
 *
 * Unless required by applicable law or agreed to in writing,
 * software distributed under the License is distributed on an
 * "AS IS" BASIS, WITHOUT WARRANTIES OR CONDITIONS OF ANY
 * KIND, either express or implied.  See the License for the
 * specific language governing permissions and limitations
 * under the License.
 */

import fetchMock from 'fetch-mock';
import { waitFor } from '@testing-library/react';
import userEvent from '@testing-library/user-event';
import { render, screen, within } from 'spec/helpers/testing-library';
import { DashboardInfo, FilterBarOrientation } from 'src/dashboard/types';
import * as mockedMessageActions from 'src/components/MessageToasts/actions';
import { FeatureFlag } from '@superset-ui/core';
import FilterBarSettings from '.';

const initialState: { dashboardInfo: DashboardInfo } = {
  dashboardInfo: {
    id: 1,
    userId: '1',
    metadata: {
      native_filter_configuration: [{}],
      chart_configuration: {},
      global_chart_configuration: {
        scope: { rootPath: ['ROOT_ID'], excluded: [] },
        chartsInScope: [],
      },
      color_scheme: '',
      color_namespace: '',
      color_scheme_domain: [],
      label_colors: {},
      shared_label_colors: [],
      map_label_colors: {},
      cross_filters_enabled: false,
    },
    json_metadata: '',
    dash_edit_perm: true,
    filterBarOrientation: FilterBarOrientation.Vertical,
    common: {
      conf: {},
    },
    crossFiltersEnabled: true,
    created_on_delta_humanized: '',
    changed_on_delta_humanized: '',
    owners: [],
  },
};

const setup = (dashboardInfoOverride: Partial<DashboardInfo> = {}) =>
  waitFor(() =>
    render(<FilterBarSettings />, {
      useRedux: true,
      initialState: {
        ...initialState,
        dashboardInfo: {
          ...initialState.dashboardInfo,
          ...dashboardInfoOverride,
        },
      },
    }),
  );

beforeEach(() => {
  fetchMock.restore();
});

test('Dropdown trigger renders with FF HORIZONTAL_FILTER_BAR on', async () => {
  // @ts-ignore
  global.featureFlags = {
    [FeatureFlag.HorizontalFilterBar]: true,
  };
  await setup();
  expect(screen.getByLabelText('gear')).toBeVisible();
});

test('Dropdown trigger renders with dashboard edit permissions', async () => {
  // @ts-ignore
  global.featureFlags = {
    [FeatureFlag.HorizontalFilterBar]: true,
  };
  await setup({
    dash_edit_perm: true,
  });
  expect(screen.getByRole('img', { name: 'gear' })).toBeInTheDocument();
});

test('Dropdown trigger does not render without dashboard edit permissions', async () => {
  // @ts-ignore
  global.featureFlags = {
    [FeatureFlag.HorizontalFilterBar]: true,
  };
  await setup({
    dash_edit_perm: false,
  });

  expect(screen.queryByRole('img', { name: 'gear' })).not.toBeInTheDocument();
});

test('Popover shows cross-filtering option on by default', async () => {
  await setup();
  userEvent.click(screen.getByLabelText('gear'));
  expect(screen.getByText('Enable cross-filtering')).toBeInTheDocument();
  expect(screen.getByRole('checkbox')).toBeChecked();
});

test('Can enable/disable cross-filtering', async () => {
  fetchMock.put('glob:*/api/v1/dashboard/1', {
    result: {},
  });
  await setup();
  userEvent.click(screen.getByLabelText('gear'));
  const checkbox = screen.getByRole('checkbox');
  expect(checkbox).toBeChecked();

  userEvent.click(checkbox);

  userEvent.click(screen.getByLabelText('gear'));
  expect(checkbox).not.toBeChecked();
});

test('Popover opens with "Vertical" selected', async () => {
  // @ts-ignore
  global.featureFlags = {
    [FeatureFlag.HorizontalFilterBar]: true,
  };
  await setup();
  userEvent.click(screen.getByLabelText('gear'));
  userEvent.hover(screen.getByText('Orientation of filter bar'));
  expect(await screen.findByText('Vertical (Left)')).toBeInTheDocument();
  expect(screen.getByText('Horizontal (Top)')).toBeInTheDocument();
  expect(
    within(screen.getAllByRole('menuitem')[4]).getByLabelText('check'),
  ).toBeInTheDocument();
});

test('Popover opens with "Horizontal" selected', async () => {
  // @ts-ignore
  global.featureFlags = {
    [FeatureFlag.HorizontalFilterBar]: true,
  };
  await setup({ filterBarOrientation: FilterBarOrientation.Horizontal });
  userEvent.click(screen.getByLabelText('gear'));
  userEvent.hover(screen.getByText('Orientation of filter bar'));
  expect(await screen.findByText('Vertical (Left)')).toBeInTheDocument();
  expect(screen.getByText('Horizontal (Top)')).toBeInTheDocument();
  expect(
    within(screen.getAllByRole('menuitem')[5]).getByLabelText('check'),
  ).toBeInTheDocument();
});

test('On selection change, send request and update checked value', async () => {
  // @ts-ignore
  global.featureFlags = {
    [FeatureFlag.HorizontalFilterBar]: true,
  };
  fetchMock.put('glob:*/api/v1/dashboard/1', {
    result: {
      json_metadata: JSON.stringify({
        ...initialState.dashboardInfo.metadata,
        filter_bar_orientation: 'HORIZONTAL',
      }),
    },
  });

  await setup();
  userEvent.click(screen.getByLabelText('gear'));
  userEvent.hover(screen.getByText('Orientation of filter bar'));

  const verticalItem = await screen.findByText('Vertical (Left)');
  expect(
<<<<<<< HEAD
    within(verticalItem.closest('li')!).getByLabelText('check'),
=======
    within(screen.getAllByRole('menuitem')[4]).getByLabelText('check'),
>>>>>>> a21f1840
  ).toBeInTheDocument();

  userEvent.click(screen.getByText('Horizontal (Top)'));

  userEvent.click(screen.getByLabelText('gear'));
  userEvent.hover(screen.getByText('Orientation of filter bar'));

  const horizontalItem = await screen.findByText('Horizontal (Top)');
  expect(
<<<<<<< HEAD
    within(horizontalItem.closest('li')!).getByLabelText('check'),
=======
    await within(screen.getAllByRole('menuitem')[5]).findByLabelText('check'),
>>>>>>> a21f1840
  ).toBeInTheDocument();

  await waitFor(() =>
    expect(fetchMock.lastCall()?.[1]?.body).toEqual(
      JSON.stringify({
        json_metadata: JSON.stringify({
          ...initialState.dashboardInfo.metadata,
          filter_bar_orientation: 'HORIZONTAL',
        }),
      }),
    ),
  );
<<<<<<< HEAD

  userEvent.click(screen.getByLabelText('gear'));
  userEvent.hover(screen.getByText('Orientation of filter bar'));

  const updatedHorizontalItem = await screen.findByText('Horizontal (Top)');
  expect(
    within(updatedHorizontalItem.closest('li')!).getByLabelText('check'),
  ).toBeInTheDocument();
  expect(
    within(verticalItem.closest('li')!).queryByLabelText('check'),
=======
  await waitFor(() => {
    const menuitems = screen.getAllByRole('menuitem');
    expect(menuitems.length).toBeGreaterThanOrEqual(6);
  });

  userEvent.click(screen.getByLabelText('gear'));
  userEvent.hover(screen.getByText('Orientation of filter bar'));
  expect(await screen.findByText('Vertical (Left)')).toBeInTheDocument();
  expect(screen.getByText('Horizontal (Top)')).toBeInTheDocument();

  // 2nd check - checkmark stays after successful query
  expect(
    await within(screen.getAllByRole('menuitem')[5]).findByLabelText('check'),
  ).toBeInTheDocument();
  expect(
    within(screen.getAllByRole('menuitem')[4]).queryByLabelText('check'),
>>>>>>> a21f1840
  ).not.toBeInTheDocument();
});

test('On failed request, restore previous selection', async () => {
  // @ts-ignore
  global.featureFlags = {
    [FeatureFlag.HorizontalFilterBar]: true,
  };
  fetchMock.put('glob:*/api/v1/dashboard/1', 400);

  const dangerToastSpy = jest.spyOn(mockedMessageActions, 'addDangerToast');

  await setup();
  userEvent.click(screen.getByLabelText('gear'));
  userEvent.hover(screen.getByText('Orientation of filter bar'));

  expect(await screen.findByText('Vertical (Left)')).toBeInTheDocument();
  expect(screen.getByText('Horizontal (Top)')).toBeInTheDocument();

  expect(
    within(screen.getAllByRole('menuitem')[4]).getByLabelText('check'),
  ).toBeInTheDocument();
  expect(
    within(screen.getAllByRole('menuitem')[5]).queryByLabelText('check'),
  ).not.toBeInTheDocument();

  userEvent.click(await screen.findByText('Horizontal (Top)'));

  await waitFor(() => {
    expect(dangerToastSpy).toHaveBeenCalledWith(
      'Sorry, there was an error saving this dashboard: Unknown Error',
    );
  });

  userEvent.click(screen.getByLabelText('gear'));
  userEvent.hover(screen.getByText('Orientation of filter bar'));

  expect(await screen.findByText('Vertical (Left)')).toBeInTheDocument();

  await waitFor(() => {
    const menuitems = screen.getAllByRole('menuitem');
    expect(menuitems.length).toBeGreaterThanOrEqual(6);
  });

  // checkmark gets rolled back to the original selection after successful query
  expect(
    await within(screen.getAllByRole('menuitem')[4]).findByLabelText('check'),
  ).toBeInTheDocument();
  expect(
    within(screen.getAllByRole('menuitem')[5]).queryByLabelText('check'),
  ).not.toBeInTheDocument();
});<|MERGE_RESOLUTION|>--- conflicted
+++ resolved
@@ -180,11 +180,7 @@
 
   const verticalItem = await screen.findByText('Vertical (Left)');
   expect(
-<<<<<<< HEAD
     within(verticalItem.closest('li')!).getByLabelText('check'),
-=======
-    within(screen.getAllByRole('menuitem')[4]).getByLabelText('check'),
->>>>>>> a21f1840
   ).toBeInTheDocument();
 
   userEvent.click(screen.getByText('Horizontal (Top)'));
@@ -194,11 +190,7 @@
 
   const horizontalItem = await screen.findByText('Horizontal (Top)');
   expect(
-<<<<<<< HEAD
     within(horizontalItem.closest('li')!).getByLabelText('check'),
-=======
-    await within(screen.getAllByRole('menuitem')[5]).findByLabelText('check'),
->>>>>>> a21f1840
   ).toBeInTheDocument();
 
   await waitFor(() =>
@@ -211,7 +203,6 @@
       }),
     ),
   );
-<<<<<<< HEAD
 
   userEvent.click(screen.getByLabelText('gear'));
   userEvent.hover(screen.getByText('Orientation of filter bar'));
@@ -222,24 +213,6 @@
   ).toBeInTheDocument();
   expect(
     within(verticalItem.closest('li')!).queryByLabelText('check'),
-=======
-  await waitFor(() => {
-    const menuitems = screen.getAllByRole('menuitem');
-    expect(menuitems.length).toBeGreaterThanOrEqual(6);
-  });
-
-  userEvent.click(screen.getByLabelText('gear'));
-  userEvent.hover(screen.getByText('Orientation of filter bar'));
-  expect(await screen.findByText('Vertical (Left)')).toBeInTheDocument();
-  expect(screen.getByText('Horizontal (Top)')).toBeInTheDocument();
-
-  // 2nd check - checkmark stays after successful query
-  expect(
-    await within(screen.getAllByRole('menuitem')[5]).findByLabelText('check'),
-  ).toBeInTheDocument();
-  expect(
-    within(screen.getAllByRole('menuitem')[4]).queryByLabelText('check'),
->>>>>>> a21f1840
   ).not.toBeInTheDocument();
 });
 
