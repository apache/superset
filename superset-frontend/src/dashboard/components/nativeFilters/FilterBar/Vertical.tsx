--- conflicted
+++ resolved
@@ -224,99 +224,12 @@
             <div css={{ height }}>
               <Loading />
             </div>
-<<<<<<< HEAD
-          ) : isFeatureEnabled(FeatureFlag.DASHBOARD_NATIVE_FILTERS_SET) ? (
-            <StyledTabs
-              centered
-              onChange={setTab as HandlerFunction}
-              defaultActiveKey={TabIds.AllFilters}
-              activeKey={editFilterSetId ? TabIds.AllFilters : undefined}
-            >
-              <AntdTabs.TabPane
-                tab={t('All filters (%(filterCount)d)', {
-                  filterCount: numberOfFilters,
-                })}
-                key={TabIds.AllFilters}
-                css={tabPaneStyle}
-              >
-                {editFilterSetId && (
-                  <EditSection
-                    dataMaskSelected={dataMaskSelected}
-                    disabled={!isDisabled}
-                    onCancel={() => setEditFilterSetId(null)}
-                    filterSetId={editFilterSetId}
-                  />
-                )}
-                {filterValues.length === 0 ? (
-                  <FilterBarEmptyStateContainer>
-                    <EmptyStateSmall
-                      title={t('No filters are currently added')}
-                      image="filter.svg"
-                      description={
-                        canEdit &&
-                        t(
-                          'Click the button above to add a filter to the dashboard',
-                        )
-                      }
-                    />
-                  </FilterBarEmptyStateContainer>
-                ) : (
-                  <FilterControlsWrapper>
-                    <FilterControls
-                      dataMaskSelected={dataMaskSelected}
-                      onFilterSelectionChange={onSelectionChange}
-                    />
-                  </FilterControlsWrapper>
-                )}
-              </AntdTabs.TabPane>
-              <AntdTabs.TabPane
-                disabled={!!editFilterSetId}
-                tab={t('Filter sets (%(filterSetCount)d)', {
-                  filterSetCount: filterSetFilterValues.length,
-                })}
-                key={TabIds.FilterSets}
-                css={tabPaneStyle}
-              >
-                <FilterSets
-                  onEditFilterSet={setEditFilterSetId}
-                  disabled={!isDisabled}
-                  dataMaskSelected={dataMaskSelected}
-                  tab={tab}
-                  onFilterSelectionChange={onSelectionChange}
-                />
-              </AntdTabs.TabPane>
-            </StyledTabs>
-          ) : (
-            <div css={tabPaneStyle} onScroll={onScroll}>
-              {filterValues.length === 0 ? (
-                <FilterBarEmptyStateContainer>
-                  <EmptyStateSmall
-                    title={t('No filters are currently added')}
-                    image="filter.svg"
-                    description={
-                      canEdit &&
-                      t(
-                        'Click the button above to add a filter to the dashboard',
-                      )
-                    }
-                  />
-                </FilterBarEmptyStateContainer>
-              ) : (
-                <FilterControlsWrapper>
-                  <FilterControls
-                    dataMaskSelected={dataMaskSelected}
-                    onFilterSelectionChange={onSelectionChange}
-                  />
-                </FilterControlsWrapper>
-              )}
-=======
           ) : (
             <div css={tabPaneStyle} onScroll={onScroll}>
               <>
                 {crossFilters}
                 {filterControls}
               </>
->>>>>>> 66bf7017
             </div>
           )}
           {actions}
