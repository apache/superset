/**
 * Licensed to the Apache Software Foundation (ASF) under one
 * or more contributor license agreements.  See the NOTICE file
 * distributed with this work for additional information
 * regarding copyright ownership.  The ASF licenses this file
 * to you under the Apache License, Version 2.0 (the
 * "License"); you may not use this file except in compliance
 * with the License.  You may obtain a copy of the License at
 *
 *   http://www.apache.org/licenses/LICENSE-2.0
 *
 * Unless required by applicable law or agreed to in writing,
 * software distributed under the License is distributed on an
 * "AS IS" BASIS, WITHOUT WARRANTIES OR CONDITIONS OF ANY
 * KIND, either express or implied.  See the License for the
 * specific language governing permissions and limitations
 * under the License.
 */

/* eslint-disable no-param-reassign */
import React, { useEffect, useState, useCallback, createContext } from 'react';
import { useDispatch, useSelector } from 'react-redux';
import {
  DataMaskStateWithId,
  DataMaskWithId,
  Filter,
  DataMask,
  SLOW_DEBOUNCE,
  isNativeFilter,
} from '@superset-ui/core';
import { useHistory } from 'react-router-dom';
import { usePrevious } from 'src/hooks/usePrevious';
import { updateDataMask, clearDataMask } from 'src/dataMask/actions';
import { useImmer } from 'use-immer';
import { isEmpty, isEqual, debounce } from 'lodash';
import { getInitialDataMask } from 'src/dataMask/reducer';
import { URL_PARAMS } from 'src/constants';
import { getUrlParam } from 'src/utils/urlUtils';
import { useTabId } from 'src/hooks/useTabId';
import { FilterBarOrientation, RootState } from 'src/dashboard/types';
import { checkIsApplyDisabled } from './utils';
import { FiltersBarProps } from './types';
import {
  useNativeFiltersDataMask,
  useFilters,
  useFilterUpdates,
  useInitialization,
} from './state';
import { createFilterKey, updateFilterKey } from './keyValue';
import ActionButtons from './ActionButtons';
import Horizontal from './Horizontal';
import Vertical from './Vertical';

const EXCLUDED_URL_PARAMS: string[] = [
  URL_PARAMS.nativeFilters.name,
  URL_PARAMS.permalinkKey.name,
];

const publishDataMask = debounce(
  async (
    history,
    dashboardId,
    updateKey,
    dataMaskSelected: DataMaskStateWithId,
    tabId,
  ) => {
    const { location } = history;
    const { search } = location;
    const previousParams = new URLSearchParams(search);
    const newParams = new URLSearchParams();
    let dataMaskKey: string | null;
    previousParams.forEach((value, key) => {
      if (!EXCLUDED_URL_PARAMS.includes(key)) {
        newParams.append(key, value);
      }
    });

    const nativeFiltersCacheKey = getUrlParam(URL_PARAMS.nativeFiltersKey);
    const dataMask = JSON.stringify(dataMaskSelected);
    if (
      updateKey &&
      nativeFiltersCacheKey &&
      (await updateFilterKey(
        dashboardId,
        dataMask,
        nativeFiltersCacheKey,
        tabId,
      ))
    ) {
      dataMaskKey = nativeFiltersCacheKey;
    } else {
      dataMaskKey = await createFilterKey(dashboardId, dataMask, tabId);
    }
    if (dataMaskKey) {
      newParams.set(URL_PARAMS.nativeFiltersKey.name, dataMaskKey);
    }

    // pathname could be updated somewhere else through window.history
    // keep react router history in sync with window history
    // replace params only when current page is /superset/dashboard
    // this prevents a race condition between updating filters and navigating to Explore
    if (window.location.pathname.includes('/superset/dashboard')) {
      history.location.pathname = window.location.pathname;
      history.replace({
        search: newParams.toString(),
      });
    }
  },
  SLOW_DEBOUNCE,
);

export const FilterBarScrollContext = createContext(false);
const FilterBar: React.FC<FiltersBarProps> = ({
<<<<<<< HEAD
  focusedFilterId,
=======
>>>>>>> 2817aebd
  orientation = FilterBarOrientation.VERTICAL,
  verticalConfig,
}) => {
  const history = useHistory();
  const dataMaskApplied: DataMaskStateWithId = useNativeFiltersDataMask();
  const [dataMaskSelected, setDataMaskSelected] =
    useImmer<DataMaskStateWithId>(dataMaskApplied);
  const dispatch = useDispatch();
  const [updateKey, setUpdateKey] = useState(0);
  const tabId = useTabId();
  const filters = useFilters();
  const previousFilters = usePrevious(filters);
  const filterValues = Object.values(filters);
  const nativeFilterValues = filterValues.filter(isNativeFilter);
  const dashboardId = useSelector<any, number>(
    ({ dashboardInfo }) => dashboardInfo?.id,
  );
  const previousDashboardId = usePrevious(dashboardId);
  const canEdit = useSelector<RootState, boolean>(
    ({ dashboardInfo }) => dashboardInfo.dash_edit_perm,
  );

  const handleFilterSelectionChange = useCallback(
    (
      filter: Pick<Filter, 'id'> & Partial<Filter>,
      dataMask: Partial<DataMask>,
    ) => {
      setDataMaskSelected(draft => {
        // force instant updating on initialization for filters with `requiredFirst` is true or instant filters
        if (
          // filterState.value === undefined - means that value not initialized
          dataMask.filterState?.value !== undefined &&
          dataMaskSelected[filter.id]?.filterState?.value === undefined &&
          filter.requiredFirst
        ) {
          dispatch(updateDataMask(filter.id, dataMask));
        }

        draft[filter.id] = {
          ...(getInitialDataMask(filter.id) as DataMaskWithId),
          ...dataMask,
        };
      });
    },
    [dataMaskSelected, dispatch, setDataMaskSelected],
  );

  useEffect(() => {
    if (previousFilters && dashboardId === previousDashboardId) {
      const updates = {};
      Object.values(filters).forEach(currentFilter => {
        const previousFilter = previousFilters?.[currentFilter.id];
        if (!previousFilter) {
          return;
        }
        const currentType = currentFilter.filterType;
        const currentTargets = currentFilter.targets;
        const currentDataMask = currentFilter.defaultDataMask;
        const previousType = previousFilter?.filterType;
        const previousTargets = previousFilter?.targets;
        const previousDataMask = previousFilter?.defaultDataMask;
        const typeChanged = currentType !== previousType;
        const targetsChanged = !isEqual(currentTargets, previousTargets);
        const dataMaskChanged = !isEqual(currentDataMask, previousDataMask);

        if (typeChanged || targetsChanged || dataMaskChanged) {
          updates[currentFilter.id] = getInitialDataMask(currentFilter.id);
        }
      });

      if (!isEmpty(updates)) {
        setDataMaskSelected(draft => ({ ...draft, ...updates }));
        Object.keys(updates).forEach(key => dispatch(clearDataMask(key)));
      }
    }
  }, [
    JSON.stringify(filters),
    JSON.stringify(previousFilters),
    previousDashboardId,
  ]);

  const dataMaskAppliedText = JSON.stringify(dataMaskApplied);

  useEffect(() => {
    setDataMaskSelected(() => dataMaskApplied);
  }, [dataMaskAppliedText, setDataMaskSelected]);

  useEffect(() => {
    publishDataMask(history, dashboardId, updateKey, dataMaskApplied, tabId);
    // eslint-disable-next-line react-hooks/exhaustive-deps
  }, [dashboardId, dataMaskAppliedText, history, updateKey, tabId]);

  const handleApply = useCallback(() => {
    const filterIds = Object.keys(dataMaskSelected);
    setUpdateKey(1);
    filterIds.forEach(filterId => {
      if (dataMaskSelected[filterId]) {
        dispatch(updateDataMask(filterId, dataMaskSelected[filterId]));
      }
    });
  }, [dataMaskSelected, dispatch]);

  const handleClearAll = useCallback(() => {
    const filterIds = Object.keys(dataMaskSelected);
    filterIds.forEach(filterId => {
      if (dataMaskSelected[filterId]) {
        dispatch(clearDataMask(filterId));
        setDataMaskSelected(draft => {
          if (draft[filterId].filterState?.value !== undefined) {
            draft[filterId].filterState!.value = undefined;
          }
        });
      }
    });
  }, [dataMaskSelected, dispatch, setDataMaskSelected]);

  useFilterUpdates(dataMaskSelected, setDataMaskSelected);
  const isApplyDisabled = checkIsApplyDisabled(
    dataMaskSelected,
    dataMaskApplied,
    nativeFilterValues,
  );
  const isInitialized = useInitialization();

  const actions = (
    <ActionButtons
      filterBarOrientation={orientation}
      width={verticalConfig?.width}
      onApply={handleApply}
      onClearAll={handleClearAll}
      dataMaskSelected={dataMaskSelected}
      dataMaskApplied={dataMaskApplied}
      isApplyDisabled={isApplyDisabled}
    />
  );

  return orientation === FilterBarOrientation.HORIZONTAL ? (
    <Horizontal
      actions={actions}
      canEdit={canEdit}
      dashboardId={dashboardId}
      dataMaskSelected={dataMaskSelected}
<<<<<<< HEAD
      focusedFilterId={focusedFilterId}
=======
>>>>>>> 2817aebd
      filterValues={filterValues}
      isInitialized={isInitialized}
      onSelectionChange={handleFilterSelectionChange}
    />
  ) : verticalConfig ? (
    <Vertical
      actions={actions}
      canEdit={canEdit}
      dataMaskSelected={dataMaskSelected}
<<<<<<< HEAD
      focusedFilterId={focusedFilterId}
=======
>>>>>>> 2817aebd
      filtersOpen={verticalConfig.filtersOpen}
      filterValues={filterValues}
      isInitialized={isInitialized}
      isDisabled={isApplyDisabled}
      height={verticalConfig.height}
      offset={verticalConfig.offset}
      onSelectionChange={handleFilterSelectionChange}
      toggleFiltersBar={verticalConfig.toggleFiltersBar}
      width={verticalConfig.width}
    />
  ) : null;
};
export default React.memo(FilterBar);<|MERGE_RESOLUTION|>--- conflicted
+++ resolved
@@ -111,10 +111,6 @@
 
 export const FilterBarScrollContext = createContext(false);
 const FilterBar: React.FC<FiltersBarProps> = ({
-<<<<<<< HEAD
-  focusedFilterId,
-=======
->>>>>>> 2817aebd
   orientation = FilterBarOrientation.VERTICAL,
   verticalConfig,
 }) => {
@@ -257,10 +253,6 @@
       canEdit={canEdit}
       dashboardId={dashboardId}
       dataMaskSelected={dataMaskSelected}
-<<<<<<< HEAD
-      focusedFilterId={focusedFilterId}
-=======
->>>>>>> 2817aebd
       filterValues={filterValues}
       isInitialized={isInitialized}
       onSelectionChange={handleFilterSelectionChange}
@@ -270,10 +262,6 @@
       actions={actions}
       canEdit={canEdit}
       dataMaskSelected={dataMaskSelected}
-<<<<<<< HEAD
-      focusedFilterId={focusedFilterId}
-=======
->>>>>>> 2817aebd
       filtersOpen={verticalConfig.filtersOpen}
       filterValues={filterValues}
       isInitialized={isInitialized}
