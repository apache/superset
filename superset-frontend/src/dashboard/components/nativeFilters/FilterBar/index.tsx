--- conflicted
+++ resolved
@@ -280,14 +280,11 @@
   );
   const isInitialized = useInitialization();
   const tabPaneStyle = useMemo(() => ({ overflow: 'auto', height }), [height]);
-<<<<<<< HEAD
-=======
 
   const numberOfFilters = filterValues.filter(
     filterValue => filterValue.type === NativeFilterType.NATIVE_FILTER,
   ).length;
 
->>>>>>> 9576478a
   return (
     <BarWrapper
       {...getFilterBarTestId()}
