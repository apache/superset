/**
 * Licensed to the Apache Software Foundation (ASF) under one
 * or more contributor license agreements.  See the NOTICE file
 * distributed with this work for additional information
 * regarding copyright ownership.  The ASF licenses this file
 * to you under the Apache License, Version 2.0 (the
 * "License"); you may not use this file except in compliance
 * with the License.  You may obtain a copy of the License at
 *
 *   http://www.apache.org/licenses/LICENSE-2.0
 *
 * Unless required by applicable law or agreed to in writing,
 * software distributed under the License is distributed on an
 * "AS IS" BASIS, WITHOUT WARRANTIES OR CONDITIONS OF ANY
 * KIND, either express or implied.  See the License for the
 * specific language governing permissions and limitations
 * under the License.
 */

/* eslint-disable no-param-reassign */
import React, {
  useEffect,
  useState,
  useCallback,
  createContext,
  useRef,
} from 'react';
import { useDispatch, useSelector } from 'react-redux';
import {
  DataMaskStateWithId,
  DataMaskWithId,
  Filter,
  DataMask,
  SLOW_DEBOUNCE,
  isNativeFilter,
  usePrevious,
  styled,
} from '@superset-ui/core';
import { useHistory } from 'react-router-dom';
import { updateDataMask, clearDataMask } from 'src/dataMask/actions';
import { useImmer } from 'use-immer';
import { isEmpty, isEqual, debounce } from 'lodash';
import { getInitialDataMask } from 'src/dataMask/reducer';
import { URL_PARAMS } from 'src/constants';
import { getUrlParam } from 'src/utils/urlUtils';
import { useTabId } from 'src/hooks/useTabId';
import { logEvent } from 'src/logger/actions';
import { LOG_ACTIONS_CHANGE_DASHBOARD_FILTER } from 'src/logger/LogUtils';
import { FilterBarOrientation, RootState } from 'src/dashboard/types';
import { UserWithPermissionsAndRoles } from 'src/types/bootstrapTypes';
import { checkIsApplyDisabled } from './utils';
import { FiltersBarProps } from './types';
import {
  useNativeFiltersDataMask,
  useFilters,
  useFilterUpdates,
  useInitialization,
} from './state';
import { createFilterKey, updateFilterKey } from './keyValue';
import ActionButtons from './ActionButtons';
import Horizontal from './Horizontal';
import Vertical from './Vertical';
import { useSelectFiltersInScope } from '../state';

// FilterBar is just being hidden as it must still
// render fully due to encapsulated logics
const HiddenFilterBar = styled.div`
  display: none;
`;

const EXCLUDED_URL_PARAMS: string[] = [
  URL_PARAMS.nativeFilters.name,
  URL_PARAMS.permalinkKey.name,
];

const publishDataMask = debounce(
  async (
    history,
    dashboardId,
    updateKey,
    dataMaskSelected: DataMaskStateWithId,
    tabId,
  ) => {
    const { location } = history;
    const { search } = location;
    const previousParams = new URLSearchParams(search);
    const newParams = new URLSearchParams();
    let dataMaskKey: string | null;
    previousParams.forEach((value, key) => {
      if (!EXCLUDED_URL_PARAMS.includes(key)) {
        newParams.append(key, value);
      }
    });

    const nativeFiltersCacheKey = getUrlParam(URL_PARAMS.nativeFiltersKey);
    const dataMask = JSON.stringify(dataMaskSelected);
    if (
      updateKey &&
      nativeFiltersCacheKey &&
      (await updateFilterKey(
        dashboardId,
        dataMask,
        nativeFiltersCacheKey,
        tabId,
      ))
    ) {
      dataMaskKey = nativeFiltersCacheKey;
    } else {
      dataMaskKey = await createFilterKey(dashboardId, dataMask, tabId);
    }
    if (dataMaskKey) {
      newParams.set(URL_PARAMS.nativeFiltersKey.name, dataMaskKey);
    }

    // pathname could be updated somewhere else through window.history
    // keep react router history in sync with window history
    // replace params only when current page is /superset/dashboard
    // this prevents a race condition between updating filters and navigating to Explore
    if (window.location.pathname.includes('/superset/dashboard')) {
      history.location.pathname = window.location.pathname;
      history.replace({
        search: newParams.toString(),
      });
    }
  },
  SLOW_DEBOUNCE,
);

export const FilterBarScrollContext = createContext(false);
const FilterBar: React.FC<FiltersBarProps> = ({
<<<<<<< HEAD
  orientation = FilterBarOrientation.VERTICAL,
=======
  orientation = FilterBarOrientation.Vertical,
>>>>>>> 66bf7017
  verticalConfig,
  hidden = false,
}) => {
  const history = useHistory();
  const dataMaskApplied: DataMaskStateWithId = useNativeFiltersDataMask();
  const [dataMaskSelected, setDataMaskSelected] =
    useImmer<DataMaskStateWithId>(dataMaskApplied);
  const dispatch = useDispatch();
  const [updateKey, setUpdateKey] = useState(0);
  const tabId = useTabId();
  const filters = useFilters();
  const previousFilters = usePrevious(filters);
  const filterValues = Object.values(filters);
  const nativeFilterValues = filterValues.filter(isNativeFilter);
  const dashboardId = useSelector<any, number>(
    ({ dashboardInfo }) => dashboardInfo?.id,
  );
  const previousDashboardId = usePrevious(dashboardId);
  const canEdit = useSelector<RootState, boolean>(
    ({ dashboardInfo }) => dashboardInfo.dash_edit_perm,
  );
  const user: UserWithPermissionsAndRoles = useSelector<
    RootState,
    UserWithPermissionsAndRoles
  >(state => state.user);

  const [filtersInScope] = useSelectFiltersInScope(nativeFilterValues);

  const dataMaskSelectedRef = useRef(dataMaskSelected);
  dataMaskSelectedRef.current = dataMaskSelected;
  const handleFilterSelectionChange = useCallback(
    (
      filter: Pick<Filter, 'id'> & Partial<Filter>,
      dataMask: Partial<DataMask>,
    ) => {
      setDataMaskSelected(draft => {
        // force instant updating on initialization for filters with `requiredFirst` is true or instant filters
        if (
          // filterState.value === undefined - means that value not initialized
          dataMask.filterState?.value !== undefined &&
          dataMaskSelectedRef.current[filter.id]?.filterState?.value ===
            undefined &&
          filter.requiredFirst
        ) {
          dispatch(updateDataMask(filter.id, dataMask));
        }
        draft[filter.id] = {
          ...(getInitialDataMask(filter.id) as DataMaskWithId),
          ...dataMask,
        };
      });
    },
    [dispatch, setDataMaskSelected],
  );

  useEffect(() => {
    if (previousFilters && dashboardId === previousDashboardId) {
      const updates = {};
      Object.values(filters).forEach(currentFilter => {
        const previousFilter = previousFilters?.[currentFilter.id];
        if (!previousFilter) {
          return;
        }
        const currentType = currentFilter.filterType;
        const currentTargets = currentFilter.targets;
        const currentDataMask = currentFilter.defaultDataMask;
        const previousType = previousFilter?.filterType;
        const previousTargets = previousFilter?.targets;
        const previousDataMask = previousFilter?.defaultDataMask;
        const typeChanged = currentType !== previousType;
        const targetsChanged = !isEqual(currentTargets, previousTargets);
        const dataMaskChanged = !isEqual(currentDataMask, previousDataMask);

        if (typeChanged || targetsChanged || dataMaskChanged) {
          updates[currentFilter.id] = getInitialDataMask(currentFilter.id);
        }
      });

      if (!isEmpty(updates)) {
        setDataMaskSelected(draft => ({ ...draft, ...updates }));
        Object.keys(updates).forEach(key => dispatch(clearDataMask(key)));
      }
    }
  }, [
    JSON.stringify(filters),
    JSON.stringify(previousFilters),
    previousDashboardId,
  ]);

  const dataMaskAppliedText = JSON.stringify(dataMaskApplied);

  useEffect(() => {
    setDataMaskSelected(() => dataMaskApplied);
  }, [dataMaskAppliedText, setDataMaskSelected]);

  useEffect(() => {
    // embedded users can't persist filter combinations
    if (user?.userId) {
      publishDataMask(history, dashboardId, updateKey, dataMaskApplied, tabId);
    }
    // eslint-disable-next-line react-hooks/exhaustive-deps
  }, [dashboardId, dataMaskAppliedText, history, updateKey, tabId]);

  const handleApply = useCallback(() => {
    dispatch(logEvent(LOG_ACTIONS_CHANGE_DASHBOARD_FILTER, {}));
    const filterIds = Object.keys(dataMaskSelected);
    setUpdateKey(1);
    filterIds.forEach(filterId => {
      if (dataMaskSelected[filterId]) {
        dispatch(updateDataMask(filterId, dataMaskSelected[filterId]));
      }
    });
  }, [dataMaskSelected, dispatch]);

  const handleClearAll = useCallback(() => {
    const clearDataMaskIds: string[] = [];
    let dispatchAllowed = false;
    filtersInScope.filter(isNativeFilter).forEach(filter => {
      const { id } = filter;
      if (dataMaskSelected[id]) {
        if (filter.controlValues?.enableEmptyFilter) {
          dispatchAllowed = false;
        }
        clearDataMaskIds.push(id);
        setDataMaskSelected(draft => {
          if (draft[id].filterState?.value !== undefined) {
            draft[id].filterState!.value = undefined;
          }
        });
      }
    });
    if (dispatchAllowed) {
      clearDataMaskIds.forEach(id => dispatch(clearDataMask(id)));
    }
  }, [dataMaskSelected, dispatch, filtersInScope, setDataMaskSelected]);

  useFilterUpdates(dataMaskSelected, setDataMaskSelected);
  const isApplyDisabled = checkIsApplyDisabled(
    dataMaskSelected,
    dataMaskApplied,
    filtersInScope.filter(isNativeFilter),
  );
  const isInitialized = useInitialization();

  const actions = (
    <ActionButtons
      filterBarOrientation={orientation}
      width={verticalConfig?.width}
      onApply={handleApply}
      onClearAll={handleClearAll}
      dataMaskSelected={dataMaskSelected}
      dataMaskApplied={dataMaskApplied}
      isApplyDisabled={isApplyDisabled}
    />
  );

<<<<<<< HEAD
  return orientation === FilterBarOrientation.HORIZONTAL ? (
    <Horizontal
      actions={actions}
      canEdit={canEdit}
      dashboardId={dashboardId}
      dataMaskSelected={dataMaskSelected}
      filterValues={filterValues}
      isInitialized={isInitialized}
      onSelectionChange={handleFilterSelectionChange}
    />
  ) : verticalConfig ? (
    <Vertical
      actions={actions}
      canEdit={canEdit}
      dataMaskSelected={dataMaskSelected}
      filtersOpen={verticalConfig.filtersOpen}
      filterValues={filterValues}
      isInitialized={isInitialized}
      isDisabled={isApplyDisabled}
      height={verticalConfig.height}
      offset={verticalConfig.offset}
      onSelectionChange={handleFilterSelectionChange}
      toggleFiltersBar={verticalConfig.toggleFiltersBar}
      width={verticalConfig.width}
    />
  ) : null;
=======
  const filterBarComponent =
    orientation === FilterBarOrientation.Horizontal ? (
      <Horizontal
        actions={actions}
        canEdit={canEdit}
        dashboardId={dashboardId}
        dataMaskSelected={dataMaskSelected}
        filterValues={filterValues}
        isInitialized={isInitialized}
        onSelectionChange={handleFilterSelectionChange}
      />
    ) : verticalConfig ? (
      <Vertical
        actions={actions}
        canEdit={canEdit}
        dataMaskSelected={dataMaskSelected}
        filtersOpen={verticalConfig.filtersOpen}
        filterValues={filterValues}
        isInitialized={isInitialized}
        height={verticalConfig.height}
        offset={verticalConfig.offset}
        onSelectionChange={handleFilterSelectionChange}
        toggleFiltersBar={verticalConfig.toggleFiltersBar}
        width={verticalConfig.width}
      />
    ) : null;

  return hidden ? (
    <HiddenFilterBar>{filterBarComponent}</HiddenFilterBar>
  ) : (
    filterBarComponent
  );
>>>>>>> 66bf7017
};
export default React.memo(FilterBar);<|MERGE_RESOLUTION|>--- conflicted
+++ resolved
@@ -128,11 +128,7 @@
 
 export const FilterBarScrollContext = createContext(false);
 const FilterBar: React.FC<FiltersBarProps> = ({
-<<<<<<< HEAD
-  orientation = FilterBarOrientation.VERTICAL,
-=======
   orientation = FilterBarOrientation.Vertical,
->>>>>>> 66bf7017
   verticalConfig,
   hidden = false,
 }) => {
@@ -289,34 +285,6 @@
     />
   );
 
-<<<<<<< HEAD
-  return orientation === FilterBarOrientation.HORIZONTAL ? (
-    <Horizontal
-      actions={actions}
-      canEdit={canEdit}
-      dashboardId={dashboardId}
-      dataMaskSelected={dataMaskSelected}
-      filterValues={filterValues}
-      isInitialized={isInitialized}
-      onSelectionChange={handleFilterSelectionChange}
-    />
-  ) : verticalConfig ? (
-    <Vertical
-      actions={actions}
-      canEdit={canEdit}
-      dataMaskSelected={dataMaskSelected}
-      filtersOpen={verticalConfig.filtersOpen}
-      filterValues={filterValues}
-      isInitialized={isInitialized}
-      isDisabled={isApplyDisabled}
-      height={verticalConfig.height}
-      offset={verticalConfig.offset}
-      onSelectionChange={handleFilterSelectionChange}
-      toggleFiltersBar={verticalConfig.toggleFiltersBar}
-      width={verticalConfig.width}
-    />
-  ) : null;
-=======
   const filterBarComponent =
     orientation === FilterBarOrientation.Horizontal ? (
       <Horizontal
@@ -349,6 +317,5 @@
   ) : (
     filterBarComponent
   );
->>>>>>> 66bf7017
 };
 export default React.memo(FilterBar);