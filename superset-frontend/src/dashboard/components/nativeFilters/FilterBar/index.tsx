--- conflicted
+++ resolved
@@ -450,17 +450,12 @@
     setClearAllTriggers(newClearAllTriggers);
   }, [
     dataMaskSelected,
-<<<<<<< HEAD
     nativeFilterValues,
     setDataMaskSelected,
     clearAllTriggers,
-=======
     dataMaskApplied,
-    filtersInScope,
     chartCustomizationItems,
-    clearAllTriggers,
     dispatch,
->>>>>>> 6e60a00d
   ]);
 
   const handleClearAllComplete = useCallback((filterId: string) => {
