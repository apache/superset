/**
 * Licensed to the Apache Software Foundation (ASF) under one
 * or more contributor license agreements.  See the NOTICE file
 * distributed with this work for additional information
 * regarding copyright ownership.  The ASF licenses this file
 * to you under the Apache License, Version 2.0 (the
 * "License"); you may not use this file except in compliance
 * with the License.  You may obtain a copy of the License at
 *
 *   http://www.apache.org/licenses/LICENSE-2.0
 *
 * Unless required by applicable law or agreed to in writing,
 * software distributed under the License is distributed on an
 * "AS IS" BASIS, WITHOUT WARRANTIES OR CONDITIONS OF ANY
 * KIND, either express or implied.  See the License for the
 * specific language governing permissions and limitations
 * under the License.
 */
import React, { useContext, useMemo, useState } from 'react';
import {
  createHtmlPortalNode,
  InPortal,
  OutPortal,
} from 'react-reverse-portal';
import { styled, SupersetTheme } from '@superset-ui/core';
import { FormItem as StyledFormItem, Form } from 'src/components/Form';
import { Tooltip } from 'src/components/Tooltip';
import { FilterBarOrientation } from 'src/dashboard/types';
import { truncationCSS } from 'src/hooks/useTruncation';
import { checkIsMissingRequiredValue } from '../utils';
import FilterValue from './FilterValue';
import { FilterCard } from '../../FilterCard';
import { FilterBarScrollContext } from '../Vertical';
import { FilterControlProps } from './types';
import { FilterCardPlacement } from '../../FilterCard/types';

const StyledIcon = styled.div`
  position: absolute;
  right: 0;
`;

const VerticalFilterControlTitle = styled.h4`
  font-size: ${({ theme }) => theme.typography.sizes.s}px;
  color: ${({ theme }) => theme.colors.grayscale.dark1};
  margin: 0;
  overflow-wrap: break-word;
`;

const HorizontalFilterControlTitle = styled(VerticalFilterControlTitle)`
  font-weight: ${({ theme }) => theme.typography.weights.normal};
  color: ${({ theme }) => theme.colors.grayscale.base};
  max-width: ${({ theme }) => theme.gridUnit * 15}px;
  ${truncationCSS};
`;

const HorizontalOverflowFilterControlTitle = styled(
  HorizontalFilterControlTitle,
)`
  max-width: none;
`;

const VerticalFilterControlTitleBox = styled.div`
  display: flex;
  flex-direction: row;
  align-items: center;
  justify-content: space-between;
  margin-bottom: ${({ theme }) => theme.gridUnit}px;
`;

const HorizontalFilterControlTitleBox = styled(VerticalFilterControlTitleBox)`
  margin-bottom: unset;
`;

const HorizontalOverflowFilterControlTitleBox = styled(
  VerticalFilterControlTitleBox,
)`
  width: 100%;
`;

const VerticalFilterControlContainer = styled(Form)`
  width: 100%;
  && .ant-form-item-label > label {
    text-transform: none;
    width: 100%;
    padding-right: ${({ theme }) => theme.gridUnit * 11}px;
  }
  .ant-form-item-tooltip {
    margin-bottom: ${({ theme }) => theme.gridUnit}px;
  }
`;

const HorizontalFilterControlContainer = styled(Form)`
  && .ant-form-item-label > label {
    margin-bottom: 0;
    text-transform: none;
  }
  .ant-form-item-tooltip {
    margin-bottom: ${({ theme }) => theme.gridUnit}px;
  }
`;

const HorizontalOverflowFilterControlContainer = styled(
  VerticalFilterControlContainer,
)`
  && .ant-form-item-label {
    line-height: 1;
    & > label {
      padding-right: unset;
    }
  }
`;

const VerticalFormItem = styled(StyledFormItem)`
  .ant-form-item-label {
    label.ant-form-item-required:not(.ant-form-item-required-mark-optional) {
      &::after {
        display: none;
      }
    }
  }
`;

const HorizontalFormItem = styled(StyledFormItem)`
  && {
    margin-bottom: 0;
    align-items: center;
  }

  .ant-form-item-label {
    padding-bottom: 0;
    margin-right: ${({ theme }) => theme.gridUnit * 2}px;
    label.ant-form-item-required:not(.ant-form-item-required-mark-optional) {
      &::after {
        display: none;
      }
    }

    & > label::after {
      display: none;
    }
  }

  .ant-form-item-control {
    width: ${({ theme }) => theme.gridUnit * 41}px;
  }
`;

const HorizontalOverflowFormItem = VerticalFormItem;

const useFilterControlDisplay = (
  orientation: FilterBarOrientation,
  overflow: boolean,
) =>
  useMemo(() => {
    if (orientation === FilterBarOrientation.HORIZONTAL) {
      if (overflow) {
        return {
          FilterControlContainer: HorizontalOverflowFilterControlContainer,
          FormItem: HorizontalOverflowFormItem,
          FilterControlTitleBox: HorizontalOverflowFilterControlTitleBox,
          FilterControlTitle: HorizontalOverflowFilterControlTitle,
        };
      }
      return {
        FilterControlContainer: HorizontalFilterControlContainer,
        FormItem: HorizontalFormItem,
        FilterControlTitleBox: HorizontalFilterControlTitleBox,
        FilterControlTitle: HorizontalFilterControlTitle,
      };
    }
    return {
      FilterControlContainer: VerticalFilterControlContainer,
      FormItem: VerticalFormItem,
      FilterControlTitleBox: VerticalFilterControlTitleBox,
      FilterControlTitle: VerticalFilterControlTitle,
    };
  }, [orientation, overflow]);

const ToolTipContainer = styled.div`
  font-size: ${({ theme }) => theme.typography.sizes.m}px;
  display: flex;
`;

const RequiredFieldIndicator = () => (
  <span
    css={(theme: SupersetTheme) => ({
      color: theme.colors.error.base,
      fontSize: `${theme.typography.sizes.s}px`,
      paddingLeft: '1px',
    })}
  >
    *
  </span>
);

const DescriptionToolTip = ({ description }: { description: string }) => (
  <ToolTipContainer>
    <Tooltip
      title={description}
      placement="right"
      overlayInnerStyle={{
        display: '-webkit-box',
        overflow: 'hidden',
        WebkitLineClamp: 20,
        WebkitBoxOrient: 'vertical',
        textOverflow: 'ellipsis',
      }}
    >
      <i
        className="fa fa-info-circle text-muted"
        css={(theme: SupersetTheme) => ({
          paddingLeft: `${theme.gridUnit}px`,
          cursor: 'pointer',
        })}
      />
    </Tooltip>
  </ToolTipContainer>
);

const FilterControl = ({
  dataMaskSelected,
  filter,
  icon,
  onFilterSelectionChange,
<<<<<<< HEAD
  focusedFilterId,
=======
>>>>>>> 2817aebd
  inView,
  showOverflow,
  parentRef,
  orientation = FilterBarOrientation.VERTICAL,
  overflow = false,
}: FilterControlProps) => {
  const portalNode = useMemo(() => createHtmlPortalNode(), []);
  const [isFilterActive, setIsFilterActive] = useState(false);

  const { name = '<undefined>' } = filter;

  const isMissingRequiredValue = checkIsMissingRequiredValue(
    filter,
    filter.dataMask?.filterState,
  );
  const isRequired = !!filter.controlValues?.enableEmptyFilter;

  const {
    FilterControlContainer,
    FormItem,
    FilterControlTitleBox,
    FilterControlTitle,
  } = useFilterControlDisplay(orientation, overflow);

  const label = useMemo(
    () => (
      <FilterControlTitleBox>
        <FilterControlTitle data-test="filter-control-name">
          {name}
        </FilterControlTitle>
        {isRequired && <RequiredFieldIndicator />}
        {filter.description?.trim() && (
          <DescriptionToolTip description={filter.description} />
        )}
        <StyledIcon data-test="filter-icon">{icon}</StyledIcon>
      </FilterControlTitleBox>
    ),
    [
      FilterControlTitleBox,
      FilterControlTitle,
      name,
      isRequired,
      filter.description,
      icon,
    ],
  );

  const isScrolling = useContext(FilterBarScrollContext);
  const filterCardPlacement = useMemo(() => {
    if (orientation === FilterBarOrientation.HORIZONTAL) {
      if (overflow) {
        return FilterCardPlacement.Left;
      }
      return FilterCardPlacement.Bottom;
    }
    return FilterCardPlacement.Right;
  }, [orientation, overflow]);

  return (
    <>
      <InPortal node={portalNode}>
        <FilterValue
          dataMaskSelected={dataMaskSelected}
          filter={filter}
          showOverflow={showOverflow}
<<<<<<< HEAD
          focusedFilterId={focusedFilterId}
=======
>>>>>>> 2817aebd
          onFilterSelectionChange={onFilterSelectionChange}
          inView={inView}
          parentRef={parentRef}
          setFilterActive={setIsFilterActive}
          orientation={orientation}
          overflow={overflow}
        />
      </InPortal>
      <FilterControlContainer
        layout={
          orientation === FilterBarOrientation.HORIZONTAL && !overflow
            ? 'horizontal'
            : 'vertical'
        }
      >
        <FilterCard
          filter={filter}
          isVisible={!isFilterActive && !isScrolling}
          placement={filterCardPlacement}
        >
          <div>
            <FormItem
              label={label}
              required={filter?.controlValues?.enableEmptyFilter}
              validateStatus={isMissingRequiredValue ? 'error' : undefined}
            >
              <OutPortal node={portalNode} />
            </FormItem>
          </div>
        </FilterCard>
      </FilterControlContainer>
    </>
  );
};

export default React.memo(FilterControl);<|MERGE_RESOLUTION|>--- conflicted
+++ resolved
@@ -222,10 +222,6 @@
   filter,
   icon,
   onFilterSelectionChange,
-<<<<<<< HEAD
-  focusedFilterId,
-=======
->>>>>>> 2817aebd
   inView,
   showOverflow,
   parentRef,
@@ -291,10 +287,6 @@
           dataMaskSelected={dataMaskSelected}
           filter={filter}
           showOverflow={showOverflow}
-<<<<<<< HEAD
-          focusedFilterId={focusedFilterId}
-=======
->>>>>>> 2817aebd
           onFilterSelectionChange={onFilterSelectionChange}
           inView={inView}
           parentRef={parentRef}
