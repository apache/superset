--- conflicted
+++ resolved
@@ -290,7 +290,7 @@
   const { cascadeParentIds } = filter;
   const { defaultToFirstItem, multiSelect } = formData;
 
-<<<<<<< HEAD
+ 
   const filterState = useMemo(() => {
     if (formData?.defaultValue?.length > 0) {
       return {
@@ -300,13 +300,7 @@
         selected: false,
       };
     }
-=======
-  const { cascadeParentIds } = filter;
-  const { defaultToFirstItem, multiSelect, defaultValue } = formData;
-  const cascadeParentIdsLength = cascadeParentIds.length;
-
-  const filterState = useMemo(() => {
->>>>>>> bf12196e
+    
     if (state?.length <= 0) {
       return {
         label: undefined,
@@ -366,20 +360,10 @@
     };
   }, [
     dependencies,
-<<<<<<< HEAD
     formData,
     state,
     validateStatus,
     filter.dataMask?.filterState,
-=======
-    defaultValue,
-    state?.length,
-    validateStatus,
-    filter?.dataMask?.filterState?.selected,
-    cascadeParentIdsLength,
-    defaultToFirstItem,
-    multiSelect,
->>>>>>> bf12196e
   ]);
 
   const displaySettings = useMemo(
