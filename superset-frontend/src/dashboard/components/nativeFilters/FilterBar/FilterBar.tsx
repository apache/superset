/**
 * Licensed to the Apache Software Foundation (ASF) under one
 * or more contributor license agreements.  See the NOTICE file
 * distributed with this work for additional information
 * regarding copyright ownership.  The ASF licenses this file
 * to you under the Apache License, Version 2.0 (the
 * "License"); you may not use this file except in compliance
 * with the License.  You may obtain a copy of the License at
 *
 *   http://www.apache.org/licenses/LICENSE-2.0
 *
 * Unless required by applicable law or agreed to in writing,
 * software distributed under the License is distributed on an
 * "AS IS" BASIS, WITHOUT WARRANTIES OR CONDITIONS OF ANY
 * KIND, either express or implied.  See the License for the
 * specific language governing permissions and limitations
 * under the License.
 */
import { styled, t, tn, ExtraFormData } from '@superset-ui/core';
import React, { useState, useEffect, useMemo, ChangeEvent } from 'react';
import { useDispatch, useSelector } from 'react-redux';
import cx from 'classnames';
import Button from 'src/components/Button';
import Icon from 'src/components/Icon';
<<<<<<< HEAD
import { FilterState, FullFilterState } from 'src/dashboard/reducers/types';
import { Input, Select } from 'src/common/components';
import { FeatureFlag, isFeatureEnabled } from 'src/featureFlags';
import {
  saveFilterSets,
  setFiltersState,
  updateExtraFormData,
} from 'src/dashboard/actions/nativeFilters';
import { SelectValue } from 'antd/lib/select';
=======
import {
  CurrentFilterState,
  FiltersSet,
  NativeFilterState,
} from 'src/dashboard/reducers/types';
import { Input, Select } from 'src/common/components';
import { FeatureFlag, isFeatureEnabled } from 'src/featureFlags';
import { setFilterSetsConfiguration } from 'src/dashboard/actions/nativeFilters';
>>>>>>> 29d0f24f
import FilterConfigurationLink from './FilterConfigurationLink';
import { useFilters, useFilterSets, useFiltersState } from './state';
import { useFilterConfiguration } from '../state';
import { Filter } from '../types';
import {
  buildCascadeFiltersTree,
  generateFiltersSetId,
  mapParentFiltersToChildren,
} from './utils';
import CascadePopover from './CascadePopover';

const barWidth = `250px`;

const BarWrapper = styled.div`
  width: ${({ theme }) => theme.gridUnit * 8}px;
  &.open {
    width: ${barWidth}; // arbitrary...
  }
`;

const Bar = styled.div`
  position: absolute;
  top: 0;
  left: 0;
  flex-direction: column;
  flex-grow: 1;
  width: ${barWidth}; // arbitrary...
  background: ${({ theme }) => theme.colors.grayscale.light5};
  border-right: 1px solid ${({ theme }) => theme.colors.grayscale.light2};
  min-height: 100%;
  display: none;
  /* &.animated {
    display: flex;
    transform: translateX(-100%);
    transition: transform ${({ theme }) => theme.transitionTiming}s;
    transition-delay: 0s;
  }  */
  &.open {
    display: flex;
    /* &.animated {
      transform: translateX(0);
      transition-delay: ${({ theme }) => theme.transitionTiming * 2}s;
    } */
  }
`;

const StyledTitle = styled.h4`
  width: 100%;
  font-size: ${({ theme }) => theme.typography.sizes.s}px;
  color: ${({ theme }) => theme.colors.grayscale.dark1};
  margin: 0;
  overflow-wrap: break-word;
  & > .ant-select {
    width: 100%;
  }
`;

const CollapsedBar = styled.div`
  position: absolute;
  top: 0;
  left: 0;
  height: 100%;
  width: ${({ theme }) => theme.gridUnit * 8}px;
  padding-top: ${({ theme }) => theme.gridUnit * 2}px;
  display: none;
  text-align: center;
  /* &.animated {
    display: block;
    transform: translateX(-100%);
    transition: transform ${({ theme }) => theme.transitionTiming}s;
    transition-delay: 0s;
  } */
  &.open {
    display: flex;
    flex-direction: column;
    align-items: center;
    padding: ${({ theme }) => theme.gridUnit * 2}px;
    /* &.animated {
      transform: translateX(0);
      transition-delay: ${({ theme }) => theme.transitionTiming * 3}s;
    } */
  }
  svg {
    width: ${({ theme }) => theme.gridUnit * 4}px;
    height: ${({ theme }) => theme.gridUnit * 4}px;
    cursor: pointer;
  }
`;

const StyledCollapseIcon = styled(Icon)`
  color: ${({ theme }) => theme.colors.primary.base};
  margin-bottom: ${({ theme }) => theme.gridUnit * 3}px;
`;

const FilterSet = styled.div`
  display: grid;
  align-items: center;
  justify-content: center;
  grid-template-columns: 1fr;
  grid-gap: 10px;
  padding-top: 10px;
`;

const TitleArea = styled.h4`
  display: flex;
  flex-direction: row;
  justify-content: space-between;
  margin: 0;
  padding: ${({ theme }) => theme.gridUnit * 4}px;
  & > span {
    flex-grow: 1;
  }
  & :not(:first-child) {
    margin-left: ${({ theme }) => theme.gridUnit}px;
    &:hover {
      cursor: pointer;
    }
  }
`;

const ActionButtons = styled.div`
  display: flex;
  flex-direction: row;
  justify-content: space-around;
  padding: ${({ theme }) => theme.gridUnit * 4}px;
  padding-top: 0;
  border-bottom: 1px solid ${({ theme }) => theme.colors.grayscale.light2};
  .btn {
    flex: 1 1 50%;
  }
`;

const FilterControls = styled.div`
  padding: ${({ theme }) => theme.gridUnit * 4}px;
`;

interface FiltersBarProps {
  filtersOpen: boolean;
  toggleFiltersBar: any;
  directPathToChild?: string[];
}

const FilterBar: React.FC<FiltersBarProps> = ({
  filtersOpen,
  toggleFiltersBar,
  directPathToChild,
}) => {
  const [filterData, setFilterData] = useState<{
    [id: string]: {
      extraFormData: ExtraFormData;
      currentState: FilterState;
    };
  }>({});
  const dispatch = useDispatch();
  const filtersState = useFiltersState();
  const filterSets = useFilterSets();
  const filterConfigs = useFilterConfiguration();
  const filterSetsConfigs = useSelector<any, FiltersSet[]>(
    state => state.dashboardInfo?.metadata?.filter_sets_configuration || [],
  );
  const filters = useFilters();
  const [filtersSetName, setFiltersSetName] = useState('');
  const [selectedFiltersSetId, setSelectedFiltersSetId] = useState<
    string | null
  >(null);
  const canEdit = useSelector<any, boolean>(
    ({ dashboardInfo }) => dashboardInfo.dash_edit_perm,
  );
  const [visiblePopoverId, setVisiblePopoverId] = useState<string | null>(null);
  const [isInitialized, setIsInitialized] = useState<boolean>(false);

  useEffect(() => {
    if (isInitialized) {
      return;
    }
    const areFiltersInitialized = filterConfigs.every(
      filterConfig =>
        filterConfig.defaultValue ===
        filterData[filterConfig.id]?.currentState?.value,
    );
    if (areFiltersInitialized) {
      setIsInitialized(true);
    }
  }, [filterConfigs, filterData, isInitialized]);

  useEffect(() => {
    if (filterConfigs.length === 0 && filtersOpen) {
      toggleFiltersBar(false);
    }
  }, [filterConfigs]);

  const cascadeChildren = useMemo(
    () => mapParentFiltersToChildren(filterConfigs),
    [filterConfigs],
  );

  const cascadeFilters = useMemo(() => {
    const filtersWithValue = filterConfigs.map(filter => ({
      ...filter,
      currentValue: filterData[filter.id]?.currentState?.value,
    }));
    return buildCascadeFiltersTree(filtersWithValue);
  }, [filterConfigs, filterData]);

  const handleFilterSelectionChange = (
<<<<<<< HEAD
    filter: Filter,
    { nativeFilters }: FullFilterState,
=======
    filter: Pick<Filter, 'id'> & Partial<Filter>,
    extraFormData: ExtraFormData,
    currentState: CurrentFilterState,
>>>>>>> 29d0f24f
  ) => {
    setFilterData(prevFilterData => {
      const children = cascadeChildren[filter.id] || [];
      // force instant updating on initialization or for parent filters
      if (filter.isInstant || children.length > 0) {
        setExtraFormData(filter.id, extraFormData, currentState);
      }

      return {
        ...prevFilterData,
        [filter.id]: nativeFilters,
      };
    });
  };

<<<<<<< HEAD
    const children = cascadeChildren[filter.id] || [];
    // force instant updating on initialization or for parent filters
    if (!isInitialized || filter.isInstant || children.length > 0) {
      dispatch(updateExtraFormData(filter.id, filterState));
=======
  const takeFiltersSet = (value: string) => {
    setSelectedFiltersSetId(value);
    if (!value) {
      return;
>>>>>>> 29d0f24f
    }
    const filtersSet = filterSets[value];
    Object.values(filtersSet.filtersState).forEach(filterState => {
      const {
        extraFormData,
        currentState,
        id,
      } = filterState as NativeFilterState;
      handleFilterSelectionChange({ id }, extraFormData, currentState);
    });
  };

  const handleApply = () => {
    const filterIds = Object.keys(filterData);
    filterIds.forEach(filterId => {
      if (filterData[filterId]) {
        dispatch(updateExtraFormData(filterId, filterData[filterId]));
      }
    });
  };

  useEffect(() => {
    if (isInitialized) {
      handleApply();
    }
  }, [isInitialized]);

  const handleSaveFilterSets = () => {
    dispatch(
      setFilterSetsConfiguration(
        filterSetsConfigs.concat([
          {
            name: filtersSetName.trim(),
            id: generateFiltersSetId(),
            // TODO: After merge https://github.com/apache/superset/pull/13137, compare if data changed (meantime save only clicking `apply`)
            filtersState,
          },
        ]),
      ),
    );
    setFiltersSetName('');
  };

  const handleDeleteFilterSets = () => {
    dispatch(
      setFilterSetsConfiguration(
        filterSetsConfigs.filter(
          filtersSet => filtersSet.id !== selectedFiltersSetId,
        ),
      ),
    );
    setFiltersSetName('');
    setSelectedFiltersSetId(null);
  };

  const handleResetAll = () => {
    filterConfigs.forEach(filter => {
      dispatch(
        updateExtraFormData(filter.id, {
          nativeFilters: {
            currentState: {
              ...filterData[filter.id]?.currentState,
              value: filters[filter.id]?.defaultValue,
            },
          },
        }),
      );
    });
  };

  return (
    <BarWrapper data-test="filter-bar" className={cx({ open: filtersOpen })}>
      <CollapsedBar
        className={cx({ open: !filtersOpen })}
        onClick={() => toggleFiltersBar(true)}
      >
        <StyledCollapseIcon name="collapse" />
        <Icon name="filter" />
      </CollapsedBar>
      <Bar className={cx({ open: filtersOpen })}>
        <TitleArea>
          <span>
            {t('Filters')} ({filterConfigs.length})
          </span>
          {canEdit && (
            <FilterConfigurationLink
              createNewOnOpen={filterConfigs.length === 0}
            >
              <Icon name="edit" data-test="create-filter" />
            </FilterConfigurationLink>
          )}
          <Icon name="expand" onClick={() => toggleFiltersBar(false)} />
        </TitleArea>
        <ActionButtons>
          <Button
            buttonStyle="secondary"
            buttonSize="small"
            onClick={handleResetAll}
            data-test="filter-reset-button"
          >
            {t('Reset all')}
          </Button>
          <Button
            buttonStyle="primary"
            htmlType="submit"
            buttonSize="small"
            onClick={handleApply}
            data-test="filter-apply-button"
          >
            {t('Apply')}
          </Button>
        </ActionButtons>
        {isFeatureEnabled(FeatureFlag.DASHBOARD_NATIVE_FILTERS_SET) && (
          <ActionButtons>
            <FilterSet>
              <StyledTitle>
                <div>{t('Choose filters set')}</div>
                <Select
                  size="small"
                  allowClear
                  value={selectedFiltersSetId as string}
                  placeholder={tn(
                    'Available %d sets',
                    Object.keys(filterSets).length,
                  )}
                  onChange={takeFiltersSet}
                >
                  {Object.values(filterSets).map(({ name, id }) => (
                    <Select.Option value={id}>{name}</Select.Option>
                  ))}
                </Select>
              </StyledTitle>
              <Button
                buttonStyle="warning"
                buttonSize="small"
                disabled={!selectedFiltersSetId}
                onClick={handleDeleteFilterSets}
                data-test="filter-save-filters-set-button"
              >
                {t('Delete Filters Set')}
              </Button>
              <StyledTitle>
                <div>{t('Name')}</div>
                <Input
                  size="small"
                  placeholder={t('Enter filter set name')}
                  value={filtersSetName}
                  onChange={({
                    target: { value },
                  }: ChangeEvent<HTMLInputElement>) => {
                    setFiltersSetName(value);
                  }}
                />
              </StyledTitle>
              <Button
                buttonStyle="secondary"
                buttonSize="small"
                disabled={filtersSetName.trim() === ''}
                onClick={handleSaveFilterSets}
                data-test="filter-save-filters-set-button"
              >
                {t('Save Filters Set')}
              </Button>
            </FilterSet>
          </ActionButtons>
        )}
        <FilterControls>
          {cascadeFilters.map(filter => (
            <CascadePopover
              data-test="cascade-filters-control"
              key={filter.id}
              visible={visiblePopoverId === filter.id}
              onVisibleChange={visible =>
                setVisiblePopoverId(visible ? filter.id : null)
              }
              filter={filter}
              onFilterSelectionChange={handleFilterSelectionChange}
              directPathToChild={directPathToChild}
            />
          ))}
        </FilterControls>
      </Bar>
    </BarWrapper>
  );
};

export default FilterBar;<|MERGE_RESOLUTION|>--- conflicted
+++ resolved
@@ -22,26 +22,18 @@
 import cx from 'classnames';
 import Button from 'src/components/Button';
 import Icon from 'src/components/Icon';
-<<<<<<< HEAD
-import { FilterState, FullFilterState } from 'src/dashboard/reducers/types';
-import { Input, Select } from 'src/common/components';
-import { FeatureFlag, isFeatureEnabled } from 'src/featureFlags';
 import {
-  saveFilterSets,
-  setFiltersState,
-  updateExtraFormData,
-} from 'src/dashboard/actions/nativeFilters';
-import { SelectValue } from 'antd/lib/select';
-=======
-import {
+  FilterState, FullFilterState,
   CurrentFilterState,
   FiltersSet,
   NativeFilterState,
 } from 'src/dashboard/reducers/types';
 import { Input, Select } from 'src/common/components';
 import { FeatureFlag, isFeatureEnabled } from 'src/featureFlags';
-import { setFilterSetsConfiguration } from 'src/dashboard/actions/nativeFilters';
->>>>>>> 29d0f24f
+import { setFilterSetsConfiguration,
+  saveFilterSets,
+  setFiltersState,
+  updateExtraFormData, } from 'src/dashboard/actions/nativeFilters';
 import FilterConfigurationLink from './FilterConfigurationLink';
 import { useFilters, useFilterSets, useFiltersState } from './state';
 import { useFilterConfiguration } from '../state';
@@ -247,20 +239,15 @@
   }, [filterConfigs, filterData]);
 
   const handleFilterSelectionChange = (
-<<<<<<< HEAD
-    filter: Filter,
+    filter: Pick<Filter, 'id'> & Partial<Filter>,
     { nativeFilters }: FullFilterState,
-=======
-    filter: Pick<Filter, 'id'> & Partial<Filter>,
-    extraFormData: ExtraFormData,
-    currentState: CurrentFilterState,
->>>>>>> 29d0f24f
   ) => {
     setFilterData(prevFilterData => {
+
       const children = cascadeChildren[filter.id] || [];
       // force instant updating on initialization or for parent filters
       if (filter.isInstant || children.length > 0) {
-        setExtraFormData(filter.id, extraFormData, currentState);
+        dispatch(updateExtraFormData(filter.id, filterState));
       }
 
       return {
@@ -270,17 +257,10 @@
     });
   };
 
-<<<<<<< HEAD
-    const children = cascadeChildren[filter.id] || [];
-    // force instant updating on initialization or for parent filters
-    if (!isInitialized || filter.isInstant || children.length > 0) {
-      dispatch(updateExtraFormData(filter.id, filterState));
-=======
   const takeFiltersSet = (value: string) => {
     setSelectedFiltersSetId(value);
     if (!value) {
       return;
->>>>>>> 29d0f24f
     }
     const filtersSet = filterSets[value];
     Object.values(filtersSet.filtersState).forEach(filterState => {
