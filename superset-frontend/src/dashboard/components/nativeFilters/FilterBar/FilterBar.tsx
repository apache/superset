/**
 * Licensed to the Apache Software Foundation (ASF) under one
 * or more contributor license agreements.  See the NOTICE file
 * distributed with this work for additional information
 * regarding copyright ownership.  The ASF licenses this file
 * to you under the Apache License, Version 2.0 (the
 * "License"); you may not use this file except in compliance
 * with the License.  You may obtain a copy of the License at
 *
 *   http://www.apache.org/licenses/LICENSE-2.0
 *
 * Unless required by applicable law or agreed to in writing,
 * software distributed under the License is distributed on an
 * "AS IS" BASIS, WITHOUT WARRANTIES OR CONDITIONS OF ANY
 * KIND, either express or implied.  See the License for the
 * specific language governing permissions and limitations
 * under the License.
 */

/* eslint-disable no-param-reassign */
import { styled, t } from '@superset-ui/core';
import React, { useState, useEffect, useMemo } from 'react';
import { useDispatch, useSelector } from 'react-redux';
import cx from 'classnames';
import Button from 'src/components/Button';
import Icon from 'src/components/Icon';
import { Tabs } from 'src/common/components';
import { FeatureFlag, isFeatureEnabled } from 'src/featureFlags';
import { updateDataMask } from 'src/dataMask/actions';
import { DataMaskUnit, DataMaskState } from 'src/dataMask/types';
import { useImmer } from 'use-immer';
import { getInitialMask } from 'src/dataMask/reducer';
import { areObjectsEqual } from 'src/reduxUtils';
import FilterConfigurationLink from './FilterConfigurationLink';
import { Filter } from '../types';
import { buildCascadeFiltersTree, mapParentFiltersToChildren } from './utils';
import CascadePopover from './CascadePopover';
import FilterSets from './FilterSets/FilterSets';
import { useDataMask, useFilters, useFilterSets } from './state';
<<<<<<< HEAD
import EditSection from './FilterSets/EditSection';
=======
>>>>>>> 1d1a1cdc

const barWidth = `250px`;

const BarWrapper = styled.div`
  width: ${({ theme }) => theme.gridUnit * 8}px;
  & .ant-tabs-top > .ant-tabs-nav {
    margin: 0;
  }
  &.open {
    width: ${barWidth}; // arbitrary...
  }
`;

const Bar = styled.div`
  position: absolute;
  top: 0;
  left: 0;
  flex-direction: column;
  flex-grow: 1;
  width: ${barWidth}; // arbitrary...
  background: ${({ theme }) => theme.colors.grayscale.light5};
  border-right: 1px solid ${({ theme }) => theme.colors.grayscale.light2};
  min-height: 100%;
  display: none;
  /* &.animated {
    display: flex;
    transform: translateX(-100%);
    transition: transform ${({ theme }) => theme.transitionTiming}s;
    transition-delay: 0s;
  }  */

  &.open {
    display: flex;
    /* &.animated {
      transform: translateX(0);
      transition-delay: ${({ theme }) => theme.transitionTiming * 2}s;
    } */
  }
`;

const CollapsedBar = styled.div`
  position: absolute;
  top: 0;
  left: 0;
  height: 100%;
  width: ${({ theme }) => theme.gridUnit * 8}px;
  padding-top: ${({ theme }) => theme.gridUnit * 2}px;
  display: none;
  text-align: center;
  /* &.animated {
    display: block;
    transform: translateX(-100%);
    transition: transform ${({ theme }) => theme.transitionTiming}s;
    transition-delay: 0s;
  } */

  &.open {
    display: flex;
    flex-direction: column;
    align-items: center;
    padding: ${({ theme }) => theme.gridUnit * 2}px;
    /* &.animated {
      transform: translateX(0);
      transition-delay: ${({ theme }) => theme.transitionTiming * 3}s;
    } */
  }

  svg {
    width: ${({ theme }) => theme.gridUnit * 4}px;
    height: ${({ theme }) => theme.gridUnit * 4}px;
    cursor: pointer;
  }
`;

const StyledCollapseIcon = styled(Icon)`
  color: ${({ theme }) => theme.colors.primary.base};
  margin-bottom: ${({ theme }) => theme.gridUnit * 3}px;
`;

const TitleArea = styled.h4`
  display: flex;
  flex-direction: row;
  justify-content: space-between;
  margin: 0;
  padding: ${({ theme }) => theme.gridUnit * 2}px;

  & > span {
    flex-grow: 1;
  }
`;

const StyledTabs = styled(Tabs)`
  & .ant-tabs-nav-list {
    width: 100%;
  }
  & .ant-tabs-tab {
    display: flex;
    justify-content: center;
    margin: 0;
    flex: 1;
  }
`;

const ActionButtons = styled.div`
  display: grid;
  flex-direction: row;
  justify-content: center;
  align-items: center;
  grid-gap: 10px;
  grid-template-columns: 1fr 1fr;
  ${({ theme }) =>
    `padding: 0 ${theme.gridUnit * 2}px ${theme.gridUnit * 2}px`};

  .btn {
    flex: 1;
  }
`;

const FilterControls = styled.div`
  padding: ${({ theme }) => theme.gridUnit * 4}px;
  &:hover {
    cursor: pointer;
  }
`;

interface FiltersBarProps {
  filtersOpen: boolean;
  toggleFiltersBar: any;
  directPathToChild?: string[];
}

const FilterBar: React.FC<FiltersBarProps> = ({
  filtersOpen,
  toggleFiltersBar,
  directPathToChild,
}) => {
<<<<<<< HEAD
  const [currentDataMask, setCurrentDataMask] = useImmer<DataMaskUnit>({});
  const [editFilterSetId, setEditFilterSetId] = useState<string | null>(null);
=======
  const [dataMaskSelected, setDataMaskSelected] = useImmer<DataMaskUnit>({});
>>>>>>> 1d1a1cdc
  const [
    lastAppliedFilterData,
    setLastAppliedFilterData,
  ] = useImmer<DataMaskUnit>({});
  const dispatch = useDispatch();
  const filterSets = useFilterSets();
  const filterSetFilterValues = Object.values(filterSets);
  const filters = useFilters();
  const filterValues = Object.values(filters);
  const dataMaskApplied = useDataMask();
  const canEdit = useSelector<any, boolean>(
    ({ dashboardInfo }) => dashboardInfo.dash_edit_perm,
  );
  const [visiblePopoverId, setVisiblePopoverId] = useState<string | null>(null);
  const [isInitialized, setIsInitialized] = useState<boolean>(false);

  const handleApply = () => {
<<<<<<< HEAD
    const filterIds = Object.keys(currentDataMask);
    filterIds.forEach(filterId => {
      if (currentDataMask[filterId]) {
        dispatch(
          updateDataMask(filterId, {
            nativeFilters: currentDataMask[filterId],
          }),
        );
      }
    });
    setLastAppliedFilterData(() => currentDataMask);
=======
    const filterIds = Object.keys(dataMaskSelected);
    filterIds.forEach(filterId => {
      if (dataMaskSelected[filterId]) {
        dispatch(
          updateDataMask(filterId, {
            nativeFilters: dataMaskSelected[filterId],
          }),
        );
      }
    });
    setLastAppliedFilterData(() => dataMaskSelected);
>>>>>>> 1d1a1cdc
  };

  useEffect(() => {
    if (isInitialized) {
      return;
    }
    const areFiltersInitialized = filterValues.every(filterValue =>
      areObjectsEqual(
        filterValue.defaultValue,
<<<<<<< HEAD
        currentDataMask[filterValue.id]?.currentState?.value,
=======
        dataMaskSelected[filterValue.id]?.currentState?.value,
>>>>>>> 1d1a1cdc
      ),
    );
    if (areFiltersInitialized) {
      handleApply();
      setIsInitialized(true);
    }
<<<<<<< HEAD
  }, [filterValues, currentDataMask, isInitialized]);
=======
  }, [filterValues, dataMaskSelected, isInitialized]);
>>>>>>> 1d1a1cdc

  useEffect(() => {
    if (filterValues.length === 0 && filtersOpen) {
      toggleFiltersBar(false);
    }
  }, [filterValues.length]);

  const cascadeChildren = useMemo(
    () => mapParentFiltersToChildren(filterValues),
    [filterValues],
  );

  const cascadeFilters = useMemo(() => {
    const filtersWithValue = filterValues.map(filter => ({
      ...filter,
<<<<<<< HEAD
      currentValue: currentDataMask[filter.id]?.currentState?.value,
    }));
    return buildCascadeFiltersTree(filtersWithValue);
  }, [filterValues, currentDataMask]);
=======
      currentValue: dataMaskSelected[filter.id]?.currentState?.value,
    }));
    return buildCascadeFiltersTree(filtersWithValue);
  }, [filterValues, dataMaskSelected]);
>>>>>>> 1d1a1cdc

  const handleFilterSelectionChange = (
    filter: Pick<Filter, 'id'> & Partial<Filter>,
    dataMask: Partial<DataMaskState>,
  ) => {
<<<<<<< HEAD
    setCurrentDataMask(draft => {
=======
    setDataMaskSelected(draft => {
>>>>>>> 1d1a1cdc
      const children = cascadeChildren[filter.id] || [];
      // force instant updating on initialization or for parent filters
      if (filter.isInstant || children.length > 0) {
        dispatch(updateDataMask(filter.id, dataMask));
      }

      if (dataMask.nativeFilters) {
        draft[filter.id] = dataMask.nativeFilters;
      }
    });
  };

  const handleClearAll = () => {
    filterValues.forEach(filter => {
<<<<<<< HEAD
      setCurrentDataMask(draft => {
=======
      setDataMaskSelected(draft => {
>>>>>>> 1d1a1cdc
        draft[filter.id] = getInitialMask(filter.id);
      });
    });
  };

  const isClearAllDisabled = Object.values(dataMaskApplied).every(
    filter =>
<<<<<<< HEAD
      currentDataMask[filter.id]?.currentState?.value === null ||
      (!currentDataMask[filter.id] && filter.currentState?.value === null),
=======
      dataMaskSelected[filter.id]?.currentState?.value === null ||
      (!dataMaskSelected[filter.id] && filter.currentState?.value === null),
>>>>>>> 1d1a1cdc
  );

  const getFilterControls = () => (
    <FilterControls>
      {cascadeFilters.map(filter => (
        <CascadePopover
          data-test="cascade-filters-control"
          key={filter.id}
          visible={visiblePopoverId === filter.id}
          onVisibleChange={visible =>
            setVisiblePopoverId(visible ? filter.id : null)
          }
          filter={filter}
          onFilterSelectionChange={handleFilterSelectionChange}
          directPathToChild={directPathToChild}
        />
      ))}
    </FilterControls>
  );

  const isApplyDisabled =
<<<<<<< HEAD
    !isInitialized || areObjectsEqual(currentDataMask, lastAppliedFilterData);
=======
    !isInitialized || areObjectsEqual(dataMaskSelected, lastAppliedFilterData);
>>>>>>> 1d1a1cdc

  return (
    <BarWrapper data-test="filter-bar" className={cx({ open: filtersOpen })}>
      <CollapsedBar
        className={cx({ open: !filtersOpen })}
        onClick={() => toggleFiltersBar(true)}
      >
        <StyledCollapseIcon name="collapse" />
        <Icon name="filter" />
      </CollapsedBar>
      <Bar className={cx({ open: filtersOpen })}>
        <TitleArea>
          <span>{t('Filters')}</span>
          {canEdit && (
            <FilterConfigurationLink
              createNewOnOpen={filterValues.length === 0}
            >
              <Icon name="edit" data-test="create-filter" />
            </FilterConfigurationLink>
          )}
          <Icon name="expand" onClick={() => toggleFiltersBar(false)} />
        </TitleArea>
        <ActionButtons>
          <Button
            disabled={isClearAllDisabled}
            buttonStyle="tertiary"
            buttonSize="small"
            onClick={handleClearAll}
            data-test="filter-reset-button"
          >
            {t('Clear all')}
          </Button>
          <Button
            disabled={isApplyDisabled}
            buttonStyle="primary"
            htmlType="submit"
            buttonSize="small"
            onClick={handleApply}
            data-test="filter-apply-button"
          >
            {t('Apply')}
          </Button>
        </ActionButtons>
        {isFeatureEnabled(FeatureFlag.DASHBOARD_NATIVE_FILTERS_SET) ? (
          <StyledTabs
            centered
            defaultActiveKey="allFilters"
            activeKey={editFilterSetId ? 'allFilters' : undefined}
          >
            <Tabs.TabPane
              tab={t(`All Filters (${filterValues.length})`)}
              key="allFilters"
            >
              {editFilterSetId && (
                <EditSection
                  disabled={!isApplyDisabled}
                  onCancel={() => setEditFilterSetId(null)}
                  filterSetId={editFilterSetId}
                />
              )}
              {getFilterControls()}
            </Tabs.TabPane>
            <Tabs.TabPane
<<<<<<< HEAD
              disabled={!!editFilterSetId}
=======
>>>>>>> 1d1a1cdc
              tab={t(`Filter Sets (${filterSetFilterValues.length})`)}
              key="filterSets"
            >
              <FilterSets
                onEditFilterSet={setEditFilterSetId}
                disabled={!isApplyDisabled}
<<<<<<< HEAD
                currentDataMask={currentDataMask}
=======
                dataMaskSelected={dataMaskSelected}
>>>>>>> 1d1a1cdc
                onFilterSelectionChange={handleFilterSelectionChange}
              />
            </Tabs.TabPane>
          </StyledTabs>
        ) : (
          getFilterControls()
        )}
      </Bar>
    </BarWrapper>
  );
};

export default FilterBar;<|MERGE_RESOLUTION|>--- conflicted
+++ resolved
@@ -37,10 +37,7 @@
 import CascadePopover from './CascadePopover';
 import FilterSets from './FilterSets/FilterSets';
 import { useDataMask, useFilters, useFilterSets } from './state';
-<<<<<<< HEAD
 import EditSection from './FilterSets/EditSection';
-=======
->>>>>>> 1d1a1cdc
 
 const barWidth = `250px`;
 
@@ -177,12 +174,8 @@
   toggleFiltersBar,
   directPathToChild,
 }) => {
-<<<<<<< HEAD
-  const [currentDataMask, setCurrentDataMask] = useImmer<DataMaskUnit>({});
   const [editFilterSetId, setEditFilterSetId] = useState<string | null>(null);
-=======
   const [dataMaskSelected, setDataMaskSelected] = useImmer<DataMaskUnit>({});
->>>>>>> 1d1a1cdc
   const [
     lastAppliedFilterData,
     setLastAppliedFilterData,
@@ -200,19 +193,6 @@
   const [isInitialized, setIsInitialized] = useState<boolean>(false);
 
   const handleApply = () => {
-<<<<<<< HEAD
-    const filterIds = Object.keys(currentDataMask);
-    filterIds.forEach(filterId => {
-      if (currentDataMask[filterId]) {
-        dispatch(
-          updateDataMask(filterId, {
-            nativeFilters: currentDataMask[filterId],
-          }),
-        );
-      }
-    });
-    setLastAppliedFilterData(() => currentDataMask);
-=======
     const filterIds = Object.keys(dataMaskSelected);
     filterIds.forEach(filterId => {
       if (dataMaskSelected[filterId]) {
@@ -224,7 +204,6 @@
       }
     });
     setLastAppliedFilterData(() => dataMaskSelected);
->>>>>>> 1d1a1cdc
   };
 
   useEffect(() => {
@@ -234,22 +213,14 @@
     const areFiltersInitialized = filterValues.every(filterValue =>
       areObjectsEqual(
         filterValue.defaultValue,
-<<<<<<< HEAD
-        currentDataMask[filterValue.id]?.currentState?.value,
-=======
         dataMaskSelected[filterValue.id]?.currentState?.value,
->>>>>>> 1d1a1cdc
       ),
     );
     if (areFiltersInitialized) {
       handleApply();
       setIsInitialized(true);
     }
-<<<<<<< HEAD
-  }, [filterValues, currentDataMask, isInitialized]);
-=======
   }, [filterValues, dataMaskSelected, isInitialized]);
->>>>>>> 1d1a1cdc
 
   useEffect(() => {
     if (filterValues.length === 0 && filtersOpen) {
@@ -265,27 +236,16 @@
   const cascadeFilters = useMemo(() => {
     const filtersWithValue = filterValues.map(filter => ({
       ...filter,
-<<<<<<< HEAD
-      currentValue: currentDataMask[filter.id]?.currentState?.value,
-    }));
-    return buildCascadeFiltersTree(filtersWithValue);
-  }, [filterValues, currentDataMask]);
-=======
       currentValue: dataMaskSelected[filter.id]?.currentState?.value,
     }));
     return buildCascadeFiltersTree(filtersWithValue);
   }, [filterValues, dataMaskSelected]);
->>>>>>> 1d1a1cdc
 
   const handleFilterSelectionChange = (
     filter: Pick<Filter, 'id'> & Partial<Filter>,
     dataMask: Partial<DataMaskState>,
   ) => {
-<<<<<<< HEAD
-    setCurrentDataMask(draft => {
-=======
     setDataMaskSelected(draft => {
->>>>>>> 1d1a1cdc
       const children = cascadeChildren[filter.id] || [];
       // force instant updating on initialization or for parent filters
       if (filter.isInstant || children.length > 0) {
@@ -300,11 +260,7 @@
 
   const handleClearAll = () => {
     filterValues.forEach(filter => {
-<<<<<<< HEAD
-      setCurrentDataMask(draft => {
-=======
       setDataMaskSelected(draft => {
->>>>>>> 1d1a1cdc
         draft[filter.id] = getInitialMask(filter.id);
       });
     });
@@ -312,13 +268,8 @@
 
   const isClearAllDisabled = Object.values(dataMaskApplied).every(
     filter =>
-<<<<<<< HEAD
-      currentDataMask[filter.id]?.currentState?.value === null ||
-      (!currentDataMask[filter.id] && filter.currentState?.value === null),
-=======
       dataMaskSelected[filter.id]?.currentState?.value === null ||
       (!dataMaskSelected[filter.id] && filter.currentState?.value === null),
->>>>>>> 1d1a1cdc
   );
 
   const getFilterControls = () => (
@@ -340,11 +291,7 @@
   );
 
   const isApplyDisabled =
-<<<<<<< HEAD
-    !isInitialized || areObjectsEqual(currentDataMask, lastAppliedFilterData);
-=======
     !isInitialized || areObjectsEqual(dataMaskSelected, lastAppliedFilterData);
->>>>>>> 1d1a1cdc
 
   return (
     <BarWrapper data-test="filter-bar" className={cx({ open: filtersOpen })}>
@@ -408,21 +355,14 @@
               {getFilterControls()}
             </Tabs.TabPane>
             <Tabs.TabPane
-<<<<<<< HEAD
               disabled={!!editFilterSetId}
-=======
->>>>>>> 1d1a1cdc
               tab={t(`Filter Sets (${filterSetFilterValues.length})`)}
               key="filterSets"
             >
               <FilterSets
                 onEditFilterSet={setEditFilterSetId}
                 disabled={!isApplyDisabled}
-<<<<<<< HEAD
-                currentDataMask={currentDataMask}
-=======
                 dataMaskSelected={dataMaskSelected}
->>>>>>> 1d1a1cdc
                 onFilterSelectionChange={handleFilterSelectionChange}
               />
             </Tabs.TabPane>
