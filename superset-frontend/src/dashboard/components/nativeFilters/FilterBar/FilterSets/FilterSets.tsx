/**
 * Licensed to the Apache Software Foundation (ASF) under one
 * or more contributor license agreements.  See the NOTICE file
 * distributed with this work for additional information
 * regarding copyright ownership.  The ASF licenses this file
 * to you under the Apache License, Version 2.0 (the
 * "License"); you may not use this file except in compliance
 * with the License.  You may obtain a copy of the License at
 *
 *   http://www.apache.org/licenses/LICENSE-2.0
 *
 * Unless required by applicable law or agreed to in writing,
 * software distributed under the License is distributed on an
 * "AS IS" BASIS, WITHOUT WARRANTIES OR CONDITIONS OF ANY
 * KIND, either express or implied.  See the License for the
 * specific language governing permissions and limitations
 * under the License.
 */

import React, { useEffect, useState, MouseEvent } from 'react';
import { HandlerFunction, styled, t } from '@superset-ui/core';
import { useDispatch } from 'react-redux';
import { DataMaskState, DataMaskUnit, MaskWithId } from 'src/dataMask/types';
import { setFilterSetsConfiguration } from 'src/dashboard/actions/nativeFilters';
<<<<<<< HEAD
import { FilterSet } from 'src/dashboard/reducers/types';
import { findExistingFilterSet, generateFiltersSetId } from './utils';
=======
import { areObjectsEqual } from 'src/reduxUtils';
import { FilterSet } from 'src/dashboard/reducers/types';
import { generateFiltersSetId } from './utils';
>>>>>>> 1d1a1cdc
import { Filter } from '../../types';
import { useFilters, useDataMask, useFilterSets } from '../state';
import Footer from './Footer';
import FilterSetUnit from './FilterSetUnit';

const FilterSetsWrapper = styled.div`
  display: grid;
  align-items: center;
  justify-content: center;
  grid-template-columns: 1fr;
  & button.superset-button {
    margin-left: 0;
  }
  & input {
    width: 100%;
  }
  & .ant-typography-edit-content {
    left: 0;
    margin-top: 0;
  }
`;

const FilterSetUnitWrapper = styled.div<{
  onClick?: HandlerFunction;
  selected?: boolean;
}>`
  display: grid;
  align-items: center;
  justify-content: center;
  grid-template-columns: 1fr;
  grid-gap: ${({ theme }) => theme.gridUnit}px;
  ${({ theme }) =>
    `padding: 0 ${theme.gridUnit * 4}px ${theme.gridUnit * 4}px`};
  border-bottom: 1px solid ${({ theme }) => theme.colors.grayscale.light2};
  padding: ${({ theme }) => `${theme.gridUnit * 3}px ${theme.gridUnit * 2}px`};
  cursor: ${({ onClick }) => (!onClick ? 'auto' : 'pointer')};
  ${({ theme, selected }) =>
    `background: ${selected ? theme.colors.primary.light5 : 'transparent'}`};
`;

type FilterSetsProps = {
  disabled: boolean;
<<<<<<< HEAD
  currentDataMask: DataMaskUnit;
  onEditFilterSet: (id: string) => void;
=======
  dataMaskSelected: DataMaskUnit;
>>>>>>> 1d1a1cdc
  onFilterSelectionChange: (
    filter: Pick<Filter, 'id'> & Partial<Filter>,
    dataMask: Partial<DataMaskState>,
  ) => void;
};

const DEFAULT_FILTER_SET_NAME = t('New filter set');

const FilterSets: React.FC<FilterSetsProps> = ({
<<<<<<< HEAD
  currentDataMask,
  onEditFilterSet,
=======
  dataMaskSelected,
>>>>>>> 1d1a1cdc
  disabled,
  onFilterSelectionChange,
}) => {
  const dispatch = useDispatch();
  const [filterSetName, setFilterSetName] = useState(DEFAULT_FILTER_SET_NAME);
  const [editMode, setEditMode] = useState(false);
  const dataMaskApplied = useDataMask();
  const filterSets = useFilterSets();
  const filterSetFilterValues = Object.values(filterSets);
  const filters = Object.values(useFilters());
  const [selectedFiltersSetId, setSelectedFiltersSetId] = useState<
    string | null
  >(null);

  useEffect(() => {
<<<<<<< HEAD
    const foundFilterSet = findExistingFilterSet({
      dataMaskApplied,
      currentDataMask,
      filterSetFilterValues,
    });
    setSelectedFiltersSetId(foundFilterSet?.id ?? null);
  }, [dataMaskApplied, currentDataMask, filterSetFilterValues]);

  const takeFilterSet = (id: string, target?: HTMLElement) => {
    const ignoreSelector = 'ant-collapse-header';
    if (
      target?.classList.contains(ignoreSelector) ||
      target?.parentElement?.classList.contains(ignoreSelector) ||
      target?.parentElement?.parentElement?.classList.contains(ignoreSelector)
    ) {
      // We don't want select filter set when user expand filters
      return;
    }
    setSelectedFiltersSetId(id);
    if (!id) {
      return;
    }
=======
    const foundFilterSet = filterSetFilterValues.find(({ dataMask }) => {
      if (dataMask?.nativeFilters) {
        return Object.values(dataMask?.nativeFilters).every(
          filterFromFilterSet => {
            let currentValueFromFiltersTab =
              dataMaskApplied[filterFromFilterSet.id]?.currentState ?? {};
            if (dataMaskSelected[filterFromFilterSet.id]) {
              currentValueFromFiltersTab =
                dataMaskSelected[filterFromFilterSet.id]?.currentState;
            }
            return areObjectsEqual(
              filterFromFilterSet.currentState ?? {},
              currentValueFromFiltersTab,
            );
          },
        );
      }
      return false;
    });
    setSelectedFiltersSetId(foundFilterSet?.id ?? null);
  }, [dataMaskApplied, dataMaskSelected, filterSetFilterValues]);

  const takeFilterSet = (target: HTMLElement, id: string) => {
    const ignoreSelector = 'ant-collapse-header';
    if (
      target.classList.contains(ignoreSelector) ||
      target.parentElement?.classList.contains(ignoreSelector) ||
      target.parentElement?.parentElement?.classList.contains(ignoreSelector)
    ) {
      // We don't want select filter set when user expand filters
      return;
    }
    setSelectedFiltersSetId(id);
    if (!id) {
      return;
    }
>>>>>>> 1d1a1cdc
    const filtersSet = filterSets[id];
    Object.values(filtersSet.dataMask?.nativeFilters ?? []).forEach(
      dataMask => {
        const { extraFormData, currentState, id } = dataMask as MaskWithId;
        onFilterSelectionChange(
          { id },
          { nativeFilters: { extraFormData, currentState } },
        );
      },
    );
  };

  const handleEdit = (id: string) => {
    takeFilterSet(id);
    onEditFilterSet(id);
  };

  const handleDeleteFilterSets = () => {
    dispatch(
      setFilterSetsConfiguration(
        filterSetFilterValues.filter(
          filtersSet => filtersSet.id !== selectedFiltersSetId,
        ),
      ),
    );
    setFilterSetName(DEFAULT_FILTER_SET_NAME);
    setSelectedFiltersSetId(null);
  };

  const handleCancel = () => {
    setEditMode(false);
    setFilterSetName(DEFAULT_FILTER_SET_NAME);
  };

  const handleCreateFilterSet = () => {
    const newFilterSet: FilterSet = {
      name: filterSetName.trim(),
      id: generateFiltersSetId(),
      dataMask: {
        nativeFilters: dataMaskApplied,
      },
    };
    dispatch(
      setFilterSetsConfiguration([newFilterSet].concat(filterSetFilterValues)),
    );
    setEditMode(false);
    setFilterSetName(DEFAULT_FILTER_SET_NAME);
  };

  return (
    <FilterSetsWrapper>
      {!selectedFiltersSetId && (
        <FilterSetUnitWrapper>
          <FilterSetUnit
            filters={filters}
            editMode={editMode}
            setFilterSetName={setFilterSetName}
            filterSetName={filterSetName}
<<<<<<< HEAD
            currentDataMask={dataMaskApplied}
=======
            dataMaskApplied={dataMaskApplied}
>>>>>>> 1d1a1cdc
          />
          <Footer
            isApplyDisabled={!filterSetName.trim()}
            disabled={disabled}
            onCancel={handleCancel}
            editMode={editMode}
            onEdit={() => setEditMode(true)}
            onCreate={handleCreateFilterSet}
          />
        </FilterSetUnitWrapper>
      )}
      {filterSetFilterValues.map(filterSet => (
        <FilterSetUnitWrapper
          selected={filterSet.id === selectedFiltersSetId}
          onClick={(e: MouseEvent<HTMLElement>) =>
<<<<<<< HEAD
            takeFilterSet(filterSet.id, e.target as HTMLElement)
=======
            takeFilterSet(e.target as HTMLElement, filterSet.id)
>>>>>>> 1d1a1cdc
          }
        >
          <FilterSetUnit
            isApplied={filterSet.id === selectedFiltersSetId && !disabled}
            onDelete={handleDeleteFilterSets}
<<<<<<< HEAD
            onEdit={() => handleEdit(filterSet.id)}
            filters={filters}
            currentDataMask={dataMaskApplied}
=======
            filters={filters}
            dataMaskApplied={dataMaskApplied}
>>>>>>> 1d1a1cdc
            filterSet={filterSet}
          />
        </FilterSetUnitWrapper>
      ))}
    </FilterSetsWrapper>
  );
};

export default FilterSets;<|MERGE_RESOLUTION|>--- conflicted
+++ resolved
@@ -22,14 +22,10 @@
 import { useDispatch } from 'react-redux';
 import { DataMaskState, DataMaskUnit, MaskWithId } from 'src/dataMask/types';
 import { setFilterSetsConfiguration } from 'src/dashboard/actions/nativeFilters';
-<<<<<<< HEAD
+import { areObjectsEqual } from 'src/reduxUtils';
+import { FilterSet } from 'src/dashboard/reducers/types';
 import { FilterSet } from 'src/dashboard/reducers/types';
 import { findExistingFilterSet, generateFiltersSetId } from './utils';
-=======
-import { areObjectsEqual } from 'src/reduxUtils';
-import { FilterSet } from 'src/dashboard/reducers/types';
-import { generateFiltersSetId } from './utils';
->>>>>>> 1d1a1cdc
 import { Filter } from '../../types';
 import { useFilters, useDataMask, useFilterSets } from '../state';
 import Footer from './Footer';
@@ -72,12 +68,8 @@
 
 type FilterSetsProps = {
   disabled: boolean;
-<<<<<<< HEAD
-  currentDataMask: DataMaskUnit;
+  dataMaskSelected: DataMaskUnit;
   onEditFilterSet: (id: string) => void;
-=======
-  dataMaskSelected: DataMaskUnit;
->>>>>>> 1d1a1cdc
   onFilterSelectionChange: (
     filter: Pick<Filter, 'id'> & Partial<Filter>,
     dataMask: Partial<DataMaskState>,
@@ -87,12 +79,8 @@
 const DEFAULT_FILTER_SET_NAME = t('New filter set');
 
 const FilterSets: React.FC<FilterSetsProps> = ({
-<<<<<<< HEAD
-  currentDataMask,
+  dataMaskSelected,
   onEditFilterSet,
-=======
-  dataMaskSelected,
->>>>>>> 1d1a1cdc
   disabled,
   onFilterSelectionChange,
 }) => {
@@ -108,14 +96,13 @@
   >(null);
 
   useEffect(() => {
-<<<<<<< HEAD
     const foundFilterSet = findExistingFilterSet({
       dataMaskApplied,
-      currentDataMask,
+      dataMaskSelected,
       filterSetFilterValues,
     });
     setSelectedFiltersSetId(foundFilterSet?.id ?? null);
-  }, [dataMaskApplied, currentDataMask, filterSetFilterValues]);
+  }, [dataMaskApplied, dataMaskSelected, filterSetFilterValues]);
 
   const takeFilterSet = (id: string, target?: HTMLElement) => {
     const ignoreSelector = 'ant-collapse-header';
@@ -131,44 +118,6 @@
     if (!id) {
       return;
     }
-=======
-    const foundFilterSet = filterSetFilterValues.find(({ dataMask }) => {
-      if (dataMask?.nativeFilters) {
-        return Object.values(dataMask?.nativeFilters).every(
-          filterFromFilterSet => {
-            let currentValueFromFiltersTab =
-              dataMaskApplied[filterFromFilterSet.id]?.currentState ?? {};
-            if (dataMaskSelected[filterFromFilterSet.id]) {
-              currentValueFromFiltersTab =
-                dataMaskSelected[filterFromFilterSet.id]?.currentState;
-            }
-            return areObjectsEqual(
-              filterFromFilterSet.currentState ?? {},
-              currentValueFromFiltersTab,
-            );
-          },
-        );
-      }
-      return false;
-    });
-    setSelectedFiltersSetId(foundFilterSet?.id ?? null);
-  }, [dataMaskApplied, dataMaskSelected, filterSetFilterValues]);
-
-  const takeFilterSet = (target: HTMLElement, id: string) => {
-    const ignoreSelector = 'ant-collapse-header';
-    if (
-      target.classList.contains(ignoreSelector) ||
-      target.parentElement?.classList.contains(ignoreSelector) ||
-      target.parentElement?.parentElement?.classList.contains(ignoreSelector)
-    ) {
-      // We don't want select filter set when user expand filters
-      return;
-    }
-    setSelectedFiltersSetId(id);
-    if (!id) {
-      return;
-    }
->>>>>>> 1d1a1cdc
     const filtersSet = filterSets[id];
     Object.values(filtersSet.dataMask?.nativeFilters ?? []).forEach(
       dataMask => {
@@ -227,11 +176,7 @@
             editMode={editMode}
             setFilterSetName={setFilterSetName}
             filterSetName={filterSetName}
-<<<<<<< HEAD
             currentDataMask={dataMaskApplied}
-=======
-            dataMaskApplied={dataMaskApplied}
->>>>>>> 1d1a1cdc
           />
           <Footer
             isApplyDisabled={!filterSetName.trim()}
@@ -247,24 +192,15 @@
         <FilterSetUnitWrapper
           selected={filterSet.id === selectedFiltersSetId}
           onClick={(e: MouseEvent<HTMLElement>) =>
-<<<<<<< HEAD
             takeFilterSet(filterSet.id, e.target as HTMLElement)
-=======
-            takeFilterSet(e.target as HTMLElement, filterSet.id)
->>>>>>> 1d1a1cdc
           }
         >
           <FilterSetUnit
             isApplied={filterSet.id === selectedFiltersSetId && !disabled}
             onDelete={handleDeleteFilterSets}
-<<<<<<< HEAD
             onEdit={() => handleEdit(filterSet.id)}
             filters={filters}
             currentDataMask={dataMaskApplied}
-=======
-            filters={filters}
-            dataMaskApplied={dataMaskApplied}
->>>>>>> 1d1a1cdc
             filterSet={filterSet}
           />
         </FilterSetUnitWrapper>
