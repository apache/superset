/**
 * Licensed to the Apache Software Foundation (ASF) under one
 * or more contributor license agreements.  See the NOTICE file
 * distributed with this work for additional information
 * regarding copyright ownership.  The ASF licenses this file
 * to you under the Apache License, Version 2.0 (the
 * "License"); you may not use this file except in compliance
 * with the License.  You may obtain a copy of the License at
 *
 *   http://www.apache.org/licenses/LICENSE-2.0
 *
 * Unless required by applicable law or agreed to in writing,
 * software distributed under the License is distributed on an
 * "AS IS" BASIS, WITHOUT WARRANTIES OR CONDITIONS OF ANY
 * KIND, either express or implied.  See the License for the
 * specific language governing permissions and limitations
 * under the License.
 */
import { PureComponent } from 'react';
import cx from 'classnames';
import { css, styled } from '@apache-superset/core/ui';
import { DragDroppable } from 'src/dashboard/components/dnd/DragDroppable';
import type { ConnectDragSource } from 'react-dnd';
import { NEW_COMPONENTS_SOURCE_ID } from 'src/dashboard/util/constants';
import { NEW_COMPONENT_SOURCE_TYPE } from 'src/dashboard/util/componentTypes';

// Define types for component props
interface DraggableNewComponentProps {
  id: string;
  type: string;
  label: string;
  className?: string;
  meta?: Record<string, any>;
  IconComponent?: any;
}

const NewComponent = styled.div`
  ${({ theme }) => css`
    display: flex;
    flex-direction: row;
    flex-wrap: nowrap;
    align-items: center;
    padding: ${theme.sizeUnit * 4}px;
    background: ${theme.colorBgContainer};
    cursor: move;
    &:not(.static):hover {
      background: ${theme.colorFillContentHover};
    }
  `}
`;

const NewComponentPlaceholder = styled.div`
  ${({ theme }) => css`
    position: relative;
    width: ${theme.sizeUnit * 10}px;
    height: ${theme.sizeUnit * 10}px;
    margin-right: ${theme.sizeUnit * 4}px;
    display: flex;
    align-items: center;
    justify-content: center;
    color: ${theme.colorTextLabel};
  `}
`;

export default class DraggableNewComponent extends PureComponent<DraggableNewComponentProps> {
  static defaultProps = {
    className: null,
    IconComponent: undefined,
  };

  render() {
    const { label, id, type, className, meta, IconComponent } = this.props;

    return (
      <DragDroppable
        component={{ type, id, meta }}
        parentComponent={{
          id: NEW_COMPONENTS_SOURCE_ID,
          type: NEW_COMPONENT_SOURCE_TYPE,
        }}
        index={0}
        depth={0}
        editMode
      >
<<<<<<< HEAD
        {({ dragSourceRef }: { dragSourceRef: any }) => (
=======
        {({ dragSourceRef }: { dragSourceRef: ConnectDragSource }) => (
>>>>>>> 08c1d034
          <NewComponent ref={dragSourceRef} data-test="new-component">
            <NewComponentPlaceholder
              className={cx('new-component-placeholder', className)}
            >
              {IconComponent && <IconComponent iconSize="xl" />}
            </NewComponentPlaceholder>
            {label}
          </NewComponent>
        )}
      </DragDroppable>
    );
  }
}<|MERGE_RESOLUTION|>--- conflicted
+++ resolved
@@ -82,11 +82,7 @@
         depth={0}
         editMode
       >
-<<<<<<< HEAD
-        {({ dragSourceRef }: { dragSourceRef: any }) => (
-=======
         {({ dragSourceRef }: { dragSourceRef: ConnectDragSource }) => (
->>>>>>> 08c1d034
           <NewComponent ref={dragSourceRef} data-test="new-component">
             <NewComponentPlaceholder
               className={cx('new-component-placeholder', className)}
