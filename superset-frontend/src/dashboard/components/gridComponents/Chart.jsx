/**
 * Licensed to the Apache Software Foundation (ASF) under one
 * or more contributor license agreements.  See the NOTICE file
 * distributed with this work for additional information
 * regarding copyright ownership.  The ASF licenses this file
 * to you under the Apache License, Version 2.0 (the
 * "License"); you may not use this file except in compliance
 * with the License.  You may obtain a copy of the License at
 *
 *   http://www.apache.org/licenses/LICENSE-2.0
 *
 * Unless required by applicable law or agreed to in writing,
 * software distributed under the License is distributed on an
 * "AS IS" BASIS, WITHOUT WARRANTIES OR CONDITIONS OF ANY
 * KIND, either express or implied.  See the License for the
 * specific language governing permissions and limitations
 * under the License.
 */
import cx from 'classnames';
import React from 'react';
import PropTypes from 'prop-types';
import { styled } from '@superset-ui/core';

import { exploreChart, exportChart } from '../../../explore/exploreUtils';
import SliceHeader from '../SliceHeader';
import ChartContainer from '../../../chart/ChartContainer';
import MissingChart from '../MissingChart';
import { slicePropShape, chartPropShape } from '../../util/propShapes';
import {
  LOG_ACTIONS_CHANGE_DASHBOARD_FILTER,
  LOG_ACTIONS_EXPLORE_DASHBOARD_CHART,
  LOG_ACTIONS_EXPORT_CSV_DASHBOARD_CHART,
  LOG_ACTIONS_FORCE_REFRESH_CHART,
} from '../../../logger/LogUtils';
import { isFilterBox } from '../../util/activeDashboardFilters';
import getFilterValuesByFilterId from '../../util/getFilterValuesByFilterId';
import { areObjectsEqual } from '../../../reduxUtils';

const propTypes = {
  id: PropTypes.number.isRequired,
  componentId: PropTypes.string.isRequired,
  dashboardId: PropTypes.number.isRequired,
  width: PropTypes.number.isRequired,
  height: PropTypes.number.isRequired,
  updateSliceName: PropTypes.func.isRequired,
  isComponentVisible: PropTypes.bool,
  handleToggleFullSize: PropTypes.func.isRequired,

  // from redux
  chart: chartPropShape.isRequired,
  formData: PropTypes.object.isRequired,
  datasource: PropTypes.object.isRequired,
  slice: slicePropShape.isRequired,
  sliceName: PropTypes.string.isRequired,
  timeout: PropTypes.number.isRequired,
  // all active filter fields in dashboard
  filters: PropTypes.object.isRequired,
  refreshChart: PropTypes.func.isRequired,
  logEvent: PropTypes.func.isRequired,
  toggleExpandSlice: PropTypes.func.isRequired,
  changeFilter: PropTypes.func.isRequired,
  setFocusedFilterField: PropTypes.func.isRequired,
  unsetFocusedFilterField: PropTypes.func.isRequired,
  editMode: PropTypes.bool.isRequired,
  isExpanded: PropTypes.bool.isRequired,
  isCached: PropTypes.bool,
  supersetCanExplore: PropTypes.bool.isRequired,
  supersetCanCSV: PropTypes.bool.isRequired,
  sliceCanEdit: PropTypes.bool.isRequired,
  addSuccessToast: PropTypes.func.isRequired,
  addDangerToast: PropTypes.func.isRequired,
  ownCurrentState: PropTypes.object,
};

const defaultProps = {
  isCached: false,
  isComponentVisible: true,
};

// we use state + shouldComponentUpdate() logic to prevent perf-wrecking
// resizing across all slices on a dashboard on every update
const RESIZE_TIMEOUT = 350;
const SHOULD_UPDATE_ON_PROP_CHANGES = Object.keys(propTypes).filter(
  prop => prop !== 'width' && prop !== 'height',
);
const OVERFLOWABLE_VIZ_TYPES = new Set(['filter_box']);
const DEFAULT_HEADER_HEIGHT = 22;

const ChartOverlay = styled.div`
  position: absolute;
  top: 0;
  left: 0;
  z-index: 5;
`;

export default class Chart extends React.Component {
  constructor(props) {
    super(props);
    this.state = {
      width: props.width,
      height: props.height,
    };

    this.changeFilter = this.changeFilter.bind(this);
    this.handleFilterMenuOpen = this.handleFilterMenuOpen.bind(this);
    this.handleFilterMenuClose = this.handleFilterMenuClose.bind(this);
    this.exploreChart = this.exploreChart.bind(this);
    this.exportCSV = this.exportCSV.bind(this);
    this.forceRefresh = this.forceRefresh.bind(this);
    this.resize = this.resize.bind(this);
    this.setDescriptionRef = this.setDescriptionRef.bind(this);
    this.setHeaderRef = this.setHeaderRef.bind(this);
  }

  shouldComponentUpdate(nextProps, nextState) {
    // this logic mostly pertains to chart resizing. we keep a copy of the dimensions in
    // state so that we can buffer component size updates and only update on the final call
    // which improves performance significantly
    if (
      nextState.width !== this.state.width ||
      nextState.height !== this.state.height
    ) {
      return true;
    }

    // allow chart update/re-render only if visible:
    // under selected tab or no tab layout
    if (nextProps.isComponentVisible) {
      if (nextProps.chart.triggerQuery) {
        return true;
      }

      if (nextProps.isFullSize !== this.props.isFullSize) {
        clearTimeout(this.resizeTimeout);
        this.resizeTimeout = setTimeout(this.resize, RESIZE_TIMEOUT);
        return false;
      }

      if (
        nextProps.width !== this.props.width ||
        nextProps.height !== this.props.height
      ) {
        clearTimeout(this.resizeTimeout);
        this.resizeTimeout = setTimeout(this.resize, RESIZE_TIMEOUT);
      }

      for (let i = 0; i < SHOULD_UPDATE_ON_PROP_CHANGES.length; i += 1) {
        const prop = SHOULD_UPDATE_ON_PROP_CHANGES[i];
        // use deep objects equality comparison to prevent
        // unneccessary updates when objects references change
        if (!areObjectsEqual(nextProps[prop], this.props[prop])) {
          return true;
        }
      }
    }

    // `cacheBusterProp` is jected by react-hot-loader
    return this.props.cacheBusterProp !== nextProps.cacheBusterProp;
  }

  componentWillUnmount() {
    clearTimeout(this.resizeTimeout);
  }

  getChartHeight() {
    const headerHeight = this.getHeaderHeight();
    const descriptionHeight =
      this.props.isExpanded && this.descriptionRef
        ? this.descriptionRef.offsetHeight
        : 0;

    return this.state.height - headerHeight - descriptionHeight;
  }

  getHeaderHeight() {
    return (
      (this.headerRef && this.headerRef.offsetHeight) || DEFAULT_HEADER_HEIGHT
    );
  }

  setDescriptionRef(ref) {
    this.descriptionRef = ref;
  }

  setHeaderRef(ref) {
    this.headerRef = ref;
  }

  resize() {
    const { width, height } = this.props;
    this.setState(() => ({ width, height }));
  }

  changeFilter(newSelectedValues = {}) {
    this.props.logEvent(LOG_ACTIONS_CHANGE_DASHBOARD_FILTER, {
      id: this.props.chart.id,
      columns: Object.keys(newSelectedValues),
    });
    this.props.changeFilter(this.props.chart.id, newSelectedValues);
  }

  handleFilterMenuOpen(chartId, column) {
    this.props.setFocusedFilterField(chartId, column);
  }

  handleFilterMenuClose(chartId, column) {
    this.props.unsetFocusedFilterField(chartId, column);
  }

  exploreChart() {
    this.props.logEvent(LOG_ACTIONS_EXPLORE_DASHBOARD_CHART, {
      slice_id: this.props.slice.slice_id,
      is_cached: this.props.isCached,
    });
    exploreChart(this.props.formData);
  }

  exportCSV() {
    this.props.logEvent(LOG_ACTIONS_EXPORT_CSV_DASHBOARD_CHART, {
      slice_id: this.props.slice.slice_id,
      is_cached: this.props.isCached,
    });
    exportChart({
      formData: this.props.formData,
      resultType: 'results',
      resultFormat: 'csv',
    });
  }

  forceRefresh() {
    this.props.logEvent(LOG_ACTIONS_FORCE_REFRESH_CHART, {
      slice_id: this.props.slice.slice_id,
      is_cached: this.props.isCached,
    });
    return this.props.refreshChart(
      this.props.chart.id,
      true,
      this.props.dashboardId,
    );
  }

  render() {
    const {
      id,
      componentId,
      dashboardId,
      chart,
      slice,
      datasource,
      isExpanded,
      editMode,
      filters,
      formData,
      updateSliceName,
      sliceName,
      toggleExpandSlice,
      timeout,
      supersetCanExplore,
      supersetCanCSV,
      sliceCanEdit,
      addSuccessToast,
      addDangerToast,
      ownCurrentState,
      handleToggleFullSize,
      isFullSize,
    } = this.props;

    const { width } = this.state;

    // this prevents throwing in the case that a gridComponent
    // references a chart that is not associated with the dashboard
    if (!chart || !slice) {
      return <MissingChart height={this.getChartHeight()} />;
    }

    const { queriesResponse, chartUpdateEndTime, chartStatus } = chart;
    const isLoading = chartStatus === 'loading';
    // eslint-disable-next-line camelcase
    const isCached = queriesResponse?.map(({ is_cached }) => is_cached) || [];
    const cachedDttm =
      // eslint-disable-next-line camelcase
      queriesResponse?.map(({ cached_dttm }) => cached_dttm) || [];
    const isOverflowable = OVERFLOWABLE_VIZ_TYPES.has(slice.viz_type);
    const initialValues = isFilterBox(id)
      ? getFilterValuesByFilterId({
          activeFilters: filters,
          filterId: id,
        })
      : {};
    return (
      <div
        className="chart-slice"
<<<<<<< HEAD
        data-test-chart-id={id}
        data-test-viz-type={slice.viz_type}
=======
        data-test="chart-grid-component"
        data-test-chart-id={id}
        data-test-viz-type={slice.viz_type}
        data-test-chart-name={slice.slice_name}
>>>>>>> a45a5e10
      >
        <SliceHeader
          innerRef={this.setHeaderRef}
          slice={slice}
          isExpanded={!!isExpanded}
          isCached={isCached}
          cachedDttm={cachedDttm}
          updatedDttm={chartUpdateEndTime}
          toggleExpandSlice={toggleExpandSlice}
          forceRefresh={this.forceRefresh}
          editMode={editMode}
          annotationQuery={chart.annotationQuery}
          exploreChart={this.exploreChart}
          exportCSV={this.exportCSV}
          updateSliceName={updateSliceName}
          sliceName={sliceName}
          supersetCanExplore={supersetCanExplore}
          supersetCanCSV={supersetCanCSV}
          sliceCanEdit={sliceCanEdit}
          componentId={componentId}
          dashboardId={dashboardId}
          filters={filters}
          addSuccessToast={addSuccessToast}
          addDangerToast={addDangerToast}
          handleToggleFullSize={handleToggleFullSize}
          isFullSize={isFullSize}
          chartStatus={chart.chartStatus}
        />

        {/*
          This usage of dangerouslySetInnerHTML is safe since it is being used to render
          markdown that is sanitized with bleach. See:
             https://github.com/apache/superset/pull/4390
          and
             https://github.com/apache/superset/commit/b6fcc22d5a2cb7a5e92599ed5795a0169385a825
        */}
        {isExpanded && slice.description_markeddown && (
          <div
            className="slice_description bs-callout bs-callout-default"
            ref={this.setDescriptionRef}
            // eslint-disable-next-line react/no-danger
            dangerouslySetInnerHTML={{ __html: slice.description_markeddown }}
          />
        )}

        <div
          className={cx(
            'dashboard-chart',
            isOverflowable && 'dashboard-chart--overflowable',
          )}
        >
          {isLoading && (
            <ChartOverlay
              style={{
                width,
                height: this.getChartHeight(),
              }}
            />
          )}

          <ChartContainer
            width={width}
            height={this.getChartHeight()}
            addFilter={this.changeFilter}
            onFilterMenuOpen={this.handleFilterMenuOpen}
            onFilterMenuClose={this.handleFilterMenuClose}
            annotationData={chart.annotationData}
            chartAlert={chart.chartAlert}
            chartId={id}
            chartStatus={chartStatus}
            datasource={datasource}
            dashboardId={dashboardId}
            initialValues={initialValues}
            formData={formData}
            ownCurrentState={ownCurrentState}
            queriesResponse={chart.queriesResponse}
            timeout={timeout}
            triggerQuery={chart.triggerQuery}
            vizType={slice.viz_type}
          />
        </div>
      </div>
    );
  }
}

Chart.propTypes = propTypes;
Chart.defaultProps = defaultProps;<|MERGE_RESOLUTION|>--- conflicted
+++ resolved
@@ -290,15 +290,10 @@
     return (
       <div
         className="chart-slice"
-<<<<<<< HEAD
-        data-test-chart-id={id}
-        data-test-viz-type={slice.viz_type}
-=======
         data-test="chart-grid-component"
         data-test-chart-id={id}
         data-test-viz-type={slice.viz_type}
         data-test-chart-name={slice.slice_name}
->>>>>>> a45a5e10
       >
         <SliceHeader
           innerRef={this.setHeaderRef}
