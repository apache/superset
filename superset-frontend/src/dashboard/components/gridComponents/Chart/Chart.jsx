--- conflicted
+++ resolved
@@ -429,7 +429,6 @@
         is_cached: isCached,
       });
 
-<<<<<<< HEAD
       const exportFormData = isFullCSV
         ? { ...formData, row_limit: maxRows }
         : formData;
@@ -460,7 +459,7 @@
         const chartName = slice.slice_name || formData.viz_type || 'chart';
         const safeChartName = chartName.replace(/[^a-zA-Z0-9_-]/g, '_');
         filename = `${safeChartName}${timestamp}.csv`;
-=======
+      }
       let ownState = dataMask[props.id]?.ownState || {};
 
       // Convert chart-specific state to backend format using registered converter
@@ -476,7 +475,6 @@
           ...ownState,
           ...convertedState,
         };
->>>>>>> 728bc2c6
       }
 
       exportChart({
@@ -484,8 +482,7 @@
         resultType,
         resultFormat: format,
         force: true,
-<<<<<<< HEAD
-        ownState: dataMask[props.id]?.ownState,
+        ownState,
         onStartStreamingExport: shouldUseStreaming
           ? exportParams => {
               setIsStreamingModalVisible(true);
@@ -496,9 +493,6 @@
               });
             }
           : null,
-=======
-        ownState,
->>>>>>> 728bc2c6
       });
     },
     [
