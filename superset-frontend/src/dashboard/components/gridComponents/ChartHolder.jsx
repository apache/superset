/**
 * Licensed to the Apache Software Foundation (ASF) under one
 * or more contributor license agreements.  See the NOTICE file
 * distributed with this work for additional information
 * regarding copyright ownership.  The ASF licenses this file
 * to you under the Apache License, Version 2.0 (the
 * "License"); you may not use this file except in compliance
 * with the License.  You may obtain a copy of the License at
 *
 *   http://www.apache.org/licenses/LICENSE-2.0
 *
 * Unless required by applicable law or agreed to in writing,
 * software distributed under the License is distributed on an
 * "AS IS" BASIS, WITHOUT WARRANTIES OR CONDITIONS OF ANY
 * KIND, either express or implied.  See the License for the
 * specific language governing permissions and limitations
 * under the License.
 */
import React from 'react';
import PropTypes from 'prop-types';
import cx from 'classnames';
import { useTheme } from '@superset-ui/core';
import { useSelector, connect } from 'react-redux';

import { getChartIdsInFilterBoxScope } from 'src/dashboard/util/activeDashboardFilters';
import Chart from 'src/dashboard/containers/Chart';
import AnchorLink from 'src/dashboard/components/AnchorLink';
import DeleteComponentButton from 'src/dashboard/components/DeleteComponentButton';
import DragDroppable from 'src/dashboard/components/dnd/DragDroppable';
import HoverMenu from 'src/dashboard/components/menu/HoverMenu';
import ResizableContainer from 'src/dashboard/components/resizable/ResizableContainer';
import getChartAndLabelComponentIdFromPath from 'src/dashboard/util/getChartAndLabelComponentIdFromPath';
import { componentShape } from 'src/dashboard/util/propShapes';
import { COLUMN_TYPE, ROW_TYPE } from 'src/dashboard/util/componentTypes';
import {
  GRID_BASE_UNIT,
  GRID_GUTTER_SIZE,
  GRID_MIN_COLUMN_COUNT,
  GRID_MIN_ROW_UNITS,
} from 'src/dashboard/util/constants';

const CHART_MARGIN = 32;

const propTypes = {
  id: PropTypes.string.isRequired,
  parentId: PropTypes.string.isRequired,
  dashboardId: PropTypes.number.isRequired,
  component: componentShape.isRequired,
  parentComponent: componentShape.isRequired,
  getComponentById: PropTypes.func.isRequired,
  index: PropTypes.number.isRequired,
  depth: PropTypes.number.isRequired,
  editMode: PropTypes.bool.isRequired,
  directPathToChild: PropTypes.arrayOf(PropTypes.string),
  directPathLastUpdated: PropTypes.number,
  focusedFilterScope: PropTypes.object,
  fullSizeChartId: PropTypes.oneOf([PropTypes.number, null]),

  // grid related
  availableColumnCount: PropTypes.number.isRequired,
  columnWidth: PropTypes.number.isRequired,
  onResizeStart: PropTypes.func.isRequired,
  onResize: PropTypes.func.isRequired,
  onResizeStop: PropTypes.func.isRequired,

  // dnd
  deleteComponent: PropTypes.func.isRequired,
  updateComponents: PropTypes.func.isRequired,
  handleComponentDrop: PropTypes.func.isRequired,
  setFullSizeChartId: PropTypes.func.isRequired,
  postAddSliceFromDashboard: PropTypes.func,
};

const defaultProps = {
  directPathToChild: [],
  directPathLastUpdated: 0,
};

/**
 * Selects the chart scope of the filter input that has focus.
 *
 * @returns {{chartId: number, scope: { scope: string[], immune: string[] }} | null }
 * the scope of the currently focused filter, if any
 */
function selectFocusedFilterScope(dashboardState, dashboardFilters) {
  if (!dashboardState.focusedFilterField) return null;
  const { chartId, column } = dashboardState.focusedFilterField;
  return {
    chartId,
    scope: dashboardFilters[chartId].scopes[column],
  };
}

/**
 * Renders any styles necessary to highlight the chart's relationship to the focused filter.
 *
 * If there is no focused filter scope (i.e. most of the time), this will be just a pass-through.
 *
 * If the chart is outside the scope of the focused filter, dims the chart.
 *
 * If the chart is in the scope of the focused filter,
 * renders a highlight around the chart.
 *
 * If ChartHolder were a function component, this could be implemented as a hook instead.
 */
const FilterFocusHighlight = React.forwardRef(
  ({ chartId, ...otherProps }, ref) => {
    const theme = useTheme();

    const nativeFilters = useSelector(state => state.nativeFilters);
    const dashboardState = useSelector(state => state.dashboardState);
    const dashboardFilters = useSelector(state => state.dashboardFilters);
    const focusedFilterScope = selectFocusedFilterScope(
      dashboardState,
      dashboardFilters,
    );
    const focusedNativeFilterId = nativeFilters.focusedFilterId;
    if (!(focusedFilterScope || focusedNativeFilterId)) {
      return <div ref={ref} {...otherProps} />;
    }

    // we use local styles here instead of a conditionally-applied class,
    // because adding any conditional class to this container
    // causes performance issues in Chrome.

    // default to the "de-emphasized" state
    const unfocusedChartStyles = { opacity: 0.3, pointerEvents: 'none' };
    const focusedChartStyles = {
      borderColor: theme.colors.primary.light2,
      opacity: 1,
      boxShadow: `0px 0px ${theme.gridUnit * 2}px ${theme.colors.primary.base}`,
      pointerEvents: 'auto',
    };

    if (focusedNativeFilterId) {
      if (
        nativeFilters.filters[focusedNativeFilterId]?.chartsInScope?.includes(
          chartId,
        )
      ) {
        return <div ref={ref} style={focusedChartStyles} {...otherProps} />;
      }
    } else if (
      chartId === focusedFilterScope.chartId ||
      getChartIdsInFilterBoxScope({
        filterScope: focusedFilterScope.scope,
      }).includes(chartId)
    ) {
      return <div ref={ref} style={focusedChartStyles} {...otherProps} />;
    }

    // inline styles are used here due to a performance issue when adding/changing a class, which causes a reflow
    return <div ref={ref} style={unfocusedChartStyles} {...otherProps} />;
  },
);

class ChartHolder extends React.Component {
  static renderInFocusCSS(columnName) {
    return (
      <style>
        {`label[for=${columnName}] + .Select .Select__control {
                    border-color: #00736a;
                    transition: border-color 1s ease-in-out;
           }`}
      </style>
    );
  }

  static getDerivedStateFromProps(props, state) {
    const { component, directPathToChild, directPathLastUpdated } = props;
    const { label: columnName, chart: chartComponentId } =
      getChartAndLabelComponentIdFromPath(directPathToChild);

    if (
      directPathLastUpdated !== state.directPathLastUpdated &&
      component.id === chartComponentId
    ) {
      return {
        outlinedComponentId: component.id,
        outlinedColumnName: columnName,
        directPathLastUpdated,
      };
    }
    return null;
  }

  constructor(props) {
    super(props);
    this.state = {
      isFocused: false,
      outlinedComponentId: null,
      outlinedColumnName: null,
      directPathLastUpdated: 0,
      extraControls: {},
      triggerRender: false,
    };

    this.handleChangeFocus = this.handleChangeFocus.bind(this);
    this.handleDeleteComponent = this.handleDeleteComponent.bind(this);
    this.handleUpdateSliceName = this.handleUpdateSliceName.bind(this);
    this.handleToggleFullSize = this.handleToggleFullSize.bind(this);
<<<<<<< HEAD
    this.handleExtraControl = this.handleExtraControl.bind(this);
=======
    this.handlePostTransformProps = this.handlePostTransformProps.bind(this);
>>>>>>> 7b5ba390
  }

  componentDidMount() {
    this.hideOutline({}, this.state);
  }

  componentDidUpdate(prevProps, prevState) {
    this.hideOutline(prevState, this.state);
  }

  hideOutline(prevState, state) {
    const { outlinedComponentId: timerKey } = state;
    const { outlinedComponentId: prevTimerKey } = prevState;

    // because of timeout, there might be multiple charts showing outline
    if (!!timerKey && !prevTimerKey) {
      setTimeout(() => {
        this.setState(() => ({
          outlinedComponentId: null,
          outlinedColumnName: null,
        }));
      }, 2000);
    }
  }

  handleChangeFocus(nextFocus) {
    this.setState(() => ({ isFocused: nextFocus }));
  }

  handleDeleteComponent() {
    const { deleteComponent, id, parentId } = this.props;
    deleteComponent(id, parentId);
  }

  handleUpdateSliceName(nextName) {
    const { component, updateComponents } = this.props;
    updateComponents({
      [component.id]: {
        ...component,
        meta: {
          ...component.meta,
          sliceNameOverride: nextName,
        },
      },
    });
  }

  handleToggleFullSize() {
    const { component, fullSizeChartId, setFullSizeChartId } = this.props;
    const { chartId } = component.meta;
    const isFullSize = fullSizeChartId === chartId;
    setFullSizeChartId(isFullSize ? null : chartId);
  }

<<<<<<< HEAD
  handleExtraControl(name, value) {
    this.setState(prevState => ({
      extraControls: {
        ...prevState.extraControls,
        [name]: value,
      },
      triggerRender: true,
    }));
=======
  handlePostTransformProps(props) {
    this.props.postAddSliceFromDashboard();
    return props;
>>>>>>> 7b5ba390
  }

  render() {
    const { isFocused, extraControls, triggerRender } = this.state;
    const {
      component,
      parentComponent,
      index,
      depth,
      availableColumnCount,
      columnWidth,
      onResizeStart,
      onResize,
      onResizeStop,
      handleComponentDrop,
      editMode,
      isComponentVisible,
      dashboardId,
      fullSizeChartId,
      getComponentById = () => undefined,
    } = this.props;

    const { chartId } = component.meta;
    const isFullSize = fullSizeChartId === chartId;

    // inherit the size of parent columns
    const columnParentWidth = getComponentById(
      parentComponent.parents?.find(parent => parent.startsWith(COLUMN_TYPE)),
    )?.meta?.width;
    let widthMultiple = component.meta.width || GRID_MIN_COLUMN_COUNT;
    if (parentComponent.type === COLUMN_TYPE) {
      widthMultiple = parentComponent.meta.width || GRID_MIN_COLUMN_COUNT;
    } else if (columnParentWidth && widthMultiple > columnParentWidth) {
      widthMultiple = columnParentWidth;
    }

    let chartWidth = 0;
    let chartHeight = 0;

    if (isFullSize) {
      chartWidth = window.innerWidth - CHART_MARGIN;
      chartHeight = window.innerHeight - CHART_MARGIN;
    } else {
      chartWidth = Math.floor(
        widthMultiple * columnWidth +
          (widthMultiple - 1) * GRID_GUTTER_SIZE -
          CHART_MARGIN,
      );
      chartHeight = Math.floor(
        component.meta.height * GRID_BASE_UNIT - CHART_MARGIN,
      );
    }

    return (
      <DragDroppable
        component={component}
        parentComponent={parentComponent}
        orientation={parentComponent.type === ROW_TYPE ? 'column' : 'row'}
        index={index}
        depth={depth}
        onDrop={handleComponentDrop}
        disableDragDrop={isFocused}
        editMode={editMode}
      >
        {({ dropIndicatorProps, dragSourceRef }) => (
          <ResizableContainer
            id={component.id}
            adjustableWidth={parentComponent.type === ROW_TYPE}
            adjustableHeight
            widthStep={columnWidth}
            widthMultiple={widthMultiple}
            heightStep={GRID_BASE_UNIT}
            heightMultiple={component.meta.height}
            minWidthMultiple={GRID_MIN_COLUMN_COUNT}
            minHeightMultiple={GRID_MIN_ROW_UNITS}
            maxWidthMultiple={availableColumnCount + widthMultiple}
            onResizeStart={onResizeStart}
            onResize={onResize}
            onResizeStop={onResizeStop}
            editMode={editMode}
          >
            <FilterFocusHighlight
              chartId={chartId}
              ref={dragSourceRef}
              data-test="dashboard-component-chart-holder"
              className={cx(
                'dashboard-component',
                'dashboard-component-chart-holder',
                this.state.outlinedComponentId ? 'fade-in' : 'fade-out',
                isFullSize && 'full-size',
              )}
            >
              {!editMode && (
                <AnchorLink
                  id={component.id}
                  scrollIntoView={
                    this.state.outlinedComponentId === component.id
                  }
                />
              )}
              {!!this.state.outlinedComponentId &&
                ChartHolder.renderInFocusCSS(this.state.outlinedColumnName)}
              <Chart
                componentId={component.id}
                id={component.meta.chartId}
                dashboardId={dashboardId}
                width={chartWidth}
                height={chartHeight}
                sliceName={
                  component.meta.sliceNameOverride ||
                  component.meta.sliceName ||
                  ''
                }
                updateSliceName={this.handleUpdateSliceName}
                isComponentVisible={isComponentVisible}
                handleToggleFullSize={this.handleToggleFullSize}
                isFullSize={isFullSize}
<<<<<<< HEAD
                setControlValue={this.handleExtraControl}
                extraControls={extraControls}
                triggerRender={triggerRender}
=======
                postTransformProps={this.handlePostTransformProps}
>>>>>>> 7b5ba390
              />
              {editMode && (
                <HoverMenu position="top">
                  <div data-test="dashboard-delete-component-button">
                    <DeleteComponentButton
                      onDelete={this.handleDeleteComponent}
                    />
                  </div>
                </HoverMenu>
              )}
            </FilterFocusHighlight>

            {dropIndicatorProps && <div {...dropIndicatorProps} />}
          </ResizableContainer>
        )}
      </DragDroppable>
    );
  }
}

ChartHolder.propTypes = propTypes;
ChartHolder.defaultProps = defaultProps;

function mapStateToProps(state) {
  return {
    directPathToChild: state.dashboardState.directPathToChild,
    directPathLastUpdated: state.dashboardState.directPathLastUpdated,
  };
}
export default connect(mapStateToProps)(ChartHolder);<|MERGE_RESOLUTION|>--- conflicted
+++ resolved
@@ -199,11 +199,8 @@
     this.handleDeleteComponent = this.handleDeleteComponent.bind(this);
     this.handleUpdateSliceName = this.handleUpdateSliceName.bind(this);
     this.handleToggleFullSize = this.handleToggleFullSize.bind(this);
-<<<<<<< HEAD
     this.handleExtraControl = this.handleExtraControl.bind(this);
-=======
     this.handlePostTransformProps = this.handlePostTransformProps.bind(this);
->>>>>>> 7b5ba390
   }
 
   componentDidMount() {
@@ -258,7 +255,6 @@
     setFullSizeChartId(isFullSize ? null : chartId);
   }
 
-<<<<<<< HEAD
   handleExtraControl(name, value) {
     this.setState(prevState => ({
       extraControls: {
@@ -267,11 +263,11 @@
       },
       triggerRender: true,
     }));
-=======
+  }
+
   handlePostTransformProps(props) {
     this.props.postAddSliceFromDashboard();
     return props;
->>>>>>> 7b5ba390
   }
 
   render() {
@@ -389,13 +385,10 @@
                 isComponentVisible={isComponentVisible}
                 handleToggleFullSize={this.handleToggleFullSize}
                 isFullSize={isFullSize}
-<<<<<<< HEAD
                 setControlValue={this.handleExtraControl}
                 extraControls={extraControls}
                 triggerRender={triggerRender}
-=======
                 postTransformProps={this.handlePostTransformProps}
->>>>>>> 7b5ba390
               />
               {editMode && (
                 <HoverMenu position="top">
