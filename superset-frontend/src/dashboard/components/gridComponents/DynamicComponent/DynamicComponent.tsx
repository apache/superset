/**
 * Licensed to the Apache Software Foundation (ASF) under one
 * or more contributor license agreements.  See the NOTICE file
 * distributed with this work for additional information
 * regarding copyright ownership.  The ASF licenses this file
 * to you under the Apache License, Version 2.0 (the
 * "License"); you may not use this file except in compliance
 * with the License.  You may obtain a copy of the License at
 *
 *   http://www.apache.org/licenses/LICENSE-2.0
 *
 * Unless required by applicable law or agreed to in writing,
 * software distributed under the License is distributed on an
 * "AS IS" BASIS, WITHOUT WARRANTIES OR CONDITIONS OF ANY
 * KIND, either express or implied.  See the License for the
 * specific language governing permissions and limitations
 * under the License.
 */
import { FC, Suspense } from 'react';
import { DashboardComponentMetadata, JsonObject, t } from '@superset-ui/core';
import backgroundStyleOptions from 'src/dashboard/util/backgroundStyleOptions';
import cx from 'classnames';
import { shallowEqual, useSelector } from 'react-redux';
import { ResizeCallback, ResizeStartCallback } from 're-resizable';
import type { ConnectDragSource } from 'react-dnd';
import { Draggable } from '../../dnd/DragDroppable';
import { COLUMN_TYPE, ROW_TYPE } from '../../../util/componentTypes';
import WithPopoverMenu from '../../menu/WithPopoverMenu';
import ResizableContainer from '../../resizable/ResizableContainer';
import {
  BACKGROUND_TRANSPARENT,
  GRID_BASE_UNIT,
  GRID_MIN_COLUMN_COUNT,
} from '../../../util/constants';
import HoverMenu from '../../menu/HoverMenu';
import DeleteComponentButton from '../../DeleteComponentButton';
import BackgroundStyleDropdown from '../../menu/BackgroundStyleDropdown';
import dashboardComponents from '../../../../visualizations/presets/dashboardComponents';
import { RootState } from '../../../types';

type DynamicComponentProps = {
  component: JsonObject;
  parentComponent: JsonObject;
  index: number;
  depth: number;
  handleComponentDrop: (dropResult: unknown) => void;
  editMode: boolean;
  columnWidth: number;
  availableColumnCount: number;
  onResizeStart: ResizeStartCallback;
  onResizeStop: ResizeCallback;
  onResize: ResizeCallback;
  deleteComponent: (id: string, parentId: string) => void;
  updateComponents: (updates: Record<string, JsonObject>) => void;
  parentId: string;
  id: string;
};

const DynamicComponent: FC<DynamicComponentProps> = ({
  component,
  parentComponent,
  index,
  depth,
  handleComponentDrop,
  editMode,
  columnWidth,
  availableColumnCount,
  onResizeStart,
  onResizeStop,
  onResize,
  deleteComponent,
  parentId,
  updateComponents,
  id,
}) => {
  // inherit the size of parent columns
  const widthMultiple =
    parentComponent.type === COLUMN_TYPE
      ? parentComponent.meta.width || GRID_MIN_COLUMN_COUNT
      : component.meta.width || GRID_MIN_COLUMN_COUNT;

  const handleDeleteComponent = () => {
    deleteComponent(id, parentId);
  };

  const rowStyle = backgroundStyleOptions.find(
    opt => opt.value === (component.meta.background || BACKGROUND_TRANSPARENT),
  );

  const updateMeta = (metaKey: string, nextValue: string | number) => {
    updateComponents({
      [String(component.id)]: {
        ...component,
        meta: {
          ...component.meta,
          [metaKey]: nextValue,
        },
      },
    });
  };

  const { Component } = dashboardComponents.get(component.meta.componentKey);
  const dashboardData = useSelector<RootState, DashboardComponentMetadata>(
    ({ nativeFilters, dataMask }) => ({
      nativeFilters,
      dataMask,
    }),
    shallowEqual,
  );

  return (
    <Draggable
      // @ts-ignore
      component={component}
      // @ts-ignore
      parentComponent={parentComponent}
      orientation={parentComponent.type === ROW_TYPE ? 'column' : 'row'}
      index={index}
      depth={depth}
      onDrop={handleComponentDrop}
      editMode={editMode}
    >
<<<<<<< HEAD
      {({ dragSourceRef }: { dragSourceRef: any }) => (
=======
      {({ dragSourceRef }: { dragSourceRef: ConnectDragSource }) => (
>>>>>>> 08c1d034
        <WithPopoverMenu
          menuItems={[
            <BackgroundStyleDropdown
              id={`${component.id}-background`}
              value={component.meta.background}
              onChange={value =>
                updateMeta('background', value as string | number)
              }
            />,
          ]}
          editMode={editMode}
        >
          <div
            data-test={`dashboard-${component.componentKey}`}
            className={cx(
              'dashboard-component',
              `dashboard-${component.componentKey}`,
              rowStyle?.className,
            )}
            id={component.id}
          >
            <ResizableContainer
              id={component.id}
              editMode={editMode}
              adjustableWidth={parentComponent.type === ROW_TYPE}
              widthStep={columnWidth}
              widthMultiple={widthMultiple}
              heightStep={GRID_BASE_UNIT}
              adjustableHeight={false}
              heightMultiple={component.meta.height}
              minWidthMultiple={GRID_MIN_COLUMN_COUNT}
              minHeightMultiple={GRID_MIN_COLUMN_COUNT}
              maxWidthMultiple={availableColumnCount + widthMultiple}
              onResizeStart={onResizeStart}
              onResize={onResize}
              onResizeStop={onResizeStop}
            >
              <div
                ref={dragSourceRef}
                className="dashboard-component"
                data-test="dashboard-component-chart-holder"
              >
                {editMode && (
                  <HoverMenu position="top">
                    <DeleteComponentButton onDelete={handleDeleteComponent} />
                  </HoverMenu>
                )}
                <Suspense fallback={<div>{t('Loading...')}</div>}>
                  <Component dashboardData={dashboardData} />
                </Suspense>
              </div>
            </ResizableContainer>
          </div>
        </WithPopoverMenu>
      )}
    </Draggable>
  );
};
export default DynamicComponent;<|MERGE_RESOLUTION|>--- conflicted
+++ resolved
@@ -120,11 +120,7 @@
       onDrop={handleComponentDrop}
       editMode={editMode}
     >
-<<<<<<< HEAD
-      {({ dragSourceRef }: { dragSourceRef: any }) => (
-=======
       {({ dragSourceRef }: { dragSourceRef: ConnectDragSource }) => (
->>>>>>> 08c1d034
         <WithPopoverMenu
           menuItems={[
             <BackgroundStyleDropdown
