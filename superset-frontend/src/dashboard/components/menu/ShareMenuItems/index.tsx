--- conflicted
+++ resolved
@@ -18,21 +18,10 @@
  */
 import React from 'react';
 import copyTextToClipboard from 'src/utils/copy';
-<<<<<<< HEAD
-import { t, logging, QueryFormData } from '@superset-ui/core';
-import { Menu } from 'src/components/Menu';
-import {
-  getChartPermalink,
-  getDashboardPermalink,
-  getUrlParam,
-} from 'src/utils/urlUtils';
-import { RESERVED_DASHBOARD_URL_PARAMS, URL_PARAMS } from 'src/constants';
-=======
 import { t, logging } from '@superset-ui/core';
 import { Menu } from 'src/components/Menu';
 import { getDashboardPermalink, getUrlParam } from 'src/utils/urlUtils';
 import { URL_PARAMS } from 'src/constants';
->>>>>>> 16654034
 import { getFilterValue } from 'src/dashboard/components/nativeFilters/FilterBar/keyValue';
 
 interface ShareMenuItemProps {
@@ -43,13 +32,8 @@
   emailBody: string;
   addDangerToast: Function;
   addSuccessToast: Function;
-<<<<<<< HEAD
-  dashboardId?: string;
-  formData?: Pick<QueryFormData, 'slice_id' | 'datasource'>;
-=======
   dashboardId: string | number;
   dashboardComponentId?: string;
->>>>>>> 16654034
 }
 
 const ShareMenuItems = (props: ShareMenuItemProps) => {
@@ -66,39 +50,21 @@
   } = props;
 
   async function generateUrl() {
-<<<<<<< HEAD
-    // chart
-    if (formData) {
-      // we need to remove reserved dashboard url params
-      return getChartPermalink(formData, RESERVED_DASHBOARD_URL_PARAMS);
-    }
-    // dashboard
-=======
->>>>>>> 16654034
     const nativeFiltersKey = getUrlParam(URL_PARAMS.nativeFiltersKey);
     let filterState = {};
     if (nativeFiltersKey && dashboardId) {
       filterState = await getFilterValue(dashboardId, nativeFiltersKey);
     }
-<<<<<<< HEAD
-    return getDashboardPermalink(String(dashboardId), filterState);
-=======
     return getDashboardPermalink({
       dashboardId,
       filterState,
       hash: dashboardComponentId,
     });
->>>>>>> 16654034
   }
 
   async function onCopyLink() {
     try {
-<<<<<<< HEAD
-      const url = await generateUrl();
-      await copyTextToClipboard(url);
-=======
       await copyTextToClipboard(generateUrl);
->>>>>>> 16654034
       addSuccessToast(t('Copied to clipboard!'));
     } catch (error) {
       logging.error(error);
