--- conflicted
+++ resolved
@@ -16,469 +16,455 @@
  * specific language governing permissions and limitations
  * under the License.
  */
-<<<<<<< HEAD
-import React from 'react';
-=======
-import React, { MouseEvent, Key } from 'react';
-import { Link, RouteComponentProps, withRouter } from 'react-router-dom';
->>>>>>> 667f4101
-import moment from 'moment';
-import {
-  Behavior,
-  css,
-  getChartMetadataRegistry,
-  QueryFormData,
-  styled,
-  t,
-} from '@superset-ui/core';
-import { Menu } from 'src/components/Menu';
-import { NoAnimationDropdown } from 'src/components/Dropdown';
-import ShareMenuItems from 'src/dashboard/components/menu/ShareMenuItems';
-import downloadAsImage from 'src/utils/downloadAsImage';
-import { FeatureFlag, isFeatureEnabled } from 'src/featureFlags';
-import CrossFilterScopingModal from 'src/dashboard/components/CrossFilterScopingModal/CrossFilterScopingModal';
-import Icons from 'src/components/Icons';
-import ModalTrigger from 'src/components/ModalTrigger';
-import Button from 'src/components/Button';
-import ViewQueryModal from 'src/explore/components/controls/ViewQueryModal';
-import { ResultsPaneOnDashboard } from 'src/explore/components/DataTablesPane';
-
-const MENU_KEYS = {
-  CROSS_FILTER_SCOPING: 'cross_filter_scoping',
-  DOWNLOAD_AS_IMAGE: 'download_as_image',
-  EXPLORE_CHART: 'explore_chart',
-  EXPORT_CSV: 'export_csv',
-  EXPORT_FULL_CSV: 'export_full_csv',
-  FORCE_REFRESH: 'force_refresh',
-  FULLSCREEN: 'fullscreen',
-  TOGGLE_CHART_DESCRIPTION: 'toggle_chart_description',
-  VIEW_QUERY: 'view_query',
-  VIEW_RESULTS: 'view_results',
-};
-
-const VerticalDotsContainer = styled.div`
-  padding: ${({ theme }) => theme.gridUnit / 4}px
-    ${({ theme }) => theme.gridUnit * 1.5}px;
-
-  .dot {
-    display: block;
-  }
-
-  &:hover {
-    cursor: pointer;
-  }
-`;
-
-const RefreshTooltip = styled.div`
-  height: auto;
-  margin: ${({ theme }) => theme.gridUnit}px 0;
-  color: ${({ theme }) => theme.colors.grayscale.base};
-  line-height: 21px;
-  display: flex;
-  flex-direction: column;
-  align-items: flex-start;
-  justify-content: flex-start;
-`;
-
-const getScreenshotNodeSelector = (chartId: string | number) =>
-  `.dashboard-chart-id-${chartId}`;
-
-const VerticalDotsTrigger = () => (
-  <VerticalDotsContainer>
-    <span className="dot" />
-    <span className="dot" />
-    <span className="dot" />
-  </VerticalDotsContainer>
-);
-
-export interface SliceHeaderControlsProps {
-  slice: {
-    description: string;
-    viz_type: string;
-    slice_name: string;
-    slice_id: number;
-    slice_description: string;
-    form_data?: { emit_filter?: boolean };
-  };
-
-  componentId: string;
-  dashboardId: number;
-  chartStatus: string;
-  isCached: boolean[];
-  cachedDttm: string[] | null;
-  isExpanded?: boolean;
-  updatedDttm: number | null;
-  isFullSize?: boolean;
-  isDescriptionExpanded?: boolean;
-  formData: QueryFormData;
-<<<<<<< HEAD
-  onExploreChart: () => void;
-=======
-  exploreUrl: string;
->>>>>>> 667f4101
-
-  forceRefresh: (sliceId: number, dashboardId: number) => void;
-  logExploreChart?: (sliceId: number) => void;
-  toggleExpandSlice?: (sliceId: number) => void;
-  exportCSV?: (sliceId: number) => void;
-  exportFullCSV?: (sliceId: number) => void;
-  handleToggleFullSize: () => void;
-
-  addDangerToast: (message: string) => void;
-  addSuccessToast: (message: string) => void;
-
-  supersetCanExplore?: boolean;
-  supersetCanShare?: boolean;
-  supersetCanCSV?: boolean;
-  sliceCanEdit?: boolean;
-}
-type SliceHeaderControlsPropsWithRouter = SliceHeaderControlsProps &
-  RouteComponentProps;
-interface State {
-  showControls: boolean;
-  showCrossFilterScopingModal: boolean;
-}
-
-const dropdownIconsStyles = css`
-  &&.anticon > .anticon:first-child {
-    margin-right: 0;
-    vertical-align: 0;
-  }
-`;
-
-class SliceHeaderControls extends React.PureComponent<
-  SliceHeaderControlsPropsWithRouter,
-  State
-> {
-  constructor(props: SliceHeaderControlsPropsWithRouter) {
-    super(props);
-    this.toggleControls = this.toggleControls.bind(this);
-    this.refreshChart = this.refreshChart.bind(this);
-    this.handleMenuClick = this.handleMenuClick.bind(this);
-
-    this.state = {
-      showControls: false,
-      showCrossFilterScopingModal: false,
-    };
-  }
-
-  refreshChart() {
-    if (this.props.updatedDttm) {
-      this.props.forceRefresh(
-        this.props.slice.slice_id,
-        this.props.dashboardId,
-      );
-    }
-  }
-
-  toggleControls() {
-    this.setState(prevState => ({
-      showControls: !prevState.showControls,
-    }));
-  }
-
-  handleMenuClick({
-    key,
-    domEvent,
-  }: {
-    key: React.Key;
-    domEvent: React.MouseEvent<HTMLElement>;
-  }) {
-    switch (key) {
-      case MENU_KEYS.FORCE_REFRESH:
-        this.refreshChart();
-        this.props.addSuccessToast(t('Data refreshed'));
-        break;
-      case MENU_KEYS.CROSS_FILTER_SCOPING:
-        this.setState({ showCrossFilterScopingModal: true });
-        break;
-      case MENU_KEYS.TOGGLE_CHART_DESCRIPTION:
-        // eslint-disable-next-line no-unused-expressions
-        this.props.toggleExpandSlice &&
-          this.props.toggleExpandSlice(this.props.slice.slice_id);
-        break;
-      case MENU_KEYS.EXPLORE_CHART:
-        // eslint-disable-next-line no-unused-expressions
-        this.props.logExploreChart &&
-          this.props.logExploreChart(this.props.slice.slice_id);
-        break;
-      case MENU_KEYS.EXPORT_CSV:
-        // eslint-disable-next-line no-unused-expressions
-        this.props.exportCSV && this.props.exportCSV(this.props.slice.slice_id);
-        break;
-      case MENU_KEYS.FULLSCREEN:
-        this.props.handleToggleFullSize();
-        break;
-      case MENU_KEYS.EXPORT_FULL_CSV:
-        // eslint-disable-next-line no-unused-expressions
-        this.props.exportFullCSV &&
-          this.props.exportFullCSV(this.props.slice.slice_id);
-        break;
-      case MENU_KEYS.DOWNLOAD_AS_IMAGE: {
-        // menu closes with a delay, we need to hide it manually,
-        // so that we don't capture it on the screenshot
-        const menu = document.querySelector(
-          '.ant-dropdown:not(.ant-dropdown-hidden)',
-        ) as HTMLElement;
-        menu.style.visibility = 'hidden';
-        downloadAsImage(
-          getScreenshotNodeSelector(this.props.slice.slice_id),
-          this.props.slice.slice_name,
-          true,
-          // @ts-ignore
-        )(domEvent).then(() => {
-          menu.style.visibility = 'visible';
-        });
-        break;
-      }
-      default:
-        break;
-    }
-  }
-
-  render() {
-    const {
-      componentId,
-      dashboardId,
-      slice,
-      isFullSize,
-      cachedDttm = [],
-      updatedDttm = null,
-      addSuccessToast = () => {},
-      addDangerToast = () => {},
-      supersetCanShare = false,
-      isCached = [],
-    } = this.props;
-    const crossFilterItems = getChartMetadataRegistry().items;
-    const isTable = slice.viz_type === 'table';
-    const isCrossFilter = Object.entries(crossFilterItems)
-      // @ts-ignore
-      .filter(([, { value }]) =>
-        value.behaviors?.includes(Behavior.INTERACTIVE_CHART),
-      )
-      .find(([key]) => key === slice.viz_type);
-    const canEmitCrossFilter = slice.form_data?.emit_filter;
-
-    const cachedWhen = (cachedDttm || []).map(itemCachedDttm =>
-      moment.utc(itemCachedDttm).fromNow(),
-    );
-    const updatedWhen = updatedDttm ? moment.utc(updatedDttm).fromNow() : '';
-    const getCachedTitle = (itemCached: boolean) => {
-      if (itemCached) {
-        return t('Cached %s', cachedWhen);
-      }
-      if (updatedWhen) {
-        return t('Fetched %s', updatedWhen);
-      }
-      return '';
-    };
-    const refreshTooltipData = [...new Set(isCached.map(getCachedTitle) || '')];
-    // If all queries have same cache time we can unit them to one
-    const refreshTooltip = refreshTooltipData.map((item, index) => (
-      <div key={`tooltip-${index}`}>
-        {refreshTooltipData.length > 1
-          ? t('Query %s: %s', index + 1, item)
-          : item}
-      </div>
-    ));
-    const fullscreenLabel = isFullSize
-      ? t('Exit fullscreen')
-      : t('Enter fullscreen');
-    const menu = (
-      <Menu
-        onClick={this.handleMenuClick}
-        selectable={false}
-        data-test={`slice_${slice.slice_id}-menu`}
-      >
-        <Menu.Item
-          key={MENU_KEYS.FORCE_REFRESH}
-          disabled={this.props.chartStatus === 'loading'}
-          style={{ height: 'auto', lineHeight: 'initial' }}
-          data-test="refresh-chart-menu-item"
-        >
-          {t('Force refresh')}
-          <RefreshTooltip data-test="dashboard-slice-refresh-tooltip">
-            {refreshTooltip}
-          </RefreshTooltip>
-        </Menu.Item>
-
-        <Menu.Item key={MENU_KEYS.FULLSCREEN}>{fullscreenLabel}</Menu.Item>
-
-        <Menu.Divider />
-
-        {slice.description && (
-          <Menu.Item key={MENU_KEYS.TOGGLE_CHART_DESCRIPTION}>
-            {this.props.isDescriptionExpanded
-              ? t('Hide chart description')
-              : t('Show chart description')}
-          </Menu.Item>
-        )}
-
-        {this.props.supersetCanExplore && (
-<<<<<<< HEAD
-          <Menu.Item
-            key={MENU_KEYS.EXPLORE_CHART}
-            onClick={this.props.onExploreChart}
-          >
-            {t('Edit chart')}
-=======
-          <Menu.Item key={MENU_KEYS.EXPLORE_CHART}>
-            <Link to={this.props.exploreUrl}>
-              <Tooltip
-                title={getSliceHeaderTooltip(this.props.slice.slice_name)}
-              >
-                {t('Edit chart')}
-              </Tooltip>
-            </Link>
->>>>>>> 667f4101
-          </Menu.Item>
-        )}
-
-        {this.props.supersetCanExplore && (
-          <Menu.Item key={MENU_KEYS.VIEW_QUERY}>
-            <ModalTrigger
-              triggerNode={
-                <span data-test="view-query-menu-item">{t('View query')}</span>
-              }
-              modalTitle={t('View query')}
-              modalBody={
-                <ViewQueryModal latestQueryFormData={this.props.formData} />
-              }
-              draggable
-              resizable
-              responsive
-            />
-          </Menu.Item>
-        )}
-
-        {this.props.supersetCanExplore && (
-          <Menu.Item key={MENU_KEYS.VIEW_RESULTS}>
-            <ModalTrigger
-              triggerNode={
-                <span data-test="view-query-menu-item">
-                  {t('Drill to detail')}
-                </span>
-              }
-              modalTitle={t('Chart Data: %s', slice.slice_name)}
-              modalBody={
-                <ResultsPaneOnDashboard
-                  queryFormData={this.props.formData}
-                  queryForce={false}
-                  dataSize={20}
-                  isRequest
-                  isVisible
-                />
-              }
-              modalFooter={
-                <Button
-                  buttonStyle="secondary"
-                  buttonSize="small"
-                  onClick={() => this.props.history.push(this.props.exploreUrl)}
-                >
-                  {t('Edit chart')}
-                </Button>
-              }
-              draggable
-              resizable
-              responsive
-            />
-          </Menu.Item>
-        )}
-
-        {(slice.description || this.props.supersetCanExplore) && (
-          <Menu.Divider />
-        )}
-
-        {isFeatureEnabled(FeatureFlag.DASHBOARD_CROSS_FILTERS) &&
-          isCrossFilter &&
-          canEmitCrossFilter && (
-            <>
-              <Menu.Item key={MENU_KEYS.CROSS_FILTER_SCOPING}>
-                {t('Cross-filter scoping')}
-              </Menu.Item>
-              <Menu.Divider />
-            </>
-          )}
-
-        {supersetCanShare && (
-          <Menu.SubMenu title={t('Share')}>
-            <ShareMenuItems
-              dashboardId={dashboardId}
-              dashboardComponentId={componentId}
-              copyMenuItemTitle={t('Copy permalink to clipboard')}
-              emailMenuItemTitle={t('Share chart by email')}
-              emailSubject={t('Superset chart')}
-              emailBody={t('Check out this chart: ')}
-              addSuccessToast={addSuccessToast}
-              addDangerToast={addDangerToast}
-            />
-          </Menu.SubMenu>
-        )}
-
-        {this.props.slice.viz_type !== 'filter_box' &&
-          this.props.supersetCanCSV && (
-            <Menu.SubMenu title={t('Download')}>
-              <Menu.Item
-                key={MENU_KEYS.EXPORT_CSV}
-                icon={<Icons.FileOutlined css={dropdownIconsStyles} />}
-              >
-                {t('Export to .CSV')}
-              </Menu.Item>
-
-              {this.props.slice.viz_type !== 'filter_box' &&
-                isFeatureEnabled(FeatureFlag.ALLOW_FULL_CSV_EXPORT) &&
-                this.props.supersetCanCSV &&
-                isTable && (
-                  <Menu.Item
-                    key={MENU_KEYS.EXPORT_FULL_CSV}
-                    icon={<Icons.FileOutlined css={dropdownIconsStyles} />}
-                  >
-                    {t('Export to full .CSV')}
-                  </Menu.Item>
-                )}
-
-              <Menu.Item
-                key={MENU_KEYS.DOWNLOAD_AS_IMAGE}
-                icon={<Icons.FileImageOutlined css={dropdownIconsStyles} />}
-              >
-                {t('Download as image')}
-              </Menu.Item>
-            </Menu.SubMenu>
-          )}
-      </Menu>
-    );
-
-    return (
-      <>
-        <CrossFilterScopingModal
-          chartId={slice.slice_id}
-          isOpen={this.state.showCrossFilterScopingModal}
-          onClose={() => this.setState({ showCrossFilterScopingModal: false })}
-        />
-        {isFullSize && (
-          <Icons.FullscreenExitOutlined
-            style={{ fontSize: 22 }}
-            onClick={() => {
-              this.props.handleToggleFullSize();
-            }}
-          />
-        )}
-        <NoAnimationDropdown
-          overlay={menu}
-          trigger={['click']}
-          placement="bottomRight"
-        >
-          <span
-            id={`slice_${slice.slice_id}-controls`}
-            role="button"
-            aria-label="More Options"
-          >
-            <VerticalDotsTrigger />
-          </span>
-        </NoAnimationDropdown>
-      </>
-    );
-  }
-}
-
-export default withRouter(SliceHeaderControls);+ import React, { MouseEvent, Key } from 'react';
+ import { Link, RouteComponentProps, withRouter } from 'react-router-dom';
+ import moment from 'moment';
+ import {
+   Behavior,
+   css,
+   getChartMetadataRegistry,
+   QueryFormData,
+   styled,
+   t,
+ } from '@superset-ui/core';
+ import { Menu } from 'src/components/Menu';
+ import { NoAnimationDropdown } from 'src/components/Dropdown';
+ import ShareMenuItems from 'src/dashboard/components/menu/ShareMenuItems';
+ import downloadAsImage from 'src/utils/downloadAsImage';
+ import { FeatureFlag, isFeatureEnabled } from 'src/featureFlags';
+ import CrossFilterScopingModal from 'src/dashboard/components/CrossFilterScopingModal/CrossFilterScopingModal';
+ import { getSliceHeaderTooltip } from 'src/dashboard/util/getSliceHeaderTooltip';
+ import { Tooltip } from 'src/components/Tooltip';
+ import Icons from 'src/components/Icons';
+ import ModalTrigger from 'src/components/ModalTrigger';
+ import Button from 'src/components/Button';
+ import ViewQueryModal from 'src/explore/components/controls/ViewQueryModal';
+ import { ResultsPaneOnDashboard } from 'src/explore/components/DataTablesPane';
+
+ const MENU_KEYS = {
+   CROSS_FILTER_SCOPING: 'cross_filter_scoping',
+   DOWNLOAD_AS_IMAGE: 'download_as_image',
+   EXPLORE_CHART: 'explore_chart',
+   EXPORT_CSV: 'export_csv',
+   EXPORT_FULL_CSV: 'export_full_csv',
+   FORCE_REFRESH: 'force_refresh',
+   FULLSCREEN: 'fullscreen',
+   TOGGLE_CHART_DESCRIPTION: 'toggle_chart_description',
+   VIEW_QUERY: 'view_query',
+   VIEW_RESULTS: 'view_results',
+ };
+
+ const VerticalDotsContainer = styled.div`
+   padding: ${({ theme }) => theme.gridUnit / 4}px
+     ${({ theme }) => theme.gridUnit * 1.5}px;
+
+   .dot {
+     display: block;
+   }
+
+   &:hover {
+     cursor: pointer;
+   }
+ `;
+
+ const RefreshTooltip = styled.div`
+   height: auto;
+   margin: ${({ theme }) => theme.gridUnit}px 0;
+   color: ${({ theme }) => theme.colors.grayscale.base};
+   line-height: 21px;
+   display: flex;
+   flex-direction: column;
+   align-items: flex-start;
+   justify-content: flex-start;
+ `;
+
+ const getScreenshotNodeSelector = (chartId: string | number) =>
+   `.dashboard-chart-id-${chartId}`;
+
+ const VerticalDotsTrigger = () => (
+   <VerticalDotsContainer>
+     <span className="dot" />
+     <span className="dot" />
+     <span className="dot" />
+   </VerticalDotsContainer>
+ );
+
+ export interface SliceHeaderControlsProps {
+   slice: {
+     description: string;
+     viz_type: string;
+     slice_name: string;
+     slice_id: number;
+     slice_description: string;
+     form_data?: { emit_filter?: boolean };
+   };
+
+   componentId: string;
+   dashboardId: number;
+   chartStatus: string;
+   isCached: boolean[];
+   cachedDttm: string[] | null;
+   isExpanded?: boolean;
+   updatedDttm: number | null;
+   isFullSize?: boolean;
+   isDescriptionExpanded?: boolean;
+   formData: QueryFormData;
+   exploreUrl: string;
+
+   forceRefresh: (sliceId: number, dashboardId: number) => void;
+   logExploreChart?: (sliceId: number) => void;
+   toggleExpandSlice?: (sliceId: number) => void;
+   exportCSV?: (sliceId: number) => void;
+   exportFullCSV?: (sliceId: number) => void;
+   handleToggleFullSize: () => void;
+
+   addDangerToast: (message: string) => void;
+   addSuccessToast: (message: string) => void;
+
+   supersetCanExplore?: boolean;
+   supersetCanShare?: boolean;
+   supersetCanCSV?: boolean;
+   sliceCanEdit?: boolean;
+ }
+ type SliceHeaderControlsPropsWithRouter = SliceHeaderControlsProps &
+   RouteComponentProps;
+ interface State {
+   showControls: boolean;
+   showCrossFilterScopingModal: boolean;
+ }
+
+ const dropdownIconsStyles = css`
+   &&.anticon > .anticon:first-child {
+     margin-right: 0;
+     vertical-align: 0;
+   }
+ `;
+
+ class SliceHeaderControls extends React.PureComponent<
+   SliceHeaderControlsPropsWithRouter,
+   State
+ > {
+   constructor(props: SliceHeaderControlsPropsWithRouter) {
+     super(props);
+     this.toggleControls = this.toggleControls.bind(this);
+     this.refreshChart = this.refreshChart.bind(this);
+     this.handleMenuClick = this.handleMenuClick.bind(this);
+
+     this.state = {
+       showControls: false,
+       showCrossFilterScopingModal: false,
+     };
+   }
+
+   refreshChart() {
+     if (this.props.updatedDttm) {
+       this.props.forceRefresh(
+         this.props.slice.slice_id,
+         this.props.dashboardId,
+       );
+     }
+   }
+
+   toggleControls() {
+     this.setState(prevState => ({
+       showControls: !prevState.showControls,
+     }));
+   }
+
+   handleMenuClick({
+     key,
+     domEvent,
+   }: {
+     key: Key;
+     domEvent: MouseEvent<HTMLElement>;
+   }) {
+     switch (key) {
+       case MENU_KEYS.FORCE_REFRESH:
+         this.refreshChart();
+         this.props.addSuccessToast(t('Data refreshed'));
+         break;
+       case MENU_KEYS.CROSS_FILTER_SCOPING:
+         this.setState({ showCrossFilterScopingModal: true });
+         break;
+       case MENU_KEYS.TOGGLE_CHART_DESCRIPTION:
+         // eslint-disable-next-line no-unused-expressions
+         this.props.toggleExpandSlice &&
+           this.props.toggleExpandSlice(this.props.slice.slice_id);
+         break;
+       case MENU_KEYS.EXPLORE_CHART:
+         // eslint-disable-next-line no-unused-expressions
+         this.props.logExploreChart &&
+           this.props.logExploreChart(this.props.slice.slice_id);
+         break;
+       case MENU_KEYS.EXPORT_CSV:
+         // eslint-disable-next-line no-unused-expressions
+         this.props.exportCSV && this.props.exportCSV(this.props.slice.slice_id);
+         break;
+       case MENU_KEYS.FULLSCREEN:
+         this.props.handleToggleFullSize();
+         break;
+       case MENU_KEYS.EXPORT_FULL_CSV:
+         // eslint-disable-next-line no-unused-expressions
+         this.props.exportFullCSV &&
+           this.props.exportFullCSV(this.props.slice.slice_id);
+         break;
+       case MENU_KEYS.DOWNLOAD_AS_IMAGE: {
+         // menu closes with a delay, we need to hide it manually,
+         // so that we don't capture it on the screenshot
+         const menu = document.querySelector(
+           '.ant-dropdown:not(.ant-dropdown-hidden)',
+         ) as HTMLElement;
+         menu.style.visibility = 'hidden';
+         downloadAsImage(
+           getScreenshotNodeSelector(this.props.slice.slice_id),
+           this.props.slice.slice_name,
+           true,
+           // @ts-ignore
+         )(domEvent).then(() => {
+           menu.style.visibility = 'visible';
+         });
+         break;
+       }
+       default:
+         break;
+     }
+   }
+
+   render() {
+     const {
+       componentId,
+       dashboardId,
+       slice,
+       isFullSize,
+       cachedDttm = [],
+       updatedDttm = null,
+       addSuccessToast = () => {},
+       addDangerToast = () => {},
+       supersetCanShare = false,
+       isCached = [],
+     } = this.props;
+     const crossFilterItems = getChartMetadataRegistry().items;
+     const isTable = slice.viz_type === 'table';
+     const isCrossFilter = Object.entries(crossFilterItems)
+       // @ts-ignore
+       .filter(([, { value }]) =>
+         value.behaviors?.includes(Behavior.INTERACTIVE_CHART),
+       )
+       .find(([key]) => key === slice.viz_type);
+     const canEmitCrossFilter = slice.form_data?.emit_filter;
+
+     const cachedWhen = (cachedDttm || []).map(itemCachedDttm =>
+       moment.utc(itemCachedDttm).fromNow(),
+     );
+     const updatedWhen = updatedDttm ? moment.utc(updatedDttm).fromNow() : '';
+     const getCachedTitle = (itemCached: boolean) => {
+       if (itemCached) {
+         return t('Cached %s', cachedWhen);
+       }
+       if (updatedWhen) {
+         return t('Fetched %s', updatedWhen);
+       }
+       return '';
+     };
+     const refreshTooltipData = [...new Set(isCached.map(getCachedTitle) || '')];
+     // If all queries have same cache time we can unit them to one
+     const refreshTooltip = refreshTooltipData.map((item, index) => (
+       <div key={`tooltip-${index}`}>
+         {refreshTooltipData.length > 1
+           ? t('Query %s: %s', index + 1, item)
+           : item}
+       </div>
+     ));
+     const fullscreenLabel = isFullSize
+       ? t('Exit fullscreen')
+       : t('Enter fullscreen');
+     const menu = (
+       <Menu
+         onClick={this.handleMenuClick}
+         selectable={false}
+         data-test={`slice_${slice.slice_id}-menu`}
+       >
+         <Menu.Item
+           key={MENU_KEYS.FORCE_REFRESH}
+           disabled={this.props.chartStatus === 'loading'}
+           style={{ height: 'auto', lineHeight: 'initial' }}
+           data-test="refresh-chart-menu-item"
+         >
+           {t('Force refresh')}
+           <RefreshTooltip data-test="dashboard-slice-refresh-tooltip">
+             {refreshTooltip}
+           </RefreshTooltip>
+         </Menu.Item>
+
+         <Menu.Item key={MENU_KEYS.FULLSCREEN}>{fullscreenLabel}</Menu.Item>
+
+         <Menu.Divider />
+
+         {slice.description && (
+           <Menu.Item key={MENU_KEYS.TOGGLE_CHART_DESCRIPTION}>
+             {this.props.isDescriptionExpanded
+               ? t('Hide chart description')
+               : t('Show chart description')}
+           </Menu.Item>
+         )}
+
+         {this.props.supersetCanExplore && (
+           <Menu.Item key={MENU_KEYS.EXPLORE_CHART}>
+             <Link to={this.props.exploreUrl}>
+               <Tooltip
+                 title={getSliceHeaderTooltip(this.props.slice.slice_name)}
+               >
+                 {t('Edit chart')}
+               </Tooltip>
+             </Link>
+           </Menu.Item>
+         )}
+
+         {this.props.supersetCanExplore && (
+           <Menu.Item key={MENU_KEYS.VIEW_QUERY}>
+             <ModalTrigger
+               triggerNode={
+                 <span data-test="view-query-menu-item">{t('View query')}</span>
+               }
+               modalTitle={t('View query')}
+               modalBody={
+                 <ViewQueryModal latestQueryFormData={this.props.formData} />
+               }
+               draggable
+               resizable
+               responsive
+             />
+           </Menu.Item>
+         )}
+
+         {this.props.supersetCanExplore && (
+           <Menu.Item key={MENU_KEYS.VIEW_RESULTS}>
+             <ModalTrigger
+               triggerNode={
+                 <span data-test="view-query-menu-item">
+                   {t('View as table')}
+                 </span>
+               }
+               modalTitle={t('Chart Data: %s', slice.slice_name)}
+               modalBody={
+                 <ResultsPaneOnDashboard
+                   queryFormData={this.props.formData}
+                   queryForce={false}
+                   dataSize={20}
+                   isRequest
+                   isVisible
+                 />
+               }
+               modalFooter={
+                 <Button
+                   buttonStyle="secondary"
+                   buttonSize="small"
+                   onClick={() => this.props.history.push(this.props.exploreUrl)}
+                 >
+                   {t('Edit chart')}
+                 </Button>
+               }
+               draggable
+               resizable
+               responsive
+             />
+           </Menu.Item>
+         )}
+
+         {(slice.description || this.props.supersetCanExplore) && (
+           <Menu.Divider />
+         )}
+
+         {isFeatureEnabled(FeatureFlag.DASHBOARD_CROSS_FILTERS) &&
+           isCrossFilter &&
+           canEmitCrossFilter && (
+             <>
+               <Menu.Item key={MENU_KEYS.CROSS_FILTER_SCOPING}>
+                 {t('Cross-filter scoping')}
+               </Menu.Item>
+               <Menu.Divider />
+             </>
+           )}
+
+         {supersetCanShare && (
+           <Menu.SubMenu title={t('Share')}>
+             <ShareMenuItems
+               dashboardId={dashboardId}
+               dashboardComponentId={componentId}
+               copyMenuItemTitle={t('Copy permalink to clipboard')}
+               emailMenuItemTitle={t('Share chart by email')}
+               emailSubject={t('Superset chart')}
+               emailBody={t('Check out this chart: ')}
+               addSuccessToast={addSuccessToast}
+               addDangerToast={addDangerToast}
+             />
+           </Menu.SubMenu>
+         )}
+
+         {this.props.slice.viz_type !== 'filter_box' &&
+           this.props.supersetCanCSV && (
+             <Menu.SubMenu title={t('Download')}>
+               <Menu.Item
+                 key={MENU_KEYS.EXPORT_CSV}
+                 icon={<Icons.FileOutlined css={dropdownIconsStyles} />}
+               >
+                 {t('Export to .CSV')}
+               </Menu.Item>
+
+               {this.props.slice.viz_type !== 'filter_box' &&
+                 isFeatureEnabled(FeatureFlag.ALLOW_FULL_CSV_EXPORT) &&
+                 this.props.supersetCanCSV &&
+                 isTable && (
+                   <Menu.Item
+                     key={MENU_KEYS.EXPORT_FULL_CSV}
+                     icon={<Icons.FileOutlined css={dropdownIconsStyles} />}
+                   >
+                     {t('Export to full .CSV')}
+                   </Menu.Item>
+                 )}
+
+               <Menu.Item
+                 key={MENU_KEYS.DOWNLOAD_AS_IMAGE}
+                 icon={<Icons.FileImageOutlined css={dropdownIconsStyles} />}
+               >
+                 {t('Download as image')}
+               </Menu.Item>
+             </Menu.SubMenu>
+           )}
+       </Menu>
+     );
+
+     return (
+       <>
+         <CrossFilterScopingModal
+           chartId={slice.slice_id}
+           isOpen={this.state.showCrossFilterScopingModal}
+           onClose={() => this.setState({ showCrossFilterScopingModal: false })}
+         />
+         {isFullSize && (
+           <Icons.FullscreenExitOutlined
+             style={{ fontSize: 22 }}
+             onClick={() => {
+               this.props.handleToggleFullSize();
+             }}
+           />
+         )}
+         <NoAnimationDropdown
+           overlay={menu}
+           trigger={['click']}
+           placement="bottomRight"
+         >
+           <span
+             id={`slice_${slice.slice_id}-controls`}
+             role="button"
+             aria-label="More Options"
+           >
+             <VerticalDotsTrigger />
+           </span>
+         </NoAnimationDropdown>
+       </>
+     );
+   }
+ }
+
+ export default withRouter(SliceHeaderControls);