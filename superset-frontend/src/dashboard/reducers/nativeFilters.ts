--- conflicted
+++ resolved
@@ -21,15 +21,11 @@
   SAVE_FILTER_SETS,
   SET_EXTRA_FORM_DATA,
   SET_FILTER_CONFIG_COMPLETE,
-<<<<<<< HEAD
   SET_FILTER_SETS_CONFIG_COMPLETE,
-=======
->>>>>>> 2d95bfcd
   SET_FILTERS_STATE,
 } from 'src/dashboard/actions/nativeFilters';
 import {
   FilterSets,
-  FiltersSet,
   NativeFiltersState,
   NativeFilterState,
 } from './types';
@@ -42,7 +38,6 @@
   };
 }
 
-<<<<<<< HEAD
 export function getInitialState({
   filterSetsConfig,
   filterConfig,
@@ -61,31 +56,14 @@
     filterSets,
   };
   filterConfig?.forEach(filter => {
-=======
-export function getInitialState(
-  filterConfig: FilterConfiguration,
-  prevState: NativeFiltersState,
-): NativeFiltersState {
-  const filters = {};
-  const filtersState = {};
-  const state = {
-    filters,
-    filtersState,
-    filterSets: prevState?.filterSets ?? {},
-  };
-  filterConfig.forEach(filter => {
->>>>>>> 2d95bfcd
     const { id } = filter;
     filters[id] = filter;
     filtersState[id] =
       prevState?.filtersState?.[id] || getInitialFilterState(id);
-<<<<<<< HEAD
   });
   filterSetsConfig?.forEach(filtersSet => {
     const { id } = filtersSet;
     filterSets[id] = filtersSet;
-=======
->>>>>>> 2d95bfcd
   });
   return state;
 }
@@ -131,7 +109,6 @@
       };
 
     case SET_FILTER_CONFIG_COMPLETE:
-<<<<<<< HEAD
       return getInitialState({ filterConfig: action.filterConfig, state });
 
     case SET_FILTER_SETS_CONFIG_COMPLETE:
@@ -139,9 +116,6 @@
         filterSetsConfig: action.filterSetsConfig,
         state,
       });
-=======
-      return getInitialState(action.filterConfig, state);
->>>>>>> 2d95bfcd
 
     // TODO handle SET_FILTER_CONFIG_FAIL action
     default:
