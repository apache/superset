--- conflicted
+++ resolved
@@ -21,16 +21,7 @@
 import { Dispatch } from 'redux';
 import { FilterConfiguration } from 'src/dashboard/components/nativeFilters/types';
 import { dashboardInfoChanged } from './dashboardInfo';
-<<<<<<< HEAD
 import { FiltersState, FilterState, FiltersSet } from '../reducers/types';
-import { SelectedValues } from '../components/nativeFilters/FilterConfigModal/types';
-=======
-import {
-  CurrentFilterState,
-  FiltersSet,
-  NativeFilterState,
-} from '../reducers/types';
->>>>>>> 3c62069b
 
 export const SET_FILTER_CONFIG_BEGIN = 'SET_FILTER_CONFIG_BEGIN';
 export interface SetFilterConfigBegin {
@@ -214,11 +205,7 @@
   | SetFilterSetsConfigComplete
   | SetFilterSetsConfigFail
   | SetFiltersState
-<<<<<<< HEAD
   | SaveFilterSets
   | UpdateExtraFormData
-  | SetFilterState;
-=======
-  | SetExtraFormData
   | SaveFilterSets;
->>>>>>> 3c62069b
+  | SetFilterState;