--- conflicted
+++ resolved
@@ -310,11 +310,8 @@
           activeTabs: activeTabs || dashboardState?.activeTabs || [],
           datasetsStatus:
             dashboardState?.datasetsStatus || ResourceStatus.Loading,
-<<<<<<< HEAD
           chartStates: chartStates || dashboardState?.chartStates || {},
-=======
           chartCustomizationItems,
->>>>>>> 1617bbbe
         },
         dashboardLayout,
       },
