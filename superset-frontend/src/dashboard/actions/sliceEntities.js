--- conflicted
+++ resolved
@@ -26,6 +26,10 @@
 export const SET_ALL_SLICES = 'SET_ALL_SLICES';
 const FETCH_SLICES_PAGE_SIZE = 200;
 
+export function getDatasourceParameter(datasourceId, datasourceType) {
+  return `${datasourceId}__${datasourceType}`;
+}
+
 export function setAllSlices(slices) {
   return { type: SET_ALL_SLICES, payload: { slices } };
 }
@@ -40,7 +44,6 @@
   return { type: FETCH_ALL_SLICES_FAILED, payload: { error } };
 }
 
-<<<<<<< HEAD
 export function fetchSlices(
   userId,
   excludeFilterBox,
@@ -137,13 +140,6 @@
     );
 }
 
-=======
-export function getDatasourceParameter(datasourceId, datasourceType) {
-  return `${datasourceId}__${datasourceType}`;
-}
-
-const FETCH_SLICES_PAGE_SIZE = 200;
->>>>>>> 6f0d53ee
 export function fetchAllSlices(userId, excludeFilterBox = false) {
   return (dispatch, getState) => {
     const { sliceEntities } = getState();
