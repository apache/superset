--- conflicted
+++ resolved
@@ -38,10 +38,6 @@
 
   // TODO: Remove these shims once the control panel configs are moved into the plugin package.
   getChartControlPanelRegistry()
-<<<<<<< HEAD
-    .registerValue('event_flow', EventFlow)
-=======
->>>>>>> 36627af9
     .registerValue('filter_box', FilterBox)
     .registerValue('separator', Separator)
     .registerValue('time_table', TimeTable)
