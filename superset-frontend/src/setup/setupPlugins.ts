--- conflicted
+++ resolved
@@ -41,14 +41,10 @@
 import Markup from '../explore/controlPanels/Markup';
 import PairedTtest from '../explore/controlPanels/PairedTtest';
 import Para from '../explore/controlPanels/Para';
-<<<<<<< HEAD
 import Pie from '../explore/controlPanels/Pie';
 import PivotTable from '../explore/controlPanels/PivotTable';
 import Rose from '../explore/controlPanels/Rose';
 import Sankey from '../explore/controlPanels/Sankey';
-=======
-import Partition from '../explore/controlPanels/Partition';
->>>>>>> 34df11a6
 import Separator from '../explore/controlPanels/Separator';
 import Table from '../explore/controlPanels/Table';
 import TimeTable from '../explore/controlPanels/TimeTable';
@@ -70,14 +66,11 @@
     .registerValue('markup', Markup)
     .registerValue('paired_ttest', PairedTtest)
     .registerValue('para', Para)
-<<<<<<< HEAD
+
     .registerValue('pie', Pie)
     .registerValue('pivot_table', PivotTable)
     .registerValue('rose', Rose)
     .registerValue('sankey', Sankey)
-=======
-    .registerValue('partition', Partition)
->>>>>>> 34df11a6
     .registerValue('separator', Separator)
     .registerValue('table', Table)
     .registerValue('time_table', TimeTable)
