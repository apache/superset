/**
 * Licensed to the Apache Software Foundation (ASF) under one
 * or more contributor license agreements.  See the NOTICE file
 * distributed with this work for additional information
 * regarding copyright ownership.  The ASF licenses this file
 * to you under the Apache License, Version 2.0 (the
 * "License"); you may not use this file except in compliance
 * with the License.  You may obtain a copy of the License at
 *
 *   http://www.apache.org/licenses/LICENSE-2.0
 *
 * Unless required by applicable law or agreed to in writing,
 * software distributed under the License is distributed on an
 * "AS IS" BASIS, WITHOUT WARRANTIES OR CONDITIONS OF ANY
 * KIND, either express or implied.  See the License for the
 * specific language governing permissions and limitations
 * under the License.
 */
/**
 * This file exports all controls available for use in the different visualization types
 *
 * While the React components located in `controls/components` represent different
 * types of controls (CheckboxControl, SelectControl, TextControl, ...), the controls here
 * represent instances of control types, that can be reused across visualization types.
 *
 * When controls are reused across viz types, their values are carried over as a user
 * changes the chart types.
 *
 * While the keys defined in the control itself get passed to the controlType as props,
 * here's a list of the keys that are common to all controls, and as a result define the
 * control interface:
 *
 * - type: the control type, referencing a React component of the same name
 * - label: the label as shown in the control's header
 * - description: shown in the info tooltip of the control's header
 * - default: the default value when opening a new chart, or changing visualization type
 * - renderTrigger: a bool that defines whether the visualization should be re-rendered
     when changed. This should `true` for controls that only affect the rendering (client side)
     and don't affect the query or backend data processing as those require to re run a query
     and fetch the data
 * - validators: an array of functions that will receive the value of the component and
     should return error messages when the value is not valid. The error message gets
     bubbled up to the control header, section header and query panel header.
 * - warning: text shown as a tooltip on a warning icon in the control's header
 * - error: text shown as a tooltip on a error icon in the control's header
 * - mapStateToProps: a function that receives the App's state and return an object of k/v
     to overwrite configuration at runtime. This is useful to alter a component based on
     anything external to it, like another control's value. For instance it's possible to
     show a warning based on the value of another component. It's also possible to bind
     arbitrary data from the redux store to the component this way.
 * - tabOverride: set to 'data' if you want to force a renderTrigger to show up on the `Data`
     tab, otherwise `renderTrigger: true` components will show up on the `Style` tab.
 *
 * Note that the keys defined in controls in this file that are not listed above represent
 * props specific for the React component defined as `type`. Also note that this module work
 * in tandem with `controlPanels/index.js` that defines how controls are composed into sections for
 * each and every visualization type.
 */
import React from 'react';
import { t } from '@superset-ui/translation';
import {
  getCategoricalSchemeRegistry,
  getSequentialSchemeRegistry,
} from '@superset-ui/color';

import {
  formatSelectOptionsForRange,
  formatSelectOptions,
  mainMetric,
} from '../modules/utils';
import * as v from './validators';
import ColumnOption from '../components/ColumnOption';
import OptionDescription from '../components/OptionDescription';
import { DEFAULT_VIEWPORT } from '../explore/components/controls/ViewportControl';
import { TIME_FILTER_LABELS } from './constants';

const categoricalSchemeRegistry = getCategoricalSchemeRegistry();
const sequentialSchemeRegistry = getSequentialSchemeRegistry();

const PRIMARY_COLOR = { r: 0, g: 122, b: 135, a: 1 };

// input choices & options
const D3_FORMAT_OPTIONS = [
  ['SMART_NUMBER', 'Adaptative formating'],
  ['.1s', '.1s (12345.432 => 10k)'],
  ['.3s', '.3s (12345.432 => 12.3k)'],
  [',.1%', ',.1% (12345.432 => 1,234,543.2%)'],
  ['.3%', '.3% (12345.432 => 1234543.200%)'],
  ['.4r', '.4r (12345.432 => 12350)'],
  [',.3f', ',.3f (12345.432 => 12,345.432)'],
  ['+,', '+, (12345.432 => +12,345.432)'],
  ['$,.2f', '$,.2f (12345.432 => $12,345.43)'],
  ['DURATION', 'Duration in ms (66000 => 1m 6s)'],
  ['DURATION_SUB', 'Duration in ms (100.40008 => 100ms 400µs 80ns)'],
];

const ROW_LIMIT_OPTIONS = [10, 50, 100, 250, 500, 1000, 5000, 10000, 50000];

const SERIES_LIMITS = [0, 5, 10, 25, 50, 100, 500];

export const D3_FORMAT_DOCS =
  'D3 format syntax: https://github.com/d3/d3-format';

export const D3_TIME_FORMAT_OPTIONS = [
  ['smart_date', 'Adaptative formating'],
  ['%d/%m/%Y', '%d/%m/%Y | 14/01/2019'],
  ['%m/%d/%Y', '%m/%d/%Y | 01/14/2019'],
  ['%Y-%m-%d', '%Y-%m-%d | 2019-01-14'],
  ['%Y-%m-%d %H:%M:%S', '%Y-%m-%d %H:%M:%S | 2019-01-14 01:32:10'],
  ['%d-%m-%Y %H:%M:%S', '%Y-%m-%d %H:%M:%S | 14-01-2019 01:32:10'],
  ['%H:%M:%S', '%H:%M:%S | 01:32:10'],
];

const timeColumnOption = {
  verbose_name: 'Time',
  column_name: '__timestamp',
  description: t(
    'A reference to the [Time] configuration, taking granularity into ' +
      'account',
  ),
};

const groupByControl = {
  type: 'SelectControl',
  multi: true,
  freeForm: true,
  label: t('Group by'),
  default: [],
  includeTime: false,
  description: t('One or many controls to group by'),
  optionRenderer: c => <ColumnOption column={c} showType />,
  valueRenderer: c => <ColumnOption column={c} />,
  valueKey: 'column_name',
  allowAll: true,
  filterOption: (opt, text) =>
    (opt.column_name &&
      opt.column_name.toLowerCase().indexOf(text.toLowerCase()) >= 0) ||
    (opt.verbose_name &&
      opt.verbose_name.toLowerCase().indexOf(text.toLowerCase()) >= 0),
  promptTextCreator: label => label,
  mapStateToProps: (state, control) => {
    const newState = {};
    if (state.datasource) {
      newState.options = state.datasource.columns.filter(c => c.groupby);
      if (control && control.includeTime) {
        newState.options.push(timeColumnOption);
      }
    }
    return newState;
  },
  commaChoosesOption: false,
};

const metrics = {
  type: 'MetricsControl',
  multi: true,
  label: t('Metrics'),
  validators: [v.nonEmpty],
  default: c => {
    const metric = mainMetric(c.savedMetrics);
    return metric ? [metric] : null;
  },
  mapStateToProps: state => {
    const datasource = state.datasource;
    return {
      columns: datasource ? datasource.columns : [],
      savedMetrics: datasource ? datasource.metrics : [],
      datasourceType: datasource && datasource.type,
    };
  },
  description: t('One or many metrics to display'),
};
const metric = {
  ...metrics,
  multi: false,
  label: t('Metric'),
  description: t('Metric'),
  default: props => mainMetric(props.savedMetrics),
};

const sandboxUrl =
  'https://github.com/apache/incubator-superset/' +
  'blob/master/superset-frontend/src/modules/sandbox.js';
const jsFunctionInfo = (
  <div>
    {t(
      'For more information about objects are in context in the scope of this function, refer to the',
    )}
    <a href={sandboxUrl}>{t(" source code of Superset's sandboxed parser")}.</a>
    .
  </div>
);

function columnChoices(datasource) {
  if (datasource && datasource.columns) {
    return datasource.columns
      .map(col => [col.column_name, col.verbose_name || col.column_name])
      .sort((opt1, opt2) =>
        opt1[1].toLowerCase() > opt2[1].toLowerCase() ? 1 : -1,
      );
  }
  return [];
}

function jsFunctionControl(
  label,
  description,
  extraDescr = null,
  height = 100,
  defaultText = '',
) {
  return {
    type: 'TextAreaControl',
    language: 'javascript',
    label,
    description,
    height,
    default: defaultText,
    aboveEditorSection: (
      <div>
        <p>{description}</p>
        <p>{jsFunctionInfo}</p>
        {extraDescr}
      </div>
    ),
    mapStateToProps: state => ({
      warning: !state.common.conf.ENABLE_JAVASCRIPT_CONTROLS
        ? t(
            'This functionality is disabled in your environment for security reasons.',
          )
        : null,
      readOnly: !state.common.conf.ENABLE_JAVASCRIPT_CONTROLS,
    }),
  };
}

export const controls = {
  metrics,

  metric,

  datasource: {
    type: 'DatasourceControl',
    label: t('Datasource'),
    default: null,
    description: null,
    mapStateToProps: (state, control, actions) => ({
      datasource: state.datasource,
      onDatasourceSave: actions ? actions.setDatasource : () => {},
    }),
  },

  viz_type: {
    type: 'VizTypeControl',
    label: t('Visualization Type'),
    default: 'table',
    description: t('The type of visualization to display'),
  },

  y_axis_bounds: {
    type: 'BoundsControl',
    label: t('Y Axis Bounds'),
    renderTrigger: true,
    default: [null, null],
    description: t(
      'Bounds for the Y-axis. When left empty, the bounds are ' +
        'dynamically defined based on the min/max of the data. Note that ' +
        "this feature will only expand the axis range. It won't " +
        "narrow the data's extent.",
    ),
  },

  color_picker: {
    label: t('Fixed Color'),
    description: t('Use this to define a static color for all circles'),
    type: 'ColorPickerControl',
    default: PRIMARY_COLOR,
    renderTrigger: true,
  },

  target_color_picker: {
    label: t('Target Color'),
    description: t('Color of the target location'),
    type: 'ColorPickerControl',
    default: PRIMARY_COLOR,
    renderTrigger: true,
  },

  legend_position: {
    label: t('Legend Position'),
    description: t('Choose the position of the legend'),
    type: 'SelectControl',
    clearable: false,
    default: 'tr',
    choices: [
      [null, 'None'],
      ['tl', 'Top left'],
      ['tr', 'Top right'],
      ['bl', 'Bottom left'],
      ['br', 'Bottom right'],
    ],
    renderTrigger: true,
  },

  legend_format: {
    label: t('Legend Format'),
    description: t('Choose the format for legend values'),
    type: 'SelectControl',
    clearable: false,
    default: D3_FORMAT_OPTIONS[0],
    choices: D3_FORMAT_OPTIONS,
    renderTrigger: true,
  },

  fill_color_picker: {
    label: t('Fill Color'),
    description: t(
      ' Set the opacity to 0 if you do not want to override the color specified in the GeoJSON',
    ),
    type: 'ColorPickerControl',
    default: PRIMARY_COLOR,
    renderTrigger: true,
  },

  stroke_color_picker: {
    label: t('Stroke Color'),
    description: t(
      ' Set the opacity to 0 if you do not want to override the color specified in the GeoJSON',
    ),
    type: 'ColorPickerControl',
    default: PRIMARY_COLOR,
    renderTrigger: true,
  },

  metric_2: {
    ...metric,
    label: t('Right Axis Metric'),
    clearable: true,
    description: t('Choose a metric for right axis'),
  },

  stacked_style: {
    type: 'SelectControl',
    label: t('Stacked Style'),
    renderTrigger: true,
    choices: [
      ['stack', 'stack'],
      ['stream', 'stream'],
      ['expand', 'expand'],
    ],
    default: 'stack',
    description: '',
  },

  linear_color_scheme: {
    type: 'ColorSchemeControl',
    label: t('Linear Color Scheme'),
    choices: () =>
      sequentialSchemeRegistry.values().map(value => [value.id, value.label]),
    default: sequentialSchemeRegistry.getDefaultKey(),
    clearable: false,
    description: '',
    renderTrigger: true,
    schemes: () => sequentialSchemeRegistry.getMap(),
    isLinear: true,
  },

  normalize_across: {
    type: 'SelectControl',
    label: t('Normalize Across'),
    choices: [
      ['heatmap', 'heatmap'],
      ['x', 'x'],
      ['y', 'y'],
    ],
    default: 'heatmap',
    description: t(
      'Color will be rendered based on a ratio ' +
        'of the cell against the sum of across this ' +
        'criteria',
    ),
  },

<<<<<<< HEAD
  include_time: {
    type: 'CheckboxControl',
    label: t('Include Time'),
    description: t(
      'Whether to include the time granularity as defined in the time section',
    ),
    default: false,
=======
  horizon_color_scale: {
    type: 'SelectControl',
    renderTrigger: true,
    label: t('Value Domain'),
    choices: [
      ['series', 'series'],
      ['overall', 'overall'],
      ['change', 'change'],
    ],
    default: 'series',
    description: t(
      'series: Treat each series independently; overall: All series use the same scale; change: Show changes compared to the first data point in each series',
    ),
>>>>>>> cfa78685
  },

  autozoom: {
    type: 'CheckboxControl',
    label: t('Auto Zoom'),
    default: true,
    renderTrigger: true,
    description: t(
      'When checked, the map will zoom to your data after each query',
    ),
  },

  bar_stacked: {
    type: 'CheckboxControl',
    label: t('Stacked Bars'),
    renderTrigger: true,
    default: false,
    description: null,
  },

  show_markers: {
    type: 'CheckboxControl',
    label: t('Show Markers'),
    renderTrigger: true,
    default: false,
    description: t('Show data points as circle markers on the lines'),
  },

  show_bar_value: {
    type: 'CheckboxControl',
    label: t('Bar Values'),
    default: false,
    renderTrigger: true,
    description: t('Show the value on top of the bar'),
  },

  order_bars: {
    type: 'CheckboxControl',
    label: t('Sort Bars'),
    default: false,
    renderTrigger: true,
    description: t('Sort bars by x labels.'),
  },

  show_controls: {
    type: 'CheckboxControl',
    label: t('Extra Controls'),
    renderTrigger: true,
    default: false,
    description: t(
      'Whether to show extra controls or not. Extra controls ' +
        'include things like making mulitBar charts stacked ' +
        'or side by side.',
    ),
  },

  reduce_x_ticks: {
    type: 'CheckboxControl',
    label: t('Reduce X ticks'),
    renderTrigger: true,
    default: false,
    description: t(
      'Reduces the number of X-axis ticks to be rendered. ' +
        'If true, the x-axis will not overflow and labels may be ' +
        'missing. If false, a minimum width will be applied ' +
        'to columns and the width may overflow into an ' +
        'horizontal scroll.',
    ),
  },

  include_series: {
    type: 'CheckboxControl',
    label: t('Include Series'),
    renderTrigger: true,
    default: false,
    description: t('Include series name as an axis'),
  },

  secondary_metric: {
    ...metric,
    label: t('Color Metric'),
    default: null,
    validators: [],
    description: t('A metric to use for color'),
  },
  select_country: {
    type: 'SelectControl',
    label: t('Country Name'),
    default: 'France',
    choices: [
      'Belgium',
      'Brazil',
      'Bulgaria',
      'China',
      'Egypt',
      'France',
      'Germany',
      'India',
      'Iran',
      'Italy',
      'Japan',
      'Korea',
      'Liechtenstein',
      'Morocco',
      'Myanmar',
      'Netherlands',
      'Portugal',
      'Russia',
      'Singapore',
      'Spain',
      'Switzerland',
      'Thailand',
      'Timorleste',
      'Uk',
      'Ukraine',
      'Usa',
      'Zambia',
    ].map(s => [s, s]),
    description: t('The name of the country that Superset should display'),
  },

  freq: {
    type: 'SelectControl',
    label: t('Frequency'),
    default: 'W-MON',
    freeForm: true,
    clearable: false,
    choices: [
      ['AS', 'Year (freq=AS)'],
      ['52W-MON', '52 weeks starting Monday (freq=52W-MON)'],
      ['W-SUN', '1 week starting Sunday (freq=W-SUN)'],
      ['W-MON', '1 week starting Monday (freq=W-MON)'],
      ['D', 'Day (freq=D)'],
      ['4W-MON', '4 weeks (freq=4W-MON)'],
    ],
    description: t(
      `The periodicity over which to pivot time. Users can provide
      "Pandas" offset alias.
      Click on the info bubble for more details on accepted "freq" expressions.`,
    ),
    tooltipOnClick: () => {
      window.open(
        'https://pandas.pydata.org/pandas-docs/stable/timeseries.html#offset-aliases',
      );
    },
  },

  groupby: groupByControl,
  dimension: {
    ...groupByControl,
    label: t('Dimension'),
    description: t('Select a dimension'),
    multi: false,
    default: null,
  },

  columns: Object.assign({}, groupByControl, {
    label: t('Columns'),
    description: t('One or many controls to pivot as columns'),
  }),

  all_columns: {
    type: 'SelectControl',
    multi: true,
    label: t('Columns'),
    default: [],
    description: t('Columns to display'),
    optionRenderer: c => <ColumnOption column={c} showType />,
    valueRenderer: c => <ColumnOption column={c} />,
    valueKey: 'column_name',
    allowAll: true,
    mapStateToProps: state => ({
      options: state.datasource ? state.datasource.columns : [],
    }),
    commaChoosesOption: false,
    freeForm: true,
  },

  spatial: {
    type: 'SpatialControl',
    label: t('Longitude & Latitude'),
    validators: [v.nonEmpty],
    description: t('Point to your spatial columns'),
    mapStateToProps: state => ({
      choices: columnChoices(state.datasource),
    }),
  },

  start_spatial: {
    type: 'SpatialControl',
    label: t('Start Longitude & Latitude'),
    validators: [v.nonEmpty],
    description: t('Point to your spatial columns'),
    mapStateToProps: state => ({
      choices: columnChoices(state.datasource),
    }),
  },

  end_spatial: {
    type: 'SpatialControl',
    label: t('End Longitude & Latitude'),
    validators: [v.nonEmpty],
    description: t('Point to your spatial columns'),
    mapStateToProps: state => ({
      choices: columnChoices(state.datasource),
    }),
  },

  longitude: {
    type: 'SelectControl',
    label: t('Longitude'),
    default: 1,
    validators: [v.nonEmpty],
    description: t('Select the longitude column'),
    mapStateToProps: state => ({
      choices: columnChoices(state.datasource),
    }),
  },

  latitude: {
    type: 'SelectControl',
    label: t('Latitude'),
    default: 1,
    validators: [v.nonEmpty],
    description: t('Select the latitude column'),
    mapStateToProps: state => ({
      choices: columnChoices(state.datasource),
    }),
  },

  filter_nulls: {
    type: 'CheckboxControl',
    label: t('Ignore null locations'),
    default: true,
    description: t('Whether to ignore locations that are null'),
  },

  geojson: {
    type: 'SelectControl',
    label: t('GeoJson Column'),
    validators: [v.nonEmpty],
    description: t('Select the geojson column'),
    mapStateToProps: state => ({
      choices: columnChoices(state.datasource),
    }),
  },

  polygon: {
    type: 'SelectControl',
    label: t('Polygon Column'),
    validators: [v.nonEmpty],
    description: t(
      'Select the polygon column. Each row should contain JSON.array(N) of [longitude, latitude] points',
    ),
    mapStateToProps: state => ({
      choices: columnChoices(state.datasource),
    }),
  },

  point_radius_scale: {
    type: 'SelectControl',
    freeForm: true,
    label: t('Point Radius Scale'),
    validators: [v.integer],
    default: null,
    choices: formatSelectOptions([0, 100, 200, 300, 500]),
  },

  stroke_width: {
    type: 'SelectControl',
    freeForm: true,
    label: t('Stroke Width'),
    validators: [v.integer],
    default: null,
    renderTrigger: true,
    choices: formatSelectOptions([1, 2, 3, 4, 5]),
  },

  all_columns_x: {
    type: 'SelectControl',
    label: 'X',
    default: null,
    description: t('Columns to display'),
    mapStateToProps: state => ({
      choices: columnChoices(state.datasource),
    }),
  },

  all_columns_y: {
    type: 'SelectControl',
    label: 'Y',
    default: null,
    description: t('Columns to display'),
    mapStateToProps: state => ({
      choices: columnChoices(state.datasource),
    }),
  },

  druid_time_origin: {
    type: 'SelectControl',
    freeForm: true,
    label: TIME_FILTER_LABELS.druid_time_origin,
    choices: [
      ['', 'default'],
      ['now', 'now'],
    ],
    default: null,
    description: t(
      'Defines the origin where time buckets start, ' +
        'accepts natural dates as in `now`, `sunday` or `1970-01-01`',
    ),
  },

  bottom_margin: {
    type: 'SelectControl',
    clearable: false,
    freeForm: true,
    label: t('Bottom Margin'),
    choices: formatSelectOptions(['auto', 50, 75, 100, 125, 150, 200]),
    default: 'auto',
    renderTrigger: true,
    description: t(
      'Bottom margin, in pixels, allowing for more room for axis labels',
    ),
  },

  x_ticks_layout: {
    type: 'SelectControl',
    label: t('X Tick Layout'),
    choices: formatSelectOptions(['auto', 'flat', '45°', 'staggered']),
    default: 'auto',
    clearable: false,
    renderTrigger: true,
    description: t('The way the ticks are laid out on the X-axis'),
  },

  left_margin: {
    type: 'SelectControl',
    freeForm: true,
    clearable: false,
    label: t('Left Margin'),
    choices: formatSelectOptions(['auto', 50, 75, 100, 125, 150, 200]),
    default: 'auto',
    renderTrigger: true,
    description: t(
      'Left margin, in pixels, allowing for more room for axis labels',
    ),
  },

  granularity: {
    type: 'SelectControl',
    freeForm: true,
    label: TIME_FILTER_LABELS.granularity,
    default: 'one day',
    choices: [
      [null, 'all'],
      ['PT5S', '5 seconds'],
      ['PT30S', '30 seconds'],
      ['PT1M', '1 minute'],
      ['PT5M', '5 minutes'],
      ['PT30M', '30 minutes'],
      ['PT1H', '1 hour'],
      ['PT6H', '6 hour'],
      ['P1D', '1 day'],
      ['P7D', '7 days'],
      ['P1W', 'week'],
      ['week_starting_sunday', 'week starting Sunday'],
      ['week_ending_saturday', 'week ending Saturday'],
      ['P1M', 'month'],
      ['P3M', 'quarter'],
      ['P1Y', 'year'],
    ],
    description: t(
      'The time granularity for the visualization. Note that you ' +
        'can type and use simple natural language as in `10 seconds`, ' +
        '`1 day` or `56 weeks`',
    ),
  },

  link_length: {
    type: 'SelectControl',
    renderTrigger: true,
    freeForm: true,
    label: t('Link Length'),
    default: '200',
    choices: formatSelectOptions([
      '10',
      '25',
      '50',
      '75',
      '100',
      '150',
      '200',
      '250',
    ]),
    description: t('Link length in the force layout'),
  },

  granularity_sqla: {
    type: 'SelectControl',
    label: TIME_FILTER_LABELS.granularity_sqla,
    description: t(
      'The time column for the visualization. Note that you ' +
        'can define arbitrary expression that return a DATETIME ' +
        'column in the table. Also note that the ' +
        'filter below is applied against this column or ' +
        'expression',
    ),
    default: control => control.default,
    clearable: false,
    optionRenderer: c => <ColumnOption column={c} showType />,
    valueRenderer: c => <ColumnOption column={c} />,
    valueKey: 'column_name',
    mapStateToProps: state => {
      const props = {};
      if (state.datasource) {
        props.options = state.datasource.columns.filter(c => c.is_dttm);
        props.default = null;
        if (state.datasource.main_dttm_col) {
          props.default = state.datasource.main_dttm_col;
        } else if (props.options && props.options.length > 0) {
          props.default = props.options[0].column_name;
        }
      }
      return props;
    },
  },

  time_grain_sqla: {
    type: 'SelectControl',
    label: TIME_FILTER_LABELS.time_grain_sqla,
    default: 'P1D',
    description: t(
      'The time granularity for the visualization. This ' +
        'applies a date transformation to alter ' +
        'your time column and defines a new time granularity. ' +
        'The options here are defined on a per database ' +
        'engine basis in the Superset source code.',
    ),
    mapStateToProps: state => ({
      choices: state.datasource ? state.datasource.time_grain_sqla : null,
    }),
  },

  resample_rule: {
    type: 'SelectControl',
    freeForm: true,
    label: t('Rule'),
    default: null,
    choices: formatSelectOptions(['1T', '1H', '1D', '7D', '1M', '1AS']),
    description: t('Pandas resample rule'),
  },

  resample_method: {
    type: 'SelectControl',
    freeForm: true,
    label: t('Method'),
    default: null,
    choices: formatSelectOptions([
      'asfreq',
      'bfill',
      'ffill',
      'median',
      'mean',
      'sum',
    ]),
    description: t('Pandas resample method'),
  },

  time_range: {
    type: 'DateFilterControl',
    freeForm: true,
    label: TIME_FILTER_LABELS.time_range,
    default: t('Last week'),
    description: t(
      'The time range for the visualization. All relative times, e.g. "Last month", ' +
        '"Last 7 days", "now", etc. are evaluated on the server using the server\'s ' +
        'local time (sans timezone). All tooltips and placeholder times are expressed ' +
        'in UTC (sans timezone). The timestamps are then evaluated by the database ' +
        "using the engine's local timezone. Note one can explicitly set the timezone " +
        'per the ISO 8601 format if specifying either the start and/or end time.',
    ),
    mapStateToProps: state => ({
      endpoints: state.form_data ? state.form_data.time_range_endpoints : null,
    }),
  },

  max_bubble_size: {
    type: 'SelectControl',
    freeForm: true,
    label: t('Max Bubble Size'),
    default: '25',
    choices: formatSelectOptions(['5', '10', '15', '25', '50', '75', '100']),
  },

  number_format: {
    type: 'SelectControl',
    freeForm: true,
    label: t('Number format'),
    renderTrigger: true,
    default: 'SMART_NUMBER',
    choices: D3_FORMAT_OPTIONS,
    description: D3_FORMAT_DOCS,
  },

  row_limit: {
    type: 'SelectControl',
    freeForm: true,
    label: t('Row limit'),
    validators: [v.integer],
    default: 10000,
    choices: formatSelectOptions(ROW_LIMIT_OPTIONS),
  },

  limit: {
    type: 'SelectControl',
    freeForm: true,
    label: t('Series limit'),
    validators: [v.integer],
    choices: formatSelectOptions(SERIES_LIMITS),
    description: t(
      'Limits the number of time series that get displayed. A sub query ' +
        '(or an extra phase where sub queries are not supported) is applied to limit ' +
        'the number of time series that get fetched and displayed. This feature is useful ' +
        'when grouping by high cardinality dimension(s).',
    ),
  },

  timeseries_limit_metric: {
    type: 'MetricsControl',
    label: t('Sort By'),
    default: null,
    description: t('Metric used to define the top series'),
    mapStateToProps: state => ({
      columns: state.datasource ? state.datasource.columns : [],
      savedMetrics: state.datasource ? state.datasource.metrics : [],
      datasourceType: state.datasource && state.datasource.type,
    }),
  },

  order_desc: {
    type: 'CheckboxControl',
    label: t('Sort Descending'),
    default: true,
    description: t('Whether to sort descending or ascending'),
  },

  rolling_type: {
    type: 'SelectControl',
    label: t('Rolling Function'),
    default: 'None',
    choices: formatSelectOptions(['None', 'mean', 'sum', 'std', 'cumsum']),
    description: t(
      'Defines a rolling window function to apply, works along ' +
        'with the [Periods] text box',
    ),
  },

  multiplier: {
    type: 'TextControl',
    label: t('Multiplier'),
    isFloat: true,
    renderTrigger: true,
    default: 1,
    description: t('Factor to multiply the metric by'),
  },

  rolling_periods: {
    type: 'TextControl',
    label: t('Periods'),
    isInt: true,
    description: t(
      'Defines the size of the rolling window function, ' +
        'relative to the time granularity selected',
    ),
  },

  grid_size: {
    type: 'TextControl',
    label: t('Grid Size'),
    renderTrigger: true,
    default: 20,
    isInt: true,
    description: t('Defines the grid size in pixels'),
  },

  min_periods: {
    type: 'TextControl',
    label: t('Min Periods'),
    isInt: true,
    description: t(
      'The minimum number of rolling periods required to show ' +
        'a value. For instance if you do a cumulative sum on 7 days ' +
        'you may want your "Min Period" to be 7, so that all data points ' +
        'shown are the total of 7 periods. This will hide the "ramp up" ' +
        'taking place over the first 7 periods',
    ),
  },

  series: {
    ...groupByControl,
    label: t('Series'),
    multi: false,
    default: null,
    description: t(
      'Defines the grouping of entities. ' +
        'Each series is shown as a specific color on the chart and ' +
        'has a legend toggle',
    ),
  },

  entity: {
    ...groupByControl,
    label: t('Entity'),
    default: null,
    multi: false,
    validators: [v.nonEmpty],
    description: t('This defines the element to be plotted on the chart'),
  },

  x: {
    ...metric,
    label: t('X Axis'),
    description: t('Metric assigned to the [X] axis'),
    default: null,
  },

  y: {
    ...metric,
    label: t('Y Axis'),
    default: null,
    description: t('Metric assigned to the [Y] axis'),
  },

  size: {
    ...metric,
    label: t('Bubble Size'),
    default: null,
  },

  url: {
    type: 'TextControl',
    label: t('URL'),
    description: t(
      'The URL, this control is templated, so you can integrate ' +
        '{{ width }} and/or {{ height }} in your URL string.',
    ),
    default: '',
  },

  x_axis_label: {
    type: 'TextControl',
    label: t('X Axis Label'),
    renderTrigger: true,
    default: '',
  },

  y_axis_label: {
    type: 'TextControl',
    label: t('Y Axis Label'),
    renderTrigger: true,
    default: '',
  },

  compare_lag: {
    type: 'TextControl',
    label: t('Comparison Period Lag'),
    isInt: true,
    description: t(
      'Based on granularity, number of time periods to compare against',
    ),
  },

  compare_suffix: {
    type: 'TextControl',
    label: t('Comparison suffix'),
    description: t('Suffix to apply after the percentage display'),
  },

<<<<<<< HEAD
  table_timestamp_format: {
    type: 'SelectControl',
    freeForm: true,
    label: t('Table Timestamp Format'),
    default: '%Y-%m-%d %H:%M:%S',
    renderTrigger: true,
    validators: [v.nonEmpty],
    clearable: false,
    choices: D3_TIME_FORMAT_OPTIONS,
    description: t('Timestamp Format'),
  },

  page_length: {
    type: 'SelectControl',
    freeForm: true,
    renderTrigger: true,
    label: t('Page Length'),
    default: 0,
    choices: formatSelectOptions([0, 10, 25, 40, 50, 75, 100, 150, 200]),
    description: t('Rows per page, 0 means no pagination'),
=======
  series_height: {
    type: 'SelectControl',
    renderTrigger: true,
    freeForm: true,
    label: t('Series Height'),
    default: '25',
    choices: formatSelectOptions([
      '10',
      '25',
      '40',
      '50',
      '75',
      '100',
      '150',
      '200',
    ]),
    description: t('Pixel height of each series'),
>>>>>>> cfa78685
  },

  x_axis_format: {
    type: 'SelectControl',
    freeForm: true,
    label: t('X Axis Format'),
    renderTrigger: true,
    default: 'SMART_NUMBER',
    choices: D3_FORMAT_OPTIONS,
    description: D3_FORMAT_DOCS,
  },

  y_axis_format: {
    type: 'SelectControl',
    freeForm: true,
    label: t('Y Axis Format'),
    renderTrigger: true,
    default: 'SMART_NUMBER',
    choices: D3_FORMAT_OPTIONS,
    description: D3_FORMAT_DOCS,
    mapStateToProps: state => {
      const showWarning =
        state.controls &&
        state.controls.comparison_type &&
        state.controls.comparison_type.value === 'percentage';
      return {
        warning: showWarning
          ? t(
              'When `Calculation type` is set to "Percentage change", the Y ' +
                'Axis Format is forced to `.1%`',
            )
          : null,
        disabled: showWarning,
      };
    },
  },

  y_axis_2_format: {
    type: 'SelectControl',
    freeForm: true,
    label: t('Right Axis Format'),
    default: 'SMART_NUMBER',
    choices: D3_FORMAT_OPTIONS,
    description: D3_FORMAT_DOCS,
  },

  date_time_format: {
    type: 'SelectControl',
    freeForm: true,
    label: t('Date Time Format'),
    renderTrigger: true,
    default: 'smart_date',
    choices: D3_TIME_FORMAT_OPTIONS,
    description: D3_FORMAT_DOCS,
  },

  markup_type: {
    type: 'SelectControl',
    label: t('Markup Type'),
    clearable: false,
    choices: formatSelectOptions(['markdown', 'html']),
    default: 'markdown',
    validators: [v.nonEmpty],
    description: t('Pick your favorite markup language'),
  },

  line_interpolation: {
    type: 'SelectControl',
    label: t('Line Style'),
    renderTrigger: true,
    choices: formatSelectOptions([
      'linear',
      'basis',
      'cardinal',
      'monotone',
      'step-before',
      'step-after',
    ]),
    default: 'linear',
    description: t('Line interpolation as defined by d3.js'),
  },

  pie_label_type: {
    type: 'SelectControl',
    label: t('Label Type'),
    default: 'key',
    renderTrigger: true,
    choices: [
      ['key', 'Category Name'],
      ['value', 'Value'],
      ['percent', 'Percentage'],
      ['key_value', 'Category and Value'],
      ['key_percent', 'Category and Percentage'],
    ],
    description: t('What should be shown on the label?'),
  },

  code: {
    type: 'TextAreaControl',
    label: t('Code'),
    description: t('Put your code here'),
    mapStateToProps: state => ({
      language:
        state.controls && state.controls.markup_type
          ? state.controls.markup_type.value
          : 'markdown',
    }),
    default: '',
  },

  pandas_aggfunc: {
    type: 'SelectControl',
    label: t('Aggregation function'),
    clearable: false,
    choices: formatSelectOptions(['sum', 'mean', 'min', 'max', 'std', 'var']),
    default: 'sum',
    description: t(
      'Aggregate function to apply when pivoting and ' +
        'computing the total rows and columns',
    ),
  },

  js_agg_function: {
    type: 'SelectControl',
    label: t('Dynamic Aggregation Function'),
    description: t('The function to use when aggregating points into groups'),
    default: 'sum',
    clearable: false,
    renderTrigger: true,
    choices: formatSelectOptions([
      'sum',
      'min',
      'max',
      'mean',
      'median',
      'count',
      'variance',
      'deviation',
      'p1',
      'p5',
      'p95',
      'p99',
    ]),
  },

  header_font_size: {
    type: 'SelectControl',
    label: t('Header Font Size'),
    renderTrigger: true,
    clearable: false,
    default: 0.3,
    // Values represent the percentage of space a header should take
    options: [
      {
        label: t('Tiny'),
        value: 0.125,
      },
      {
        label: t('Small'),
        value: 0.2,
      },
      {
        label: t('Normal'),
        value: 0.3,
      },
      {
        label: t('Large'),
        value: 0.4,
      },
      {
        label: t('Huge'),
        value: 0.5,
      },
    ],
  },

  subheader_font_size: {
    type: 'SelectControl',
    label: t('Subheader Font Size'),
    renderTrigger: true,
    clearable: false,
    default: 0.125,
    // Values represent the percentage of space a subheader should take
    options: [
      {
        label: t('Tiny'),
        value: 0.125,
      },
      {
        label: t('Small'),
        value: 0.2,
      },
      {
        label: t('Normal'),
        value: 0.3,
      },
      {
        label: t('Large'),
        value: 0.4,
      },
      {
        label: t('Huge'),
        value: 0.5,
      },
    ],
  },

  instant_filtering: {
    type: 'CheckboxControl',
    label: t('Instant Filtering'),
    renderTrigger: true,
    default: true,
    description:
      'Whether to apply filters as they change, or wait for ' +
      'users to hit an [Apply] button',
  },

  extruded: {
    type: 'CheckboxControl',
    label: t('Extruded'),
    renderTrigger: true,
    default: true,
    description: 'Whether to make the grid 3D',
  },

  show_brush: {
    type: 'SelectControl',
    label: t('Show Range Filter'),
    renderTrigger: true,
    clearable: false,
    default: 'auto',
    choices: [
      ['yes', 'Yes'],
      ['no', 'No'],
      ['auto', 'Auto'],
    ],
    description: t('Whether to display the time range interactive selector'),
  },

  date_filter: {
    type: 'CheckboxControl',
    label: t('Date Filter'),
    default: true,
    description: t('Whether to include a time filter'),
  },

  show_sqla_time_granularity: {
    type: 'CheckboxControl',
    label: t('Show SQL Granularity Dropdown'),
    default: false,
    description: t('Check to include SQL Granularity dropdown'),
  },

  show_sqla_time_column: {
    type: 'CheckboxControl',
    label: t('Show SQL Time Column'),
    default: false,
    description: t('Check to include Time Column dropdown'),
  },

  show_druid_time_granularity: {
    type: 'CheckboxControl',
    label: t('Show Druid Granularity Dropdown'),
    default: false,
    description: t('Check to include Druid Granularity dropdown'),
  },

  show_druid_time_origin: {
    type: 'CheckboxControl',
    label: t('Show Druid Time Origin'),
    default: false,
    description: t('Check to include Time Origin dropdown'),
  },

  show_datatable: {
    type: 'CheckboxControl',
    label: t('Data Table'),
    default: false,
    renderTrigger: true,
    description: t('Whether to display the interactive data table'),
  },

  table_filter: {
    type: 'CheckboxControl',
    label: t('Emit Filter Events'),
    renderTrigger: true,
    default: false,
    description: t('Whether to apply filter when items are clicked'),
  },

  show_legend: {
    type: 'CheckboxControl',
    label: t('Legend'),
    renderTrigger: true,
    default: true,
    description: t('Whether to display the legend (toggles)'),
  },

  send_time_range: {
    type: 'CheckboxControl',
    label: t('Propagate'),
    renderTrigger: true,
    default: false,
    description: t('Send range filter events to other charts'),
  },

  toggle_polygons: {
    type: 'CheckboxControl',
    label: t('Multiple filtering'),
    renderTrigger: true,
    default: true,
    description: t('Allow sending multiple polygons as a filter event'),
  },

  num_buckets: {
    type: 'SelectControl',
    multi: false,
    freeForm: true,
    label: t('Number of buckets to group data'),
    default: 5,
    choices: formatSelectOptions([2, 3, 5, 10]),
    description: t('How many buckets should the data be grouped in.'),
    renderTrigger: true,
  },

  break_points: {
    type: 'SelectControl',
    multi: true,
    freeForm: true,
    label: t('Bucket break points'),
    choices: formatSelectOptions([]),
    description: t('List of n+1 values for bucketing metric into n buckets.'),
    renderTrigger: true,
  },

  show_labels: {
    type: 'CheckboxControl',
    label: t('Show Labels'),
    renderTrigger: true,
    default: true,
    description: t(
      'Whether to display the labels. Note that the label only displays when the the 5% ' +
        'threshold.',
    ),
  },

  show_values: {
    type: 'CheckboxControl',
    label: t('Show Values'),
    renderTrigger: true,
    default: false,
    description: t('Whether to display the numerical values within the cells'),
  },

  show_trend_line: {
    type: 'CheckboxControl',
    label: t('Show Trend Line'),
    renderTrigger: true,
    default: true,
    description: t('Whether to display the trend line'),
  },

  start_y_axis_at_zero: {
    type: 'CheckboxControl',
    label: t('Start y-axis at 0'),
    renderTrigger: true,
    default: true,
    description: t(
      'Start y-axis at zero. Uncheck to start y-axis at minimum value in the data.',
    ),
  },

  x_axis_showminmax: {
    type: 'CheckboxControl',
    label: t('X bounds'),
    renderTrigger: true,
    default: false,
    description: t('Whether to display the min and max values of the X-axis'),
  },

  y_axis_showminmax: {
    type: 'CheckboxControl',
    label: t('Y bounds'),
    renderTrigger: true,
    default: false,
    description: t('Whether to display the min and max values of the Y-axis'),
  },

  rich_tooltip: {
    type: 'CheckboxControl',
    label: t('Rich Tooltip'),
    renderTrigger: true,
    default: true,
    description: t(
      'The rich tooltip shows a list of all series for that point in time',
    ),
  },

  y_log_scale: {
    type: 'CheckboxControl',
    label: t('Y Log Scale'),
    default: false,
    renderTrigger: true,
    description: t('Use a log scale for the Y-axis'),
  },

  x_log_scale: {
    type: 'CheckboxControl',
    label: t('X Log Scale'),
    default: false,
    renderTrigger: true,
    description: t('Use a log scale for the X-axis'),
  },

  log_scale: {
    type: 'CheckboxControl',
    label: t('Log Scale'),
    default: false,
    renderTrigger: true,
    description: t('Use a log scale'),
  },

  donut: {
    type: 'CheckboxControl',
    label: t('Donut'),
    default: false,
    renderTrigger: true,
    description: t('Do you want a donut or a pie?'),
  },

  labels_outside: {
    type: 'CheckboxControl',
    label: t('Put labels outside'),
    default: true,
    renderTrigger: true,
    description: t('Put the labels outside the pie?'),
  },

  contribution: {
    type: 'CheckboxControl',
    label: t('Contribution'),
    default: false,
    description: t('Compute the contribution to the total'),
  },

  time_compare: {
    type: 'SelectControl',
    multi: true,
    freeForm: true,
    label: t('Time Shift'),
    choices: formatSelectOptions([
      '1 day',
      '1 week',
      '28 days',
      '30 days',
      '52 weeks',
      '1 year',
    ]),
    description: t(
      'Overlay one or more timeseries from a ' +
        'relative time period. Expects relative time deltas ' +
        'in natural language (example:  24 hours, 7 days, ' +
        '56 weeks, 365 days)',
    ),
  },

  comparison_type: {
    type: 'SelectControl',
    label: t('Calculation type'),
    default: 'values',
    choices: [
      ['values', 'Actual Values'],
      ['absolute', 'Absolute difference'],
      ['percentage', 'Percentage change'],
      ['ratio', 'Ratio'],
    ],
    description: t(
      'How to display time shifts: as individual lines; as the ' +
        'absolute difference between the main time series and each time shift; ' +
        'as the percentage change; or as the ratio between series and time shifts.',
    ),
  },

  subheader: {
    type: 'TextControl',
    label: t('Subheader'),
    description: t('Description text that shows up below your Big Number'),
  },

  mapbox_label: {
    type: 'SelectControl',
    multi: true,
    label: t('label'),
    default: [],
    description: t(
      '`count` is COUNT(*) if a group by is used. ' +
        'Numerical columns will be aggregated with the aggregator. ' +
        'Non-numerical columns will be used to label points. ' +
        'Leave empty to get a count of points in each cluster.',
    ),
    mapStateToProps: state => ({
      choices: columnChoices(state.datasource),
    }),
  },

  mapbox_style: {
    type: 'SelectControl',
    label: t('Map Style'),
    clearable: false,
    renderTrigger: true,
    choices: [
      ['mapbox://styles/mapbox/streets-v9', 'Streets'],
      ['mapbox://styles/mapbox/dark-v9', 'Dark'],
      ['mapbox://styles/mapbox/light-v9', 'Light'],
      ['mapbox://styles/mapbox/satellite-streets-v9', 'Satellite Streets'],
      ['mapbox://styles/mapbox/satellite-v9', 'Satellite'],
      ['mapbox://styles/mapbox/outdoors-v9', 'Outdoors'],
    ],
    default: 'mapbox://styles/mapbox/light-v9',
    description: t('Base layer map style'),
  },

  clustering_radius: {
    type: 'SelectControl',
    freeForm: true,
    label: t('Clustering Radius'),
    default: '60',
    choices: formatSelectOptions([
      '0',
      '20',
      '40',
      '60',
      '80',
      '100',
      '200',
      '500',
      '1000',
    ]),
    description: t(
      'The radius (in pixels) the algorithm uses to define a cluster. ' +
        'Choose 0 to turn off clustering, but beware that a large ' +
        'number of points (>1000) will cause lag.',
    ),
  },

  point_radius_fixed: {
    type: 'FixedOrMetricControl',
    label: t('Point Size'),
    default: { type: 'fix', value: 1000 },
    description: t('Fixed point radius'),
    mapStateToProps: state => ({
      datasource: state.datasource,
    }),
  },

  point_radius: {
    type: 'SelectControl',
    label: t('Point Radius'),
    default: 'Auto',
    description: t(
      'The radius of individual points (ones that are not in a cluster). ' +
        'Either a numerical column or `Auto`, which scales the point based ' +
        'on the largest cluster',
    ),
    mapStateToProps: state => ({
      choices: formatSelectOptions(['Auto']).concat(
        columnChoices(state.datasource),
      ),
    }),
  },

  point_radius_unit: {
    type: 'SelectControl',
    label: t('Point Radius Unit'),
    default: 'Pixels',
    choices: formatSelectOptions(['Pixels', 'Miles', 'Kilometers']),
    description: t('The unit of measure for the specified point radius'),
  },

  point_unit: {
    type: 'SelectControl',
    label: t('Point Unit'),
    default: 'square_m',
    clearable: false,
    choices: [
      ['square_m', 'Square meters'],
      ['square_km', 'Square kilometers'],
      ['square_miles', 'Square miles'],
      ['radius_m', 'Radius in meters'],
      ['radius_km', 'Radius in kilometers'],
      ['radius_miles', 'Radius in miles'],
    ],
    description: t('The unit of measure for the specified point radius'),
  },

  global_opacity: {
    type: 'TextControl',
    label: t('Opacity'),
    default: 1,
    isFloat: true,
    description: t(
      'Opacity of all clusters, points, and labels. Between 0 and 1.',
    ),
  },

  opacity: {
    type: 'SliderControl',
    label: t('Opacity'),
    default: 80,
    step: 1,
    min: 0,
    max: 100,
    renderTrigger: true,
    description: t('Opacity, expects values between 0 and 100'),
  },

  viewport: {
    type: 'ViewportControl',
    label: t('Viewport'),
    renderTrigger: false,
    description: t('Parameters related to the view and perspective on the map'),
    // default is whole world mostly centered
    default: DEFAULT_VIEWPORT,
    // Viewport changes shouldn't prompt user to re-run query
    dontRefreshOnChange: true,
  },

  viewport_zoom: {
    type: 'TextControl',
    label: t('Zoom'),
    renderTrigger: true,
    isFloat: true,
    default: 11,
    description: t('Zoom level of the map'),
    places: 8,
    // Viewport zoom shouldn't prompt user to re-run query
    dontRefreshOnChange: true,
  },

  viewport_latitude: {
    type: 'TextControl',
    label: t('Default latitude'),
    renderTrigger: true,
    default: 37.772123,
    isFloat: true,
    description: t('Latitude of default viewport'),
    places: 8,
    // Viewport latitude changes shouldn't prompt user to re-run query
    dontRefreshOnChange: true,
  },

  viewport_longitude: {
    type: 'TextControl',
    label: t('Default longitude'),
    renderTrigger: true,
    default: -122.405293,
    isFloat: true,
    description: t('Longitude of default viewport'),
    places: 8,
    // Viewport longitude changes shouldn't prompt user to re-run query
    dontRefreshOnChange: true,
  },

  render_while_dragging: {
    type: 'CheckboxControl',
    label: t('Live render'),
    default: true,
    description: t(
      'Points and clusters will update as the viewport is being changed',
    ),
  },

  mapbox_color: {
    type: 'SelectControl',
    freeForm: true,
    label: t('RGB Color'),
    default: 'rgb(0, 122, 135)',
    choices: [
      ['rgb(0, 139, 139)', 'Dark Cyan'],
      ['rgb(128, 0, 128)', 'Purple'],
      ['rgb(255, 215, 0)', 'Gold'],
      ['rgb(69, 69, 69)', 'Dim Gray'],
      ['rgb(220, 20, 60)', 'Crimson'],
      ['rgb(34, 139, 34)', 'Forest Green'],
    ],
    description: t('The color for points and clusters in RGB'),
  },

  color: {
    type: 'ColorPickerControl',
    label: t('Color'),
    default: PRIMARY_COLOR,
    description: t('Pick a color'),
  },

  ranges: {
    type: 'TextControl',
    label: t('Ranges'),
    default: '',
    description: t('Ranges to highlight with shading'),
  },

  range_labels: {
    type: 'TextControl',
    label: t('Range labels'),
    default: '',
    description: t('Labels for the ranges'),
  },

  markers: {
    type: 'TextControl',
    label: t('Markers'),
    default: '',
    description: t('List of values to mark with triangles'),
  },

  marker_labels: {
    type: 'TextControl',
    label: t('Marker labels'),
    default: '',
    description: t('Labels for the markers'),
  },

  marker_lines: {
    type: 'TextControl',
    label: t('Marker lines'),
    default: '',
    description: t('List of values to mark with lines'),
  },

  marker_line_labels: {
    type: 'TextControl',
    label: t('Marker line labels'),
    default: '',
    description: t('Labels for the marker lines'),
  },

  annotation_layers: {
    type: 'AnnotationLayerControl',
    label: '',
    default: [],
    description: 'Annotation Layers',
    renderTrigger: true,
    tabOverride: 'data',
  },

  adhoc_filters: {
    type: 'AdhocFilterControl',
    label: t('Filters'),
    default: null,
    description: '',
    mapStateToProps: state => ({
      columns: state.datasource
        ? state.datasource.columns.filter(c => c.filterable)
        : [],
      savedMetrics: state.datasource ? state.datasource.metrics : [],
      datasource: state.datasource,
    }),
    provideFormDataToProps: true,
  },

  slice_id: {
    type: 'HiddenControl',
    label: t('Chart ID'),
    hidden: true,
    description: t('The id of the active chart'),
  },

  cache_timeout: {
    type: 'HiddenControl',
    label: t('Cache Timeout (seconds)'),
    hidden: true,
    description: t('The number of seconds before expiring the cache'),
  },

  url_params: {
    type: 'HiddenControl',
    label: t('URL Parameters'),
    hidden: true,
    description: t('Extra parameters for use in jinja templated queries'),
  },

  time_range_endpoints: {
    type: 'HiddenControl',
    label: t('Time range endpoints'),
    hidden: true,
    description: t('Time range endpoints (SIP-15)'),
  },

  color_scheme: {
    type: 'ColorSchemeControl',
    label: t('Color Scheme'),
    default: categoricalSchemeRegistry.getDefaultKey(),
    renderTrigger: true,
    choices: () => categoricalSchemeRegistry.keys().map(s => [s, s]),
    description: t('The color scheme for rendering chart'),
    schemes: () => categoricalSchemeRegistry.getMap(),
  },

  label_colors: {
    type: 'ColorMapControl',
    label: t('Color Map'),
    default: {},
    renderTrigger: true,
    mapStateToProps: state => ({
      colorNamespace: state.form_data.color_namespace,
      colorScheme: state.form_data.color_scheme,
    }),
  },

  column_collection: {
    type: 'CollectionControl',
    label: t('Time Series Columns'),
    validators: [v.nonEmpty],
    controlName: 'TimeSeriesColumnControl',
  },

  time_series_option: {
    type: 'SelectControl',
    label: t('Options'),
    validators: [v.nonEmpty],
    default: 'not_time',
    valueKey: 'value',
    options: [
      {
        label: t('Not Time Series'),
        value: 'not_time',
        description: t('Ignore time'),
      },
      {
        label: t('Time Series'),
        value: 'time_series',
        description: t('Standard time series'),
      },
      {
        label: t('Aggregate Mean'),
        value: 'agg_mean',
        description: t('Mean of values over specified period'),
      },
      {
        label: t('Aggregate Sum'),
        value: 'agg_sum',
        description: t('Sum of values over specified period'),
      },
      {
        label: t('Difference'),
        value: 'point_diff',
        description: t('Metric change in value from `since` to `until`'),
      },
      {
        label: t('Percent Change'),
        value: 'point_percent',
        description: t(
          'Metric percent change in value from `since` to `until`',
        ),
      },
      {
        label: t('Factor'),
        value: 'point_factor',
        description: t('Metric factor change from `since` to `until`'),
      },
      {
        label: t('Advanced Analytics'),
        value: 'adv_anal',
        description: t('Use the Advanced Analytics options below'),
      },
    ],
    optionRenderer: op => <OptionDescription option={op} />,
    valueRenderer: op => <OptionDescription option={op} />,
    description: t('Settings for time series'),
  },

  equal_date_size: {
    type: 'CheckboxControl',
    label: t('Equal Date Sizes'),
    default: true,
    renderTrigger: true,
    description: t('Check to force date partitions to have the same height'),
  },

  partition_limit: {
    type: 'TextControl',
    label: t('Partition Limit'),
    isInt: true,
    default: '5',
    description: t(
      'The maximum number of subdivisions of each group; ' +
        'lower values are pruned first',
    ),
  },

  min_radius: {
    type: 'TextControl',
    label: t('Minimum Radius'),
    isFloat: true,
    validators: [v.nonEmpty],
    renderTrigger: true,
    default: 2,
    description: t(
      'Minimum radius size of the circle, in pixels. As the zoom level changes, this ' +
        'insures that the circle respects this minimum radius.',
    ),
  },

  max_radius: {
    type: 'TextControl',
    label: t('Maximum Radius'),
    isFloat: true,
    validators: [v.nonEmpty],
    renderTrigger: true,
    default: 250,
    description: t(
      'Maxium radius size of the circle, in pixels. As the zoom level changes, this ' +
        'insures that the circle respects this maximum radius.',
    ),
  },

  partition_threshold: {
    type: 'TextControl',
    label: t('Partition Threshold'),
    isFloat: true,
    default: '0.05',
    description: t(
      'Partitions whose height to parent height proportions are ' +
        'below this value are pruned',
    ),
  },

  line_column: {
    type: 'SelectControl',
    label: t('Lines column'),
    default: null,
    description: t('The database columns that contains lines information'),
    mapStateToProps: state => ({
      choices: columnChoices(state.datasource),
    }),
    validators: [v.nonEmpty],
  },
  line_type: {
    type: 'SelectControl',
    label: t('Lines encoding'),
    clearable: false,
    default: 'json',
    description: t('The encoding format of the lines'),
    choices: [
      ['polyline', 'Polyline'],
      ['json', 'JSON'],
      ['geohash', 'geohash (square)'],
    ],
  },

  line_width: {
    type: 'TextControl',
    label: t('Line width'),
    renderTrigger: true,
    isInt: true,
    default: 10,
    description: t('The width of the lines'),
  },

  line_charts: {
    type: 'SelectAsyncControl',
    multi: true,
    label: t('Line charts'),
    validators: [v.nonEmpty],
    default: [],
    description: t('Pick a set of line charts to layer on top of one another'),
    dataEndpoint:
      '/sliceasync/api/read?_flt_0_viz_type=line&_flt_7_viz_type=line_multi',
    placeholder: t('Select charts'),
    onAsyncErrorMessage: t('Error while fetching charts'),
    mutator: data => {
      if (!data || !data.result) {
        return [];
      }
      return data.result.map(o => ({ value: o.id, label: o.slice_name }));
    },
  },

  line_charts_2: {
    type: 'SelectAsyncControl',
    multi: true,
    label: t('Right Axis chart(s)'),
    validators: [],
    default: [],
    description: t('Choose one or more charts for right axis'),
    dataEndpoint:
      '/sliceasync/api/read?_flt_0_viz_type=line&_flt_7_viz_type=line_multi',
    placeholder: t('Select charts'),
    onAsyncErrorMessage: t('Error while fetching charts'),
    mutator: data => {
      if (!data || !data.result) {
        return [];
      }
      return data.result.map(o => ({ value: o.id, label: o.slice_name }));
    },
  },

  prefix_metric_with_slice_name: {
    type: 'CheckboxControl',
    label: t('Prefix metric name with slice name'),
    default: false,
    renderTrigger: true,
  },

  reverse_long_lat: {
    type: 'CheckboxControl',
    label: t('Reverse Lat & Long'),
    default: false,
  },

  deck_slices: {
    type: 'SelectAsyncControl',
    multi: true,
    label: t('deck.gl charts'),
    validators: [v.nonEmpty],
    default: [],
    description: t(
      'Pick a set of deck.gl charts to layer on top of one another',
    ),
    dataEndpoint:
      '/sliceasync/api/read?_flt_0_viz_type=deck_&_flt_7_viz_type=deck_multi',
    placeholder: t('Select charts'),
    onAsyncErrorMessage: t('Error while fetching charts'),
    mutator: data => {
      if (!data || !data.result) {
        return [];
      }
      return data.result.map(o => ({ value: o.id, label: o.slice_name }));
    },
  },

  js_data_mutator: jsFunctionControl(
    t('Javascript data interceptor'),
    t(
      'Define a javascript function that receives the data array used in the visualization ' +
        'and is expected to return a modified version of that array. This can be used ' +
        'to alter properties of the data, filter, or enrich the array.',
    ),
  ),

  js_data: jsFunctionControl(
    t('Javascript data mutator'),
    t(
      'Define a function that receives intercepts the data objects and can mutate it',
    ),
  ),

  js_tooltip: jsFunctionControl(
    t('Javascript tooltip generator'),
    t(
      'Define a function that receives the input and outputs the content for a tooltip',
    ),
  ),

  js_onclick_href: jsFunctionControl(
    t('Javascript onClick href'),
    t('Define a function that returns a URL to navigate to when user clicks'),
  ),

  js_columns: {
    ...groupByControl,
    label: t('Extra data for JS'),
    default: [],
    description: t(
      'List of extra columns made available in Javascript functions',
    ),
  },

  stroked: {
    type: 'CheckboxControl',
    label: t('Stroked'),
    renderTrigger: true,
    description: t('Whether to display the stroke'),
    default: false,
  },

  filled: {
    type: 'CheckboxControl',
    label: t('Filled'),
    renderTrigger: true,
    description: t('Whether to fill the objects'),
    default: true,
  },

  filter_configs: {
    type: 'CollectionControl',
    label: 'Filters',
    description: t('Filter configuration for the filter box'),
    validators: [],
    controlName: 'FilterBoxItemControl',
    mapStateToProps: ({ datasource }) => ({ datasource }),
  },

  normalized: {
    type: 'CheckboxControl',
    label: t('Normalized'),
    renderTrigger: true,
    description: t('Whether to normalize the histogram'),
    default: false,
  },
};
export default controls;<|MERGE_RESOLUTION|>--- conflicted
+++ resolved
@@ -381,31 +381,6 @@
     ),
   },
 
-<<<<<<< HEAD
-  include_time: {
-    type: 'CheckboxControl',
-    label: t('Include Time'),
-    description: t(
-      'Whether to include the time granularity as defined in the time section',
-    ),
-    default: false,
-=======
-  horizon_color_scale: {
-    type: 'SelectControl',
-    renderTrigger: true,
-    label: t('Value Domain'),
-    choices: [
-      ['series', 'series'],
-      ['overall', 'overall'],
-      ['change', 'change'],
-    ],
-    default: 'series',
-    description: t(
-      'series: Treat each series independently; overall: All series use the same scale; change: Show changes compared to the first data point in each series',
-    ),
->>>>>>> cfa78685
-  },
-
   autozoom: {
     type: 'CheckboxControl',
     label: t('Auto Zoom'),
@@ -1081,48 +1056,6 @@
     type: 'TextControl',
     label: t('Comparison suffix'),
     description: t('Suffix to apply after the percentage display'),
-  },
-
-<<<<<<< HEAD
-  table_timestamp_format: {
-    type: 'SelectControl',
-    freeForm: true,
-    label: t('Table Timestamp Format'),
-    default: '%Y-%m-%d %H:%M:%S',
-    renderTrigger: true,
-    validators: [v.nonEmpty],
-    clearable: false,
-    choices: D3_TIME_FORMAT_OPTIONS,
-    description: t('Timestamp Format'),
-  },
-
-  page_length: {
-    type: 'SelectControl',
-    freeForm: true,
-    renderTrigger: true,
-    label: t('Page Length'),
-    default: 0,
-    choices: formatSelectOptions([0, 10, 25, 40, 50, 75, 100, 150, 200]),
-    description: t('Rows per page, 0 means no pagination'),
-=======
-  series_height: {
-    type: 'SelectControl',
-    renderTrigger: true,
-    freeForm: true,
-    label: t('Series Height'),
-    default: '25',
-    choices: formatSelectOptions([
-      '10',
-      '25',
-      '40',
-      '50',
-      '75',
-      '100',
-      '150',
-      '200',
-    ]),
-    description: t('Pixel height of each series'),
->>>>>>> cfa78685
   },
 
   x_axis_format: {
