/**
 * Licensed to the Apache Software Foundation (ASF) under one
 * or more contributor license agreements.  See the NOTICE file
 * distributed with this work for additional information
 * regarding copyright ownership.  The ASF licenses this file
 * to you under the Apache License, Version 2.0 (the
 * "License"); you may not use this file except in compliance
 * with the License.  You may obtain a copy of the License at
 *
 *   http://www.apache.org/licenses/LICENSE-2.0
 *
 * Unless required by applicable law or agreed to in writing,
 * software distributed under the License is distributed on an
 * "AS IS" BASIS, WITHOUT WARRANTIES OR CONDITIONS OF ANY
 * KIND, either express or implied.  See the License for the
 * specific language governing permissions and limitations
 * under the License.
 */
import React from 'react';
import { t } from '@superset-ui/core';
import { formatSelectOptions } from 'src/modules/utils';

export const druidTimeSeries = {
  label: t('Time'),
  expanded: true,
  description: t('Time related form attributes'),
  controlSetRows: [['time_range']],
};

export const datasourceAndVizType = {
<<<<<<< HEAD
  label: t('Chart Type'),
=======
  label: t('Chart type'),
>>>>>>> 10945733
  expanded: true,
  controlSetRows: [
    ['datasource'],
    ['viz_type'],
    [
      {
        name: 'slice_id',
        config: {
          type: 'HiddenControl',
          label: t('Chart ID'),
          hidden: true,
          description: t('The id of the active chart'),
        },
      },
      {
        name: 'cache_timeout',
        config: {
          type: 'HiddenControl',
          label: t('Cache Timeout (seconds)'),
          hidden: true,
          description: t('The number of seconds before expiring the cache'),
        },
      },
      {
        name: 'url_params',
        config: {
          type: 'HiddenControl',
          label: t('URL parameters'),
          hidden: true,
          description: t('Extra parameters for use in jinja templated queries'),
        },
      },
      {
        name: 'time_range_endpoints',
        config: {
          type: 'HiddenControl',
          label: t('Time range endpoints'),
          hidden: true,
          description: t('Time range endpoints (SIP-15)'),
        },
      },
    ],
  ],
};

export const colorScheme = {
  label: t('Color scheme'),
  controlSetRows: [['color_scheme', 'label_colors']],
};

export const sqlaTimeSeries = {
  label: t('Time'),
  description: t('Time related form attributes'),
  expanded: true,
  controlSetRows: [['granularity_sqla'], ['time_range']],
};

export const annotations = {
  label: t('Annotations and layers'),
  tabOverride: 'data',
  expanded: true,
  controlSetRows: [
    [
      {
        name: 'annotation_layers',
        config: {
          type: 'AnnotationLayerControl',
          label: '',
          default: [],
          description: 'Annotation layers',
          renderTrigger: true,
          tabOverride: 'data',
        },
      },
    ],
  ],
};

export const NVD3TimeSeries = [
  {
    label: t('Query'),
    expanded: true,
    controlSetRows: [
      ['metrics'],
      ['adhoc_filters'],
      ['groupby'],
      ['limit', 'timeseries_limit_metric'],
      [
        {
          name: 'order_desc',
          config: {
            type: 'CheckboxControl',
            label: t('Sort descending'),
            default: true,
            description: t('Whether to sort descending or ascending'),
          },
        },
        {
          name: 'contribution',
          config: {
            type: 'CheckboxControl',
            label: t('Contribution'),
            default: false,
            description: t('Compute the contribution to the total'),
          },
        },
      ],
      ['row_limit', null],
    ],
  },
  {
    label: t('Advanced analytics'),
    tabOverride: 'data',
    description: t(
      'This section contains options ' +
        'that allow for advanced analytical post processing ' +
        'of query results',
    ),
    controlSetRows: [
      [<h1 className="section-header">{t('Rolling window')}</h1>],
      [
        {
          name: 'rolling_type',
          config: {
            type: 'SelectControl',
            label: t('Rolling function'),
            default: 'None',
            choices: formatSelectOptions([
              'None',
              'mean',
              'sum',
              'std',
              'cumsum',
            ]),
            description: t(
              'Defines a rolling window function to apply, works along ' +
                'with the [Periods] text box',
            ),
          },
        },
        {
          name: 'rolling_periods',
          config: {
            type: 'TextControl',
            label: t('Periods'),
            isInt: true,
            description: t(
              'Defines the size of the rolling window function, ' +
                'relative to the time granularity selected',
            ),
          },
        },
        {
          name: 'min_periods',
          config: {
            type: 'TextControl',
            label: t('Min periods'),
            isInt: true,
            description: t(
              'The minimum number of rolling periods required to show ' +
                'a value. For instance if you do a cumulative sum on 7 days ' +
                'you may want your "Min Period" to be 7, so that all data points ' +
                'shown are the total of 7 periods. This will hide the "ramp up" ' +
                'taking place over the first 7 periods',
            ),
          },
        },
      ],
      [<h1 className="section-header">{t('Time comparison')}</h1>],
      [
        {
          name: 'time_compare',
          config: {
            type: 'SelectControl',
            multi: true,
            freeForm: true,
            label: t('Time shift'),
            choices: formatSelectOptions([
              '1 day',
              '1 week',
              '28 days',
              '30 days',
              '52 weeks',
              '1 year',
              '104 weeks',
              '2 years',
            ]),
            description: t(
              'Overlay one or more timeseries from a ' +
                'relative time period. Expects relative time deltas ' +
                'in natural language (example:  24 hours, 7 days, ' +
                '52 weeks, 365 days). Free text is supported.',
            ),
          },
        },
        {
          name: 'comparison_type',
          config: {
            type: 'SelectControl',
            label: t('Calculation type'),
            default: 'values',
            choices: [
              ['values', 'Actual values'],
              ['absolute', 'Absolute difference'],
              ['percentage', 'Percentage change'],
              ['ratio', 'Ratio'],
            ],
            description: t(
              'How to display time shifts: as individual lines; as the ' +
                'absolute difference between the main time series and each time shift; ' +
                'as the percentage change; or as the ratio between series and time shifts.',
            ),
          },
        },
      ],
      [<h1 className="section-header">{t('Python functions')}</h1>],
      // eslint-disable-next-line jsx-a11y/heading-has-content
      [<h2 className="section-header">pandas.resample</h2>],
      [
        {
          name: 'resample_rule',
          config: {
            type: 'SelectControl',
            freeForm: true,
            label: t('Rule'),
            default: null,
            choices: formatSelectOptions(['1T', '1H', '1D', '7D', '1M', '1AS']),
            description: t('Pandas resample rule'),
          },
        },
        {
          name: 'resample_method',
          config: {
            type: 'SelectControl',
            freeForm: true,
            label: t('Method'),
            default: null,
            choices: formatSelectOptions([
              'asfreq',
              'bfill',
              'ffill',
              'median',
              'mean',
              'sum',
            ]),
            description: t('Pandas resample method'),
          },
        },
      ],
    ],
  },
];<|MERGE_RESOLUTION|>--- conflicted
+++ resolved
@@ -28,11 +28,7 @@
 };
 
 export const datasourceAndVizType = {
-<<<<<<< HEAD
-  label: t('Chart Type'),
-=======
   label: t('Chart type'),
->>>>>>> 10945733
   expanded: true,
   controlSetRows: [
     ['datasource'],
