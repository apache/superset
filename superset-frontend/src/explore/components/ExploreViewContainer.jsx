--- conflicted
+++ resolved
@@ -357,7 +357,6 @@
     );
   }
 
-<<<<<<< HEAD
   if (props.standalone) {
     return renderChartContainer();
   }
@@ -380,6 +379,7 @@
           #app {
             flex-basis: 100%;
             overflow: hidden;
+            height: 100vh;
           }
           #app-menu {
             flex-shrink: 0;
@@ -422,37 +422,6 @@
           datasource={props.datasource}
           controls={props.controls}
           actions={props.actions}
-=======
-  render() {
-    const { collapse } = this.state;
-    if (this.props.standalone) {
-      return this.renderChartContainer();
-    }
-    return (
-      <Styles id="explore-container">
-        <Global
-          styles={css`
-            .navbar {
-              margin-bottom: 0;
-            }
-            body {
-              max-height: 100vh;
-              overflow: hidden;
-            }
-            #app-menu,
-            #app {
-              flex: 1 1 auto;
-            }
-            #app {
-              flex-basis: 100%;
-              overflow: hidden;
-              height: 100vh;
-            }
-            #app-menu {
-              flex-shrink: 0;
-            }
-          `}
->>>>>>> 585c8acd
         />
       </div>
       {isCollapsed ? (
