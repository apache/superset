--- conflicted
+++ resolved
@@ -30,14 +30,11 @@
 import { Tooltip } from 'src/common/components/Tooltip';
 import { usePrevious } from 'src/common/hooks/usePrevious';
 import Icon from 'src/components/Icon';
-<<<<<<< HEAD
-import { URL_PARAMS } from 'src/constants';
-=======
 import {
   getFromLocalStorage,
   setInLocalStorage,
 } from 'src/utils/localStorageHelpers';
->>>>>>> d5e61909
+import { URL_PARAMS } from 'src/constants';
 import ExploreChartPanel from './ExploreChartPanel';
 import ConnectedControlPanelsContainer from './ControlPanelsContainer';
 import SaveModal from './SaveModal';
