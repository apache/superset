/**
 * Licensed to the Apache Software Foundation (ASF) under one
 * or more contributor license agreements.  See the NOTICE file
 * distributed with this work for additional information
 * regarding copyright ownership.  The ASF licenses this file
 * to you under the Apache License, Version 2.0 (the
 * "License"); you may not use this file except in compliance
 * with the License.  You may obtain a copy of the License at
 *
 *   http://www.apache.org/licenses/LICENSE-2.0
 *
 * Unless required by applicable law or agreed to in writing,
 * software distributed under the License is distributed on an
 * "AS IS" BASIS, WITHOUT WARRANTIES OR CONDITIONS OF ANY
 * KIND, either express or implied.  See the License for the
 * specific language governing permissions and limitations
 * under the License.
 */
/* eslint camelcase: 0 */
import React from 'react';
import PropTypes from 'prop-types';
import { bindActionCreators } from 'redux';
import { connect } from 'react-redux';
import { Alert } from 'react-bootstrap';
import { t, styled, getChartControlPanelRegistry } from '@superset-ui/core';

import Tabs from 'src/common/components/Tabs';
import { Collapse } from 'src/common/components';
import { PluginContext } from 'src/components/DynamicPlugins';
import Loading from 'src/components/Loading';
import { InfoTooltipWithTrigger } from '@superset-ui/chart-controls';
import ControlRow from './ControlRow';
import Control from './Control';
import { sectionsToRender } from '../controlUtils';
import { exploreActions } from '../actions/exploreActions';

const propTypes = {
  actions: PropTypes.object.isRequired,
  alert: PropTypes.string,
  datasource_type: PropTypes.string.isRequired,
  exploreState: PropTypes.object.isRequired,
  controls: PropTypes.object.isRequired,
  form_data: PropTypes.object.isRequired,
  isDatasourceMetaLoading: PropTypes.bool.isRequired,
};

const Styles = styled.div`
  height: 100%;
  width: 100%;
  overflow: auto;
  overflow-x: visible;
  overflow-y: auto;
  .remove-alert {
    cursor: pointer;
  }
  #controlSections {
    min-height: 100%;
    overflow: visible;
  }
  .nav-tabs {
    flex: 0 0 1;
  }
  .tab-content {
    overflow: auto;
    flex: 1 1 100%;
  }
  .Select__menu {
    max-width: 100%;
  }
`;

const ControlPanelsTabs = styled(Tabs)`
<<<<<<< HEAD
  ${({ fullWidth }) =>
    css`
      .ant-tabs-nav-list {
        width: ${fullWidth ? '100%' : '50%'};
      }
      .ant-tabs-tabpane {
        height: 100%;
      }
    `}
=======
  .ant-tabs-nav-list {
    width: ${({ fullWidth }) => (fullWidth ? '100%' : '50%')};
  }
  .ant-tabs-content-holder {
    overflow: visible;
  }
>>>>>>> b32b6cd5
`;
class ControlPanelsContainer extends React.Component {
  // trigger updates to the component when async plugins load
  static contextType = PluginContext;

  constructor(props) {
    super(props);

    this.removeAlert = this.removeAlert.bind(this);
    this.renderControl = this.renderControl.bind(this);
    this.renderControlPanelSection = this.renderControlPanelSection.bind(this);
  }

  sectionsToRender() {
    return sectionsToRender(
      this.props.form_data.viz_type,
      this.props.datasource_type,
    );
  }

  sectionsToExpand(sections) {
    return sections.reduce(
      (acc, cur) => (cur.expanded ? [...acc, cur.label] : acc),
      [],
    );
  }

  removeAlert() {
    this.props.actions.removeControlPanelAlert();
  }

  renderControl({ name, config }) {
    const { actions, controls, form_data: formData } = this.props;
    const { visibility } = config;

    // If the control item is not an object, we have to look up the control data from
    // the centralized controls file.
    // When it is an object we read control data straight from `config` instead
    const controlData = {
      ...config,
      ...controls[name],
      name,
    };
    const {
      validationErrors,
      provideFormDataToProps,
      ...restProps
    } = controlData;

    // if visibility check says the config is not visible, don't render it
    if (visibility && !visibility.call(config, this.props, controlData)) {
      return null;
    }

    return (
      <Control
        key={`control-${name}`}
        name={name}
        validationErrors={validationErrors}
        actions={actions}
        formData={provideFormDataToProps ? formData : null}
        {...restProps}
      />
    );
  }

  renderControlPanelSection(section) {
    const { controls } = this.props;
    const { label, description } = section;

    const hasErrors = section.controlSetRows.some(rows =>
      rows.some(
        s =>
          controls[s] &&
          controls[s].validationErrors &&
          controls[s].validationErrors.length > 0,
      ),
    );
    const PanelHeader = () => (
      <span>
        <span>{label}</span>{' '}
        {description && (
          <InfoTooltipWithTrigger label={label} tooltip={description} />
        )}
        {hasErrors && (
          <InfoTooltipWithTrigger
            label="validation-errors"
            bsStyle="danger"
            tooltip="This section contains validation errors"
          />
        )}
      </span>
    );

    return (
      <Collapse.Panel
        className="control-panel-section"
        header={PanelHeader()}
        key={section.label}
      >
        {section.controlSetRows.map((controlSets, i) => {
          const renderedControls = controlSets
            .map(controlItem => {
              if (!controlItem) {
                // When the item is invalid
                return null;
              }
              if (React.isValidElement(controlItem)) {
                // When the item is a React element
                return controlItem;
              }
              if (
                controlItem.name &&
                controlItem.config &&
                controlItem.name !== 'datasource'
              ) {
                return this.renderControl(controlItem);
              }
              return null;
            })
            .filter(x => x !== null);
          // don't show the row if it is empty
          if (renderedControls.length === 0) {
            return null;
          }
          return (
            <ControlRow
              key={`controlsetrow-${i}`}
              className="control-row"
              controls={renderedControls}
            />
          );
        })}
      </Collapse.Panel>
    );
  }

  render() {
    const controlPanelRegistry = getChartControlPanelRegistry();
    if (
      !controlPanelRegistry.has(this.props.form_data.viz_type) &&
      this.context.loading
    ) {
      return <Loading />;
    }

    const querySectionsToRender = [];
    const displaySectionsToRender = [];
    this.sectionsToRender().forEach(section => {
      // if at least one control in the section is not `renderTrigger`
      // or asks to be displayed at the Data tab
      if (
        section.tabOverride === 'data' ||
        section.controlSetRows.some(rows =>
          rows.some(
            control =>
              control &&
              control.config &&
              (!control.config.renderTrigger ||
                control.config.tabOverride === 'data'),
          ),
        )
      ) {
        querySectionsToRender.push(section);
      } else {
        displaySectionsToRender.push(section);
      }
    });

    const showCustomizeTab = displaySectionsToRender.length > 0;
    const expandedQuerySections = this.sectionsToExpand(querySectionsToRender);
    const expandedCustomSections = this.sectionsToExpand(
      displaySectionsToRender,
    );

    return (
      <Styles>
        {this.props.alert && (
          <Alert bsStyle="warning">
            {this.props.alert}
            <i
              role="button"
              aria-label="Remove alert"
              tabIndex={0}
              className="fa fa-close pull-right"
              onClick={this.removeAlert}
              style={{ cursor: 'pointer' }}
            />
          </Alert>
        )}
        <ControlPanelsTabs
          id="controlSections"
          data-test="control-tabs"
          fullWidth={showCustomizeTab}
        >
          <Tabs.TabPane key="query" tab={t('Data')}>
            <Collapse
              bordered
              defaultActiveKey={expandedQuerySections}
              expandIconPosition="right"
              ghost
            >
              {querySectionsToRender.map(this.renderControlPanelSection)}
            </Collapse>
          </Tabs.TabPane>
          {showCustomizeTab && (
            <Tabs.TabPane key="display" tab={t('Customize')}>
              <Collapse
                bordered
                defaultActiveKey={expandedCustomSections}
                expandIconPosition="right"
                ghost
              >
                {displaySectionsToRender.map(this.renderControlPanelSection)}
              </Collapse>
            </Tabs.TabPane>
          )}
        </ControlPanelsTabs>
      </Styles>
    );
  }
}

ControlPanelsContainer.propTypes = propTypes;

function mapStateToProps({ explore }) {
  return {
    alert: explore.controlPanelAlert,
    isDatasourceMetaLoading: explore.isDatasourceMetaLoading,
    controls: explore.controls,
    exploreState: explore,
  };
}

function mapDispatchToProps(dispatch) {
  return {
    actions: bindActionCreators(exploreActions, dispatch),
  };
}

export { ControlPanelsContainer };

export default connect(
  mapStateToProps,
  mapDispatchToProps,
)(ControlPanelsContainer);<|MERGE_RESOLUTION|>--- conflicted
+++ resolved
@@ -70,24 +70,15 @@
 `;
 
 const ControlPanelsTabs = styled(Tabs)`
-<<<<<<< HEAD
-  ${({ fullWidth }) =>
-    css`
-      .ant-tabs-nav-list {
-        width: ${fullWidth ? '100%' : '50%'};
-      }
-      .ant-tabs-tabpane {
-        height: 100%;
-      }
-    `}
-=======
   .ant-tabs-nav-list {
     width: ${({ fullWidth }) => (fullWidth ? '100%' : '50%')};
   }
   .ant-tabs-content-holder {
     overflow: visible;
   }
->>>>>>> b32b6cd5
+  .ant-tabs-tabpane {
+    height: 100%;
+  }
 `;
 class ControlPanelsContainer extends React.Component {
   // trigger updates to the component when async plugins load
