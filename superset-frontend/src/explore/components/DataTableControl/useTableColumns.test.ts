/**
 * Licensed to the Apache Software Foundation (ASF) under one
 * or more contributor license agreements.  See the NOTICE file
 * distributed with this work for additional information
 * regarding copyright ownership.  The ASF licenses this file
 * to you under the Apache License, Version 2.0 (the
 * "License"); you may not use this file except in compliance
 * with the License.  You may obtain a copy of the License at
 *
 *   http://www.apache.org/licenses/LICENSE-2.0
 *
 * Unless required by applicable law or agreed to in writing,
 * software distributed under the License is distributed on an
 * "AS IS" BASIS, WITHOUT WARRANTIES OR CONDITIONS OF ANY
 * KIND, either express or implied.  See the License for the
 * specific language governing permissions and limitations
 * under the License.
 */
<<<<<<< HEAD
import { GenericDataType } from '@superset-ui/core';
import { renderHook } from '@testing-library/react';
=======
import { GenericDataType } from '@apache-superset/core/api/core';
import { renderHook } from '@testing-library/react-hooks';
>>>>>>> 08c1d034
import { Constants } from '@superset-ui/core/components';
import { useTableColumns } from '.';

// eslint-disable-next-line @typescript-eslint/no-explicit-any
type JsonObject = { [member: string]: any };

const asciiChars = [];
for (let i = 32; i < 127; i += 1) {
  asciiChars.push(String.fromCharCode(i));
}
const ASCII_KEY = asciiChars.join('');
const UNICODE_KEY = '你好. 吃了吗?';
const NUMTIME_KEY = 'numtime';
const STRTIME_KEY = 'strtime';
const NUMTIME_VALUE = 1640995200000;
const NUMTIME_FORMATTED_VALUE = '2022-01-01 00:00:00';
const STRTIME_VALUE = '2022-01-01';

const colnames = [
  'col01',
  'col02',
  ASCII_KEY,
  UNICODE_KEY,
  NUMTIME_KEY,
  STRTIME_KEY,
];
const coltypes = [
  GenericDataType.Boolean,
  GenericDataType.Boolean,
  GenericDataType.String,
  GenericDataType.String,
  GenericDataType.Temporal,
  GenericDataType.Temporal,
];

const cellValues = {
  col01: true,
  col02: false,
  [ASCII_KEY]: ASCII_KEY,
  [UNICODE_KEY]: UNICODE_KEY,
  [NUMTIME_KEY]: NUMTIME_VALUE,
  [STRTIME_KEY]: STRTIME_VALUE,
};

const data = [cellValues, cellValues, cellValues, cellValues];

const expectedDisplayValues = {
  col01: Constants.BOOL_TRUE_DISPLAY,
  col02: Constants.BOOL_FALSE_DISPLAY,
  [ASCII_KEY]: ASCII_KEY,
  [UNICODE_KEY]: UNICODE_KEY,
  [NUMTIME_KEY]: NUMTIME_FORMATTED_VALUE,
  [STRTIME_KEY]: STRTIME_VALUE,
};

test('useTableColumns with no options', () => {
  const hook = renderHook(() => useTableColumns(colnames, coltypes, data));
  expect(hook.result.current).toMatchInlineSnapshot(`
    [
      {
        "Cell": [Function],
        "Header": "col01",
        "accessor": [Function],
        "id": "col01",
      },
      {
        "Cell": [Function],
        "Header": "col02",
        "accessor": [Function],
        "id": "col02",
      },
      {
        "Cell": [Function],
        "Header": " !"#$%&'()*+,-./0123456789:;<=>?@ABCDEFGHIJKLMNOPQRSTUVWXYZ[\\]^_\`abcdefghijklmnopqrstuvwxyz{|}~",
        "accessor": [Function],
        "id": " !"#$%&'()*+,-./0123456789:;<=>?@ABCDEFGHIJKLMNOPQRSTUVWXYZ[\\]^_\`abcdefghijklmnopqrstuvwxyz{|}~",
      },
      {
        "Cell": [Function],
        "Header": "你好. 吃了吗?",
        "accessor": [Function],
        "id": "你好. 吃了吗?",
      },
      {
        "Cell": [Function],
        "Header": <DataTableTemporalHeaderCell
          columnName="numtime"
          isOriginalTimeColumn={false}
          onTimeColumnChange={[Function]}
        />,
        "accessor": [Function],
        "id": "numtime",
      },
      {
        "Cell": [Function],
        "Header": "strtime",
        "accessor": [Function],
        "id": "strtime",
      },
    ]
  `);
  hook.result.current.forEach((col: JsonObject) => {
    expect(col.accessor(data[0])).toBe(data[0][col.id]);
  });

  hook.result.current.forEach((col: JsonObject) => {
    data.forEach(row => {
      expect(col.Cell({ value: row[col.id] })).toBe(
        expectedDisplayValues[col.id],
      );
    });
  });
});

test('useTableColumns with options', () => {
  const hook = renderHook(() =>
    useTableColumns(colnames, coltypes, data, undefined, true, {
      col01: { Header: 'Header' },
    }),
  );
  expect(hook.result.current).toMatchInlineSnapshot(`
    [
      {
        "Cell": [Function],
        "Header": "Header",
        "accessor": [Function],
        "id": "col01",
      },
      {
        "Cell": [Function],
        "Header": "col02",
        "accessor": [Function],
        "id": "col02",
      },
      {
        "Cell": [Function],
        "Header": " !"#$%&'()*+,-./0123456789:;<=>?@ABCDEFGHIJKLMNOPQRSTUVWXYZ[\\]^_\`abcdefghijklmnopqrstuvwxyz{|}~",
        "accessor": [Function],
        "id": " !"#$%&'()*+,-./0123456789:;<=>?@ABCDEFGHIJKLMNOPQRSTUVWXYZ[\\]^_\`abcdefghijklmnopqrstuvwxyz{|}~",
      },
      {
        "Cell": [Function],
        "Header": "你好. 吃了吗?",
        "accessor": [Function],
        "id": "你好. 吃了吗?",
      },
      {
        "Cell": [Function],
        "Header": <DataTableTemporalHeaderCell
          columnName="numtime"
          isOriginalTimeColumn={false}
          onTimeColumnChange={[Function]}
        />,
        "accessor": [Function],
        "id": "numtime",
      },
      {
        "Cell": [Function],
        "Header": "strtime",
        "accessor": [Function],
        "id": "strtime",
      },
    ]
  `);
  hook.result.current.forEach((col: JsonObject) => {
    expect(col.accessor(data[0])).toBe(data[0][col.id]);
  });

  hook.result.current.forEach((col: JsonObject) => {
    data.forEach(row => {
      expect(col.Cell({ value: row[col.id] })).toBe(
        expectedDisplayValues[col.id],
      );
    });
  });
});<|MERGE_RESOLUTION|>--- conflicted
+++ resolved
@@ -16,13 +16,8 @@
  * specific language governing permissions and limitations
  * under the License.
  */
-<<<<<<< HEAD
-import { GenericDataType } from '@superset-ui/core';
 import { renderHook } from '@testing-library/react';
-=======
 import { GenericDataType } from '@apache-superset/core/api/core';
-import { renderHook } from '@testing-library/react-hooks';
->>>>>>> 08c1d034
 import { Constants } from '@superset-ui/core/components';
 import { useTableColumns } from '.';
 
