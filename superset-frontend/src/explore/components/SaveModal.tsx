/**
 * Licensed to the Apache Software Foundation (ASF) under one
 * or more contributor license agreements.  See the NOTICE file
 * distributed with this work for additional information
 * regarding copyright ownership.  The ASF licenses this file
 * to you under the Apache License, Version 2.0 (the
 * "License"); you may not use this file except in compliance
 * with the License.  You may obtain a copy of the License at
 *
 *   http://www.apache.org/licenses/LICENSE-2.0
 *
 * Unless required by applicable law or agreed to in writing,
 * software distributed under the License is distributed on an
 * "AS IS" BASIS, WITHOUT WARRANTIES OR CONDITIONS OF ANY
 * KIND, either express or implied.  See the License for the
 * specific language governing permissions and limitations
 * under the License.
 */
/* eslint camelcase: 0 */
import { ChangeEvent, FormEvent, Component } from 'react';
import { Dispatch } from 'redux';
import { nanoid } from 'nanoid';
import rison from 'rison';
import { connect } from 'react-redux';
import { withRouter, RouteComponentProps } from 'react-router-dom';
import {
  InfoTooltip,
  Button,
  AsyncSelect,
  Form,
  FormItem,
  Modal,
  Input,
  Loading,
  Divider,
  TreeSelect,
} from '@superset-ui/core/components';
import {
  DatasourceType,
  isDefined,
  logging,
  SupersetClient,
  t,
} from '@superset-ui/core';
import { css, styled, Alert } from '@apache-superset/core/ui';
import { Radio } from '@superset-ui/core/components/Radio';
import { GRID_COLUMN_COUNT } from 'src/dashboard/util/constants';
import { canUserEditDashboard } from 'src/dashboard/util/permissionUtils';
import { setSaveChartModalVisibility } from 'src/explore/actions/saveModalActions';
import { SaveActionType } from 'src/explore/types';
import { UserWithPermissionsAndRoles } from 'src/types/bootstrapTypes';
import { removeChartState } from 'src/dashboard/actions/dashboardState';
import { Dashboard } from 'src/types/Dashboard';
import { TabNode, TabTreeNode } from '../types';

// Session storage key for recent dashboard
const SK_DASHBOARD_ID = 'save_chart_recent_dashboard';

interface SaveModalProps extends RouteComponentProps {
  addDangerToast: (msg: string) => void;
  actions: Record<string, any>;
  form_data?: Record<string, any>;
  user: UserWithPermissionsAndRoles;
  alert?: string;
  sliceName?: string;
  slice?: Record<string, any>;
  datasource?: Record<string, any>;
  dashboardId: '' | number | null;
  isVisible: boolean;
  dispatch: Dispatch;
}

type SaveModalState = {
  newSliceName?: string;
  datasetName: string;
  action: SaveActionType;
  isLoading: boolean;
  saveStatus?: string | null;
  dashboard?: { label: string; value: string | number };
  selectedTab?: { label: string; value: string | number };
  tabsData: TabTreeNode[];
};

export const StyledModal = styled(Modal)`
  .ant-modal-body {
    overflow: visible;
  }
  i {
    position: absolute;
    top: -${({ theme }) => theme.sizeUnit * 5.25}px;
    left: ${({ theme }) => theme.sizeUnit * 26.75}px;
  }
`;

class SaveModal extends Component<SaveModalProps, SaveModalState> {
  constructor(props: SaveModalProps) {
    super(props);
    this.state = {
      newSliceName: props.sliceName,
      datasetName: props.datasource?.name,
      action: this.canOverwriteSlice() ? 'overwrite' : 'saveas',
      isLoading: false,
      dashboard: undefined,
      tabsData: [],
      selectedTab: undefined,
    };
    this.onDashboardChange = this.onDashboardChange.bind(this);
    this.onSliceNameChange = this.onSliceNameChange.bind(this);
    this.changeAction = this.changeAction.bind(this);
    this.saveOrOverwrite = this.saveOrOverwrite.bind(this);
    this.isNewDashboard = this.isNewDashboard.bind(this);
    this.onHide = this.onHide.bind(this);
  }

  isNewDashboard(): boolean {
    const { dashboard } = this.state;
    return typeof dashboard?.value === 'string';
  }

  canOverwriteSlice(): boolean {
    return (
      this.props.slice?.owners?.includes(this.props.user.userId) &&
      !this.props.slice?.is_managed_externally
    );
  }

  async componentDidMount() {
    let { dashboardId } = this.props;
    if (!dashboardId) {
      let lastDashboard = null;
      try {
        lastDashboard = sessionStorage.getItem(SK_DASHBOARD_ID);
      } catch (error) {
        // continue regardless of error
      }
      dashboardId = lastDashboard && parseInt(lastDashboard, 10);
    }
    if (dashboardId) {
      try {
        const result = (await this.loadDashboard(dashboardId)) as Dashboard;
        if (canUserEditDashboard(result, this.props.user)) {
          this.setState({
            dashboard: { label: result.dashboard_title, value: result.id },
          });
          await this.loadTabs(dashboardId);
        }
      } catch (error) {
        logging.warn(error);
        this.props.addDangerToast(
          t('An error occurred while loading dashboard information.'),
        );
      }
    }
  }

  handleDatasetNameChange = (e: FormEvent<HTMLInputElement>) => {
    // @ts-expect-error
    this.setState({ datasetName: e.target.value });
  };

  onSliceNameChange(event: ChangeEvent<HTMLInputElement>) {
    this.setState({ newSliceName: event.target.value });
  }

  onDashboardChange = async (dashboard: {
    label: string;
    value: string | number;
  }) => {
    this.setState({
      dashboard,
      tabsData: [],
      selectedTab: undefined,
    });

    if (typeof dashboard.value === 'number') {
      await this.loadTabs(dashboard.value);
    }
  };
  changeAction(action: SaveActionType) {
    this.setState({ action });
  }

  onHide() {
    this.props.dispatch(setSaveChartModalVisibility(false));
  }

  handleRedirect = (windowLocationSearch: string, chart: any) => {
    const searchParams = new URLSearchParams(windowLocationSearch);
    searchParams.set('save_action', this.state.action);

    searchParams.delete('form_data_key');

    searchParams.set('slice_id', chart.id.toString());
    return searchParams;
  };

  async saveOrOverwrite(gotodash: boolean) {
    this.setState({ isLoading: true });

    //  Create or retrieve dashboard
    type DashboardGetResponse = {
      id: number;
      url: string;
      dashboard_title: string;
    };

    try {
      if (this.props.datasource?.type === DatasourceType.Query) {
        const { schema, sql, database } = this.props.datasource;
        const { templateParams } = this.props.datasource;

        await this.props.actions.saveDataset({
          schema,
          sql,
          database,
          templateParams,
          datasourceName: this.state.datasetName,
        });
      }

      //  Get chart dashboards
      let sliceDashboards: number[] = [];
      if (this.props.slice && this.state.action === 'overwrite') {
        sliceDashboards = await this.props.actions.getSliceDashboards(
          this.props.slice,
        );
      }

      const formData = this.props.form_data || {};
      delete formData.url_params;

      let dashboard: DashboardGetResponse | null = null;
      let selectedTabId: string | undefined;
      if (this.state.dashboard) {
        let validId = this.state.dashboard.value;
        if (this.isNewDashboard()) {
          const response = await this.props.actions.createDashboard(
            this.state.dashboard.label,
          );
          validId = response.id;
        }

        try {
          dashboard = await this.loadDashboard(validId as number);
        } catch (error) {
          this.props.actions.saveSliceFailed();
          return;
        }

        if (isDefined(dashboard) && isDefined(dashboard?.id)) {
          sliceDashboards = sliceDashboards.includes(dashboard.id)
            ? sliceDashboards
            : [...sliceDashboards, dashboard.id];
          formData.dashboards = sliceDashboards;
          if (this.state.action === 'saveas') {
            selectedTabId = this.state.selectedTab?.value as string;
          }
        }
      }

      // Sets the form data
      this.props.actions.setFormData({ ...formData });

      //  Update or create slice
      let value: { id: number };
      if (this.state.action === 'overwrite') {
        value = await this.props.actions.updateSlice(
          this.props.slice,
          this.state.newSliceName,
          sliceDashboards,
          dashboard
            ? {
                title: dashboard.dashboard_title,
                new: this.isNewDashboard(),
              }
            : null,
        );
      } else {
        value = await this.props.actions.createSlice(
          this.state.newSliceName,
          sliceDashboards,
          dashboard
            ? {
                title: dashboard.dashboard_title,
                new: this.isNewDashboard(),
              }
            : null,
        );
        if (dashboard && selectedTabId) {
          try {
            await this.addChartToDashboardTab(
              dashboard.id,
              value.id,
              selectedTabId,
              this.state.newSliceName,
            );
          } catch (error) {
            logging.error('Error adding chart to dashboard tab:', error);
            this.props.addDangerToast(
              t('Chart was saved but could not be added to the selected tab.'),
            );
          }
        }
      }

      try {
        if (dashboard) {
          sessionStorage.setItem(SK_DASHBOARD_ID, `${dashboard.id}`);
        } else {
          sessionStorage.removeItem(SK_DASHBOARD_ID);
        }
      } catch (error) {
        // continue regardless of error
      }

      // Go to new dashboard url
      if (gotodash && dashboard) {
<<<<<<< HEAD
        let url = dashboard.url;
        if (this.state.selectedTab?.value) {
          url += `#${this.state.selectedTab.value}`;
        }
        this.props.history.push(url);
=======
        this.props.dispatch(removeChartState(value.id));
        this.props.history.push(dashboard.url);
>>>>>>> 3eec441a
        return;
      }
      const searchParams = this.handleRedirect(window.location.search, value);
      this.props.history.replace(`/explore/?${searchParams.toString()}`);

      this.setState({ isLoading: false });
      this.onHide();
    } finally {
      this.setState({ isLoading: false });
    }
  }

  /* Adds a new chart to a new row on the specified dashboard tab.
   * @param {number} dashboardId - ID of the dashboard.
   * @param {number} chartId - ID of the chart to add.
   * @param {string} tabId - ID of the dashboard tab where the chart is added.
   * @param {string | undefined}  sliceName - Chart name
   * */
  addChartToDashboardTab = async (
    dashboardId: number,
    chartId: number,
    tabId: string,
    sliceName: string | undefined,
  ) => {
    try {
      const dashboardResponse = await SupersetClient.get({
        endpoint: `/api/v1/dashboard/${dashboardId}`,
      });

      const dashboard = dashboardResponse.json.result;

      let positionJson = dashboard.position_json;
      if (typeof positionJson === 'string') {
        positionJson = JSON.parse(positionJson);
      }
      positionJson = positionJson || {};

      const chartKey = `CHART-${chartId}`;
      const chartWidth = 4;

      // Find a row in the tab with available space
      const tabChildren = positionJson[tabId]?.children || [];
      let targetRowKey: string | null = null;

      for (const childKey of tabChildren) {
        const child = positionJson[childKey];
        if (child?.type === 'ROW') {
          const rowChildren = child.children || [];
          const totalWidth = rowChildren.reduce((sum: number, key: string) => {
            const component = positionJson[key];
            return sum + (component?.meta?.width || 0);
          }, 0);

          if (totalWidth + chartWidth <= GRID_COLUMN_COUNT) {
            targetRowKey = childKey;
            break;
          }
        }
      }

      const updatedPositionJson = { ...positionJson };

      // Create a new row if no existing row has space
      if (!targetRowKey) {
        targetRowKey = `ROW-${nanoid()}`;
        updatedPositionJson[targetRowKey] = {
          type: 'ROW',
          id: targetRowKey,
          children: [],
          parents: ['ROOT_ID', 'GRID_ID', tabId],
          meta: {
            background: 'BACKGROUND_TRANSPARENT',
          },
        };

        if (positionJson[tabId]) {
          updatedPositionJson[tabId] = {
            ...positionJson[tabId],
            children: [...(positionJson[tabId].children || []), targetRowKey],
          };
        } else {
          throw new Error(`Tab ${tabId} not found in positionJson`);
        }
      }

      updatedPositionJson[chartKey] = {
        type: 'CHART',
        id: chartKey,
        children: [],
        parents: ['ROOT_ID', 'GRID_ID', tabId, targetRowKey],
        meta: {
          width: chartWidth,
          height: 50,
          chartId,
          sliceName: sliceName ?? `Chart ${chartId}`,
        },
      };

      // Add chart to the target row
      updatedPositionJson[targetRowKey] = {
        ...updatedPositionJson[targetRowKey],
        children: [
          ...(updatedPositionJson[targetRowKey].children || []),
          chartKey,
        ],
      };

      const response = await SupersetClient.put({
        endpoint: `/api/v1/dashboard/${dashboardId}`,
        headers: { 'Content-Type': 'application/json' },
        body: JSON.stringify({
          position_json: JSON.stringify(updatedPositionJson),
        }),
      });

      return response;
    } catch (error) {
      throw new Error('Error adding chart to dashboard tab:', error);
    }
  };

  loadDashboard = async (id: number) => {
    const response = await SupersetClient.get({
      endpoint: `/api/v1/dashboard/${id}`,
    });
    return response.json.result;
  };

  loadDashboards = async (search: string, page: number, pageSize: number) => {
    const queryParams = rison.encode({
      columns: ['id', 'dashboard_title'],
      filters: [
        {
          col: 'dashboard_title',
          opr: 'ct',
          value: search,
        },
        {
          col: 'owners',
          opr: 'rel_m_m',
          value: this.props.user.userId,
        },
      ],
      page,
      page_size: pageSize,
      order_column: 'dashboard_title',
    });

    const { json } = await SupersetClient.get({
      endpoint: `/api/v1/dashboard/?q=${queryParams}`,
    });
    const { result, count } = json;
    return {
      data: result.map(
        (dashboard: { id: number; dashboard_title: string }) => ({
          value: dashboard.id,
          label: dashboard.dashboard_title,
        }),
      ),
      totalCount: count,
    };
  };
  // Loads dashboard tabs and returns the tab hierarchy for display.
  loadTabs = async (dashboardId: number) => {
    try {
      const response = await SupersetClient.get({
        endpoint: `/api/v1/dashboard/${dashboardId}/tabs`,
      });

      const { result } = response.json;
      if (!result || !Array.isArray(result.tab_tree)) {
        logging.warn('Invalid tabs response format');
        this.setState({ tabsData: [] });
        return [];
      }
      const tabTree = result.tab_tree;

      const convertToTreeData = (nodes: TabNode[]): TabTreeNode[] =>
        nodes.map(node => ({
          value: node.value,
          title: node.title,
          key: node.value,
          children:
            node.children && node.children.length > 0
              ? convertToTreeData(node.children)
              : undefined,
        }));

      const treeData = convertToTreeData(tabTree);
      this.setState({ tabsData: treeData });
      return treeData;
    } catch (error) {
      logging.error('Error loading tabs:', error);
      this.setState({ tabsData: [] });
      return [];
    }
  };

  onTabChange = (value: string) => {
    if (value) {
      const findTabInTree = (data: TabTreeNode[]): TabTreeNode | null => {
        for (const item of data) {
          if (item.value === value) {
            return item;
          }
          if (item.children) {
            const found = findTabInTree(item.children);
            if (found) return found;
          }
        }
        return null;
      };

      const selectedTab = findTabInTree(this.state.tabsData);
      if (selectedTab) {
        this.setState({
          selectedTab: {
            value: selectedTab.value,
            label: selectedTab.title,
          },
        });
      }
    } else {
      this.setState({ selectedTab: undefined });
    }
  };

  renderSaveChartModal = () => {
    const info = this.info();
    return (
      <Form data-test="save-modal-body" layout="vertical">
        <FormItem data-test="radio-group">
          <Radio
            id="overwrite-radio"
            disabled={!this.canOverwriteSlice()}
            checked={this.state.action === 'overwrite'}
            onChange={() => this.changeAction('overwrite')}
            data-test="save-overwrite-radio"
          >
            {t('Save (Overwrite)')}
          </Radio>
          <Radio
            id="saveas-radio"
            data-test="saveas-radio"
            checked={this.state.action === 'saveas'}
            onChange={() => this.changeAction('saveas')}
          >
            {t('Save as...')}
          </Radio>
        </FormItem>
        <Divider />
        <FormItem label={t('Chart name')} required>
          <Input
            name="new_slice_name"
            type="text"
            placeholder="Name"
            value={this.state.newSliceName}
            onChange={this.onSliceNameChange}
            data-test="new-chart-name"
          />
        </FormItem>
        {this.props.datasource?.type === 'query' && (
          <FormItem label={t('Dataset Name')} required>
            <InfoTooltip
              tooltip={t('A reusable dataset will be saved with your chart.')}
              placement="right"
            />
            <Input
              name="dataset_name"
              type="text"
              placeholder="Dataset Name"
              value={this.state.datasetName}
              onChange={this.handleDatasetNameChange}
              data-test="new-dataset-name"
            />
          </FormItem>
        )}
        <FormItem
          label={t('Add to dashboard')}
          data-test="save-chart-modal-select-dashboard-form"
        >
          <AsyncSelect
            allowClear
            allowNewOptions
            ariaLabel={t('Select a dashboard')}
            options={this.loadDashboards}
            onChange={this.onDashboardChange}
            value={this.state.dashboard}
            placeholder={
              <div>
                <b>{t('Select')}</b>
                {t(' a dashboard OR ')}
                <b>{t('create')}</b>
                {t(' a new one')}
              </div>
            }
          />
        </FormItem>
        {this.state.action === 'saveas' && (
          <FormItem
            label={t('Add to tabs')}
            data-test="save-chart-modal-select-tabs-form"
          >
            <TreeSelect
              showSearch
              allowClear
              treeDefaultExpandAll
              treeData={this.state.tabsData}
              onChange={this.onTabChange}
              value={this.state.selectedTab?.value}
              disabled={
                !this.state.dashboard ||
                typeof this.state.dashboard.value === 'string' ||
                this.state.tabsData.length === 0
              }
              placeholder={t('Select a tab')}
            />
          </FormItem>
        )}
        {info && <Alert type="info" message={info} closable={false} />}
        {this.props.alert && (
          <Alert
            css={{ marginTop: info ? 16 : undefined }}
            type="warning"
            message={this.props.alert}
            closable={false}
          />
        )}
      </Form>
    );
  };

  info = () => {
    const isNewDashboard = this.isNewDashboard();
    let chartWillBeCreated = false;
    if (
      this.props.slice &&
      (this.state.action !== 'overwrite' || !this.canOverwriteSlice())
    ) {
      chartWillBeCreated = true;
    }
    if (chartWillBeCreated && isNewDashboard) {
      return t('A new chart and dashboard will be created.');
    }
    if (chartWillBeCreated) {
      return t('A new chart will be created.');
    }
    if (isNewDashboard) {
      return t('A new dashboard will be created.');
    }
    return null;
  };

  renderFooter = () => (
    <div data-test="save-modal-footer">
      <Button
        id="btn_cancel"
        buttonSize="small"
        onClick={this.onHide}
        buttonStyle="secondary"
      >
        {t('Cancel')}
      </Button>
      <Button
        id="btn_modal_save_goto_dash"
        buttonSize="small"
        disabled={
          !this.state.newSliceName ||
          !this.state.dashboard ||
          (this.props.datasource?.type !== DatasourceType.Table &&
            !this.state.datasetName)
        }
        onClick={() => this.saveOrOverwrite(true)}
      >
        {t('Save & go to dashboard')}
      </Button>
      <Button
        id="btn_modal_save"
        buttonSize="small"
        buttonStyle="primary"
        onClick={() => this.saveOrOverwrite(false)}
        disabled={
          this.state.isLoading ||
          !this.state.newSliceName ||
          (this.props.datasource?.type !== DatasourceType.Table &&
            !this.state.datasetName)
        }
        data-test="btn-modal-save"
      >
        {t('Save')}
      </Button>
    </div>
  );

  render() {
    return (
      <StyledModal
        show={this.props.isVisible}
        onHide={this.onHide}
        title={t('Save chart')}
        footer={this.renderFooter()}
      >
        {this.state.isLoading ? (
          <div
            css={css`
              display: flex;
              justify-content: center;
            `}
          >
            <Loading position="normal" />
          </div>
        ) : (
          this.renderSaveChartModal()
        )}
      </StyledModal>
    );
  }
}

interface StateProps {
  datasource: any;
  slice: any;
  user: UserWithPermissionsAndRoles;
  dashboards: any;
  alert: any;
  isVisible: boolean;
}

function mapStateToProps({
  explore,
  saveModal,
  user,
}: Record<string, any>): StateProps {
  return {
    datasource: explore.datasource,
    slice: explore.slice,
    user,
    dashboards: saveModal.dashboards,
    alert: saveModal.saveModalAlert,
    isVisible: saveModal.isVisible,
  };
}

export default withRouter(connect(mapStateToProps)(SaveModal));

// User for testing purposes need to revisit once we convert this to functional component
export { SaveModal as PureSaveModal };<|MERGE_RESOLUTION|>--- conflicted
+++ resolved
@@ -315,16 +315,12 @@
 
       // Go to new dashboard url
       if (gotodash && dashboard) {
-<<<<<<< HEAD
         let url = dashboard.url;
         if (this.state.selectedTab?.value) {
           url += `#${this.state.selectedTab.value}`;
         }
+        this.props.dispatch(removeChartState(value.id));
         this.props.history.push(url);
-=======
-        this.props.dispatch(removeChartState(value.id));
-        this.props.history.push(dashboard.url);
->>>>>>> 3eec441a
         return;
       }
       const searchParams = this.handleRedirect(window.location.search, value);
