--- conflicted
+++ resolved
@@ -359,7 +359,89 @@
   expect(result.get('save_action')).toEqual('overwrite');
 });
 
-<<<<<<< HEAD
+test('dispatches removeChartState when saving and going to dashboard', async () => {
+  // Spy on the removeChartState action creator
+  const removeChartStateSpy = jest.spyOn(
+    dashboardStateActions,
+    'removeChartState',
+  );
+
+  // Mock the dashboard API response
+  const dashboardId = 123;
+  const dashboardUrl = '/superset/dashboard/test-dashboard/';
+  fetchMock.get(
+    `glob:*/api/v1/dashboard/${dashboardId}*`,
+    {
+      result: {
+        id: dashboardId,
+        dashboard_title: 'Test Dashboard',
+        url: dashboardUrl,
+      },
+    },
+    { overwriteRoutes: true },
+  );
+
+  const mockDispatch = jest.fn();
+  const mockHistory = {
+    push: jest.fn(),
+    replace: jest.fn(),
+  };
+  const chartId = 42;
+  const mockUpdateSlice = jest.fn(() => Promise.resolve({ id: chartId }));
+  const mockSetFormData = jest.fn();
+
+  const myProps = {
+    ...defaultProps,
+    slice: { slice_id: 1, slice_name: 'title', owners: [1] },
+    actions: {
+      setFormData: mockSetFormData,
+      updateSlice: mockUpdateSlice,
+      getSliceDashboards: jest.fn(() => Promise.resolve([])),
+      saveSliceFailed: jest.fn(),
+    },
+    user: { userId: 1 },
+    history: mockHistory,
+    dispatch: mockDispatch,
+  };
+
+  const saveModal = new PureSaveModal(myProps);
+  saveModal.state = {
+    action: 'overwrite',
+    newSliceName: 'test chart',
+    datasetName: 'test dataset',
+    dashboard: { label: 'Test Dashboard', value: dashboardId },
+    saveStatus: null,
+  };
+
+  // Mock onHide to prevent errors
+  saveModal.onHide = jest.fn();
+
+  // Trigger save and go to dashboard (gotodash = true)
+  await saveModal.saveOrOverwrite(true);
+
+  // Wait for async operations
+  await waitFor(() => {
+    expect(mockUpdateSlice).toHaveBeenCalled();
+    expect(mockSetFormData).toHaveBeenCalled();
+  });
+
+  // Verify removeChartState was called with the correct chart ID
+  expect(removeChartStateSpy).toHaveBeenCalledWith(chartId);
+
+  // Verify the action was dispatched (check the action object directly)
+  expect(mockDispatch).toHaveBeenCalled();
+  expect(mockDispatch).toHaveBeenCalledWith({
+    type: 'REMOVE_CHART_STATE',
+    chartId,
+  });
+
+  // Verify navigation happened
+  expect(mockHistory.push).toHaveBeenCalled();
+
+  // Clean up
+  removeChartStateSpy.mockRestore();
+});
+
 test('disables tab selector when no dashboard selected', () => {
   const { getByRole, getByTestId } = setup();
   fireEvent.click(getByRole('radio', { name: 'Save as...' }));
@@ -437,88 +519,4 @@
   expect(component.state.selectedTab).toEqual({
     value: 'tab2',
     label: 'Analytics Tab',
-  });
-=======
-test('dispatches removeChartState when saving and going to dashboard', async () => {
-  // Spy on the removeChartState action creator
-  const removeChartStateSpy = jest.spyOn(
-    dashboardStateActions,
-    'removeChartState',
-  );
-
-  // Mock the dashboard API response
-  const dashboardId = 123;
-  const dashboardUrl = '/superset/dashboard/test-dashboard/';
-  fetchMock.get(
-    `glob:*/api/v1/dashboard/${dashboardId}*`,
-    {
-      result: {
-        id: dashboardId,
-        dashboard_title: 'Test Dashboard',
-        url: dashboardUrl,
-      },
-    },
-    { overwriteRoutes: true },
-  );
-
-  const mockDispatch = jest.fn();
-  const mockHistory = {
-    push: jest.fn(),
-    replace: jest.fn(),
-  };
-  const chartId = 42;
-  const mockUpdateSlice = jest.fn(() => Promise.resolve({ id: chartId }));
-  const mockSetFormData = jest.fn();
-
-  const myProps = {
-    ...defaultProps,
-    slice: { slice_id: 1, slice_name: 'title', owners: [1] },
-    actions: {
-      setFormData: mockSetFormData,
-      updateSlice: mockUpdateSlice,
-      getSliceDashboards: jest.fn(() => Promise.resolve([])),
-      saveSliceFailed: jest.fn(),
-    },
-    user: { userId: 1 },
-    history: mockHistory,
-    dispatch: mockDispatch,
-  };
-
-  const saveModal = new PureSaveModal(myProps);
-  saveModal.state = {
-    action: 'overwrite',
-    newSliceName: 'test chart',
-    datasetName: 'test dataset',
-    dashboard: { label: 'Test Dashboard', value: dashboardId },
-    saveStatus: null,
-  };
-
-  // Mock onHide to prevent errors
-  saveModal.onHide = jest.fn();
-
-  // Trigger save and go to dashboard (gotodash = true)
-  await saveModal.saveOrOverwrite(true);
-
-  // Wait for async operations
-  await waitFor(() => {
-    expect(mockUpdateSlice).toHaveBeenCalled();
-    expect(mockSetFormData).toHaveBeenCalled();
-  });
-
-  // Verify removeChartState was called with the correct chart ID
-  expect(removeChartStateSpy).toHaveBeenCalledWith(chartId);
-
-  // Verify the action was dispatched (check the action object directly)
-  expect(mockDispatch).toHaveBeenCalled();
-  expect(mockDispatch).toHaveBeenCalledWith({
-    type: 'REMOVE_CHART_STATE',
-    chartId,
-  });
-
-  // Verify navigation happened
-  expect(mockHistory.push).toHaveBeenCalled();
-
-  // Clean up
-  removeChartStateSpy.mockRestore();
->>>>>>> 3eec441a
-});+  });