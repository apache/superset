/**
 * Licensed to the Apache Software Foundation (ASF) under one
 * or more contributor license agreements.  See the NOTICE file
 * distributed with this work for additional information
 * regarding copyright ownership.  The ASF licenses this file
 * to you under the Apache License, Version 2.0 (the
 * "License"); you may not use this file except in compliance
 * with the License.  You may obtain a copy of the License at
 *
 *   http://www.apache.org/licenses/LICENSE-2.0
 *
 * Unless required by applicable law or agreed to in writing,
 * software distributed under the License is distributed on an
 * "AS IS" BASIS, WITHOUT WARRANTIES OR CONDITIONS OF ANY
 * KIND, either express or implied.  See the License for the
 * specific language governing permissions and limitations
 * under the License.
 */
import { ReactChild, useCallback, Key } from 'react';

import { t, styled } from '@superset-ui/core';
<<<<<<< HEAD
import { Icons } from '@superset-ui/core/components/Icons';
import { Dropdown } from '@superset-ui/core/components';
import { Menu } from '@superset-ui/core/components/Menu';
=======
import { Icons } from 'src/components/Icons';
import { Dropdown } from 'src/components/Dropdown';
>>>>>>> 4d6cdf4f

enum MenuKeys {
  ExportOriginal = 'export_original',
  ExportPivoted = 'export_pivoted',
}

interface ExportToCSVButtonProps {
  exportCSVOriginal: () => void;
  exportCSVPivoted: () => void;
  children: ReactChild;
}

const MenuItemContent = styled.div`
  display: flex;
  align-items: center;
  justify-content: space-between;

  span[role='img'] {
    font-size: ${({ theme }) => theme.fontSizeLG}px;
    margin-left: ${({ theme }) => theme.sizeUnit * 4}px;
  }
`;

export const ExportToCSVDropdown = ({
  exportCSVOriginal,
  exportCSVPivoted,
  children,
}: ExportToCSVButtonProps) => {
  const handleMenuClick = useCallback(
    ({ key }: { key: Key }) => {
      switch (key) {
        case MenuKeys.ExportOriginal:
          exportCSVOriginal();
          break;
        case MenuKeys.ExportPivoted:
          exportCSVPivoted();
          break;
        default:
          break;
      }
    },
    [exportCSVPivoted, exportCSVOriginal],
  );

  return (
    <Dropdown
      trigger={['click']}
      menu={{
        onClick: handleMenuClick,
        selectable: false,
        items: [
          {
            key: MenuKeys.ExportOriginal,
            label: (
              <MenuItemContent>
                {t('Original')}
                <Icons.DownloadOutlined />
              </MenuItemContent>
            ),
          },
          {
            key: MenuKeys.ExportPivoted,
            label: (
              <MenuItemContent>
                {t('Pivoted')}
                <Icons.DownloadOutlined />
              </MenuItemContent>
            ),
          },
        ],
      }}
    >
      {children}
    </Dropdown>
  );
};<|MERGE_RESOLUTION|>--- conflicted
+++ resolved
@@ -19,14 +19,8 @@
 import { ReactChild, useCallback, Key } from 'react';
 
 import { t, styled } from '@superset-ui/core';
-<<<<<<< HEAD
 import { Icons } from '@superset-ui/core/components/Icons';
 import { Dropdown } from '@superset-ui/core/components';
-import { Menu } from '@superset-ui/core/components/Menu';
-=======
-import { Icons } from 'src/components/Icons';
-import { Dropdown } from 'src/components/Dropdown';
->>>>>>> 4d6cdf4f
 
 enum MenuKeys {
   ExportOriginal = 'export_original',
