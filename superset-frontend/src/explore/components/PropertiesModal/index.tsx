/**
 * Licensed to the Apache Software Foundation (ASF) under one
 * or more contributor license agreements.  See the NOTICE file
 * distributed with this work for additional information
 * regarding copyright ownership.  The ASF licenses this file
 * to you under the Apache License, Version 2.0 (the
 * "License"); you may not use this file except in compliance
 * with the License.  You may obtain a copy of the License at
 *
 *   http://www.apache.org/licenses/LICENSE-2.0
 *
 * Unless required by applicable law or agreed to in writing,
 * software distributed under the License is distributed on an
 * "AS IS" BASIS, WITHOUT WARRANTIES OR CONDITIONS OF ANY
 * KIND, either express or implied.  See the License for the
 * specific language governing permissions and limitations
 * under the License.
 */
import { ChangeEvent, useMemo, useState, useCallback, useEffect } from 'react';

import Modal from 'src/components/Modal';
import { Input } from 'src/components/Input';
import Button from 'src/components/Button';
<<<<<<< HEAD
import { AntdForm, AsyncSelect } from 'src/components';
import { Row, Col } from 'src/components/Grid';
=======
import { AsyncSelect, Row, Col } from 'src/components';
>>>>>>> 97171593
// eslint-disable-next-line no-restricted-imports
import { SelectValue } from 'antd/lib/select'; // TODO: Remove antd
import rison from 'rison';
import {
  t,
  SupersetClient,
  styled,
  isFeatureEnabled,
  FeatureFlag,
  getClientErrorObject,
  ensureIsArray,
  useTheme,
  css,
} from '@superset-ui/core';
import { Icons } from 'src/components/Icons';
import Chart, { Slice } from 'src/types/Chart';
import withToasts from 'src/components/MessageToasts/withToasts';
import { loadTags } from 'src/components/Tag/utils';
import { fetchTags, OBJECT_TYPES } from 'src/features/tags/tags';
import TagType from 'src/types/TagType';
import { Form } from 'src/components/Form';

export type PropertiesModalProps = {
  slice: Slice;
  show: boolean;
  onHide: () => void;
  onSave: (chart: Chart) => void;
  permissionsError?: string;
  existingOwners?: SelectValue;
  addSuccessToast: (msg: string) => void;
};

const FormItem = Form.Item;

const StyledFormItem = styled(Form.Item)`
  margin-bottom: 0;
`;

const StyledHelpBlock = styled.span`
  margin-bottom: 0;
`;

function PropertiesModal({
  slice,
  onHide,
  onSave,
  show,
  addSuccessToast,
}: PropertiesModalProps) {
  const theme = useTheme();
  const [submitting, setSubmitting] = useState(false);
  const [form] = Form.useForm();
  // values of form inputs
  const [name, setName] = useState(slice.slice_name || '');
  const [selectedOwners, setSelectedOwners] = useState<SelectValue | null>(
    null,
  );

  const [tags, setTags] = useState<TagType[]>([]);

  const tagsAsSelectValues = useMemo(() => {
    const selectTags = tags.map((tag: { id: number; name: string }) => ({
      value: tag.id,
      label: tag.name,
    }));
    return selectTags;
  }, [tags.length]);

  function showError({ error, statusText, message }: any) {
    let errorText = error || statusText || t('An error has occurred');
    if (message === 'Forbidden') {
      errorText = t('You do not have permission to edit this chart');
    }
    Modal.error({
      title: t('Error'),
      content: errorText,
      okButtonProps: { danger: true, className: 'btn-danger' },
    });
  }

  const fetchChartOwners = useCallback(
    async function fetchChartOwners() {
      try {
        const response = await SupersetClient.get({
          endpoint: `/api/v1/chart/${slice.slice_id}`,
        });
        const chart = response.json.result;
        setSelectedOwners(
          chart?.owners?.map((owner: any) => ({
            value: owner.id,
            label: `${owner.first_name} ${owner.last_name}`,
          })),
        );
      } catch (response) {
        const clientError = await getClientErrorObject(response);
        showError(clientError);
      }
    },
    [slice.slice_id],
  );

  const loadOptions = useMemo(
    () =>
      (input = '', page: number, pageSize: number) => {
        const query = rison.encode({
          filter: input,
          page,
          page_size: pageSize,
        });
        return SupersetClient.get({
          endpoint: `/api/v1/chart/related/owners?q=${query}`,
        }).then(response => ({
          data: response.json.result
            .filter((item: { extra: { active: boolean } }) => item.extra.active)
            .map((item: { value: number; text: string }) => ({
              value: item.value,
              label: item.text,
            })),
          totalCount: response.json.count,
        }));
      },
    [],
  );

  const onSubmit = async (values: {
    certified_by?: string;
    certification_details?: string;
    description?: string;
    cache_timeout?: number;
  }) => {
    setSubmitting(true);
    const {
      certified_by: certifiedBy,
      certification_details: certificationDetails,
      description,
      cache_timeout: cacheTimeout,
    } = values;
    const payload: { [key: string]: any } = {
      slice_name: name || null,
      description: description || null,
      cache_timeout: cacheTimeout || null,
      certified_by: certifiedBy || null,
      certification_details:
        certifiedBy && certificationDetails ? certificationDetails : null,
    };
    if (selectedOwners) {
      payload.owners = (
        selectedOwners as {
          value: number;
          label: string;
        }[]
      ).map(o => o.value);
    }
    if (isFeatureEnabled(FeatureFlag.TaggingSystem)) {
      payload.tags = tags.map(tag => tag.id);
    }

    try {
      const res = await SupersetClient.put({
        endpoint: `/api/v1/chart/${slice.slice_id}`,
        headers: { 'Content-Type': 'application/json' },
        body: JSON.stringify(payload),
      });
      // update the redux state
      const updatedChart = {
        ...payload,
        ...res.json.result,
        tags,
        id: slice.slice_id,
        owners: selectedOwners,
      };
      onSave(updatedChart);
      addSuccessToast(t('Chart properties updated'));
      onHide();
    } catch (res) {
      const clientError = await getClientErrorObject(res);
      showError(clientError);
    }
    setSubmitting(false);
  };

  const ownersLabel = t('Owners');

  // get the owners of this slice
  useEffect(() => {
    fetchChartOwners();
  }, [fetchChartOwners]);

  // update name after it's changed in another modal
  useEffect(() => {
    setName(slice.slice_name || '');
  }, [slice.slice_name]);

  useEffect(() => {
    if (!isFeatureEnabled(FeatureFlag.TaggingSystem)) return;
    try {
      fetchTags(
        {
          objectType: OBJECT_TYPES.CHART,
          objectId: slice.slice_id,
          includeTypes: false,
        },
        (tags: TagType[]) => setTags(tags),
        error => {
          showError(error);
        },
      );
    } catch (error) {
      showError(error);
    }
  }, [slice.slice_id]);

  const handleChangeTags = (tags: { label: string; value: number }[]) => {
    const parsedTags: TagType[] = ensureIsArray(tags).map(r => ({
      id: r.value,
      name: r.label,
    }));
    setTags(parsedTags);
  };

  const handleClearTags = () => {
    setTags([]);
  };

  return (
    <Modal
      show={show}
      onHide={onHide}
      title={
        <span>
          <Icons.EditOutlined
            css={css`
              margin: auto ${theme.sizeUnit * 2}px auto 0;
            `}
            data-test="edit-alt"
          />
          {t('Edit Chart Properties')}
        </span>
      }
      footer={
        <>
          <Button
            data-test="properties-modal-cancel-button"
            htmlType="button"
            buttonSize="small"
            onClick={onHide}
            cta
          >
            {t('Cancel')}
          </Button>
          <Button
            data-test="properties-modal-save-button"
            htmlType="submit"
            buttonSize="small"
            buttonStyle="primary"
            onClick={form.submit}
            disabled={submitting || !name || slice.is_managed_externally}
            tooltip={
              slice.is_managed_externally
                ? t(
                    "This chart is managed externally, and can't be edited in Superset",
                  )
                : ''
            }
            cta
          >
            {t('Save')}
          </Button>
        </>
      }
      responsive
      wrapProps={{ 'data-test': 'properties-edit-modal' }}
    >
      <Form
        form={form}
        onFinish={onSubmit}
        layout="vertical"
        initialValues={{
          name: slice.slice_name || '',
          description: slice.description || '',
          cache_timeout: slice.cache_timeout != null ? slice.cache_timeout : '',
          certified_by: slice.certified_by || '',
          certification_details:
            slice.certified_by && slice.certification_details
              ? slice.certification_details
              : '',
        }}
      >
        <Row gutter={16}>
          <Col xs={24} md={12}>
            <h3>{t('Basic information')}</h3>
            <FormItem label={t('Name')} required>
              <Input
                aria-label={t('Name')}
                name="name"
                data-test="properties-modal-name-input"
                type="text"
                value={name}
                onChange={(event: ChangeEvent<HTMLInputElement>) =>
                  setName(event.target.value ?? '')
                }
              />
            </FormItem>
            <FormItem>
              <StyledFormItem label={t('Description')} name="description">
                <Input.TextArea rows={3} style={{ maxWidth: '100%' }} />
              </StyledFormItem>
              <StyledHelpBlock className="help-block">
                {t(
                  'The description can be displayed as widget headers in the dashboard view. Supports markdown.',
                )}
              </StyledHelpBlock>
            </FormItem>
            <h3>{t('Certification')}</h3>
            <FormItem>
              <StyledFormItem label={t('Certified by')} name="certified_by">
                <Input aria-label={t('Certified by')} />
              </StyledFormItem>
              <StyledHelpBlock className="help-block">
                {t('Person or group that has certified this chart.')}
              </StyledHelpBlock>
            </FormItem>
            <FormItem>
              <StyledFormItem
                label={t('Certification details')}
                name="certification_details"
              >
                <Input aria-label={t('Certification details')} />
              </StyledFormItem>
              <StyledHelpBlock className="help-block">
                {t(
                  'Any additional detail to show in the certification tooltip.',
                )}
              </StyledHelpBlock>
            </FormItem>
          </Col>
          <Col xs={24} md={12}>
            <h3>{t('Configuration')}</h3>
            <FormItem>
              <StyledFormItem label={t('Cache timeout')} name="cache_timeout">
                <Input aria-label="Cache timeout" />
              </StyledFormItem>
              <StyledHelpBlock className="help-block">
                {t(
                  "Duration (in seconds) of the caching timeout for this chart. Set to -1 to bypass the cache. Note this defaults to the dataset's timeout if undefined.",
                )}
              </StyledHelpBlock>
            </FormItem>
            <h3 style={{ marginTop: '1em' }}>{t('Access')}</h3>
            <FormItem label={ownersLabel}>
              <AsyncSelect
                ariaLabel={ownersLabel}
                mode="multiple"
                name="owners"
                value={selectedOwners || []}
                onChange={setSelectedOwners}
                options={loadOptions}
                disabled={!selectedOwners}
                allowClear
              />
              <StyledHelpBlock className="help-block">
                {t(
                  'A list of users who can alter the chart. Searchable by name or username.',
                )}
              </StyledHelpBlock>
            </FormItem>
            {isFeatureEnabled(FeatureFlag.TaggingSystem) && (
              <h3 css={{ marginTop: '1em' }}>{t('Tags')}</h3>
            )}
            {isFeatureEnabled(FeatureFlag.TaggingSystem) && (
              <FormItem>
                <AsyncSelect
                  ariaLabel="Tags"
                  mode="multiple"
                  value={tagsAsSelectValues}
                  options={loadTags}
                  onChange={handleChangeTags}
                  onClear={handleClearTags}
                  allowClear
                />
                <StyledHelpBlock className="help-block">
                  {t('A list of tags that have been applied to this chart.')}
                </StyledHelpBlock>
              </FormItem>
            )}
          </Col>
        </Row>
      </Form>
    </Modal>
  );
}

export default withToasts(PropertiesModal);<|MERGE_RESOLUTION|>--- conflicted
+++ resolved
@@ -21,12 +21,8 @@
 import Modal from 'src/components/Modal';
 import { Input } from 'src/components/Input';
 import Button from 'src/components/Button';
-<<<<<<< HEAD
-import { AntdForm, AsyncSelect } from 'src/components';
+import { AsyncSelect } from 'src/components';
 import { Row, Col } from 'src/components/Grid';
-=======
-import { AsyncSelect, Row, Col } from 'src/components';
->>>>>>> 97171593
 // eslint-disable-next-line no-restricted-imports
 import { SelectValue } from 'antd/lib/select'; // TODO: Remove antd
 import rison from 'rison';
