/**
 * Licensed to the Apache Software Foundation (ASF) under one
 * or more contributor license agreements.  See the NOTICE file
 * distributed with this work for additional information
 * regarding copyright ownership.  The ASF licenses this file
 * to you under the Apache License, Version 2.0 (the
 * "License"); you may not use this file except in compliance
 * with the License.  You may obtain a copy of the License at
 *
 *   http://www.apache.org/licenses/LICENSE-2.0
 *
 * Unless required by applicable law or agreed to in writing,
 * software distributed under the License is distributed on an
 * "AS IS" BASIS, WITHOUT WARRANTIES OR CONDITIONS OF ANY
 * KIND, either express or implied.  See the License for the
 * specific language governing permissions and limitations
 * under the License.
 */
import React, { useEffect, useMemo, useRef, useState } from 'react';
import { css, styled, t, DatasourceType } from '@superset-ui/core';
import {
  ControlConfig,
  Dataset,
  ColumnMeta,
} from '@superset-ui/chart-controls';
import { debounce } from 'lodash';
import { matchSorter, rankings } from 'match-sorter';
import Collapse from 'src/components/Collapse';
<<<<<<< HEAD
=======
import Alert from 'src/components/Alert';
import { SaveDatasetModal } from 'src/SqlLab/components/SaveDatasetModal';
>>>>>>> 16654034
import { Input } from 'src/components/Input';
import { FAST_DEBOUNCE } from 'src/constants';
import { FeatureFlag, isFeatureEnabled } from 'src/featureFlags';
import { ExploreActions } from 'src/explore/actions/exploreActions';
import Control from 'src/explore/components/Control';
import { ExploreDatasource } from 'src/SqlLab/types';
import DatasourcePanelDragOption from './DatasourcePanelDragOption';
import { DndItemType } from '../DndItemType';
import { StyledColumnOption, StyledMetricOption } from '../optionRenderers';

interface DatasourceControl extends ControlConfig {
  datasource?: ExploreDatasource;
}

export interface Props {
  datasource: Dataset;
  controls: {
    datasource: DatasourceControl;
  };
  actions: Partial<ExploreActions> & Pick<ExploreActions, 'setControlValue'>;
  // we use this props control force update when this panel resize
  shouldForceUpdate?: number;
}

const enableExploreDnd = isFeatureEnabled(
  FeatureFlag.ENABLE_EXPLORE_DRAG_AND_DROP,
);

const Button = styled.button`
  background: none;
  border: none;
  text-decoration: underline;
  color: ${({ theme }) => theme.colors.primary.dark1};
`;

const ButtonContainer = styled.div`
  text-align: center;
  padding-top: 2px;
`;

const DatasourceContainer = styled.div`
  ${({ theme }) => css`
    background-color: ${theme.colors.grayscale.light5};
    position: relative;
    height: 100%;
    display: flex;
    flex-direction: column;
    max-height: 100%;
    .ant-collapse {
      height: auto;
    }
    .field-selections {
      padding: 0 0 ${4 * theme.gridUnit}px;
      overflow: auto;
    }
    .field-length {
      margin-bottom: ${theme.gridUnit * 2}px;
      font-size: ${theme.typography.sizes.s}px;
      color: ${theme.colors.grayscale.light1};
    }
    .form-control.input-md {
      width: calc(100% - ${theme.gridUnit * 8}px);
      height: ${theme.gridUnit * 8}px;
      margin: ${theme.gridUnit * 2}px auto;
    }
    .type-label {
      font-size: ${theme.typography.sizes.s}px;
      color: ${theme.colors.grayscale.base};
    }
    .Control {
      padding-bottom: 0;
    }
  `};
`;

const LabelWrapper = styled.div`
  ${({ theme }) => css`
    overflow: hidden;
    text-overflow: ellipsis;
    font-size: ${theme.typography.sizes.s}px;
    background-color: ${theme.colors.grayscale.light4};
    margin: ${theme.gridUnit * 2}px 0;
    border-radius: 4px;
    padding: 0 ${theme.gridUnit}px;

    &:first-of-type {
      margin-top: 0;
    }
    &:last-of-type {
      margin-bottom: 0;
    }

    ${enableExploreDnd &&
    css`
      padding: 0;
      cursor: pointer;
      &:hover {
        background-color: ${theme.colors.grayscale.light3};
      }
    `}

    & > span {
      white-space: nowrap;
    }

    .option-label {
      display: inline;
    }

    .metric-option {
      & > svg {
        min-width: ${theme.gridUnit * 4}px;
      }
      & > .option-label {
        overflow: hidden;
        text-overflow: ellipsis;
      }
    }
  `}
`;

const SectionHeader = styled.span`
  ${({ theme }) => css`
    font-size: ${theme.typography.sizes.s}px;
  `}
`;

const StyledInfoboxWrapper = styled.div`
  ${({ theme }) => css`
    margin: 0 ${theme.gridUnit * 2.5}px;

    span {
      text-decoration: underline;
    }
  `}
`;

const LabelContainer = (props: {
  children: React.ReactElement;
  className: string;
}) => {
  const labelRef = useRef<HTMLDivElement>(null);
  const extendedProps = {
    labelRef,
  };
  return (
    <LabelWrapper className={props.className}>
      {React.cloneElement(props.children, extendedProps)}
    </LabelWrapper>
  );
};

export default function DataSourcePanel({
  datasource,
  controls: { datasource: datasourceControl },
  actions,
  shouldForceUpdate,
}: Props) {
  const { columns: _columns, metrics } = datasource;

  // display temporal column first
  const columns = useMemo(
    () =>
      [..._columns].sort((col1, col2) => {
        if (col1.is_dttm && !col2.is_dttm) {
          return -1;
        }
        if (col2.is_dttm && !col1.is_dttm) {
          return 1;
        }
        return 0;
      }),
    [_columns],
  );

  const [showSaveDatasetModal, setShowSaveDatasetModal] = useState(false);
  const [inputValue, setInputValue] = useState('');
  const [lists, setList] = useState({
    columns,
    metrics,
  });
  const [showAllMetrics, setShowAllMetrics] = useState(false);
  const [showAllColumns, setShowAllColumns] = useState(false);

  const DEFAULT_MAX_COLUMNS_LENGTH = 50;
  const DEFAULT_MAX_METRICS_LENGTH = 50;

  const search = useMemo(
    () =>
      debounce((value: string) => {
        if (value === '') {
          setList({ columns, metrics });
          return;
        }
        setList({
          columns: matchSorter(columns, value, {
            keys: [
              {
                key: 'verbose_name',
                threshold: rankings.CONTAINS,
              },
              {
                key: 'column_name',
                threshold: rankings.CONTAINS,
              },
              {
                key: item =>
                  [item.description, item.expression].map(
                    x => x?.replace(/[_\n\s]+/g, ' ') || '',
                  ),
                threshold: rankings.CONTAINS,
                maxRanking: rankings.CONTAINS,
              },
            ],
            keepDiacritics: true,
          }),
          metrics: matchSorter(metrics, value, {
            keys: [
              {
                key: 'verbose_name',
                threshold: rankings.CONTAINS,
              },
              {
                key: 'metric_name',
                threshold: rankings.CONTAINS,
              },
              {
                key: item =>
                  [item.description, item.expression].map(
                    x => x?.replace(/[_\n\s]+/g, ' ') || '',
                  ),
                threshold: rankings.CONTAINS,
                maxRanking: rankings.CONTAINS,
              },
            ],
            keepDiacritics: true,
            baseSort: (a, b) =>
              Number(b.item.is_certified) - Number(a.item.is_certified) ||
              String(a.rankedValue).localeCompare(b.rankedValue),
          }),
        });
      }, FAST_DEBOUNCE),
    [columns, metrics],
  );

  useEffect(() => {
    setList({
      columns,
      metrics,
    });
    setInputValue('');
  }, [columns, datasource, metrics]);

  const sortCertifiedFirst = (slice: ColumnMeta[]) =>
    slice.sort((a, b) => b.is_certified - a.is_certified);

  const metricSlice = useMemo(
    () =>
      showAllMetrics
        ? lists.metrics
        : lists.metrics.slice(0, DEFAULT_MAX_METRICS_LENGTH),
    [lists.metrics, showAllMetrics],
  );

  const columnSlice = useMemo(
    () =>
      showAllColumns
        ? sortCertifiedFirst(lists.columns)
        : sortCertifiedFirst(
            lists.columns.slice(0, DEFAULT_MAX_COLUMNS_LENGTH),
          ),
    [lists.columns, showAllColumns],
  );

  const showInfoboxCheck = () => {
    if (sessionStorage.getItem('showInfobox') === 'false') return false;
    return true;
  };

  const mainBody = useMemo(
    () => (
      <>
        <Input
          allowClear
          onChange={evt => {
            setInputValue(evt.target.value);
            search(evt.target.value);
          }}
          value={inputValue}
          className="form-control input-md"
          placeholder={t('Search Metrics & Columns')}
        />
        <div className="field-selections">
          {datasource.type === DatasourceType.Query && showInfoboxCheck() && (
            <StyledInfoboxWrapper>
              <Alert
                closable
                onClose={() => sessionStorage.setItem('showInfobox', 'false')}
                type="info"
                message=""
                description={
                  <>
                    <span
                      role="button"
                      tabIndex={0}
                      onClick={() => setShowSaveDatasetModal(true)}
                      className="add-dataset-alert-description"
                    >
                      {t('Create a dataset')}
                    </span>
                    {t(' to edit or add columns and metrics.')}
                  </>
                }
              />
            </StyledInfoboxWrapper>
          )}
          <Collapse
            defaultActiveKey={['metrics', 'column']}
            expandIconPosition="right"
            ghost
          >
            <Collapse.Panel
              header={<SectionHeader>{t('Metrics')}</SectionHeader>}
              key="metrics"
            >
              <div className="field-length">
                {t(
                  `Showing %s of %s`,
                  metricSlice.length,
                  lists.metrics.length,
                )}
              </div>
              {metricSlice.map(m => (
                <LabelContainer
                  key={m.metric_name + String(shouldForceUpdate)}
                  className="column"
                >
                  {enableExploreDnd ? (
                    <DatasourcePanelDragOption
                      value={m}
                      type={DndItemType.Metric}
                    />
                  ) : (
                    <StyledMetricOption metric={m} showType />
                  )}
                </LabelContainer>
              ))}
              {lists.metrics.length > DEFAULT_MAX_METRICS_LENGTH ? (
                <ButtonContainer>
                  <Button onClick={() => setShowAllMetrics(!showAllMetrics)}>
                    {showAllMetrics ? t('Show less...') : t('Show all...')}
                  </Button>
                </ButtonContainer>
              ) : (
                <></>
              )}
            </Collapse.Panel>
            <Collapse.Panel
              header={<SectionHeader>{t('Columns')}</SectionHeader>}
              key="column"
            >
              <div className="field-length">
                {t(
                  `Showing %s of %s`,
                  columnSlice.length,
                  lists.columns.length,
                )}
              </div>
              {columnSlice.map(col => (
                <LabelContainer
                  key={col.column_name + String(shouldForceUpdate)}
                  className="column"
                >
                  {enableExploreDnd ? (
                    <DatasourcePanelDragOption
                      value={col}
                      type={DndItemType.Column}
                    />
                  ) : (
                    <StyledColumnOption column={col} showType />
                  )}
                </LabelContainer>
              ))}
              {lists.columns.length > DEFAULT_MAX_COLUMNS_LENGTH ? (
                <ButtonContainer>
                  <Button onClick={() => setShowAllColumns(!showAllColumns)}>
                    {showAllColumns ? t('Show Less...') : t('Show all...')}
                  </Button>
                </ButtonContainer>
              ) : (
                <></>
              )}
            </Collapse.Panel>
          </Collapse>
        </div>
      </>
    ),
    [
      columnSlice,
      inputValue,
      lists.columns.length,
      lists.metrics.length,
      metricSlice,
      search,
      showAllColumns,
      showAllMetrics,
      shouldForceUpdate,
    ],
  );

  return (
    <DatasourceContainer>
      <SaveDatasetModal
        visible={showSaveDatasetModal}
        onHide={() => setShowSaveDatasetModal(false)}
        buttonTextOnSave={t('Save')}
        buttonTextOnOverwrite={t('Overwrite')}
        datasource={datasource}
      />
      <Control {...datasourceControl} name="datasource" actions={actions} />
      {datasource.id != null && mainBody}
    </DatasourceContainer>
  );
}<|MERGE_RESOLUTION|>--- conflicted
+++ resolved
@@ -26,11 +26,8 @@
 import { debounce } from 'lodash';
 import { matchSorter, rankings } from 'match-sorter';
 import Collapse from 'src/components/Collapse';
-<<<<<<< HEAD
-=======
 import Alert from 'src/components/Alert';
 import { SaveDatasetModal } from 'src/SqlLab/components/SaveDatasetModal';
->>>>>>> 16654034
 import { Input } from 'src/components/Input';
 import { FAST_DEBOUNCE } from 'src/constants';
 import { FeatureFlag, isFeatureEnabled } from 'src/featureFlags';
