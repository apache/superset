/**
 * Licensed to the Apache Software Foundation (ASF) under one
 * or more contributor license agreements.  See the NOTICE file
 * distributed with this work for additional information
 * regarding copyright ownership.  The ASF licenses this file
 * to you under the Apache License, Version 2.0 (the
 * "License"); you may not use this file except in compliance
 * with the License.  You may obtain a copy of the License at
 *
 *   http://www.apache.org/licenses/LICENSE-2.0
 *
 * Unless required by applicable law or agreed to in writing,
 * software distributed under the License is distributed on an
 * "AS IS" BASIS, WITHOUT WARRANTIES OR CONDITIONS OF ANY
 * KIND, either express or implied.  See the License for the
 * specific language governing permissions and limitations
 * under the License.
 */
import React, { useEffect, useMemo, useRef, useState } from 'react';
import {
  css,
  styled,
  t,
  DatasourceType,
  Metric,
  QueryFormData,
} from '@superset-ui/core';

import { ControlConfig, ColumnMeta } from '@superset-ui/chart-controls';

import { debounce, isArray } from 'lodash';
import { matchSorter, rankings } from 'match-sorter';
import Collapse from 'src/components/Collapse';
import Alert from 'src/components/Alert';
import {
  ISaveableDatasource,
  ISimpleColumn,
  SaveDatasetModal,
} from 'src/SqlLab/components/SaveDatasetModal';

import { Input } from 'src/components/Input';
import { FAST_DEBOUNCE } from 'src/constants';
import { FeatureFlag, isFeatureEnabled } from 'src/featureFlags';
import { ExploreActions } from 'src/explore/actions/exploreActions';
import Control from 'src/explore/components/Control';
import DatasourcePanelDragOption from './DatasourcePanelDragOption';
import { DndItemType } from '../DndItemType';
import { StyledColumnOption, StyledMetricOption } from '../optionRenderers';
import { DndItemValue } from './types';

interface DatasourceControl extends ControlConfig {
  datasource?: IDatasource;
}

export interface DataSourcePanelColumn {
  is_dttm?: boolean | null;
  description?: string | null;
  expression?: string | null;
  is_certified?: number | null;
  column_name?: string | null;
  name?: string | null;
  type?: string;
}
export interface IDatasource {
  metrics: Metric[];
  columns: DataSourcePanelColumn[];
  id: number;
  type: DatasourceType;
  database: {
    id: number;
  };
  sql?: string | null;
  datasource_name?: string | null;
  name?: string | null;
  schema?: string | null;
}

export interface Props {
  datasource: IDatasource;
  controls: {
    datasource: DatasourceControl;
  };
  actions: Partial<ExploreActions> & Pick<ExploreActions, 'setControlValue'>;
  // we use this props control force update when this panel resize
  shouldForceUpdate?: number;
  formData?: QueryFormData;
}

const enableExploreDnd = isFeatureEnabled(
  FeatureFlag.ENABLE_EXPLORE_DRAG_AND_DROP,
);

const saveableDatasets = {
  query: DatasourceType.Query,
  saved_query: DatasourceType.SavedQuery,
};

const Button = styled.button`
  background: none;
  border: none;
  text-decoration: underline;
  color: ${({ theme }) => theme.colors.primary.dark1};
`;

const ButtonContainer = styled.div`
  text-align: center;
  padding-top: 2px;
`;

const DatasourceContainer = styled.div`
  ${({ theme }) => css`
    background-color: ${theme.colors.grayscale.light5};
    position: relative;
    height: 100%;
    display: flex;
    flex-direction: column;
    max-height: 100%;
    .ant-collapse {
      height: auto;
    }
    .field-selections {
      padding: 0 0 ${4 * theme.gridUnit}px;
      overflow: auto;
    }
    .field-length {
      margin-bottom: ${theme.gridUnit * 2}px;
      font-size: ${theme.typography.sizes.s}px;
      color: ${theme.colors.grayscale.light1};
    }
    .form-control.input-md {
      width: calc(100% - ${theme.gridUnit * 8}px);
      height: ${theme.gridUnit * 8}px;
      margin: ${theme.gridUnit * 2}px auto;
    }
    .type-label {
      font-size: ${theme.typography.sizes.s}px;
      color: ${theme.colors.grayscale.base};
    }
    .Control {
      padding-bottom: 0;
    }
  `};
`;

const LabelWrapper = styled.div`
  ${({ theme }) => css`
    overflow: hidden;
    text-overflow: ellipsis;
    font-size: ${theme.typography.sizes.s}px;
    background-color: ${theme.colors.grayscale.light4};
    margin: ${theme.gridUnit * 2}px 0;
    border-radius: 4px;
    padding: 0 ${theme.gridUnit}px;

    &:first-of-type {
      margin-top: 0;
    }
    &:last-of-type {
      margin-bottom: 0;
    }

    ${enableExploreDnd &&
    css`
      padding: 0;
      cursor: pointer;
      &:hover {
        background-color: ${theme.colors.grayscale.light3};
      }
    `}

    & > span {
      white-space: nowrap;
    }

    .option-label {
      display: inline;
    }

    .metric-option {
      & > svg {
        min-width: ${theme.gridUnit * 4}px;
      }
      & > .option-label {
        overflow: hidden;
        text-overflow: ellipsis;
      }
    }
  `}
`;

const SectionHeader = styled.span`
  ${({ theme }) => `
    font-size: ${theme.typography.sizes.m}px;
    line-height: 1.3;
  `}
`;

const StyledInfoboxWrapper = styled.div`
  ${({ theme }) => css`
    margin: 0 ${theme.gridUnit * 2.5}px;

    span {
      text-decoration: underline;
    }
  `}
`;

const LabelContainer = (props: {
  children: React.ReactElement;
  className: string;
}) => {
  const labelRef = useRef<HTMLDivElement>(null);
  const extendedProps = {
    labelRef,
  };
  return (
    <LabelWrapper className={props.className}>
      {React.cloneElement(props.children, extendedProps)}
    </LabelWrapper>
  );
};

export default function DataSourcePanel({
  datasource,
  formData,
  controls: { datasource: datasourceControl },
  actions,
  shouldForceUpdate,
}: Props) {
  const { columns: _columns, metrics } = datasource;
  // display temporal column first
  const columns = useMemo(
    () =>
      [...(isArray(_columns) ? _columns : [])].sort((col1, col2) => {
        if (col1?.is_dttm && !col2?.is_dttm) {
          return -1;
        }
        if (col2?.is_dttm && !col1?.is_dttm) {
          return 1;
        }
        return 0;
      }),
    [_columns],
  );

  const getDatasourceAsSaveableDataset = (source: IDatasource) => {
    const dataset: ISaveableDatasource = {
      columns: (source?.columns as ISimpleColumn[]) || [],
      name: source?.datasource_name || source?.name || t('Untitled'),
      dbId: source?.database.id,
      sql: source?.sql || '',
      schema: source?.schema,
    };
    return dataset;
  };

  const [showSaveDatasetModal, setShowSaveDatasetModal] = useState(false);
  const [inputValue, setInputValue] = useState('');
  const [lists, setList] = useState({
    columns,
    metrics,
  });
  const [showAllMetrics, setShowAllMetrics] = useState(false);
  const [showAllColumns, setShowAllColumns] = useState(false);

  const DEFAULT_MAX_COLUMNS_LENGTH = 50;
  const DEFAULT_MAX_METRICS_LENGTH = 50;

  const search = useMemo(
    () =>
      debounce((value: string) => {
        if (value === '') {
          setList({ columns, metrics });
          return;
        }
        setList({
          columns: matchSorter(columns, value, {
            keys: [
              {
                key: 'verbose_name',
                threshold: rankings.CONTAINS,
              },
              {
                key: 'column_name',
                threshold: rankings.CONTAINS,
              },
              {
                key: item =>
                  [item?.description ?? '', item?.expression ?? ''].map(
                    x => x?.replace(/[_\n\s]+/g, ' ') || '',
                  ),
                threshold: rankings.CONTAINS,
                maxRanking: rankings.CONTAINS,
              },
            ],
            keepDiacritics: true,
          }),
          metrics: matchSorter(metrics, value, {
            keys: [
              {
                key: 'verbose_name',
                threshold: rankings.CONTAINS,
              },
              {
                key: 'metric_name',
                threshold: rankings.CONTAINS,
              },
              {
                key: item =>
                  [item?.description ?? '', item?.expression ?? ''].map(
                    x => x?.replace(/[_\n\s]+/g, ' ') || '',
                  ),
                threshold: rankings.CONTAINS,
                maxRanking: rankings.CONTAINS,
              },
            ],
            keepDiacritics: true,
            baseSort: (a, b) =>
              Number(b?.item?.is_certified ?? 0) -
                Number(a?.item?.is_certified ?? 0) ||
              String(a?.rankedValue ?? '').localeCompare(b?.rankedValue ?? ''),
          }),
        });
      }, FAST_DEBOUNCE),
    [columns, metrics],
  );

  useEffect(() => {
    setList({
      columns,
      metrics,
    });
    setInputValue('');
  }, [columns, datasource, metrics]);

  const sortCertifiedFirst = (slice: DataSourcePanelColumn[]) =>
    slice.sort((a, b) => (b?.is_certified ?? 0) - (a?.is_certified ?? 0));

  const metricSlice = useMemo(
    () =>
      showAllMetrics
        ? lists?.metrics
        : lists?.metrics?.slice?.(0, DEFAULT_MAX_METRICS_LENGTH),
    [lists?.metrics, showAllMetrics],
  );

  const columnSlice = useMemo(
    () =>
      showAllColumns
        ? sortCertifiedFirst(lists?.columns)
        : sortCertifiedFirst(
            lists?.columns?.slice?.(0, DEFAULT_MAX_COLUMNS_LENGTH),
          ),
    [lists.columns, showAllColumns],
  );

  const showInfoboxCheck = () => {
    if (sessionStorage.getItem('showInfobox') === 'false') return false;
    return true;
  };

<<<<<<< HEAD
=======
  const saveableDatasets = {
    query: DatasourceType.Query,
    saved_query: DatasourceType.SavedQuery,
  };

>>>>>>> 66fc9a69
  const datasourceIsSaveable =
    datasource.type && saveableDatasets[datasource.type];

  const mainBody = useMemo(
    () => (
      <>
        <Input
          allowClear
          onChange={evt => {
            setInputValue(evt.target.value);
            search(evt.target.value);
          }}
          value={inputValue}
          className="form-control input-md"
          placeholder={t('Search Metrics & Columns')}
        />
        <div className="field-selections">
          {datasourceIsSaveable && showInfoboxCheck() && (
            <StyledInfoboxWrapper>
              <Alert
                closable
                onClose={() => sessionStorage.setItem('showInfobox', 'false')}
                type="info"
                message=""
                description={
                  <>
                    <span
                      role="button"
                      tabIndex={0}
                      onClick={() => setShowSaveDatasetModal(true)}
                      className="add-dataset-alert-description"
                    >
                      {t('Create a dataset')}
                    </span>
                    {t(' to edit or add columns and metrics.')}
                  </>
                }
              />
            </StyledInfoboxWrapper>
          )}
          <Collapse
            defaultActiveKey={['metrics', 'column']}
            expandIconPosition="right"
            ghost
          >
            {metrics?.length && (
              <Collapse.Panel
                header={<SectionHeader>{t('Metrics')}</SectionHeader>}
                key="metrics"
              >
                <div className="field-length">
                  {t(
                    `Showing %s of %s`,
                    metricSlice?.length,
                    lists?.metrics.length,
                  )}
                </div>
                {metricSlice?.map?.((m: Metric) => (
                  <LabelContainer
                    key={m.metric_name + String(shouldForceUpdate)}
                    className="column"
                  >
                    {enableExploreDnd ? (
                      <DatasourcePanelDragOption
                        value={m}
                        type={DndItemType.Metric}
                      />
                    ) : (
                      <StyledMetricOption metric={m} showType />
                    )}
                  </LabelContainer>
                ))}
                {lists?.metrics?.length > DEFAULT_MAX_METRICS_LENGTH ? (
                  <ButtonContainer>
                    <Button onClick={() => setShowAllMetrics(!showAllMetrics)}>
                      {showAllMetrics ? t('Show less...') : t('Show all...')}
                    </Button>
                  </ButtonContainer>
                ) : (
                  <></>
                )}
              </Collapse.Panel>
            )}
            <Collapse.Panel
              header={<SectionHeader>{t('Columns')}</SectionHeader>}
              key="column"
            >
              <div className="field-length">
                {t(
                  `Showing %s of %s`,
                  columnSlice.length,
                  lists.columns.length,
                )}
              </div>
              {columnSlice.map(col => (
                <LabelContainer
                  key={col.column_name + String(shouldForceUpdate)}
                  className="column"
                >
                  {enableExploreDnd ? (
                    <DatasourcePanelDragOption
                      value={col as DndItemValue}
                      type={DndItemType.Column}
                    />
                  ) : (
                    <StyledColumnOption column={col as ColumnMeta} showType />
                  )}
                </LabelContainer>
              ))}
              {lists.columns.length > DEFAULT_MAX_COLUMNS_LENGTH ? (
                <ButtonContainer>
                  <Button onClick={() => setShowAllColumns(!showAllColumns)}>
                    {showAllColumns ? t('Show Less...') : t('Show all...')}
                  </Button>
                </ButtonContainer>
              ) : (
                <></>
              )}
            </Collapse.Panel>
          </Collapse>
        </div>
      </>
    ),
    // eslint-disable-next-line react-hooks/exhaustive-deps
    [
      columnSlice,
      inputValue,
      lists.columns.length,
      lists?.metrics?.length,
      metricSlice,
      search,
      showAllColumns,
      showAllMetrics,
      datasourceIsSaveable,
      shouldForceUpdate,
    ],
  );

  return (
    <DatasourceContainer>
      {datasourceIsSaveable && showSaveDatasetModal && (
        <SaveDatasetModal
          visible={showSaveDatasetModal}
          onHide={() => setShowSaveDatasetModal(false)}
          buttonTextOnSave={t('Save')}
          buttonTextOnOverwrite={t('Overwrite')}
          datasource={getDatasourceAsSaveableDataset(datasource)}
          openWindow={false}
          formData={formData}
        />
      )}
      <Control {...datasourceControl} name="datasource" actions={actions} />
      {datasource.id != null && mainBody}
    </DatasourceContainer>
  );
}<|MERGE_RESOLUTION|>--- conflicted
+++ resolved
@@ -89,11 +89,6 @@
 const enableExploreDnd = isFeatureEnabled(
   FeatureFlag.ENABLE_EXPLORE_DRAG_AND_DROP,
 );
-
-const saveableDatasets = {
-  query: DatasourceType.Query,
-  saved_query: DatasourceType.SavedQuery,
-};
 
 const Button = styled.button`
   background: none;
@@ -359,14 +354,11 @@
     return true;
   };
 
-<<<<<<< HEAD
-=======
   const saveableDatasets = {
     query: DatasourceType.Query,
     saved_query: DatasourceType.SavedQuery,
   };
 
->>>>>>> 66fc9a69
   const datasourceIsSaveable =
     datasource.type && saveableDatasets[datasource.type];
 
