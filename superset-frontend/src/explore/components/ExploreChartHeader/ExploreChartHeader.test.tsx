/**
 * Licensed to the Apache Software Foundation (ASF) under one
 * or more contributor license agreements.  See the NOTICE file
 * distributed with this work for additional information
 * regarding copyright ownership.  The ASF licenses this file
 * to you under the Apache License, Version 2.0 (the
 * "License"); you may not use this file except in compliance
 * with the License.  You may obtain a copy of the License at
 *
 *   http://www.apache.org/licenses/LICENSE-2.0
 *
 * Unless required by applicable law or agreed to in writing,
 * software distributed under the License is distributed on an
 * "AS IS" BASIS, WITHOUT WARRANTIES OR CONDITIONS OF ANY
 * KIND, either express or implied.  See the License for the
 * specific language governing permissions and limitations
 * under the License.
 */

import React from 'react';
import { Slice } from 'src/types/Chart';
import { render, screen } from 'spec/helpers/testing-library';
import userEvent from '@testing-library/user-event';

import fetchMock from 'fetch-mock';
import ExploreHeader from '.';

<<<<<<< HEAD
fetchMock.get('http://localhost/api/v1/chart/318', {});
=======
const chartEndpoint = 'glob:*api/v1/chart/*';

fetchMock.get(chartEndpoint, { json: 'foo' });
>>>>>>> 1e8b10fd

const createProps = () => ({
  chart: {
    latestQueryFormData: {
      viz_type: 'histogram',
      datasource: '49__table',
      slice_id: 318,
      url_params: {},
      granularity_sqla: 'time_start',
      time_range: 'No filter',
      all_columns_x: ['age'],
      adhoc_filters: [],
      row_limit: 10000,
      groupby: null,
      color_scheme: 'supersetColors',
      label_colors: {},
      link_length: '25',
      x_axis_label: 'age',
      y_axis_label: 'count',
    },
    chartStatus: 'rendered',
  },
<<<<<<< HEAD
  slice: {
=======
  slice: ({
>>>>>>> fix(Explore): Remove changes to the properties on cancel (#17184)
    cache_timeout: null,
    changed_on: '2021-03-19T16:30:56.750230',
    changed_on_humanized: '7 days ago',
    datasource: 'FCC 2018 Survey',
    description: null,
    description_markeddown: '',
    edit_url: '/chart/edit/318',
    form_data: {
      adhoc_filters: [],
      all_columns_x: ['age'],
      color_scheme: 'supersetColors',
      datasource: '49__table',
      granularity_sqla: 'time_start',
      groupby: null,
      label_colors: {},
      link_length: '25',
      queryFields: { groupby: 'groupby' },
      row_limit: 10000,
      slice_id: 318,
      time_range: 'No filter',
      url_params: {},
      viz_type: 'histogram',
      x_axis_label: 'age',
      y_axis_label: 'count',
    },
    modified: '<span class="no-wrap">7 days ago</span>',
    owners: [
      {
        text: 'Superset Admin',
        value: 1,
      },
    ],
    slice_id: 318,
    slice_name: 'Age distribution of respondents',
    slice_url: '/superset/explore/?form_data=%7B%22slice_id%22%3A%20318%7D',
<<<<<<< HEAD
  } as unknown as Slice,
=======
  } as unknown) as Slice,
>>>>>>> fix(Explore): Remove changes to the properties on cancel (#17184)
  slice_name: 'Age distribution of respondents',
  actions: {
    postChartFormData: () => null,
    updateChartTitle: () => null,
    fetchFaveStar: () => null,
    saveFaveStar: () => null,
  },
  user: {
    userId: 1,
  },
});

test('Cancelling changes to the properties should reset previous properties', () => {
  const props = createProps();
  render(<ExploreHeader {...props} />, { useRedux: true });

  const openModal = screen.getByRole('button', {
    name: 'Edit chart properties',
  });
  const newChartName = 'New chart name';
  const prevChartName = props.slice_name;

  userEvent.click(openModal);

  const nameInput = screen.getByRole('textbox', { name: 'Name' });

  userEvent.clear(nameInput);
  userEvent.type(nameInput, newChartName);

  expect(screen.getByDisplayValue(newChartName)).toBeInTheDocument();

  userEvent.click(screen.getByRole('button', { name: 'Cancel' }));

  userEvent.click(openModal);

  expect(screen.getByDisplayValue(prevChartName)).toBeInTheDocument();
});<|MERGE_RESOLUTION|>--- conflicted
+++ resolved
@@ -25,13 +25,9 @@
 import fetchMock from 'fetch-mock';
 import ExploreHeader from '.';
 
-<<<<<<< HEAD
-fetchMock.get('http://localhost/api/v1/chart/318', {});
-=======
 const chartEndpoint = 'glob:*api/v1/chart/*';
 
 fetchMock.get(chartEndpoint, { json: 'foo' });
->>>>>>> 1e8b10fd
 
 const createProps = () => ({
   chart: {
@@ -54,11 +50,7 @@
     },
     chartStatus: 'rendered',
   },
-<<<<<<< HEAD
   slice: {
-=======
-  slice: ({
->>>>>>> fix(Explore): Remove changes to the properties on cancel (#17184)
     cache_timeout: null,
     changed_on: '2021-03-19T16:30:56.750230',
     changed_on_humanized: '7 days ago',
@@ -94,11 +86,7 @@
     slice_id: 318,
     slice_name: 'Age distribution of respondents',
     slice_url: '/superset/explore/?form_data=%7B%22slice_id%22%3A%20318%7D',
-<<<<<<< HEAD
   } as unknown as Slice,
-=======
-  } as unknown) as Slice,
->>>>>>> fix(Explore): Remove changes to the properties on cancel (#17184)
   slice_name: 'Age distribution of respondents',
   actions: {
     postChartFormData: () => null,
