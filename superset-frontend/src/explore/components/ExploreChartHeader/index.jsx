--- conflicted
+++ resolved
@@ -20,10 +20,6 @@
 import { connect } from 'react-redux';
 import { bindActionCreators } from 'redux';
 import PropTypes from 'prop-types';
-<<<<<<< HEAD
-import Icons from 'src/components/Icons';
-=======
->>>>>>> 1e8b10fd
 import { Tooltip } from 'src/components/Tooltip';
 import {
   CategoricalColorNamespace,
@@ -31,14 +27,8 @@
   styled,
   t,
 } from '@superset-ui/core';
-<<<<<<< HEAD
-import { Tooltip } from 'src/components/Tooltip';
-import { toggleActive, deleteActiveReport } from 'src/reports/actions/reports';
-import HeaderReportActionsDropdown from 'src/components/ReportModal/HeaderReportActionsDropdown';
-=======
 import { toggleActive, deleteActiveReport } from 'src/reports/actions/reports';
 import HeaderReportDropdown from 'src/components/ReportModal/HeaderReportDropdown';
->>>>>>> 1e8b10fd
 import { chartPropShape } from 'src/dashboard/util/propShapes';
 import EditableTitle from 'src/components/EditableTitle';
 import AlteredSliceTag from 'src/components/AlteredSliceTag';
@@ -281,11 +271,7 @@
             isRunning={chartStatus === 'loading'}
             status={CHART_STATUS_MAP[chartStatus]}
           />
-<<<<<<< HEAD
-          <HeaderReportActionsDropdown
-=======
           <HeaderReportDropdown
->>>>>>> 1e8b10fd
             chart={this.props.chart}
             toggleActive={this.props.toggleActive}
             deleteActiveReport={this.props.deleteActiveReport}
