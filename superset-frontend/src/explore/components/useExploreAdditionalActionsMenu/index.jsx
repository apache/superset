--- conflicted
+++ resolved
@@ -282,6 +282,25 @@
             );
           },
         },
+        {
+          key: MENU_KEYS.EXPORT_TO_PIVOT_XLSX,
+          label: t('Export to Pivoted Excel'),
+          icon: <Icons.FileOutlined />,
+          disabled: !canDownloadCSV,
+          onClick: () => {
+            exportPivotExcel(
+              '.pvtTable',
+              slice?.slice_name ?? t('pivoted_xlsx'),
+            );
+            setIsDropdownVisible(false);
+            dispatch(
+              logEvent(LOG_ACTIONS_CHART_DOWNLOAD_AS_XLS, {
+                chartId: slice?.slice_id,
+                chartName: slice?.slice_name,
+              }),
+            );
+          },
+        },
       );
     } else {
       downloadChildren.push({
@@ -336,7 +355,6 @@
               chartName: slice?.slice_name,
             }),
           );
-<<<<<<< HEAD
         },
       },
       {
@@ -346,10 +364,6 @@
         disabled: !canDownloadCSV,
         onClick: () => {
           exportExcel();
-=======
-          break;
-        case MENU_KEYS.EXPORT_TO_PIVOT_XLSX:
-          exportPivotExcel('.pvtTable', slice?.slice_name ?? t('pivoted_xlsx'));
           setIsDropdownVisible(false);
           dispatch(
             logEvent(LOG_ACTIONS_CHART_DOWNLOAD_AS_XLS, {
@@ -357,22 +371,6 @@
               chartName: slice?.slice_name,
             }),
           );
-          break;
-        case MENU_KEYS.DOWNLOAD_AS_IMAGE:
-          downloadAsImage(
-            '.panel-body .chart-container',
-            // eslint-disable-next-line camelcase
-            slice?.slice_name ?? t('New chart'),
-            true,
-          )(domEvent);
->>>>>>> 122bb68e
-          setIsDropdownVisible(false);
-          dispatch(
-            logEvent(LOG_ACTIONS_CHART_DOWNLOAD_AS_XLS, {
-              chartId: slice?.slice_id,
-              chartName: slice?.slice_name,
-            }),
-          );
         },
       },
     );
@@ -404,139 +402,10 @@
       },
     ];
 
-<<<<<<< HEAD
     if (isFeatureEnabled(FeatureFlag.EmbeddableCharts)) {
       shareChildren.push({
         key: MENU_KEYS.EMBED_CODE,
         label: (
-=======
-  const menu = useMemo(
-    () => (
-      <Menu onClick={handleMenuClick} selectable={false} {...rest}>
-        <>
-          {slice && (
-            <Menu.Item key={MENU_KEYS.EDIT_PROPERTIES}>
-              {t('Edit chart properties')}
-            </Menu.Item>
-          )}
-          <Menu.SubMenu
-            title={t('On dashboards')}
-            key={MENU_KEYS.DASHBOARDS_ADDED_TO}
-          >
-            <DashboardsSubMenu
-              chartId={slice?.slice_id}
-              dashboards={dashboards}
-            />
-          </Menu.SubMenu>
-          <Menu.Divider />
-        </>
-        <Menu.SubMenu title={t('Download')} key={MENU_KEYS.DOWNLOAD_SUBMENU}>
-          {VIZ_TYPES_PIVOTABLE.includes(latestQueryFormData.viz_type) ? (
-            <>
-              <Menu.Item
-                key={MENU_KEYS.EXPORT_TO_CSV}
-                icon={<Icons.FileOutlined />}
-                disabled={!canDownloadCSV}
-              >
-                {t('Export to original .CSV')}
-              </Menu.Item>
-              <Menu.Item
-                key={MENU_KEYS.EXPORT_TO_CSV_PIVOTED}
-                icon={<Icons.FileOutlined />}
-                disabled={!canDownloadCSV}
-              >
-                {t('Export to pivoted .CSV')}
-              </Menu.Item>
-            </>
-          ) : (
-            <Menu.Item
-              key={MENU_KEYS.EXPORT_TO_CSV}
-              icon={<Icons.FileOutlined />}
-              disabled={!canDownloadCSV}
-            >
-              {t('Export to .CSV')}
-            </Menu.Item>
-          )}
-          <Menu.Item
-            key={MENU_KEYS.EXPORT_TO_JSON}
-            icon={<Icons.FileOutlined />}
-            disabled={!canDownloadCSV}
-          >
-            {t('Export to .JSON')}
-          </Menu.Item>
-          <Menu.Item
-            key={MENU_KEYS.DOWNLOAD_AS_IMAGE}
-            icon={<Icons.FileImageOutlined />}
-          >
-            {t('Download as image')}
-          </Menu.Item>
-          <Menu.Item
-            key={MENU_KEYS.EXPORT_TO_XLSX}
-            icon={<Icons.FileOutlined />}
-            disabled={!canDownloadCSV}
-          >
-            {t('Export to Excel')}
-          </Menu.Item>
-          <Menu.Item
-            key={MENU_KEYS.EXPORT_TO_PIVOT_XLSX}
-            icon={<Icons.FileOutlined />}
-            disabled={!canDownloadCSV}
-          >
-            {t('Export to Pivoted Excel')}
-          </Menu.Item>
-        </Menu.SubMenu>
-        <Menu.SubMenu title={t('Share')} key={MENU_KEYS.SHARE_SUBMENU}>
-          <Menu.Item key={MENU_KEYS.COPY_PERMALINK}>
-            {t('Copy permalink to clipboard')}
-          </Menu.Item>
-          <Menu.Item key={MENU_KEYS.SHARE_BY_EMAIL}>
-            {t('Share chart by email')}
-          </Menu.Item>
-          {isFeatureEnabled(FeatureFlag.EmbeddableCharts) ? (
-            <Menu.Item key={MENU_KEYS.EMBED_CODE}>
-              <ModalTrigger
-                triggerNode={
-                  <div data-test="embed-code-button">{t('Embed code')}</div>
-                }
-                modalTitle={t('Embed code')}
-                modalBody={
-                  <EmbedCodeContent
-                    formData={latestQueryFormData}
-                    addDangerToast={addDangerToast}
-                  />
-                }
-                maxWidth={`${theme.sizeUnit * 100}px`}
-                destroyOnHidden
-                responsive
-              />
-            </Menu.Item>
-          ) : null}
-        </Menu.SubMenu>
-        <Menu.Divider />
-        {showReportSubMenu ? (
-          <>
-            <HeaderReportDropDown
-              submenuTitle={t('Manage email report')}
-              chart={chart}
-              setShowReportSubMenu={setShowReportSubMenu}
-              showReportSubMenu={showReportSubMenu}
-              showReportModal={showReportModal}
-              setCurrentReportDeleting={setCurrentReportDeleting}
-              useTextMenu
-            />
-            <Menu.Divider />
-          </>
-        ) : (
-          <HeaderReportDropDown
-            chart={chart}
-            setShowReportSubMenu={setShowReportSubMenu}
-            showReportModal={showReportModal}
-            setCurrentReportDeleting={setCurrentReportDeleting}
-            useTextMenu
-          />
-        )}
-        <Menu.Item key={MENU_KEYS.VIEW_QUERY}>
->>>>>>> 122bb68e
           <ModalTrigger
             triggerNode={
               <div data-test="embed-code-button">{t('Embed code')}</div>
