--- conflicted
+++ resolved
@@ -522,20 +522,12 @@
           >
             {t('Save')}
           </Button>
-<<<<<<< HEAD
-          <Icons.ExpandOutlined
-            aria-label="Resize"
-            tabIndex={0}
-            onMouseDown={this.onDragDown}
-            className="edit-popover-resize text-muted"
-=======
           <Icons.ArrowsAltOutlined
             role="button"
             aria-label="Resize"
             tabIndex={0}
             onMouseDown={this.onDragDown}
             className="edit-popover-resize"
->>>>>>> 58177f9b
           />
         </div>
       </Form>
