--- conflicted
+++ resolved
@@ -89,11 +89,7 @@
   }, [getVisibilityRatio, visible, placement]);
 
   const changeContainerScrollStatus = useCallback(
-<<<<<<< HEAD
-    (visible: any) => {
-=======
     (visible: boolean | undefined) => {
->>>>>>> 08c1d034
       const element = getSectionContainerElement();
       if (element) {
         element.style.setProperty(
