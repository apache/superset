--- conflicted
+++ resolved
@@ -16,10 +16,6 @@
  * specific language governing permissions and limitations
  * under the License.
  */
-<<<<<<< HEAD
-import { FC } from 'react';
-import { styled } from '@superset-ui/core';
-=======
 import {
   FC,
   KeyboardEvent,
@@ -30,7 +26,6 @@
 } from 'react';
 import rison from 'rison';
 import { styled, SupersetClient, t } from '@superset-ui/core';
->>>>>>> fa881977
 import SyntaxHighlighter from 'react-syntax-highlighter/dist/cjs/light';
 import github from 'react-syntax-highlighter/dist/cjs/styles/hljs/github';
 import { Icons, Switch, Button, Skeleton } from '@superset-ui/core/components';
