/* eslint-disable camelcase */
/**
 * Licensed to the Apache Software Foundation (ASF) under one
 * or more contributor license agreements.  See the NOTICE file
 * distributed with this work for additional information
 * regarding copyright ownership.  The ASF licenses this file
 * to you under the Apache License, Version 2.0 (the
 * "License"); you may not use this file except in compliance
 * with the License.  You may obtain a copy of the License at
 *
 *   http://www.apache.org/licenses/LICENSE-2.0
 *
 * Unless required by applicable law or agreed to in writing,
 * software distributed under the License is distributed on an
 * "AS IS" BASIS, WITHOUT WARRANTIES OR CONDITIONS OF ANY
 * KIND, either express or implied.  See the License for the
 * specific language governing permissions and limitations
 * under the License.
 */

import { PureComponent } from 'react';
import PropTypes from 'prop-types';
import {
  css,
  DatasourceType,
  SupersetClient,
  styled,
  t,
  withTheme,
} from '@superset-ui/core';
import { getTemporalColumns } from '@superset-ui/chart-controls';
import { getUrlParam } from 'src/utils/urlUtils';
import { Dropdown } from 'src/components/Dropdown';
import { Menu } from 'src/components/Menu';
import { Tooltip } from 'src/components/Tooltip';
import Icons from 'src/components/Icons';
import {
  ChangeDatasourceModal,
  DatasourceModal,
} from 'src/components/Datasource';
import Button from 'src/components/Button';
import ErrorAlert from 'src/components/ErrorMessage/ErrorAlert';
import WarningIconWithTooltip from 'src/components/WarningIconWithTooltip';
import { URL_PARAMS } from 'src/constants';
import { getDatasourceAsSaveableDataset } from 'src/utils/datasourceUtils';
import {
  userHasPermission,
  isUserAdmin,
} from 'src/dashboard/util/permissionUtils';
import ModalTrigger from 'src/components/ModalTrigger';
import ViewQueryModalFooter from 'src/explore/components/controls/ViewQueryModalFooter';
import ViewQuery from 'src/explore/components/controls/ViewQuery';
import { SaveDatasetModal } from 'src/SqlLab/components/SaveDatasetModal';
import { safeStringify } from 'src/utils/safeStringify';
import { Link } from 'react-router-dom';

const propTypes = {
  actions: PropTypes.object.isRequired,
  onChange: PropTypes.func,
  value: PropTypes.string,
  datasource: PropTypes.object.isRequired,
  form_data: PropTypes.object.isRequired,
  isEditable: PropTypes.bool,
  onDatasourceSave: PropTypes.func,
};

const defaultProps = {
  onChange: () => {},
  onDatasourceSave: null,
  value: null,
  isEditable: true,
};

const Styles = styled.div`
  .data-container {
    display: flex;
    justify-content: space-between;
    align-items: center;
    border-bottom: 1px solid ${({ theme }) => theme.colorSplit};
    padding: ${({ theme }) => 4 * theme.sizeUnit}px;
    padding-right: ${({ theme }) => 2 * theme.sizeUnit}px;
  }
  .error-alert {
    margin: ${({ theme }) => 2 * theme.sizeUnit}px;
  }
  .antd5-dropdown-trigger {
    margin-left: ${({ theme }) => 2 * theme.sizeUnit}px;
  }
  .btn-group .open .dropdown-toggle {
    box-shadow: none;
    &.button-default {
      background: none;
    }
  }
  i.angle {
    color: ${({ theme }) => theme.colorPrimary};
  }
  svg.datasource-modal-trigger {
    color: ${({ theme }) => theme.colorPrimary};
    cursor: pointer;
  }
  .title-select {
    flex: 1 1 100%;
    display: inline-block;
    padding: ${({ theme }) => theme.sizeUnit * 2}px;
    border-radius: ${({ theme }) => theme.borderRadius}px;
    text-align: center;
    text-overflow: ellipsis;
    white-space: nowrap;
    overflow: hidden;
  }
  .datasource-svg {
    margin-right: ${({ theme }) => 2 * theme.sizeUnit}px;
    flex: none;
  }
  span[aria-label='dataset-physical'] {
    color: ${({ theme }) => theme.colors.grayscale.base};
  }
<<<<<<< HEAD
  span[aria-label='more-vert'] {
=======
  span[aria-label='more'] {
>>>>>>> 358633e9
    color: ${({ theme }) => theme.colorPrimary};
  }
`;

const CHANGE_DATASET = 'change_dataset';
const VIEW_IN_SQL_LAB = 'view_in_sql_lab';
const EDIT_DATASET = 'edit_dataset';
const QUERY_PREVIEW = 'query_preview';
const SAVE_AS_DATASET = 'save_as_dataset';

// If the string is longer than this value's number characters we add
// a tooltip for user can see the full name by hovering over the visually truncated string in UI
const VISIBLE_TITLE_LENGTH = 25;

// Assign icon for each DatasourceType.  If no icon assignment is found in the lookup, no icon will render
export const datasourceIconLookup = {
  [DatasourceType.Query]: (
    <Icons.ConsoleSqlOutlined className="datasource-svg" />
  ),
  [DatasourceType.Table]: <Icons.TableOutlined className="datasource-svg" />,
};

// Render title for datasource with tooltip only if text is longer than VISIBLE_TITLE_LENGTH
export const renderDatasourceTitle = (displayString, tooltip) =>
  displayString?.length > VISIBLE_TITLE_LENGTH ? (
    // Add a tooltip only for long names that will be visually truncated
    <Tooltip title={tooltip}>
      <span className="title-select">{displayString}</span>
    </Tooltip>
  ) : (
    <span title={tooltip} className="title-select">
      {displayString}
    </span>
  );

// Different data source types use different attributes for the display title
export const getDatasourceTitle = datasource => {
  if (datasource?.type === 'query') return datasource?.sql;
  return datasource?.name || '';
};

const preventRouterLinkWhileMetaClicked = evt => {
  if (evt.metaKey) {
    evt.preventDefault();
  } else {
    evt.stopPropagation();
  }
};

class DatasourceControl extends PureComponent {
  constructor(props) {
    super(props);
    this.state = {
      showEditDatasourceModal: false,
      showChangeDatasourceModal: false,
      showSaveDatasetModal: false,
    };
  }

  onDatasourceSave = datasource => {
    this.props.actions.changeDatasource(datasource);
    const { temporalColumns, defaultTemporalColumn } =
      getTemporalColumns(datasource);
    const { columns } = datasource;
    // the current granularity_sqla might not be a temporal column anymore
    const timeCol = this.props.form_data?.granularity_sqla;
    const isGranularitySqlaTemporal = columns.find(
      ({ column_name }) => column_name === timeCol,
    )?.is_dttm;
    // the current main_dttm_col might not be a temporal column anymore
    const isDefaultTemporal = columns.find(
      ({ column_name }) => column_name === defaultTemporalColumn,
    )?.is_dttm;

    // if the current granularity_sqla is empty or it is not a temporal column anymore
    // let's update the control value
    if (datasource.type === 'table' && !isGranularitySqlaTemporal) {
      const temporalColumn = isDefaultTemporal
        ? defaultTemporalColumn
        : temporalColumns?.[0];
      this.props.actions.setControlValue(
        'granularity_sqla',
        temporalColumn || null,
      );
    }

    if (this.props.onDatasourceSave) {
      this.props.onDatasourceSave(datasource);
    }
  };

  toggleShowDatasource = () => {
    this.setState(({ showDatasource }) => ({
      showDatasource: !showDatasource,
    }));
  };

  toggleChangeDatasourceModal = () => {
    this.setState(({ showChangeDatasourceModal }) => ({
      showChangeDatasourceModal: !showChangeDatasourceModal,
    }));
  };

  toggleEditDatasourceModal = () => {
    this.setState(({ showEditDatasourceModal }) => ({
      showEditDatasourceModal: !showEditDatasourceModal,
    }));
  };

  toggleSaveDatasetModal = () => {
    this.setState(({ showSaveDatasetModal }) => ({
      showSaveDatasetModal: !showSaveDatasetModal,
    }));
  };

  handleMenuItemClick = ({ key }) => {
    switch (key) {
      case CHANGE_DATASET:
        this.toggleChangeDatasourceModal();
        break;

      case EDIT_DATASET:
        this.toggleEditDatasourceModal();
        break;

      case VIEW_IN_SQL_LAB:
        {
          const { datasource } = this.props;
          const payload = {
            datasourceKey: `${datasource.id}__${datasource.type}`,
            sql: datasource.sql,
          };
          SupersetClient.postForm('/sqllab/', {
            form_data: safeStringify(payload),
          });
        }
        break;

      case SAVE_AS_DATASET:
        this.toggleSaveDatasetModal();
        break;

      default:
        break;
    }
  };

  render() {
    const {
      showChangeDatasourceModal,
      showEditDatasourceModal,
      showSaveDatasetModal,
    } = this.state;
    const { datasource, onChange, theme } = this.props;
    const isMissingDatasource = !datasource?.id;
    let isMissingParams = false;
    if (isMissingDatasource) {
      const datasourceId = getUrlParam(URL_PARAMS.datasourceId);
      const sliceId = getUrlParam(URL_PARAMS.sliceId);

      if (!datasourceId && !sliceId) {
        isMissingParams = true;
      }
    }

    const { user } = this.props;
    const allowEdit =
      datasource.owners?.map(o => o.id || o.value).includes(user.userId) ||
      isUserAdmin(user);

    const canAccessSqlLab = userHasPermission(user, 'SQL Lab', 'menu_access');

    const editText = t('Edit dataset');
    const requestedQuery = {
      datasourceKey: `${datasource.id}__${datasource.type}`,
      sql: datasource.sql,
    };

    const defaultDatasourceMenu = (
      <Menu onClick={this.handleMenuItemClick}>
        {this.props.isEditable && !isMissingDatasource && (
          <Menu.Item
            key={EDIT_DATASET}
            data-test="edit-dataset"
            disabled={!allowEdit}
          >
            {!allowEdit ? (
              <Tooltip
                title={t(
                  'You must be a dataset owner in order to edit. Please reach out to a dataset owner to request modifications or edit access.',
                )}
              >
                {editText}
              </Tooltip>
            ) : (
              editText
            )}
          </Menu.Item>
        )}
        <Menu.Item key={CHANGE_DATASET}>{t('Swap dataset')}</Menu.Item>
        {!isMissingDatasource && canAccessSqlLab && (
          <Menu.Item key={VIEW_IN_SQL_LAB}>
            <Link
              to={{
                pathname: '/sqllab',
                state: { requestedQuery },
              }}
              onClick={preventRouterLinkWhileMetaClicked}
            >
              {t('View in SQL Lab')}
            </Link>
          </Menu.Item>
        )}
      </Menu>
    );

    const queryDatasourceMenu = (
      <Menu onClick={this.handleMenuItemClick}>
        <Menu.Item key={QUERY_PREVIEW}>
          <ModalTrigger
            triggerNode={
              <div data-test="view-query-menu-item">{t('Query preview')}</div>
            }
            modalTitle={t('Query preview')}
            modalBody={
              <ViewQuery
                sql={datasource?.sql || datasource?.select_star || ''}
              />
            }
            modalFooter={
              <ViewQueryModalFooter
                changeDatasource={this.toggleSaveDatasetModal}
                datasource={datasource}
              />
            }
            draggable={false}
            resizable={false}
            responsive
          />
        </Menu.Item>
        {canAccessSqlLab && (
          <Menu.Item key={VIEW_IN_SQL_LAB}>
            <Link
              to={{
                pathname: '/sqllab',
                state: { requestedQuery },
              }}
              onClick={preventRouterLinkWhileMetaClicked}
            >
              {t('View in SQL Lab')}
            </Link>
          </Menu.Item>
        )}
        <Menu.Item key={SAVE_AS_DATASET}>{t('Save as dataset')}</Menu.Item>
      </Menu>
    );

    const { health_check_message: healthCheckMessage } = datasource;

    let extra;
    if (datasource?.extra) {
      if (typeof datasource.extra === 'string') {
        try {
          extra = JSON.parse(datasource.extra);
        } catch {} // eslint-disable-line no-empty
      } else {
        extra = datasource.extra; // eslint-disable-line prefer-destructuring
      }
    }

    const titleText = isMissingDatasource
      ? t('Missing dataset')
      : getDatasourceTitle(datasource);

    const tooltip = titleText;

    return (
      <Styles data-test="datasource-control" className="DatasourceControl">
        <div className="data-container">
          {datasourceIconLookup[datasource?.type]}
          {renderDatasourceTitle(titleText, tooltip)}
          {healthCheckMessage && (
            <Tooltip title={healthCheckMessage}>
<<<<<<< HEAD
              <Icons.AlertSolid iconColor={theme.colorWarning} />
=======
              <Icons.WarningOutlined
                css={css`
                  margin-left: ${theme.sizeUnit * 2}px;
                `}
                iconColor={theme.colorWarning}
              />
>>>>>>> 358633e9
            </Tooltip>
          )}
          {extra?.warning_markdown && (
            <WarningIconWithTooltip warningMarkdown={extra.warning_markdown} />
          )}
          <Dropdown
            dropdownRender={() =>
              datasource.type === DatasourceType.Query
                ? queryDatasourceMenu
                : defaultDatasourceMenu
            }
            trigger={['click']}
            data-test="datasource-menu"
          >
            <Icons.MoreOutlined
              IconSize="xl"
              iconColor={theme.colors.primary.base}
              className="datasource-modal-trigger"
              data-test="datasource-menu-trigger"
            />
          </Dropdown>
        </div>
        {/* missing dataset */}
        {isMissingDatasource && isMissingParams && (
          <div className="error-alert">
            <ErrorAlert
              level="warning"
              errorType={t('Missing URL parameters')}
              description={t(
                'The URL is missing the dataset_id or slice_id parameters.',
              )}
            />
          </div>
        )}
        {isMissingDatasource && !isMissingParams && (
          <div className="error-alert">
            <ErrorAlert
              type="warning"
              errorType={t('Missing dataset')}
              descriptionPre={false}
              descriptionDetailsCollapsed={false}
              descriptionDetails={
                <>
                  <p>
                    {t(
                      'The dataset linked to this chart may have been deleted.',
                    )}
                  </p>
                  <p>
                    <Button
                      buttonStyle="warning"
                      onClick={() =>
                        this.handleMenuItemClick({ key: CHANGE_DATASET })
                      }
                    >
                      {t('Swap dataset')}
                    </Button>
                  </p>
                </>
              }
            />
          </div>
        )}
        {showEditDatasourceModal && (
          <DatasourceModal
            datasource={datasource}
            show={showEditDatasourceModal}
            onDatasourceSave={this.onDatasourceSave}
            onHide={this.toggleEditDatasourceModal}
          />
        )}
        {showChangeDatasourceModal && (
          <ChangeDatasourceModal
            onDatasourceSave={this.onDatasourceSave}
            onHide={this.toggleChangeDatasourceModal}
            show={showChangeDatasourceModal}
            onChange={onChange}
          />
        )}
        {showSaveDatasetModal && (
          <SaveDatasetModal
            visible={showSaveDatasetModal}
            onHide={this.toggleSaveDatasetModal}
            buttonTextOnSave={t('Save')}
            buttonTextOnOverwrite={t('Overwrite')}
            modalDescription={t(
              'Save this query as a virtual dataset to continue exploring',
            )}
            datasource={getDatasourceAsSaveableDataset(datasource)}
            openWindow={false}
            formData={this.props.form_data}
          />
        )}
      </Styles>
    );
  }
}

DatasourceControl.propTypes = propTypes;
DatasourceControl.defaultProps = defaultProps;

export default withTheme(DatasourceControl);<|MERGE_RESOLUTION|>--- conflicted
+++ resolved
@@ -116,11 +116,7 @@
   span[aria-label='dataset-physical'] {
     color: ${({ theme }) => theme.colors.grayscale.base};
   }
-<<<<<<< HEAD
-  span[aria-label='more-vert'] {
-=======
   span[aria-label='more'] {
->>>>>>> 358633e9
     color: ${({ theme }) => theme.colorPrimary};
   }
 `;
@@ -404,16 +400,12 @@
           {renderDatasourceTitle(titleText, tooltip)}
           {healthCheckMessage && (
             <Tooltip title={healthCheckMessage}>
-<<<<<<< HEAD
-              <Icons.AlertSolid iconColor={theme.colorWarning} />
-=======
               <Icons.WarningOutlined
                 css={css`
                   margin-left: ${theme.sizeUnit * 2}px;
                 `}
                 iconColor={theme.colorWarning}
               />
->>>>>>> 358633e9
             </Tooltip>
           )}
           {extra?.warning_markdown && (
