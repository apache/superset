/* eslint-disable camelcase */
/**
 * Licensed to the Apache Software Foundation (ASF) under one
 * or more contributor license agreements.  See the NOTICE file
 * distributed with this work for additional information
 * regarding copyright ownership.  The ASF licenses this file
 * to you under the Apache License, Version 2.0 (the
 * "License"); you may not use this file except in compliance
 * with the License.  You may obtain a copy of the License at
 *
 *   http://www.apache.org/licenses/LICENSE-2.0
 *
 * Unless required by applicable law or agreed to in writing,
 * software distributed under the License is distributed on an
 * "AS IS" BASIS, WITHOUT WARRANTIES OR CONDITIONS OF ANY
 * KIND, either express or implied.  See the License for the
 * specific language governing permissions and limitations
 * under the License.
 */
import React from 'react';
import PropTypes from 'prop-types';
<<<<<<< HEAD
import { t, styled, withTheme } from '@superset-ui/core';
=======
import { t, styled, withTheme, DatasourceType } from '@superset-ui/core';
>>>>>>> 16654034
import { getUrlParam } from 'src/utils/urlUtils';

import { AntdDropdown } from 'src/components';
import { Menu } from 'src/components/Menu';
import { Tooltip } from 'src/components/Tooltip';
import Icons from 'src/components/Icons';
import {
  ChangeDatasourceModal,
  DatasourceModal,
} from 'src/components/Datasource';
import { SaveDatasetModal } from 'src/SqlLab/components/SaveDatasetModal';
import { postForm } from 'src/explore/exploreUtils';
import Button from 'src/components/Button';
import ErrorAlert from 'src/components/ErrorMessage/ErrorAlert';
import WarningIconWithTooltip from 'src/components/WarningIconWithTooltip';
import { URL_PARAMS } from 'src/constants';
import { isUserAdmin } from 'src/dashboard/util/findPermission';

const propTypes = {
  actions: PropTypes.object.isRequired,
  onChange: PropTypes.func,
  value: PropTypes.string,
  datasource: PropTypes.object.isRequired,
  form_data: PropTypes.object.isRequired,
  isEditable: PropTypes.bool,
  onDatasourceSave: PropTypes.func,
};

const defaultProps = {
  onChange: () => {},
  onDatasourceSave: null,
  value: null,
  isEditable: true,
};

const Styles = styled.div`
  .data-container {
    display: flex;
    justify-content: space-between;
    align-items: center;
    border-bottom: 1px solid ${({ theme }) => theme.colors.grayscale.light2};
    padding: ${({ theme }) => 4 * theme.gridUnit}px;
    padding-right: ${({ theme }) => 2 * theme.gridUnit}px;
  }
  .error-alert {
    margin: ${({ theme }) => 2 * theme.gridUnit}px;
  }
  .ant-dropdown-trigger {
    margin-left: ${({ theme }) => 2 * theme.gridUnit}px;
    box-shadow: none;
    &:active {
      box-shadow: none;
    }
  }
  .btn-group .open .dropdown-toggle {
    box-shadow: none;
    &.button-default {
      background: none;
    }
  }
  i.angle {
    color: ${({ theme }) => theme.colors.primary.base};
  }
  svg.datasource-modal-trigger {
    color: ${({ theme }) => theme.colors.primary.base};
    cursor: pointer;
  }
  .title-select {
    flex: 1 1 100%;
    display: inline-block;
    background-color: ${({ theme }) => theme.colors.grayscale.light3};
    padding: ${({ theme }) => theme.gridUnit * 2}px;
    border-radius: ${({ theme }) => theme.borderRadius}px;
    text-align: center;
    text-overflow: ellipsis;
    white-space: nowrap;
    overflow: hidden;
  }
  .dataset-svg {
    margin-right: ${({ theme }) => 2 * theme.gridUnit}px;
    flex: none;
  }
  span[aria-label='dataset-physical'] {
    color: ${({ theme }) => theme.colors.grayscale.base};
  }
  span[aria-label='more-vert'] {
    color: ${({ theme }) => theme.colors.primary.base};
  }
`;

const CHANGE_DATASET = 'change_dataset';
const VIEW_IN_SQL_LAB = 'view_in_sql_lab';
const EDIT_DATASET = 'edit_dataset';
const QUERY_PREVIEW = 'query_preview';
const SAVE_AS_DATASET = 'save_as_dataset';

class DatasourceControl extends React.PureComponent {
  constructor(props) {
    super(props);
    this.state = {
      showEditDatasourceModal: false,
      showChangeDatasourceModal: false,
    };
    this.onDatasourceSave = this.onDatasourceSave.bind(this);
    this.toggleChangeDatasourceModal =
      this.toggleChangeDatasourceModal.bind(this);
    this.toggleEditDatasourceModal = this.toggleEditDatasourceModal.bind(this);
    this.toggleShowDatasource = this.toggleShowDatasource.bind(this);
    this.handleMenuItemClick = this.handleMenuItemClick.bind(this);
    this.toggleSaveDatasetModal = this.toggleSaveDatasetModal.bind(this);
  }

  onDatasourceSave(datasource) {
    this.props.actions.setDatasource(datasource);
    const timeCol = this.props.form_data?.granularity_sqla;
    const { columns } = this.props.datasource;
    const firstDttmCol = columns.find(column => column.is_dttm);
    if (
      datasource.type === 'table' &&
      !columns.find(({ column_name }) => column_name === timeCol)?.is_dttm
    ) {
      // set `granularity_sqla` to first datatime column name or null
      this.props.actions.setControlValue(
        'granularity_sqla',
        firstDttmCol ? firstDttmCol.column_name : null,
      );
    }
    if (this.props.onDatasourceSave) {
      this.props.onDatasourceSave(datasource);
    }
  }

  toggleShowDatasource() {
    this.setState(({ showDatasource }) => ({
      showDatasource: !showDatasource,
    }));
  }

  toggleChangeDatasourceModal() {
    this.setState(({ showChangeDatasourceModal }) => ({
      showChangeDatasourceModal: !showChangeDatasourceModal,
    }));
  }

  toggleEditDatasourceModal() {
    this.setState(({ showEditDatasourceModal }) => ({
      showEditDatasourceModal: !showEditDatasourceModal,
    }));
  }

  toggleSaveDatasetModal() {
    this.setState(({ showSaveDatasetModal }) => ({
      showSaveDatasetModal: !showSaveDatasetModal,
    }));
  }

  handleMenuItemClick({ key }) {
    switch (key) {
      case CHANGE_DATASET:
        this.toggleChangeDatasourceModal();
        break;

      case EDIT_DATASET:
        this.toggleEditDatasourceModal();
        break;

      case VIEW_IN_SQL_LAB:
        {
          const { datasource } = this.props;
          const payload = {
            datasourceKey: `${datasource.id}__${datasource.type}`,
            sql: datasource.sql,
          };
          postForm('/superset/sqllab/', payload);
        }
        break;

      case QUERY_PREVIEW:
        break;

      case SAVE_AS_DATASET:
        this.toggleSaveDatasetModal();
        break;

      default:
        break;
    }
  }

  render() {
<<<<<<< HEAD
    const { showChangeDatasourceModal, showEditDatasourceModal } = this.state;
=======
    const {
      showChangeDatasourceModal,
      showEditDatasourceModal,
      showSaveDatasetModal,
    } = this.state;
>>>>>>> 16654034
    const { datasource, onChange, theme } = this.props;
    const isMissingDatasource = datasource.id == null;
    let isMissingParams = false;
    if (isMissingDatasource) {
      const datasourceId = getUrlParam(URL_PARAMS.datasourceId);
      const sliceId = getUrlParam(URL_PARAMS.sliceId);
      if (!datasourceId && !sliceId) {
        isMissingParams = true;
      }
    }

    const isSqlSupported = datasource.type === 'table';
    const { user } = this.props;
    const allowEdit = datasource.owners
      .map(o => o.id || o.value)
      .includes(user.userId);
    isUserAdmin(user);

    const editText = t('Edit dataset');

    const defaultDatasourceMenu = (
      <Menu onClick={this.handleMenuItemClick}>
        {this.props.isEditable && (
          <Menu.Item
            key={EDIT_DATASET}
            data-test="edit-dataset"
            disabled={!allowEdit}
          >
            {!allowEdit ? (
              <Tooltip
                title={t(
                  'You must be a dataset owner in order to edit. Please reach out to a dataset owner to request modifications or edit access.',
                )}
              >
                {editText}
              </Tooltip>
            ) : (
              editText
            )}
          </Menu.Item>
        )}
        <Menu.Item key={CHANGE_DATASET}>{t('Change dataset')}</Menu.Item>
        {isSqlSupported && (
          <Menu.Item key={VIEW_IN_SQL_LAB}>{t('View in SQL Lab')}</Menu.Item>
        )}
      </Menu>
    );

    const queryDatasourceMenu = (
      <Menu onClick={this.handleMenuItemClick}>
        <Menu.Item key={QUERY_PREVIEW}>{t('Query preview')}</Menu.Item>
        <Menu.Item key={VIEW_IN_SQL_LAB}>{t('View in SQL Lab')}</Menu.Item>
        <Menu.Item key={SAVE_AS_DATASET}>{t('Save as dataset')}</Menu.Item>
      </Menu>
    );

    const { health_check_message: healthCheckMessage } = datasource;

    let extra = {};
    if (datasource?.extra) {
      try {
        extra = JSON.parse(datasource?.extra);
      } catch {} // eslint-disable-line no-empty
    }

    return (
      <Styles data-test="datasource-control" className="DatasourceControl">
        <div className="data-container">
          <Icons.DatasetPhysical className="dataset-svg" />
          {/* Add a tooltip only for long dataset names */}
          {!isMissingDatasource && datasource.name.length > 25 ? (
            <Tooltip title={datasource.name}>
              <span className="title-select">{datasource.name}</span>
            </Tooltip>
          ) : (
            <span title={datasource.name} className="title-select">
              {datasource.name}
            </span>
          )}
          {healthCheckMessage && (
            <Tooltip title={healthCheckMessage}>
              <Icons.AlertSolid iconColor={theme.colors.warning.base} />
            </Tooltip>
          )}
          {extra?.warning_markdown && (
            <WarningIconWithTooltip warningMarkdown={extra.warning_markdown} />
          )}
          <AntdDropdown
<<<<<<< HEAD
            overlay={datasourceMenu}
=======
            overlay={
              datasource.type === DatasourceType.Query
                ? queryDatasourceMenu
                : defaultDatasourceMenu
            }
>>>>>>> 16654034
            trigger={['click']}
            data-test="datasource-menu"
          >
            <Tooltip title={t('More dataset related options')}>
              <Icons.MoreVert
                className="datasource-modal-trigger"
                data-test="datasource-menu-trigger"
              />
            </Tooltip>
          </AntdDropdown>
        </div>
        {/* missing dataset */}
        {isMissingDatasource && isMissingParams && (
          <div className="error-alert">
            <ErrorAlert
              level="warning"
              title={t('Missing URL parameters')}
              source="explore"
              subtitle={
                <>
                  <p>
                    {t(
                      'The URL is missing the dataset_id or slice_id parameters.',
                    )}
                  </p>
                </>
              }
            />
          </div>
        )}
        {isMissingDatasource && !isMissingParams && (
          <div className="error-alert">
            <ErrorAlert
              level="warning"
              title={t('Missing dataset')}
              source="explore"
              subtitle={
                <>
                  <p>
                    {t(
                      'The dataset linked to this chart may have been deleted.',
                    )}
                  </p>
                  <p>
                    <Button
                      buttonStyle="primary"
                      onClick={() =>
                        this.handleMenuItemClick({ key: CHANGE_DATASET })
                      }
                    >
                      {t('Change dataset')}
                    </Button>
                  </p>
                </>
              }
            />
          </div>
        )}
        {showEditDatasourceModal && (
          <DatasourceModal
            datasource={datasource}
            show={showEditDatasourceModal}
            onDatasourceSave={this.onDatasourceSave}
            onHide={this.toggleEditDatasourceModal}
          />
        )}
        {showChangeDatasourceModal && (
          <ChangeDatasourceModal
            onDatasourceSave={this.onDatasourceSave}
            onHide={this.toggleChangeDatasourceModal}
            show={showChangeDatasourceModal}
            onChange={onChange}
          />
        )}
        {showSaveDatasetModal && (
          <SaveDatasetModal
            visible={showSaveDatasetModal}
            onHide={this.toggleSaveDatasetModal}
            buttonTextOnSave={t('Save & Explore')}
            buttonTextOnOverwrite={t('Overwrite & Explore')}
            modalDescription={t(
              'Save this query as a virtual dataset to continue exploring',
            )}
            datasource={datasource}
          />
        )}
      </Styles>
    );
  }
}

DatasourceControl.propTypes = propTypes;
DatasourceControl.defaultProps = defaultProps;

export default withTheme(DatasourceControl);<|MERGE_RESOLUTION|>--- conflicted
+++ resolved
@@ -19,11 +19,7 @@
  */
 import React from 'react';
 import PropTypes from 'prop-types';
-<<<<<<< HEAD
-import { t, styled, withTheme } from '@superset-ui/core';
-=======
 import { t, styled, withTheme, DatasourceType } from '@superset-ui/core';
->>>>>>> 16654034
 import { getUrlParam } from 'src/utils/urlUtils';
 
 import { AntdDropdown } from 'src/components';
@@ -214,15 +210,11 @@
   }
 
   render() {
-<<<<<<< HEAD
-    const { showChangeDatasourceModal, showEditDatasourceModal } = this.state;
-=======
     const {
       showChangeDatasourceModal,
       showEditDatasourceModal,
       showSaveDatasetModal,
     } = this.state;
->>>>>>> 16654034
     const { datasource, onChange, theme } = this.props;
     const isMissingDatasource = datasource.id == null;
     let isMissingParams = false;
@@ -311,15 +303,11 @@
             <WarningIconWithTooltip warningMarkdown={extra.warning_markdown} />
           )}
           <AntdDropdown
-<<<<<<< HEAD
-            overlay={datasourceMenu}
-=======
             overlay={
               datasource.type === DatasourceType.Query
                 ? queryDatasourceMenu
                 : defaultDatasourceMenu
             }
->>>>>>> 16654034
             trigger={['click']}
             data-test="datasource-menu"
           >
