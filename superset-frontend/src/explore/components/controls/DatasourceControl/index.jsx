/* eslint-disable camelcase */
/**
 * Licensed to the Apache Software Foundation (ASF) under one
 * or more contributor license agreements.  See the NOTICE file
 * distributed with this work for additional information
 * regarding copyright ownership.  The ASF licenses this file
 * to you under the Apache License, Version 2.0 (the
 * "License"); you may not use this file except in compliance
 * with the License.  You may obtain a copy of the License at
 *
 *   http://www.apache.org/licenses/LICENSE-2.0
 *
 * Unless required by applicable law or agreed to in writing,
 * software distributed under the License is distributed on an
 * "AS IS" BASIS, WITHOUT WARRANTIES OR CONDITIONS OF ANY
 * KIND, either express or implied.  See the License for the
 * specific language governing permissions and limitations
 * under the License.
 */

import React from 'react';
import PropTypes from 'prop-types';
import {
  DatasourceType,
  SupersetClient,
  styled,
  t,
  withTheme,
} from '@superset-ui/core';

import { getUrlParam } from 'src/utils/urlUtils';
import { AntdDropdown } from 'src/components';
import { Menu } from 'src/components/Menu';
import { Tooltip } from 'src/components/Tooltip';
import Icons from 'src/components/Icons';
import {
  ChangeDatasourceModal,
  DatasourceModal,
} from 'src/components/Datasource';
import Button from 'src/components/Button';
import ErrorAlert from 'src/components/ErrorMessage/ErrorAlert';
import WarningIconWithTooltip from 'src/components/WarningIconWithTooltip';
import { URL_PARAMS } from 'src/constants';
import { getDatasourceAsSaveableDataset } from 'src/utils/datasourceUtils';
import { isUserAdmin } from 'src/dashboard/util/permissionUtils';
import ModalTrigger from 'src/components/ModalTrigger';
import ViewQueryModalFooter from 'src/explore/components/controls/ViewQueryModalFooter';
import ViewQuery from 'src/explore/components/controls/ViewQuery';
import { SaveDatasetModal } from 'src/SqlLab/components/SaveDatasetModal';
import { safeStringify } from 'src/utils/safeStringify';
import { isString } from 'lodash';

const propTypes = {
  actions: PropTypes.object.isRequired,
  onChange: PropTypes.func,
  value: PropTypes.string,
  datasource: PropTypes.object.isRequired,
  form_data: PropTypes.object.isRequired,
  isEditable: PropTypes.bool,
  onDatasourceSave: PropTypes.func,
};

const defaultProps = {
  onChange: () => {},
  onDatasourceSave: null,
  value: null,
  isEditable: true,
};

const Styles = styled.div`
  .data-container {
    display: flex;
    justify-content: space-between;
    align-items: center;
    border-bottom: 1px solid ${({ theme }) => theme.colors.grayscale.light2};
    padding: ${({ theme }) => 4 * theme.gridUnit}px;
    padding-right: ${({ theme }) => 2 * theme.gridUnit}px;
  }
  .error-alert {
    margin: ${({ theme }) => 2 * theme.gridUnit}px;
  }
  .ant-dropdown-trigger {
    margin-left: ${({ theme }) => 2 * theme.gridUnit}px;
    box-shadow: none;
    &:active {
      box-shadow: none;
    }
  }
  .btn-group .open .dropdown-toggle {
    box-shadow: none;
    &.button-default {
      background: none;
    }
  }
  i.angle {
    color: ${({ theme }) => theme.colors.primary.base};
  }
  svg.datasource-modal-trigger {
    color: ${({ theme }) => theme.colors.primary.base};
    cursor: pointer;
  }
  .title-select {
    flex: 1 1 100%;
    display: inline-block;
    background-color: ${({ theme }) => theme.colors.grayscale.light3};
    padding: ${({ theme }) => theme.gridUnit * 2}px;
    border-radius: ${({ theme }) => theme.borderRadius}px;
    text-align: center;
    text-overflow: ellipsis;
    white-space: nowrap;
    overflow: hidden;
  }
  .datasource-svg {
    margin-right: ${({ theme }) => 2 * theme.gridUnit}px;
    flex: none;
  }
  span[aria-label='dataset-physical'] {
    color: ${({ theme }) => theme.colors.grayscale.base};
  }
  span[aria-label='more-vert'] {
    color: ${({ theme }) => theme.colors.primary.base};
  }
`;

const CHANGE_DATASET = 'change_dataset';
const VIEW_IN_SQL_LAB = 'view_in_sql_lab';
const EDIT_DATASET = 'edit_dataset';
const QUERY_PREVIEW = 'query_preview';
const SAVE_AS_DATASET = 'save_as_dataset';

// If the string is longer than this value's number characters we add
// a tooltip for user can see the full name by hovering over the visually truncated string in UI
const VISIBLE_TITLE_LENGTH = 25;

// Assign icon for each DatasourceType.  If no icon assingment is found in the lookup, no icon will render
export const datasourceIconLookup = {
  [DatasourceType.Query]: (
    <Icons.ConsoleSqlOutlined className="datasource-svg" />
  ),
  [DatasourceType.Table]: <Icons.DatasetPhysical className="datasource-svg" />,
};

// Render title for datasource with tooltip only if text is longer than VISIBLE_TITLE_LENGTH
export const renderDatasourceTitle = (displayString, tooltip) =>
<<<<<<< HEAD
  displayString.length > VISIBLE_TITLE_LENGTH ? (
=======
  displayString?.length > VISIBLE_TITLE_LENGTH ? (
>>>>>>> 11019221
    // Add a tooltip only for long names that will be visually truncated
    <Tooltip title={tooltip}>
      <span className="title-select">{displayString}</span>
    </Tooltip>
  ) : (
    <span title={tooltip} className="title-select">
      {displayString}
    </span>
  );

// Different data source types use different attributes for the display title
<<<<<<< HEAD
export const getDatasourceTitle = datasource =>
  datasource?.sql ?? datasource?.name ?? '';
=======
export const getDatasourceTitle = datasource => {
  if (datasource?.type === 'query') return datasource?.sql;
  return datasource?.name || '';
};
>>>>>>> 11019221

class DatasourceControl extends React.PureComponent {
  constructor(props) {
    super(props);
    this.state = {
      showEditDatasourceModal: false,
      showChangeDatasourceModal: false,
      showSaveDatasetModal: false,
    };
  }

<<<<<<< HEAD
  getDatasourceAsSaveableDataset = source => {
    const dataset = {
      columns: source?.columns || [],
      name: source?.datasource_name || source?.name || t('Untitled'),
      dbId: source?.database.id,
      sql: source?.sql || '',
      schema: source?.schema,
    };
    return dataset;
  };

  onDatasourceSave = datasource => {
    this.props.actions.setDatasource(datasource);
=======
  onDatasourceSave = datasource => {
    this.props.actions.changeDatasource(datasource);
>>>>>>> 11019221
    const timeCol = this.props.form_data?.granularity_sqla;
    const { columns } = this.props.datasource;
    const firstDttmCol = columns.find(column => column.is_dttm);
    if (
      datasource.type === 'table' &&
      !columns.find(({ column_name }) => column_name === timeCol)?.is_dttm
    ) {
      // set `granularity_sqla` to first datatime column name or null
      this.props.actions.setControlValue(
        'granularity_sqla',
        firstDttmCol ? firstDttmCol.column_name : null,
      );
    }
    if (this.props.onDatasourceSave) {
      this.props.onDatasourceSave(datasource);
    }
  };

  toggleShowDatasource = () => {
    this.setState(({ showDatasource }) => ({
      showDatasource: !showDatasource,
    }));
  };

  toggleChangeDatasourceModal = () => {
    this.setState(({ showChangeDatasourceModal }) => ({
      showChangeDatasourceModal: !showChangeDatasourceModal,
    }));
  };

  toggleEditDatasourceModal = () => {
    this.setState(({ showEditDatasourceModal }) => ({
      showEditDatasourceModal: !showEditDatasourceModal,
    }));
  };

  toggleSaveDatasetModal = () => {
    this.setState(({ showSaveDatasetModal }) => ({
      showSaveDatasetModal: !showSaveDatasetModal,
    }));
  };

  handleMenuItemClick = ({ key }) => {
    switch (key) {
      case CHANGE_DATASET:
        this.toggleChangeDatasourceModal();
        break;

      case EDIT_DATASET:
        this.toggleEditDatasourceModal();
        break;

      case VIEW_IN_SQL_LAB:
        {
          const { datasource } = this.props;
          const payload = {
            datasourceKey: `${datasource.id}__${datasource.type}`,
            sql: datasource.sql,
          };
          SupersetClient.postForm('/superset/sqllab/', {
            form_data: safeStringify(payload),
          });
        }
        break;

      case SAVE_AS_DATASET:
        this.toggleSaveDatasetModal();
        break;

      default:
        break;
    }
  };

  render() {
    const {
      showChangeDatasourceModal,
      showEditDatasourceModal,
      showSaveDatasetModal,
    } = this.state;
    const { datasource, onChange, theme } = this.props;
    const isMissingDatasource = datasource?.id == null;
    let isMissingParams = false;
    if (isMissingDatasource) {
      const datasourceId = getUrlParam(URL_PARAMS.datasourceId);
      const sliceId = getUrlParam(URL_PARAMS.sliceId);
      if (!datasourceId && !sliceId) {
        isMissingParams = true;
      }
    }

    const { user } = this.props;
    const allowEdit =
      datasource.owners?.map(o => o.id || o.value).includes(user.userId) ||
      isUserAdmin(user);

    const editText = t('Edit dataset');

    const defaultDatasourceMenu = (
      <Menu onClick={this.handleMenuItemClick}>
        {this.props.isEditable && (
          <Menu.Item
            key={EDIT_DATASET}
            data-test="edit-dataset"
            disabled={!allowEdit}
          >
            {!allowEdit ? (
              <Tooltip
                title={t(
                  'You must be a dataset owner in order to edit. Please reach out to a dataset owner to request modifications or edit access.',
                )}
              >
                {editText}
              </Tooltip>
            ) : (
              editText
            )}
          </Menu.Item>
        )}
        <Menu.Item key={CHANGE_DATASET}>{t('Change dataset')}</Menu.Item>
        {datasource && (
          <Menu.Item key={VIEW_IN_SQL_LAB}>{t('View in SQL Lab')}</Menu.Item>
        )}
      </Menu>
    );

    const queryDatasourceMenu = (
      <Menu onClick={this.handleMenuItemClick}>
        <Menu.Item key={QUERY_PREVIEW}>
          <ModalTrigger
            triggerNode={
              <span data-test="view-query-menu-item">{t('Query preview')}</span>
            }
            modalTitle={t('Query preview')}
            modalBody={
              <ViewQuery
                sql={datasource?.sql || datasource?.select_star || ''}
              />
            }
            modalFooter={
              <ViewQueryModalFooter
                changeDatasource={this.toggleSaveDatasetModal}
                datasource={datasource}
              />
            }
            draggable={false}
            resizable={false}
            responsive
          />
        </Menu.Item>
        <Menu.Item key={VIEW_IN_SQL_LAB}>{t('View in SQL Lab')}</Menu.Item>
        <Menu.Item key={SAVE_AS_DATASET}>{t('Save as dataset')}</Menu.Item>
      </Menu>
    );

    const { health_check_message: healthCheckMessage } = datasource;

    let extra;
    if (datasource?.extra) {
      if (isString(datasource.extra)) {
        try {
<<<<<<< HEAD
          extra = JSON.parse(datasource?.extra);
=======
          extra = JSON.parse(datasource.extra);
>>>>>>> 11019221
        } catch {} // eslint-disable-line no-empty
      } else {
        extra = datasource.extra; // eslint-disable-line prefer-destructuring
      }
    }

    const titleText = getDatasourceTitle(datasource);
    const tooltip = titleText;

    return (
      <Styles data-test="datasource-control" className="DatasourceControl">
        <div className="data-container">
          {datasourceIconLookup[datasource?.type]}
          {renderDatasourceTitle(titleText, tooltip)}
          {healthCheckMessage && (
            <Tooltip title={healthCheckMessage}>
              <Icons.AlertSolid iconColor={theme.colors.warning.base} />
            </Tooltip>
          )}
          {extra?.warning_markdown && (
            <WarningIconWithTooltip warningMarkdown={extra.warning_markdown} />
          )}
          <AntdDropdown
            overlay={
              datasource.type === DatasourceType.Query
                ? queryDatasourceMenu
                : defaultDatasourceMenu
            }
            trigger={['click']}
            data-test="datasource-menu"
          >
            <Icons.MoreVert
              className="datasource-modal-trigger"
              data-test="datasource-menu-trigger"
            />
          </AntdDropdown>
        </div>
        {/* missing dataset */}
        {isMissingDatasource && isMissingParams && (
          <div className="error-alert">
            <ErrorAlert
              level="warning"
              title={t('Missing URL parameters')}
              source="explore"
              subtitle={
                <>
                  <p>
                    {t(
                      'The URL is missing the dataset_id or slice_id parameters.',
                    )}
                  </p>
                </>
              }
            />
          </div>
        )}
        {isMissingDatasource && !isMissingParams && (
          <div className="error-alert">
            <ErrorAlert
              level="warning"
              title={t('Missing dataset')}
              source="explore"
              subtitle={
                <>
                  <p>
                    {t(
                      'The dataset linked to this chart may have been deleted.',
                    )}
                  </p>
                  <p>
                    <Button
                      buttonStyle="primary"
                      onClick={() =>
                        this.handleMenuItemClick({ key: CHANGE_DATASET })
                      }
                    >
                      {t('Change dataset')}
                    </Button>
                  </p>
                </>
              }
            />
          </div>
        )}
        {showEditDatasourceModal && (
          <DatasourceModal
            datasource={datasource}
            show={showEditDatasourceModal}
            onDatasourceSave={this.onDatasourceSave}
            onHide={this.toggleEditDatasourceModal}
          />
        )}
        {showChangeDatasourceModal && (
          <ChangeDatasourceModal
            onDatasourceSave={this.onDatasourceSave}
            onHide={this.toggleChangeDatasourceModal}
            show={showChangeDatasourceModal}
            onChange={onChange}
          />
        )}
        {showSaveDatasetModal && (
          <SaveDatasetModal
            visible={showSaveDatasetModal}
            onHide={this.toggleSaveDatasetModal}
            buttonTextOnSave={t('Save & Explore')}
            buttonTextOnOverwrite={t('Overwrite & Explore')}
            modalDescription={t(
              'Save this query as a virtual dataset to continue exploring',
            )}
<<<<<<< HEAD
            datasource={this.getDatasourceAsSaveableDataset(datasource)}
=======
            datasource={getDatasourceAsSaveableDataset(datasource)}
            openWindow={false}
            formData={this.props.form_data}
>>>>>>> 11019221
          />
        )}
      </Styles>
    );
  }
}

DatasourceControl.propTypes = propTypes;
DatasourceControl.defaultProps = defaultProps;

export default withTheme(DatasourceControl);<|MERGE_RESOLUTION|>--- conflicted
+++ resolved
@@ -142,11 +142,7 @@
 
 // Render title for datasource with tooltip only if text is longer than VISIBLE_TITLE_LENGTH
 export const renderDatasourceTitle = (displayString, tooltip) =>
-<<<<<<< HEAD
-  displayString.length > VISIBLE_TITLE_LENGTH ? (
-=======
   displayString?.length > VISIBLE_TITLE_LENGTH ? (
->>>>>>> 11019221
     // Add a tooltip only for long names that will be visually truncated
     <Tooltip title={tooltip}>
       <span className="title-select">{displayString}</span>
@@ -158,15 +154,10 @@
   );
 
 // Different data source types use different attributes for the display title
-<<<<<<< HEAD
-export const getDatasourceTitle = datasource =>
-  datasource?.sql ?? datasource?.name ?? '';
-=======
 export const getDatasourceTitle = datasource => {
   if (datasource?.type === 'query') return datasource?.sql;
   return datasource?.name || '';
 };
->>>>>>> 11019221
 
 class DatasourceControl extends React.PureComponent {
   constructor(props) {
@@ -178,24 +169,8 @@
     };
   }
 
-<<<<<<< HEAD
-  getDatasourceAsSaveableDataset = source => {
-    const dataset = {
-      columns: source?.columns || [],
-      name: source?.datasource_name || source?.name || t('Untitled'),
-      dbId: source?.database.id,
-      sql: source?.sql || '',
-      schema: source?.schema,
-    };
-    return dataset;
-  };
-
-  onDatasourceSave = datasource => {
-    this.props.actions.setDatasource(datasource);
-=======
   onDatasourceSave = datasource => {
     this.props.actions.changeDatasource(datasource);
->>>>>>> 11019221
     const timeCol = this.props.form_data?.granularity_sqla;
     const { columns } = this.props.datasource;
     const firstDttmCol = columns.find(column => column.is_dttm);
@@ -357,11 +332,7 @@
     if (datasource?.extra) {
       if (isString(datasource.extra)) {
         try {
-<<<<<<< HEAD
-          extra = JSON.parse(datasource?.extra);
-=======
           extra = JSON.parse(datasource.extra);
->>>>>>> 11019221
         } catch {} // eslint-disable-line no-empty
       } else {
         extra = datasource.extra; // eslint-disable-line prefer-destructuring
@@ -471,13 +442,9 @@
             modalDescription={t(
               'Save this query as a virtual dataset to continue exploring',
             )}
-<<<<<<< HEAD
-            datasource={this.getDatasourceAsSaveableDataset(datasource)}
-=======
             datasource={getDatasourceAsSaveableDataset(datasource)}
             openWindow={false}
             formData={this.props.form_data}
->>>>>>> 11019221
           />
         )}
       </Styles>
