/**
 * Licensed to the Apache Software Foundation (ASF) under one
 * or more contributor license agreements.  See the NOTICE file
 * distributed with this work for additional information
 * regarding copyright ownership.  The ASF licenses this file
 * to you under the Apache License, Version 2.0 (the
 * "License"); you may not use this file except in compliance
 * with the License.  You may obtain a copy of the License at
 *
 *   http://www.apache.org/licenses/LICENSE-2.0
 *
 * Unless required by applicable law or agreed to in writing,
 * software distributed under the License is distributed on an
 * "AS IS" BASIS, WITHOUT WARRANTIES OR CONDITIONS OF ANY
 * KIND, either express or implied.  See the License for the
 * specific language governing permissions and limitations
 * under the License.
 */
import { List } from 'src/components/List';
import { connect } from 'react-redux';
import { PureComponent } from 'react';
import {
  HandlerFunction,
  JsonObject,
  Payload,
  QueryFormData,
  SupersetTheme,
  t,
  withTheme,
  css,
} from '@superset-ui/core';
import { InfoTooltipWithTrigger } from '@superset-ui/chart-controls';
import AsyncEsmComponent from 'src/components/AsyncEsmComponent';
import { getChartKey } from 'src/explore/exploreUtils';
import { runAnnotationQuery } from 'src/components/Chart/chartAction';
import CustomListItem from 'src/explore/components/controls/CustomListItem';
import { ChartState, ExplorePageState } from 'src/explore/types';
import { AnyAction } from 'redux';
import { ThunkDispatch } from 'redux-thunk';
import Icons from 'src/components/Icons';
import ControlPopover, {
  getSectionContainerElement,
} from '../ControlPopover/ControlPopover';

const AnnotationLayer = AsyncEsmComponent(
  () => import('./AnnotationLayer'),
  // size of overlay inner content
  () => <div style={{ width: 450, height: 368 }} />,
);

export interface Annotation {
  name: string;
  show?: boolean;
  annotation: string;
  timeout: Date;
  key: string;
  formData: QueryFormData | null;
  isDashboardRequest?: boolean;
  force?: boolean;
}

export interface Props {
  colorScheme: string;
  annotationError: Record<string, string>;
  annotationQuery: Record<string, AbortController>;
  vizType: string;
  validationErrors: JsonObject[];
  name: string;
  actions: {
    setControlValue: HandlerFunction;
  };
  value: Annotation[];
  onChange: (annotations: Annotation[]) => void;
  refreshAnnotationData: (payload: Payload) => void;
  theme: SupersetTheme;
}

export interface PopoverState {
  popoverVisible: Record<number | string, boolean>;
  addedAnnotationIndex: number | null;
}

const defaultProps = {
  vizType: '',
  value: [],
  annotationError: {},
  annotationQuery: {},
  onChange: () => {},
};
class AnnotationLayerControl extends PureComponent<Props, PopoverState> {
  static defaultProps = defaultProps;

  constructor(props: Props) {
    super(props);
    this.state = {
      popoverVisible: {},
      addedAnnotationIndex: null,
    };
    this.addAnnotationLayer = this.addAnnotationLayer.bind(this);
    this.removeAnnotationLayer = this.removeAnnotationLayer.bind(this);
    this.handleVisibleChange = this.handleVisibleChange.bind(this);
  }

  componentDidMount() {
    // preload the AnnotationLayer component and dependent libraries i.e. mathjs
    AnnotationLayer.preload();
  }

  UNSAFE_componentWillReceiveProps(nextProps: Props) {
    const { name, annotationError, validationErrors, value } = nextProps;
    if (Object.keys(annotationError).length && !validationErrors.length) {
      this.props.actions.setControlValue(
        name,
        value,
        Object.keys(annotationError),
      );
    }
    if (!Object.keys(annotationError).length && validationErrors.length) {
      this.props.actions.setControlValue(name, value, []);
    }
  }

  addAnnotationLayer = (
    originalAnnotation: Annotation | null,
    newAnnotation: Annotation,
  ) => {
    let annotations = this.props.value;
    if (originalAnnotation && annotations.includes(originalAnnotation)) {
      annotations = annotations.map(anno =>
        anno === originalAnnotation ? newAnnotation : anno,
      );
    } else {
      annotations = [...annotations, newAnnotation];
      this.setState({ addedAnnotationIndex: annotations.length - 1 });
    }

    this.props.refreshAnnotationData({
      annotation: newAnnotation,
      force: true,
    });

    this.props.onChange(annotations);
  };

  handleVisibleChange = (visible: boolean, popoverKey: number | string) => {
    this.setState(prevState => ({
      popoverVisible: { ...prevState.popoverVisible, [popoverKey]: visible },
    }));
  };

  removeAnnotationLayer(annotation: Annotation | null) {
    const annotations = this.props.value.filter(anno => anno !== annotation);
    // So scrollbar doesnt get stuck on hidden
    const element = getSectionContainerElement();
    if (element) {
      element.style.setProperty('overflow-y', 'auto', 'important');
    }
    this.props.onChange(annotations);
  }

  renderPopover = (
    popoverKey: number | string,
    annotation: Annotation | null,
    error: string,
  ) => {
    const id = annotation?.name || '_new';

    return (
      <div id={`annotation-pop-${id}`} data-test="popover-content">
        <AnnotationLayer
          {...(annotation || {})}
          error={error}
          colorScheme={this.props.colorScheme}
          vizType={this.props.vizType}
          addAnnotationLayer={(newAnnotation: Annotation) =>
            this.addAnnotationLayer(annotation, newAnnotation)
          }
          removeAnnotationLayer={() => this.removeAnnotationLayer(annotation)}
          close={() => {
            this.handleVisibleChange(false, popoverKey);
            this.setState({ addedAnnotationIndex: null });
          }}
        />
      </div>
    );
  };

  renderInfo(anno: Annotation) {
    const { annotationError, annotationQuery, theme } = this.props;
    if (annotationQuery[anno.name]) {
      return (
        // TODO: Remove fa-icon
        // eslint-disable-next-line icons/no-fa-icons-usage
        <i
          className="fa fa-refresh"
          style={{ color: theme.colors.primary.base }}
          aria-hidden
        />
      );
    }
    if (annotationError[anno.name]) {
      return (
        <InfoTooltipWithTrigger
          label="validation-errors"
          bsStyle="danger"
          tooltip={annotationError[anno.name]}
        />
      );
    }
    if (!anno.show) {
      return <span style={{ color: theme.colors.error.base }}> Hidden </span>;
    }
    return '';
  }

  render() {
    const { addedAnnotationIndex } = this.state;
    const { theme } = this.props;
    const addedAnnotation =
      addedAnnotationIndex !== null
        ? this.props.value[addedAnnotationIndex]
        : null;
    const annotations = this.props.value.map((anno, i) => (
      <ControlPopover
        key={i}
        trigger="click"
        title={t('Edit annotation layer')}
        css={theme => ({
          '&:hover': {
            cursor: 'pointer',
            backgroundColor: theme.colors.grayscale.light4,
          },
        })}
        content={this.renderPopover(
          i,
          anno,
          this.props.annotationError[anno.name],
        )}
        open={this.state.popoverVisible[i]}
        onOpenChange={visible => this.handleVisibleChange(visible, i)}
      >
        <CustomListItem selectable>
          <span>{anno.name}</span>
          <span style={{ float: 'right' }}>{this.renderInfo(anno)}</span>
        </CustomListItem>
      </ControlPopover>
    ));
    const addLayerPopoverKey = 'add';

    return (
      <div>
        <List bordered css={theme => ({ borderRadius: theme.gridUnit })}>
          {annotations}
          <ControlPopover
            trigger="click"
            content={this.renderPopover(
              addLayerPopoverKey,
              addedAnnotation,
              '',
            )}
            title={t('Add annotation layer')}
            open={this.state.popoverVisible[addLayerPopoverKey]}
            destroyTooltipOnHide
            onOpenChange={visible =>
              this.handleVisibleChange(visible, addLayerPopoverKey)
            }
          >
            <CustomListItem selectable>
<<<<<<< HEAD
              <Icons.PlusOutlined
                iconSize="m"
                css={css`
                  margin: auto ${theme.gridUnit}px auto 0;
                  vertical-align: tex-top;
                `}
=======
              {/* TODO: Remove fa-icon */}
              {/* eslint-disable-next-line icons/no-fa-icons-usage */}
              <i
>>>>>>> 41bf2153
                data-test="add-annotation-layer-button"
              />
              {t('Add annotation layer')}
            </CustomListItem>
          </ControlPopover>
        </List>
      </div>
    );
  }
}

// Tried to hook this up through stores/control.jsx instead of using redux
// directly, could not figure out how to get access to the color_scheme
function mapStateToProps({
  charts,
  explore,
}: Pick<ExplorePageState, 'charts' | 'explore'>) {
  const chartKey = getChartKey(explore);

  const defaultChartState: Partial<ChartState> = {
    annotationError: {},
    annotationQuery: {},
  };

  const chart =
    chartKey && charts[chartKey] ? charts[chartKey] : defaultChartState;

  return {
    // eslint-disable-next-line camelcase
    colorScheme: explore.controls?.color_scheme?.value,
    annotationError: chart.annotationError ?? {},
    annotationQuery: chart.annotationQuery ?? {},
    vizType: explore.controls?.viz_type.value,
  };
}

function mapDispatchToProps(
  dispatch: ThunkDispatch<any, undefined, AnyAction>,
) {
  return {
    refreshAnnotationData: (annotationObj: Annotation) =>
      dispatch(runAnnotationQuery(annotationObj)),
  };
}

const themedAnnotationLayerControl = withTheme(AnnotationLayerControl);

export default connect(
  mapStateToProps,
  mapDispatchToProps,
)(themedAnnotationLayerControl);<|MERGE_RESOLUTION|>--- conflicted
+++ resolved
@@ -266,18 +266,12 @@
             }
           >
             <CustomListItem selectable>
-<<<<<<< HEAD
               <Icons.PlusOutlined
                 iconSize="m"
                 css={css`
                   margin: auto ${theme.gridUnit}px auto 0;
                   vertical-align: tex-top;
                 `}
-=======
-              {/* TODO: Remove fa-icon */}
-              {/* eslint-disable-next-line icons/no-fa-icons-usage */}
-              <i
->>>>>>> 41bf2153
                 data-test="add-annotation-layer-button"
               />
               {t('Add annotation layer')}
