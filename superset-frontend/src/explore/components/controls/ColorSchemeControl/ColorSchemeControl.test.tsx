--- conflicted
+++ resolved
@@ -28,13 +28,8 @@
 import { render, screen, waitFor } from 'spec/helpers/testing-library';
 import ColorSchemeControl, { ColorSchemes } from '.';
 
-<<<<<<< HEAD
-const defaultProps = {
+const defaultProps = () => ({
   hasCustomLabelsColor: false,
-=======
-const defaultProps = () => ({
-  hasCustomLabelColors: false,
->>>>>>> 4f51f051
   label: 'Color scheme',
   labelMargin: 0,
   name: 'color',
@@ -73,16 +68,10 @@
   });
 });
 
-<<<<<<< HEAD
 test('should display an alert icon if hasCustomLabelsColor=true', async () => {
   const hasCustomLabelsColorProps = {
     ...defaultProps,
     hasCustomLabelsColor: true,
-=======
-test('should display an alert icon if hasCustomLabelColors=true', async () => {
-  const hasCustomLabelColorsProps = {
-    hasCustomLabelColors: true,
->>>>>>> 4f51f051
   };
   setup(hasCustomLabelsColorProps);
   await waitFor(() => {
