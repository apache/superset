--- conflicted
+++ resolved
@@ -60,18 +60,11 @@
   justify-content: flex-end;
 `;
 
-<<<<<<< HEAD
-const colorSchemeOptions = (theme: SupersetTheme) => [
-  { value: theme.colorSuccess, label: t('success') },
-  { value: theme.colorWarning, label: t('alert') },
-  { value: theme.colorError, label: t('error') },
-=======
 // Use theme token names instead of hex values to support theme switching
 const colorSchemeOptions = () => [
-  { value: 'colorSuccessBg', label: t('success') },
-  { value: 'colorWarningBg', label: t('alert') },
-  { value: 'colorErrorBg', label: t('error') },
->>>>>>> 5e4a80e5
+  { value: 'colorSuccess', label: t('success') },
+  { value: 'colorWarning', label: t('alert') },
+  { value: 'colorError', label: t('error') },
 ];
 
 const operatorOptions = [
