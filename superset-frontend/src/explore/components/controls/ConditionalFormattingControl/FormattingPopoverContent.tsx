/**
 * Licensed to the Apache Software Foundation (ASF) under one
 * or more contributor license agreements.  See the NOTICE file
 * distributed with this work for additional information
 * regarding copyright ownership.  The ASF licenses this file
 * to you under the Apache License, Version 2.0 (the
 * "License"); you may not use this file except in compliance
 * with the License.  You may obtain a copy of the License at
 *
 *   http://www.apache.org/licenses/LICENSE-2.0
 *
 * Unless required by applicable law or agreed to in writing,
 * software distributed under the License is distributed on an
 * "AS IS" BASIS, WITHOUT WARRANTIES OR CONDITIONS OF ANY
 * KIND, either express or implied.  See the License for the
 * specific language governing permissions and limitations
 * under the License.
 */
import { useMemo, useState, useEffect } from 'react';
<<<<<<< HEAD
import { t } from '@superset-ui/core';
import { styled, SupersetTheme, useTheme } from '@apache-superset/core/ui';
=======
import { styled, t } from '@superset-ui/core';
>>>>>>> f5f5913a
import { GenericDataType } from '@apache-superset/core/api/core';
import {
  Comparator,
  MultipleValueComparators,
} from '@superset-ui/chart-controls';
import {
  Select,
  Button,
  Form,
  FormItem,
  InputNumber,
  Input,
  Col,
  Row,
  Checkbox,
  type FormProps,
} from '@superset-ui/core/components';
import {
  ConditionalFormattingConfig,
  ConditionalFormattingFlag,
} from './types';

// TODO: tangled redefinition that aligns with @superset-ui/plugin-chart-table
// used to be imported but main app shouldn't depend on plugins...
export enum ColorSchemeEnum {
  'Green' = 'Green',
  'Red' = 'Red',
}

const FullWidthInputNumber = styled(InputNumber)`
  width: 100%;
`;

const FullWidthInput = styled(Input)`
  width: 100%;
`;

const JustifyEnd = styled.div`
  display: flex;
  justify-content: flex-end;
`;

// Use theme token names instead of hex values to support theme switching
const colorSchemeOptions = () => [
  { value: 'colorSuccess', label: t('success') },
  { value: 'colorWarning', label: t('alert') },
  { value: 'colorError', label: t('error') },
];

const operatorOptions = [
  { value: Comparator.None, label: t('None') },
  { value: Comparator.GreaterThan, label: '>' },
  { value: Comparator.LessThan, label: '<' },
  { value: Comparator.GreaterOrEqual, label: '≥' },
  { value: Comparator.LessOrEqual, label: '≤' },
  { value: Comparator.Equal, label: '=' },
  { value: Comparator.NotEqual, label: '≠' },
  { value: Comparator.Between, label: '< x <' },
  { value: Comparator.BetweenOrEqual, label: '≤ x ≤' },
  { value: Comparator.BetweenOrLeftEqual, label: '≤ x <' },
  { value: Comparator.BetweenOrRightEqual, label: '< x ≤' },
];

const stringOperatorOptions = [
  { value: Comparator.None, label: t('None') },
  { value: Comparator.Equal, label: '=' },
  { value: Comparator.BeginsWith, label: t('begins with') },
  { value: Comparator.EndsWith, label: t('ends with') },
  { value: Comparator.Containing, label: t('containing') },
  { value: Comparator.NotContaining, label: t('not containing') },
];

const targetValueValidator =
  (
    compare: (targetValue: number, compareValue: number) => boolean,
    rejectMessage: string,
  ) =>
  (targetValue: number | string) =>
  (_: any, compareValue: number | string) => {
    if (
      !targetValue ||
      !compareValue ||
      compare(Number(targetValue), Number(compareValue))
    ) {
      return Promise.resolve();
    }
    return Promise.reject(new Error(rejectMessage));
  };

const targetValueLeftValidator = targetValueValidator(
  (target: number, val: number) => target > val,
  t('This value should be smaller than the right target value'),
);

const targetValueRightValidator = targetValueValidator(
  (target: number, val: number) => target < val,
  t('This value should be greater than the left target value'),
);

const isOperatorMultiValue = (operator?: Comparator) =>
  operator && MultipleValueComparators.includes(operator);

const isOperatorNone = (operator?: Comparator) =>
  !operator || operator === Comparator.None;

const rulesRequired = [{ required: true, message: t('Required') }];

type GetFieldValue = Pick<Required<FormProps>['form'], 'getFieldValue'>;
const rulesTargetValueLeft = [
  { required: true, message: t('Required') },
  ({ getFieldValue }: GetFieldValue) => ({
    validator: targetValueLeftValidator(getFieldValue('targetValueRight')),
  }),
];

const rulesTargetValueRight = [
  { required: true, message: t('Required') },
  ({ getFieldValue }: GetFieldValue) => ({
    validator: targetValueRightValidator(getFieldValue('targetValueLeft')),
  }),
];

const targetValueLeftDeps = ['targetValueRight'];
const targetValueRightDeps = ['targetValueLeft'];

const shouldFormItemUpdate = (
  prevValues: ConditionalFormattingConfig,
  currentValues: ConditionalFormattingConfig,
) =>
  isOperatorNone(prevValues.operator) !==
    isOperatorNone(currentValues.operator) ||
  isOperatorMultiValue(prevValues.operator) !==
    isOperatorMultiValue(currentValues.operator);

const renderOperator = ({
  showOnlyNone,
  columnType,
}: { showOnlyNone?: boolean; columnType?: GenericDataType } = {}) => {
  const options =
    columnType === GenericDataType.String
      ? stringOperatorOptions
      : operatorOptions;

  return (
    <FormItem
      name="operator"
      label={t('Operator')}
      rules={rulesRequired}
      initialValue={options[0].value}
    >
      <Select
        ariaLabel={t('Operator')}
        options={showOnlyNone ? [options[0]] : options}
      />
    </FormItem>
  );
};

const renderOperatorFields = (
  { getFieldValue }: GetFieldValue,
  columnType?: GenericDataType,
) => {
  const columnTypeString = columnType === GenericDataType.String;
  const operatorColSpan = columnTypeString ? 8 : 6;
  const valueColSpan = columnTypeString ? 16 : 18;

  return isOperatorNone(getFieldValue('operator')) ? (
    <Row gutter={12}>
      <Col span={operatorColSpan}>{renderOperator({ columnType })}</Col>
    </Row>
  ) : isOperatorMultiValue(getFieldValue('operator')) ? (
    <Row gutter={12}>
      <Col span={9}>
        <FormItem
          name="targetValueLeft"
          label={t('Left value')}
          rules={rulesTargetValueLeft}
          dependencies={targetValueLeftDeps}
          validateTrigger="onBlur"
          trigger="onBlur"
        >
          <FullWidthInputNumber />
        </FormItem>
      </Col>
      <Col span={6}>{renderOperator({ columnType })}</Col>
      <Col span={9}>
        <FormItem
          name="targetValueRight"
          label={t('Right value')}
          rules={rulesTargetValueRight}
          dependencies={targetValueRightDeps}
          validateTrigger="onBlur"
          trigger="onBlur"
        >
          <FullWidthInputNumber />
        </FormItem>
      </Col>
    </Row>
  ) : (
    <Row gutter={12}>
      <Col span={operatorColSpan}>{renderOperator({ columnType })}</Col>
      <Col span={valueColSpan}>
        <FormItem
          name="targetValue"
          label={t('Target value')}
          rules={rulesRequired}
        >
          {columnTypeString ? <FullWidthInput /> : <FullWidthInputNumber />}
        </FormItem>
      </Col>
    </Row>
  );
};

export const FormattingPopoverContent = ({
  config,
  onChange,
  columns = [],
  extraColorChoices = [],
  conditionalFormattingFlag = {
    toAllRowCheck: false,
    toColorTextCheck: false,
  },
}: {
  config?: ConditionalFormattingConfig;
  onChange: (config: ConditionalFormattingConfig) => void;
  columns: { label: string; value: string; dataType: GenericDataType }[];
  extraColorChoices?: { label: string; value: string }[];
  conditionalFormattingFlag?: ConditionalFormattingFlag;
}) => {
  const [form] = Form.useForm();
  const colorScheme = colorSchemeOptions();
  const [showOperatorFields, setShowOperatorFields] = useState(
    config === undefined ||
      (config?.colorScheme !== ColorSchemeEnum.Green &&
        config?.colorScheme !== ColorSchemeEnum.Red),
  );

  const [toAllRow, setToAllRow] = useState(() => Boolean(config?.toAllRow));
  const [toTextColor, setToTextColor] = useState(() =>
    Boolean(config?.toTextColor),
  );

  const useConditionalFormattingFlag = (
    flagKey: 'toAllRowCheck' | 'toColorTextCheck',
    configKey: 'toAllRow' | 'toTextColor',
  ) =>
    useMemo(
      () =>
        conditionalFormattingFlag && conditionalFormattingFlag[flagKey]
          ? config?.[configKey] === undefined
          : config?.[configKey] !== undefined,
      [conditionalFormattingFlag], // oxlint-disable-line react-hooks/exhaustive-deps
    );

  const showToAllRow = useConditionalFormattingFlag(
    'toAllRowCheck',
    'toAllRow',
  );
  const showToColorText = useConditionalFormattingFlag(
    'toColorTextCheck',
    'toTextColor',
  );

  const handleChange = (event: any) => {
    setShowOperatorFields(
      !(event === ColorSchemeEnum.Green || event === ColorSchemeEnum.Red),
    );
  };

  const [column, setColumn] = useState<string>(
    config?.column || columns[0]?.value,
  );
  const [previousColumnType, setPreviousColumnType] = useState<
    GenericDataType | undefined
  >();

  const columnType = useMemo(
    () => columns.find(item => item.value === column)?.dataType,
    [columns, column],
  );

  const handleColumnChange = (value: string) => {
    const newColumnType = columns.find(item => item.value === value)?.dataType;
    if (newColumnType !== previousColumnType) {
      const defaultOperator =
        newColumnType === GenericDataType.String
          ? stringOperatorOptions[0].value
          : operatorOptions[0].value;

      form.setFieldsValue({
        operator: defaultOperator,
      });
    }
    setColumn(value);
    setPreviousColumnType(newColumnType);
  };

  useEffect(() => {
    if (column && !previousColumnType) {
      setPreviousColumnType(
        columns.find(item => item.value === column)?.dataType,
      );
    }
  }, [column, columns, previousColumnType]);

  return (
    <Form
      form={form}
      onFinish={onChange}
      initialValues={config}
      requiredMark="optional"
      layout="vertical"
    >
      <Row gutter={12}>
        <Col span={12}>
          <FormItem
            name="column"
            label={t('Column')}
            rules={rulesRequired}
            initialValue={columns[0]?.value}
          >
            <Select
              ariaLabel={t('Select column')}
              options={columns}
              onChange={value => {
                handleColumnChange(value as string);
              }}
            />
          </FormItem>
        </Col>
        <Col span={12}>
          <FormItem
            name="colorScheme"
            label={t('Color scheme')}
            rules={rulesRequired}
            initialValue={colorScheme[0].value}
          >
            <Select
              onChange={event => handleChange(event)}
              ariaLabel={t('Color scheme')}
              options={[...colorScheme, ...extraColorChoices]}
            />
          </FormItem>
        </Col>
      </Row>
      <FormItem noStyle shouldUpdate={shouldFormItemUpdate}>
        {showOperatorFields ? (
          (props: GetFieldValue) => renderOperatorFields(props, columnType)
        ) : (
          <Row gutter={12}>
            <Col span={6}>
              {renderOperator({ showOnlyNone: true, columnType })}
            </Col>
          </Row>
        )}
      </FormItem>
      <Row>
        {showOperatorFields && showToAllRow && (
          <Row gutter={20}>
            <Col span={1}>
              <FormItem
                name="toAllRow"
                valuePropName="checked"
                initialValue={toAllRow}
              >
                <Checkbox
                  onChange={event => setToAllRow(event.target.checked)}
                  checked={toAllRow}
                />
              </FormItem>
            </Col>
            <Col>
              <FormItem required>{t('To entire row')}</FormItem>
            </Col>
          </Row>
        )}
        {showOperatorFields && showToColorText && (
          <Row gutter={20}>
            <Col span={1}>
              <FormItem
                name="toTextColor"
                valuePropName="checked"
                initialValue={toTextColor}
              >
                <Checkbox
                  onChange={event => setToTextColor(event.target.checked)}
                  checked={toTextColor}
                />
              </FormItem>
            </Col>
            <Col>
              <FormItem required>{t('To text color')}</FormItem>
            </Col>
          </Row>
        )}
      </Row>

      <FormItem>
        <JustifyEnd>
          <Button htmlType="submit" buttonStyle="primary">
            {t('Apply')}
          </Button>
        </JustifyEnd>
      </FormItem>
    </Form>
  );
};<|MERGE_RESOLUTION|>--- conflicted
+++ resolved
@@ -17,12 +17,8 @@
  * under the License.
  */
 import { useMemo, useState, useEffect } from 'react';
-<<<<<<< HEAD
 import { t } from '@superset-ui/core';
-import { styled, SupersetTheme, useTheme } from '@apache-superset/core/ui';
-=======
-import { styled, t } from '@superset-ui/core';
->>>>>>> f5f5913a
+import { styled } from '@apache-superset/core/ui';
 import { GenericDataType } from '@apache-superset/core/api/core';
 import {
   Comparator,
