/**
 * Licensed to the Apache Software Foundation (ASF) under one
 * or more contributor license agreements.  See the NOTICE file
 * distributed with this work for additional information
 * regarding copyright ownership.  The ASF licenses this file
 * to you under the Apache License, Version 2.0 (the
 * "License"); you may not use this file except in compliance
 * with the License.  You may obtain a copy of the License at
 *
 *   http://www.apache.org/licenses/LICENSE-2.0
 *
 * Unless required by applicable law or agreed to in writing,
 * software distributed under the License is distributed on an
 * "AS IS" BASIS, WITHOUT WARRANTIES OR CONDITIONS OF ANY
 * KIND, either express or implied.  See the License for the
 * specific language governing permissions and limitations
 * under the License.
 */

import { ReactNode } from 'react';
import { PopoverProps } from '@superset-ui/core/components/Popover';
import { Comparator, ControlComponentProps } from '@superset-ui/chart-controls';
import { GenericDataType } from '@apache-superset/core/api/core';

export type ConditionalFormattingConfig = {
  operator?: Comparator;
  targetValue?: number;
  targetValueLeft?: number;
  targetValueRight?: number;
  column?: string;
  colorScheme?: string;
  toAllRow?: boolean;
  toTextColor?: boolean;
<<<<<<< HEAD
  toCellBar?: boolean;
=======
  useGradient?: boolean;
>>>>>>> 45a42396
};

export type ConditionalFormattingControlProps = ControlComponentProps<
  ConditionalFormattingConfig[]
> & {
  columnOptions: { label: string; value: string; dataType: GenericDataType }[];
  removeIrrelevantConditions: boolean;
  verboseMap: Record<string, string>;
  label: string;
  description: string;
  extraColorChoices?: { label: string; value: string }[];
  conditionalFormattingFlag?: ConditionalFormattingFlag;
};

export type FormattingPopoverProps = PopoverProps & {
  columns: { label: string; value: string; dataType: GenericDataType }[];
  onChange: (value: ConditionalFormattingConfig) => void;
  config?: ConditionalFormattingConfig;
  title: string;
  children: ReactNode;
  extraColorChoices?: { label: string; value: string }[];
  conditionalFormattingFlag?: ConditionalFormattingFlag;
};

export type ConditionalFormattingFlag = {
  toAllRowCheck?: boolean;
  toColorTextCheck?: boolean;
  toCellBarCheck?: boolean;
};<|MERGE_RESOLUTION|>--- conflicted
+++ resolved
@@ -31,11 +31,8 @@
   colorScheme?: string;
   toAllRow?: boolean;
   toTextColor?: boolean;
-<<<<<<< HEAD
   toCellBar?: boolean;
-=======
   useGradient?: boolean;
->>>>>>> 45a42396
 };
 
 export type ConditionalFormattingControlProps = ControlComponentProps<
