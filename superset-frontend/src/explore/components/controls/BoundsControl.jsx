--- conflicted
+++ resolved
@@ -105,47 +105,23 @@
   render() {
     return (
       <div>
-<<<<<<< HEAD
         <ControlHeader {...this.props} htmlFor={`${this.props.name}-min`} />
-        <Row gutter={16}>
-          <Col xs={12}>
-            <Input
-              data-test="min-bound"
-              id={`${this.props.name}-min`}
-              type="text"
-              placeholder={t('Min')}
-              onChange={this.onMinChange}
-              value={this.state.minMax[0]}
-            />
-          </Col>
-          <Col xs={12}>
-            <Input
-              type="text"
-              data-test="max-bound"
-              id={`${this.props.name}-max`}
-              placeholder={t('Max')}
-              onChange={this.onMaxChange}
-              value={this.state.minMax[1]}
-            />
-          </Col>
-        </Row>
-=======
-        <ControlHeader {...this.props} />
         <StyledDiv>
           <MinInput
             data-test="min-bound"
+            id={`${this.props.name}-min`}
             placeholder={t('Min')}
             onChange={this.onMinChange}
             value={this.state.minMax[0]}
           />
           <MaxInput
             data-test="max-bound"
+            id={`${this.props.name}-max`}
             placeholder={t('Max')}
             onChange={this.onMaxChange}
             value={this.state.minMax[1]}
           />
         </StyledDiv>
->>>>>>> 32f5f365
       </div>
     );
   }
