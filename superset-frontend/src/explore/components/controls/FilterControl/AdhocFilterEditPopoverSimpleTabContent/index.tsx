/**
 * Licensed to the Apache Software Foundation (ASF) under one
 * or more contributor license agreements.  See the NOTICE file
 * distributed with this work for additional information
 * regarding copyright ownership.  The ASF licenses this file
 * to you under the Apache License, Version 2.0 (the
 * "License"); you may not use this file except in compliance
 * with the License.  You may obtain a copy of the License at
 *
 *   http://www.apache.org/licenses/LICENSE-2.0
 *
 * Unless required by applicable law or agreed to in writing,
 * software distributed under the License is distributed on an
 * "AS IS" BASIS, WITHOUT WARRANTIES OR CONDITIONS OF ANY
 * KIND, either express or implied.  See the License for the
 * specific language governing permissions and limitations
 * under the License.
 */
import React, { useEffect, useState } from 'react';
import { Select } from 'src/components';
import { t, SupersetClient, styled } from '@superset-ui/core';
import {
  Operators,
  OPERATORS_OPTIONS,
  TABLE_ONLY_OPERATORS,
  DRUID_ONLY_OPERATORS,
  HAVING_OPERATORS,
  MULTI_OPERATORS,
  CUSTOM_OPERATORS,
  DISABLE_INPUT_OPERATORS,
  AGGREGATES,
  OPERATOR_ENUM_TO_OPERATOR_TYPE,
} from 'src/explore/constants';
import FilterDefinitionOption from 'src/explore/components/controls/MetricControl/FilterDefinitionOption';
import AdhocFilter, {
  EXPRESSION_TYPES,
  CLAUSES,
} from 'src/explore/components/controls/FilterControl/AdhocFilter';
import { Input } from 'src/common/components';
import { Tooltip } from 'src/components/Tooltip';
import { propertyComparator } from 'src/components/Select/Select';
import { optionLabel } from 'src/utils/common';
import useBusinessTypes from './useBusinessTypes';

const StyledInput = styled(Input)<{ error: boolean }>`
  margin-bottom: ${({ theme }) => theme.gridUnit * 4}px;
`;

const SelectWithLabel = styled(Select)<{ labelText: string; error: boolean }>`
  .ant-select-selector::after {
    content: ${({ labelText }) => labelText || '\\A0'};
    display: inline-block;
    white-space: nowrap;
    color: ${({ theme }) => theme.colors.grayscale.light1};
    width: max-content;
  }
`;

export interface SimpleColumnType {
  id: number;
  column_name: string;
  expression?: string;
  type: string;
  optionName?: string;
  filterBy?: string;
  value?: string;
  business_type?: string;
}

export interface SimpleExpressionType {
  expressionType: keyof typeof EXPRESSION_TYPES;
  column: SimpleColumnType;
  aggregate: keyof typeof AGGREGATES;
  label: string;
}
export interface SQLExpressionType {
  expressionType: keyof typeof EXPRESSION_TYPES;
  sqlExpression: string;
  label: string;
}

export interface MetricColumnType {
  saved_metric_name: string;
}

export type ColumnType =
  | SimpleColumnType
  | SimpleExpressionType
  | SQLExpressionType
  | MetricColumnType;

export interface Props {
  adhocFilter: AdhocFilter;
  onChange: (filter: AdhocFilter) => void;
  options: ColumnType[];
  datasource: {
    id: string;
    columns: SimpleColumnType[];
    type: string;
    filter_select: boolean;
  };
  partitionColumn: string;
  operators?: Operators[];
  validHandler: (isValid: boolean) => void;
}

export interface BusinessTypesState {
  parsedBusinessType: string;
  businessTypeOperatorList: string[];
  errorMessage: string;
}

<<<<<<< HEAD
const INITIAL_BUSINESS_TYPES_STATE: BusinessTypesState = {
  parsedBusinessType: '',
  businessTypeOperatorList: [],
  errorMessage: '',
};

export const useBusinessTypes = (validHandler: (isValid: boolean) => void) => {
  const [businessTypesState, setBusinessTypesState] =
    useState<BusinessTypesState>(INITIAL_BUSINESS_TYPES_STATE);
  const [subjectBusinessType, setSubjectBusinessType] = useState<
    string | undefined
  >();

  const fetchBusinessTypeValueCallback = useCallback(
    (
      comp: string | string[],
      businessTypesState: BusinessTypesState,
      subjectBusinessType?: string,
    ) => {
      const values = ensureIsArray(comp).filter(value => value !== '');
      if (values.length === 0 || !subjectBusinessType) {
        setBusinessTypesState(INITIAL_BUSINESS_TYPES_STATE);
        return;
      }
      debounce(() => {
        const queryParams = rison.encode({ type: subjectBusinessType, values });
        const endpoint = `/api/v1/business_type/convert?q=${queryParams}`;
        SupersetClient.get({ endpoint })
          .then(({ json }) => {
            setBusinessTypesState({
              parsedBusinessType: json.result.display_value,
              businessTypeOperatorList: json.result.valid_filter_operators,
              errorMessage: json.result.error_message,
            });
            // Changed due to removal of status field
            validHandler(!json.result.error_message);
          })
          .catch(() => {
            setBusinessTypesState({
              parsedBusinessType: '',
              businessTypeOperatorList:
                businessTypesState.businessTypeOperatorList,
              errorMessage: t('Failed to retrieve business types'),
            });
            validHandler(false);
          });
      }, 600)();
    },
    [validHandler],
  );

  const fetchSubjectBusinessType = (props: Props) => {
    const option = props.options.find(
      option =>
        ('column_name' in option &&
          option.column_name === props.adhocFilter.subject) ||
        ('optionName' in option &&
          option.optionName === props.adhocFilter.subject),
    );
    if (option && 'business_type' in option) {
      setSubjectBusinessType(option.business_type);
    }
  };

  return {
    businessTypesState,
    subjectBusinessType,
    setBusinessTypesState,
    fetchBusinessTypeValueCallback,
    fetchSubjectBusinessType,
  };
};

=======
>>>>>>> d304d510
export const useSimpleTabFilterProps = (props: Props) => {
  const isOperatorRelevant = (operator: Operators, subject: string) => {
    const column = props.datasource.columns?.find(
      col => col.column_name === subject,
    );
    const isColumnBoolean =
      !!column && (column.type === 'BOOL' || column.type === 'BOOLEAN');
    const isColumnNumber =
      !!column && (column.type === 'INT' || column.type === 'INTEGER');
    const isColumnFunction = !!column && !!column.expression;

    if (operator && CUSTOM_OPERATORS.has(operator)) {
      const { partitionColumn } = props;
      return partitionColumn && subject && subject === partitionColumn;
    }
    if (operator === Operators.IS_TRUE || operator === Operators.IS_FALSE) {
      return isColumnBoolean || isColumnNumber || isColumnFunction;
    }
    if (isColumnBoolean) {
      return (
        operator === Operators.IS_NULL || operator === Operators.IS_NOT_NULL
      );
    }
    return !(
      (props.datasource.type === 'druid' &&
        TABLE_ONLY_OPERATORS.indexOf(operator) >= 0) ||
      (props.datasource.type === 'table' &&
        DRUID_ONLY_OPERATORS.indexOf(operator) >= 0) ||
      (props.adhocFilter.clause === CLAUSES.HAVING &&
        HAVING_OPERATORS.indexOf(operator) === -1)
    );
  };
  const onSubjectChange = (id: string) => {
    const option = props.options.find(
      option =>
        ('column_name' in option && option.column_name === id) ||
        ('optionName' in option && option.optionName === id),
    );
    let subject = '';
    let clause;
    // infer the new clause based on what subject was selected.
    if (option && 'column_name' in option) {
      subject = option.column_name;
      clause = CLAUSES.WHERE;
    } else if (option && 'saved_metric_name' in option) {
      subject = option.saved_metric_name;
      clause = CLAUSES.HAVING;
    } else if (option && option.label) {
      subject = option.label;
      clause = CLAUSES.HAVING;
    }
    const { operator, operatorId } = props.adhocFilter;
    props.onChange(
      props.adhocFilter.duplicateWith({
        subject,
        clause,
        operator:
          operator && operatorId && isOperatorRelevant(operatorId, subject)
            ? OPERATOR_ENUM_TO_OPERATOR_TYPE[operatorId].operation
            : null,
        expressionType: EXPRESSION_TYPES.SIMPLE,
        operatorId,
      }),
    );
  };
  const onOperatorChange = (operatorId: Operators) => {
    const currentComparator = props.adhocFilter.comparator;
    let newComparator;
    // convert between list of comparators and individual comparators
    // (e.g. `in ('North America', 'Africa')` to `== 'North America'`)
    if (MULTI_OPERATORS.has(operatorId)) {
      newComparator = Array.isArray(currentComparator)
        ? currentComparator
        : [currentComparator].filter(element => element);
    } else {
      newComparator = Array.isArray(currentComparator)
        ? currentComparator[0]
        : currentComparator;
    }
    if (operatorId === Operators.IS_TRUE || operatorId === Operators.IS_FALSE) {
      newComparator = Operators.IS_TRUE === operatorId;
    }
    if (operatorId && CUSTOM_OPERATORS.has(operatorId)) {
      props.onChange(
        props.adhocFilter.duplicateWith({
          subject: props.adhocFilter.subject,
          clause: CLAUSES.WHERE,
          operatorId,
          operator: OPERATOR_ENUM_TO_OPERATOR_TYPE[operatorId].operation,
          expressionType: EXPRESSION_TYPES.SQL,
          datasource: props.datasource,
        }),
      );
    } else {
      props.onChange(
        props.adhocFilter.duplicateWith({
          operatorId,
          operator: OPERATOR_ENUM_TO_OPERATOR_TYPE[operatorId].operation,
          comparator: newComparator,
          expressionType: EXPRESSION_TYPES.SIMPLE,
        }),
      );
    }
  };
  const onComparatorChange = (comparator: string) => {
    props.onChange(
      props.adhocFilter.duplicateWith({
        comparator,
        expressionType: EXPRESSION_TYPES.SIMPLE,
      }),
    );
  };
  const clearOperator = (): void => {
    props.onChange(
      props.adhocFilter.duplicateWith({
        operatorId: undefined,
        operator: undefined,
      }),
    );
  };
  return {
    onSubjectChange,
    onOperatorChange,
    onComparatorChange,
    isOperatorRelevant,
    clearOperator,
  };
};

const AdhocFilterEditPopoverSimpleTabContent: React.FC<Props> = props => {
  const {
    onSubjectChange,
    onOperatorChange,
    isOperatorRelevant,
    onComparatorChange,
  } = useSimpleTabFilterProps(props);
  const [suggestions, setSuggestions] = useState<
    Record<'label' | 'value', any>[]
  >([]);
  const [comparator, setComparator] = useState(props.adhocFilter.comparator);
  const [loadingComparatorSuggestions, setLoadingComparatorSuggestions] =
    useState(false);

  const {
    businessTypesState,
    subjectBusinessType,
    fetchBusinessTypeValueCallback,
    fetchSubjectBusinessType,
  } = useBusinessTypes(props.validHandler);
  // TODO: This does not need to exist, just use the busninessTypeOperatorList list
  const isOperatorRelevantWrapper = (operator: Operators, subject: string) =>
    subjectBusinessType
      ? isOperatorRelevant(operator, subject) &&
        businessTypesState.businessTypeOperatorList.includes(operator)
      : isOperatorRelevant(operator, subject);
  const onInputComparatorChange = (
    event: React.ChangeEvent<HTMLInputElement>,
  ) => {
    const { value } = event.target;
    setComparator(value);
    onComparatorChange(value);
  };

  const renderSubjectOptionLabel = (option: ColumnType) => (
    <FilterDefinitionOption option={option} />
  );

  const getOptionsRemaining = () => {
    // if select is multi/value is array, we show the options not selected
    const valuesFromSuggestionsLength = Array.isArray(comparator)
      ? comparator.filter(v => suggestions.includes(v)).length
      : 0;
    return suggestions?.length - valuesFromSuggestionsLength ?? 0;
  };
  const createSuggestionsPlaceholder = () => {
    const optionsRemaining = getOptionsRemaining();
    const placeholder = t('%s option(s)', optionsRemaining);
    return optionsRemaining ? placeholder : '';
  };

  const handleSubjectChange = (subject: string) => {
    setComparator(undefined);
    onSubjectChange(subject);
  };

  let columns = props.options;
  const { subject, operator, operatorId } = props.adhocFilter;

  const subjectSelectProps = {
    ariaLabel: t('Select subject'),
    value: subject ?? undefined,
    onChange: handleSubjectChange,
    notFoundContent: t(
      'No such column found. To filter on a metric, try the Custom SQL tab.',
    ),
    autoFocus: !subject,
    placeholder: '',
  };
  if (props.datasource.type === 'druid') {
    subjectSelectProps.placeholder = t(
      '%s column(s) and metric(s)',
      columns.length,
    );
  } else {
    // we cannot support simple ad-hoc filters for metrics because we don't know what type
    // the value should be cast to (without knowing the output type of the aggregate, which
    // becomes a rather complicated problem)
    subjectSelectProps.placeholder =
      props.adhocFilter.clause === CLAUSES.WHERE
        ? t('%s column(s)', columns.length)
        : t('To filter on a metric, use Custom SQL tab.');
    columns = props.options.filter(
      option => 'column_name' in option && option.column_name,
    );
  }

  const operatorSelectProps = {
    placeholder: t(
      '%s operator(s)',
      (props.operators ?? OPERATORS_OPTIONS).filter(op =>
        isOperatorRelevantWrapper(op, subject),
      ).length,
    ),
    value: operatorId,
    onChange: onOperatorChange,
    autoFocus: !!subjectSelectProps.value && !operator,
    ariaLabel: t('Select operator'),
  };

  const shouldFocusComparator =
    !!subjectSelectProps.value && !!operatorSelectProps.value;

  const comparatorSelectProps = {
    allowClear: true,
    allowNewOptions: true,
    ariaLabel: t('Comparator option'),
    mode: MULTI_OPERATORS.has(operatorId)
      ? ('multiple' as const)
      : ('single' as const),
    loading: loadingComparatorSuggestions,
    value: comparator,
    onChange: onComparatorChange,
    notFoundContent: t('Type a value here'),
    disabled: DISABLE_INPUT_OPERATORS.includes(operatorId),
    placeholder: createSuggestionsPlaceholder(),
    autoFocus: shouldFocusComparator,
  };

  const labelText =
    comparator && comparator.length > 0 && createSuggestionsPlaceholder();

  useEffect(() => {
    const refreshComparatorSuggestions = () => {
      const { datasource } = props;
      const col = props.adhocFilter.subject;
      const having = props.adhocFilter.clause === CLAUSES.HAVING;

      if (col && datasource && datasource.filter_select && !having) {
        const controller = new AbortController();
        const { signal } = controller;
        if (loadingComparatorSuggestions) {
          controller.abort();
        }
        setLoadingComparatorSuggestions(true);
        SupersetClient.get({
          signal,
          endpoint: `/superset/filter/${datasource.type}/${datasource.id}/${col}/`,
        })
          .then(({ json }) => {
            setSuggestions(
              json.map((suggestion: null | number | boolean | string) => ({
                value: suggestion,
                label: optionLabel(suggestion),
              })),
            );
            setLoadingComparatorSuggestions(false);
          })
          .catch(() => {
            setSuggestions([]);
            setLoadingComparatorSuggestions(false);
          });
      }
    };
    refreshComparatorSuggestions();
  }, [props.adhocFilter.subject]);

  useEffect(() => {
    fetchSubjectBusinessType(props);
  }, [props.adhocFilter.subject]);

  useEffect(() => {
    fetchBusinessTypeValueCallback(
      comparator === undefined ? '' : comparator,
      businessTypesState,
      subjectBusinessType,
    );
  }, [comparator, fetchBusinessTypeValueCallback]);

  useEffect(() => {
    setComparator(props.adhocFilter.comparator);
  }, [props.adhocFilter.comparator]);

  return (
    <>
      <Select
        css={theme => ({
          marginTop: theme.gridUnit * 4,
          marginBottom: theme.gridUnit * 4,
        })}
        data-test="select-element"
        options={columns.map(column => ({
          value:
            ('column_name' in column && column.column_name) ||
            ('optionName' in column && column.optionName) ||
            '',
          label:
            ('saved_metric_name' in column && column.saved_metric_name) ||
            ('column_name' in column && column.column_name) ||
            ('label' in column && column.label),
          key:
            ('id' in column && column.id) ||
            ('optionName' in column && column.optionName) ||
            undefined,
          customLabel: renderSubjectOptionLabel(column),
        }))}
        {...subjectSelectProps}
      />
      <Select
        css={theme => ({ marginBottom: theme.gridUnit * 4 })}
        options={(props.operators ?? OPERATORS_OPTIONS)
          .filter(op => isOperatorRelevantWrapper(op, subject))
          .map((option, index) => ({
            value: option,
            label: OPERATOR_ENUM_TO_OPERATOR_TYPE[option].display,
            key: option,
            order: index,
          }))}
        {...operatorSelectProps}
        sortComparator={propertyComparator('order')}
      />
      {MULTI_OPERATORS.has(operatorId) || suggestions.length > 0 ? (
        <Tooltip
          title={
            businessTypesState.errorMessage ||
            businessTypesState.parsedBusinessType
          }
        >
          <SelectWithLabel
            error={!!businessTypesState.errorMessage}
            labelText={labelText}
            options={suggestions}
            {...comparatorSelectProps}
            sortComparator={propertyComparator(
              typeof suggestions[0] === 'number' ? 'value' : 'label',
            )}
          />
        </Tooltip>
      ) : (
        <Tooltip
          title={
            businessTypesState.errorMessage ||
            businessTypesState.parsedBusinessType
          }
        >
          <StyledInput
            error={!!businessTypesState.errorMessage}
            data-test="adhoc-filter-simple-value"
            name="filter-value"
            ref={ref => {
              if (ref && shouldFocusComparator) {
                ref.focus();
              }
            }}
            onChange={onInputComparatorChange}
            value={comparator}
            placeholder={t('Filter value (case sensitive)')}
            disabled={DISABLE_INPUT_OPERATORS.includes(operatorId)}
          />
        </Tooltip>
      )}
    </>
  );
};

export default AdhocFilterEditPopoverSimpleTabContent;<|MERGE_RESOLUTION|>--- conflicted
+++ resolved
@@ -110,82 +110,6 @@
   errorMessage: string;
 }
 
-<<<<<<< HEAD
-const INITIAL_BUSINESS_TYPES_STATE: BusinessTypesState = {
-  parsedBusinessType: '',
-  businessTypeOperatorList: [],
-  errorMessage: '',
-};
-
-export const useBusinessTypes = (validHandler: (isValid: boolean) => void) => {
-  const [businessTypesState, setBusinessTypesState] =
-    useState<BusinessTypesState>(INITIAL_BUSINESS_TYPES_STATE);
-  const [subjectBusinessType, setSubjectBusinessType] = useState<
-    string | undefined
-  >();
-
-  const fetchBusinessTypeValueCallback = useCallback(
-    (
-      comp: string | string[],
-      businessTypesState: BusinessTypesState,
-      subjectBusinessType?: string,
-    ) => {
-      const values = ensureIsArray(comp).filter(value => value !== '');
-      if (values.length === 0 || !subjectBusinessType) {
-        setBusinessTypesState(INITIAL_BUSINESS_TYPES_STATE);
-        return;
-      }
-      debounce(() => {
-        const queryParams = rison.encode({ type: subjectBusinessType, values });
-        const endpoint = `/api/v1/business_type/convert?q=${queryParams}`;
-        SupersetClient.get({ endpoint })
-          .then(({ json }) => {
-            setBusinessTypesState({
-              parsedBusinessType: json.result.display_value,
-              businessTypeOperatorList: json.result.valid_filter_operators,
-              errorMessage: json.result.error_message,
-            });
-            // Changed due to removal of status field
-            validHandler(!json.result.error_message);
-          })
-          .catch(() => {
-            setBusinessTypesState({
-              parsedBusinessType: '',
-              businessTypeOperatorList:
-                businessTypesState.businessTypeOperatorList,
-              errorMessage: t('Failed to retrieve business types'),
-            });
-            validHandler(false);
-          });
-      }, 600)();
-    },
-    [validHandler],
-  );
-
-  const fetchSubjectBusinessType = (props: Props) => {
-    const option = props.options.find(
-      option =>
-        ('column_name' in option &&
-          option.column_name === props.adhocFilter.subject) ||
-        ('optionName' in option &&
-          option.optionName === props.adhocFilter.subject),
-    );
-    if (option && 'business_type' in option) {
-      setSubjectBusinessType(option.business_type);
-    }
-  };
-
-  return {
-    businessTypesState,
-    subjectBusinessType,
-    setBusinessTypesState,
-    fetchBusinessTypeValueCallback,
-    fetchSubjectBusinessType,
-  };
-};
-
-=======
->>>>>>> d304d510
 export const useSimpleTabFilterProps = (props: Props) => {
   const isOperatorRelevant = (operator: Operators, subject: string) => {
     const column = props.datasource.columns?.find(
