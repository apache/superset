/**
 * Licensed to the Apache Software Foundation (ASF) under one
 * or more contributor license agreements.  See the NOTICE file
 * distributed with this work for additional information
 * regarding copyright ownership.  The ASF licenses this file
 * to you under the Apache License, Version 2.0 (the
 * "License"); you may not use this file except in compliance
 * with the License.  You may obtain a copy of the License at
 *
 *   http://www.apache.org/licenses/LICENSE-2.0
 *
 * Unless required by applicable law or agreed to in writing,
 * software distributed under the License is distributed on an
 * "AS IS" BASIS, WITHOUT WARRANTIES OR CONDITIONS OF ANY
 * KIND, either express or implied.  See the License for the
 * specific language governing permissions and limitations
 * under the License.
 */
import React, { useEffect, useState, useCallback } from 'react';
import { debounce } from 'lodash';
import rison from 'rison';
import { Select } from 'src/components';
import { t, SupersetClient, styled } from '@superset-ui/core';
import {
  Operators,
  OPERATORS_OPTIONS,
  TABLE_ONLY_OPERATORS,
  DRUID_ONLY_OPERATORS,
  HAVING_OPERATORS,
  MULTI_OPERATORS,
  CUSTOM_OPERATORS,
  DISABLE_INPUT_OPERATORS,
  AGGREGATES,
  OPERATOR_ENUM_TO_OPERATOR_TYPE,
} from 'src/explore/constants';
import FilterDefinitionOption from 'src/explore/components/controls/MetricControl/FilterDefinitionOption';
import AdhocFilter, {
  EXPRESSION_TYPES,
  CLAUSES,
} from 'src/explore/components/controls/FilterControl/AdhocFilter';
import { Input } from 'src/common/components';
import { Tooltip } from 'src/components/Tooltip';
import { propertyComparator } from 'src/components/Select/Select';
import { optionLabel } from 'src/utils/common';

const StyledInput = styled(Input)`
  margin-bottom: ${({ theme }) => theme.gridUnit * 4}px;
`;

const SelectWithLabel = styled(Select)<{ labelText: string }>`
  .ant-select-selector::after {
    content: ${({ labelText }) => labelText || '\\A0'};
    display: inline-block;
    white-space: nowrap;
    color: ${({ theme }) => theme.colors.grayscale.light1};
    width: max-content;
  }
`;

export interface SimpleColumnType {
  id: number;
  column_name: string;
  expression?: string;
  type: string;
  optionName?: string;
  filterBy?: string;
  value?: string;
  business_type?: string;
}

export interface SimpleExpressionType {
  expressionType: keyof typeof EXPRESSION_TYPES;
  column: SimpleColumnType;
  aggregate: keyof typeof AGGREGATES;
  label: string;
}
export interface SQLExpressionType {
  expressionType: keyof typeof EXPRESSION_TYPES;
  sqlExpression: string;
  label: string;
}

export interface MetricColumnType {
  saved_metric_name: string;
}

export type ColumnType =
  | SimpleColumnType
  | SimpleExpressionType
  | SQLExpressionType
  | MetricColumnType;

export interface Props {
  adhocFilter: AdhocFilter;
  onChange: (filter: AdhocFilter) => void;
  options: ColumnType[];
  datasource: {
    id: string;
    columns: SimpleColumnType[];
    type: string;
    filter_select: boolean;
  };
  partitionColumn: string;
  operators?: Operators[];
  validHandler: (isValid: boolean) => void;
}

export interface BusinessTypesState {
  parsedBusniessType: string;
  subjectBusinessType: string | undefined;
  busninessTypeOperatorList: string[];
}

const useBusinessTypes = (validHandler: (isValid: boolean) => void) => {
  const [businessTypesState, setBusinessTypesState] =
    useState<BusinessTypesState>({
      parsedBusniessType: '',
      subjectBusinessType: undefined,
      busninessTypeOperatorList: [],
    });

  const fetchBusinessTypeValueCallback = useCallback(
    debounce((comp: string | string[], type: string | undefined) => {
      const queryParams = rison.encode({
        type,
        values: typeof comp === 'string' ? [comp] : comp,
      });
      const endpoint = `/api/v1/business_type/convert?q=${queryParams}`;
      SupersetClient.get({ endpoint })
        .then(({ json }) => {
          setBusinessTypesState({
            parsedBusniessType: json.result.display_value,
            subjectBusinessType: type,
            busninessTypeOperatorList: json.result.valid_filter_operators,
          });
          // Changed due to removal of status field
          validHandler(!json.result.error_message);
        })
        .catch(e => {
          setBusinessTypesState({
            parsedBusniessType: '',
            subjectBusinessType: type,
            busninessTypeOperatorList:
              businessTypesState.busninessTypeOperatorList,
          });
          validHandler(false);
        });
    }, 600),
    [],
  );

  const fetchSubjectBusinessType = (props: Props) => {
    const option = props.options.find(
      option =>
        ('column_name' in option &&
          option.column_name === props.adhocFilter.subject) ||
        ('optionName' in option &&
          option.optionName === props.adhocFilter.subject),
    );
    if (option && 'business_type' in option) {
      setBusinessTypesState({
        ...businessTypesState,
        subjectBusinessType: option.business_type,
      });
    }
  };

  return {
    businessTypesState,
    setBusinessTypesState,
    fetchBusinessTypeValueCallback,
    fetchSubjectBusinessType,
  };
};

export const useSimpleTabFilterProps = (props: Props) => {
  const isOperatorRelevant = (operator: Operators, subject: string) => {
    const column = props.datasource.columns?.find(
      col => col.column_name === subject,
    );
    const isColumnBoolean =
      !!column && (column.type === 'BOOL' || column.type === 'BOOLEAN');
    const isColumnNumber =
      !!column && (column.type === 'INT' || column.type === 'INTEGER');
    const isColumnFunction = !!column && !!column.expression;

    if (operator && CUSTOM_OPERATORS.has(operator)) {
      const { partitionColumn } = props;
      return partitionColumn && subject && subject === partitionColumn;
    }
    if (operator === Operators.IS_TRUE || operator === Operators.IS_FALSE) {
      return isColumnBoolean || isColumnNumber || isColumnFunction;
    }
    if (isColumnBoolean) {
      return (
        operator === Operators.IS_NULL || operator === Operators.IS_NOT_NULL
      );
    }
    return !(
      (props.datasource.type === 'druid' &&
        TABLE_ONLY_OPERATORS.indexOf(operator) >= 0) ||
      (props.datasource.type === 'table' &&
        DRUID_ONLY_OPERATORS.indexOf(operator) >= 0) ||
      (props.adhocFilter.clause === CLAUSES.HAVING &&
        HAVING_OPERATORS.indexOf(operator) === -1)
    );
  };
  const onSubjectChange = (id: string) => {
    const option = props.options.find(
      option =>
        ('column_name' in option && option.column_name === id) ||
        ('optionName' in option && option.optionName === id),
    );
    let subject = '';
    let clause;
    // infer the new clause based on what subject was selected.
    if (option && 'column_name' in option) {
      subject = option.column_name;
      clause = CLAUSES.WHERE;
    } else if (option && 'saved_metric_name' in option) {
      subject = option.saved_metric_name;
      clause = CLAUSES.HAVING;
    } else if (option && option.label) {
      subject = option.label;
      clause = CLAUSES.HAVING;
    }
    const { operator, operatorId } = props.adhocFilter;
    props.onChange(
      props.adhocFilter.duplicateWith({
        subject,
        clause,
        operator:
          operator && operatorId && isOperatorRelevant(operatorId, subject)
            ? OPERATOR_ENUM_TO_OPERATOR_TYPE[operatorId].operation
            : null,
        expressionType: EXPRESSION_TYPES.SIMPLE,
        operatorId,
      }),
    );
  };
  const onOperatorChange = (operatorId: Operators) => {
    const currentComparator = props.adhocFilter.comparator;
    let newComparator;
    // convert between list of comparators and individual comparators
    // (e.g. `in ('North America', 'Africa')` to `== 'North America'`)
    if (MULTI_OPERATORS.has(operatorId)) {
      newComparator = Array.isArray(currentComparator)
        ? currentComparator
        : [currentComparator].filter(element => element);
    } else {
      newComparator = Array.isArray(currentComparator)
        ? currentComparator[0]
        : currentComparator;
    }
    if (operatorId === Operators.IS_TRUE || operatorId === Operators.IS_FALSE) {
      newComparator = Operators.IS_TRUE === operatorId;
    }
    if (operatorId && CUSTOM_OPERATORS.has(operatorId)) {
      props.onChange(
        props.adhocFilter.duplicateWith({
          subject: props.adhocFilter.subject,
          clause: CLAUSES.WHERE,
          operatorId,
          operator: OPERATOR_ENUM_TO_OPERATOR_TYPE[operatorId].operation,
          expressionType: EXPRESSION_TYPES.SQL,
          datasource: props.datasource,
        }),
      );
    } else {
      props.onChange(
        props.adhocFilter.duplicateWith({
          operatorId,
          operator: OPERATOR_ENUM_TO_OPERATOR_TYPE[operatorId].operation,
          comparator: newComparator,
          expressionType: EXPRESSION_TYPES.SIMPLE,
        }),
      );
    }
  };
  const onComparatorChange = (comparator: string) => {
    props.onChange(
      props.adhocFilter.duplicateWith({
        comparator,
        expressionType: EXPRESSION_TYPES.SIMPLE,
      }),
    );
  };
  const clearOperator = (): void => {
    props.onChange(
      props.adhocFilter.duplicateWith({
        operatorId: undefined,
        operator: undefined,
      }),
    );
  };
  return {
    onSubjectChange,
    onOperatorChange,
    onComparatorChange,
    isOperatorRelevant,
    clearOperator,
  };
};

const AdhocFilterEditPopoverSimpleTabContent: React.FC<Props> = props => {
  const {
    onSubjectChange,
    onOperatorChange,
    isOperatorRelevant,
    onComparatorChange,
  } = useSimpleTabFilterProps(props);
  const [suggestions, setSuggestions] = useState<
    Record<'label' | 'value', any>[]
  >([]);
  const [comparator, setComparator] = useState(props.adhocFilter.comparator);
  const [loadingComparatorSuggestions, setLoadingComparatorSuggestions] =
    useState(false);

  const {
    businessTypesState,
    fetchBusinessTypeValueCallback,
    fetchSubjectBusinessType,
  } = useBusinessTypes(props.validHandler);
  // TODO: This does not need to exists, just use the busninessTypeOperatorList lsit
  const isOperatorRelevantWrapper = (operator: Operators, subject: string) =>
    businessTypesState.subjectBusinessType
      ? isOperatorRelevant(operator, subject) &&
        businessTypesState.busninessTypeOperatorList.includes(operator)
      : isOperatorRelevant(operator, subject);
  const onInputComparatorChange = (
    event: React.ChangeEvent<HTMLInputElement>,
  ) => {
    const { value } = event.target;
    setComparator(value);
    onComparatorChange(value);
  };

  const renderSubjectOptionLabel = (option: ColumnType) => (
    <FilterDefinitionOption option={option} />
  );

  const getOptionsRemaining = () => {
    // if select is multi/value is array, we show the options not selected
    const valuesFromSuggestionsLength = Array.isArray(comparator)
      ? comparator.filter(v => suggestions.includes(v)).length
      : 0;
    return suggestions?.length - valuesFromSuggestionsLength ?? 0;
  };
  const createSuggestionsPlaceholder = () => {
    const optionsRemaining = getOptionsRemaining();
    const placeholder = t('%s option(s)', optionsRemaining);
    return optionsRemaining ? placeholder : '';
  };

  const handleSubjectChange = (subject: string) => {
    setComparator(undefined);
    onSubjectChange(subject);
  };

  let columns = props.options;
  const { subject, operator, operatorId } = props.adhocFilter;

  const subjectSelectProps = {
    ariaLabel: t('Select subject'),
    value: subject ?? undefined,
    onChange: handleSubjectChange,
    notFoundContent: t(
      'No such column found. To filter on a metric, try the Custom SQL tab.',
    ),
    autoFocus: !subject,
    placeholder: '',
  };
  if (props.datasource.type === 'druid') {
    subjectSelectProps.placeholder = t(
      '%s column(s) and metric(s)',
      columns.length,
    );
  } else {
    // we cannot support simple ad-hoc filters for metrics because we don't know what type
    // the value should be cast to (without knowing the output type of the aggregate, which
    // becomes a rather complicated problem)
    subjectSelectProps.placeholder =
      props.adhocFilter.clause === CLAUSES.WHERE
        ? t('%s column(s)', columns.length)
        : t('To filter on a metric, use Custom SQL tab.');
    columns = props.options.filter(
      option => 'column_name' in option && option.column_name,
    );
  }

  const operatorSelectProps = {
    placeholder: t(
      '%s operator(s)',
      (props.operators ?? OPERATORS_OPTIONS).filter(op =>
        isOperatorRelevantWrapper(op, subject),
      ).length,
    ),
    value: operatorId,
    onChange: onOperatorChange,
    autoFocus: !!subjectSelectProps.value && !operator,
    ariaLabel: t('Select operator'),
  };

  const shouldFocusComparator =
    !!subjectSelectProps.value && !!operatorSelectProps.value;

  const comparatorSelectProps = {
    allowClear: true,
    allowNewOptions: true,
    ariaLabel: t('Comparator option'),
    mode: MULTI_OPERATORS.has(operatorId)
      ? ('multiple' as const)
      : ('single' as const),
    loading: loadingComparatorSuggestions,
    value: comparator,
    onChange: onComparatorChange,
    notFoundContent: t('Type a value here'),
    disabled: DISABLE_INPUT_OPERATORS.includes(operatorId),
    placeholder: createSuggestionsPlaceholder(),
    autoFocus: shouldFocusComparator,
  };

  const labelText =
    comparator && comparator.length > 0 && createSuggestionsPlaceholder();

  useEffect(() => {
    const refreshComparatorSuggestions = () => {
      const { datasource } = props;
      const col = props.adhocFilter.subject;
      const having = props.adhocFilter.clause === CLAUSES.HAVING;

      if (col && datasource && datasource.filter_select && !having) {
        const controller = new AbortController();
        const { signal } = controller;
        if (loadingComparatorSuggestions) {
          controller.abort();
        }
        setLoadingComparatorSuggestions(true);
        SupersetClient.get({
          signal,
          endpoint: `/superset/filter/${datasource.type}/${datasource.id}/${col}/`,
        })
          .then(({ json }) => {
            setSuggestions(
              json.map((suggestion: null | number | boolean | string) => ({
                value: suggestion,
                label: optionLabel(suggestion),
              })),
            );
            setLoadingComparatorSuggestions(false);
          })
          .catch(() => {
            setSuggestions([]);
            setLoadingComparatorSuggestions(false);
          });
      }
    };
    refreshComparatorSuggestions();
  }, [props.adhocFilter.subject]);

  useEffect(() => {
    fetchSubjectBusinessType(props);
  }, [props.adhocFilter.subject]);

  useEffect(() => {
    fetchBusinessTypeValueCallback(
      comparator === undefined ? '' : comparator,
      businessTypesState.subjectBusinessType,
    );
  }, [businessTypesState.subjectBusinessType, comparator]);

  useEffect(() => {
    setComparator(props.adhocFilter.comparator);
  }, [props.adhocFilter.comparator]);

  return (
    <>
      <Select
        css={theme => ({
          marginTop: theme.gridUnit * 4,
          marginBottom: theme.gridUnit * 4,
        })}
        options={columns.map(column => ({
          value:
            ('column_name' in column && column.column_name) ||
            ('optionName' in column && column.optionName) ||
            '',
          label:
            ('saved_metric_name' in column && column.saved_metric_name) ||
            ('column_name' in column && column.column_name) ||
            ('label' in column && column.label),
          key:
            ('id' in column && column.id) ||
            ('optionName' in column && column.optionName) ||
            undefined,
          customLabel: renderSubjectOptionLabel(column),
        }))}
        {...subjectSelectProps}
      />
      <Select
        css={theme => ({ marginBottom: theme.gridUnit * 4 })}
        options={(props.operators ?? OPERATORS_OPTIONS)
          .filter(op => isOperatorRelevantWrapper(op, subject))
          .map((option, index) => ({
            value: option,
            label: OPERATOR_ENUM_TO_OPERATOR_TYPE[option].display,
            key: option,
            order: index,
          }))}
        {...operatorSelectProps}
        sortComparator={propertyComparator('order')}
      />
      {MULTI_OPERATORS.has(operatorId) || suggestions.length > 0 ? (
<<<<<<< HEAD
        <Tooltip title={businessTypesState.parsedBusniessType}>
          <SelectWithLabel
            labelText={labelText}
            options={suggestions.map((suggestion: string) => ({
              value: suggestion,
              label: String(suggestion),
            }))}
            {...comparatorSelectProps}
            sortComparator={propertyComparator(
              typeof suggestions[0] === 'number' ? 'value' : 'label',
            )}
          />
        </Tooltip>
=======
        <SelectWithLabel
          labelText={labelText}
          options={suggestions}
          {...comparatorSelectProps}
          sortComparator={propertyComparator(
            typeof suggestions[0] === 'number' ? 'value' : 'label',
          )}
        />
>>>>>>> a80efa60
      ) : (
        <Tooltip title={businessTypesState.parsedBusniessType}>
          <StyledInput
            data-test="adhoc-filter-simple-value"
            name="filter-value"
            ref={ref => {
              if (ref && shouldFocusComparator) {
                ref.focus();
              }
            }}
            onChange={onInputComparatorChange}
            value={comparator}
            placeholder={t('Filter value (case sensitive)')}
            disabled={DISABLE_INPUT_OPERATORS.includes(operatorId)}
          />
        </Tooltip>
      )}
    </>
  );
};

export default AdhocFilterEditPopoverSimpleTabContent;<|MERGE_RESOLUTION|>--- conflicted
+++ resolved
@@ -511,30 +511,16 @@
         sortComparator={propertyComparator('order')}
       />
       {MULTI_OPERATORS.has(operatorId) || suggestions.length > 0 ? (
-<<<<<<< HEAD
         <Tooltip title={businessTypesState.parsedBusniessType}>
           <SelectWithLabel
             labelText={labelText}
-            options={suggestions.map((suggestion: string) => ({
-              value: suggestion,
-              label: String(suggestion),
-            }))}
+            options={suggestions}
             {...comparatorSelectProps}
             sortComparator={propertyComparator(
               typeof suggestions[0] === 'number' ? 'value' : 'label',
             )}
           />
         </Tooltip>
-=======
-        <SelectWithLabel
-          labelText={labelText}
-          options={suggestions}
-          {...comparatorSelectProps}
-          sortComparator={propertyComparator(
-            typeof suggestions[0] === 'number' ? 'value' : 'label',
-          )}
-        />
->>>>>>> a80efa60
       ) : (
         <Tooltip title={businessTypesState.parsedBusniessType}>
           <StyledInput
