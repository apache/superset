--- conflicted
+++ resolved
@@ -16,12 +16,7 @@
  * specific language governing permissions and limitations
  * under the License.
  */
-<<<<<<< HEAD
 import Icons from 'src/components/Icons';
-=======
-// eslint-disable-next-line no-restricted-imports
-import { PlusOutlined } from '@ant-design/icons'; // TODO: Use src/components/Icons
->>>>>>> 41bf2153
 import { css, styled, t } from '@superset-ui/core';
 // eslint-disable-next-line no-restricted-imports
 import { Button, Tree } from 'antd'; // TODO: Remove antd
