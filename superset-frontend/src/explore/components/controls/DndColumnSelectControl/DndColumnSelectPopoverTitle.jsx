--- conflicted
+++ resolved
@@ -17,11 +17,7 @@
  * under the License.
  */
 import React, { useCallback, useState } from 'react';
-<<<<<<< HEAD
-import { t } from '@superset-ui/core';
-=======
 import { t, styled } from '@superset-ui/core';
->>>>>>> 16654034
 import { Input } from 'src/components/Input';
 import { Tooltip } from 'src/components/Tooltip';
 
