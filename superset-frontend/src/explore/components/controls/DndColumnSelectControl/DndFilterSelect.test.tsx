/**
 * Licensed to the Apache Software Foundation (ASF) under one
 * or more contributor license agreements.  See the NOTICE file
 * distributed with this work for additional information
 * regarding copyright ownership.  The ASF licenses this file
 * to you under the Apache License, Version 2.0 (the
 * "License"); you may not use this file except in compliance
 * with the License.  You may obtain a copy of the License at
 *
 *   http://www.apache.org/licenses/LICENSE-2.0
 *
 * Unless required by applicable law or agreed to in writing,
 * software distributed under the License is distributed on an
 * "AS IS" BASIS, WITHOUT WARRANTIES OR CONDITIONS OF ANY
 * KIND, either express or implied.  See the License for the
 * specific language governing permissions and limitations
 * under the License.
 */
import React from 'react';
import { GenericDataType } from '@superset-ui/core';
import { render, screen } from 'spec/helpers/testing-library';
import AdhocMetric from 'src/explore/components/controls/MetricControl/AdhocMetric';
import AdhocFilter, {
  EXPRESSION_TYPES,
} from 'src/explore/components/controls/FilterControl/AdhocFilter';
import {
  DndFilterSelect,
  DndFilterSelectProps,
} from 'src/explore/components/controls/DndColumnSelectControl/DndFilterSelect';
import { PLACEHOLDER_DATASOURCE } from 'src/dashboard/constants';
import { DEFAULT_FORM_DATA } from '@superset-ui/plugin-chart-echarts/lib/Timeseries/types';

const defaultProps: DndFilterSelectProps = {
  type: 'DndFilterSelect',
  name: 'Filter',
  value: [],
  columns: [],
  datasource: PLACEHOLDER_DATASOURCE,
  formData: null,
  savedMetrics: [],
  selectedMetrics: [],
  onChange: jest.fn(),
  actions: { setControlValue: jest.fn() },
};

<<<<<<< HEAD
const extraFormData = {
=======
const baseFormData = {
>>>>>>> ee87b017
  viz_type: 'my_viz',
  datasource: 'table__1',
};

test('renders with default props', () => {
  render(<DndFilterSelect {...defaultProps} />, { useDnd: true });
  expect(screen.getByText('Drop columns or metrics here')).toBeInTheDocument();
});

test('renders with value', () => {
  const value = new AdhocFilter({
    sqlExpression: 'COUNT(*)',
    expressionType: EXPRESSION_TYPES.SQL,
  });
  render(<DndFilterSelect {...defaultProps} value={[value]} />, {
    useDnd: true,
  });
  expect(screen.getByText('COUNT(*)')).toBeInTheDocument();
});

test('renders options with saved metric', () => {
  render(
    <DndFilterSelect
      {...defaultProps}
      formData={{
<<<<<<< HEAD
        ...DEFAULT_FORM_DATA,
        ...extraFormData,
=======
        ...baseFormData,
        ...DEFAULT_FORM_DATA,
>>>>>>> ee87b017
        metrics: ['saved_metric'],
      }}
    />,
    {
      useDnd: true,
    },
  );
  expect(screen.getByText('Drop columns or metrics here')).toBeInTheDocument();
});

test('renders options with column', () => {
  render(
    <DndFilterSelect
      {...defaultProps}
      columns={[
        {
          id: 1,
          type: 'VARCHAR',
          type_generic: GenericDataType.STRING,
          column_name: 'Column',
        },
      ]}
    />,
    {
      useDnd: true,
    },
  );
  expect(screen.getByText('Drop columns or metrics here')).toBeInTheDocument();
});

test('renders options with adhoc metric', () => {
  const adhocMetric = new AdhocMetric({
    expression: 'AVG(birth_names.num)',
    metric_name: 'avg__num',
  });
  render(
    <DndFilterSelect
      {...defaultProps}
      formData={{
<<<<<<< HEAD
        ...DEFAULT_FORM_DATA,
        ...extraFormData,
=======
        ...baseFormData,
        ...DEFAULT_FORM_DATA,
>>>>>>> ee87b017
        metrics: [adhocMetric],
      }}
    />,
    {
      useDnd: true,
    },
  );
  expect(screen.getByText('Drop columns or metrics here')).toBeInTheDocument();
});<|MERGE_RESOLUTION|>--- conflicted
+++ resolved
@@ -43,11 +43,7 @@
   actions: { setControlValue: jest.fn() },
 };
 
-<<<<<<< HEAD
-const extraFormData = {
-=======
 const baseFormData = {
->>>>>>> ee87b017
   viz_type: 'my_viz',
   datasource: 'table__1',
 };
@@ -73,13 +69,8 @@
     <DndFilterSelect
       {...defaultProps}
       formData={{
-<<<<<<< HEAD
-        ...DEFAULT_FORM_DATA,
-        ...extraFormData,
-=======
         ...baseFormData,
         ...DEFAULT_FORM_DATA,
->>>>>>> ee87b017
         metrics: ['saved_metric'],
       }}
     />,
@@ -119,13 +110,8 @@
     <DndFilterSelect
       {...defaultProps}
       formData={{
-<<<<<<< HEAD
-        ...DEFAULT_FORM_DATA,
-        ...extraFormData,
-=======
         ...baseFormData,
         ...DEFAULT_FORM_DATA,
->>>>>>> ee87b017
         metrics: [adhocMetric],
       }}
     />,
