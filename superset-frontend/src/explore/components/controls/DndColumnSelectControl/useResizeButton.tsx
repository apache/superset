/**
 * Licensed to the Apache Software Foundation (ASF) under one
 * or more contributor license agreements.  See the NOTICE file
 * distributed with this work for additional information
 * regarding copyright ownership.  The ASF licenses this file
 * to you under the Apache License, Version 2.0 (the
 * "License"); you may not use this file except in compliance
 * with the License.  You may obtain a copy of the License at
 *
 *   http://www.apache.org/licenses/LICENSE-2.0
 *
 * Unless required by applicable law or agreed to in writing,
 * software distributed under the License is distributed on an
 * "AS IS" BASIS, WITHOUT WARRANTIES OR CONDITIONS OF ANY
 * KIND, either express or implied.  See the License for the
 * specific language governing permissions and limitations
 * under the License.
 */

import {
  useCallback,
  useEffect,
  useState,
  MouseEvent as ReactMouseEvent,
} from 'react';

import { throttle } from 'lodash';
import {
  POPOVER_INITIAL_HEIGHT,
  POPOVER_INITIAL_WIDTH,
} from 'src/explore/constants';
import { Icons } from 'src/components';

const RESIZE_THROTTLE_MS = 50;

export default function useResizeButton(
  minWidth: number,
  minHeight: number,
): [JSX.Element, number, number] {
  const [width, setWidth] = useState(POPOVER_INITIAL_WIDTH);
  const [height, setHeight] = useState(POPOVER_INITIAL_HEIGHT);
  const [clientX, setClientX] = useState(0);
  const [clientY, setClientY] = useState(0);
  const [dragStartX, setDragStartX] = useState(0);
  const [dragStartY, setDragStartY] = useState(0);
  const [dragStartWidth, setDragStartWidth] = useState(width);
  const [dragStartHeight, setDragStartHeight] = useState(height);
  const [isDragging, setIsDragging] = useState(false);

  const onMouseMove = useCallback((ev: MouseEvent): void => {
    ev.preventDefault();
    setClientX(ev.clientX);
    setClientY(ev.clientY);
  }, []);

  const onMouseUp = useCallback(() => {
    setIsDragging(false);
  }, []);

  const onDragDown = useCallback((ev: ReactMouseEvent): void => {
    setDragStartX(ev.clientX);
    setDragStartY(ev.clientY);
    setIsDragging(true);
  }, []);

  useEffect(() => {
    if (isDragging) {
      document.addEventListener('mousemove', onMouseMove);
    } else {
      setDragStartWidth(width);
      setDragStartHeight(height);
      document.removeEventListener('mousemove', onMouseMove);
    }
  }, [onMouseMove, isDragging]);

  const handleResize = useCallback(
    throttle(
      ({
        dragStartX,
        dragStartY,
        dragStartWidth,
        dragStartHeight,
        clientX,
        clientY,
        minWidth,
        minHeight,
      }: {
        dragStartX: number;
        dragStartY: number;
        dragStartWidth: number;
        dragStartHeight: number;
        clientX: number;
        clientY: number;
        minWidth: number;
        minHeight: number;
      }): void => {
        setWidth(Math.max(dragStartWidth + (clientX - dragStartX), minWidth));
        setHeight(
          Math.max(dragStartHeight + (clientY - dragStartY), minHeight),
        );
      },
      RESIZE_THROTTLE_MS,
    ),
    [setHeight, setWidth],
  );

  useEffect(() => {
    if (isDragging) {
      handleResize({
        dragStartX,
        dragStartY,
        dragStartWidth,
        dragStartHeight,
        clientX,
        clientY,
        minWidth,
        minHeight,
      });
    }
  }, [
    isDragging,
    clientX,
    clientY,
    dragStartWidth,
    dragStartHeight,
    dragStartX,
    dragStartY,
  ]);

  useEffect(() => {
    document.addEventListener('mouseup', onMouseUp);
    return () => document.removeEventListener('mouseup', onMouseUp);
  }, [onMouseUp]);

  return [
<<<<<<< HEAD
    <Icons.ExpandOutlined
      aria-label="Resize"
      tabIndex={0}
      onMouseDown={onDragDown}
      className="edit-popover-resize text-muted"
=======
    <Icons.ArrowsAltOutlined
      role="button"
      aria-label="Resize"
      tabIndex={0}
      onMouseDown={onDragDown}
      className="edit-popover-resize"
>>>>>>> 58177f9b
    />,
    width,
    height,
  ];
}<|MERGE_RESOLUTION|>--- conflicted
+++ resolved
@@ -133,20 +133,12 @@
   }, [onMouseUp]);
 
   return [
-<<<<<<< HEAD
-    <Icons.ExpandOutlined
-      aria-label="Resize"
-      tabIndex={0}
-      onMouseDown={onDragDown}
-      className="edit-popover-resize text-muted"
-=======
     <Icons.ArrowsAltOutlined
       role="button"
       aria-label="Resize"
       tabIndex={0}
       onMouseDown={onDragDown}
       className="edit-popover-resize"
->>>>>>> 58177f9b
     />,
     width,
     height,
