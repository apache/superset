--- conflicted
+++ resolved
@@ -26,18 +26,9 @@
   useRef,
   useState,
 } from 'react';
-<<<<<<< HEAD
 import { useSelector } from 'react-redux';
-import { AdhocColumn, t, styled, css } from '@superset-ui/core';
-import {
-  ColumnMeta,
-  isAdhocColumn,
-  isSavedExpression,
-} from '@superset-ui/chart-controls';
-=======
 import { AdhocColumn, isAdhocColumn, t, styled, css } from '@superset-ui/core';
 import { ColumnMeta, isSavedExpression } from '@superset-ui/chart-controls';
->>>>>>> 9e09af24
 import Tabs from 'src/components/Tabs';
 import Button from 'src/components/Button';
 import { Select } from 'src/components';
