/**
 * Licensed to the Apache Software Foundation (ASF) under one
 * or more contributor license agreements.  See the NOTICE file
 * distributed with this work for additional information
 * regarding copyright ownership.  The ASF licenses this file
 * to you under the Apache License, Version 2.0 (the
 * "License"); you may not use this file except in compliance
 * with the License.  You may obtain a copy of the License at
 *
 *   http://www.apache.org/licenses/LICENSE-2.0
 *
 * Unless required by applicable law or agreed to in writing,
 * software distributed under the License is distributed on an
 * "AS IS" BASIS, WITHOUT WARRANTIES OR CONDITIONS OF ANY
 * KIND, either express or implied.  See the License for the
 * specific language governing permissions and limitations
 * under the License.
 */
/* eslint-disable camelcase */
import React, {
  Dispatch,
  SetStateAction,
  useCallback,
  useEffect,
  useMemo,
  useRef,
  useState,
} from 'react';
<<<<<<< HEAD
import { AdhocColumn, t, styled, css } from '@superset-ui/core';
import {
  ColumnMeta,
  isAdhocColumn,
  isSavedExpression,
} from '@superset-ui/chart-controls';
=======
import { useSelector } from 'react-redux';
import {
  AdhocColumn,
  isAdhocColumn,
  t,
  styled,
  css,
  DatasourceType,
} from '@superset-ui/core';
import { ColumnMeta, isSavedExpression } from '@superset-ui/chart-controls';
>>>>>>> 667f4101
import Tabs from 'src/components/Tabs';
import Button from 'src/components/Button';
import { Select } from 'src/components';

import { Form, FormItem } from 'src/components/Form';
import { SQLEditor } from 'src/components/AsyncAceEditor';
import { EmptyStateSmall } from 'src/components/EmptyState';
import { StyledColumnOption } from 'src/explore/components/optionRenderers';
import {
  POPOVER_INITIAL_HEIGHT,
  UNRESIZABLE_POPOVER_WIDTH,
} from 'src/explore/constants';
import { ExplorePageState } from 'src/explore/types';

const StyledSelect = styled(Select)`
  .metric-option {
    & > svg {
      min-width: ${({ theme }) => `${theme.gridUnit * 4}px`};
    }
    & > .option-label {
      overflow: hidden;
      text-overflow: ellipsis;
    }
  }
`;

interface ColumnSelectPopoverProps {
  columns: ColumnMeta[];
  editedColumn?: ColumnMeta | AdhocColumn;
  onChange: (column: ColumnMeta | AdhocColumn) => void;
  onClose: () => void;
  setLabel: (title: string) => void;
  getCurrentTab: (tab: string) => void;
  label: string;
  isTemporal?: boolean;
  setDatasetModal?: Dispatch<SetStateAction<boolean>>;
}

const getInitialColumnValues = (
  editedColumn?: ColumnMeta | AdhocColumn,
): [AdhocColumn?, ColumnMeta?, ColumnMeta?] => {
  if (!editedColumn) {
    return [undefined, undefined, undefined];
  }
  if (isAdhocColumn(editedColumn)) {
    return [editedColumn, undefined, undefined];
  }
  if (isSavedExpression(editedColumn)) {
    return [undefined, editedColumn, undefined];
  }
  return [undefined, undefined, editedColumn];
};

const ColumnSelectPopover = ({
  columns,
  editedColumn,
  onChange,
  onClose,
  setDatasetModal,
  setLabel,
  getCurrentTab,
  label,
  isTemporal,
}: ColumnSelectPopoverProps) => {
  const datasourceType = useSelector<ExplorePageState, string | undefined>(
    state => state.explore.datasource.type,
  );
  console.log('datasource', datasourceType);
  const [initialLabel] = useState(label);
  const [initialAdhocColumn, initialCalculatedColumn, initialSimpleColumn] =
    getInitialColumnValues(editedColumn);

  const [adhocColumn, setAdhocColumn] = useState<AdhocColumn | undefined>(
    initialAdhocColumn,
  );
  const [selectedCalculatedColumn, setSelectedCalculatedColumn] = useState<
    ColumnMeta | undefined
  >(initialCalculatedColumn);
  const [selectedSimpleColumn, setSelectedSimpleColumn] = useState<
    ColumnMeta | undefined
  >(initialSimpleColumn);

  const sqlEditorRef = useRef(null);

  const [calculatedColumns, simpleColumns] = useMemo(
    () =>
      columns?.reduce(
        (acc: [ColumnMeta[], ColumnMeta[]], column: ColumnMeta) => {
          if (column.expression) {
            acc[0].push(column);
          } else {
            acc[1].push(column);
          }
          return acc;
        },
        [[], []],
      ),
    [columns],
  );

  const onSqlExpressionChange = useCallback(
    sqlExpression => {
      setAdhocColumn({ label, sqlExpression, expressionType: 'SQL' });
      setSelectedSimpleColumn(undefined);
      setSelectedCalculatedColumn(undefined);
    },
    [label],
  );

  const onCalculatedColumnChange = useCallback(
    selectedColumnName => {
      const selectedColumn = calculatedColumns.find(
        col => col.column_name === selectedColumnName,
      );
      setSelectedCalculatedColumn(selectedColumn);
      setSelectedSimpleColumn(undefined);
      setAdhocColumn(undefined);
      setLabel(
        selectedColumn?.verbose_name || selectedColumn?.column_name || '',
      );
    },
    [calculatedColumns, setLabel],
  );

  const onSimpleColumnChange = useCallback(
    selectedColumnName => {
      const selectedColumn = simpleColumns.find(
        col => col.column_name === selectedColumnName,
      );
      setSelectedCalculatedColumn(undefined);
      setSelectedSimpleColumn(selectedColumn);
      setAdhocColumn(undefined);
      setLabel(
        selectedColumn?.verbose_name || selectedColumn?.column_name || '',
      );
    },
    [setLabel, simpleColumns],
  );

  const defaultActiveTabKey = initialAdhocColumn
    ? 'sqlExpression'
    : initialSimpleColumn || calculatedColumns.length === 0
    ? 'simple'
    : 'saved';

  useEffect(() => {
    getCurrentTab(defaultActiveTabKey);
  }, [defaultActiveTabKey, getCurrentTab]);

  const onSave = useCallback(() => {
    if (adhocColumn && adhocColumn.label !== label) {
      adhocColumn.label = label;
    }
    const selectedColumn =
      adhocColumn || selectedCalculatedColumn || selectedSimpleColumn;
    if (!selectedColumn) {
      return;
    }
    onChange(selectedColumn);
    onClose();
  }, [
    adhocColumn,
    label,
    onChange,
    onClose,
    selectedCalculatedColumn,
    selectedSimpleColumn,
  ]);

  const onResetStateAndClose = useCallback(() => {
    setSelectedCalculatedColumn(initialCalculatedColumn);
    setSelectedSimpleColumn(initialSimpleColumn);
    setAdhocColumn(initialAdhocColumn);
    onClose();
  }, [
    initialAdhocColumn,
    initialCalculatedColumn,
    initialSimpleColumn,
    onClose,
  ]);

  const onTabChange = useCallback(
    tab => {
      getCurrentTab(tab);
      // @ts-ignore
      sqlEditorRef.current?.editor.focus();
    },
    [getCurrentTab],
  );

  const onSqlEditorFocus = useCallback(() => {
    // @ts-ignore
    sqlEditorRef.current?.editor.resize();
  }, []);

  const setDatasetAndClose = () => {
    if (setDatasetModal) setDatasetModal(true);
    onClose();
  };

  const stateIsValid =
    adhocColumn || selectedCalculatedColumn || selectedSimpleColumn;
  const hasUnsavedChanges =
    initialLabel !== label ||
    selectedCalculatedColumn?.column_name !==
      initialCalculatedColumn?.column_name ||
    selectedSimpleColumn?.column_name !== initialSimpleColumn?.column_name ||
    adhocColumn?.sqlExpression !== initialAdhocColumn?.sqlExpression;

  const savedExpressionsLabel = t('Saved expressions');
  const simpleColumnsLabel = t('Column');

  console.log(calculatedColumns.length > 0);
  console.log(datasourceType === DatasourceType.Query);
  return (
    <Form layout="vertical" id="metrics-edit-popover">
      <Tabs
        id="adhoc-metric-edit-tabs"
        defaultActiveKey={defaultActiveTabKey}
        onChange={onTabChange}
        className="adhoc-metric-edit-tabs"
        allowOverflow
        css={css`
          height: ${POPOVER_INITIAL_HEIGHT}px;
          width: ${UNRESIZABLE_POPOVER_WIDTH}px;
        `}
      >
        <Tabs.TabPane key="saved" tab={t('Saved')}>
          {calculatedColumns.length > 0 ? (
            <FormItem label={savedExpressionsLabel}>
              <StyledSelect
                ariaLabel={savedExpressionsLabel}
                value={selectedCalculatedColumn?.column_name}
                onChange={onCalculatedColumnChange}
                allowClear
                autoFocus={!selectedCalculatedColumn}
                placeholder={t('%s column(s)', calculatedColumns.length)}
                options={calculatedColumns.map(calculatedColumn => ({
                  value: calculatedColumn.column_name,
                  label:
                    calculatedColumn.verbose_name ||
                    calculatedColumn.column_name,
                  customLabel: (
                    <StyledColumnOption column={calculatedColumn} showType />
                  ),
                  key: calculatedColumn.column_name,
                }))}
              />
            </FormItem>
          ) : datasourceType === DatasourceType.Table ? (
            <EmptyStateSmall
              image="empty.svg"
              title={
                isTemporal
                  ? t('No temporal columns found')
                  : t('No saved expressions found')
              }
              description={
                isTemporal
                  ? t(
                      'Add calculated temporal columns to dataset in "Edit datasource" modal',
                    )
                  : t(
                      'Add calculated columns to dataset in "Edit datasource" modal',
                    )
              }
            />
          ) : (
            <EmptyStateSmall
              image="empty.svg"
              title={
                isTemporal
                  ? t('No temporal columns found')
                  : t('No saved expressions found')
              }
              description={
                isTemporal ? (
                  <>
                    <span
                      role="button"
                      tabIndex={0}
                      onClick={setDatasetAndClose}
                    >
                      {t('Create a dataset')}
                    </span>{' '}
                    {t(' to mark a column as a time column')}
                  </>
                ) : (
                  <>
                    <span
                      role="button"
                      tabIndex={0}
                      onClick={setDatasetAndClose}
                    >
                      {t('Create a dataset')}
                    </span>{' '}
                    {t(' to add calculated columns')}
                  </>
                )
              }
            />
          )}
        </Tabs.TabPane>
        <Tabs.TabPane key="simple" tab={t('Simple')}>
          {isTemporal && simpleColumns.length === 0 ? (
            <EmptyStateSmall
              image="empty.svg"
              title={t('No temporal columns found')}
              description={
                datasourceType === DatasourceType.Table ? (
                  t('Mark a column as temporal in "Edit datasource" modal')
                ) : (
                  <>
                    <span
                      role="button"
                      tabIndex={0}
                      onClick={setDatasetAndClose}
                    >
                      {t('Create a dataset')}
                    </span>{' '}
                    {t(' to mark a column as a time column')}
                  </>
                )
              }
            />
          ) : (
            <FormItem label={simpleColumnsLabel}>
              <Select
                ariaLabel={simpleColumnsLabel}
                value={selectedSimpleColumn?.column_name}
                onChange={onSimpleColumnChange}
                allowClear
                autoFocus={!selectedSimpleColumn}
                placeholder={t('%s column(s)', simpleColumns.length)}
                options={simpleColumns.map(simpleColumn => ({
                  value: simpleColumn.column_name,
                  label: simpleColumn.verbose_name || simpleColumn.column_name,
                  customLabel: (
                    <StyledColumnOption column={simpleColumn} showType />
                  ),
                  key: simpleColumn.column_name,
                }))}
              />
            </FormItem>
          )}
        </Tabs.TabPane>

        <Tabs.TabPane key="sqlExpression" tab={t('Custom SQL')}>
          <SQLEditor
            value={
              adhocColumn?.sqlExpression ||
              selectedSimpleColumn?.column_name ||
              selectedCalculatedColumn?.expression
            }
            onFocus={onSqlEditorFocus}
            showLoadingForImport
            onChange={onSqlExpressionChange}
            width="100%"
            height={`${POPOVER_INITIAL_HEIGHT - 80}px`}
            showGutter={false}
            editorProps={{ $blockScrolling: true }}
            enableLiveAutocompletion
            className="filter-sql-editor"
            wrapEnabled
            ref={sqlEditorRef}
          />
        </Tabs.TabPane>
      </Tabs>
      <div>
        <Button buttonSize="small" onClick={onResetStateAndClose} cta>
          {t('Close')}
        </Button>
        <Button
          disabled={!stateIsValid}
          buttonStyle={
            hasUnsavedChanges && stateIsValid ? 'primary' : 'default'
          }
          buttonSize="small"
          onClick={onSave}
          data-test="ColumnEdit#save"
          cta
        >
          {t('Save')}
        </Button>
      </div>
    </Form>
  );
};

export default ColumnSelectPopover;<|MERGE_RESOLUTION|>--- conflicted
+++ resolved
@@ -26,14 +26,6 @@
   useRef,
   useState,
 } from 'react';
-<<<<<<< HEAD
-import { AdhocColumn, t, styled, css } from '@superset-ui/core';
-import {
-  ColumnMeta,
-  isAdhocColumn,
-  isSavedExpression,
-} from '@superset-ui/chart-controls';
-=======
 import { useSelector } from 'react-redux';
 import {
   AdhocColumn,
@@ -44,7 +36,6 @@
   DatasourceType,
 } from '@superset-ui/core';
 import { ColumnMeta, isSavedExpression } from '@superset-ui/chart-controls';
->>>>>>> 667f4101
 import Tabs from 'src/components/Tabs';
 import Button from 'src/components/Button';
 import { Select } from 'src/components';
