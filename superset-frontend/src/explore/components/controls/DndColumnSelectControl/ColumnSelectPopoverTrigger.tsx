/**
 * Licensed to the Apache Software Foundation (ASF) under one
 * or more contributor license agreements.  See the NOTICE file
 * distributed with this work for additional information
 * regarding copyright ownership.  The ASF licenses this file
 * to you under the Apache License, Version 2.0 (the
 * "License"); you may not use this file except in compliance
 * with the License.  You may obtain a copy of the License at
 *
 *   http://www.apache.org/licenses/LICENSE-2.0
 *
 * Unless required by applicable law or agreed to in writing,
 * software distributed under the License is distributed on an
 * "AS IS" BASIS, WITHOUT WARRANTIES OR CONDITIONS OF ANY
 * KIND, either express or implied.  See the License for the
 * specific language governing permissions and limitations
 * under the License.
 */
import { useCallback, useEffect, useMemo, useState, ReactNode } from 'react';
import { useSelector } from 'react-redux';

import {
  AdhocColumn,
  t,
  isAdhocColumn,
  Metric,
  QueryFormMetric,
} from '@superset-ui/core';
import { ColumnMeta, isColumnMeta } from '@superset-ui/chart-controls';
import { ExplorePopoverContent } from 'src/explore/components/ExploreContentPopover';
import { SaveDatasetModal } from 'src/SqlLab/components/SaveDatasetModal';
import ColumnSelectPopover from './ColumnSelectPopover';
import { DndColumnSelectPopoverTitle } from './DndColumnSelectPopoverTitle';
import ControlPopover from '../ControlPopover/ControlPopover';

const defaultPopoverLabel = t('My column');
const editableTitleTab = 'sqlExpression';

interface ColumnSelectPopoverTriggerProps {
  columns: ColumnMeta[];
  editedColumn?: ColumnMeta | AdhocColumn;
  onColumnEdit: (editedColumn: ColumnMeta | AdhocColumn) => void;
  isControlledComponent?: boolean;
  visible?: boolean;
  togglePopover?: (visible: boolean) => void;
  closePopover?: () => void;
  children: ReactNode;
  isTemporal?: boolean;
  disabledTabs?: Set<string>;
  metrics?: Metric[];
  selectedMetrics?: QueryFormMetric[];
}

const ColumnSelectPopoverTriggerWrapper = (
  props: ColumnSelectPopoverTriggerProps,
) => {
  const datasource = useSelector(
    (state: any) => state?.explore?.datasource || null,
  );

  return <ColumnSelectPopoverTriggerInner {...props} datasource={datasource} />;
};

interface ColumnSelectPopoverTriggerInnerProps
  extends ColumnSelectPopoverTriggerProps {
  datasource?: any;
}

const ColumnSelectPopoverTriggerInner = ({
  columns,
  editedColumn,
  onColumnEdit,
  isControlledComponent,
  children,
  isTemporal,
  disabledTabs,
  metrics,
  selectedMetrics,
  datasource,
  ...props
}: ColumnSelectPopoverTriggerInnerProps) => {
  const [popoverLabel, setPopoverLabel] = useState(defaultPopoverLabel);
  const [popoverVisible, setPopoverVisible] = useState(false);
  const [isTitleEditDisabled, setIsTitleEditDisabled] = useState(true);
  const [hasCustomLabel, setHasCustomLabel] = useState(false);
  const [showDatasetModal, setDatasetModal] = useState(false);

  let initialPopoverLabel = defaultPopoverLabel;
  if (editedColumn && isColumnMeta(editedColumn)) {
    initialPopoverLabel = editedColumn.verbose_name || editedColumn.column_name;
  } else if (editedColumn && isAdhocColumn(editedColumn)) {
    initialPopoverLabel = editedColumn.label || defaultPopoverLabel;
  }

  useEffect(() => {
    setPopoverLabel(initialPopoverLabel);
  }, [initialPopoverLabel, popoverVisible]);

  const togglePopover = useCallback((visible: boolean) => {
    setPopoverVisible(visible);
  }, []);

  const closePopover = useCallback(() => {
    setPopoverVisible(false);
  }, []);

  const { visible, handleTogglePopover, handleClosePopover } =
    isControlledComponent
      ? {
          visible: props.visible,
          handleTogglePopover: props.togglePopover!,
          handleClosePopover: props.closePopover!,
        }
      : {
          visible: popoverVisible,
          handleTogglePopover: togglePopover,
          handleClosePopover: closePopover,
        };

  const getCurrentTab = useCallback((tab: string) => {
    setIsTitleEditDisabled(tab !== editableTitleTab);
  }, []);

  const overlayContent = useMemo(
    () => (
      <ExplorePopoverContent>
        <ColumnSelectPopover
          editedColumn={editedColumn}
          columns={columns}
          setDatasetModal={setDatasetModal}
          onClose={handleClosePopover}
          onChange={onColumnEdit}
          hasCustomLabel={hasCustomLabel}
          label={popoverLabel}
          setLabel={setPopoverLabel}
          getCurrentTab={getCurrentTab}
          isTemporal={isTemporal}
          disabledTabs={disabledTabs}
<<<<<<< HEAD
          metrics={metrics}
          selectedMetrics={selectedMetrics}
=======
          datasource={datasource}
>>>>>>> e1234b22
        />
      </ExplorePopoverContent>
    ),
    [
      columns,
      editedColumn,
      getCurrentTab,
      hasCustomLabel,
      handleClosePopover,
      isTemporal,
      onColumnEdit,
      popoverLabel,
      disabledTabs,
<<<<<<< HEAD
      metrics,
      selectedMetrics,
=======
      datasource,
>>>>>>> e1234b22
    ],
  );

  const onLabelChange = useCallback(
    (e: React.ChangeEvent<HTMLInputElement>) => {
      setPopoverLabel(e.target.value);
      setHasCustomLabel(true);
    },
    [setPopoverLabel, setHasCustomLabel],
  );

  const popoverTitle = useMemo(() => {
    if (disabledTabs?.has('saved') && disabledTabs?.has('sqlExpression')) {
      return <span>{t('Tooltip contents')}</span>;
    }
    return (
      <DndColumnSelectPopoverTitle
        title={popoverLabel}
        onChange={onLabelChange}
        isEditDisabled={isTitleEditDisabled}
        hasCustomLabel={hasCustomLabel}
      />
    );
  }, [
    hasCustomLabel,
    isTitleEditDisabled,
    onLabelChange,
    popoverLabel,
    disabledTabs,
  ]);

  return (
    <>
      {showDatasetModal && (
        <SaveDatasetModal
          visible={showDatasetModal}
          onHide={() => setDatasetModal(false)}
          buttonTextOnSave={t('Save')}
          buttonTextOnOverwrite={t('Overwrite')}
          modalDescription={t(
            'Save this query as a virtual dataset to continue exploring',
          )}
          datasource={datasource}
        />
      )}
      <ControlPopover
        trigger="click"
        content={overlayContent}
        defaultOpen={visible}
        open={visible}
        onOpenChange={handleTogglePopover}
        title={popoverTitle}
        destroyTooltipOnHide
      >
        {children}
      </ControlPopover>
    </>
  );
};

export default ColumnSelectPopoverTriggerWrapper;<|MERGE_RESOLUTION|>--- conflicted
+++ resolved
@@ -136,12 +136,9 @@
           getCurrentTab={getCurrentTab}
           isTemporal={isTemporal}
           disabledTabs={disabledTabs}
-<<<<<<< HEAD
           metrics={metrics}
           selectedMetrics={selectedMetrics}
-=======
           datasource={datasource}
->>>>>>> e1234b22
         />
       </ExplorePopoverContent>
     ),
@@ -155,12 +152,9 @@
       onColumnEdit,
       popoverLabel,
       disabledTabs,
-<<<<<<< HEAD
       metrics,
       selectedMetrics,
-=======
       datasource,
->>>>>>> e1234b22
     ],
   );
 
