/**
 * Licensed to the Apache Software Foundation (ASF) under one
 * or more contributor license agreements.  See the NOTICE file
 * distributed with work for additional information
 * regarding copyright ownership.  The ASF licenses file
 * to you under the Apache License, Version 2.0 (the
 * "License"); you may not use file except in compliance
 * with the License.  You may obtain a copy of the License at
 *
 *   http://www.apache.org/licenses/LICENSE-2.0
 *
 * Unless required by applicable law or agreed to in writing,
 * software distributed under the License is distributed on an
 * "AS IS" BASIS, WITHOUT WARRANTIES OR CONDITIONS OF ANY
 * KIND, either express or implied.  See the License for the
 * specific language governing permissions and limitations
 * under the License.
 */
import React, { useCallback, useEffect, useMemo, useState } from 'react';
import {
  FeatureFlag,
  isFeatureEnabled,
  logging,
  Metric,
  SupersetClient,
  t,
} from '@superset-ui/core';
import { ColumnMeta } from '@superset-ui/chart-controls';
import {
  OPERATOR_ENUM_TO_OPERATOR_TYPE,
  Operators,
} from 'src/explore/constants';
import { OptionSortType } from 'src/explore/types';
import {
  DndFilterSelectProps,
  OptionValueType,
} from 'src/explore/components/controls/DndColumnSelectControl/types';
import AdhocFilterPopoverTrigger from 'src/explore/components/controls/FilterControl/AdhocFilterPopoverTrigger';
import OptionWrapper from 'src/explore/components/controls/DndColumnSelectControl/OptionWrapper';
import DndSelectLabel from 'src/explore/components/controls/DndColumnSelectControl/DndSelectLabel';
import AdhocFilter, {
  CLAUSES,
  EXPRESSION_TYPES,
} from 'src/explore/components/controls/FilterControl/AdhocFilter';
import AdhocMetric from 'src/explore/components/controls/MetricControl/AdhocMetric';
import {
  DatasourcePanelDndItem,
  DndItemValue,
} from 'src/explore/components/DatasourcePanel/types';
import { DndItemType } from 'src/explore/components/DndItemType';

const DND_ACCEPTED_TYPES = [
  DndItemType.Column,
  DndItemType.Metric,
  DndItemType.MetricOption,
  DndItemType.AdhocMetricOption,
];

const isDictionaryForAdhocFilter = (value: OptionValueType) =>
  !(value instanceof AdhocFilter) && value?.expressionType;

export const DndFilterSelect = (props: DndFilterSelectProps) => {
  const { datasource, onChange } = props;

  const propsValues = Array.from(props.value ?? []);
  const [values, setValues] = useState(
    propsValues.map((filter: OptionValueType) =>
      isDictionaryForAdhocFilter(filter) ? new AdhocFilter(filter) : filter,
    ),
  );
  const [partitionColumn, setPartitionColumn] = useState(undefined);
  const [newFilterPopoverVisible, setNewFilterPopoverVisible] = useState(false);
  const [droppedItem, setDroppedItem] = useState<DndItemValue | null>(null);

  const optionsForSelect = (
    columns: ColumnMeta[],
    formData: Record<string, any>,
  ) => {
    const options: OptionSortType[] = [
      ...columns,
      ...[...(formData?.metrics || []), formData?.metric].map(
        metric =>
          metric &&
          (typeof metric === 'string'
            ? { saved_metric_name: metric }
            : new AdhocMetric(metric)),
      ),
    ].filter(option => option);

    return options
      .reduce(
        (
          results: (OptionSortType & { filterOptionName: string })[],
          option,
        ) => {
          if ('saved_metric_name' in option && option.saved_metric_name) {
            results.push({
              ...option,
              filterOptionName: option.saved_metric_name,
            });
          } else if ('column_name' in option && option.column_name) {
            results.push({
              ...option,
              filterOptionName: `_col_${option.column_name}`,
            });
          } else if (option instanceof AdhocMetric) {
            results.push({
              ...option,
              filterOptionName: `_adhocmetric_${option.label}`,
            });
          }
          return results;
        },
        [],
      )
      .sort(
        (a: OptionSortType, b: OptionSortType) =>
          (a.saved_metric_name || a.column_name || a.label)?.localeCompare(
            b.saved_metric_name || b.column_name || b.label || '',
          ) ?? 0,
      );
  };
  const [options, setOptions] = useState(
    optionsForSelect(props.columns, props.formData),
  );

  useEffect(() => {
    if (datasource && datasource.type === 'table') {
      const dbId = datasource.database?.id;
      const {
        datasource_name: name,
        schema,
        is_sqllab_view: isSqllabView,
      } = datasource;

      if (!isSqllabView && dbId && name && schema) {
        SupersetClient.get({
          endpoint: `/superset/extra_table_metadata/${dbId}/${name}/${schema}/`,
        })
          .then(({ json }: { json: Record<string, any> }) => {
            if (json && json.partitions) {
              const { partitions } = json;
              // for now only show latest_partition option
              // when table datasource has only 1 partition key.
              if (
                partitions &&
                partitions.cols &&
                Object.keys(partitions.cols).length === 1
              ) {
                setPartitionColumn(partitions.cols[0]);
              }
            }
          })
          .catch((error: Record<string, any>) => {
            logging.error('fetch extra_table_metadata:', error.statusText);
          });
      }
    }
  }, [datasource]);

  useEffect(() => {
    setOptions(optionsForSelect(props.columns, props.formData));
  }, [props.columns, props.formData]);

  useEffect(() => {
    setValues(
      (props.value || []).map((filter: OptionValueType) =>
        isDictionaryForAdhocFilter(filter) ? new AdhocFilter(filter) : filter,
      ),
    );
  }, [props.value]);

  const onClickClose = useCallback(
    (index: number) => {
      const valuesCopy = [...values];
      valuesCopy.splice(index, 1);
      setValues(valuesCopy);
      onChange(valuesCopy);
    },
    [onChange, values],
  );

  const onShiftOptions = useCallback(
    (dragIndex: number, hoverIndex: number) => {
      const newValues = [...values];
      [newValues[hoverIndex], newValues[dragIndex]] = [
        newValues[dragIndex],
        newValues[hoverIndex],
      ];
      setValues(newValues);
    },
    [values],
  );

  const getMetricExpression = useCallback(
    (savedMetricName: string) =>
      props.savedMetrics.find(
        (savedMetric: Metric) => savedMetric.metric_name === savedMetricName,
      )?.expression,
    [props.savedMetrics],
  );

  const mapOption = useCallback(
    (option: OptionValueType) => {
      // already a AdhocFilter, skip
      if (option instanceof AdhocFilter) {
        return option;
      }
      const filterOptions = option as Record<string, any>;
      // via datasource saved metric
      if (filterOptions.saved_metric_name) {
        return new AdhocFilter({
          expressionType:
            datasource.type === 'druid'
              ? EXPRESSION_TYPES.SIMPLE
              : EXPRESSION_TYPES.SQL,
          subject:
            datasource.type === 'druid'
              ? filterOptions.saved_metric_name
              : getMetricExpression(filterOptions.saved_metric_name),
          operator:
            OPERATOR_ENUM_TO_OPERATOR_TYPE[Operators.GREATER_THAN].operation,
          operatorId: Operators.GREATER_THAN,
          comparator: 0,
          clause: CLAUSES.HAVING,
        });
      }
      // has a custom label, meaning it's custom column
      if (filterOptions.label) {
        return new AdhocFilter({
          expressionType:
            datasource.type === 'druid'
              ? EXPRESSION_TYPES.SIMPLE
              : EXPRESSION_TYPES.SQL,
          subject:
            datasource.type === 'druid'
              ? filterOptions.label
              : new AdhocMetric(option).translateToSql(),
          operator:
            OPERATOR_ENUM_TO_OPERATOR_TYPE[Operators.GREATER_THAN].operation,
          operatorId: Operators.GREATER_THAN,
          comparator: 0,
          clause: CLAUSES.HAVING,
        });
      }
      // add a new filter item
      if (filterOptions.column_name) {
        return new AdhocFilter({
          expressionType: EXPRESSION_TYPES.SIMPLE,
          subject: filterOptions.column_name,
          operator: OPERATOR_ENUM_TO_OPERATOR_TYPE[Operators.EQUALS].operation,
          operatorId: Operators.EQUALS,
          comparator: '',
          clause: CLAUSES.WHERE,
          isNew: true,
        });
      }
      return null;
    },
    [datasource.type, getMetricExpression],
  );

  const onFilterEdit = useCallback(
    (changedFilter: AdhocFilter) => {
      onChange(
        values.map((value: AdhocFilter) => {
          if (value.filterOptionName === changedFilter.filterOptionName) {
            return changedFilter;
          }
          return value;
        }),
      );
    },
    [onChange, values],
  );

  const onNewFilter = useCallback(
    (newFilter: AdhocFilter) => {
      const mappedOption = mapOption(newFilter);
      if (mappedOption) {
        const newValues = [...values, mappedOption];
        setValues(newValues);
        onChange(newValues);
      }
    },
    [mapOption, onChange, values],
  );

  const togglePopover = useCallback((visible: boolean) => {
    setNewFilterPopoverVisible(visible);
  }, []);

  const closePopover = useCallback(() => {
    togglePopover(false);
  }, [togglePopover]);

  const valuesRenderer = useCallback(
    () =>
      values.map((adhocFilter: AdhocFilter, index: number) => {
        const label = adhocFilter.getDefaultLabel();
        return (
          <AdhocFilterPopoverTrigger
            key={index}
<<<<<<< HEAD
            index={index}
            label={label}
            clickClose={onClickClose}
            onShiftOptions={onShiftOptions}
            type={DndItemType.FilterOption}
            withCaret
            isExtra={adhocFilter.isExtra}
          />
        </AdhocFilterPopoverTrigger>
      );
    });
=======
            adhocFilter={adhocFilter}
            options={options}
            datasource={datasource}
            onFilterEdit={onFilterEdit}
            partitionColumn={partitionColumn}
          >
            <OptionWrapper
              key={index}
              index={index}
              clickClose={onClickClose}
              onShiftOptions={onShiftOptions}
              type={DndItemType.FilterOption}
              withCaret
              isExtra={adhocFilter.isExtra}
            >
              <Tooltip title={label}>{label}</Tooltip>
            </OptionWrapper>
          </AdhocFilterPopoverTrigger>
        );
      }),
    [
      onClickClose,
      onFilterEdit,
      onShiftOptions,
      options,
      partitionColumn,
      datasource,
      values,
    ],
  );
>>>>>>> 7332055f

  const adhocFilter = useMemo(() => {
    if (droppedItem?.metric_name) {
      return new AdhocFilter({
        expressionType: EXPRESSION_TYPES.SQL,
        clause: CLAUSES.HAVING,
        sqlExpression: droppedItem?.expression,
      });
    }
    if (droppedItem instanceof AdhocMetric) {
      return new AdhocFilter({
        expressionType: EXPRESSION_TYPES.SQL,
        clause: CLAUSES.HAVING,
        sqlExpression: (droppedItem as AdhocMetric)?.translateToSql(),
      });
    }
    const config: Partial<AdhocFilter> = {
      subject: (droppedItem as ColumnMeta)?.column_name,
    };
    if (isFeatureEnabled(FeatureFlag.UX_BETA)) {
      config.operator = OPERATOR_ENUM_TO_OPERATOR_TYPE[Operators.IN].operation;
      config.operatorId = Operators.IN;
    }
    return new AdhocFilter(config);
  }, [droppedItem]);

  const canDrop = useCallback(() => true, []);
  const handleDrop = useCallback(
    (item: DatasourcePanelDndItem) => {
      setDroppedItem(item.value);
      togglePopover(true);
    },
    [togglePopover],
  );

  return (
    <>
      <DndSelectLabel<OptionValueType, OptionValueType[]>
        onDrop={handleDrop}
        canDrop={canDrop}
        valuesRenderer={valuesRenderer}
        accept={DND_ACCEPTED_TYPES}
        ghostButtonText={t('Drop columns or metrics')}
        {...props}
      />
      <AdhocFilterPopoverTrigger
        adhocFilter={adhocFilter}
        options={options}
        datasource={datasource}
        onFilterEdit={onNewFilter}
        partitionColumn={partitionColumn}
        isControlledComponent
        visible={newFilterPopoverVisible}
        togglePopover={togglePopover}
        closePopover={closePopover}
        createNew
      >
        <div />
      </AdhocFilterPopoverTrigger>
    </>
  );
};<|MERGE_RESOLUTION|>--- conflicted
+++ resolved
@@ -301,19 +301,6 @@
         return (
           <AdhocFilterPopoverTrigger
             key={index}
-<<<<<<< HEAD
-            index={index}
-            label={label}
-            clickClose={onClickClose}
-            onShiftOptions={onShiftOptions}
-            type={DndItemType.FilterOption}
-            withCaret
-            isExtra={adhocFilter.isExtra}
-          />
-        </AdhocFilterPopoverTrigger>
-      );
-    });
-=======
             adhocFilter={adhocFilter}
             options={options}
             datasource={datasource}
@@ -323,14 +310,13 @@
             <OptionWrapper
               key={index}
               index={index}
+              label={label}
               clickClose={onClickClose}
               onShiftOptions={onShiftOptions}
               type={DndItemType.FilterOption}
               withCaret
               isExtra={adhocFilter.isExtra}
-            >
-              <Tooltip title={label}>{label}</Tooltip>
-            </OptionWrapper>
+            />
           </AdhocFilterPopoverTrigger>
         );
       }),
@@ -344,7 +330,6 @@
       values,
     ],
   );
->>>>>>> 7332055f
 
   const adhocFilter = useMemo(() => {
     if (droppedItem?.metric_name) {
