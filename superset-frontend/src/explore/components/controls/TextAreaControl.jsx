--- conflicted
+++ resolved
@@ -19,11 +19,7 @@
 import React from 'react';
 import PropTypes from 'prop-types';
 import { TextArea } from 'src/components/Input';
-<<<<<<< HEAD
-import { t } from '@superset-ui/core';
-=======
 import { t, withTheme } from '@superset-ui/core';
->>>>>>> 16654034
 
 import Button from 'src/components/Button';
 import { TextAreaEditor } from 'src/components/AsyncAceEditor';
