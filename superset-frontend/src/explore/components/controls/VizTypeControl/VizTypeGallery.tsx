--- conflicted
+++ resolved
@@ -178,13 +178,8 @@
     }
 
     &.selected {
-<<<<<<< HEAD
-      background-color: ${theme.colorPrimaryText};
-      color: ${theme.colorPrimaryText};
-=======
       background-color: ${theme.colorPrimaryBgHover};
       color: ${theme.colorPrimaryTextActive};
->>>>>>> bc85a118
 
       svg {
         color: ${theme.colorIcon};
