/**
 * Licensed to the Apache Software Foundation (ASF) under one
 * or more contributor license agreements.  See the NOTICE file
 * distributed with this work for additional information
 * regarding copyright ownership.  The ASF licenses this file
 * to you under the Apache License, Version 2.0 (the
 * "License"); you may not use this file except in compliance
 * with the License.  You may obtain a copy of the License at
 *
 *   http://www.apache.org/licenses/LICENSE-2.0
 *
 * Unless required by applicable law or agreed to in writing,
 * software distributed under the License is distributed on an
 * "AS IS" BASIS, WITHOUT WARRANTIES OR CONDITIONS OF ANY
 * KIND, either express or implied.  See the License for the
 * specific language governing permissions and limitations
 * under the License.
 */
import React, {
  ChangeEventHandler,
  useCallback,
  useEffect,
  useMemo,
  useRef,
  useState,
} from 'react';
import Fuse from 'fuse.js';
import cx from 'classnames';
import {
  t,
  styled,
  css,
  ChartMetadata,
  SupersetTheme,
  useTheme,
  ChartLabel,
} from '@superset-ui/core';
<<<<<<< HEAD
import { Collapse, Input, Tooltip } from 'src/common/components';
=======
import { Collapse } from 'src/common/components';
import { Input } from 'src/components/Input';
>>>>>>> eafe0cfc
import Label from 'src/components/Label';
import { usePluginContext } from 'src/components/DynamicPlugins';
import Icons from 'src/components/Icons';
import { nativeFilterGate } from 'src/dashboard/components/nativeFilters/utils';
import scrollIntoView from 'scroll-into-view-if-needed';

interface VizTypeGalleryProps {
  onChange: (vizType: string | null) => void;
  selectedViz: string | null;
  className?: string;
}

type VizEntry = {
  key: string;
  value: ChartMetadata;
};

enum SECTIONS {
  ALL_CHARTS = 'ALL_CHARTS',
  CATEGORY = 'CATEGORY',
  TAGS = 'TAGS',
  RECOMMENDED_TAGS = 'RECOMMENDED_TAGS',
}

const DEFAULT_ORDER = [
  'line',
  'big_number',
  'big_number_total',
  'table',
  'pivot_table_v2',
  'echarts_timeseries_line',
  'echarts_area',
  'echarts_timeseries_bar',
  'echarts_timeseries_scatter',
  'pie',
  'mixed_timeseries',
  'filter_box',
  'dist_bar',
  'area',
  'bar',
  'deck_polygon',
  'time_table',
  'histogram',
  'deck_scatter',
  'deck_hex',
  'time_pivot',
  'deck_arc',
  'heatmap',
  'deck_grid',
  'dual_line',
  'deck_screengrid',
  'line_multi',
  'treemap',
  'box_plot',
  'sunburst',
  'sankey',
  'word_cloud',
  'mapbox',
  'kepler',
  'cal_heatmap',
  'rose',
  'bubble',
  'deck_geojson',
  'horizon',
  'deck_multi',
  'compare',
  'partition',
  'event_flow',
  'deck_path',
  'graph_chart',
  'world_map',
  'paired_ttest',
  'para',
  'country_map',
];

const CHART_LABEL_ORDER = [ChartLabel.DEPRECATED, ChartLabel.VERIFIED];

const typesWithDefaultOrder = new Set(DEFAULT_ORDER);

const THUMBNAIL_GRID_UNITS = 24;

export const MAX_ADVISABLE_VIZ_GALLERY_WIDTH = 1090;

const OTHER_CATEGORY = t('Other');

const ALL_CHARTS = t('All charts');

const RECOMMENDED_TAGS = [t('Popular'), t('ECharts'), t('Advanced-Analytics')];

export const VIZ_TYPE_CONTROL_TEST_ID = 'viz-type-control';

const VizPickerLayout = styled.div<{ isSelectedVizMetadata: boolean }>`
  ${({ isSelectedVizMetadata }) => `
    display: grid;
    grid-template-rows: ${
      isSelectedVizMetadata
        ? `auto minmax(100px, 1fr) minmax(200px, 35%)`
        : 'auto minmax(100px, 1fr)'
    };
    // em is used here because the sidebar should be sized to fit the longest standard tag
    grid-template-columns: minmax(14em, auto) 5fr;
    grid-template-areas:
      'sidebar search'
      'sidebar main'
      'details details';
    height: 70vh;
    overflow: auto;
  `}
`;

const SectionTitle = styled.h3`
  margin-top: 0;
  margin-bottom: ${({ theme }) => theme.gridUnit * 2}px;
  font-size: ${({ theme }) => theme.typography.sizes.l}px;
  font-weight: ${({ theme }) => theme.typography.weights.bold};
  line-height: ${({ theme }) => theme.gridUnit * 6}px;
`;

const LeftPane = styled.div`
  grid-area: sidebar;
  display: flex;
  flex-direction: column;
  border-right: 1px solid ${({ theme }) => theme.colors.grayscale.light2};
  overflow: auto;

  .ant-collapse .ant-collapse-item {
    .ant-collapse-header {
      font-size: ${({ theme }) => theme.typography.sizes.s}px;
      color: ${({ theme }) => theme.colors.grayscale.base};
      padding-left: ${({ theme }) => theme.gridUnit * 2}px;
      padding-bottom: ${({ theme }) => theme.gridUnit}px;
    }
    .ant-collapse-content .ant-collapse-content-box {
      display: flex;
      flex-direction: column;
      padding: 0 ${({ theme }) => theme.gridUnit * 2}px;
    }
  }
`;

const RightPane = styled.div`
  grid-area: main;
  overflow-y: auto;
`;

const SearchWrapper = styled.div`
  ${({ theme }) => `
    grid-area: search;
    margin-top: ${theme.gridUnit * 3}px;
    margin-bottom: ${theme.gridUnit}px;
    margin-left: ${theme.gridUnit * 3}px;
    margin-right: ${theme.gridUnit * 3}px;
    .ant-input-affix-wrapper {
      padding-left: ${theme.gridUnit * 2}px;
    }
  `}
`;

/** Styles to line up prefix/suffix icons in the search input */
const InputIconAlignment = styled.div`
  display: flex;
  justify-content: center;
  align-items: center;
  color: ${({ theme }) => theme.colors.grayscale.base};
`;

const SelectorLabel = styled.button`
  ${({ theme }) => `
    all: unset; // remove default button styles
    display: flex;
    flex-direction: row;
    align-items: center;
    cursor: pointer;
    margin: ${theme.gridUnit}px 0;
    padding: 0 ${theme.gridUnit}px;
    border-radius: ${theme.borderRadius}px;
    line-height: 2em;
    text-overflow: ellipsis;
    white-space: nowrap;
    position: relative;

    &:focus {
      outline: initial;
    }

    &.selected {
      background-color: ${theme.colors.primary.dark1};
      color: ${theme.colors.primary.light5};

      svg {
        color: ${theme.colors.primary.light5};
      }

      &:hover {
        .cancel {
          visibility: visible;
        }
      }
    }

    & span:first-of-type svg {
      margin-top: ${theme.gridUnit * 1.5}px;
    }

    .cancel {
      visibility: hidden;
    }
  `}
`;

const IconsPane = styled.div`
  overflow: auto;
  display: grid;
  grid-template-columns: repeat(
    auto-fill,
    ${({ theme }) => theme.gridUnit * THUMBNAIL_GRID_UNITS}px
  );
  grid-auto-rows: max-content;
  justify-content: space-evenly;
  grid-gap: ${({ theme }) => theme.gridUnit * 2}px;
  justify-items: center;
  // for some reason this padding doesn't seem to apply at the bottom of the container. Why is a mystery.
  padding: ${({ theme }) => theme.gridUnit * 2}px;
`;

const DetailsPane = (theme: SupersetTheme) => css`
  grid-area: details;
  border-top: 1px solid ${theme.colors.grayscale.light2};
`;

const DetailsPopulated = (theme: SupersetTheme) => css`
  padding: ${theme.gridUnit * 4}px;
  display: grid;
  grid-template-columns: 1fr 1fr;
  grid-template-rows: auto auto 1fr;
  grid-template-areas:
    'viz-name examples-header'
    'viz-tags examples'
    'description examples';
`;

// overflow hidden on the details pane and overflow auto on the description
// (plus grid layout) enables the description to scroll while the header stays in place.
const TagsWrapper = styled.div`
  grid-area: viz-tags;
  width: ${({ theme }) => theme.gridUnit * 120}px;
  padding-right: ${({ theme }) => theme.gridUnit * 14}px;
  padding-bottom: ${({ theme }) => theme.gridUnit * 2}px;
`;

const Description = styled.p`
  grid-area: description;
  overflow: auto;
  padding-right: ${({ theme }) => theme.gridUnit * 14}px;
  margin: 0;
`;

const Examples = styled.div`
  grid-area: examples;
  display: flex;
  flex-direction: row;
  flex-wrap: nowrap;
  overflow: auto;
  gap: ${({ theme }) => theme.gridUnit * 4}px;

  img {
    height: 100%;
    border-radius: ${({ theme }) => theme.gridUnit}px;
    border: 1px solid ${({ theme }) => theme.colors.grayscale.light2};
  }
`;

const thumbnailContainerCss = (theme: SupersetTheme) => css`
  cursor: pointer;
  width: ${theme.gridUnit * THUMBNAIL_GRID_UNITS}px;
  position: relative;

  img {
    min-width: ${theme.gridUnit * THUMBNAIL_GRID_UNITS}px;
    min-height: ${theme.gridUnit * THUMBNAIL_GRID_UNITS}px;
    border: 1px solid ${theme.colors.grayscale.light2};
    border-radius: ${theme.gridUnit}px;
    transition: border-color ${theme.transitionTiming};
  }

  &.selected img {
    border: 2px solid ${theme.colors.primary.light2};
  }

  &:hover:not(.selected) img {
    border: 1px solid ${theme.colors.grayscale.light1};
  }

  .viztype-label {
    margin-top: ${theme.gridUnit * 2}px;
    text-align: center;
  }
`;

const HighlightLabel = styled.div`
  ${({ theme }) => `
    border: 1px solid ${theme.colors.primary.dark1};
    box-sizing: border-box;
    border-radius: ${theme.gridUnit}px;
    background: ${theme.colors.grayscale.light5};
    line-height: ${theme.gridUnit * 2.5}px;
    color: ${theme.colors.primary.dark1};
    font-size: ${theme.typography.sizes.s}px;
    font-weight: ${theme.typography.weights.bold};
    text-align: center;
    padding: ${theme.gridUnit * 0.5}px ${theme.gridUnit}px;
    text-transform: uppercase;
    cursor: pointer;

    div {
      transform: scale(0.83,0.83);
    }
  `}
`;

const ThumbnailLabelWrapper = styled.div`
  position: absolute;
  right: ${({ theme }) => theme.gridUnit}px;
  top: ${({ theme }) => theme.gridUnit * 19}px;
`;

const TitleLabelWrapper = styled.div`
  display: inline-block !important;
  margin-left: ${({ theme }) => theme.gridUnit * 2}px;
`;

function vizSortFactor(entry: VizEntry) {
  if (typesWithDefaultOrder.has(entry.key)) {
    return DEFAULT_ORDER.indexOf(entry.key);
  }
  return DEFAULT_ORDER.length;
}

interface ThumbnailProps {
  entry: VizEntry;
  selectedViz: string | null;
  setSelectedViz: (viz: string) => void;
}

const Thumbnail: React.FC<ThumbnailProps> = ({
  entry,
  selectedViz,
  setSelectedViz,
}) => {
  const theme = useTheme();
  const { key, value: type } = entry;
  const isSelected = selectedViz === entry.key;

  return (
    <div
      role="button"
      // using css instead of a styled component to preserve
      // the data-test attribute
      css={thumbnailContainerCss(theme)}
      tabIndex={0}
      className={isSelected ? 'selected' : ''}
      onClick={() => setSelectedViz(key)}
      data-test="viztype-selector-container"
    >
      <img
        alt={type.name}
        width="100%"
        className={`viztype-selector ${isSelected ? 'selected' : ''}`}
        src={type.thumbnail}
      />
      <div
        className="viztype-label"
        data-test={`${VIZ_TYPE_CONTROL_TEST_ID}__viztype-label`}
      >
        {type.name}
      </div>
      {type.label?.name && (
        <ThumbnailLabelWrapper>
          <HighlightLabel>
            <div>{t(type.label?.name)}</div>
          </HighlightLabel>
        </ThumbnailLabelWrapper>
      )}
    </div>
  );
};

interface ThumbnailGalleryProps {
  vizEntries: VizEntry[];
  selectedViz: string | null;
  setSelectedViz: (viz: string) => void;
}

/** A list of viz thumbnails, used within the viz picker modal */
const ThumbnailGallery: React.FC<ThumbnailGalleryProps> = ({
  vizEntries,
  ...props
}) => (
  <IconsPane data-test={`${VIZ_TYPE_CONTROL_TEST_ID}__viz-row`}>
    {vizEntries.map(entry => (
      <Thumbnail key={entry.key} {...props} entry={entry} />
    ))}
  </IconsPane>
);

const Selector: React.FC<{
  selector: string;
  sectionId: string;
  icon: JSX.Element;
  isSelected: boolean;
  onClick: (selector: string, sectionId: string) => void;
  className?: string;
}> = ({ selector, sectionId, icon, isSelected, onClick, className }) => {
  const btnRef = useRef<HTMLButtonElement>(null);

  // see Element.scrollIntoViewIfNeeded()
  // see: https://developer.mozilla.org/en-US/docs/Web/API/Element/scrollIntoViewIfNeeded
  useEffect(() => {
    if (isSelected) {
      // We need to wait for the modal to open and then scroll, so we put it in the microtask queue
      queueMicrotask(() =>
        scrollIntoView(btnRef.current as HTMLButtonElement, {
          behavior: 'smooth',
          scrollMode: 'if-needed',
        }),
      );
    }
  }, []);

  return (
    <SelectorLabel
      ref={btnRef}
      key={selector}
      name={selector}
      className={cx(className, isSelected && 'selected')}
      onClick={() => onClick(selector, sectionId)}
    >
      {icon}
      {selector}
    </SelectorLabel>
  );
};

const doesVizMatchSelector = (viz: ChartMetadata, selector: string) =>
  selector === viz.category ||
  (selector === OTHER_CATEGORY && viz.category == null) ||
  (viz.tags || []).indexOf(selector) > -1;

export default function VizTypeGallery(props: VizTypeGalleryProps) {
  const { selectedViz, onChange, className } = props;
  const { mountedPluginMetadata } = usePluginContext();
  const searchInputRef = useRef<HTMLInputElement>();
  const [searchInputValue, setSearchInputValue] = useState('');
  const [isSearchFocused, setIsSearchFocused] = useState(true);
  const isActivelySearching = isSearchFocused && !!searchInputValue;

  const selectedVizMetadata: ChartMetadata | null = selectedViz
    ? mountedPluginMetadata[selectedViz]
    : null;

  const chartMetadata: VizEntry[] = useMemo(() => {
    const result = Object.entries(mountedPluginMetadata)
      .map(([key, value]) => ({ key, value }))
      .filter(
        ({ value }) =>
          nativeFilterGate(value.behaviors || []) &&
          value.label?.name !== ChartLabel.DEPRECATED,
      );
    result.sort((a, b) => vizSortFactor(a) - vizSortFactor(b));
    return result;
  }, [mountedPluginMetadata]);

  const chartsByCategory = useMemo(() => {
    const result: Record<string, VizEntry[]> = {};
    chartMetadata.forEach(entry => {
      const category = entry.value.category || OTHER_CATEGORY;
      if (!result[category]) {
        result[category] = [];
      }
      result[category].push(entry);
    });
    return result;
  }, [chartMetadata]);

  const categories = useMemo(
    () =>
      Object.keys(chartsByCategory).sort((a, b) => {
        // make sure Other goes at the end
        if (a === OTHER_CATEGORY) return 1;
        if (b === OTHER_CATEGORY) return -1;
        // sort alphabetically
        return a.localeCompare(b);
      }),
    [chartsByCategory],
  );

  const chartsByTags = useMemo(() => {
    const result: Record<string, VizEntry[]> = {};
    chartMetadata.forEach(entry => {
      const tags = entry.value.tags || [];
      tags.forEach(tag => {
        if (!result[tag]) {
          result[tag] = [];
        }
        result[tag].push(entry);
      });
    });
    return result;
  }, [chartMetadata]);

  const tags = useMemo(
    () =>
      Object.keys(chartsByTags)
        .sort((a, b) =>
          // sort alphabetically
          a.localeCompare(b),
        )
        .filter(tag => RECOMMENDED_TAGS.indexOf(tag) === -1),
    [chartsByTags],
  );

  const sortedMetadata = useMemo(
    () => chartMetadata.sort((a, b) => a.key.localeCompare(b.key)),
    [chartMetadata],
  );

  const [activeSelector, setActiveSelector] = useState<string>(
    () => selectedVizMetadata?.category || RECOMMENDED_TAGS[0],
  );

  const [activeSection, setActiveSection] = useState<string>(() =>
    selectedVizMetadata?.category
      ? SECTIONS.CATEGORY
      : SECTIONS.RECOMMENDED_TAGS,
  );

  // get a fuse instance for fuzzy search
  const fuse = useMemo(
    () =>
      new Fuse(chartMetadata, {
        ignoreLocation: true,
        threshold: 0.3,
        keys: ['value.name', 'value.tags', 'value.description'],
      }),
    [chartMetadata],
  );

  const searchResults = useMemo(() => {
    if (searchInputValue.trim() === '') {
      return [];
    }
    return fuse
      .search(searchInputValue)
      .map(result => result.item)
      .sort((a, b) => {
        const aOrder = a.value?.label?.name
          ? CHART_LABEL_ORDER.indexOf(a.value?.label?.name)
          : 0;
        const bOrder = b.value?.label?.name
          ? CHART_LABEL_ORDER.indexOf(b.value?.label?.name)
          : 0;
        return bOrder - aOrder;
      });
  }, [searchInputValue, fuse]);

  const focusSearch = useCallback(() => {
    // "start searching" is actually a two-stage process.
    // When you first click on the search bar, the input is focused and nothing else happens.
    // Once you begin typing, the selected category is cleared and the displayed viz entries change.
    setIsSearchFocused(true);
  }, []);

  const changeSearch: ChangeEventHandler<HTMLInputElement> = useCallback(
    event => setSearchInputValue(event.target.value),
    [],
  );

  const stopSearching = useCallback(() => {
    // stopping a search takes you back to the category you were looking at before.
    // Unlike focusSearch, this is a simple one-step process.
    setIsSearchFocused(false);
    setSearchInputValue('');
    searchInputRef.current!.blur();
  }, []);

  const clickSelector = useCallback(
    (selector: string, sectionId: string) => {
      if (isSearchFocused) {
        stopSearching();
      }
      setActiveSelector(selector);
      setActiveSection(sectionId);
      // clear the selected viz if it is not present in the new category or tags
      const isSelectedVizCompatible =
        selectedVizMetadata &&
        doesVizMatchSelector(selectedVizMetadata, selector);
      if (selector !== activeSelector && !isSelectedVizCompatible) {
        onChange(null);
      }
    },
    [
      stopSearching,
      isSearchFocused,
      activeSelector,
      selectedVizMetadata,
      onChange,
    ],
  );

  const sectionMap = useMemo(
    () => ({
      [SECTIONS.RECOMMENDED_TAGS]: {
        title: t('Recommended tags'),
        icon: <Icons.Tags />,
        selectors: RECOMMENDED_TAGS,
      },
      [SECTIONS.CATEGORY]: {
        title: t('Category'),
        icon: <Icons.Category />,
        selectors: categories,
      },
      [SECTIONS.TAGS]: {
        title: t('Tags'),
        icon: <Icons.Tags />,
        selectors: tags,
      },
    }),
    [categories, tags],
  );

  const getVizEntriesToDisplay = () => {
    if (isActivelySearching) {
      return searchResults;
    }
    if (
      activeSelector === ALL_CHARTS &&
      activeSection === SECTIONS.ALL_CHARTS
    ) {
      return sortedMetadata;
    }
    if (
      activeSection === SECTIONS.CATEGORY &&
      chartsByCategory[activeSelector]
    ) {
      return chartsByCategory[activeSelector];
    }
    if (
      (activeSection === SECTIONS.TAGS ||
        activeSection === SECTIONS.RECOMMENDED_TAGS) &&
      chartsByTags[activeSelector]
    ) {
      return chartsByTags[activeSelector];
    }
    return [];
  };

  return (
    <VizPickerLayout
      className={className}
      isSelectedVizMetadata={Boolean(selectedVizMetadata)}
    >
      <LeftPane>
        <Selector
          css={({ gridUnit }) =>
            // adjust style for not being inside a collapse
            css`
              margin: ${gridUnit * 2}px;
              margin-bottom: 0;
            `
          }
          sectionId={SECTIONS.ALL_CHARTS}
          selector={ALL_CHARTS}
          icon={<Icons.Ballot />}
          isSelected={
            !isActivelySearching &&
            ALL_CHARTS === activeSelector &&
            SECTIONS.ALL_CHARTS === activeSection
          }
          onClick={clickSelector}
        />
        <Collapse
          expandIconPosition="right"
          ghost
          defaultActiveKey={Object.keys(sectionMap)}
        >
          {Object.keys(sectionMap).map(sectionId => {
            const section = sectionMap[sectionId];

            return (
              <Collapse.Panel
                header={<span className="header">{section.title}</span>}
                key={sectionId}
              >
                {section.selectors.map((selector: string) => (
                  <Selector
                    key={selector}
                    selector={selector}
                    sectionId={sectionId}
                    icon={section.icon}
                    isSelected={
                      !isActivelySearching &&
                      selector === activeSelector &&
                      sectionId === activeSection
                    }
                    onClick={clickSelector}
                  />
                ))}
              </Collapse.Panel>
            );
          })}
        </Collapse>
      </LeftPane>

      <SearchWrapper>
        <Input
          type="text"
          ref={searchInputRef as any /* cast required because emotion */}
          value={searchInputValue}
          placeholder={t('Search all charts')}
          onChange={changeSearch}
          onFocus={focusSearch}
          data-test={`${VIZ_TYPE_CONTROL_TEST_ID}__search-input`}
          prefix={
            <InputIconAlignment>
              <Icons.Search iconSize="m" />
            </InputIconAlignment>
          }
          suffix={
            <InputIconAlignment>
              {searchInputValue && (
                <Icons.XLarge iconSize="m" onClick={stopSearching} />
              )}
            </InputIconAlignment>
          }
        />
      </SearchWrapper>

      <RightPane>
        <ThumbnailGallery
          vizEntries={getVizEntriesToDisplay()}
          selectedViz={selectedViz}
          setSelectedViz={onChange}
        />
      </RightPane>

      {selectedVizMetadata ? (
        <div
          css={(theme: SupersetTheme) => [
            DetailsPane(theme),
            DetailsPopulated(theme),
          ]}
        >
          <>
            <SectionTitle
              css={css`
                grid-area: viz-name;
                position: relative;
              `}
            >
              {selectedVizMetadata?.name}
              {selectedVizMetadata?.label?.name && (
                <Tooltip
                  id="viz-badge-tooltip"
                  placement="top"
                  title={selectedVizMetadata.label?.description}
                >
                  <TitleLabelWrapper>
                    <HighlightLabel>
                      <div>{t(selectedVizMetadata.label?.name)}</div>
                    </HighlightLabel>
                  </TitleLabelWrapper>
                </Tooltip>
              )}
            </SectionTitle>
            <TagsWrapper>
              {selectedVizMetadata?.tags.map(tag => (
                <Label key={tag}>{tag}</Label>
              ))}
            </TagsWrapper>
            <Description>
              {selectedVizMetadata?.description ||
                t('No description available.')}
            </Description>
            <SectionTitle
              css={css`
                grid-area: examples-header;
              `}
            >
              {!!selectedVizMetadata?.exampleGallery?.length && t('Examples')}
            </SectionTitle>
            <Examples>
              {(selectedVizMetadata?.exampleGallery || []).map(example => (
                <img
                  src={example.url}
                  alt={example.caption}
                  title={example.caption}
                />
              ))}
            </Examples>
          </>
        </div>
      ) : null}
    </VizPickerLayout>
  );
}<|MERGE_RESOLUTION|>--- conflicted
+++ resolved
@@ -35,12 +35,8 @@
   useTheme,
   ChartLabel,
 } from '@superset-ui/core';
-<<<<<<< HEAD
-import { Collapse, Input, Tooltip } from 'src/common/components';
-=======
-import { Collapse } from 'src/common/components';
+import { Collapse, Tooltip } from 'src/common/components';
 import { Input } from 'src/components/Input';
->>>>>>> eafe0cfc
 import Label from 'src/components/Label';
 import { usePluginContext } from 'src/components/DynamicPlugins';
 import Icons from 'src/components/Icons';
