--- conflicted
+++ resolved
@@ -167,16 +167,11 @@
       fireEvent(selectorInput, paste);
       const yearOption = screen.getAllByText('1 year ago')[1];
       expect(yearOption).toBeInTheDocument();
-<<<<<<< HEAD
-      const weekOption = screen.getAllByText('1 week ago')[1];
-      expect(weekOption).toBeInTheDocument();
-=======
       expect(yearOption).toHaveAttribute('aria-selected', 'true');
       const weekOption = screen.getByText(/1 week ago/, {
         selector: 'div [role="option"]',
       });
       expect(weekOption?.getAttribute('aria-selected')).toEqual('true');
->>>>>>> a53907a6
     });
 
     describe('empty placeholder', () => {
