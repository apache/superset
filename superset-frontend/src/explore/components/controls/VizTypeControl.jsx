--- conflicted
+++ resolved
@@ -19,11 +19,7 @@
 import React, { useEffect, useRef, useState } from 'react';
 import PropTypes from 'prop-types';
 import { Row, Col, FormControl } from 'react-bootstrap';
-<<<<<<< HEAD
-import { t, getChartMetadataRegistry, Behavior } from '@superset-ui/core';
-=======
-import { Behavior, t, getChartMetadataRegistry } from '@superset-ui/core';
->>>>>>> 42c4facb
+import { Behavior, t, getChartMetadataRegistry, Behavior } from '@superset-ui/core';
 import { useDynamicPluginContext } from 'src/components/DynamicPlugins';
 import { Tooltip } from 'src/common/components/Tooltip';
 import Modal from 'src/common/components/Modal';
@@ -171,13 +167,8 @@
 
   const filteredTypes = DEFAULT_ORDER.filter(type => registry.has(type))
     .filter(type => {
-<<<<<<< HEAD
-      const behavior = registry.get(type).behaviors;
-      return behavior.includes(Behavior.CROSS_FILTER) || !behavior.length;
-=======
       const behaviors = registry.get(type)?.behaviors || [];
       return behaviors.includes(Behavior.CROSS_FILTER) || !behaviors.length;
->>>>>>> 42c4facb
     })
     .map(type => ({
       key: type,
