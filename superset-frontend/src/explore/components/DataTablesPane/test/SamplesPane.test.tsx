--- conflicted
+++ resolved
@@ -16,123 +16,100 @@
  * specific language governing permissions and limitations
  * under the License.
  */
-import React from 'react';
-import fetchMock from 'fetch-mock';
-import userEvent from '@testing-library/user-event';
-import {
-  render,
-  waitForElementToBeRemoved,
-} from 'spec/helpers/testing-library';
-import { exploreActions } from 'src/explore/actions/exploreActions';
-import { promiseTimeout } from '@superset-ui/core';
-import { SamplesPane } from '../components';
-import { createSamplesPaneProps } from './fixture';
+ import React from 'react';
+ import fetchMock from 'fetch-mock';
+ import userEvent from '@testing-library/user-event';
+ import {
+   render,
+   waitForElementToBeRemoved,
+ } from 'spec/helpers/testing-library';
+ import { exploreActions } from 'src/explore/actions/exploreActions';
+ import { promiseTimeout } from '@superset-ui/core';
+ import { SamplesPane } from '../components';
+ import { createSamplesPaneProps } from './fixture';
 
-describe('SamplesPane', () => {
-<<<<<<< HEAD
-  fetchMock.get('end:/api/v1/dataset/34/samples?force=false', {
-    result: {
-      data: [],
-      colnames: [],
-      coltypes: [],
-=======
-  fetchMock.post(
-    'end:/datasource/samples?force=false&datasource_type=table&datasource_id=34',
-    {
-      result: {
-        data: [],
-        colnames: [],
-        coltypes: [],
-      },
->>>>>>> 667f4101
-    },
-  });
+ describe('SamplesPane', () => {
+   fetchMock.post(
+     'end:/datasource/samples?force=false&datasource_type=table&datasource_id=34',
+     {
+       result: {
+         data: [],
+         colnames: [],
+         coltypes: [],
+       },
+     },
+   );
 
-<<<<<<< HEAD
-  fetchMock.get('end:/api/v1/dataset/35/samples?force=true', {
-    result: {
-      data: [
-        { __timestamp: 1230768000000, genre: 'Action' },
-        { __timestamp: 1230768000010, genre: 'Horror' },
-      ],
-      colnames: ['__timestamp', 'genre'],
-      coltypes: [2, 1],
-=======
-  fetchMock.post(
-    'end:/datasource/samples?force=true&datasource_type=table&datasource_id=35',
-    {
-      result: {
-        data: [
-          { __timestamp: 1230768000000, genre: 'Action' },
-          { __timestamp: 1230768000010, genre: 'Horror' },
-        ],
-        colnames: ['__timestamp', 'genre'],
-        coltypes: [2, 1],
-      },
->>>>>>> 667f4101
-    },
-  });
+   fetchMock.post(
+     'end:/datasource/samples?force=true&datasource_type=table&datasource_id=35',
+     {
+       result: {
+         data: [
+           { __timestamp: 1230768000000, genre: 'Action' },
+           { __timestamp: 1230768000010, genre: 'Horror' },
+         ],
+         colnames: ['__timestamp', 'genre'],
+         coltypes: [2, 1],
+       },
+     },
+   );
 
-<<<<<<< HEAD
-  fetchMock.get('end:/api/v1/dataset/36/samples?force=false', 400);
-=======
-  fetchMock.post(
-    'end:/datasource/samples?force=false&datasource_type=table&datasource_id=36',
-    400,
-  );
->>>>>>> 667f4101
+   fetchMock.post(
+     'end:/datasource/samples?force=false&datasource_type=table&datasource_id=36',
+     400,
+   );
 
-  const setForceQuery = jest.spyOn(exploreActions, 'setForceQuery');
+   const setForceQuery = jest.spyOn(exploreActions, 'setForceQuery');
 
-  afterAll(() => {
-    fetchMock.reset();
-    jest.resetAllMocks();
-  });
+   afterAll(() => {
+     fetchMock.reset();
+     jest.resetAllMocks();
+   });
 
-  test('render', async () => {
-    const props = createSamplesPaneProps({ datasourceId: 34 });
-    const { findByText } = render(<SamplesPane {...props} />);
-    expect(
-      await findByText('No samples were returned for this dataset'),
-    ).toBeVisible();
-    await promiseTimeout(() => {
-      expect(setForceQuery).toHaveBeenCalledTimes(0);
-    }, 10);
-  });
+   test('render', async () => {
+     const props = createSamplesPaneProps({ datasourceId: 34 });
+     const { findByText } = render(<SamplesPane {...props} />);
+     expect(
+       await findByText('No samples were returned for this dataset'),
+     ).toBeVisible();
+     await promiseTimeout(() => {
+       expect(setForceQuery).toHaveBeenCalledTimes(0);
+     }, 10);
+   });
 
-  test('error response', async () => {
-    const props = createSamplesPaneProps({
-      datasourceId: 36,
-    });
-    const { findByText } = render(<SamplesPane {...props} />, {
-      useRedux: true,
-    });
+   test('error response', async () => {
+     const props = createSamplesPaneProps({
+       datasourceId: 36,
+     });
+     const { findByText } = render(<SamplesPane {...props} />, {
+       useRedux: true,
+     });
 
-    expect(await findByText('Error: Bad Request')).toBeVisible();
-  });
+     expect(await findByText('Error: Bad Request')).toBeVisible();
+   });
 
-  test('force query, render and search', async () => {
-    const props = createSamplesPaneProps({
-      datasourceId: 35,
-      queryForce: true,
-    });
-    const { queryByText, getByPlaceholderText } = render(
-      <SamplesPane {...props} />,
-      {
-        useRedux: true,
-      },
-    );
+   test('force query, render and search', async () => {
+     const props = createSamplesPaneProps({
+       datasourceId: 35,
+       queryForce: true,
+     });
+     const { queryByText, getByPlaceholderText } = render(
+       <SamplesPane {...props} />,
+       {
+         useRedux: true,
+       },
+     );
 
-    await promiseTimeout(() => {
-      expect(setForceQuery).toHaveBeenCalledTimes(1);
-    }, 10);
-    expect(queryByText('2 rows')).toBeVisible();
-    expect(queryByText('Action')).toBeVisible();
-    expect(queryByText('Horror')).toBeVisible();
+     await promiseTimeout(() => {
+       expect(setForceQuery).toHaveBeenCalledTimes(1);
+     }, 10);
+     expect(queryByText('2 rows')).toBeVisible();
+     expect(queryByText('Action')).toBeVisible();
+     expect(queryByText('Horror')).toBeVisible();
 
-    userEvent.type(getByPlaceholderText('Search'), 'hor');
-    await waitForElementToBeRemoved(() => queryByText('Action'));
-    expect(queryByText('Horror')).toBeVisible();
-    expect(queryByText('Action')).not.toBeInTheDocument();
-  });
-});+     userEvent.type(getByPlaceholderText('Search'), 'hor');
+     await waitForElementToBeRemoved(() => queryByText('Action'));
+     expect(queryByText('Horror')).toBeVisible();
+     expect(queryByText('Action')).not.toBeInTheDocument();
+   });
+ });