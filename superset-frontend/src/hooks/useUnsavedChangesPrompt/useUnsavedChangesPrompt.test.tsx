/**
 * Licensed to the Apache Software Foundation (ASF) under one
 * or more contributor license agreements.  See the NOTICE file
 * distributed with this work for additional information
 * regarding copyright ownership.  The ASF licenses this file
 * to you under the Apache License, Version 2.0 (the
 * "License"); you may not use this file except in compliance
 * with the License.  You may obtain a copy of the License at
 *
 *   http://www.apache.org/licenses/LICENSE-2.0
 *
 * Unless required by applicable law or agreed to in writing,
 * software distributed under the License is distributed on an
 * "AS IS" BASIS, WITHOUT WARRANTIES OR CONDITIONS OF ANY
 * KIND, either express or implied.  See the License for the
 * specific language governing permissions and limitations
 * under the License.
 */
<<<<<<< HEAD
import { renderHook } from '@testing-library/react';
import { useUnsavedChangesPrompt } from 'src/hooks/useUnsavedChangesPrompt';
=======
import { renderHook, act } from '@testing-library/react-hooks';
>>>>>>> 08c1d034
import { Router } from 'react-router-dom';
import { createMemoryHistory } from 'history';
import { useUnsavedChangesPrompt } from '.';

let history = createMemoryHistory({
  initialEntries: ['/dashboard'],
});

beforeEach(() => {
  history = createMemoryHistory({ initialEntries: ['/dashboard'] });
});

const wrapper = ({ children }: { children: React.ReactNode }) => (
  <Router history={history}>{children}</Router>
);

test('should not show modal initially', () => {
  const { result } = renderHook(
    () =>
      useUnsavedChangesPrompt({
        hasUnsavedChanges: true,
        onSave: jest.fn(),
      }),
    { wrapper },
  );

  expect(result.current.showModal).toBe(false);
});

test('should block navigation and show modal if there are unsaved changes', () => {
  const { result } = renderHook(
    () =>
      useUnsavedChangesPrompt({
        hasUnsavedChanges: true,
        onSave: jest.fn(),
      }),
    { wrapper },
  );

  // Simulate blocked navigation
  const unblock = history.block((tx: any) => tx);
  unblock();
  history.push('/another-page');

  expect(result.current.showModal).toBe(true);
});

test('should trigger onSave and hide modal on handleSaveAndCloseModal', async () => {
  const onSave = jest.fn().mockResolvedValue(undefined);

  const { result } = renderHook(
    () =>
      useUnsavedChangesPrompt({
        hasUnsavedChanges: true,
        onSave,
      }),
    { wrapper },
  );

  await result.current.handleSaveAndCloseModal();

  expect(onSave).toHaveBeenCalled();
  expect(result.current.showModal).toBe(false);
});

test('should trigger manual save and not show modal again', async () => {
  const onSave = jest.fn().mockResolvedValue(undefined);

  const { result } = renderHook(
    () =>
      useUnsavedChangesPrompt({
        hasUnsavedChanges: true,
        onSave,
      }),
    { wrapper },
  );

  result.current.triggerManualSave();

  expect(onSave).toHaveBeenCalled();
  expect(result.current.showModal).toBe(false);
});

test('should close modal when handleConfirmNavigation is called', () => {
  const onSave = jest.fn();

  const { result } = renderHook(
    () =>
      useUnsavedChangesPrompt({
        hasUnsavedChanges: true,
        onSave,
      }),
    { wrapper },
  );

  // First, trigger navigation to show the modal
  const unblock = history.block((tx: any) => tx);
  unblock();
  history.push('/another-page');

  expect(result.current.showModal).toBe(true);

  // Then call handleConfirmNavigation to discard changes
  result.current.handleConfirmNavigation();

  expect(result.current.showModal).toBe(false);
});

test('should preserve pathname and state when confirming navigation', () => {
  const onSave = jest.fn();
  const history = createMemoryHistory();
  const wrapper = ({ children }: any) => (
    <Router history={history}>{children}</Router>
  );

  const locationState = { fromDashboard: true, dashboardId: 123 };
  const pathname = '/another-page';

  const { result } = renderHook(
    () => useUnsavedChangesPrompt({ hasUnsavedChanges: true, onSave }),
    { wrapper },
  );

  const pushSpy = jest.spyOn(history, 'push');

  // Simulate a blocked navigation (the hook sets up history.block internally)
  act(() => {
    history.push(pathname, locationState);
  });

  // Modal should now be visible
  expect(result.current.showModal).toBe(true);

  // Confirm navigation
  act(() => {
    result.current.handleConfirmNavigation();
  });

  // Modal should close
  expect(result.current.showModal).toBe(false);

  // Verify correct call with pathname and state preserved
  expect(pushSpy).toHaveBeenCalledWith(pathname, locationState);

  pushSpy.mockRestore();
});<|MERGE_RESOLUTION|>--- conflicted
+++ resolved
@@ -16,12 +16,7 @@
  * specific language governing permissions and limitations
  * under the License.
  */
-<<<<<<< HEAD
-import { renderHook } from '@testing-library/react';
-import { useUnsavedChangesPrompt } from 'src/hooks/useUnsavedChangesPrompt';
-=======
-import { renderHook, act } from '@testing-library/react-hooks';
->>>>>>> 08c1d034
+import { renderHook, act } from '@testing-library/react';
 import { Router } from 'react-router-dom';
 import { createMemoryHistory } from 'history';
 import { useUnsavedChangesPrompt } from '.';
