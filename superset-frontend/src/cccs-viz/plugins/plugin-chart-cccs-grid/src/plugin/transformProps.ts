--- conflicted
+++ resolved
@@ -193,11 +193,8 @@
       const cellRenderer =
         columnAdvancedType in rendererMap
           ? rendererMap[columnAdvancedType]
-<<<<<<< HEAD
-=======
           : columnType in rendererMap
           ? rendererMap[columnType]
->>>>>>> 351f93ae
           : undefined;
       const isSortable = true;
       const enableRowGroup = true;
@@ -222,11 +219,8 @@
         const cellRenderer =
           columnAdvancedType in rendererMap
             ? rendererMap[columnAdvancedType]
-<<<<<<< HEAD
-=======
             : columnType in rendererMap
             ? rendererMap[columnType]
->>>>>>> 351f93ae
             : undefined;
         const isSortable = true;
         const enableRowGroup = true;
