--- conflicted
+++ resolved
@@ -532,8 +532,6 @@
     [
       {
         name: 'include_search',
-<<<<<<< HEAD
-=======
         config: {
           type: 'CheckboxControl',
           label: t('Search box'),
@@ -546,7 +544,6 @@
     [
       {
         name: 'enable_grouping',
->>>>>>> eb673a9d
         config: {
           type: 'CheckboxControl',
           label: t('Row grouping'),
