/**
 * Licensed to the Apache Software Foundation (ASF) under one
 * or more contributor license agreements.  See the NOTICE file
 * distributed with this work for additional information
 * regarding copyright ownership.  The ASF licenses this file
 * to you under the Apache License, Version 2.0 (the
 * "License"); you may not use this file except in compliance
 * with the License.  You may obtain a copy of the License at
 *
 *   http://www.apache.org/licenses/LICENSE-2.0
 *
 * Unless required by applicable law or agreed to in writing,
 * software distributed under the License is distributed on an
 * "AS IS" BASIS, WITHOUT WARRANTIES OR CONDITIONS OF ANY
 * KIND, either express or implied.  See the License for the
 * specific language governing permissions and limitations
 * under the License.
 */
<<<<<<< HEAD
import React, { ChangeEvent, useCallback, useEffect, useState } from 'react';
// import { styled } from '@superset-ui/core';
import { AgGridReact } from '@ag-grid-community/react';
import {
  AllModules,
  LicenseManager,
  MenuItemDef,
  GetContextMenuItemsParams,
} from '@ag-grid-enterprise/all-modules';
import { NULL_STRING } from 'src/utils/common';
import { ensureIsArray } from '@superset-ui/core';
=======
import React, { ChangeEvent, useCallback, useEffect, useRef, useState } from 'react';
//import { styled } from '@superset-ui/core';
>>>>>>> 7c371ad2
import { CccsGridTransformedProps } from './types';

import CountryValueRenderer from './CountryValueRenderer';
import Ipv4ValueRenderer from './Ipv4ValueRenderer';
import Ipv6ValueRenderer from './Ipv6ValueRenderer';
import DomainValueRenderer from './DomainValueRenderer';
import JsonValueRenderer from './JsonValueRenderer';
import CustomTooltip from './CustomTooltip';

/// / jcc

// 'use strict';

import '@ag-grid-community/all-modules/dist/styles/ag-grid.css';
import '@ag-grid-community/core/dist/styles/ag-grid.css';
import '@ag-grid-community/core/dist/styles/ag-theme-balham.css';

const DEFAULT_COLUMN_DEF = {
  editable: false,
  filter: true,
  resizable: true,
  tooltipField: '',
  tooltipComponent: 'customTooltip',
};

export default function CccsGrid({
  width,
  height,
  agGridLicenseKey,
  columnDefs,
  rowData,
  formData,
  setDataMask,
  selectedValues,
  tooltipShowDelay,
  rowSelection,
  emitFilter,
  include_search,
  page_length = 0,
  filters: initialFilters = {},
}: CccsGridTransformedProps) {
  LicenseManager.setLicenseKey(agGridLicenseKey);

<<<<<<< HEAD
  const [filters, setFilters] = useState(initialFilters);
=======
  const [,setFilters] = useState(initialFilters);
>>>>>>> 7c371ad2

  const [prevRow, setPrevRow] = useState(-1);
  const [prevColumn, setPrevColumn] = useState('');
  const [searchValue, setSearchValue] = useState('');

  const gridRef = useRef<AgGridReact>(null);
  const keyRefresh = useRef<number>(0);
  const pageSize = useRef<number>(page_length);

  const handleChange = useCallback(
    filters => {
      if (!emitFilter) {
        return;
      }

      const groupBy = Object.keys(filters);
      const groupByValues = Object.values(filters);
      setDataMask({
        extraFormData: {
          filters:
            groupBy.length === 0
              ? []
              : groupBy.map(col => {
                  const val = ensureIsArray(filters?.[col]);
                  if (val === null || val === undefined)
                    return {
                      col,
                      op: 'IS NULL',
                    };
                  return {
                    col,
                    op: 'IN',
                    val,
                  };
                }),
        },
        filterState: {
          value: groupByValues.length ? groupByValues : null,
        },
      });
    },
    [emitFilter, setDataMask],
  ); // only take relevant page size options

  const getContextMenuItems = useCallback(
    (params: GetContextMenuItemsParams): (string | MenuItemDef)[] => {
      let result: (string | MenuItemDef)[] = [];
      if (!emitFilter) {
        result = ['copy', 'copyWithHeaders', 'paste', 'separator', 'export'];
      } else {
        result = [
          'copy',
          'copyWithHeaders',
          'paste',
          'separator',
          {
            name: 'Emit Filter(s)',
            action: () => handleChange(filters),
            // eslint-disable-next-line theme-colors/no-literal-colors
            icon: '<svg width="16" height="16" viewBox="0 0 24 24" fill="currentColor" xmlns="http://www.w3.org/2000/svg" aria-hidden="true" focusable="false" class=""><path fill-rule="evenodd" clip-rule="evenodd" d="M18.1573 17.864C21.2763 14.745 21.2763 9.66935 18.1573 6.5503C15.0382 3.43125 9.96264 3.43125 6.84359 6.5503L5.42938 5.13609C9.32836 1.2371 15.6725 1.2371 19.5715 5.13609C23.4705 9.03507 23.4705 15.3792 19.5715 19.2782C15.6725 23.1772 9.32836 23.1772 5.42938 19.2782L6.84359 17.864C9.96264 20.9831 15.0375 20.9838 18.1573 17.864ZM2.00035 11.5C2.00035 11.2239 2.2242 11 2.50035 11H5.00035L5.00035 10C5.00035 9.58798 5.47073 9.35279 5.80035 9.60001L9.00035 12C9.17125 12.1032 6.98685 13.637 5.77613 14.4703C5.44613 14.6975 5.00035 14.4601 5.00035 14.0595V13L2.50035 13C2.22421 13 2.00035 12.7761 2.00035 12.5L2.00035 11.5ZM9.67202 9.37873C11.2319 7.81885 13.7697 7.81956 15.3289 9.37873C16.888 10.9379 16.8887 13.4757 15.3289 15.0356C13.769 16.5955 11.2312 16.5948 9.67202 15.0356L8.2578 16.4498C10.5976 18.7896 14.4033 18.7896 16.7431 16.4498C19.0829 14.11 19.0829 10.3043 16.7431 7.96451C14.4033 5.6247 10.5976 5.6247 8.2578 7.96451L9.67202 9.37873Z" fill="#20A7C9"></path></svg>',
          },
          'separator',
          'export',
        ];
      }
      return result;
    },
    [emitFilter, filters, handleChange],
  );

  const frameworkComponents = {
    countryValueRenderer: CountryValueRenderer,
    ipv4ValueRenderer: Ipv4ValueRenderer,
    ipv6ValueRenderer: Ipv6ValueRenderer,
    domainValueRenderer: DomainValueRenderer,
    jsonValueRenderer: JsonValueRenderer,
    customTooltip: CustomTooltip,
  };

  const onGridReady = (params: any) => {
    console.log('onGridReady called');
  };

  const onSelectionChanged = (params: any) => {
    const gridApi = params.api;
    const selectedRows = gridApi.getSelectedRows();
    gridApi.document.querySelector('#selectedRows').innerHTML =
      selectedRows.length === 1 ? selectedRows[0].athlete : '';
  };

  function isSingleCellSelection(cellRanges: any): boolean {
    if (cellRanges.length !== 1) {
      return false;
    }
    const range = cellRanges[0];
    return (
      range.startRow.rowIndex === range.endRow.rowIndex &&
      range.columns.length === 1
    );
  }

  function isSameSingleSelection(range: any): boolean {
    const singleRow = Math.min(range.startRow.rowIndex, range.endRow.rowIndex);
    return prevRow === singleRow && prevColumn === range.columns[0].colId;
  }

  function cacheSingleSelection(range: any) {
    const singleRow = Math.min(range.startRow.rowIndex, range.endRow.rowIndex);
    setPrevRow(singleRow);
    setPrevColumn(range.columns[0].colId);
  }

  function clearSingleSelection() {
    setPrevRow(-1);
    setPrevColumn(NULL_STRING);
  }

  const onRangeSelectionChanged = (params: any) => {
    if (params.finished === false) {
      return;
    }

    const gridApi = params.api;
    let cellRanges = gridApi.getCellRanges();
    if (isSingleCellSelection(cellRanges)) {
      // Did user re-select the same single cell
      if (isSameSingleSelection(cellRanges[0])) {
        // clear selection in ag-grid
        gridApi.clearRangeSelection();
        // new cell ranges should be empty now
        cellRanges = gridApi.getCellRanges();
        // Clear previous selection
        clearSingleSelection();
      } else {
        // remember the single cell selection
        cacheSingleSelection(cellRanges[0]);
      }
    }

    const updatedFilters = {};
    cellRanges.forEach((range: any) => {
      range.columns.forEach((column: any) => {
        const col = getEmitTarget(column.colDef?.field);
        updatedFilters[col] = updatedFilters[col] || [];
        const startRow = Math.min(
          range.startRow.rowIndex,
          range.endRow.rowIndex,
        );
        const endRow = Math.max(range.startRow.rowIndex, range.endRow.rowIndex);
        for (let rowIndex = startRow; rowIndex <= endRow; rowIndex++) {
          const value = gridApi.getValue(
            column,
            gridApi.getModel().getRow(rowIndex),
          );
          if (!updatedFilters[col].includes(value)) {
            updatedFilters[col].push(value);
          }
        }
      });
    });

    setFilters(updatedFilters);
  };

  function getEmitTarget(col: string) {
    return formData.column_config?.[col]?.emitTarget || col;
  }

  function autoSizeFirst100Columns(params: any) {
    // Autosizes only the first 100 Columns in Ag-Grid
    const allColumnIds = params.columnApi
      .getAllColumns()
      .map((col: any) => col.getColId());
    params.columnApi.autoSizeColumns(allColumnIds.slice(0, 100), false);
  }

  useEffect(() => {
    pageSize.current = page_length <= 0 ? 0 : page_length;
    gridRef.current?.props.api?.paginationSetPageSize(pageSize.current);
    keyRefresh.current += 1
  }, [page_length]);
  
  function setSearch(e: ChangeEvent<HTMLInputElement>) {
    const target = e.target as HTMLInputElement;
    e.preventDefault();
    setSearchValue(target.value);
  }

  useEffect(() => {
    if (!include_search) {
      setSearchValue('');
    }
  }, [include_search]);

  const gridOptions = {
    suppressColumnVirtualisation: true,
    animateRows: true,
    // Disables a Key performance feature for Ag-Grid to enable autosizing of multiple columns
    // if not disabled, only the first 10-15 columns will autosize
    // This change will make initial load up of Ag-Grid slower than before
  };

  return (
    <div style={{ width, height }} className="ag-theme-balham">
      {include_search ? (
        <div className="form-inline" style={{ paddingBottom: '0.5em' }}>
          <div className="row">
            <div className="col-sm-6" />
            <div className="col-sm-6">
              <span className="float-right">
                Search{' '}
                <input
                  className="form-control input-sm"
                  placeholder={`${rowData.length} records...`}
                  value={searchValue}
                  onChange={setSearch}
                />
              </span>
            </div>
          </div>
        </div>
      ) : null}
      <AgGridReact
        key={keyRefresh.current}
        ref={gridRef}
        modules={AllModules}
        columnDefs={columnDefs}
        defaultColDef={DEFAULT_COLUMN_DEF}
        frameworkComponents={frameworkComponents}
        enableRangeSelection
        allowContextMenuWithControlKey
        gridOptions={gridOptions}
        onGridColumnsChanged={autoSizeFirst100Columns}
        getContextMenuItems={getContextMenuItems}
        onGridReady={onGridReady}
        onRangeSelectionChanged={onRangeSelectionChanged}
        onSelectionChanged={onSelectionChanged}
        rowData={rowData}
<<<<<<< HEAD
        cacheQuickFilter
=======
        paginationPageSize={pageSize.current}
        pagination={pageSize.current !== 0}
        cacheQuickFilter={true}
>>>>>>> 7c371ad2
        quickFilterText={searchValue}
        rowGroupPanelShow="always"
      />
    </div>
  );
}<|MERGE_RESOLUTION|>--- conflicted
+++ resolved
@@ -16,8 +16,7 @@
  * specific language governing permissions and limitations
  * under the License.
  */
-<<<<<<< HEAD
-import React, { ChangeEvent, useCallback, useEffect, useState } from 'react';
+import React, { ChangeEvent, useCallback, useEffect, useRef, useState } from 'react';
 // import { styled } from '@superset-ui/core';
 import { AgGridReact } from '@ag-grid-community/react';
 import {
@@ -28,10 +27,6 @@
 } from '@ag-grid-enterprise/all-modules';
 import { NULL_STRING } from 'src/utils/common';
 import { ensureIsArray } from '@superset-ui/core';
-=======
-import React, { ChangeEvent, useCallback, useEffect, useRef, useState } from 'react';
-//import { styled } from '@superset-ui/core';
->>>>>>> 7c371ad2
 import { CccsGridTransformedProps } from './types';
 
 import CountryValueRenderer from './CountryValueRenderer';
@@ -75,11 +70,7 @@
 }: CccsGridTransformedProps) {
   LicenseManager.setLicenseKey(agGridLicenseKey);
 
-<<<<<<< HEAD
   const [filters, setFilters] = useState(initialFilters);
-=======
-  const [,setFilters] = useState(initialFilters);
->>>>>>> 7c371ad2
 
   const [prevRow, setPrevRow] = useState(-1);
   const [prevColumn, setPrevColumn] = useState('');
@@ -318,13 +309,9 @@
         onRangeSelectionChanged={onRangeSelectionChanged}
         onSelectionChanged={onSelectionChanged}
         rowData={rowData}
-<<<<<<< HEAD
-        cacheQuickFilter
-=======
         paginationPageSize={pageSize.current}
         pagination={pageSize.current !== 0}
         cacheQuickFilter={true}
->>>>>>> 7c371ad2
         quickFilterText={searchValue}
         rowGroupPanelShow="always"
       />
