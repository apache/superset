/**
 * Licensed to the Apache Software Foundation (ASF) under one
 * or more contributor license agreements.  See the NOTICE file
 * distributed with this work for additional information
 * regarding copyright ownership.  The ASF licenses this file
 * to you under the Apache License, Version 2.0 (the
 * "License"); you may not use this file except in compliance
 * with the License.  You may obtain a copy of the License at
 *
 *   http://www.apache.org/licenses/LICENSE-2.0
 *
 * Unless required by applicable law or agreed to in writing,
 * software distributed under the License is distributed on an
 * "AS IS" BASIS, WITHOUT WARRANTIES OR CONDITIONS OF ANY
 * KIND, either express or implied.  See the License for the
 * specific language governing permissions and limitations
 * under the License.
 */
import React, {
  ChangeEvent,
  useCallback,
  useEffect,
  useRef,
  useState,
} from 'react';
// import { styled } from '@superset-ui/core';
import { AgGridReact } from '@ag-grid-community/react';
import {
  AllModules,
  LicenseManager,
  MenuItemDef,
  GetContextMenuItemsParams,
} from '@ag-grid-enterprise/all-modules';
import { NULL_STRING } from 'src/utils/common';
import { ensureIsArray } from '@superset-ui/core';
import { useDispatch, useSelector } from 'react-redux';
import { clearDataMask } from 'src/dataMask/actions';
import { RootState } from 'src/dashboard/types';
import { CccsGridTransformedProps } from './types';

import CountryValueRenderer from './CountryValueRenderer';
import Ipv4ValueRenderer from './Ipv4ValueRenderer';
import Ipv6ValueRenderer from './Ipv6ValueRenderer';
import DomainValueRenderer from './DomainValueRenderer';
import JsonValueRenderer from './JsonValueRenderer';
import CustomTooltip from './CustomTooltip';

/// / jcc

// 'use strict';

import '@ag-grid-community/all-modules/dist/styles/ag-grid.css';
import '@ag-grid-community/core/dist/styles/ag-grid.css';
import '@ag-grid-community/core/dist/styles/ag-theme-balham.css';

import { PAGE_SIZE_OPTIONS } from './plugin/controlPanel';

const DEFAULT_COLUMN_DEF = {
  editable: false,
  filter: true,
  resizable: true,
  tooltipField: '',
  tooltipComponent: 'customTooltip',
};

export default function CccsGrid({
  width,
  height,
  agGridLicenseKey,
  columnDefs,
  rowData,
  formData,
  setDataMask,
  selectedValues,
  tooltipShowDelay,
  rowSelection,
  emitFilter,
  include_search,
  page_length = 0,
  enable_grouping = false,
  filters: initialFilters = {},
}: CccsGridTransformedProps) {
  LicenseManager.setLicenseKey(agGridLicenseKey);
  const dispatch = useDispatch();
  const crossFilterValue = useSelector<RootState, any>(
    state => state.dataMask[formData.slice_id]?.filterState?.value,
  );

  const [filters, setFilters] = useState(initialFilters);

  const [prevRow, setPrevRow] = useState(-1);
  const [prevColumn, setPrevColumn] = useState('');
  const [searchValue, setSearchValue] = useState('');
  const [pageSize, setPageSize] = useState<number>(page_length);

  const gridRef = useRef<AgGridReact>(null);
  const keyRefresh = useRef<number>(0);

  const handleChange = useCallback(
    filters => {
      if (!emitFilter) {
        return;
      }

      const groupBy = Object.keys(filters);
      const groupByValues = Object.values(filters);
      setDataMask({
        extraFormData: {
          filters:
            groupBy.length === 0
              ? []
              : groupBy.map(col => {
                  const val = ensureIsArray(filters?.[col]);
                  if (val === null || val === undefined)
                    return {
                      col,
                      op: 'IS NULL',
                    };
                  return {
                    col,
                    op: 'IN',
                    val,
                  };
                }),
        },
        filterState: {
          value: groupByValues.length ? groupByValues : null,
        },
      });
    },
    [emitFilter, setDataMask],
  ); // only take relevant page size options

  const getContextMenuItems = useCallback(
    (params: GetContextMenuItemsParams): (string | MenuItemDef)[] => {
      let result: (string | MenuItemDef)[] = [];
      if (!emitFilter) {
        result = ['copy', 'copyWithHeaders', 'paste', 'separator', 'export'];
      } else {
        result = [
          'copy',
          'copyWithHeaders',
          'paste',
          'separator',
          {
            name: 'Emit Filter(s)',
            action: () => handleChange(filters),
            // eslint-disable-next-line theme-colors/no-literal-colors
            icon: '<svg width="16" height="16" viewBox="0 0 24 24" fill="currentColor" xmlns="http://www.w3.org/2000/svg" aria-hidden="true" focusable="false" class=""><path fill-rule="evenodd" clip-rule="evenodd" d="M18.1573 17.864C21.2763 14.745 21.2763 9.66935 18.1573 6.5503C15.0382 3.43125 9.96264 3.43125 6.84359 6.5503L5.42938 5.13609C9.32836 1.2371 15.6725 1.2371 19.5715 5.13609C23.4705 9.03507 23.4705 15.3792 19.5715 19.2782C15.6725 23.1772 9.32836 23.1772 5.42938 19.2782L6.84359 17.864C9.96264 20.9831 15.0375 20.9838 18.1573 17.864ZM2.00035 11.5C2.00035 11.2239 2.2242 11 2.50035 11H5.00035L5.00035 10C5.00035 9.58798 5.47073 9.35279 5.80035 9.60001L9.00035 12C9.17125 12.1032 6.98685 13.637 5.77613 14.4703C5.44613 14.6975 5.00035 14.4601 5.00035 14.0595V13L2.50035 13C2.22421 13 2.00035 12.7761 2.00035 12.5L2.00035 11.5ZM9.67202 9.37873C11.2319 7.81885 13.7697 7.81956 15.3289 9.37873C16.888 10.9379 16.8887 13.4757 15.3289 15.0356C13.769 16.5955 11.2312 16.5948 9.67202 15.0356L8.2578 16.4498C10.5976 18.7896 14.4033 18.7896 16.7431 16.4498C19.0829 14.11 19.0829 10.3043 16.7431 7.96451C14.4033 5.6247 10.5976 5.6247 8.2578 7.96451L9.67202 9.37873Z" fill="#20A7C9"></path></svg>',
          },
          {
            name: 'Clear Emitted Filter(s)',
            disabled: crossFilterValue === undefined,
            action: () => dispatch(clearDataMask(formData.slice_id)),
            icon: '<span class="ag-icon ag-icon-cross" unselectable="on" role="presentation"></span>',
          },
          'separator',
          'export',
        ];
      }
      return result;
    },
    [
      crossFilterValue,
      dispatch,
      emitFilter,
      filters,
      formData.slice_id,
      handleChange,
    ],
  );

  const frameworkComponents = {
    countryValueRenderer: CountryValueRenderer,
    ipv4ValueRenderer: Ipv4ValueRenderer,
    ipv6ValueRenderer: Ipv6ValueRenderer,
    domainValueRenderer: DomainValueRenderer,
    jsonValueRenderer: JsonValueRenderer,
    customTooltip: CustomTooltip,
  };

  const onGridReady = (params: any) => {
    console.log('onGridReady called');
  };

  const onSelectionChanged = (params: any) => {
    const gridApi = params.api;
    const selectedRows = gridApi.getSelectedRows();
    gridApi.document.querySelector('#selectedRows').innerHTML =
      selectedRows.length === 1 ? selectedRows[0].athlete : '';
  };

  function isSingleCellSelection(cellRanges: any): boolean {
    if (cellRanges.length !== 1) {
      return false;
    }
    const range = cellRanges[0];
    return (
      range.startRow.rowIndex === range.endRow.rowIndex &&
      range.columns.length === 1
    );
  }

  function isSameSingleSelection(range: any): boolean {
    const singleRow = Math.min(range.startRow.rowIndex, range.endRow.rowIndex);
    return prevRow === singleRow && prevColumn === range.columns[0].colId;
  }

  function cacheSingleSelection(range: any) {
    const singleRow = Math.min(range.startRow.rowIndex, range.endRow.rowIndex);
    setPrevRow(singleRow);
    setPrevColumn(range.columns[0].colId);
  }

  function clearSingleSelection() {
    setPrevRow(-1);
    setPrevColumn(NULL_STRING);
  }

  const onRangeSelectionChanged = (params: any) => {
    if (params.finished === false) {
      return;
    }

    const gridApi = params.api;
    let cellRanges = gridApi.getCellRanges();
    if (isSingleCellSelection(cellRanges)) {
      // Did user re-select the same single cell
      if (isSameSingleSelection(cellRanges[0])) {
        // clear selection in ag-grid
        gridApi.clearRangeSelection();
        // new cell ranges should be empty now
        cellRanges = gridApi.getCellRanges();
        // Clear previous selection
        clearSingleSelection();
      } else {
        // remember the single cell selection
        cacheSingleSelection(cellRanges[0]);
      }
    }

    const updatedFilters = {};
    cellRanges.forEach((range: any) => {
      range.columns.forEach((column: any) => {
        const col = getEmitTarget(column.colDef?.field);
        updatedFilters[col] = updatedFilters[col] || [];
        const startRow = Math.min(
          range.startRow.rowIndex,
          range.endRow.rowIndex,
        );
        const endRow = Math.max(range.startRow.rowIndex, range.endRow.rowIndex);
        for (let rowIndex = startRow; rowIndex <= endRow; rowIndex++) {
          const value = gridApi.getValue(
            column,
            gridApi.getModel().getRow(rowIndex),
          );
          if (!updatedFilters[col].includes(value)) {
            updatedFilters[col].push(value);
          }
        }
      });
    });

    setFilters(updatedFilters);
  };

  function getEmitTarget(col: string) {
    return formData.column_config?.[col]?.emitTarget || col;
  }

  function autoSizeFirst100Columns(params: any) {
    // Autosizes only the first 100 Columns in Ag-Grid
    const allColumnIds = params.columnApi
      .getAllColumns()
      .map((col: any) => col.getColId());
    params.columnApi.autoSizeColumns(allColumnIds.slice(0, 100), false);
  }

  const updatePageSize = (newSize: number) => {
    gridRef.current?.props.api?.paginationSetPageSize(pageSize);
    setPageSize(newSize <= 0 ? 0 : newSize);
    keyRefresh.current += 1;
  };

  useEffect(() => {
    updatePageSize(page_length);
  }, [page_length]);

  function setSearch(e: ChangeEvent<HTMLInputElement>) {
    const target = e.target as HTMLInputElement;
    e.preventDefault();
    setSearchValue(target.value);
  }

  useEffect(() => {
    if (!include_search) {
      setSearchValue('');
    }
  }, [include_search]);

  useEffect(() => {
    keyRefresh.current += 1;
  }, [enable_grouping]);

  const gridOptions = {
    suppressColumnVirtualisation: true,
    animateRows: true,
    // Disables a Key performance feature for Ag-Grid to enable autosizing of multiple columns
    // if not disabled, only the first 10-15 columns will autosize
    // This change will make initial load up of Ag-Grid slower than before
  };

  return (
    <div
      style={{ width, height, display: 'flex', flexFlow: 'column' }}
      className="ag-theme-balham"
    >
      <div
        className="form-inline"
        style={{ flex: '0 1 auto', paddingBottom: '0.5em' }}
      >
        <div className="row">
          <div className="col-sm-6">
            {page_length > 0 && (
              <span className="dt-select-page-size form-inline">
                Show{' '}
                <select
                  className="form-control input-sm"
                  value={pageSize}
                  onBlur={() => {}}
                  onChange={e => {
                    updatePageSize(
                      Number((e.target as HTMLSelectElement).value),
                    );
                  }}
                >
                  {PAGE_SIZE_OPTIONS.map(option => {
                    const [size, text] = Array.isArray(option)
                      ? option
                      : [option, option];
                    return (
                      <option key={size} value={size}>
                        {text}
                      </option>
                    );
                  })}
                </select>{' '}
                entries
              </span>
            )}
          </div>
          <div className="col-sm-6">
            {include_search ? (
              <span className="float-right">
                Search{' '}
                <input
                  className="form-control input-sm"
                  placeholder={`${rowData.length} records...`}
                  value={searchValue}
                  onChange={setSearch}
                />
              </span>
            ) : null}
          </div>
        </div>
      </div>
<<<<<<< HEAD
      <AgGridReact
        key={keyRefresh.current}
        ref={gridRef}
        modules={AllModules}
        columnDefs={columnDefs}
        defaultColDef={DEFAULT_COLUMN_DEF}
        frameworkComponents={frameworkComponents}
        enableRangeSelection
        allowContextMenuWithControlKey
        gridOptions={gridOptions}
        onGridColumnsChanged={autoSizeFirst100Columns}
        getContextMenuItems={getContextMenuItems}
        onGridReady={onGridReady}
        onRangeSelectionChanged={onRangeSelectionChanged}
        onSelectionChanged={onSelectionChanged}
        rowData={rowData}
        paginationPageSize={pageSize}
        pagination={pageSize > 0}
        cacheQuickFilter={true}
        quickFilterText={searchValue}
        rowGroupPanelShow={enable_grouping ? 'always' : 'never'}
      />
=======
      <div style={{ flex: '1 1 auto' }}>
        <AgGridReact
          key={keyRefresh.current}
          ref={gridRef}
          modules={AllModules}
          columnDefs={columnDefs}
          defaultColDef={DEFAULT_COLUMN_DEF}
          frameworkComponents={frameworkComponents}
          enableRangeSelection={true}
          allowContextMenuWithControlKey={true}
          gridOptions={gridOptions}
          onGridColumnsChanged={autoSizeFirst100Columns}
          //getContextMenuItems={getContextMenuItems}
          onGridReady={onGridReady}
          onRangeSelectionChanged={onRangeSelectionChanged}
          onSelectionChanged={onSelectionChanged}
          rowData={rowData}
          paginationPageSize={pageSize}
          pagination={pageSize > 0}
          cacheQuickFilter={true}
          quickFilterText={searchValue}
          rowGroupPanelShow={enable_grouping ? 'always' : 'never'}
        />
      </div>
>>>>>>> 351f93ae
    </div>
  );
}<|MERGE_RESOLUTION|>--- conflicted
+++ resolved
@@ -364,30 +364,6 @@
           </div>
         </div>
       </div>
-<<<<<<< HEAD
-      <AgGridReact
-        key={keyRefresh.current}
-        ref={gridRef}
-        modules={AllModules}
-        columnDefs={columnDefs}
-        defaultColDef={DEFAULT_COLUMN_DEF}
-        frameworkComponents={frameworkComponents}
-        enableRangeSelection
-        allowContextMenuWithControlKey
-        gridOptions={gridOptions}
-        onGridColumnsChanged={autoSizeFirst100Columns}
-        getContextMenuItems={getContextMenuItems}
-        onGridReady={onGridReady}
-        onRangeSelectionChanged={onRangeSelectionChanged}
-        onSelectionChanged={onSelectionChanged}
-        rowData={rowData}
-        paginationPageSize={pageSize}
-        pagination={pageSize > 0}
-        cacheQuickFilter={true}
-        quickFilterText={searchValue}
-        rowGroupPanelShow={enable_grouping ? 'always' : 'never'}
-      />
-=======
       <div style={{ flex: '1 1 auto' }}>
         <AgGridReact
           key={keyRefresh.current}
@@ -412,7 +388,6 @@
           rowGroupPanelShow={enable_grouping ? 'always' : 'never'}
         />
       </div>
->>>>>>> 351f93ae
     </div>
   );
 }