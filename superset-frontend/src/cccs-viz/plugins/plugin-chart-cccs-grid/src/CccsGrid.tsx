/**
 * Licensed to the Apache Software Foundation (ASF) under one
 * or more contributor license agreements.  See the NOTICE file
 * distributed with this work for additional information
 * regarding copyright ownership.  The ASF licenses this file
 * to you under the Apache License, Version 2.0 (the
 * "License"); you may not use this file except in compliance
 * with the License.  You may obtain a copy of the License at
 *
 *   http://www.apache.org/licenses/LICENSE-2.0
 *
 * Unless required by applicable law or agreed to in writing,
 * software distributed under the License is distributed on an
 * "AS IS" BASIS, WITHOUT WARRANTIES OR CONDITIONS OF ANY
 * KIND, either express or implied.  See the License for the
 * specific language governing permissions and limitations
 * under the License.
 */
import React, {
  ChangeEvent,
  useCallback,
  useEffect,
  useRef,
  useState,
} from 'react';
<<<<<<< HEAD
// import { styled } from '@superset-ui/core';
import { AgGridReact } from '@ag-grid-community/react';
import {
  AllModules,
  LicenseManager,
  MenuItemDef,
  GetContextMenuItemsParams,
} from '@ag-grid-enterprise/all-modules';
import { NULL_STRING } from 'src/utils/common';
import { ensureIsArray } from '@superset-ui/core';
import { useDispatch, useSelector } from 'react-redux';
import { clearDataMask } from 'src/dataMask/actions';
import { RootState } from 'src/dashboard/types';
=======
//import { styled } from '@superset-ui/core';
>>>>>>> eb673a9d
import { CccsGridTransformedProps } from './types';

import CountryValueRenderer from './CountryValueRenderer';
import Ipv4ValueRenderer from './Ipv4ValueRenderer';
import Ipv6ValueRenderer from './Ipv6ValueRenderer';
import DomainValueRenderer from './DomainValueRenderer';
import JsonValueRenderer from './JsonValueRenderer';
import CustomTooltip from './CustomTooltip';

/// / jcc

// 'use strict';

import '@ag-grid-community/all-modules/dist/styles/ag-grid.css';
import '@ag-grid-community/core/dist/styles/ag-grid.css';
import '@ag-grid-community/core/dist/styles/ag-theme-balham.css';

<<<<<<< HEAD
=======
import { AllModules } from '@ag-grid-enterprise/all-modules';
import { NULL_STRING } from 'src/utils/common';

import { LicenseManager } from '@ag-grid-enterprise/all-modules';

import { ensureIsArray } from '@superset-ui/core';
import { PAGE_SIZE_OPTIONS } from './plugin/controlPanel';

>>>>>>> eb673a9d
const DEFAULT_COLUMN_DEF = {
  editable: false,
  filter: true,
  resizable: true,
  tooltipField: '',
  tooltipComponent: 'customTooltip',
};

export default function CccsGrid({
  width,
  height,
  agGridLicenseKey,
  columnDefs,
  rowData,
  formData,
  setDataMask,
  selectedValues,
  tooltipShowDelay,
  rowSelection,
  emitFilter,
  include_search,
  page_length = 0,
  enable_grouping = false,
  filters: initialFilters = {},
}: CccsGridTransformedProps) {
  LicenseManager.setLicenseKey(agGridLicenseKey);
  const dispatch = useDispatch();
  const crossFilterValue = useSelector<RootState, any>(
    state => state.dataMask[formData.slice_id]?.filterState?.value,
  );

<<<<<<< HEAD
  const [filters, setFilters] = useState(initialFilters);
=======
  const [, setFilters] = useState(initialFilters);
>>>>>>> eb673a9d

  const [prevRow, setPrevRow] = useState(-1);
  const [prevColumn, setPrevColumn] = useState('');
  const [searchValue, setSearchValue] = useState('');
  const [pageSize, setPageSize] = useState<number>(page_length);

  const gridRef = useRef<AgGridReact>(null);
  const keyRefresh = useRef<number>(0);

  const handleChange = useCallback(
    filters => {
      if (!emitFilter) {
        return;
      }

      const groupBy = Object.keys(filters);
      const groupByValues = Object.values(filters);
      setDataMask({
        extraFormData: {
          filters:
            groupBy.length === 0
              ? []
              : groupBy.map(col => {
                  const val = ensureIsArray(filters?.[col]);
                  if (val === null || val === undefined)
                    return {
                      col,
                      op: 'IS NULL',
                    };
                  return {
                    col,
                    op: 'IN',
                    val,
                  };
                }),
        },
        filterState: {
          value: groupByValues.length ? groupByValues : null,
        },
      });
    },
    [emitFilter, setDataMask],
  ); // only take relevant page size options

  const getContextMenuItems = useCallback(
    (params: GetContextMenuItemsParams): (string | MenuItemDef)[] => {
      let result: (string | MenuItemDef)[] = [];
      if (!emitFilter) {
        result = ['copy', 'copyWithHeaders', 'paste', 'separator', 'export'];
      } else {
        result = [
          'copy',
          'copyWithHeaders',
          'paste',
          'separator',
          {
            name: 'Emit Filter(s)',
            action: () => handleChange(filters),
            // eslint-disable-next-line theme-colors/no-literal-colors
            icon: '<svg width="16" height="16" viewBox="0 0 24 24" fill="currentColor" xmlns="http://www.w3.org/2000/svg" aria-hidden="true" focusable="false" class=""><path fill-rule="evenodd" clip-rule="evenodd" d="M18.1573 17.864C21.2763 14.745 21.2763 9.66935 18.1573 6.5503C15.0382 3.43125 9.96264 3.43125 6.84359 6.5503L5.42938 5.13609C9.32836 1.2371 15.6725 1.2371 19.5715 5.13609C23.4705 9.03507 23.4705 15.3792 19.5715 19.2782C15.6725 23.1772 9.32836 23.1772 5.42938 19.2782L6.84359 17.864C9.96264 20.9831 15.0375 20.9838 18.1573 17.864ZM2.00035 11.5C2.00035 11.2239 2.2242 11 2.50035 11H5.00035L5.00035 10C5.00035 9.58798 5.47073 9.35279 5.80035 9.60001L9.00035 12C9.17125 12.1032 6.98685 13.637 5.77613 14.4703C5.44613 14.6975 5.00035 14.4601 5.00035 14.0595V13L2.50035 13C2.22421 13 2.00035 12.7761 2.00035 12.5L2.00035 11.5ZM9.67202 9.37873C11.2319 7.81885 13.7697 7.81956 15.3289 9.37873C16.888 10.9379 16.8887 13.4757 15.3289 15.0356C13.769 16.5955 11.2312 16.5948 9.67202 15.0356L8.2578 16.4498C10.5976 18.7896 14.4033 18.7896 16.7431 16.4498C19.0829 14.11 19.0829 10.3043 16.7431 7.96451C14.4033 5.6247 10.5976 5.6247 8.2578 7.96451L9.67202 9.37873Z" fill="#20A7C9"></path></svg>',
          },
          {
            name: 'Clear Emitted Filter(s)',
            disabled: crossFilterValue === undefined,
            action: () => dispatch(clearDataMask(formData.slice_id)),
            icon: '<span class="ag-icon ag-icon-cross" unselectable="on" role="presentation"></span>',
          },
          'separator',
          'export',
        ];
      }
      return result;
    },
    [
      crossFilterValue,
      dispatch,
      emitFilter,
      filters,
      formData.slice_id,
      handleChange,
    ],
  );

  const frameworkComponents = {
    countryValueRenderer: CountryValueRenderer,
    ipv4ValueRenderer: Ipv4ValueRenderer,
    ipv6ValueRenderer: Ipv6ValueRenderer,
    domainValueRenderer: DomainValueRenderer,
    jsonValueRenderer: JsonValueRenderer,
    customTooltip: CustomTooltip,
  };

  const onGridReady = (params: any) => {
    console.log('onGridReady called');
  };

  const onSelectionChanged = (params: any) => {
    const gridApi = params.api;
    const selectedRows = gridApi.getSelectedRows();
    gridApi.document.querySelector('#selectedRows').innerHTML =
      selectedRows.length === 1 ? selectedRows[0].athlete : '';
  };

  function isSingleCellSelection(cellRanges: any): boolean {
    if (cellRanges.length !== 1) {
      return false;
    }
    const range = cellRanges[0];
    return (
      range.startRow.rowIndex === range.endRow.rowIndex &&
      range.columns.length === 1
    );
  }

  function isSameSingleSelection(range: any): boolean {
    const singleRow = Math.min(range.startRow.rowIndex, range.endRow.rowIndex);
    return prevRow === singleRow && prevColumn === range.columns[0].colId;
  }

  function cacheSingleSelection(range: any) {
    const singleRow = Math.min(range.startRow.rowIndex, range.endRow.rowIndex);
    setPrevRow(singleRow);
    setPrevColumn(range.columns[0].colId);
  }

  function clearSingleSelection() {
    setPrevRow(-1);
    setPrevColumn(NULL_STRING);
  }

  const onRangeSelectionChanged = (params: any) => {
    if (params.finished === false) {
      return;
    }

    const gridApi = params.api;
    let cellRanges = gridApi.getCellRanges();
    if (isSingleCellSelection(cellRanges)) {
      // Did user re-select the same single cell
      if (isSameSingleSelection(cellRanges[0])) {
        // clear selection in ag-grid
        gridApi.clearRangeSelection();
        // new cell ranges should be empty now
        cellRanges = gridApi.getCellRanges();
        // Clear previous selection
        clearSingleSelection();
      } else {
        // remember the single cell selection
        cacheSingleSelection(cellRanges[0]);
      }
    }

    const updatedFilters = {};
    cellRanges.forEach((range: any) => {
      range.columns.forEach((column: any) => {
        const col = getEmitTarget(column.colDef?.field);
        updatedFilters[col] = updatedFilters[col] || [];
        const startRow = Math.min(
          range.startRow.rowIndex,
          range.endRow.rowIndex,
        );
        const endRow = Math.max(range.startRow.rowIndex, range.endRow.rowIndex);
        for (let rowIndex = startRow; rowIndex <= endRow; rowIndex++) {
          const value = gridApi.getValue(
            column,
            gridApi.getModel().getRow(rowIndex),
          );
          if (!updatedFilters[col].includes(value)) {
            updatedFilters[col].push(value);
          }
        }
      });
    });

    setFilters(updatedFilters);
  };

  function getEmitTarget(col: string) {
    return formData.column_config?.[col]?.emitTarget || col;
  }

  function autoSizeFirst100Columns(params: any) {
    // Autosizes only the first 100 Columns in Ag-Grid
    const allColumnIds = params.columnApi
      .getAllColumns()
      .map((col: any) => col.getColId());
    params.columnApi.autoSizeColumns(allColumnIds.slice(0, 100), false);
  }

  const updatePageSize = (newSize: number) => {
    gridRef.current?.props.api?.paginationSetPageSize(pageSize);
    setPageSize(newSize <= 0 ? 0 : newSize);
    keyRefresh.current += 1;
  };

  useEffect(() => {
<<<<<<< HEAD
    pageSize.current = page_length <= 0 ? 0 : page_length;
    gridRef.current?.props.api?.paginationSetPageSize(pageSize.current);
    keyRefresh.current += 1;
=======
    updatePageSize(page_length);
>>>>>>> eb673a9d
  }, [page_length]);

  function setSearch(e: ChangeEvent<HTMLInputElement>) {
    const target = e.target as HTMLInputElement;
    e.preventDefault();
    setSearchValue(target.value);
  }

  useEffect(() => {
    if (!include_search) {
      setSearchValue('');
    }
  }, [include_search]);
<<<<<<< HEAD
=======

  useEffect(() => {
    keyRefresh.current += 1;
  }, [enable_grouping]);
>>>>>>> eb673a9d

  const gridOptions = {
    suppressColumnVirtualisation: true,
    animateRows: true,
    // Disables a Key performance feature for Ag-Grid to enable autosizing of multiple columns
    // if not disabled, only the first 10-15 columns will autosize
    // This change will make initial load up of Ag-Grid slower than before
  };

  return (
    <div style={{ width, height }} className="ag-theme-balham">
<<<<<<< HEAD
      {include_search ? (
        <div className="form-inline" style={{ paddingBottom: '0.5em' }}>
          <div className="row">
            <div className="col-sm-6" />
            <div className="col-sm-6">
=======
      <div className="form-inline" style={{ paddingBottom: '0.5em' }}>
        <div className="row">
          <div className="col-sm-6">
            {page_length > 0 && (
              <span className="dt-select-page-size form-inline">
                Show{' '}
                <select
                  className="form-control input-sm"
                  value={pageSize}
                  onBlur={() => {}}
                  onChange={e => {
                    updatePageSize(
                      Number((e.target as HTMLSelectElement).value),
                    );
                  }}
                >
                  {PAGE_SIZE_OPTIONS.map(option => {
                    const [size, text] = Array.isArray(option)
                      ? option
                      : [option, option];
                    return (
                      <option key={size} value={size}>
                        {text}
                      </option>
                    );
                  })}
                </select>{' '}
                entries
              </span>
            )}
          </div>
          <div className="col-sm-6">
            {include_search ? (
>>>>>>> eb673a9d
              <span className="float-right">
                Search{' '}
                <input
                  className="form-control input-sm"
                  placeholder={`${rowData.length} records...`}
                  value={searchValue}
                  onChange={setSearch}
                />
              </span>
<<<<<<< HEAD
            </div>
          </div>
        </div>
      ) : null}
=======
            ) : null}
          </div>
        </div>
      </div>
>>>>>>> eb673a9d
      <AgGridReact
        key={keyRefresh.current}
        ref={gridRef}
        modules={AllModules}
        columnDefs={columnDefs}
        defaultColDef={DEFAULT_COLUMN_DEF}
        frameworkComponents={frameworkComponents}
        enableRangeSelection
        allowContextMenuWithControlKey
        gridOptions={gridOptions}
        onGridColumnsChanged={autoSizeFirst100Columns}
        getContextMenuItems={getContextMenuItems}
        onGridReady={onGridReady}
        onRangeSelectionChanged={onRangeSelectionChanged}
        onSelectionChanged={onSelectionChanged}
        rowData={rowData}
        paginationPageSize={pageSize}
        pagination={pageSize > 0}
        cacheQuickFilter={true}
        quickFilterText={searchValue}
        rowGroupPanelShow={enable_grouping ? 'always' : 'never'}
      />
    </div>
  );
}<|MERGE_RESOLUTION|>--- conflicted
+++ resolved
@@ -23,7 +23,6 @@
   useRef,
   useState,
 } from 'react';
-<<<<<<< HEAD
 // import { styled } from '@superset-ui/core';
 import { AgGridReact } from '@ag-grid-community/react';
 import {
@@ -37,9 +36,6 @@
 import { useDispatch, useSelector } from 'react-redux';
 import { clearDataMask } from 'src/dataMask/actions';
 import { RootState } from 'src/dashboard/types';
-=======
-//import { styled } from '@superset-ui/core';
->>>>>>> eb673a9d
 import { CccsGridTransformedProps } from './types';
 
 import CountryValueRenderer from './CountryValueRenderer';
@@ -57,17 +53,8 @@
 import '@ag-grid-community/core/dist/styles/ag-grid.css';
 import '@ag-grid-community/core/dist/styles/ag-theme-balham.css';
 
-<<<<<<< HEAD
-=======
-import { AllModules } from '@ag-grid-enterprise/all-modules';
-import { NULL_STRING } from 'src/utils/common';
-
-import { LicenseManager } from '@ag-grid-enterprise/all-modules';
-
-import { ensureIsArray } from '@superset-ui/core';
 import { PAGE_SIZE_OPTIONS } from './plugin/controlPanel';
 
->>>>>>> eb673a9d
 const DEFAULT_COLUMN_DEF = {
   editable: false,
   filter: true,
@@ -99,11 +86,8 @@
     state => state.dataMask[formData.slice_id]?.filterState?.value,
   );
 
-<<<<<<< HEAD
   const [filters, setFilters] = useState(initialFilters);
-=======
-  const [, setFilters] = useState(initialFilters);
->>>>>>> eb673a9d
+
 
   const [prevRow, setPrevRow] = useState(-1);
   const [prevColumn, setPrevColumn] = useState('');
@@ -300,13 +284,7 @@
   };
 
   useEffect(() => {
-<<<<<<< HEAD
-    pageSize.current = page_length <= 0 ? 0 : page_length;
-    gridRef.current?.props.api?.paginationSetPageSize(pageSize.current);
-    keyRefresh.current += 1;
-=======
     updatePageSize(page_length);
->>>>>>> eb673a9d
   }, [page_length]);
 
   function setSearch(e: ChangeEvent<HTMLInputElement>) {
@@ -320,13 +298,10 @@
       setSearchValue('');
     }
   }, [include_search]);
-<<<<<<< HEAD
-=======
-
+  
   useEffect(() => {
     keyRefresh.current += 1;
   }, [enable_grouping]);
->>>>>>> eb673a9d
 
   const gridOptions = {
     suppressColumnVirtualisation: true,
@@ -338,13 +313,6 @@
 
   return (
     <div style={{ width, height }} className="ag-theme-balham">
-<<<<<<< HEAD
-      {include_search ? (
-        <div className="form-inline" style={{ paddingBottom: '0.5em' }}>
-          <div className="row">
-            <div className="col-sm-6" />
-            <div className="col-sm-6">
-=======
       <div className="form-inline" style={{ paddingBottom: '0.5em' }}>
         <div className="row">
           <div className="col-sm-6">
@@ -378,7 +346,6 @@
           </div>
           <div className="col-sm-6">
             {include_search ? (
->>>>>>> eb673a9d
               <span className="float-right">
                 Search{' '}
                 <input
@@ -388,17 +355,10 @@
                   onChange={setSearch}
                 />
               </span>
-<<<<<<< HEAD
-            </div>
-          </div>
-        </div>
-      ) : null}
-=======
             ) : null}
           </div>
         </div>
       </div>
->>>>>>> eb673a9d
       <AgGridReact
         key={keyRefresh.current}
         ref={gridRef}
