/**
 * Licensed to the Apache Software Foundation (ASF) under one
 * or more contributor license agreements.  See the NOTICE file
 * distributed with this work for additional information
 * regarding copyright ownership.  The ASF licenses this file
 * to you under the Apache License, Version 2.0 (the
 * "License"); you may not use this file except in compliance
 * with the License.  You may obtain a copy of the License at
 *
 *   http://www.apache.org/licenses/LICENSE-2.0
 *
 * Unless required by applicable law or agreed to in writing,
 * software distributed under the License is distributed on an
 * "AS IS" BASIS, WITHOUT WARRANTIES OR CONDITIONS OF ANY
 * KIND, either express or implied.  See the License for the
 * specific language governing permissions and limitations
 * under the License.
 */
import getFormDataWithExtraFilters, {
  GetFormDataWithExtraFiltersArguments,
} from 'src/dashboard/util/charts/getFormDataWithExtraFilters';
import { DASHBOARD_ROOT_ID } from 'src/dashboard/util/constants';
import { Filter } from 'src/dashboard/components/nativeFilters/types';
import { LayoutItem } from 'src/dashboard/types';
import { dashboardLayout } from '../../../fixtures/mockDashboardLayout';
import { sliceId as chartId } from '../../../fixtures/mockChartQueries';

describe('getFormDataWithExtraFilters', () => {
<<<<<<< HEAD
  const chartId = 8675309;
  const mockChart = {
    id: chartId,
    formData: {
      viz_type: 'filter_select',
      filters: [
        {
          col: 'country_name',
          op: 'IN',
          val: ['United States'],
        },
      ],
    },
  };
  const mockArgs = {
    charts: {
      [chartId]: mockChart,
=======
  const filterId = 'native-filter-1';
  const mockArgs: GetFormDataWithExtraFiltersArguments = {
    chart: {
      id: chartId,
      formData: {
        filters: [
          {
            col: 'country_name',
            op: 'IN',
            val: ['United States'],
          },
        ],
      },
>>>>>>> da63b4b0
    },
    chart: mockChart,
    filters: {
      region: ['Spain'],
      color: ['pink', 'purple'],
    },
    sliceId: chartId,
    nativeFilters: {
      filters: {
        [filterId]: ({
          id: filterId,
          scope: {
            rootPath: [DASHBOARD_ROOT_ID],
            excluded: [],
          },
        } as unknown) as Filter,
      },
      filtersState: {
        [filterId]: {
          id: filterId,
          extraFormData: {},
        },
      },
    },
    layout: (dashboardLayout.present as unknown) as {
      [key: string]: LayoutItem;
    },
  };

  it('should include filters from the passed filters', () => {
    const result = getFormDataWithExtraFilters(mockArgs);
    expect(result.extra_filters).toHaveLength(2);
    expect(result.extra_filters[0]).toEqual({
      col: 'region',
      op: 'IN',
      val: ['Spain'],
    });
    expect(result.extra_filters[1]).toEqual({
      col: 'color',
      op: 'IN',
      val: ['pink', 'purple'],
    });
  });
});<|MERGE_RESOLUTION|>--- conflicted
+++ resolved
@@ -26,8 +26,7 @@
 import { sliceId as chartId } from '../../../fixtures/mockChartQueries';
 
 describe('getFormDataWithExtraFilters', () => {
-<<<<<<< HEAD
-  const chartId = 8675309;
+  const filterId = 'native-filter-1';
   const mockChart = {
     id: chartId,
     formData: {
@@ -41,24 +40,9 @@
       ],
     },
   };
-  const mockArgs = {
+  const mockArgs: GetFormDataWithExtraFiltersArguments = {
     charts: {
       [chartId]: mockChart,
-=======
-  const filterId = 'native-filter-1';
-  const mockArgs: GetFormDataWithExtraFiltersArguments = {
-    chart: {
-      id: chartId,
-      formData: {
-        filters: [
-          {
-            col: 'country_name',
-            op: 'IN',
-            val: ['United States'],
-          },
-        ],
-      },
->>>>>>> da63b4b0
     },
     chart: mockChart,
     filters: {
