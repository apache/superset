/**
 * Licensed to the Apache Software Foundation (ASF) under one
 * or more contributor license agreements.  See the NOTICE file
 * distributed with this work for additional information
 * regarding copyright ownership.  The ASF licenses this file
 * to you under the Apache License, Version 2.0 (the
 * "License"); you may not use this file except in compliance
 * with the License.  You may obtain a copy of the License at
 *
 *   http://www.apache.org/licenses/LICENSE-2.0
 *
 * Unless required by applicable law or agreed to in writing,
 * software distributed under the License is distributed on an
 * "AS IS" BASIS, WITHOUT WARRANTIES OR CONDITIONS OF ANY
 * KIND, either express or implied.  See the License for the
 * specific language governing permissions and limitations
 * under the License.
 */
import React from 'react';
import { Provider } from 'react-redux';
import ScopingTree from 'src/dashboard/components/nativeFilters/ScopingTree';
import { styledMount as mount } from 'spec/helpers/theming';
import { mockStore } from 'spec/fixtures/mockStore';
import { FormInstance } from 'src/common/components';
import { NativeFiltersForm } from 'src/dashboard/components/nativeFilters/types';
<<<<<<< HEAD
import { defaultScopeValue } from 'src/dashboard/components/nativeFilters/FilterScope';
=======
import { getDefaultScopeValue } from 'src/dashboard/components/nativeFilters/FilterScope';
>>>>>>> 2463215d

describe('ScopingTree', () => {
  const filterId = '1';
  const form = {
    getFieldValue: () => ({
      [filterId]: {
<<<<<<< HEAD
        scope: defaultScopeValue,
=======
        scope: getDefaultScopeValue(),
>>>>>>> 2463215d
      },
    }),
  };
  const wrapper = mount(
    <Provider store={mockStore}>
      <ScopingTree
        filterId={filterId}
<<<<<<< HEAD
        initialScope={defaultScopeValue}
=======
        initialScope={getDefaultScopeValue()}
>>>>>>> 2463215d
        form={(form as unknown) as FormInstance<NativeFiltersForm>}
      />
    </Provider>,
  );
  it('is valid', () => {
    expect(
      React.isValidElement(
        <ScopingTree
          filterId={filterId}
<<<<<<< HEAD
          initialScope={defaultScopeValue}
=======
          initialScope={getDefaultScopeValue()}
>>>>>>> 2463215d
          form={(form as unknown) as FormInstance<NativeFiltersForm>}
        />,
      ),
    ).toBe(true);
  });

  it('renders a tree', () => {
    expect(wrapper.find('TreeNode')).toExist();
  });
});<|MERGE_RESOLUTION|>--- conflicted
+++ resolved
@@ -23,22 +23,14 @@
 import { mockStore } from 'spec/fixtures/mockStore';
 import { FormInstance } from 'src/common/components';
 import { NativeFiltersForm } from 'src/dashboard/components/nativeFilters/types';
-<<<<<<< HEAD
-import { defaultScopeValue } from 'src/dashboard/components/nativeFilters/FilterScope';
-=======
 import { getDefaultScopeValue } from 'src/dashboard/components/nativeFilters/FilterScope';
->>>>>>> 2463215d
 
 describe('ScopingTree', () => {
   const filterId = '1';
   const form = {
     getFieldValue: () => ({
       [filterId]: {
-<<<<<<< HEAD
-        scope: defaultScopeValue,
-=======
         scope: getDefaultScopeValue(),
->>>>>>> 2463215d
       },
     }),
   };
@@ -46,11 +38,7 @@
     <Provider store={mockStore}>
       <ScopingTree
         filterId={filterId}
-<<<<<<< HEAD
-        initialScope={defaultScopeValue}
-=======
         initialScope={getDefaultScopeValue()}
->>>>>>> 2463215d
         form={(form as unknown) as FormInstance<NativeFiltersForm>}
       />
     </Provider>,
@@ -60,11 +48,7 @@
       React.isValidElement(
         <ScopingTree
           filterId={filterId}
-<<<<<<< HEAD
-          initialScope={defaultScopeValue}
-=======
           initialScope={getDefaultScopeValue()}
->>>>>>> 2463215d
           form={(form as unknown) as FormInstance<NativeFiltersForm>}
         />,
       ),
