--- conflicted
+++ resolved
@@ -476,7 +476,6 @@
     });
   });
 
-<<<<<<< HEAD
   describe('buildQuery - AG Grid server-side filters', () => {
     describe('Simple filters', () => {
       it('should apply agGridSimpleFilters to query.filters', () => {
@@ -1065,7 +1064,9 @@
 
         expect(query.extras?.where).toBe(longWhereClause);
       });
-=======
+    });
+  });
+
   describe('buildQuery - metrics handling in different query modes', () => {
     test('should not include metrics in raw records mode', () => {
       const query = buildQuery({
@@ -1087,7 +1088,6 @@
       }).queries[0];
 
       expect(query.metrics).toEqual([]);
->>>>>>> ea3d2470
     });
   });
 });