--- conflicted
+++ resolved
@@ -38,6 +38,7 @@
   type ColumnState,
   ModuleRegistry,
   GridState,
+  GridReadyEvent,
 } from '@superset-ui/core/components/ThemedAgGridReact';
 import {
   AgGridChartState,
@@ -343,9 +344,6 @@
       }
     }, [hasServerPageLengthChanged]);
 
-<<<<<<< HEAD
-    const onGridReady = (params: any) => {
-=======
     useEffect(() => {
       if (gridRef.current?.api) {
         gridRef.current.api.sizeColumnsToFit();
@@ -353,7 +351,6 @@
     }, [width]);
 
     const onGridReady = (params: GridReadyEvent) => {
->>>>>>> 08c1d034
       // This will make columns fill the grid width
       params.api.sizeColumnsToFit();
 
