/**
 * Licensed to the Apache Software Foundation (ASF) under one
 * or more contributor license agreements.  See the NOTICE file
 * distributed with this work for additional information
 * regarding copyright ownership.  The ASF licenses this file
 * to you under the Apache License, Version 2.0 (the
 * "License"); you may not use this file except in compliance
 * with the License.  You may obtain a copy of the License at
 *
 *   http://www.apache.org/licenses/LICENSE-2.0
 *
 * Unless required by applicable law or agreed to in writing,
 * software distributed under the License is distributed on an
 * "AS IS" BASIS, WITHOUT WARRANTIES OR CONDITIONS OF ANY
 * KIND, either express or implied.  See the License for the
 * specific language governing permissions and limitations
 * under the License.
 */
<<<<<<< HEAD
import { styled } from '@apache-superset/core/ui';
=======
import { styled, useTheme } from '@superset-ui/core';
>>>>>>> f5f5913a
import { CustomCellRendererProps } from '@superset-ui/core/components/ThemedAgGridReact';
import { BasicColorFormatterType, InputColumn } from '../types';
import { useIsDark } from '../utils/useTableTheme';

const StyledTotalCell = styled.div`
  ${() => `
    font-weight: bold;
  `}
`;

const CellContainer = styled.div<{ backgroundColor?: string; align?: string }>`
  display: flex;
  background-color: ${({ backgroundColor }) =>
    backgroundColor || 'transparent'};
  justify-content: ${({ align }) => align || 'left'};
`;

const ArrowContainer = styled.div<{ arrowColor?: string }>`
  margin-right: 10px;
  color: ${({ arrowColor }) => arrowColor || 'inherit'};
`;

const Bar = styled.div<{
  offset: number;
  percentage: number;
  background: string;
}>`
  position: absolute;
  left: ${({ offset }) => `${offset}%`};
  top: 0;
  height: 100%;
  width: ${({ percentage }) => `${percentage}%`};
  background-color: ${({ background }) => background};
  z-index: 1;
`;

type ValueRange = [number, number];

/**
 * Cell background width calculation for horizontal bar chart
 */
function cellWidth({
  value,
  valueRange,
  alignPositiveNegative,
}: {
  value: number;
  valueRange: ValueRange;
  alignPositiveNegative: boolean;
}) {
  const [minValue, maxValue] = valueRange;
  if (alignPositiveNegative) {
    const perc = Math.abs(Math.round((value / maxValue) * 100));
    return perc;
  }
  const posExtent = Math.abs(Math.max(maxValue, 0));
  const negExtent = Math.abs(Math.min(minValue, 0));
  const tot = posExtent + negExtent;
  const perc2 = Math.round((Math.abs(value) / tot) * 100);
  return perc2;
}

/**
 * Cell left margin (offset) calculation for horizontal bar chart elements
 * when alignPositiveNegative is not set
 */
function cellOffset({
  value,
  valueRange,
  alignPositiveNegative,
}: {
  value: number;
  valueRange: ValueRange;
  alignPositiveNegative: boolean;
}) {
  if (alignPositiveNegative) {
    return 0;
  }
  const [minValue, maxValue] = valueRange;
  const posExtent = Math.abs(Math.max(maxValue, 0));
  const negExtent = Math.abs(Math.min(minValue, 0));
  const tot = posExtent + negExtent;
  return Math.round((Math.min(negExtent + value, negExtent) / tot) * 100);
}

/**
 * Cell background color calculation for horizontal bar chart
 */
function cellBackground({
  value,
  colorPositiveNegative = false,
  isDarkTheme = false,
  theme,
}: {
  value: number;
  colorPositiveNegative: boolean;
  isDarkTheme: boolean;
  theme: any;
}) {
  if (!colorPositiveNegative) {
    return 'transparent'; // Use transparent background when colorPositiveNegative is false
  }

  const r = value < 0 ? 150 : 0;
  const g = value >= 0 ? 150 : 0;
  return `rgba(${r},${g},0,0.2)`;
}

export const NumericCellRenderer = (
  params: CustomCellRendererProps & {
    allowRenderHtml: boolean;
    columns: InputColumn[];
    hasBasicColorFormatters: boolean | undefined;
    col: InputColumn;
    basicColorFormatters: {
      [Key: string]: BasicColorFormatterType;
    }[];
    valueRange: any;
    alignPositiveNegative: boolean;
    colorPositiveNegative: boolean;
  },
) => {
  const {
    value,
    valueFormatted,
    node,
    hasBasicColorFormatters,
    col,
    basicColorFormatters,
    valueRange,
    alignPositiveNegative,
    colorPositiveNegative,
  } = params;

  const isDarkTheme = useIsDark();
  const theme = !colorPositiveNegative ? null : useTheme();

  if (node?.rowPinned === 'bottom') {
    return <StyledTotalCell>{valueFormatted ?? value}</StyledTotalCell>;
  }

  let arrow = '';
  let arrowColor = '';
  if (hasBasicColorFormatters && col?.metricName) {
    arrow =
      basicColorFormatters?.[node?.rowIndex as number]?.[col.metricName]
        ?.mainArrow;
    arrowColor =
      basicColorFormatters?.[node?.rowIndex as number]?.[
        col.metricName
      ]?.arrowColor?.toLowerCase();
  }

  const alignment =
    col?.config?.horizontalAlign || (col?.isNumeric ? 'right' : 'left');

  if (!valueRange) {
    return (
      <CellContainer align={alignment}>
        {arrow && (
          <ArrowContainer arrowColor={arrowColor}>{arrow}</ArrowContainer>
        )}
        <div>{valueFormatted ?? value}</div>
      </CellContainer>
    );
  }

  const CellWidth = cellWidth({
    value: value as number,
    valueRange,
    alignPositiveNegative,
  });
  const CellOffset = cellOffset({
    value: value as number,
    valueRange,
    alignPositiveNegative,
  });
  const background = cellBackground({
    value: value as number,
    colorPositiveNegative,
    isDarkTheme,
    theme,
  });

  return (
    <div>
      <Bar offset={CellOffset} percentage={CellWidth} background={background} />
      {valueFormatted ?? value}
    </div>
  );
};<|MERGE_RESOLUTION|>--- conflicted
+++ resolved
@@ -16,11 +16,7 @@
  * specific language governing permissions and limitations
  * under the License.
  */
-<<<<<<< HEAD
-import { styled } from '@apache-superset/core/ui';
-=======
-import { styled, useTheme } from '@superset-ui/core';
->>>>>>> f5f5913a
+import { styled, useTheme } from '@apache-superset/core/ui';
 import { CustomCellRendererProps } from '@superset-ui/core/components/ThemedAgGridReact';
 import { BasicColorFormatterType, InputColumn } from '../types';
 import { useIsDark } from '../utils/useTableTheme';
