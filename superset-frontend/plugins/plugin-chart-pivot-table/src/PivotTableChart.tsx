/**
 * Licensed to the Apache Software Foundation (ASF) under one
 * or more contributor license agreements.  See the NOTICE file
 * distributed with this work for additional information
 * regarding copyright ownership.  The ASF licenses this file
 * to you under the Apache License, Version 2.0 (the
 * "License"); you may not use this file except in compliance
 * with the License.  You may obtain a copy of the License at
 *
 *   http://www.apache.org/licenses/LICENSE-2.0
 *
 * Unless required by applicable law or agreed to in writing,
 * software distributed under the License is distributed on an
 * "AS IS" BASIS, WITHOUT WARRANTIES OR CONDITIONS OF ANY
 * KIND, either express or implied.  See the License for the
 * specific language governing permissions and limitations
 * under the License.
 */
import { useCallback, useMemo } from 'react';
import { MinusSquareOutlined, PlusSquareOutlined } from '@ant-design/icons';
import {
  AdhocMetric,
  BinaryQueryObjectFilterClause,
  CurrencyFormatter,
  DataRecordValue,
  FeatureFlag,
  getColumnLabel,
  getNumberFormatter,
  getSelectedText,
  isAdhocColumn,
  isFeatureEnabled,
  isPhysicalColumn,
  NumberFormatter,
  styled,
  t,
  useTheme,
} from '@superset-ui/core';
import { aggregatorTemplates, PivotTable, sortAs } from './react-pivottable';
import {
  FilterType,
  MetricsLayoutEnum,
  PivotTableProps,
  PivotTableStylesProps,
  SelectedFiltersType,
} from './types';

const Styles = styled.div<PivotTableStylesProps>`
  ${({ height, width, margin }) => `
      margin: ${margin}px;
      height: ${height - margin * 2}px;
      width: ${
        typeof width === 'string' ? parseInt(width, 10) : width - margin * 2
      }px;
 `}
`;

const PivotTableWrapper = styled.div`
  height: 100%;
  max-width: inherit;
  overflow: auto;
`;

const METRIC_KEY = t('Metric');
const vals = ['value'];

const StyledPlusSquareOutlined = styled(PlusSquareOutlined)`
  stroke: ${({ theme }) => theme.colors.grayscale.light2};
  stroke-width: 16px;
`;

const StyledMinusSquareOutlined = styled(MinusSquareOutlined)`
  stroke: ${({ theme }) => theme.colors.grayscale.light2};
  stroke-width: 16px;
`;

const aggregatorsFactory = (formatter: NumberFormatter) => ({
  Count: aggregatorTemplates.count(formatter),
  'Count Unique Values': aggregatorTemplates.countUnique(formatter),
  'List Unique Values': aggregatorTemplates.listUnique(', ', formatter),
  Sum: aggregatorTemplates.sum(formatter),
  Average: aggregatorTemplates.average(formatter),
  Median: aggregatorTemplates.median(formatter),
  'Sample Variance': aggregatorTemplates.var(1, formatter),
  'Sample Standard Deviation': aggregatorTemplates.stdev(1, formatter),
  Minimum: aggregatorTemplates.min(formatter),
  Maximum: aggregatorTemplates.max(formatter),
  First: aggregatorTemplates.first(formatter),
  Last: aggregatorTemplates.last(formatter),
  'Sum as Fraction of Total': aggregatorTemplates.fractionOf(
    aggregatorTemplates.sum(),
    'total',
    formatter,
  ),
  'Sum as Fraction of Rows': aggregatorTemplates.fractionOf(
    aggregatorTemplates.sum(),
    'row',
    formatter,
  ),
  'Sum as Fraction of Columns': aggregatorTemplates.fractionOf(
    aggregatorTemplates.sum(),
    'col',
    formatter,
  ),
  'Count as Fraction of Total': aggregatorTemplates.fractionOf(
    aggregatorTemplates.count(),
    'total',
    formatter,
  ),
  'Count as Fraction of Rows': aggregatorTemplates.fractionOf(
    aggregatorTemplates.count(),
    'row',
    formatter,
  ),
  'Count as Fraction of Columns': aggregatorTemplates.fractionOf(
    aggregatorTemplates.count(),
    'col',
    formatter,
  ),
});

/* If you change this logic, please update the corresponding Python
 * function (https://github.com/apache/superset/blob/master/superset/charts/post_processing.py),
 * or reach out to @betodealmeida.
 */
export default function PivotTableChart(props: PivotTableProps) {
  const {
    data,
    height,
    width,
    groupbyRows: groupbyRowsRaw,
    groupbyColumns: groupbyColumnsRaw,
    metrics,
    colOrder,
    rowOrder,
    aggregateFunction,
    transposePivot,
    combineMetric,
    rowSubtotalPosition,
    colSubtotalPosition,
    colTotals,
    colSubTotals,
    rowTotals,
    rowSubTotals,
    valueFormat,
    currencyFormat,
    emitCrossFilters,
    setDataMask,
    selectedFilters,
    verboseMap,
    columnFormats,
    currencyFormats,
    metricsLayout,
    metricColorFormatters,
    dateFormatters,
    onContextMenu,
    timeGrainSqla,
<<<<<<< HEAD
    dataSelectionMode,
=======
    allowRenderHtml,
>>>>>>> f4094829
  } = props;

  const theme = useTheme();
  const defaultFormatter = useMemo(
    () =>
      currencyFormat?.symbol
        ? new CurrencyFormatter({
            currency: currencyFormat,
            d3Format: valueFormat,
          })
        : getNumberFormatter(valueFormat),
    [valueFormat, currencyFormat],
  );
  const customFormatsArray = useMemo(
    () =>
      Array.from(
        new Set([
          ...Object.keys(columnFormats || {}),
          ...Object.keys(currencyFormats || {}),
        ]),
      ).map(metricName => [
        metricName,
        columnFormats[metricName] || valueFormat,
        currencyFormats[metricName] || currencyFormat,
      ]),
    [columnFormats, currencyFormat, currencyFormats, valueFormat],
  );
  const hasCustomMetricFormatters = customFormatsArray.length > 0;
  const metricFormatters = useMemo(
    () =>
      hasCustomMetricFormatters
        ? {
            [METRIC_KEY]: Object.fromEntries(
              customFormatsArray.map(([metric, d3Format, currency]) => [
                metric,
                currency
                  ? new CurrencyFormatter({
                      currency,
                      d3Format,
                    })
                  : getNumberFormatter(d3Format),
              ]),
            ),
          }
        : undefined,
    [customFormatsArray, hasCustomMetricFormatters],
  );

  const metricNames = useMemo(
    () =>
      metrics.map((metric: string | AdhocMetric) =>
        typeof metric === 'string' ? metric : (metric.label as string),
      ),
    [metrics],
  );

  const unpivotedData = useMemo(
    () =>
      data.reduce(
        (acc: Record<string, any>[], record: Record<string, any>) => [
          ...acc,
          ...metricNames
            .map((name: string) => ({
              ...record,
              [METRIC_KEY]: name,
              value: record[name],
            }))
            .filter(record => record.value !== null),
        ],
        [],
      ),
    [data, metricNames],
  );
  const groupbyRows = useMemo(
    () => groupbyRowsRaw.map(getColumnLabel),
    [groupbyRowsRaw],
  );
  const groupbyColumns = useMemo(
    () => groupbyColumnsRaw.map(getColumnLabel),
    [groupbyColumnsRaw],
  );

  const sorters = useMemo(
    () => ({
      [METRIC_KEY]: sortAs(metricNames),
    }),
    [metricNames],
  );

  const [rows, cols] = useMemo(() => {
    let [rows_, cols_] = transposePivot
      ? [groupbyColumns, groupbyRows]
      : [groupbyRows, groupbyColumns];

    if (metricsLayout === MetricsLayoutEnum.ROWS) {
      rows_ = combineMetric ? [...rows_, METRIC_KEY] : [METRIC_KEY, ...rows_];
    } else {
      cols_ = combineMetric ? [...cols_, METRIC_KEY] : [METRIC_KEY, ...cols_];
    }
    return [rows_, cols_];
  }, [
    combineMetric,
    groupbyColumns,
    groupbyRows,
    metricsLayout,
    transposePivot,
  ]);

  const handleChange = useCallback(
    (filters: SelectedFiltersType) => {
      const filterKeys = Object.keys(filters);
      const groupby = [...groupbyRowsRaw, ...groupbyColumnsRaw];
      setDataMask({
        extraFormData: {
          filters:
            filterKeys.length === 0
              ? undefined
              : filterKeys.map(key => {
                  const val = filters?.[key];
                  const col =
                    groupby.find(item => {
                      if (isPhysicalColumn(item)) {
                        return item === key;
                      }
                      if (isAdhocColumn(item)) {
                        return item.label === key;
                      }
                      return false;
                    }) ?? '';
                  if (val === null || val === undefined)
                    return {
                      col,
                      op: 'IS NULL',
                    };
                  return {
                    col,
                    op: 'IN',
                    val: val as (string | number | boolean)[],
                  };
                }),
        },
        filterState: {
          value:
            filters && Object.keys(filters).length
              ? Object.values(filters)
              : null,
          selectedFilters:
            filters && Object.keys(filters).length ? filters : null,
        },
      });
    },
    [groupbyColumnsRaw, groupbyRowsRaw, setDataMask],
  );

  const getCrossFilterDataMask = useCallback(
    (value: { [key: string]: string }) => {
      const isActiveFilterValue = (key: string, val: DataRecordValue) =>
        !!selectedFilters && selectedFilters[key]?.includes(val);

      if (!value) {
        return undefined;
      }

      const [key, val] = Object.entries(value)[0];
      let values = { ...selectedFilters };
      if (isActiveFilterValue(key, val)) {
        values = {};
      } else {
        values = { [key]: [val] };
      }

      const filterKeys = Object.keys(values);
      const groupby = [...groupbyRowsRaw, ...groupbyColumnsRaw];
      return {
        dataMask: {
          extraFormData: {
            filters:
              filterKeys.length === 0
                ? undefined
                : filterKeys.map(key => {
                    const val = values?.[key];
                    const col =
                      groupby.find(item => {
                        if (isPhysicalColumn(item)) {
                          return item === key;
                        }
                        if (isAdhocColumn(item)) {
                          return item.label === key;
                        }
                        return false;
                      }) ?? '';
                    if (val === null || val === undefined)
                      return {
                        col,
                        op: 'IS NULL' as const,
                      };
                    return {
                      col,
                      op: 'IN' as const,
                      val: val as (string | number | boolean)[],
                    };
                  }),
          },
          filterState: {
            value:
              values && Object.keys(values).length
                ? Object.values(values)
                : null,
            selectedFilters:
              values && Object.keys(values).length ? values : null,
          },
        },
        isCurrentValueSelected: isActiveFilterValue(key, val),
      };
    },
    [groupbyColumnsRaw, groupbyRowsRaw, selectedFilters],
  );

  const toggleFilter = useCallback(
    (
      e: MouseEvent,
      value: string,
      filters: FilterType,
      pivotData: Record<string, any>,
      isSubtotal: boolean,
      isGrandTotal: boolean,
    ) => {
      if (isSubtotal || isGrandTotal || !emitCrossFilters) {
        return;
      }

      // allow selecting text in a cell
      if (getSelectedText()) {
        return;
      }

      const isActiveFilterValue = (key: string, val: DataRecordValue) =>
        !!selectedFilters && selectedFilters[key]?.includes(val);

      const filtersCopy = { ...filters };
      delete filtersCopy[METRIC_KEY];

      const filtersEntries = Object.entries(filtersCopy);
      if (filtersEntries.length === 0) {
        return;
      }

      const [key, val] = filtersEntries[filtersEntries.length - 1];

      let updatedFilters = { ...(selectedFilters || {}) };
      // multi select
      // if (selectedFilters && isActiveFilterValue(key, val)) {
      //   updatedFilters[key] = selectedFilters[key].filter((x: DataRecordValue) => x !== val);
      // } else {
      //   updatedFilters[key] = [...(selectedFilters?.[key] || []), val];
      // }
      // single select
      if (selectedFilters && isActiveFilterValue(key, val)) {
        updatedFilters = {};
      } else {
        updatedFilters = {
          [key]: [val],
        };
      }
      if (
        Array.isArray(updatedFilters[key]) &&
        updatedFilters[key].length === 0
      ) {
        delete updatedFilters[key];
      }
      handleChange(updatedFilters);
    },
    [emitCrossFilters, selectedFilters, handleChange],
  );

  const tableOptions = useMemo(
    () => ({
      clickRowHeaderCallback: toggleFilter,
      clickColumnHeaderCallback: toggleFilter,
      colTotals,
      colSubTotals,
      rowTotals,
      rowSubTotals,
      highlightHeaderCellsOnHover:
        emitCrossFilters ||
        isFeatureEnabled(FeatureFlag.DrillBy) ||
        isFeatureEnabled(FeatureFlag.DrillToDetail),
      highlightedHeaderCells: selectedFilters,
      omittedHighlightHeaderGroups: [METRIC_KEY],
      cellColorFormatters: { [METRIC_KEY]: metricColorFormatters },
      dateFormatters,
    }),
    [
      colTotals,
      colSubTotals,
      dateFormatters,
      emitCrossFilters,
      metricColorFormatters,
      rowTotals,
      rowSubTotals,
      selectedFilters,
      toggleFilter,
    ],
  );

  const subtotalOptions = useMemo(
    () => ({
      colSubtotalDisplay: { displayOnTop: colSubtotalPosition },
      rowSubtotalDisplay: { displayOnTop: rowSubtotalPosition },
      arrowCollapsed: <StyledPlusSquareOutlined />,
      arrowExpanded: <StyledMinusSquareOutlined />,
    }),
    [colSubtotalPosition, rowSubtotalPosition],
  );

  const handleContextMenu = useCallback(
    (
      e: MouseEvent,
      colKey: (string | number | boolean)[] | undefined,
      rowKey: (string | number | boolean)[] | undefined,
      dataPoint: { [key: string]: string },
    ) => {
      if (onContextMenu) {
        e.preventDefault();
        e.stopPropagation();
        const drillToDetailFilters: BinaryQueryObjectFilterClause[] = [];
        if (colKey && colKey.length > 1) {
          colKey.forEach((val, i) => {
            const col = cols[i];
            const formatter = dateFormatters[col];
            const formattedVal = formatter?.(val as number) || String(val);
            if (i > 0) {
              drillToDetailFilters.push({
                col,
                op: '==',
                val,
                formattedVal,
                grain: formatter ? timeGrainSqla : undefined,
              });
            }
          });
        }
        if (rowKey) {
          rowKey.forEach((val, i) => {
            const col = rows[i];
            const formatter = dateFormatters[col];
            const formattedVal = formatter?.(val as number) || String(val);
            drillToDetailFilters.push({
              col,
              op: '==',
              val,
              formattedVal,
              grain: formatter ? timeGrainSqla : undefined,
            });
          });
        }
        onContextMenu(e.clientX, e.clientY, {
          drillToDetail: drillToDetailFilters,
          crossFilter: getCrossFilterDataMask(dataPoint),
          drillBy: dataPoint && {
            filters: [
              {
                col: Object.keys(dataPoint)[0],
                op: '==',
                val: Object.values(dataPoint)[0],
              },
            ],
            groupbyFieldName: rowKey ? 'groupbyRows' : 'groupbyColumns',
          },
        });
      }
    },
    [
      cols,
      dateFormatters,
      getCrossFilterDataMask,
      onContextMenu,
      rows,
      timeGrainSqla,
    ],
  );

  return (
    <Styles height={height} width={width} margin={theme.gridUnit * 4}>
      <PivotTableWrapper>
        <PivotTable
          data={unpivotedData}
          rows={rows}
          cols={cols}
          aggregatorsFactory={aggregatorsFactory}
          defaultFormatter={defaultFormatter}
          customFormatters={metricFormatters}
          aggregatorName={aggregateFunction}
          vals={vals}
          colOrder={colOrder}
          rowOrder={rowOrder}
          sorters={sorters}
          tableOptions={tableOptions}
          subtotalOptions={subtotalOptions}
          namesMapping={verboseMap}
          onContextMenu={handleContextMenu}
<<<<<<< HEAD
          dataSelectionMode={dataSelectionMode}
=======
          allowRenderHtml={allowRenderHtml}
>>>>>>> f4094829
        />
      </PivotTableWrapper>
    </Styles>
  );
}<|MERGE_RESOLUTION|>--- conflicted
+++ resolved
@@ -154,11 +154,8 @@
     dateFormatters,
     onContextMenu,
     timeGrainSqla,
-<<<<<<< HEAD
     dataSelectionMode,
-=======
     allowRenderHtml,
->>>>>>> f4094829
   } = props;
 
   const theme = useTheme();
@@ -560,11 +557,8 @@
           subtotalOptions={subtotalOptions}
           namesMapping={verboseMap}
           onContextMenu={handleContextMenu}
-<<<<<<< HEAD
           dataSelectionMode={dataSelectionMode}
-=======
           allowRenderHtml={allowRenderHtml}
->>>>>>> f4094829
         />
       </PivotTableWrapper>
     </Styles>
