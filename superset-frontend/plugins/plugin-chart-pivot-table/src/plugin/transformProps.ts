/**
 * Licensed to the Apache Software Foundation (ASF) under one
 * or more contributor license agreements.  See the NOTICE file
 * distributed with this work for additional information
 * regarding copyright ownership.  The ASF licenses this file
 * to you under the Apache License, Version 2.0 (the
 * "License"); you may not use this file except in compliance
 * with the License.  You may obtain a copy of the License at
 *
 *   http://www.apache.org/licenses/LICENSE-2.0
 *
 * Unless required by applicable law or agreed to in writing,
 * software distributed under the License is distributed on an
 * "AS IS" BASIS, WITHOUT WARRANTIES OR CONDITIONS OF ANY
 * KIND, either express or implied.  See the License for the
 * specific language governing permissions and limitations
 * under the License.
 */
import {
  ChartProps,
  DataRecord,
  extractTimegrain,
  GenericDataType,
  getTimeFormatter,
  getTimeFormatterForGranularity,
  QueryFormData,
  SMART_DATE_ID,
  TimeFormats,
} from '@superset-ui/core';
import { getColorFormatters } from '@superset-ui/chart-controls';
import { DateFormatter } from '../types';

const { DATABASE_DATETIME } = TimeFormats;

function isNumeric(key: string, data: DataRecord[] = []) {
  return data.every(
    record =>
      record[key] === null ||
      record[key] === undefined ||
      typeof record[key] === 'number',
  );
}

export default function transformProps(chartProps: ChartProps<QueryFormData>) {
  /**
   * This function is called after a successful response has been
   * received from the chart data endpoint, and is used to transform
   * the incoming data prior to being sent to the Visualization.
   *
   * The transformProps function is also quite useful to return
   * additional/modified props to your data viz component. The formData
   * can also be accessed from your PivotTableChart.tsx file, but
   * doing supplying custom props here is often handy for integrating third
   * party libraries that rely on specific props.
   *
   * A description of properties in `chartProps`:
   * - `height`, `width`: the height/width of the DOM element in which
   *   the chart is located
   * - `formData`: the chart data request payload that was sent to the
   *   backend.
   * - `queriesData`: the chart data response payload that was received
   *   from the backend. Some notable properties of `queriesData`:
   *   - `data`: an array with data, each row with an object mapping
   *     the column/alias to its value. Example:
   *     `[{ col1: 'abc', metric1: 10 }, { col1: 'xyz', metric1: 20 }]`
   *   - `rowcount`: the number of rows in `data`
   *   - `query`: the query that was issued.
   *
   * Please note: the transformProps function gets cached when the
   * application loads. When making changes to the `transformProps`
   * function during development with hot reloading, changes won't
   * be seen until restarting the development server.
   */
  const {
    width,
    height,
    queriesData,
    formData,
    rawFormData,
    hooks: { setDataMask = () => {}, onContextMenu },
    filterState,
    datasource: { verboseMap = {}, columnFormats = {}, currencyFormats = {} },
    emitCrossFilters,
    canExportData,
  } = chartProps;
  const { data, colnames, coltypes } = queriesData[0];
  const {
    groupbyRows,
    groupbyColumns,
    metrics,
    tableRenderer,
    colOrder,
    rowOrder,
    aggregateFunction,
    transposePivot,
    combineMetric,
    rowSubtotalPosition,
    colSubtotalPosition,
    colTotals,
    colSubTotals,
    rowTotals,
    rowSubTotals,
    valueFormat,
    dateFormat,
    metricsLayout,
    conditionalFormatting,
    timeGrainSqla,
    currencyFormat,
    allowRenderHtml,
  } = formData;
  const { selectedFilters } = filterState;
  const granularity = extractTimegrain(rawFormData);

  const dateFormatters = colnames
    .filter(
      (colname: string, index: number) =>
        coltypes[index] === GenericDataType.Temporal,
    )
    .reduce(
      (
        acc: Record<string, DateFormatter | undefined>,
        temporalColname: string,
      ) => {
        let formatter: DateFormatter | undefined;
        if (dateFormat === SMART_DATE_ID) {
          if (granularity) {
            // time column use formats based on granularity
            formatter = getTimeFormatterForGranularity(granularity);
          } else if (isNumeric(temporalColname, data)) {
            formatter = getTimeFormatter(DATABASE_DATETIME);
          } else {
            // if no column-specific format, print cell as is
            formatter = String;
          }
        } else if (dateFormat) {
          formatter = getTimeFormatter(dateFormat);
        }
        if (formatter) {
          acc[temporalColname] = formatter;
        }
        return acc;
      },
      {},
    );
  const metricColorFormatters = getColorFormatters(conditionalFormatting, data);

  return {
    width,
    height,
    data,
    groupbyRows,
    groupbyColumns,
    metrics,
    tableRenderer,
    colOrder,
    rowOrder,
    aggregateFunction,
    transposePivot,
    combineMetric,
    rowSubtotalPosition,
    colSubtotalPosition,
    colTotals,
    colSubTotals,
    rowTotals,
    rowSubTotals,
    valueFormat,
    currencyFormat,
    emitCrossFilters,
    setDataMask,
    selectedFilters,
    verboseMap,
    columnFormats,
    currencyFormats,
    metricsLayout,
    metricColorFormatters,
    dateFormatters,
    onContextMenu,
    timeGrainSqla,
<<<<<<< HEAD
    dataSelectionMode: canExportData ? 'auto' : 'none',
=======
    allowRenderHtml,
>>>>>>> f4094829
  };
}<|MERGE_RESOLUTION|>--- conflicted
+++ resolved
@@ -176,10 +176,7 @@
     dateFormatters,
     onContextMenu,
     timeGrainSqla,
-<<<<<<< HEAD
     dataSelectionMode: canExportData ? 'auto' : 'none',
-=======
     allowRenderHtml,
->>>>>>> f4094829
   };
 }