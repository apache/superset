--- conflicted
+++ resolved
@@ -35,11 +35,7 @@
   "peerDependencies": {
     "@superset-ui/chart-controls": "*",
     "@superset-ui/core": "*",
-<<<<<<< HEAD
-    "react": "^18.2.0"
-=======
-    "@apache-superset/core": "*",
-    "react": "^17.0.2"
->>>>>>> 08c1d034
+    "react": "^18.2.0",
+    "@apache-superset/core": "*"
   }
 }