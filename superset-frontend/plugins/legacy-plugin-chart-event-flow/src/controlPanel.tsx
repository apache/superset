--- conflicted
+++ resolved
@@ -110,11 +110,7 @@
               valueKey: 'column_name',
               allowAll: true,
               mapStateToProps: state => ({
-<<<<<<< HEAD
-                options: (state.datasource as Dataset)?.columns || [],
-=======
                 options: state.datasource?.columns || [],
->>>>>>> ba0c37d3
               }),
               commaChoosesOption: false,
               freeForm: true,
