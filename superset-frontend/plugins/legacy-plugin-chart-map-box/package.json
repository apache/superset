{
  "name": "@superset-ui/legacy-plugin-chart-map-box",
<<<<<<< HEAD
  "version": "0.19.0",
=======
  "version": "0.20.3",
>>>>>>> efa8cb6f
  "description": "Superset Legacy Chart - MapBox",
  "keywords": [
    "superset"
  ],
  "homepage": "https://superset.apache.org/",
  "bugs": {
    "url": "https://github.com/apache/superset/issues"
  },
  "repository": {
    "type": "git",
    "url": "https://github.com/apache/superset.git",
    "directory": "superset-frontend/plugins/legacy-plugin-chart-map-box"
  },
  "license": "Apache-2.0",
  "author": "Superset",
  "sideEffects": [
    "*.css"
  ],
  "main": "lib/index.js",
  "module": "esm/index.js",
  "files": [
    "esm",
    "lib"
  ],
  "dependencies": {
    "@math.gl/web-mercator": "^4.1.0",
    "prop-types": "^15.8.1",
    "react-map-gl": "^6.1.19",
    "supercluster": "^8.0.1"
  },
  "peerDependencies": {
    "@superset-ui/chart-controls": "*",
    "@superset-ui/core": "*",
    "mapbox-gl": "*",
    "react": "^17.0.2"
  },
  "publishConfig": {
    "access": "public"
  }
}<|MERGE_RESOLUTION|>--- conflicted
+++ resolved
@@ -1,10 +1,6 @@
 {
   "name": "@superset-ui/legacy-plugin-chart-map-box",
-<<<<<<< HEAD
-  "version": "0.19.0",
-=======
   "version": "0.20.3",
->>>>>>> efa8cb6f
   "description": "Superset Legacy Chart - MapBox",
   "keywords": [
     "superset"
