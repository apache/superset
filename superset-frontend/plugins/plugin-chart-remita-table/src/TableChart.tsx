/* eslint-disable */
import React, {
  CSSProperties,
  KeyboardEvent as ReactKeyboardEvent,
  MouseEvent,
  useCallback,
  useEffect,
  useLayoutEffect,
  useMemo,
  useRef,
  useState,
} from 'react';
import {ColumnInstance, ColumnWithLooseAccessor, DefaultSortTypes, Row,} from 'react-table';
import {extent as d3Extent, max as d3Max} from 'd3-array';
import {FaSort} from '@react-icons/all-files/fa/FaSort';
import {FaSortDown as FaSortDesc} from '@react-icons/all-files/fa/FaSortDown';
import {FaSortUp as FaSortAsc} from '@react-icons/all-files/fa/FaSortUp';
import cx from 'classnames';
import {
  BinaryQueryObjectFilterClause,
  css,
  DataRecord,
  DataRecordValue,
  DTTM_ALIAS,
  ensureIsArray,
  GenericDataType,
  getSelectedText,
  getTimeFormatterForGranularity,
  styled,
  t,
  tn,
  useTheme,
} from '@superset-ui/core';
import {Dropdown, Menu, Tooltip} from '@superset-ui/chart-controls';
import {
  CheckOutlined,
  DownOutlined,
  InfoCircleOutlined,
  MinusCircleOutlined,
  PlusCircleOutlined,
  TableOutlined,
} from '@ant-design/icons';
import {isEmpty} from 'lodash';
import {ColorSchemeEnum, DataColumnMeta, TableChartTransformedProps,} from './types';
import DataTable, {DataTableProps, SearchInputProps, SelectPageSizeRendererProps, SizeOption,} from './DataTable';

import Styles from './Styles';
import {formatColumnValue} from './utils/formatValue';
import {PAGE_SIZE_OPTIONS} from './consts';
import {updateExternalFormData} from './DataTable/utils/externalAPIs';
import getScrollBarSize from './DataTable/utils/getScrollBarSize';
import {ActionCell} from './ActionCell';
import {Alert} from "antd";

type ValueRange = [number, number];

interface TableSize {
  width: number;
  height: number;
}

const ACTION_KEYS = {
  enter: 'Enter',
  spacebar: 'Spacebar',
  space: ' ',
};

/**
 * Return sortType based on data type
 */
function getSortTypeByDataType(dataType: GenericDataType): DefaultSortTypes {
  if (dataType === GenericDataType.Temporal) {
    return 'datetime';
  }
  if (dataType === GenericDataType.String) {
    return 'alphanumeric';
  }
  return 'basic';
}

/**
 * Cell background width calculation for horizontal bar chart
 */
function cellWidth({
                     value,
                     valueRange,
                     alignPositiveNegative,
                   }: {
  value: number;
  valueRange: ValueRange;
  alignPositiveNegative: boolean;
}) {
  const [minValue, maxValue] = valueRange;
  if (alignPositiveNegative) {
    const perc = Math.abs(Math.round((value / maxValue) * 100));
    return perc;
  }
  const posExtent = Math.abs(Math.max(maxValue, 0));
  const negExtent = Math.abs(Math.min(minValue, 0));
  const tot = posExtent + negExtent;
  const perc2 = Math.round((Math.abs(value) / tot) * 100);
  return perc2;
}

/**
 * Cell left margin (offset) calculation for horizontal bar chart elements
 * when alignPositiveNegative is not set
 */
function cellOffset({
                      value,
                      valueRange,
                      alignPositiveNegative,
                    }: {
  value: number;
  valueRange: ValueRange;
  alignPositiveNegative: boolean;
}) {
  if (alignPositiveNegative) {
    return 0;
  }
  const [minValue, maxValue] = valueRange;
  const posExtent = Math.abs(Math.max(maxValue, 0));
  const negExtent = Math.abs(Math.min(minValue, 0));
  const tot = posExtent + negExtent;
  return Math.round((Math.min(negExtent + value, negExtent) / tot) * 100);
}

/**
 * Cell background color calculation for horizontal bar chart
 */
function cellBackground({
                          value,
                          colorPositiveNegative = false,
                        }: {
  value: number;
  colorPositiveNegative: boolean;
}) {
  const r = colorPositiveNegative && value < 0 ? 150 : 0;
  return `rgba(${r},0,0,0.2)`;
}

function SortIcon<D extends object>({column}: { column: ColumnInstance<D> }) {
  const {isSorted, isSortedDesc} = column;
  let sortIcon = <FaSort/>;
  if (isSorted) {
    sortIcon = isSortedDesc ? <FaSortDesc/> : <FaSortAsc/>;
  }
  return sortIcon;
}

function SearchInput({count, value, onChange}: SearchInputProps) {
  return (
    <span className="dt-global-filter">
      {t('Search')}{' '}
      <input
        aria-label={t('Search %s records', count)}
        className="form-control input-sm"
        placeholder={tn('search.num_records', count)}
        value={value}
        onChange={onChange}
      />
    </span>
  );
}

function SelectPageSize({
                          options,
                          current,
                          onChange,
                        }: SelectPageSizeRendererProps) {
  return (
    <span
      className="dt-select-page-size form-inline"
      role="group"
      aria-label={t('Select page size')}
    >
      <label htmlFor="pageSizeSelect" className="sr-only">
        {t('Select page size')}
      </label>
      {t('Show')}{' '}
      <select
        id="pageSizeSelect"
        className="form-control input-sm"
        value={current}
        onChange={e => {
          onChange(Number((e.target as HTMLSelectElement).value));
        }}
        aria-label={t('Show entries per page')}
      >
        {options.map(option => {
          const [size, text] = Array.isArray(option)
            ? option
            : [option, option];
          return (
            <option key={size} value={size}>
              {text}
            </option>
          );
        })}
      </select>{' '}
      {t('entries per page')}
    </span>
  );
}

const getNoResultsMessage = (filter: string) =>
  filter ? t('No matching records found') : t('No records found');

interface FormattedAction {
  key: string;
  label: string;
  boundToSelection: boolean;
  visibilityCondition: 'all' | 'selected' | 'unselected';
  style?: string;
}

export default function TableChart<D extends DataRecord = DataRecord>(
  props: TableChartTransformedProps<D> & {
    sticky?: DataTableProps<D>['sticky'];
    enable_bulk_actions?: boolean;
    include_row_numbers?: boolean;
    bulk_action_id_column?: string;
    selection_mode?: 'single' | 'multiple';
    split_actions?: Set<any>;
    non_split_actions?:  Set<any>;
    onBulkActionClick?: (actionKey?: string, selectedIds?: string[]) => void;
    enable_table_actions?: boolean;
    table_actions_id_column?: string;
    table_actions?: Set<any>;
    onTableActionClick?: (action?: string, id?: string, value?: string) => void;
  },
) {
  const {
    timeGrain,
    height,
    width,
    data,
    totals,
    isRawRecords,
    rowCount = 0,
    columns: columnsMeta,
    alignPositiveNegative: defaultAlignPN = false,
    colorPositiveNegative: defaultColorPN = false,
    includeSearch = false,
    pageSize = 0,
    serverPagination = false,
    serverPaginationData,
    setDataMask,
    showCellBars = true,
    sortDesc = false,
    filters,
    sticky = true, // whether to use sticky header
    columnColorFormatters,
    allowRearrangeColumns = false,
    allowRenderHtml = true,
    onContextMenu,
    emitCrossFilters,
    isUsingTimeComparison,
    basicColorFormatters,
    basicColorColumnFormatters,
    enable_bulk_actions = false,
    include_row_numbers = true,
    bulk_action_id_column = 'id',
    selection_mode = 'multiple',
    split_actions = new Set<any>(),
    non_split_actions = new Set<any>(),
    enable_table_actions = false,
    table_actions_id_column = '',
    table_actions = new Set<any>(),
  } = props;

  const comparisonColumns = [
    {key: 'all', label: t('Display all')},
    {key: '#', label: '#'},
    {key: '△', label: '△'},
    {key: '%', label: '%'},
  ];
  const timestampFormatter = useCallback(
    value => getTimeFormatterForGranularity(timeGrain)(value),
    [timeGrain],
  );
  const [message, setMessage] = useState('');
  const [tableSize, setTableSize] = useState<TableSize>({
    width: 0,
    height: 0,
  });
  // keep track of whether column order changed, so that column widths can too
  const [columnOrderToggle, setColumnOrderToggle] = useState(false);
  const [showComparisonDropdown, setShowComparisonDropdown] = useState(false);
  const [selectedComparisonColumns, setSelectedComparisonColumns] = useState([
    comparisonColumns[0].key,
  ]);
  const [hideComparisonKeys, setHideComparisonKeys] = useState<string[]>([]);
  const theme = useTheme();
  const [selectedRows, setSelectedRows] = useState(new Set());
  // only take relevant page size options
  const pageSizeOptions = useMemo(() => {
    const getServerPagination = (n: number) => n <= rowCount;
    return PAGE_SIZE_OPTIONS.filter(([n]) =>
      serverPagination ? getServerPagination(n) : n <= 2 * data.length,
    ) as SizeOption[];
  }, [data.length, rowCount, serverPagination]);

  const getValueRange = useCallback(
    function getValueRange(key: string, alignPositiveNegative: boolean) {
      if (typeof data?.[0]?.[key] === 'number') {
        const nums = data.map(row => row[key]) as number[];
        return (
          alignPositiveNegative
            ? [0, d3Max(nums.map(Math.abs))]
            : d3Extent(nums)
        ) as ValueRange;
      }
      return null;
    },
    [data],
  );

  const isActiveFilterValue = useCallback(
    function isActiveFilterValue(key: string, val: DataRecordValue) {
      return !!filters && filters[key]?.includes(val);
    },
    [filters],
  );

  const parseOrConvertToSet = (input) => {
    // If input is a string, try to parse it.
    if (typeof input === 'string') {
      try {
        const parsed = JSON.parse(input);
        return Array.isArray(parsed) ? new Set(parsed) : new Set();
      } catch (error) {
        return new Set();
      }
    }
    // If input is an array, convert it to a set.
    if (Array.isArray(input)) {
      return new Set(input);
    }
    // If input is already a Set, return it.
    if (input instanceof Set) {
      return input;
    }
    return new Set();
  };

  const actions = useMemo(
    () => ({
      split: parseOrConvertToSet(split_actions),
      nonSplit: parseOrConvertToSet(non_split_actions),
    } as any),
    [split_actions, non_split_actions],
  );

  const lastSelectedRow = useRef<string | null>(null);

  // @ts-ignore
  const handleRowSelect = useCallback(
    (rowId: string, event?: React.MouseEvent) => {
      setSelectedRows(prev => {
        const newSelected = new Set(prev);

        if (selection_mode === 'single') {
          // Single selection mode
          if (prev.has(rowId)) {
            newSelected.clear();
          } else {
            newSelected.clear();
            newSelected.add(rowId);
          }
        } else {
          // Multiple selection mode
          if (event?.shiftKey && lastSelectedRow.current) {
            // Shift+Click: Select range
            const visibleIds = data.map(row =>
              String(row[bulk_action_id_column as keyof D]),
            );
            const startIdx = visibleIds.indexOf(lastSelectedRow.current);
            const endIdx = visibleIds.indexOf(rowId);

            if (startIdx > -1 && endIdx > -1) {
              const [min, max] = [
                Math.min(startIdx, endIdx),
                Math.max(startIdx, endIdx),
              ];
              visibleIds.slice(min, max + 1).forEach(id => newSelected.add(id));
            }
          } else {
            // Regular click: Toggle single row
            if (prev.has(rowId)) {
              newSelected.delete(rowId);
            } else {
              newSelected.add(rowId);
            }
            lastSelectedRow.current = rowId;
          }
        }
        return newSelected;
      });
    },
    [selection_mode, data, bulk_action_id_column],
  );

  const handleTableAction = useCallback(
    (action: any, id: string, value?: string) => {
      sendWindowPostMessge({
        action: 'remita-action',
        actionType: action,
        id,
        value,
      });
    },
    [],
  );

  const handleBulkAction = useCallback(
    (action: any, selectedIds?: string[]) => {
      sendWindowPostMessge({
        action: 'remita-action',
        actionType: action,
        selectedIds,
      });
    },
    [],
  );

  function sendWindowPostMessge(messageData: any) {
    if (window.self !== window.top) {
      window.parent.postMessage(messageData, '*', [new MessageChannel().port2]);
    } else {
<<<<<<< HEAD
      setMessage(JSON.stringify(messageData));
      setTimeout(() => setMessage(''), 5000);
=======
      alert(
        `This will send to parent app in embeded mode | ${JSON.stringify(
          messageData,
        )}`,
      );
>>>>>>> bee1fa21
    }
  }

  const tableActionsConfig = useMemo(() => {
    if (!enable_table_actions || !table_actions_id_column || !table_actions) {
      return undefined;
    }

    try {
      const actions = parseOrConvertToSet(table_actions);
      return {
        idColumn: table_actions_id_column,
        actions,
      };
    } catch (e) {
      return undefined;
    }
  }, [enable_table_actions, table_actions_id_column, table_actions]);

  const handleBulkSelect = useCallback(
    (visibleData: D[]) => {
      // Get IDs of only the visible rows
      const visibleIds = visibleData.map(row =>
        String(row[bulk_action_id_column as keyof D]),
      );

      setSelectedRows(prev => {
        const newSelected = new Set(prev);
        const allVisibleSelected =
          visibleIds.length > 0 && visibleIds.every(id => newSelected.has(id));

        if (allVisibleSelected) {
          // If all visible rows are selected, deselect only visible rows
          visibleIds.forEach(id => newSelected.delete(id));
        } else {
          // Otherwise, select all visible rows
          visibleIds.forEach(id => newSelected.add(id));
        }
        return newSelected;
      });
    },
    [bulk_action_id_column],
  );

  const getCrossFilterDataMask = (key: string, value: DataRecordValue) => {
    let updatedFilters = {...(filters || {})};
    if (filters && isActiveFilterValue(key, value)) {
      updatedFilters = {};
    } else {
      updatedFilters = {
        [key]: [value],
      };
    }
    if (
      Array.isArray(updatedFilters[key]) &&
      updatedFilters[key].length === 0
    ) {
      delete updatedFilters[key];
    }
    const groupBy = Object.keys(updatedFilters);
    const groupByValues = Object.values(updatedFilters);
    const labelElements: string[] = [];
    groupBy.forEach(col => {
      const isTimestamp = col === DTTM_ALIAS;
      const filterValues = ensureIsArray(updatedFilters?.[col]);
      if (filterValues.length) {
        const valueLabels = filterValues.map(value =>
          isTimestamp ? timestampFormatter(value) : value,
        );
        labelElements.push(`${valueLabels.join(', ')}`);
      }
    });
    return {
      dataMask: {
        extraFormData: {
          filters:
            groupBy.length === 0
              ? []
              : groupBy.map(col => {
                const val = ensureIsArray(updatedFilters?.[col]);
                if (!val.length)
                  return {
                    col,
                    op: 'IS NULL' as const,
                  };
                return {
                  col,
                  op: 'IN' as const,
                  val: val.map(el =>
                    el instanceof Date ? el.getTime() : el!,
                  ),
                  grain: col === DTTM_ALIAS ? timeGrain : undefined,
                };
              }),
        },
        filterState: {
          label: labelElements.join(', '),
          value: groupByValues.length ? groupByValues : null,
          filters:
            updatedFilters && Object.keys(updatedFilters).length
              ? updatedFilters
              : null,
        },
      },
      isCurrentValueSelected: isActiveFilterValue(key, value),
    };
  };

  const toggleFilter = useCallback(
    function toggleFilter(key: string, val: DataRecordValue) {
      if (!emitCrossFilters) {
        return;
      }
      setDataMask(getCrossFilterDataMask(key, val).dataMask);
    },
    [emitCrossFilters, getCrossFilterDataMask, setDataMask],
  );

  const getSharedStyle = (column: DataColumnMeta): CSSProperties => {
    const {isNumeric, config = {}} = column;
    const textAlign =
      config.horizontalAlign ||
      (isNumeric && !isUsingTimeComparison ? 'right' : 'left');
    return {
      textAlign,
    };
  };

  const comparisonLabels = [t('Main'), '#', '△', '%'];
  const filteredColumnsMeta = useMemo(() => {
    if (!isUsingTimeComparison) {
      return columnsMeta;
    }
    const allColumns = comparisonColumns[0].key;
    const main = comparisonLabels[0];
    const showAllColumns = selectedComparisonColumns.includes(allColumns);
    return columnsMeta.filter(({label, key}) => {
      // Extract the key portion after the space, assuming the format is always "label key"
      const keyPortion = key.substring(label.length);
      const isKeyHidded = hideComparisonKeys.includes(keyPortion);
      const isLableMain = label === main;

      return (
        isLableMain ||
        (!isKeyHidded &&
          (!comparisonLabels.includes(label) ||
            showAllColumns ||
            selectedComparisonColumns.includes(label)))
      );
    });
  }, [
    columnsMeta,
    comparisonColumns,
    comparisonLabels,
    isUsingTimeComparison,
    hideComparisonKeys,
    selectedComparisonColumns,
  ]);

  const handleContextMenu =
    onContextMenu && !isRawRecords
      ? (
        value: D,
        cellPoint: {
          key: string;
          value: DataRecordValue;
          isMetric?: boolean;
        },
        clientX: number,
        clientY: number,
      ) => {
        const drillToDetailFilters: BinaryQueryObjectFilterClause[] = [];
        filteredColumnsMeta.forEach(col => {
          if (!col.isMetric) {
            const dataRecordValue = value[col.key];
            drillToDetailFilters.push({
              col: col.key,
              op: '==',
              val: dataRecordValue as string | number | boolean,
              formattedVal: formatColumnValue(col, dataRecordValue)[1],
            });
          }
        });
        onContextMenu(clientX, clientY, {
          drillToDetail: drillToDetailFilters,
          crossFilter: cellPoint.isMetric
            ? undefined
            : getCrossFilterDataMask(cellPoint.key, cellPoint.value),
          drillBy: cellPoint.isMetric
            ? undefined
            : {
              filters: [
                {
                  col: cellPoint.key,
                  op: '==',
                  val: cellPoint.value as string | number | boolean,
                },
              ],
              groupbyFieldName: 'groupby',
            },
        });
      }
      : undefined;

  const getHeaderColumns = (
    columnsMeta: DataColumnMeta[],
    enableTimeComparison?: boolean,
  ) => {
    const resultMap: Record<string, number[]> = {};
    if (!enableTimeComparison) {
      return resultMap;
    }
    columnsMeta.forEach((element, index) => {
      // Check if element's label is one of the comparison labels
      if (comparisonLabels.includes(element.label)) {
        // Extract the key portion after the space, assuming the format is always "label key"
        const keyPortion = element.key.substring(element.label.length);

        // If the key portion is not in the map, initialize it with the current index
        if (!resultMap[keyPortion]) {
          resultMap[keyPortion] = [index];
        } else {
          // Add the index to the existing array
          resultMap[keyPortion].push(index);
        }
      }
    });
    return resultMap;
  };

  const renderTimeComparisonDropdown = (): JSX.Element => {
    const allKey = comparisonColumns[0].key;
    const handleOnClick = (data: any) => {
      const {key} = data;
      // Toggle 'All' key selection
      if (key === allKey) {
        setSelectedComparisonColumns([allKey]);
      } else if (selectedComparisonColumns.includes(allKey)) {
        setSelectedComparisonColumns([key]);
      } else {
        // Toggle selection for other keys
        setSelectedComparisonColumns(
          selectedComparisonColumns.includes(key)
            ? selectedComparisonColumns.filter(k => k !== key) // Deselect if already selected
            : [...selectedComparisonColumns, key],
        ); // Select if not already selected
      }
    };

    const handleOnBlur = () => {
      if (selectedComparisonColumns.length === 3) {
        setSelectedComparisonColumns([comparisonColumns[0].key]);
      }
    };

    return (
      <Dropdown
        placement="bottomRight"
        visible={showComparisonDropdown}
        onVisibleChange={(flag: boolean) => {
          setShowComparisonDropdown(flag);
        }}
        overlay={
          <Menu
            multiple
            onClick={handleOnClick}
            onBlur={handleOnBlur}
            selectedKeys={selectedComparisonColumns}
          >
            <div
              css={css`
                max-width: 242px;
                padding: 0 ${theme.gridUnit * 2}px;
                color: ${theme.colors.grayscale.base};
                font-size: ${theme.typography.sizes.s}px;
              `}
            >
              {t(
                'Select columns that will be displayed in the table. You can multiselect columns.',
              )}
            </div>
            {comparisonColumns.map(column => (
              <Menu.Item key={column.key}>
                <span
                  css={css`
                    color: ${theme.colors.grayscale.dark2};
                  `}
                >
                  {column.label}
                </span>
                <span
                  css={css`
                    float: right;
                    font-size: ${theme.typography.sizes.s}px;
                  `}
                >
                  {selectedComparisonColumns.includes(column.key) && (
                    <CheckOutlined/>
                  )}
                </span>
              </Menu.Item>
            ))}
          </Menu>
        }
        trigger={['click']}
      >
        <span>
          <TableOutlined/> <DownOutlined/>
        </span>
      </Dropdown>
    );
  };

  const renderGroupingHeaders = (): JSX.Element => {
    // TODO: Make use of ColumnGroup to render the aditional headers
    const headers: any = [];
    let currentColumnIndex = 0;
    Object.entries(groupHeaderColumns || {}).forEach(([key, value]) => {
      // Calculate the number of placeholder columns needed before the current header
      const startPosition = value[0];
      const colSpan = value.length;

      // Add placeholder <th> for columns before this header
      for (let i = currentColumnIndex; i < startPosition; i += 1) {
        headers.push(
          <th
            key={`placeholder-${i}`}
            style={{borderBottom: 0}}
            aria-label={`Header-${i}`}
          />,
        );
      }

      // Add the current header <th>
      headers.push(
        <th key={`header-${key}`} colSpan={colSpan} style={{borderBottom: 0}}>
          {key}
          <span
            css={css`
              float: right;

              & svg {
                color: ${theme.colors.grayscale.base} !important;
              }
            `}
          >
            {hideComparisonKeys.includes(key) ? (
              <PlusCircleOutlined
                onClick={() =>
                  setHideComparisonKeys(
                    hideComparisonKeys.filter(k => k !== key),
                  )
                }
              />
            ) : (
              <MinusCircleOutlined
                onClick={() =>
                  setHideComparisonKeys([...hideComparisonKeys, key])
                }
              />
            )}
          </span>
        </th>,
      );

      // Update the current column index
      currentColumnIndex = startPosition + colSpan;
    });
    return (
      <tr
        css={css`
          th {
            border-right: 2px solid ${theme.colors.grayscale.light2};
          }

          th:first-child {
            border-left: none;
          }

          th:last-child {
            border-right: none;
          }
        `}
      >
        {headers}
      </tr>
    );
  };

  const groupHeaderColumns = useMemo(
    () => getHeaderColumns(filteredColumnsMeta, isUsingTimeComparison),
    [filteredColumnsMeta, isUsingTimeComparison],
  );

  const getColumnConfigs = useCallback(
    (column: DataColumnMeta, i: number): ColumnWithLooseAccessor<D> => {
      const {
        key,
        label,
        isNumeric,
        dataType,
        isMetric,
        isPercentMetric,
        config = {},
      } = column;
      const columnWidth = Number.isNaN(Number(config.columnWidth))
        ? config.columnWidth
        : Number(config.columnWidth);

      // inline style for both th and td cell
      const sharedStyle: CSSProperties = getSharedStyle(column);
      const alignPositiveNegative =
        config.alignPositiveNegative === undefined
          ? defaultAlignPN
          : config.alignPositiveNegative;
      const colorPositiveNegative =
        config.colorPositiveNegative === undefined
          ? defaultColorPN
          : config.colorPositiveNegative;
      const {truncateLongCells} = config;
      const hasColumnColorFormatters =
        isNumeric &&
        Array.isArray(columnColorFormatters) &&
        columnColorFormatters.length > 0;
      const hasBasicColorFormatters =
        isUsingTimeComparison &&
        Array.isArray(basicColorFormatters) &&
        basicColorFormatters.length > 0;
      const valueRange =
        !hasBasicColorFormatters &&
        !hasColumnColorFormatters &&
        (config.showCellBars === undefined
          ? showCellBars
          : config.showCellBars) &&
        (isMetric || isRawRecords || isPercentMetric) &&
        getValueRange(key, alignPositiveNegative);

      let className = '';
      if (emitCrossFilters && !isMetric) {
        className += ' dt-is-filter';
      }
      if (!isMetric && !isPercentMetric) {
        className += ' right-border-only';
      } else if (comparisonLabels.includes(label)) {
        const groupinHeader = key.substring(label.length);
        const columnsUnderHeader = groupHeaderColumns[groupinHeader] || [];
        if (i === columnsUnderHeader[columnsUnderHeader.length - 1]) {
          className += ' right-border-only';
        }
      }
      return {
        id: String(i), // to allow duplicate column keys
        // must use custom accessor to allow `.` in column names
        // typing is incorrect in current version of `@types/react-table`
        // so we ask TS not to check.
        accessor: ((datum: D) => datum[key]) as never,
        Cell: ({value, row}: { value: DataRecordValue; row: Row<D> }) => {
          const [isHtml, text] = formatColumnValue(column, value);
          const html = isHtml && allowRenderHtml ? {__html: text} : undefined;
          let backgroundColor;
          let arrow = '';
          const originKey = column.key.substring(column.label.length).trim();
          if (!hasColumnColorFormatters && hasBasicColorFormatters) {
            backgroundColor =
              basicColorFormatters[row.index][originKey]?.backgroundColor;
            arrow =
              column.label === comparisonLabels[0]
                ? basicColorFormatters[row.index][originKey]?.mainArrow
                : '';
          }
          if (hasColumnColorFormatters) {
            columnColorFormatters!
              .filter(formatter => formatter.column === column.key)
              .forEach(formatter => {
                const formatterResult =
                  value || value === 0
                    ? formatter.getColorFromValue(value as number)
                    : false;
                if (formatterResult) {
                  backgroundColor = formatterResult;
                }
              });
          }
          if (
            basicColorColumnFormatters &&
            basicColorColumnFormatters?.length > 0
          ) {
            backgroundColor =
              basicColorColumnFormatters[row.index][column.key]
                ?.backgroundColor || backgroundColor;
            arrow =
              column.label === comparisonLabels[0]
                ? basicColorColumnFormatters[row.index][column.key]?.mainArrow
                : '';
          }
          const StyledCell = styled.td`
            text-align: ${sharedStyle.textAlign};
            white-space: ${value instanceof Date ? 'nowrap' : undefined};
            position: relative;
            background: ${backgroundColor || undefined};
          `;
          const cellBarStyles = css`
            position: absolute;
            height: 100%;
            display: block;
            top: 0;
            ${valueRange &&
            `
            width: ${`${cellWidth({
              value: value as number,
              valueRange,
              alignPositiveNegative,
            })}%`};
            left: ${`${cellOffset({
              value: value as number,
              valueRange,
              alignPositiveNegative,
            })}%`};
            background-color: ${cellBackground({
              value: value as number,
              colorPositiveNegative,
            })};
          `}
          `;
          let arrowStyles = css`
            color: ${basicColorFormatters &&
            basicColorFormatters[row.index][originKey]?.arrowColor ===
            ColorSchemeEnum.Green
              ? theme.colors.success.base
              : theme.colors.error.base};
            margin-right: ${theme.gridUnit}px;
          `;
          if (
            basicColorColumnFormatters &&
            basicColorColumnFormatters?.length > 0
          ) {
            arrowStyles = css`
              color: ${basicColorColumnFormatters[row.index][column.key]
                ?.arrowColor === ColorSchemeEnum.Green
                ? theme.colors.success.base
                : theme.colors.error.base};
              margin-right: ${theme.gridUnit}px;
            `;
          }
          const cellProps = {
            'aria-labelledby': `header-${column.key}`,
            role: 'cell',
            // show raw number in title in case of numeric values
            title: typeof value === 'number' ? String(value) : undefined,
            onClick:
              emitCrossFilters && !valueRange && !isMetric
                ? () => {
                  // allow selecting text in a cell
                  if (!getSelectedText()) {
                    toggleFilter(key, value);
                  }
                }
                : undefined,
            onContextMenu: (e: MouseEvent) => {
              if (handleContextMenu) {
                e.preventDefault();
                e.stopPropagation();
                handleContextMenu(
                  row.original,
                  {key, value, isMetric},
                  e.nativeEvent.clientX,
                  e.nativeEvent.clientY,
                );
              }
            },
            className: [
              className,
              value == null ? 'dt-is-null' : '',
              isActiveFilterValue(key, value) ? ' dt-is-active-filter' : '',
            ].join(' '),
            tabIndex: 0,
          };
          if (html) {
            if (truncateLongCells) {
              // eslint-disable-next-line react/no-danger
              return (
                <StyledCell {...cellProps}>
                  <div
                    className="dt-truncate-cell"
                    style={columnWidth ? {width: columnWidth} : undefined}
                    dangerouslySetInnerHTML={html}
                  />
                </StyledCell>
              );
            }
            // eslint-disable-next-line react/no-danger
            return <StyledCell {...cellProps} dangerouslySetInnerHTML={html}/>;
          }
          // If cellProps renders textContent already, then we don't have to
          // render `Cell`. This saves some time for large tables.
          return (
            <StyledCell {...cellProps}>
              {valueRange && (
                <div
                  /* The following classes are added to support custom CSS styling */
                  className={cx(
                    'cell-bar',
                    typeof value === 'number' && value < 0
                      ? 'negative'
                      : 'positive',
                  )}
                  css={cellBarStyles}
                  role="presentation"
                />
              )}
              {truncateLongCells ? (
                <div
                  className="dt-truncate-cell"
                  style={columnWidth ? {width: columnWidth} : undefined}
                >
                  {arrow && <span css={arrowStyles}>{arrow}</span>}
                  {text}
                </div>
              ) : (
                <>
                  {arrow && <span css={arrowStyles}>{arrow}</span>}
                  {text}
                </>
              )}
            </StyledCell>
          );
        },
        Header: ({column: col, onClick, style, onDragStart, onDrop}) => (
          <th
            id={`header-${column.key}`}
            title={t('Shift + Click to sort by multiple columns')}
            className={[className, col.isSorted ? 'is-sorted' : ''].join(' ')}
            style={{
              ...sharedStyle,
              ...style,
            }}
            onKeyDown={(e: ReactKeyboardEvent<HTMLElement>) => {
              // programatically sort column on keypress
              if (Object.values(ACTION_KEYS).includes(e.key)) {
                col.toggleSortBy();
              }
            }}
            role="columnheader button"
            onClick={onClick}
            data-column-name={col.id}
            {...(allowRearrangeColumns && {
              draggable: 'true',
              onDragStart,
              onDragOver: e => e.preventDefault(),
              onDragEnter: e => e.preventDefault(),
              onDrop,
            })}
            tabIndex={0}
          >
            {/* can't use `columnWidth &&` because it may also be zero */}
            {config.columnWidth ? (
              // column width hint
              <div
                style={{
                  width: columnWidth,
                  height: 0.01,
                }}
              />
            ) : null}
            <div
              data-column-name={col.id}
              css={{
                display: 'inline-flex',
                alignItems: 'flex-end',
              }}
            >
              <span data-column-name={col.id}>{label}</span>
              <SortIcon column={col}/>
            </div>
          </th>
        ),
        Footer: totals ? (
          i === 0 ? (
            <th>
              <div
                css={css`
                  display: flex;
                  align-items: center;

                  & svg {
                    margin-left: ${theme.gridUnit}px;
                    color: ${theme.colors.grayscale.dark1} !important;
                  }
                `}
              >
                {t('Summary')}
                <Tooltip
                  overlay={t(
                    'Show total aggregations of selected metrics. Note that row limit does not apply to the result.',
                  )}
                >
                  <InfoCircleOutlined/>
                </Tooltip>
              </div>
            </th>
          ) : (
            <td style={sharedStyle}>
              <strong>{formatColumnValue(column, totals[key])[1]}</strong>
            </td>
          )
        ) : undefined,
        sortDescFirst: sortDesc,
        sortType: getSortTypeByDataType(dataType),
      };
    },
    [
      defaultAlignPN,
      defaultColorPN,
      emitCrossFilters,
      getValueRange,
      isActiveFilterValue,
      isRawRecords,
      showCellBars,
      sortDesc,
      toggleFilter,
      totals,
      columnColorFormatters,
      columnOrderToggle,
    ],
  );

  const columns = useMemo(
    () => filteredColumnsMeta.map(getColumnConfigs),
    [filteredColumnsMeta, getColumnConfigs],
  );

  const handleServerPaginationChange = useCallback(
    (pageNumber: number, pageSize: number) => {
      updateExternalFormData(setDataMask, pageNumber, pageSize);
    },
    [setDataMask],
  );

  const handleSizeChange = useCallback(
    ({width, height}: { width: number; height: number }) => {
      setTableSize({width, height});
    },
    [],
  );

  useLayoutEffect(() => {
    // After initial load the table should resize only when the new sizes
    // Are not only scrollbar updates, otherwise, the table would twitch
    const scrollBarSize = getScrollBarSize();
    const {width: tableWidth, height: tableHeight} = tableSize;
    // Table is increasing its original size
    if (
      width - tableWidth > scrollBarSize ||
      height - tableHeight > scrollBarSize
    ) {
      handleSizeChange({
        width: width - scrollBarSize,
        height: height - scrollBarSize,
      });
    } else if (
      tableWidth - width > scrollBarSize ||
      tableHeight - height > scrollBarSize
    ) {
      // Table is decreasing its original size
      handleSizeChange({
        width,
        height,
      });
    }
  }, [width, height, handleSizeChange, tableSize]);

  const {width: widthFromState, height: heightFromState} = tableSize;
  const columnsWithSelection = useMemo(() => {
    let finalColumns = columns;

    // Add selection column if bulk actions enabled
    if (enable_bulk_actions || include_row_numbers) {
      const selectionColumn = {
        id: 'selection',
        Header: ({data}: { data: D[] }) => {
          const visibleIds = data.map(row =>
            String(row[bulk_action_id_column as keyof D]),
          );
          const allVisibleSelected =
            visibleIds.length > 0 &&
            visibleIds.every(id => selectedRows.has(id));
          const someVisibleSelected =
            !allVisibleSelected && visibleIds.some(id => selectedRows.has(id));

          return (
<<<<<<< HEAD
            <td className=" right-border-only " role="columnheader button" tabIndex="0" width="50px">
=======
            <td className=" right-border-only " role="columnheader button">
>>>>>>> bee1fa21
              <div className="selection-cell">
                {enable_bulk_actions && (
                  <input
                    type="checkbox"
                    checked={allVisibleSelected}
                    ref={el => {
                      if (el) {
                        el.indeterminate = someVisibleSelected;
                      }
                    }}
                    onChange={() => handleBulkSelect(data)}
                    disabled={selection_mode === 'single'}
                  />
                )}
                {include_row_numbers && (
                  <span className="selection-cell-number">#</span>
                )}
              </div>
            </td>
          );
        },
        Cell: ({row}: { row: Row<D> }) => {
          const rowId = String(
            row.original[bulk_action_id_column as keyof D] ?? row.index,
          );
          const currentPage = serverPaginationData.currentPage || 0; // Get current page index (0-based)
          const pageSize = serverPaginationData.pageSize || 10; // Get current page size
          const rowNumber = currentPage * pageSize + row.index + 1; // Calculate row number
          return (
<<<<<<< HEAD
            <td aria-labelledby="selection-cell" role="cell" className="right-border-only" tabIndex="0" width="50px" style={{ overflow: 'hidden', paddingRight: "5px", paddingLeft: "5px" }}>
              <div className="selection-cell">
                <input
                  type="checkbox"
                  checked={selectedRows.has(rowId)}
                  onChange={(e) => {
                    if (selection_mode === 'single') {
                      setSelectedRows(new Set(selectedRows.has(rowId) ? [] : [rowId]));
                    } else {
                      setSelectedRows(prev => {
                        const newSelected = new Set(prev);
                        if (e.target.checked) {
                          newSelected.add(rowId);
                        } else {
                          newSelected.delete(rowId);
                        }
                        return newSelected;
                      });
                    }
                  }}
                />
                <span className="selection-cell-number" title={rowNumber.toString()}>{rowNumber}</span>
=======
            <td
              aria-labelledby="selection-cell"
              role="cell"
              className="right-border-only"
            >
              <div className="selection-cell">
                {enable_bulk_actions && (
                  <input
                    type="checkbox"
                    checked={selectedRows.has(rowId)}
                    onChange={e => {
                      if (selection_mode === 'single') {
                        setSelectedRows(
                          new Set(selectedRows.has(rowId) ? [] : [rowId]),
                        );
                      } else {
                        setSelectedRows(prev => {
                          const newSelected = new Set(prev);
                          if (e.target.checked) {
                            newSelected.add(rowId);
                          } else {
                            newSelected.delete(rowId);
                          }
                          return newSelected;
                        });
                      }
                    }}
                  />
                )}
                {include_row_numbers && (
                  <span className="selection-cell-number">{rowNumber}</span>
                )}
>>>>>>> bee1fa21
              </div>
            </td>
          );
        },
        width: 40,
      };
      finalColumns = [selectionColumn, ...finalColumns] as any;
    }

    // Add actions column if table actions enabled

    if (tableActionsConfig?.idColumn && tableActionsConfig?.actions) {
      const actionColumn = {
        id: 'actions',
        Header: () => (
          <th data-column-name="actions" width={10}>
            <span data-column-name="actions">{t('Actions')}</span>
          </th>
        ),
        Cell: ({row}: { row: Row<D> }) => {
          const rowId = String(
            row.original[tableActionsConfig.idColumn as keyof D] ?? row.index,
          );
          return (
            <ActionCell
              rowId={rowId}
              actions={tableActionsConfig.actions}
              row={row.original}
              onActionClick={handleTableAction}
            />
          );
        },
        width: 100,
      };
      finalColumns = [...finalColumns, actionColumn];
    }

    return finalColumns;
  }, [
    columns,
    enable_bulk_actions,
    bulk_action_id_column,
    selectedRows,
    selection_mode,
    handleBulkSelect,
    tableActionsConfig,
    handleTableAction,
  ]);


  useEffect(
    () => () => {
      setSelectedRows(new Set());
    },
    [],
  );

  // @ts-ignore
  return (
<<<<<<< HEAD
    <>
      { message && <Alert message={message} type="info" showIcon/> }
      <Styles>
        <DataTable<D>
          columns={columnsWithSelection}
          data={data}
          rowCount={rowCount}
          tableClassName="table table-striped table-condensed"
          tableStyle={{ tableLayout: 'auto' }}
          pageSize={pageSize}
          serverPaginationData={serverPaginationData}
          pageSizeOptions={pageSizeOptions}
          width={widthFromState}
          height={heightFromState}
          serverPagination={serverPagination}
          onServerPaginationChange={handleServerPaginationChange}
          onColumnOrderChange={() => setColumnOrderToggle(!columnOrderToggle)}
          // 9 page items in > 340px works well even for 100+ pages
          maxPageItemCount={width > 340 ? 9 : 7}
          noResults={getNoResultsMessage}
          searchInput={includeSearch && SearchInput}
          selectPageSize={pageSize !== null && SelectPageSize}
          // not in use in Superset, but needed for unit tests
          sticky={sticky}
          renderGroupingHeaders={
            !isEmpty(groupHeaderColumns) ? renderGroupingHeaders : undefined
          }
          renderTimeComparisonDropdown={
            isUsingTimeComparison ? renderTimeComparisonDropdown : undefined
          }
          selectedRows={selectedRows}
          enableBulkActions={enable_bulk_actions}
          bulkActions={actions}
          enableTableActions={enable_table_actions}
          tableActionsIdColumn={table_actions_id_column}
          tableActions={table_actions}
          onBulkActionClick={handleBulkAction}
        />
      </Styles>
    </>
=======
    <Styles>
      <DataTable<D>
        columns={columnsWithSelection}
        data={data}
        rowCount={rowCount}
        tableClassName="table table-striped table-condensed"
        pageSize={pageSize}
        serverPaginationData={serverPaginationData}
        pageSizeOptions={pageSizeOptions}
        width={widthFromState}
        height={heightFromState}
        serverPagination={serverPagination}
        onServerPaginationChange={handleServerPaginationChange}
        onColumnOrderChange={() => setColumnOrderToggle(!columnOrderToggle)}
        // 9 page items in > 340px works well even for 100+ pages
        maxPageItemCount={width > 340 ? 9 : 7}
        noResults={getNoResultsMessage}
        searchInput={includeSearch && SearchInput}
        selectPageSize={pageSize !== null && SelectPageSize}
        // not in use in Superset, but needed for unit tests
        sticky={sticky}
        renderGroupingHeaders={
          !isEmpty(groupHeaderColumns) ? renderGroupingHeaders : undefined
        }
        renderTimeComparisonDropdown={
          isUsingTimeComparison ? renderTimeComparisonDropdown : undefined
        }
        selectedRows={selectedRows}
        enableBulkActions={enable_bulk_actions}
        bulkActions={actions}
        enableTableActions={enable_table_actions}
        includeRowNumber={include_row_numbers}
        tableActionsIdColumn={table_actions_id_column}
        tableActions={table_actions}
        onBulkActionClick={handleBulkAction}
      />
    </Styles>
>>>>>>> bee1fa21
  );
}<|MERGE_RESOLUTION|>--- conflicted
+++ resolved
@@ -428,16 +428,8 @@
     if (window.self !== window.top) {
       window.parent.postMessage(messageData, '*', [new MessageChannel().port2]);
     } else {
-<<<<<<< HEAD
       setMessage(JSON.stringify(messageData));
       setTimeout(() => setMessage(''), 5000);
-=======
-      alert(
-        `This will send to parent app in embeded mode | ${JSON.stringify(
-          messageData,
-        )}`,
-      );
->>>>>>> bee1fa21
     }
   }
 
@@ -1228,11 +1220,7 @@
             !allVisibleSelected && visibleIds.some(id => selectedRows.has(id));
 
           return (
-<<<<<<< HEAD
             <td className=" right-border-only " role="columnheader button" tabIndex="0" width="50px">
-=======
-            <td className=" right-border-only " role="columnheader button">
->>>>>>> bee1fa21
               <div className="selection-cell">
                 {enable_bulk_actions && (
                   <input
@@ -1262,35 +1250,7 @@
           const pageSize = serverPaginationData.pageSize || 10; // Get current page size
           const rowNumber = currentPage * pageSize + row.index + 1; // Calculate row number
           return (
-<<<<<<< HEAD
             <td aria-labelledby="selection-cell" role="cell" className="right-border-only" tabIndex="0" width="50px" style={{ overflow: 'hidden', paddingRight: "5px", paddingLeft: "5px" }}>
-              <div className="selection-cell">
-                <input
-                  type="checkbox"
-                  checked={selectedRows.has(rowId)}
-                  onChange={(e) => {
-                    if (selection_mode === 'single') {
-                      setSelectedRows(new Set(selectedRows.has(rowId) ? [] : [rowId]));
-                    } else {
-                      setSelectedRows(prev => {
-                        const newSelected = new Set(prev);
-                        if (e.target.checked) {
-                          newSelected.add(rowId);
-                        } else {
-                          newSelected.delete(rowId);
-                        }
-                        return newSelected;
-                      });
-                    }
-                  }}
-                />
-                <span className="selection-cell-number" title={rowNumber.toString()}>{rowNumber}</span>
-=======
-            <td
-              aria-labelledby="selection-cell"
-              role="cell"
-              className="right-border-only"
-            >
               <div className="selection-cell">
                 {enable_bulk_actions && (
                   <input
@@ -1318,7 +1278,6 @@
                 {include_row_numbers && (
                   <span className="selection-cell-number">{rowNumber}</span>
                 )}
->>>>>>> bee1fa21
               </div>
             </td>
           );
@@ -1376,50 +1335,7 @@
     [],
   );
 
-  // @ts-ignore
   return (
-<<<<<<< HEAD
-    <>
-      { message && <Alert message={message} type="info" showIcon/> }
-      <Styles>
-        <DataTable<D>
-          columns={columnsWithSelection}
-          data={data}
-          rowCount={rowCount}
-          tableClassName="table table-striped table-condensed"
-          tableStyle={{ tableLayout: 'auto' }}
-          pageSize={pageSize}
-          serverPaginationData={serverPaginationData}
-          pageSizeOptions={pageSizeOptions}
-          width={widthFromState}
-          height={heightFromState}
-          serverPagination={serverPagination}
-          onServerPaginationChange={handleServerPaginationChange}
-          onColumnOrderChange={() => setColumnOrderToggle(!columnOrderToggle)}
-          // 9 page items in > 340px works well even for 100+ pages
-          maxPageItemCount={width > 340 ? 9 : 7}
-          noResults={getNoResultsMessage}
-          searchInput={includeSearch && SearchInput}
-          selectPageSize={pageSize !== null && SelectPageSize}
-          // not in use in Superset, but needed for unit tests
-          sticky={sticky}
-          renderGroupingHeaders={
-            !isEmpty(groupHeaderColumns) ? renderGroupingHeaders : undefined
-          }
-          renderTimeComparisonDropdown={
-            isUsingTimeComparison ? renderTimeComparisonDropdown : undefined
-          }
-          selectedRows={selectedRows}
-          enableBulkActions={enable_bulk_actions}
-          bulkActions={actions}
-          enableTableActions={enable_table_actions}
-          tableActionsIdColumn={table_actions_id_column}
-          tableActions={table_actions}
-          onBulkActionClick={handleBulkAction}
-        />
-      </Styles>
-    </>
-=======
     <Styles>
       <DataTable<D>
         columns={columnsWithSelection}
@@ -1457,6 +1373,5 @@
         onBulkActionClick={handleBulkAction}
       />
     </Styles>
->>>>>>> bee1fa21
   );
 }