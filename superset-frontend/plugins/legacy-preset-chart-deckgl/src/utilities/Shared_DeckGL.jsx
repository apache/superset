/**
 * Licensed to the Apache Software Foundation (ASF) under one
 * or more contributor license agreements.  See the NOTICE file
 * distributed with this work for additional information
 * regarding copyright ownership.  The ASF licenses this file
 * to you under the Apache License, Version 2.0 (the
 * "License"); you may not use this file except in compliance
 * with the License.  You may obtain a copy of the License at
 *
 *   http://www.apache.org/licenses/LICENSE-2.0
 *
 * Unless required by applicable law or agreed to in writing,
 * software distributed under the License is distributed on an
 * "AS IS" BASIS, WITHOUT WARRANTIES OR CONDITIONS OF ANY
 * KIND, either express or implied.  See the License for the
 * specific language governing permissions and limitations
 * under the License.
 */

// These are control configurations that are shared ONLY within the DeckGL viz plugin repo.

import React from 'react';
<<<<<<< HEAD
import { t, validateNonEmpty } from '@superset-ui/core';
=======
import {
  FeatureFlag,
  isFeatureEnabled,
  t,
  validateNonEmpty,
} from '@superset-ui/core';
>>>>>>> 16654034
import { D3_FORMAT_OPTIONS, sharedControls } from '@superset-ui/chart-controls';
import { columnChoices, PRIMARY_COLOR } from './controls';

const DEFAULT_VIEWPORT = {
  longitude: 6.85236157047845,
  latitude: 31.222656842808707,
  zoom: 1,
  bearing: 0,
  pitch: 0,
};

const sandboxUrl =
  'https://github.com/apache/incubator-superset/' +
  'blob/master/superset-frontend/src/modules/sandbox.js';
const jsFunctionInfo = (
  <div>
    {t(
      'For more information about objects are in context in the scope of this function, refer to the',
    )}
    <a href={sandboxUrl}>{t(" source code of Superset's sandboxed parser")}.</a>
    .
  </div>
);

function jsFunctionControl(
  label,
  description,
  extraDescr = null,
  height = 100,
  defaultText = '',
) {
  return {
    type: 'TextAreaControl',
    language: 'javascript',
    label,
    description,
    height,
    default: defaultText,
    aboveEditorSection: (
      <div>
        <p>{description}</p>
        <p>{jsFunctionInfo}</p>
        {extraDescr}
      </div>
    ),
    warning: !isFeatureEnabled(FeatureFlag.ENABLE_JAVASCRIPT_CONTROLS)
      ? t(
          'This functionality is disabled in your environment for security reasons.',
        )
      : null,
    readOnly: !isFeatureEnabled(FeatureFlag.ENABLE_JAVASCRIPT_CONTROLS),
  };
}

export const filterNulls = {
  name: 'filter_nulls',
  config: {
    type: 'CheckboxControl',
    label: t('Ignore null locations'),
    default: true,
    description: t('Whether to ignore locations that are null'),
  },
};

export const autozoom = {
  name: 'autozoom',
  config: {
    type: 'CheckboxControl',
    label: t('Auto Zoom'),
    default: true,
    renderTrigger: true,
    description: t(
      'When checked, the map will zoom to your data after each query',
    ),
  },
};

export const dimension = {
  name: 'dimension',
  config: {
    ...sharedControls.groupby,
    label: t('Dimension'),
    description: t('Select a dimension'),
    multi: false,
    default: null,
  },
};

export const jsColumns = {
  name: 'js_columns',
  config: {
    ...sharedControls.groupby,
    label: t('Extra data for JS'),
    default: [],
    description: t(
      'List of extra columns made available in Javascript functions',
    ),
  },
};

export const jsDataMutator = {
  name: 'js_data_mutator',
  config: jsFunctionControl(
    t('Javascript data interceptor'),
    t(
      'Define a javascript function that receives the data array used in the visualization ' +
        'and is expected to return a modified version of that array. This can be used ' +
        'to alter properties of the data, filter, or enrich the array.',
    ),
  ),
};

export const jsTooltip = {
  name: 'js_tooltip',
  config: jsFunctionControl(
    t('Javascript tooltip generator'),
    t(
      'Define a function that receives the input and outputs the content for a tooltip',
    ),
  ),
};

export const jsOnclickHref = {
  name: 'js_onclick_href',
  config: jsFunctionControl(
    t('Javascript onClick href'),
    t('Define a function that returns a URL to navigate to when user clicks'),
  ),
};

export const legendFormat = {
  name: 'legend_format',
  config: {
    label: t('Legend Format'),
    description: t('Choose the format for legend values'),
    type: 'SelectControl',
    clearable: false,
    default: D3_FORMAT_OPTIONS[0][0],
    choices: D3_FORMAT_OPTIONS,
    renderTrigger: true,
    freeForm: true,
  },
};

export const legendPosition = {
  name: 'legend_position',
  config: {
    label: t('Legend Position'),
    description: t('Choose the position of the legend'),
    type: 'SelectControl',
    clearable: false,
    default: 'tr',
    choices: [
      [null, 'None'],
      ['tl', 'Top left'],
      ['tr', 'Top right'],
      ['bl', 'Bottom left'],
      ['br', 'Bottom right'],
    ],
    renderTrigger: true,
  },
};

export const lineColumn = {
  name: 'line_column',
  config: {
    type: 'SelectControl',
    label: t('Lines column'),
    default: null,
    description: t('The database columns that contains lines information'),
    mapStateToProps: state => ({
      choices: columnChoices(state.datasource),
    }),
    validators: [validateNonEmpty],
  },
};

export const lineWidth = {
  name: 'line_width',
  config: {
    type: 'TextControl',
    label: t('Line width'),
    renderTrigger: true,
    isInt: true,
    default: 10,
    description: t('The width of the lines'),
  },
};

export const fillColorPicker = {
  name: 'fill_color_picker',
  config: {
    label: t('Fill Color'),
    description: t(
      ' Set the opacity to 0 if you do not want to override the color specified in the GeoJSON',
    ),
    type: 'ColorPickerControl',
    default: PRIMARY_COLOR,
    renderTrigger: true,
  },
};

export const strokeColorPicker = {
  name: 'stroke_color_picker',
  config: {
    label: t('Stroke Color'),
    description: t(
      ' Set the opacity to 0 if you do not want to override the color specified in the GeoJSON',
    ),
    type: 'ColorPickerControl',
    default: PRIMARY_COLOR,
    renderTrigger: true,
  },
};

export const filled = {
  name: 'filled',
  config: {
    type: 'CheckboxControl',
    label: t('Filled'),
    renderTrigger: true,
    description: t('Whether to fill the objects'),
    default: true,
  },
};

export const stroked = {
  name: 'stroked',
  config: {
    type: 'CheckboxControl',
    label: t('Stroked'),
    renderTrigger: true,
    description: t('Whether to display the stroke'),
    default: false,
  },
};

export const extruded = {
  name: 'extruded',
  config: {
    type: 'CheckboxControl',
    label: t('Extruded'),
    renderTrigger: true,
    default: true,
    description: 'Whether to make the grid 3D',
  },
};

export const gridSize = {
  name: 'grid_size',
  config: {
    type: 'TextControl',
    label: t('Grid Size'),
    renderTrigger: true,
    default: 20,
    isInt: true,
    description: t('Defines the grid size in pixels'),
  },
};

export const viewport = {
  name: 'viewport',
  config: {
    type: 'ViewportControl',
    label: t('Viewport'),
    renderTrigger: false,
    description: t('Parameters related to the view and perspective on the map'),
    // default is whole world mostly centered
    default: DEFAULT_VIEWPORT,
    // Viewport changes shouldn't prompt user to re-run query
    dontRefreshOnChange: true,
  },
};

export const spatial = {
  name: 'spatial',
  config: {
    type: 'SpatialControl',
    label: t('Longitude & Latitude'),
    validators: [validateNonEmpty],
    description: t('Point to your spatial columns'),
    mapStateToProps: state => ({
      choices: columnChoices(state.datasource),
    }),
  },
};

export const pointRadiusFixed = {
  name: 'point_radius_fixed',
  config: {
    type: 'FixedOrMetricControl',
    label: t('Point Size'),
    default: { type: 'fix', value: 1000 },
    description: t('Fixed point radius'),
    mapStateToProps: state => ({
      datasource: state.datasource,
    }),
  },
};

export const multiplier = {
  name: 'multiplier',
  config: {
    type: 'TextControl',
    label: t('Multiplier'),
    isFloat: true,
    renderTrigger: true,
    default: 1,
    description: t('Factor to multiply the metric by'),
  },
};

export const lineType = {
  name: 'line_type',
  config: {
    type: 'SelectControl',
    label: t('Lines encoding'),
    clearable: false,
    default: 'json',
    description: t('The encoding format of the lines'),
    choices: [
      ['polyline', 'Polyline'],
      ['json', 'JSON'],
      ['geohash', 'geohash (square)'],
    ],
  },
};

export const reverseLongLat = {
  name: 'reverse_long_lat',
  config: {
    type: 'CheckboxControl',
    label: t('Reverse Lat & Long'),
    default: false,
  },
};

export const mapboxStyle = {
  name: 'mapbox_style',
  config: {
    type: 'SelectControl',
    label: t('Map Style'),
    clearable: false,
    renderTrigger: true,
    choices: [
      ['mapbox://styles/mapbox/streets-v9', 'Streets'],
      ['mapbox://styles/mapbox/dark-v9', 'Dark'],
      ['mapbox://styles/mapbox/light-v9', 'Light'],
      ['mapbox://styles/mapbox/satellite-streets-v9', 'Satellite Streets'],
      ['mapbox://styles/mapbox/satellite-v9', 'Satellite'],
      ['mapbox://styles/mapbox/outdoors-v9', 'Outdoors'],
    ],
    default: 'mapbox://styles/mapbox/light-v9',
    description: t('Base layer map style'),
  },
};

export const geojsonColumn = {
  name: 'geojson',
  config: {
    type: 'SelectControl',
    label: t('GeoJson Column'),
    validators: [validateNonEmpty],
    description: t('Select the geojson column'),
    mapStateToProps: state => ({
      choices: columnChoices(state.datasource),
    }),
  },
};<|MERGE_RESOLUTION|>--- conflicted
+++ resolved
@@ -20,16 +20,12 @@
 // These are control configurations that are shared ONLY within the DeckGL viz plugin repo.
 
 import React from 'react';
-<<<<<<< HEAD
-import { t, validateNonEmpty } from '@superset-ui/core';
-=======
 import {
   FeatureFlag,
   isFeatureEnabled,
   t,
   validateNonEmpty,
 } from '@superset-ui/core';
->>>>>>> 16654034
 import { D3_FORMAT_OPTIONS, sharedControls } from '@superset-ui/chart-controls';
 import { columnChoices, PRIMARY_COLOR } from './controls';
 
