--- conflicted
+++ resolved
@@ -24,16 +24,7 @@
 import sandboxedEval from '../../utils/sandbox';
 import { commonLayerProps } from '../common';
 import TooltipRow from '../../TooltipRow';
-<<<<<<< HEAD
-import fitViewport, { Viewport } from '../../utils/fitViewport';
-import {
-  DeckGLContainerHandle,
-  DeckGLContainerStyledWrapper,
-} from '../../DeckGLContainer';
-import { TooltipProps } from '../../components/Tooltip';
-=======
 import { GetLayerType, createDeckGLComponent } from '../../factory';
->>>>>>> f5547603
 
 export function getPoints(data: JsonObject[]) {
   return data.map(d => d.position);
