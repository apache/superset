/**
 * Licensed to the Apache Software Foundation (ASF) under one
 * or more contributor license agreements.  See the NOTICE file
 * distributed with this work for additional information
 * regarding copyright ownership.  The ASF licenses this file
 * to you under the Apache License, Version 2.0 (the
 * "License"); you may not use this file except in compliance
 * with the License.  You may obtain a copy of the License at
 *
 *   http://www.apache.org/licenses/LICENSE-2.0
 *
 * Unless required by applicable law or agreed to in writing,
 * software distributed under the License is distributed on an
 * "AS IS" BASIS, WITHOUT WARRANTIES OR CONDITIONS OF ANY
 * KIND, either express or implied.  See the License for the
 * specific language governing permissions and limitations
 * under the License.
 */
import { ScatterplotLayer } from '@deck.gl/layers';
<<<<<<< HEAD
import { JsonObject, QueryFormData, t } from '@superset-ui/core';
=======
import {
  getMetricLabel,
  JsonObject,
  QueryFormData,
  t,
} from '@superset-ui/core';
>>>>>>> f3e3bd03
import { isPointInBonds } from '../../utilities/utils';
import { commonLayerProps } from '../common';
import { createCategoricalDeckGLComponent, GetLayerType } from '../../factory';
import { createTooltipContent } from '../../utilities/tooltipUtils';
import TooltipRow from '../../TooltipRow';

import { unitToRadius } from '../../utils/geo';
import { HIGHLIGHT_COLOR_ARRAY } from '../../utils';

function getMetricLabel(metric: any) {
  if (typeof metric === 'string') {
    return metric;
  }
  if (metric?.label) {
    return metric.label;
  }
  if (metric?.verbose_name) {
    return metric.verbose_name;
  }
  return metric?.value || 'Metric';
}

function setTooltipContent(
  formData: QueryFormData,
  verboseMap?: Record<string, string>,
) {
  const defaultTooltipGenerator = (o: JsonObject) => {
    const label =
      verboseMap?.[formData.point_radius_fixed.value] ||
      getMetricLabel(formData.point_radius_fixed?.value);
    return (
      <div className="deckgl-tooltip">
        <TooltipRow
          label={`${t('Longitude and Latitude')}: `}
          value={`${o.object?.position?.[0]}, ${o.object?.position?.[1]}`}
        />
        {o.object?.cat_color && (
          <TooltipRow
            label={`${t('Category')}: `}
            value={`${o.object?.cat_color}`}
          />
        )}
        {o.object?.metric && (
          <TooltipRow label={`${label}: `} value={`${o.object?.metric}`} />
        )}
      </div>
    );
  };

  return createTooltipContent(formData, defaultTooltipGenerator);
}

interface ScatterDataItem {
  color: number[];
  radius: number;
  position: number[];
  [key: string]: unknown;
}

export function getPoints(data: JsonObject[]) {
  return data.map(d => d.position);
}

export const getLayer: GetLayerType<ScatterplotLayer> = function ({
  formData,
  payload,
  setTooltip,
  setDataMask,
  filterState,
  onContextMenu,
  datasource,
  emitCrossFilters,
}) {
  const fd = formData;
  const dataWithRadius = payload.data.features.map((d: JsonObject) => {
    let radius = unitToRadius(fd.point_unit, d.radius) || 10;
    if (fd.multiplier) {
      radius *= fd.multiplier;
    }
    if (d.color) {
      return { ...d, radius };
    }
    const c = fd.color_picker || { r: 0, g: 0, b: 0, a: 1 };
    const color = [c.r, c.g, c.b, c.a * 255];

    return { ...d, radius, color };
  });

  return new ScatterplotLayer({
    id: `scatter-layer-${fd.slice_id}` as const,
    data: dataWithRadius,
    fp64: true,
    getFillColor: (d: ScatterDataItem): [number, number, number, number] =>
      d.color as [number, number, number, number],
    getRadius: (d: ScatterDataItem): number => d.radius,
    radiusMinPixels: Number(fd.min_radius) || undefined,
    radiusMaxPixels: Number(fd.max_radius) || undefined,
    stroked: false,
    ...commonLayerProps({
      formData: fd,
      setTooltip,
      setTooltipContent: setTooltipContent(fd, datasource?.verboseMap),
      setDataMask,
      filterState,
      onContextMenu,
      emitCrossFilters,
    }),
    opacity: filterState?.value ? 0.3 : 1,
<<<<<<< HEAD
  });
};

export const getHighlightLayer: GetLayerType<ScatterplotLayer> = function ({
  formData,
  payload,
  filterState,
}) {
  const fd = formData;
  const dataWithRadius = payload.data.features.map((d: JsonObject) => {
    let radius = unitToRadius(fd.point_unit, d.radius) || 10;
    if (fd.multiplier) {
      radius *= fd.multiplier;
    }

    return { ...d, radius };
  });

  const dataInside = dataWithRadius.filter((d: JsonObject) =>
    isPointInBonds(d.position, filterState?.value),
  );

  return new ScatterplotLayer({
    id: `scatter-highlight-layer-${fd.slice_id}` as const,
    data: dataInside,
    fp64: true,
    getFillColor: () => HIGHLIGHT_COLOR_ARRAY,
    getRadius: (d: any) => d.radius,
    radiusMinPixels: Number(fd.min_radius) || undefined,
    radiusMaxPixels: Number(fd.max_radius) || undefined,
    stroked: false,
  });
};

=======
  });
};

export const getHighlightLayer: GetLayerType<ScatterplotLayer> = function ({
  formData,
  payload,
  filterState,
}) {
  const fd = formData;
  const dataWithRadius = payload.data.features.map((d: JsonObject) => {
    let radius = unitToRadius(fd.point_unit, d.radius) || 10;
    if (fd.multiplier) {
      radius *= fd.multiplier;
    }

    return { ...d, radius };
  });

  const dataInside = dataWithRadius.filter((d: JsonObject) =>
    isPointInBonds(d.position, filterState?.value),
  );

  return new ScatterplotLayer({
    id: `scatter-highlight-layer-${fd.slice_id}` as const,
    data: dataInside,
    fp64: true,
    getFillColor: () => HIGHLIGHT_COLOR_ARRAY,
    getRadius: (d: any) => d.radius,
    radiusMinPixels: Number(fd.min_radius) || undefined,
    radiusMaxPixels: Number(fd.max_radius) || undefined,
    stroked: false,
  });
};

>>>>>>> f3e3bd03
export default createCategoricalDeckGLComponent(
  getLayer,
  getPoints,
  getHighlightLayer,
);<|MERGE_RESOLUTION|>--- conflicted
+++ resolved
@@ -17,22 +17,12 @@
  * under the License.
  */
 import { ScatterplotLayer } from '@deck.gl/layers';
-<<<<<<< HEAD
 import { JsonObject, QueryFormData, t } from '@superset-ui/core';
-=======
-import {
-  getMetricLabel,
-  JsonObject,
-  QueryFormData,
-  t,
-} from '@superset-ui/core';
->>>>>>> f3e3bd03
 import { isPointInBonds } from '../../utilities/utils';
 import { commonLayerProps } from '../common';
 import { createCategoricalDeckGLComponent, GetLayerType } from '../../factory';
 import { createTooltipContent } from '../../utilities/tooltipUtils';
 import TooltipRow from '../../TooltipRow';
-
 import { unitToRadius } from '../../utils/geo';
 import { HIGHLIGHT_COLOR_ARRAY } from '../../utils';
 
@@ -135,7 +125,6 @@
       emitCrossFilters,
     }),
     opacity: filterState?.value ? 0.3 : 1,
-<<<<<<< HEAD
   });
 };
 
@@ -170,42 +159,6 @@
   });
 };
 
-=======
-  });
-};
-
-export const getHighlightLayer: GetLayerType<ScatterplotLayer> = function ({
-  formData,
-  payload,
-  filterState,
-}) {
-  const fd = formData;
-  const dataWithRadius = payload.data.features.map((d: JsonObject) => {
-    let radius = unitToRadius(fd.point_unit, d.radius) || 10;
-    if (fd.multiplier) {
-      radius *= fd.multiplier;
-    }
-
-    return { ...d, radius };
-  });
-
-  const dataInside = dataWithRadius.filter((d: JsonObject) =>
-    isPointInBonds(d.position, filterState?.value),
-  );
-
-  return new ScatterplotLayer({
-    id: `scatter-highlight-layer-${fd.slice_id}` as const,
-    data: dataInside,
-    fp64: true,
-    getFillColor: () => HIGHLIGHT_COLOR_ARRAY,
-    getRadius: (d: any) => d.radius,
-    radiusMinPixels: Number(fd.min_radius) || undefined,
-    radiusMaxPixels: Number(fd.max_radius) || undefined,
-    stroked: false,
-  });
-};
-
->>>>>>> f3e3bd03
 export default createCategoricalDeckGLComponent(
   getLayer,
   getPoints,
