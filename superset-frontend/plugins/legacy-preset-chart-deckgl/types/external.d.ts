/**
 * Licensed to the Apache Software Foundation (ASF) under one
 * or more contributor license agreements.  See the NOTICE file
 * distributed with this work for additional information
 * regarding copyright ownership.  The ASF licenses this file
 * to you under the Apache License, Version 2.0 (the
 * "License"); you may not use this file except in compliance
 * with the License.  You may obtain a copy of the License at
 *
 *   http://www.apache.org/licenses/LICENSE-2.0
 *
 * Unless required by applicable law or agreed to in writing,
 * software distributed under the License is distributed on an
 * "AS IS" BASIS, WITHOUT WARRANTIES OR CONDITIONS OF ANY
 * KIND, either express or implied.  See the License for the
 * specific language governing permissions and limitations
 * under the License.
 */

<<<<<<< HEAD
declare module 'deck.gl' {
  import { Layer, LayerProps } from '@deck.gl/core';

  interface HeatmapLayerProps<T extends object = any> extends LayerProps<T> {
    id?: string;
    data?: T[];
    getPosition?: (d: T) => number[] | null | undefined;
    getWeight?: (d: T) => number | null | undefined;
    radiusPixels?: number;
    colorRange?: number[][];
    threshold?: number;
    intensity?: number;
    aggregation?: string;
  }

  interface ContourLayerProps<T extends object = any> extends LayerProps<T> {
    id?: string;
    data?: T[];
    getPosition?: (d: T) => number[] | null | undefined;
    getWeight?: (d: T) => number | null | undefined;
    contours: {
      color?: ColorType | undefined;
      lowerThreshold?: any | undefined;
      upperThreshold?: any | undefined;
      strokeWidth?: any | undefined;
      zIndex?: any | undefined;
    };
    cellSize: number;
    colorRange?: number[][];
    intensity?: number;
    aggregation?: string;
  }

  export class HeatmapLayer<T extends object = any> extends Layer<
    T,
    HeatmapLayerProps<T>
  > {
    constructor(props: HeatmapLayerProps<T>);
  }

  export class ContourLayer<T extends object = any> extends Layer<
    T,
    ContourLayerProps<T>
  > {
    constructor(props: ContourLayerProps<T>);
  }
}

declare module '*.png' {
  const value: any;
  export default value;
}
=======
declare module '*.png';
>>>>>>> 72150eba
<|MERGE_RESOLUTION|>--- conflicted
+++ resolved
@@ -17,7 +17,6 @@
  * under the License.
  */
 
-<<<<<<< HEAD
 declare module 'deck.gl' {
   import { Layer, LayerProps } from '@deck.gl/core';
 
@@ -69,7 +68,4 @@
 declare module '*.png' {
   const value: any;
   export default value;
-}
-=======
-declare module '*.png';
->>>>>>> 72150eba
+}