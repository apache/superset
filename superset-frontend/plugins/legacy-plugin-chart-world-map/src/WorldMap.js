/**
 * Licensed to the Apache Software Foundation (ASF) under one
 * or more contributor license agreements.  See the NOTICE file
 * distributed with this work for additional information
 * regarding copyright ownership.  The ASF licenses this file
 * to you under the Apache License, Version 2.0 (the
 * "License"); you may not use this file except in compliance
 * with the License.  You may obtain a copy of the License at
 *
 *   http://www.apache.org/licenses/LICENSE-2.0
 *
 * Unless required by applicable law or agreed to in writing,
 * software distributed under the License is distributed on an
 * "AS IS" BASIS, WITHOUT WARRANTIES OR CONDITIONS OF ANY
 * KIND, either express or implied.  See the License for the
 * specific language governing permissions and limitations
 * under the License.
 */
/* eslint-disable react/sort-prop-types */
import d3 from 'd3';
import PropTypes from 'prop-types';
import { extent as d3Extent } from 'd3-array';
import {
  getNumberFormatter,
  getSequentialSchemeRegistry,
  CategoricalColorNamespace,
} from '@superset-ui/core';
import Datamap from 'datamaps/dist/datamaps.world.min';
import { ColorBy } from './utils';

const propTypes = {
  data: PropTypes.arrayOf(
    PropTypes.shape({
      country: PropTypes.string,
      latitude: PropTypes.number,
      longitude: PropTypes.number,
      name: PropTypes.string,
      m1: PropTypes.number,
      m2: PropTypes.number,
    }),
  ),
  height: PropTypes.number,
  maxBubbleSize: PropTypes.number,
  showBubbles: PropTypes.bool,
  linearColorScheme: PropTypes.string,
  color: PropTypes.string,
};

const formatter = getNumberFormatter();

function WorldMap(element, props) {
  const {
    data,
    width,
    height,
    maxBubbleSize,
    showBubbles,
    linearColorScheme,
    color,
<<<<<<< HEAD
    colorBy,
    colorScheme,
    sliceId,
=======
    theme,
>>>>>>> d7e3ac30
  } = props;
  const div = d3.select(element);
  div.classed('superset-legacy-chart-world-map', true);
  div.selectAll('*').remove();

  // Ignore XXX's to get better normalization
  const filteredData = data.filter(d => d.country && d.country !== 'XXX');

  const extRadius = d3.extent(filteredData, d => Math.sqrt(d.m2));
  const radiusScale = d3.scale
    .linear()
    .domain([extRadius[0], extRadius[1]])
    .range([1, maxBubbleSize]);

  let processedData;
  let colorScale;
  if (colorBy === ColorBy.country) {
    colorScale = CategoricalColorNamespace.getScale(colorScheme);

    processedData = filteredData.map(d => ({
      ...d,
      radius: radiusScale(Math.sqrt(d.m2)),
      fillColor: colorScale(d.name, sliceId),
    }));
  } else {
    colorScale = getSequentialSchemeRegistry()
      .get(linearColorScheme)
      .createLinearScale(d3Extent(filteredData, d => d.m1));

    processedData = filteredData.map(d => ({
      ...d,
      radius: radiusScale(Math.sqrt(d.m2)),
      fillColor: colorScale(d.m1),
    }));
  }

  const mapData = {};
  processedData.forEach(d => {
    mapData[d.country] = d;
  });

  const map = new Datamap({
    element,
    width,
    height,
    data: processedData,
    fills: {
      defaultFill: theme.colors.grayscale.light2,
    },
    geographyConfig: {
      popupOnHover: true,
      highlightOnHover: true,
      borderWidth: 1,
      borderColor: theme.colors.grayscale.light5,
      highlightBorderColor: theme.colors.grayscale.light5,
      highlightFillColor: color,
      highlightBorderWidth: 1,
      popupTemplate: (geo, d) =>
        `<div class="hoverinfo"><strong>${d.name}</strong><br>${formatter(
          d.m1,
        )}</div>`,
    },
    bubblesConfig: {
      borderWidth: 1,
      borderOpacity: 1,
      borderColor: color,
      popupOnHover: true,
      radius: null,
      popupTemplate: (geo, d) =>
        `<div class="hoverinfo"><strong>${d.name}</strong><br>${formatter(
          d.m2,
        )}</div>`,
      fillOpacity: 0.5,
      animate: true,
      highlightOnHover: true,
      highlightFillColor: color,
      highlightBorderColor: theme.colors.grayscale.dark2,
      highlightBorderWidth: 2,
      highlightBorderOpacity: 1,
      highlightFillOpacity: 0.85,
      exitDelay: 100,
      key: JSON.stringify,
    },
  });

  map.updateChoropleth(mapData);

  if (showBubbles) {
    map.bubbles(processedData);
    div
      .selectAll('circle.datamaps-bubble')
      .style('fill', color)
      .style('stroke', color);
  }
}

WorldMap.displayName = 'WorldMap';
WorldMap.propTypes = propTypes;

export default WorldMap;<|MERGE_RESOLUTION|>--- conflicted
+++ resolved
@@ -57,13 +57,10 @@
     showBubbles,
     linearColorScheme,
     color,
-<<<<<<< HEAD
     colorBy,
     colorScheme,
     sliceId,
-=======
     theme,
->>>>>>> d7e3ac30
   } = props;
   const div = d3.select(element);
   div.classed('superset-legacy-chart-world-map', true);
