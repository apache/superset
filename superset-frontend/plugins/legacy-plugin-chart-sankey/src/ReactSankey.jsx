/**
 * Licensed to the Apache Software Foundation (ASF) under one
 * or more contributor license agreements.  See the NOTICE file
 * distributed with this work for additional information
 * regarding copyright ownership.  The ASF licenses this file
 * to you under the Apache License, Version 2.0 (the
 * "License"); you may not use this file except in compliance
 * with the License.  You may obtain a copy of the License at
 *
 *   http://www.apache.org/licenses/LICENSE-2.0
 *
 * Unless required by applicable law or agreed to in writing,
 * software distributed under the License is distributed on an
 * "AS IS" BASIS, WITHOUT WARRANTIES OR CONDITIONS OF ANY
 * KIND, either express or implied.  See the License for the
 * specific language governing permissions and limitations
 * under the License.
 */
import React from 'react';
import { reactify, styled } from '@superset-ui/core';
import PropTypes from 'prop-types';
import SanKey from './Sankey';

const ReactSanKey = reactify(SanKey);

const SankeyComponent = ({ className, ...otherProps }) => (
  <div className={className}>
    <ReactSanKey {...otherProps} />
  </div>
);

SankeyComponent.propTypes = {
  className: PropTypes.string.isRequired,
};

export default styled(SankeyComponent)`
  ${({ theme }) => `
    .superset-legacy-chart-sankey {
      .node {
        rect {
          cursor: move;
          fill-opacity: ${theme.opacity.heavy};
          shape-rendering: crispEdges;
        }
        text {
          pointer-events: none;
          text-shadow: 0 1px 0 ${theme.colors.grayscale.light5};
          font-size: ${theme.typography.sizes.s}px;
        }
      }
      .link {
        fill: none;
        stroke: ${theme.colors.grayscale.dark2};
        stroke-opacity: ${theme.opacity.light};
        &:hover {
          stroke-opacity: ${theme.opacity.mediumLight};
        }
      }
      .opacity-0 {
        opacity: 0;
      }
    }
    .sankey-tooltip {
      position: absolute;
      width: auto;
      background: ${theme.colors.grayscale.light2};
      padding: ${theme.gridUnit * 3}px;
      font-size: ${theme.typography.sizes.s}px;
      color: ${theme.colors.grayscale.dark2};
      border: 1px solid ${theme.colors.grayscale.light5};
      text-align: center;
      pointer-events: none;
    }
<<<<<<< HEAD
  }
  .sankey-tooltip {
    position: absolute;
    width: auto;
    background: #ddd;
    padding: 10px;
    font-size: ${({ fontSize }) => fontSize}em;
    color: #000;
    border: 1px solid #fff;
    text-align: center;
    pointer-events: none;
  }
=======
  `}
>>>>>>> 16654034
`;<|MERGE_RESOLUTION|>--- conflicted
+++ resolved
@@ -71,20 +71,5 @@
       text-align: center;
       pointer-events: none;
     }
-<<<<<<< HEAD
-  }
-  .sankey-tooltip {
-    position: absolute;
-    width: auto;
-    background: #ddd;
-    padding: 10px;
-    font-size: ${({ fontSize }) => fontSize}em;
-    color: #000;
-    border: 1px solid #fff;
-    text-align: center;
-    pointer-events: none;
-  }
-=======
   `}
->>>>>>> 16654034
 `;