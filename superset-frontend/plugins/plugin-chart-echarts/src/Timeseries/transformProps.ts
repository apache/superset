--- conflicted
+++ resolved
@@ -73,22 +73,11 @@
   transformSeries,
   transformTimeseriesAnnotation,
 } from './transformers';
-<<<<<<< HEAD
 import {
   AreaChartExtraControlsValue,
   TIMESERIES_CONSTANTS,
+  TIMEGRAIN_TO_TIMESTAMP,
 } from '../constants';
-
-const TimeGrainToTimestamp = {
-  [TimeGranularity.HOUR]: 3600 * 1000,
-  [TimeGranularity.DAY]: 3600 * 1000 * 24,
-  [TimeGranularity.MONTH]: 3600 * 1000 * 24 * 31,
-  [TimeGranularity.QUARTER]: 3600 * 1000 * 24 * 31 * 3,
-  [TimeGranularity.YEAR]: 3600 * 1000 * 24 * 31 * 12,
-};
-=======
-import { TIMESERIES_CONSTANTS, TIMEGRAIN_TO_TIMESTAMP } from '../constants';
->>>>>>> c8fe518a
 
 export default function transformProps(
   chartProps: EchartsTimeseriesChartProps,
