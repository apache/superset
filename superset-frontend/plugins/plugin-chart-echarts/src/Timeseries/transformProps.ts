/**
 * Licensed to the Apache Software Foundation (ASF) under one
 * or more contributor license agreements.  See the NOTICE file
 * distributed with this work for additional information
 * regarding copyright ownership.  The ASF licenses this file
 * to you under the Apache License, Version 2.0 (the
 * "License"); you may not use this file except in compliance
 * with the License.  You may obtain a copy of the License at
 *
 *   http://www.apache.org/licenses/LICENSE-2.0
 *
 * Unless required by applicable law or agreed to in writing,
 * software distributed under the License is distributed on an
 * "AS IS" BASIS, WITHOUT WARRANTIES OR CONDITIONS OF ANY
 * KIND, either express or implied.  See the License for the
 * specific language governing permissions and limitations
 * under the License.
 */
/* eslint-disable camelcase */
import {
  AnnotationLayer,
  CategoricalColorNamespace,
  DataRecordValue,
  DTTM_ALIAS,
  GenericDataType,
  getColumnLabel,
  getNumberFormatter,
  isEventAnnotationLayer,
  isFormulaAnnotationLayer,
  isIntervalAnnotationLayer,
  isTimeseriesAnnotationLayer,
  TimeGranularity,
  TimeseriesChartDataResponseResult,
  t,
} from '@superset-ui/core';
import { EChartsCoreOption, SeriesOption } from 'echarts';
import {
  DEFAULT_FORM_DATA,
  EchartsTimeseriesChartProps,
  EchartsTimeseriesFormData,
  EchartsTimeseriesSeriesType,
  TimeseriesChartTransformedProps,
  OrientationType,
} from './types';
import { ForecastSeriesEnum, ForecastValue } from '../types';
import { parseYAxisBound } from '../utils/controls';
import {
  currentSeries,
  dedupSeries,
  extractSeries,
  getColtypesMapping,
  getLegendProps,
  extractDataTotalValues,
  extractShowValueIndexes,
} from '../utils/series';
import { extractAnnotationLabels } from '../utils/annotation';
import {
  extractForecastSeriesContext,
  extractForecastSeriesContexts,
  extractForecastValuesFromTooltipParams,
  formatForecastTooltipSeries,
  rebaseForecastDatum,
} from '../utils/forecast';
import { convertInteger } from '../utils/convertInteger';
import { defaultGrid, defaultTooltip, defaultYAxis } from '../defaults';
import {
  getPadding,
  getTooltipTimeFormatter,
  getXAxisFormatter,
  transformEventAnnotation,
  transformFormulaAnnotation,
  transformIntervalAnnotation,
  transformSeries,
  transformTimeseriesAnnotation,
} from './transformers';
import {
  AreaChartExtraControlsValue,
  TIMESERIES_CONSTANTS,
} from '../constants';

const TimeGrainToTimestamp = {
  [TimeGranularity.HOUR]: 3600 * 1000,
  [TimeGranularity.DAY]: 3600 * 1000 * 24,
  [TimeGranularity.MONTH]: 3600 * 1000 * 24 * 31,
  [TimeGranularity.QUARTER]: 3600 * 1000 * 24 * 31 * 3,
  [TimeGranularity.YEAR]: 3600 * 1000 * 24 * 31 * 12,
};

export default function transformProps(
  chartProps: EchartsTimeseriesChartProps,
): TimeseriesChartTransformedProps {
  const {
    width,
    height,
    filterState,
    formData,
    hooks,
    queriesData,
    datasource,
    theme,
  } = chartProps;
  const { verboseMap = {} } = datasource;
  const [queryData] = queriesData;
  const { annotation_data: annotationData_, data = [] } =
    queryData as TimeseriesChartDataResponseResult;
  const dataTypes = getColtypesMapping(queryData);
  const annotationData = annotationData_ || {};

  const {
    area,
    annotationLayers,
    colorScheme,
    contributionMode,
    forecastEnabled,
    legendOrientation,
    legendType,
    legendMargin,
    logAxis,
    markerEnabled,
    markerSize,
    opacity,
    minorSplitLine,
    seriesType,
    showLegend,
    stack,
    truncateYAxis,
    yAxisFormat,
    xAxisTimeFormat,
    yAxisBounds,
    tooltipTimeFormat,
    tooltipSortByMetric,
    zoomable,
    richTooltip,
    xAxis: xAxisOrig,
    xAxisLabelRotation,
    emitFilter,
    groupby,
    showValue,
    onlyTotal,
    percentageThreshold,
    xAxisTitle,
    yAxisTitle,
    xAxisTitleMargin,
    yAxisTitleMargin,
    yAxisTitlePosition,
    sliceId,
    timeGrainSqla,
    orientation,
  }: EchartsTimeseriesFormData = { ...DEFAULT_FORM_DATA, ...formData };

  const colorScale = CategoricalColorNamespace.getScale(colorScheme as string);
  const rebasedData = rebaseForecastDatum(data, verboseMap);
  const xAxisCol =
    verboseMap[xAxisOrig] || getColumnLabel(xAxisOrig || DTTM_ALIAS);
<<<<<<< HEAD
  const { totalStackedValues, thresholdValues } = extractDataTotalValues(
    rebasedData,
    {
      stack,
      percentageThreshold,
      xAxisCol,
    },
  );
=======
  const isHorizontal = orientation === OrientationType.horizontal;
>>>>>>> 9854d2d0
  const rawSeries = extractSeries(rebasedData, {
    fillNeighborValue: stack && !forecastEnabled ? 0 : undefined,
    xAxis: xAxisCol,
    removeNulls: seriesType === EchartsTimeseriesSeriesType.Scatter,
<<<<<<< HEAD
    stack,
    totalStackedValues,
  });
  const showValueIndexes = extractShowValueIndexes(rawSeries, {
    stack,
=======
    isHorizontal,
>>>>>>> 9854d2d0
  });
  const seriesContexts = extractForecastSeriesContexts(
    Object.values(rawSeries).map(series => series.name as string),
  );
  const isAreaExpand = stack === AreaChartExtraControlsValue.Expand;
  const xAxisDataType = dataTypes?.[xAxisCol];
  let xAxisType: 'time' | 'value' | 'category';
  switch (xAxisDataType) {
    case GenericDataType.TEMPORAL:
      xAxisType = 'time';
      break;
    case GenericDataType.NUMERIC:
      xAxisType = 'value';
      break;
    default:
      xAxisType = 'category';
      break;
  }
  const series: SeriesOption[] = [];
  const formatter = getNumberFormatter(
    contributionMode || isAreaExpand ? ',.0%' : yAxisFormat,
  );

  rawSeries.forEach(entry => {
    const transformedSeries = transformSeries(entry, colorScale, {
      area,
      filterState,
      seriesContexts,
      markerEnabled,
      markerSize,
      areaOpacity: opacity,
      seriesType,
      stack,
      formatter,
      showValue,
      onlyTotal,
      totalStackedValues,
      showValueIndexes,
      thresholdValues,
      richTooltip,
      sliceId,
      isHorizontal,
    });
    if (transformedSeries) series.push(transformedSeries);
  });

  const selectedValues = (filterState.selectedValues || []).reduce(
    (acc: Record<string, number>, selectedValue: string) => {
      const index = series.findIndex(({ name }) => name === selectedValue);
      return {
        ...acc,
        [index]: selectedValue,
      };
    },
    {},
  );

  annotationLayers
    .filter((layer: AnnotationLayer) => layer.show)
    .forEach((layer: AnnotationLayer) => {
      if (isFormulaAnnotationLayer(layer))
        series.push(
          transformFormulaAnnotation(layer, data, colorScale, sliceId),
        );
      else if (isIntervalAnnotationLayer(layer)) {
        series.push(
          ...transformIntervalAnnotation(
            layer,
            data,
            annotationData,
            colorScale,
            theme,
            sliceId,
          ),
        );
      } else if (isEventAnnotationLayer(layer)) {
        series.push(
          ...transformEventAnnotation(
            layer,
            data,
            annotationData,
            colorScale,
            theme,
            sliceId,
          ),
        );
      } else if (isTimeseriesAnnotationLayer(layer)) {
        series.push(
          ...transformTimeseriesAnnotation(
            layer,
            markerSize,
            data,
            annotationData,
            colorScale,
            sliceId,
          ),
        );
      }
    });

  // yAxisBounds need to be parsed to replace incompatible values with undefined
  let [min, max] = (yAxisBounds || []).map(parseYAxisBound);

  // default to 0-100% range when doing row-level contribution chart
  if ((contributionMode === 'row' || isAreaExpand) && stack) {
    if (min === undefined) min = 0;
    if (max === undefined) max = 1;
  }

  const tooltipFormatter =
    xAxisDataType === GenericDataType.TEMPORAL
      ? getTooltipTimeFormatter(tooltipTimeFormat)
      : String;
  const xAxisFormatter =
    xAxisDataType === GenericDataType.TEMPORAL
      ? getXAxisFormatter(xAxisTimeFormat)
      : String;

  const labelMap = series.reduce(
    (acc: Record<string, DataRecordValue[]>, datum) => {
      const name: string = datum.name as string;
      return {
        ...acc,
        [name]: [name],
      };
    },
    {},
  );

  const {
    setDataMask = () => {},
    setControlValue = (...args: unknown[]) => {},
  } = hooks;

  const addYAxisLabelOffset = !!yAxisTitle;
  const addXAxisLabelOffset = !!xAxisTitle;
  const padding = getPadding(
    showLegend,
    legendOrientation,
    addYAxisLabelOffset,
    zoomable,
    legendMargin,
    addXAxisLabelOffset,
    yAxisTitlePosition,
    convertInteger(yAxisTitleMargin),
    convertInteger(xAxisTitleMargin),
  );

  const legendData = rawSeries
    .filter(
      entry =>
        extractForecastSeriesContext(entry.name || '').type ===
        ForecastSeriesEnum.Observation,
    )
    .map(entry => entry.name || '')
    .concat(extractAnnotationLabels(annotationLayers, annotationData));

  let xAxis: any = {
    type: xAxisType,
    name: xAxisTitle,
    nameGap: convertInteger(xAxisTitleMargin),
    nameLocation: 'middle',
    axisLabel: {
      hideOverlap: true,
      formatter: xAxisFormatter,
      rotate: xAxisLabelRotation,
    },
    minInterval:
      xAxisType === 'time' && timeGrainSqla
        ? TimeGrainToTimestamp[timeGrainSqla]
        : 0,
  };
  let yAxis: any = {
    ...defaultYAxis,
    type: logAxis ? 'log' : 'value',
    min,
    max,
    minorTick: { show: true },
    minorSplitLine: { show: minorSplitLine },
    axisLabel: { formatter },
    scale: truncateYAxis,
    name: yAxisTitle,
    nameGap: convertInteger(yAxisTitleMargin),
    nameLocation: yAxisTitlePosition === 'Left' ? 'middle' : 'end',
  };

  if (isHorizontal) {
    [xAxis, yAxis] = [yAxis, xAxis];
    [padding.bottom, padding.left] = [padding.left, padding.bottom];
  }

  const echartOptions: EChartsCoreOption = {
    useUTC: true,
    grid: {
      ...defaultGrid,
      ...padding,
    },
    xAxis,
    yAxis,
    tooltip: {
      ...defaultTooltip,
      appendToBody: true,
      trigger: richTooltip ? 'axis' : 'item',
      formatter: (params: any) => {
        const [xIndex, yIndex] = isHorizontal ? [1, 0] : [0, 1];
        const xValue: number = richTooltip
          ? params[0].value[xIndex]
          : params.value[xIndex];
        const forecastValue: any[] = richTooltip ? params : [params];

        if (richTooltip && tooltipSortByMetric) {
          forecastValue.sort((a, b) => b.data[yIndex] - a.data[yIndex]);
        }

        const rows: Array<string> = [`${tooltipFormatter(xValue)}`];
        const forecastValues: Record<string, ForecastValue> =
          extractForecastValuesFromTooltipParams(forecastValue, isHorizontal);

        Object.keys(forecastValues).forEach(key => {
          const value = forecastValues[key];
          const content = formatForecastTooltipSeries({
            ...value,
            seriesName: key,
            formatter,
          });
          if (currentSeries.name === key) {
            rows.push(`<span style="font-weight: 700">${content}</span>`);
          } else {
            rows.push(`<span style="opacity: 0.7">${content}</span>`);
          }
        });
        return rows.join('<br />');
      },
    },
    legend: {
      ...getLegendProps(legendType, legendOrientation, showLegend, zoomable),
      data: legendData as string[],
    },
    series: dedupSeries(series),
    toolbox: {
      show: zoomable,
      top: TIMESERIES_CONSTANTS.toolboxTop,
      right: TIMESERIES_CONSTANTS.toolboxRight,
      feature: {
        dataZoom: {
          yAxisIndex: false,
          title: {
            zoom: t('zoom area'),
            back: t('restore zoom'),
          },
        },
      },
    },
    dataZoom: zoomable
      ? [
          {
            type: 'slider',
            start: TIMESERIES_CONSTANTS.dataZoomStart,
            end: TIMESERIES_CONSTANTS.dataZoomEnd,
            bottom: TIMESERIES_CONSTANTS.zoomBottom,
          },
        ]
      : [],
  };

  return {
    echartOptions,
    emitFilter,
    formData,
    groupby,
    height,
    labelMap,
    selectedValues,
    setDataMask,
    setControlValue,
    width,
    legendData,
  };
}<|MERGE_RESOLUTION|>--- conflicted
+++ resolved
@@ -152,7 +152,7 @@
   const rebasedData = rebaseForecastDatum(data, verboseMap);
   const xAxisCol =
     verboseMap[xAxisOrig] || getColumnLabel(xAxisOrig || DTTM_ALIAS);
-<<<<<<< HEAD
+  const isHorizontal = orientation === OrientationType.horizontal;
   const { totalStackedValues, thresholdValues } = extractDataTotalValues(
     rebasedData,
     {
@@ -161,22 +161,16 @@
       xAxisCol,
     },
   );
-=======
-  const isHorizontal = orientation === OrientationType.horizontal;
->>>>>>> 9854d2d0
   const rawSeries = extractSeries(rebasedData, {
     fillNeighborValue: stack && !forecastEnabled ? 0 : undefined,
     xAxis: xAxisCol,
     removeNulls: seriesType === EchartsTimeseriesSeriesType.Scatter,
-<<<<<<< HEAD
     stack,
     totalStackedValues,
+    isHorizontal,
   });
   const showValueIndexes = extractShowValueIndexes(rawSeries, {
     stack,
-=======
-    isHorizontal,
->>>>>>> 9854d2d0
   });
   const seriesContexts = extractForecastSeriesContexts(
     Object.values(rawSeries).map(series => series.name as string),
