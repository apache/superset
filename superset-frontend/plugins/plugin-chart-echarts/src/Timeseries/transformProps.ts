/**
 * Licensed to the Apache Software Foundation (ASF) under one
 * or more contributor license agreements.  See the NOTICE file
 * distributed with this work for additional information
 * regarding copyright ownership.  The ASF licenses this file
 * to you under the Apache License, Version 2.0 (the
 * "License"); you may not use this file except in compliance
 * with the License.  You may obtain a copy of the License at
 *
 *   http://www.apache.org/licenses/LICENSE-2.0
 *
 * Unless required by applicable law or agreed to in writing,
 * software distributed under the License is distributed on an
 * "AS IS" BASIS, WITHOUT WARRANTIES OR CONDITIONS OF ANY
 * KIND, either express or implied.  See the License for the
 * specific language governing permissions and limitations
 * under the License.
 */
/* eslint-disable camelcase */
import {
  AnnotationLayer,
  CategoricalColorNamespace,
  DataRecordValue,
  DTTM_ALIAS,
  GenericDataType,
  getNumberFormatter,
  isEventAnnotationLayer,
  isFormulaAnnotationLayer,
  isIntervalAnnotationLayer,
  isTimeseriesAnnotationLayer,
  TimeseriesChartDataResponseResult,
} from '@superset-ui/core';
import { EChartsCoreOption, SeriesOption } from 'echarts';
import {
  DEFAULT_FORM_DATA,
  EchartsTimeseriesChartProps,
  EchartsTimeseriesFormData,
  EchartsTimeseriesSeriesType,
  TimeseriesChartTransformedProps,
} from './types';
import { ForecastSeriesEnum, ForecastValue } from '../types';
import { parseYAxisBound } from '../utils/controls';
import {
  currentSeries,
  dedupSeries,
  extractSeries,
  getColtypesMapping,
  getLegendProps,
} from '../utils/series';
import { extractAnnotationLabels } from '../utils/annotation';
import {
  extractForecastSeriesContext,
  extractForecastSeriesContexts,
  extractForecastValuesFromTooltipParams,
  formatForecastTooltipSeries,
  rebaseForecastDatum,
} from '../utils/forecast';
import { defaultGrid, defaultTooltip, defaultYAxis } from '../defaults';
import {
  getPadding,
  getTooltipTimeFormatter,
  getXAxisFormatter,
  transformEventAnnotation,
  transformFormulaAnnotation,
  transformIntervalAnnotation,
  transformSeries,
  transformTimeseriesAnnotation,
} from './transformers';
import { TIMESERIES_CONSTANTS } from '../constants';

export default function transformProps(
  chartProps: EchartsTimeseriesChartProps,
): TimeseriesChartTransformedProps {
  const {
    width,
    height,
    filterState,
    formData,
    hooks,
    queriesData,
    datasource,
  } = chartProps;
  const { verboseMap = {} } = datasource;
  const [queryData] = queriesData;
  const { annotation_data: annotationData_, data = [] } =
    queryData as TimeseriesChartDataResponseResult;
  const dataTypes = getColtypesMapping(queryData);
  const annotationData = annotationData_ || {};

  const {
    area,
    annotationLayers,
    colorScheme,
    contributionMode,
    forecastEnabled,
    legendOrientation,
    legendType,
    legendMargin,
    logAxis,
    markerEnabled,
    markerSize,
    opacity,
    minorSplitLine,
    seriesType,
    showLegend,
    stack,
    truncateYAxis,
    yAxisFormat,
    xAxisTimeFormat,
    yAxisBounds,
    tooltipTimeFormat,
    tooltipSortByMetric,
    zoomable,
    richTooltip,
    xAxis: xAxisOrig,
    xAxisLabelRotation,
    emitFilter,
    groupby,
    showValue,
    onlyTotal,
    percentageThreshold,
    xAxisTitle,
    yAxisTitle,
    xAxisTitleMargin,
    yAxisTitleMargin,
    yAxisTitlePosition,
  }: EchartsTimeseriesFormData = { ...DEFAULT_FORM_DATA, ...formData };
<<<<<<< HEAD
  const colorScale = CategoricalColorNamespace.getScale(
    colorScheme as string,
    undefined,
    formData.sliceId,
  );
  const rebasedData = rebaseTimeseriesDatum(data, verboseMap);
=======
  const colorScale = CategoricalColorNamespace.getScale(colorScheme as string);
  const rebasedData = rebaseForecastDatum(data, verboseMap);
>>>>>>> fdbcbb5c
  const xAxisCol = verboseMap[xAxisOrig] || xAxisOrig || DTTM_ALIAS;
  const rawSeries = extractSeries(rebasedData, {
    fillNeighborValue: stack && !forecastEnabled ? 0 : undefined,
    xAxis: xAxisCol,
    removeNulls: seriesType === EchartsTimeseriesSeriesType.Scatter,
  });
  const seriesContexts = extractForecastSeriesContexts(
    Object.values(rawSeries).map(series => series.name as string),
  );
  const xAxisDataType = dataTypes?.[xAxisCol];
  let xAxisType: 'time' | 'value' | 'category';
  switch (xAxisDataType) {
    case GenericDataType.TEMPORAL:
      xAxisType = 'time';
      break;
    case GenericDataType.NUMERIC:
      xAxisType = 'value';
      break;
    default:
      xAxisType = 'category';
      break;
  }
  const series: SeriesOption[] = [];
  const formatter = getNumberFormatter(contributionMode ? ',.0%' : yAxisFormat);

  const totalStackedValues: number[] = [];
  const showValueIndexes: number[] = [];
  const thresholdValues: number[] = [];

  rebasedData.forEach(data => {
    const values = Object.keys(data).reduce((prev, curr) => {
      if (curr === xAxisCol) {
        return prev;
      }
      const value = data[curr] || 0;
      return prev + (value as number);
    }, 0);
    totalStackedValues.push(values);
    thresholdValues.push(((percentageThreshold || 0) / 100) * values);
  });

  if (stack) {
    rawSeries.forEach((entry, seriesIndex) => {
      const { data = [] } = entry;
      (data as [Date, number][]).forEach((datum, dataIndex) => {
        if (datum[1] !== null) {
          showValueIndexes[dataIndex] = seriesIndex;
        }
      });
    });
  }

  rawSeries.forEach(entry => {
    const transformedSeries = transformSeries(entry, colorScale, {
      area,
      filterState,
      seriesContexts,
      markerEnabled,
      markerSize,
      areaOpacity: opacity,
      seriesType,
      stack,
      formatter,
      showValue,
      onlyTotal,
      totalStackedValues,
      showValueIndexes,
      thresholdValues,
      richTooltip,
    });
    if (transformedSeries) series.push(transformedSeries);
  });

  const selectedValues = (filterState.selectedValues || []).reduce(
    (acc: Record<string, number>, selectedValue: string) => {
      const index = series.findIndex(({ name }) => name === selectedValue);
      return {
        ...acc,
        [index]: selectedValue,
      };
    },
    {},
  );

  annotationLayers
    .filter((layer: AnnotationLayer) => layer.show)
    .forEach((layer: AnnotationLayer) => {
      if (isFormulaAnnotationLayer(layer))
        series.push(transformFormulaAnnotation(layer, data, colorScale));
      else if (isIntervalAnnotationLayer(layer)) {
        series.push(
          ...transformIntervalAnnotation(
            layer,
            data,
            annotationData,
            colorScale,
          ),
        );
      } else if (isEventAnnotationLayer(layer)) {
        series.push(
          ...transformEventAnnotation(layer, data, annotationData, colorScale),
        );
      } else if (isTimeseriesAnnotationLayer(layer)) {
        series.push(
          ...transformTimeseriesAnnotation(
            layer,
            markerSize,
            data,
            annotationData,
          ),
        );
      }
    });

  // yAxisBounds need to be parsed to replace incompatible values with undefined
  let [min, max] = (yAxisBounds || []).map(parseYAxisBound);

  // default to 0-100% range when doing row-level contribution chart
  if (contributionMode === 'row' && stack) {
    if (min === undefined) min = 0;
    if (max === undefined) max = 1;
  }

  const tooltipFormatter =
    xAxisDataType === GenericDataType.TEMPORAL
      ? getTooltipTimeFormatter(tooltipTimeFormat)
      : String;
  const xAxisFormatter =
    xAxisDataType === GenericDataType.TEMPORAL
      ? getXAxisFormatter(xAxisTimeFormat)
      : String;

  const labelMap = series.reduce(
    (acc: Record<string, DataRecordValue[]>, datum) => {
      const name: string = datum.name as string;
      return {
        ...acc,
        [name]: [name],
      };
    },
    {},
  );

  const { setDataMask = () => {} } = hooks;

  const addYAxisLabelOffset = !!yAxisTitle;
  const addXAxisLabelOffset = !!xAxisTitle;
  const padding = getPadding(
    showLegend,
    legendOrientation,
    addYAxisLabelOffset,
    zoomable,
    legendMargin,
    addXAxisLabelOffset,
    yAxisTitlePosition,
    yAxisTitleMargin,
    xAxisTitleMargin,
  );

  const legendData = rawSeries
    .filter(
      entry =>
        extractForecastSeriesContext(entry.name || '').type ===
        ForecastSeriesEnum.Observation,
    )
    .map(entry => entry.name || '')
    .concat(extractAnnotationLabels(annotationLayers, annotationData));

  const echartOptions: EChartsCoreOption = {
    useUTC: true,
    grid: {
      ...defaultGrid,
      ...padding,
    },
    xAxis: {
      type: xAxisType,
      name: xAxisTitle,
      nameGap: xAxisTitleMargin,
      nameLocation: 'middle',
      axisLabel: {
        hideOverlap: true,
        formatter: xAxisFormatter,
        rotate: xAxisLabelRotation,
      },
    },
    yAxis: {
      ...defaultYAxis,
      type: logAxis ? 'log' : 'value',
      min,
      max,
      minorTick: { show: true },
      minorSplitLine: { show: minorSplitLine },
      axisLabel: { formatter },
      scale: truncateYAxis,
      name: yAxisTitle,
      nameGap: yAxisTitleMargin,
      nameLocation: yAxisTitlePosition === 'Left' ? 'middle' : 'end',
    },
    tooltip: {
      ...defaultTooltip,
      appendToBody: true,
      trigger: richTooltip ? 'axis' : 'item',
      formatter: (params: any) => {
        const xValue: number = richTooltip
          ? params[0].value[0]
          : params.value[0];
        const forecastValue: any[] = richTooltip ? params : [params];

        if (richTooltip && tooltipSortByMetric) {
          forecastValue.sort((a, b) => b.data[1] - a.data[1]);
        }

        const rows: Array<string> = [`${tooltipFormatter(xValue)}`];
        const forecastValues: Record<string, ForecastValue> =
          extractForecastValuesFromTooltipParams(forecastValue);

        Object.keys(forecastValues).forEach(key => {
          const value = forecastValues[key];
          const content = formatForecastTooltipSeries({
            ...value,
            seriesName: key,
            formatter,
          });
          if (currentSeries.name === key) {
            rows.push(`<span style="font-weight: 700">${content}</span>`);
          } else {
            rows.push(`<span style="opacity: 0.7">${content}</span>`);
          }
        });
        return rows.join('<br />');
      },
    },
    legend: {
      ...getLegendProps(legendType, legendOrientation, showLegend, zoomable),
      data: legendData as string[],
    },
    series: dedupSeries(series),
    toolbox: {
      show: zoomable,
      top: TIMESERIES_CONSTANTS.toolboxTop,
      right: TIMESERIES_CONSTANTS.toolboxRight,
      feature: {
        dataZoom: {
          yAxisIndex: false,
          title: {
            zoom: 'zoom area',
            back: 'restore zoom',
          },
        },
      },
    },
    dataZoom: zoomable
      ? [
          {
            type: 'slider',
            start: TIMESERIES_CONSTANTS.dataZoomStart,
            end: TIMESERIES_CONSTANTS.dataZoomEnd,
            bottom: TIMESERIES_CONSTANTS.zoomBottom,
          },
        ]
      : [],
  };

  return {
    echartOptions,
    emitFilter,
    formData,
    groupby,
    height,
    labelMap,
    selectedValues,
    setDataMask,
    width,
    legendData,
  };
}<|MERGE_RESOLUTION|>--- conflicted
+++ resolved
@@ -125,17 +125,12 @@
     yAxisTitleMargin,
     yAxisTitlePosition,
   }: EchartsTimeseriesFormData = { ...DEFAULT_FORM_DATA, ...formData };
-<<<<<<< HEAD
   const colorScale = CategoricalColorNamespace.getScale(
     colorScheme as string,
     undefined,
     formData.sliceId,
   );
-  const rebasedData = rebaseTimeseriesDatum(data, verboseMap);
-=======
-  const colorScale = CategoricalColorNamespace.getScale(colorScheme as string);
   const rebasedData = rebaseForecastDatum(data, verboseMap);
->>>>>>> fdbcbb5c
   const xAxisCol = verboseMap[xAxisOrig] || xAxisOrig || DTTM_ALIAS;
   const rawSeries = extractSeries(rebasedData, {
     fillNeighborValue: stack && !forecastEnabled ? 0 : undefined,
