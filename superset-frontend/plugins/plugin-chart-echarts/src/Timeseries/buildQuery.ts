--- conflicted
+++ resolved
@@ -27,11 +27,7 @@
 import {
   rollingWindowOperator,
   timeCompareOperator,
-<<<<<<< HEAD
-  isValidTimeCompare,
-=======
   isTimeComparison,
->>>>>>> 16654034
   pivotOperator,
   resampleOperator,
   renameOperator,
@@ -65,11 +61,7 @@
           2015-03-01      318.0         0.0
 
      */
-<<<<<<< HEAD
-    const pivotOperatorInRuntime: PostProcessingPivot = isValidTimeCompare(
-=======
     const pivotOperatorInRuntime: PostProcessingPivot = isTimeComparison(
->>>>>>> 16654034
       formData,
       baseQueryObject,
     )
@@ -100,14 +92,10 @@
           rollingWindowOperator(formData, baseQueryObject),
           timeCompareOperator(formData, baseQueryObject),
           resampleOperator(formData, baseQueryObject),
-<<<<<<< HEAD
-          flattenOperator(formData, baseQueryObject),
-=======
           renameOperator(formData, {
             ...baseQueryObject,
             is_timeseries,
           }),
->>>>>>> 16654034
           contributionOperator(formData, baseQueryObject),
           flattenOperator(formData, baseQueryObject),
           // todo: move prophet before flatten
