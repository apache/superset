/**
 * Licensed to the Apache Software Foundation (ASF) under one
 * or more contributor license agreements.  See the NOTICE file
 * distributed with this work for additional information
 * regarding copyright ownership.  The ASF licenses this file
 * to you under the Apache License, Version 2.0 (the
 * "License"); you may not use this file except in compliance
 * with the License.  You may obtain a copy of the License at
 *
 *   http://www.apache.org/licenses/LICENSE-2.0
 *
 * Unless required by applicable law or agreed to in writing,
 * software distributed under the License is distributed on an
 * "AS IS" BASIS, WITHOUT WARRANTIES OR CONDITIONS OF ANY
 * KIND, either express or implied.  See the License for the
 * specific language governing permissions and limitations
 * under the License.
 */
import {
  buildQueryContext,
  DTTM_ALIAS,
  ensureIsArray,
  normalizeOrderBy,
  PostProcessingPivot,
  QueryFormData,
} from '@superset-ui/core';
import {
  rollingWindowOperator,
  timeCompareOperator,
  isTimeComparison,
  pivotOperator,
  resampleOperator,
  renameOperator,
  contributionOperator,
  forecastOperator,
  timeComparePivotOperator,
  flattenOperator,
} from '@superset-ui/chart-controls';

export default function buildQuery(formData: QueryFormData) {
  const { x_axis, groupby } = formData;
  const is_timeseries = x_axis === DTTM_ALIAS || !x_axis;
  return buildQueryContext(formData, baseQueryObject => {
    /* the `pivotOperatorInRuntime` determines how to pivot the dataframe returned from the raw query.
       1. If it's a time compared query, there will return a pivoted dataframe that append time compared metrics. for instance:

                            MAX(value) MAX(value)__1 year ago MIN(value) MIN(value)__1 year ago
          city               LA                     LA         LA                     LA
          __timestamp
          2015-01-01      568.0                  671.0        5.0                    6.0
          2015-02-01      407.0                  649.0        4.0                    3.0
          2015-03-01      318.0                  465.0        0.0                    3.0

       2. If it's a normal query, there will return a pivoted dataframe.

                     MAX(value)  MIN(value)
          city               LA          LA
          __timestamp
          2015-01-01      568.0         5.0
          2015-02-01      407.0         4.0
          2015-03-01      318.0         0.0

     */
    const pivotOperatorInRuntime: PostProcessingPivot = isTimeComparison(
      formData,
      baseQueryObject,
    )
      ? timeComparePivotOperator(formData, baseQueryObject)
      : pivotOperator(formData, {
          ...baseQueryObject,
          index: x_axis,
          is_timeseries,
        });

    return [
      {
        ...baseQueryObject,
        columns: [...ensureIsArray(x_axis), ...ensureIsArray(groupby)],
        series_columns: groupby,
        is_timeseries,
        // todo: move `normalizeOrderBy to extractQueryFields`
        orderby: normalizeOrderBy(baseQueryObject).orderby,
        time_offsets: isTimeComparison(formData, baseQueryObject)
          ? formData.time_compare
          : [],
        /* Note that:
          1. The resample, rolling, cum, timeCompare operators should be after pivot.
          2. the flatOperator makes multiIndex Dataframe into flat Dataframe
        */
        post_processing: [
          pivotOperatorInRuntime,
          rollingWindowOperator(formData, baseQueryObject),
          timeCompareOperator(formData, baseQueryObject),
          resampleOperator(formData, baseQueryObject),
          renameOperator(formData, {
            ...baseQueryObject,
            is_timeseries,
          }),
          contributionOperator(formData, baseQueryObject),
          flattenOperator(formData, baseQueryObject),
          // todo: move prophet before flatten
<<<<<<< HEAD
          forecastOperator(formData, baseQueryObject),
        ].filter(op => op),
=======
          prophetOperator(formData, baseQueryObject),
        ],
>>>>>>> 7e9b85f7
      },
    ];
  });
}<|MERGE_RESOLUTION|>--- conflicted
+++ resolved
@@ -98,14 +98,9 @@
           }),
           contributionOperator(formData, baseQueryObject),
           flattenOperator(formData, baseQueryObject),
-          // todo: move prophet before flatten
-<<<<<<< HEAD
+          // todo: move forecast before flatten
           forecastOperator(formData, baseQueryObject),
-        ].filter(op => op),
-=======
-          prophetOperator(formData, baseQueryObject),
         ],
->>>>>>> 7e9b85f7
       },
     ];
   });
