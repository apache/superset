/**
 * Licensed to the Apache Software Foundation (ASF) under one
 * or more contributor license agreements.  See the NOTICE file
 * distributed with this work for additional information
 * regarding copyright ownership.  The ASF licenses this file
 * to you under the Apache License, Version 2.0 (the
 * "License"); you may not use this file except in compliance
 * with the License.  You may obtain a copy of the License at
 *
 *   http://www.apache.org/licenses/LICENSE-2.0
 *
 * Unless required by applicable law or agreed to in writing,
 * software distributed under the License is distributed on an
 * "AS IS" BASIS, WITHOUT WARRANTIES OR CONDITIONS OF ANY
 * KIND, either express or implied.  See the License for the
 * specific language governing permissions and limitations
 * under the License.
 */
import {
  useRef,
  useEffect,
  useMemo,
  forwardRef,
  useImperativeHandle,
  useLayoutEffect,
  useCallback,
  Ref,
  useState,
} from 'react';
import { merge } from 'lodash';

import { useSelector } from 'react-redux';

import { styled, useTheme } from '@superset-ui/core';
import { use, init, EChartsType, registerLocale } from 'echarts/core';
import {
  SankeyChart,
  PieChart,
  BarChart,
  FunnelChart,
  GaugeChart,
  GraphChart,
  LineChart,
  ScatterChart,
  RadarChart,
  BoxplotChart,
  TreeChart,
  TreemapChart,
  HeatmapChart,
  SunburstChart,
  CustomChart,
} from 'echarts/charts';
import { CanvasRenderer } from 'echarts/renderers';
import {
  TooltipComponent,
  TitleComponent,
  GridComponent,
  VisualMapComponent,
  LegendComponent,
  DataZoomComponent,
  ToolboxComponent,
  GraphicComponent,
  AriaComponent,
  MarkAreaComponent,
  MarkLineComponent,
} from 'echarts/components';
import { LabelLayout } from 'echarts/features';
import { EchartsHandler, EchartsProps, EchartsStylesProps } from '../types';
import { DEFAULT_LOCALE } from '../constants';

// Define this interface here to avoid creating a dependency back to superset-frontend,
// TODO: to move the type to @superset-ui/core
interface ExplorePageState {
  common: {
    locale: string;
  };
}

const Styles = styled.div<EchartsStylesProps>`
  height: ${({ height }) => height};
  width: ${({ width }) => width};
`;

use([
  CanvasRenderer,
  BarChart,
  BoxplotChart,
  CustomChart,
  FunnelChart,
  GaugeChart,
  GraphChart,
  HeatmapChart,
  LineChart,
  PieChart,
  RadarChart,
  SankeyChart,
  ScatterChart,
  SunburstChart,
  TreeChart,
  TreemapChart,
  AriaComponent,
  DataZoomComponent,
  GraphicComponent,
  GridComponent,
  MarkAreaComponent,
  MarkLineComponent,
  LegendComponent,
  ToolboxComponent,
  TooltipComponent,
  TitleComponent,
  VisualMapComponent,
  LabelLayout,
]);

const loadLocale = async (locale: string) => {
  let lang;
  try {
    lang = await import(`echarts/lib/i18n/lang${locale}`);
  } catch (e) {
    console.error(`Locale ${locale} not supported in ECharts`, e);
  }
  return lang?.default;
};

function Echart(
  {
    width,
    height,
    echartOptions,
    eventHandlers,
    zrEventHandlers,
    selectedValues = {},
    refs,
  }: EchartsProps,
  ref: Ref<EchartsHandler>,
) {
  const theme = useTheme();
  const divRef = useRef<HTMLDivElement>(null);
  if (refs) {
    // eslint-disable-next-line no-param-reassign
    refs.divRef = divRef;
  }
  const [didMount, setDidMount] = useState(false);
  const chartRef = useRef<EChartsType>();
  const currentSelection = useMemo(
    () => Object.keys(selectedValues) || [],
    [selectedValues],
  );
  const previousSelection = useRef<string[]>([]);

  useImperativeHandle(ref, () => ({
    getEchartInstance: () => chartRef.current,
  }));

  const locale = useSelector(
    (state: ExplorePageState) => state?.common?.locale ?? DEFAULT_LOCALE,
  ).toUpperCase();

  const handleSizeChange = useCallback(
    ({ width, height }: { width: number; height: number }) => {
      if (chartRef.current) {
        chartRef.current.resize({ width, height });
      }
    },
    [],
  );

  useEffect(() => {
    loadLocale(locale).then(localeObj => {
      if (localeObj) {
        registerLocale(locale, localeObj);
      }
      if (!divRef.current) return;
      if (!chartRef.current) {
        chartRef.current = init(divRef.current, null, { locale });
      }
      // did mount
      handleSizeChange({ width, height });
      setDidMount(true);
    });
  }, [locale]);

  useEffect(() => {
    if (didMount) {
      Object.entries(eventHandlers || {}).forEach(([name, handler]) => {
        chartRef.current?.off(name);
        chartRef.current?.on(name, handler);
      });

      Object.entries(zrEventHandlers || {}).forEach(([name, handler]) => {
        chartRef.current?.getZr().off(name);
        chartRef.current?.getZr().on(name, handler);
      });

<<<<<<< HEAD
      chartRef.current.setOption(
        {
          aria: {
            enabled: true,
          },
          ...echartOptions,
        },
        true,
      );
=======
      const getEchartsTheme = (options: any) => {
        const antdTheme = theme;
        const echartsTheme = {
          textStyle: {
            color: antdTheme.colorText,
            fontFamily: antdTheme.fontFamily,
          },
          title: {
            textStyle: { color: antdTheme.colorText },
          },
          legend: {
            textStyle: { color: antdTheme.colorTextSecondary },
          },
          tooltip: {
            backgroundColor: antdTheme.colorBgContainer,
            textStyle: { color: antdTheme.colorText },
          },
          axisPointer: {
            lineStyle: { color: antdTheme.colorPrimary },
            label: { color: antdTheme.colorText },
          },
        } as any;
        if (options?.xAxis) {
          echartsTheme.xAxis = {
            axisLine: { lineStyle: { color: antdTheme.colorSplit } },
            axisLabel: { color: antdTheme.colorTextSecondary },
            splitLine: { lineStyle: { color: antdTheme.colorSplit } },
          };
        }
        if (options?.yAxis) {
          echartsTheme.yAxis = {
            axisLine: { lineStyle: { color: antdTheme.colorSplit } },
            axisLabel: { color: antdTheme.colorTextSecondary },
            splitLine: { lineStyle: { color: antdTheme.colorSplit } },
          };
        }
        return echartsTheme;
      };
>>>>>>> 698de7a3

      const themedEchartOptions = merge(
        {},
        getEchartsTheme(echartOptions),
        echartOptions,
      );
      chartRef.current?.setOption(themedEchartOptions, true);
    }
  }, [didMount, echartOptions, eventHandlers, zrEventHandlers, theme]);

  useEffect(() => () => chartRef.current?.dispose(), []);

  // highlighting
  useEffect(() => {
    if (!chartRef.current) return;
    chartRef.current.dispatchAction({
      type: 'downplay',
      dataIndex: previousSelection.current.filter(
        value => !currentSelection.includes(value),
      ),
    });
    if (currentSelection.length) {
      chartRef.current.dispatchAction({
        type: 'highlight',
        dataIndex: currentSelection,
      });
    }
    previousSelection.current = currentSelection;
  }, [currentSelection, chartRef.current]);

  useLayoutEffect(() => {
    handleSizeChange({ width, height });
  }, [width, height, handleSizeChange]);

  return <Styles ref={divRef} height={height} width={width} />;
}

export default forwardRef(Echart);<|MERGE_RESOLUTION|>--- conflicted
+++ resolved
@@ -192,7 +192,6 @@
         chartRef.current?.getZr().on(name, handler);
       });
 
-<<<<<<< HEAD
       chartRef.current.setOption(
         {
           aria: {
@@ -202,7 +201,6 @@
         },
         true,
       );
-=======
       const getEchartsTheme = (options: any) => {
         const antdTheme = theme;
         const echartsTheme = {
@@ -241,7 +239,6 @@
         }
         return echartsTheme;
       };
->>>>>>> 698de7a3
 
       const themedEchartOptions = merge(
         {},
