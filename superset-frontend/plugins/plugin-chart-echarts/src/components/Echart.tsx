--- conflicted
+++ resolved
@@ -172,19 +172,15 @@
         chartRef.current?.getZr().on(name, handler);
       });
 
-<<<<<<< HEAD
-    chartRef.current.setOption(
-      {
-        aria: {
-          enabled: true,
+      chartRef.current.setOption(
+        {
+          aria: {
+            enabled: true,
+          },
+          ...echartOptions,
         },
-        ...echartOptions,
-      },
-      true,
-    );
-  }, [echartOptions, eventHandlers, zrEventHandlers]);
-=======
-      chartRef.current.setOption(echartOptions, true);
+        true,
+      );
 
       // did mount
       handleSizeChange({ width, height });
@@ -192,7 +188,6 @@
 
     loadLocaleAndInitChart();
   }, [echartOptions, eventHandlers, zrEventHandlers, locale]);
->>>>>>> f4a05a5f
 
   // highlighting
   useEffect(() => {
