/**
 * Licensed to the Apache Software Foundation (ASF) under one
 * or more contributor license agreements.  See the NOTICE file
 * distributed with this work for additional information
 * regarding copyright ownership.  The ASF licenses this file
 * to you under the Apache License, Version 2.0 (the
 * "License"); you may not use this file except in compliance
 * with the License.  You may obtain a copy of the License at
 *
 *   http://www.apache.org/licenses/LICENSE-2.0
 *
 * Unless required by applicable law or agreed to in writing,
 * software distributed under the License is distributed on an
 * "AS IS" BASIS, WITHOUT WARRANTIES OR CONDITIONS OF ANY
 * KIND, either express or implied.  See the License for the
 * specific language governing permissions and limitations
 * under the License.
 */
import {
  GenericDataType,
  t,
  validateInteger,
  validateNonEmpty,
} from '@superset-ui/core';
import {
  ControlPanelConfig,
  formatSelectOptionsForRange,
  dndGroupByControl,
  columnsByType,
  sections,
} from '@superset-ui/chart-controls';
import { showLegendControl, showValueControl } from '../controls';

const config: ControlPanelConfig = {
  controlPanelSections: [
    {
      label: t('Query'),
      expanded: true,
      controlSetRows: [
        [
          {
            name: 'column',
            config: {
              ...dndGroupByControl,
              label: t('Column'),
              multi: false,
              description: t('Numeric column used to calculate the histogram.'),
              validators: [validateNonEmpty],
              freeForm: false,
              disabledTabs: new Set(['saved', 'sqlExpression']),
              mapStateToProps: ({ datasource }) => ({
                options: columnsByType(datasource, GenericDataType.Numeric),
              }),
            },
          },
        ],
        ['groupby'],
        ['adhoc_filters'],
        ['row_limit'],
        [
          {
            name: 'bins',
            config: {
              type: 'SelectControl',
              freeForm: true,
              label: t('Bins'),
              default: 5,
              choices: formatSelectOptionsForRange(5, 20, 5),
              description: t('The number of bins for the histogram'),
              validators: [validateInteger],
            },
          },
        ],
        [
          {
            name: 'normalize',
            config: {
              type: 'CheckboxControl',
              label: t('Normalize'),
              description: t(`
                The normalize option transforms the histogram values into proportions or
                probabilities by dividing each bin's count by the total count of data points.
                This normalization process ensures that the resulting values sum up to 1,
                enabling a relative comparison of the data's distribution and providing a
                clearer understanding of the proportion of data points within each bin.`),
              default: false,
            },
          },
        ],
        [
          {
            name: 'cumulative',
            config: {
              type: 'CheckboxControl',
              label: t('Cumulative'),
              description: t(`
                The cumulative option allows you to see how your data accumulates over different
                values. When enabled, the histogram bars represent the running total of frequencies
                up to each bin. This helps you understand how likely it is to encounter values
                below a certain point. Keep in mind that enabling cumulative doesn't change your
                original data, it just changes the way the histogram is displayed.`),
              default: false,
            },
          },
        ],
      ],
    },
    sections.titleControls,
    {
      label: t('Chart Options'),
      expanded: true,
      controlSetRows: [
        ['color_scheme'],
        [showValueControl],
        [showLegendControl],
<<<<<<< HEAD
        [
          {
            name: 'x_axis_title',
            config: {
              type: 'TextControl',
              label: t('X Axis Title'),
              renderTrigger: true,
              default: '',
            },
          },
        ],
        [
          {
            name: 'y_axis_title',
            config: {
              type: 'TextControl',
              label: t('Y Axis Title'),
              renderTrigger: true,
              default: '',
            },
          },
        ],
        [
          {
            name: 'min_value',
            config: {
              type: 'TextControl',
              label: t('Minimum Acceptable Value'),
              renderTrigger: true,
              default: 0,
              description: t('Enter the minimum acceptable value'),
            },
          },
        ],
        [
          {
            name: 'max_value',
            config: {
              type: 'TextControl',
              label: t('Maximum Acceptable Value'),
              renderTrigger: true,
              default: 0,
              description: t('Enter the maximum acceptable value'),
            },
          },
        ],
=======
>>>>>>> 863e45f9
      ],
    },
  ],
};

export default config;<|MERGE_RESOLUTION|>--- conflicted
+++ resolved
@@ -113,7 +113,6 @@
         ['color_scheme'],
         [showValueControl],
         [showLegendControl],
-<<<<<<< HEAD
         [
           {
             name: 'x_axis_title',
@@ -160,8 +159,6 @@
             },
           },
         ],
-=======
->>>>>>> 863e45f9
       ],
     },
   ],
