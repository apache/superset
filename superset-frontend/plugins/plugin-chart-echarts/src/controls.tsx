--- conflicted
+++ resolved
@@ -137,7 +137,6 @@
   },
 };
 
-<<<<<<< HEAD
 export const xAxisControl = {
   name: 'x_axis',
   config: {
@@ -147,7 +146,9 @@
     multi: false,
     description: t('Dimension to use on x-axis.'),
     validators: [validateNonEmpty],
-=======
+  },
+};
+
 const percentageThresholdControl = {
   name: 'percentage_threshold',
   config: {
@@ -163,7 +164,6 @@
       Boolean(controls?.show_value?.value) &&
       Boolean(controls?.stack?.value) &&
       Boolean(!controls?.only_total?.value),
->>>>>>> 14b9298e
   },
 };
 
