/**
 * Licensed to the Apache Software Foundation (ASF) under one
 * or more contributor license agreements.  See the NOTICE file
 * distributed with this work for additional information
 * regarding copyright ownership.  The ASF licenses this file
 * to you under the Apache License, Version 2.0 (the
 * "License"); you may not use this file except in compliance
 * with the License.  You may obtain a copy of the License at
 *
 *   http://www.apache.org/licenses/LICENSE-2.0
 *
 * Unless required by applicable law or agreed to in writing,
 * software distributed under the License is distributed on an
 * "AS IS" BASIS, WITHOUT WARRANTIES OR CONDITIONS OF ANY
 * KIND, either express or implied.  See the License for the
 * specific language governing permissions and limitations
 * under the License.
 */
import {
  buildQueryContext,
<<<<<<< HEAD
  PostProcessingResample,
=======
  DTTM_ALIAS,
>>>>>>> 16654034
  QueryFormData,
} from '@superset-ui/core';
import {
  flattenOperator,
<<<<<<< HEAD
  rollingWindowOperator,
  sortOperator,
} from '@superset-ui/chart-controls';

const TIME_GRAIN_MAP: Record<string, string> = {
  PT1S: 'S',
  PT1M: 'min',
  PT5M: '5min',
  PT10M: '10min',
  PT15M: '15min',
  PT30M: '30min',
  PT1H: 'H',
  P1D: 'D',
  P1M: 'MS',
  P3M: 'QS',
  P1Y: 'AS',
  // TODO: these need to be mapped carefully, as the first day of week
  //  can vary from engine to engine
  // P1W: 'W',
  // '1969-12-28T00:00:00Z/P1W': 'W',
  // '1969-12-29T00:00:00Z/P1W': 'W',
  // 'P1W/1970-01-03T00:00:00Z': 'W',
  // 'P1W/1970-01-04T00:00:00Z': 'W',
};

export default function buildQuery(formData: QueryFormData) {
  return buildQueryContext(formData, baseQueryObject => {
    // todo: move into full advanced analysis section here
    const rollingProc = rollingWindowOperator(formData, baseQueryObject);
    const { time_grain_sqla } = formData;
    let resampleProc: PostProcessingResample;
    if (rollingProc && time_grain_sqla) {
      const rule = TIME_GRAIN_MAP[time_grain_sqla];
      if (rule) {
        resampleProc = {
          operation: 'resample',
          options: {
            method: 'asfreq',
            rule,
            fill_value: null,
          },
        };
      }
    }
=======
  pivotOperator,
  resampleOperator,
  rollingWindowOperator,
} from '@superset-ui/chart-controls';

export default function buildQuery(formData: QueryFormData) {
  return buildQueryContext(formData, baseQueryObject => {
    const { x_axis } = formData;
    const is_timeseries = x_axis === DTTM_ALIAS || !x_axis;

>>>>>>> 16654034
    return [
      {
        ...baseQueryObject,
        is_timeseries: true,
        post_processing: [
<<<<<<< HEAD
          sortOperator(formData, baseQueryObject),
          resampleProc,
          rollingProc,
=======
          pivotOperator(formData, {
            ...baseQueryObject,
            index: x_axis,
            is_timeseries,
          }),
          rollingWindowOperator(formData, baseQueryObject),
          resampleOperator(formData, baseQueryObject),
>>>>>>> 16654034
          flattenOperator(formData, baseQueryObject),
        ],
      },
    ];
  });
}<|MERGE_RESOLUTION|>--- conflicted
+++ resolved
@@ -18,61 +18,11 @@
  */
 import {
   buildQueryContext,
-<<<<<<< HEAD
-  PostProcessingResample,
-=======
   DTTM_ALIAS,
->>>>>>> 16654034
   QueryFormData,
 } from '@superset-ui/core';
 import {
   flattenOperator,
-<<<<<<< HEAD
-  rollingWindowOperator,
-  sortOperator,
-} from '@superset-ui/chart-controls';
-
-const TIME_GRAIN_MAP: Record<string, string> = {
-  PT1S: 'S',
-  PT1M: 'min',
-  PT5M: '5min',
-  PT10M: '10min',
-  PT15M: '15min',
-  PT30M: '30min',
-  PT1H: 'H',
-  P1D: 'D',
-  P1M: 'MS',
-  P3M: 'QS',
-  P1Y: 'AS',
-  // TODO: these need to be mapped carefully, as the first day of week
-  //  can vary from engine to engine
-  // P1W: 'W',
-  // '1969-12-28T00:00:00Z/P1W': 'W',
-  // '1969-12-29T00:00:00Z/P1W': 'W',
-  // 'P1W/1970-01-03T00:00:00Z': 'W',
-  // 'P1W/1970-01-04T00:00:00Z': 'W',
-};
-
-export default function buildQuery(formData: QueryFormData) {
-  return buildQueryContext(formData, baseQueryObject => {
-    // todo: move into full advanced analysis section here
-    const rollingProc = rollingWindowOperator(formData, baseQueryObject);
-    const { time_grain_sqla } = formData;
-    let resampleProc: PostProcessingResample;
-    if (rollingProc && time_grain_sqla) {
-      const rule = TIME_GRAIN_MAP[time_grain_sqla];
-      if (rule) {
-        resampleProc = {
-          operation: 'resample',
-          options: {
-            method: 'asfreq',
-            rule,
-            fill_value: null,
-          },
-        };
-      }
-    }
-=======
   pivotOperator,
   resampleOperator,
   rollingWindowOperator,
@@ -83,17 +33,11 @@
     const { x_axis } = formData;
     const is_timeseries = x_axis === DTTM_ALIAS || !x_axis;
 
->>>>>>> 16654034
     return [
       {
         ...baseQueryObject,
         is_timeseries: true,
         post_processing: [
-<<<<<<< HEAD
-          sortOperator(formData, baseQueryObject),
-          resampleProc,
-          rollingProc,
-=======
           pivotOperator(formData, {
             ...baseQueryObject,
             index: x_axis,
@@ -101,7 +45,6 @@
           }),
           rollingWindowOperator(formData, baseQueryObject),
           resampleOperator(formData, baseQueryObject),
->>>>>>> 16654034
           flattenOperator(formData, baseQueryObject),
         ],
       },
