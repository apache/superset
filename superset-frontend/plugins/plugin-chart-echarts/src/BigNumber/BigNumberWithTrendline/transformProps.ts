--- conflicted
+++ resolved
@@ -24,12 +24,7 @@
   GenericDataType,
   getMetricLabel,
   t,
-<<<<<<< HEAD
   SMART_DATE_VERBOSE_ID,
-  NumberFormatter,
-=======
-  smartDateVerboseFormatter,
->>>>>>> 0836000f
   TimeFormatter,
   getXAxisLabel,
   Metric,
