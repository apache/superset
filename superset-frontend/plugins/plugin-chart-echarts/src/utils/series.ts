/* eslint-disable no-underscore-dangle */
/**
 * Licensed to the Apache Software Foundation (ASF) under one
 * or more contributor license agreements.  See the NOTICE file
 * distributed with this work for additional information
 * regarding copyright ownership.  The ASF licenses this file
 * to you under the Apache License, Version 2.0 (the
 * "License"); you may not use this file except in compliance
 * with the License.  You may obtain a copy of the License at
 *
 *   http://www.apache.org/licenses/LICENSE-2.0
 *
 * Unless required by applicable law or agreed to in writing,
 * software distributed under the License is distributed on an
 * "AS IS" BASIS, WITHOUT WARRANTIES OR CONDITIONS OF ANY
 * KIND, either express or implied.  See the License for the
 * specific language governing permissions and limitations
 * under the License.
 */
import {
  AxisType,
  ChartDataResponseResult,
  DataRecord,
  DataRecordValue,
  DTTM_ALIAS,
  ensureIsArray,
  GenericDataType,
  LegendState,
  normalizeTimestamp,
  NumberFormats,
  NumberFormatter,
  SupersetTheme,
  TimeFormatter,
  ValueFormatter,
} from '@superset-ui/core';
import { SortSeriesType, LegendPaddingType } from '@superset-ui/chart-controls';
import { format } from 'echarts/core';
import type { LegendComponentOption } from 'echarts/components';
import type { SeriesOption } from 'echarts';
import { isEmpty, maxBy, meanBy, minBy, orderBy, sumBy } from 'lodash';
import {
  NULL_STRING,
  StackControlsValue,
  TIMESERIES_CONSTANTS,
} from '../constants';
import {
  EchartsTimeseriesSeriesType,
  LegendOrientation,
  LegendType,
  StackType,
} from '../types';
import { defaultLegendPadding } from '../defaults';

function isDefined<T>(value: T | undefined | null): boolean {
  return value !== undefined && value !== null;
}

export function extractDataTotalValues(
  data: DataRecord[],
  opts: {
    stack: StackType;
    percentageThreshold: number;
    xAxisCol: string;
    legendState?: LegendState;
  },
): {
  totalStackedValues: number[];
  thresholdValues: number[];
} {
  const totalStackedValues: number[] = [];
  const thresholdValues: number[] = [];
  const { stack, percentageThreshold, xAxisCol, legendState } = opts;
  if (stack) {
    data.forEach(datum => {
      const values = Object.keys(datum).reduce((prev, curr) => {
        if (curr === xAxisCol) {
          return prev;
        }
        if (legendState && !legendState[curr]) {
          return prev;
        }
        const value = datum[curr] || 0;
        return prev + (value as number);
      }, 0);
      totalStackedValues.push(values);
      thresholdValues.push(((percentageThreshold || 0) / 100) * values);
    });
  }
  return {
    totalStackedValues,
    thresholdValues,
  };
}

export function extractShowValueIndexes(
  series: SeriesOption[],
  opts: {
    stack: StackType;
    onlyTotal?: boolean;
    isHorizontal?: boolean;
    legendState?: LegendState;
  },
): number[] {
  const showValueIndexes: number[] = [];
  const { legendState, stack, isHorizontal, onlyTotal } = opts;
  if (stack) {
    series.forEach((entry, seriesIndex) => {
      const { data = [] } = entry;
      (data as [any, number][]).forEach((datum, dataIndex) => {
        if (entry.id && legendState && !legendState[entry.id]) {
          return;
        }
        if (!onlyTotal && datum[isHorizontal ? 0 : 1] !== null) {
          showValueIndexes[dataIndex] = seriesIndex;
        }
        if (onlyTotal) {
          if (datum[isHorizontal ? 0 : 1] > 0) {
            showValueIndexes[dataIndex] = seriesIndex;
          }
          if (
            !showValueIndexes[dataIndex] &&
            datum[isHorizontal ? 0 : 1] !== null
          ) {
            showValueIndexes[dataIndex] = seriesIndex;
          }
        }
      });
    });
  }
  return showValueIndexes;
}

export function sortAndFilterSeries(
  rows: DataRecord[],
  xAxis: string,
  extraMetricLabels: any[],
  sortSeriesType?: SortSeriesType,
  sortSeriesAscending?: boolean,
): string[] {
  const seriesNames = Object.keys(rows[0])
    .filter(key => key !== xAxis)
    .filter(key => !extraMetricLabels.includes(key));

  let aggregator: (name: string) => { name: string; value: any };

  switch (sortSeriesType) {
    case SortSeriesType.Sum:
      aggregator = name => ({ name, value: sumBy(rows, name) });
      break;
    case SortSeriesType.Min:
      aggregator = name => ({ name, value: minBy(rows, name)?.[name] });
      break;
    case SortSeriesType.Max:
      aggregator = name => ({ name, value: maxBy(rows, name)?.[name] });
      break;
    case SortSeriesType.Avg:
      aggregator = name => ({ name, value: meanBy(rows, name) });
      break;
    default:
      aggregator = name => ({ name, value: name.toLowerCase() });
      break;
  }

  const sortedValues = seriesNames.map(aggregator);

  return orderBy(
    sortedValues,
    ['value'],
    [sortSeriesAscending ? 'asc' : 'desc'],
  ).map(({ name }) => name);
}

export function sortRows(
  rows: DataRecord[],
  totalStackedValues: number[],
  xAxis: string,
  xAxisSortSeries: SortSeriesType,
  xAxisSortSeriesAscending: boolean,
) {
  const sortedRows = rows.map((row, idx) => {
    let sortKey: DataRecordValue = '';
    let aggregate: number | undefined;
    let entries = 0;
    Object.entries(row).forEach(([key, value]) => {
      const isValueDefined = isDefined(value);
      if (key === xAxis) {
        sortKey = value;
      }
      if (
        xAxisSortSeries === SortSeriesType.Name ||
        typeof value !== 'number'
      ) {
        return;
      }

      if (!(xAxisSortSeries === SortSeriesType.Avg && !isValueDefined)) {
        entries += 1;
      }

      switch (xAxisSortSeries) {
        case SortSeriesType.Avg:
        case SortSeriesType.Sum:
          if (aggregate === undefined) {
            aggregate = value;
          } else {
            aggregate += value;
          }
          break;
        case SortSeriesType.Min:
          aggregate =
            aggregate === undefined || (isValueDefined && value < aggregate)
              ? value
              : aggregate;
          break;
        case SortSeriesType.Max:
          aggregate =
            aggregate === undefined || (isValueDefined && value > aggregate)
              ? value
              : aggregate;
          break;
        default:
          break;
      }
    });
    if (
      xAxisSortSeries === SortSeriesType.Avg &&
      entries > 0 &&
      aggregate !== undefined
    ) {
      aggregate /= entries;
    }

    const value =
      xAxisSortSeries === SortSeriesType.Name
        ? typeof sortKey === 'string'
          ? sortKey.toLowerCase()
          : sortKey
        : aggregate;

    return {
      key: sortKey,
      value,
      row,
      totalStackedValue: totalStackedValues[idx],
    };
  });

  return orderBy(
    sortedRows,
    ['value'],
    [xAxisSortSeriesAscending ? 'asc' : 'desc'],
  ).map(({ row, totalStackedValue }) => ({ row, totalStackedValue }));
}

export function extractSeries(
  data: DataRecord[],
  opts: {
    fillNeighborValue?: number;
    xAxis?: string;
    extraMetricLabels?: string[];
    removeNulls?: boolean;
    stack?: StackType;
    totalStackedValues?: number[];
    isHorizontal?: boolean;
    sortSeriesType?: SortSeriesType;
    sortSeriesAscending?: boolean;
    xAxisSortSeries?: SortSeriesType;
    xAxisSortSeriesAscending?: boolean;
  } = {},
): [SeriesOption[], number[], number | undefined] {
  const {
    fillNeighborValue,
    xAxis = DTTM_ALIAS,
    extraMetricLabels = [],
    removeNulls = false,
    stack = false,
    totalStackedValues = [],
    isHorizontal = false,
    sortSeriesType,
    sortSeriesAscending,
    xAxisSortSeries,
    xAxisSortSeriesAscending,
  } = opts;
  if (data.length === 0) return [[], [], undefined];
  const rows: DataRecord[] = data.map(datum => ({
    ...datum,
    [xAxis]: datum[xAxis],
  }));
  const sortedSeries = sortAndFilterSeries(
    rows,
    xAxis,
    extraMetricLabels,
    sortSeriesType,
    sortSeriesAscending,
  );
  const sortedRows =
    isDefined(xAxisSortSeries) && isDefined(xAxisSortSeriesAscending)
      ? sortRows(
          rows,
          totalStackedValues,
          xAxis,
          xAxisSortSeries!,
          xAxisSortSeriesAscending!,
        )
      : rows.map((row, idx) => ({
          row,
          totalStackedValue: totalStackedValues[idx],
        }));

  let minPositiveValue: number | undefined;
  const finalSeries = sortedSeries.map(name => ({
    id: name,
    name,
    data: sortedRows
      .map(({ row, totalStackedValue }, idx) => {
        const currentValue = row[name];
        if (
          typeof currentValue === 'number' &&
          currentValue > 0 &&
          (minPositiveValue === undefined || minPositiveValue > currentValue)
        ) {
          minPositiveValue = currentValue;
        }
        const isNextToDefinedValue =
          isDefined(rows[idx - 1]?.[name]) || isDefined(rows[idx + 1]?.[name]);
        const isFillNeighborValue =
          !isDefined(currentValue) &&
          isNextToDefinedValue &&
          fillNeighborValue !== undefined;
        let value: DataRecordValue | undefined = currentValue;
        if (isFillNeighborValue) {
          value = fillNeighborValue;
        } else if (
          stack === StackControlsValue.Expand &&
          totalStackedValue !== undefined
        ) {
          value = ((value || 0) as number) / totalStackedValue;
        }
        return [row[xAxis], value];
      })
      .filter(obs => !removeNulls || (obs[0] !== null && obs[1] !== null))
      .map(obs => (isHorizontal ? [obs[1], obs[0]] : obs)),
  }));
  return [
    finalSeries,
    sortedRows.map(({ totalStackedValue }) => totalStackedValue),
    minPositiveValue,
  ];
}

export function formatSeriesName(
  name: DataRecordValue | undefined,
  {
    numberFormatter,
    timeFormatter,
    coltype,
  }: {
    numberFormatter?: ValueFormatter;
    timeFormatter?: TimeFormatter;
    coltype?: GenericDataType;
  } = {},
): string {
  if (name === undefined || name === null) {
    return NULL_STRING;
  }
  if (typeof name === 'boolean' || typeof name === 'bigint') {
    return name.toString();
  }
  if (name instanceof Date || coltype === GenericDataType.Temporal) {
    const normalizedName =
      typeof name === 'string' ? normalizeTimestamp(name) : name;
    const d =
      normalizedName instanceof Date
        ? normalizedName
        : new Date(normalizedName);

    return timeFormatter ? timeFormatter(d) : d.toISOString();
  }
  if (typeof name === 'number') {
    return numberFormatter ? numberFormatter(name) : name.toString();
  }
  return name;
}

export const getColtypesMapping = ({
  coltypes = [],
  colnames = [],
}: Pick<ChartDataResponseResult, 'coltypes' | 'colnames'>): Record<
  string,
  GenericDataType
> =>
  colnames.reduce(
    (accumulator, item, index) => ({ ...accumulator, [item]: coltypes[index] }),
    {},
  );

export function extractGroupbyLabel({
  datum = {},
  groupby,
  numberFormatter,
  timeFormatter,
  coltypeMapping = {},
}: {
  datum?: DataRecord;
  groupby?: string[] | null;
  numberFormatter?: NumberFormatter;
  timeFormatter?: TimeFormatter;
  coltypeMapping?: Record<string, GenericDataType>;
}): string {
  return ensureIsArray(groupby)
    .map(val =>
      formatSeriesName(datum[val], {
        numberFormatter,
        timeFormatter,
        ...(coltypeMapping[val] && { coltype: coltypeMapping[val] }),
      }),
    )
    .join(', ');
}

export function getLegendProps(
  type: LegendType,
  orientation: LegendOrientation,
  show: boolean,
  theme: SupersetTheme,
  zoomable = false,
  legendState?: LegendState,
  padding?: LegendPaddingType,
): LegendComponentOption | LegendComponentOption[] {
  const legend: LegendComponentOption | LegendComponentOption[] = {
    orient: [LegendOrientation.Top, LegendOrientation.Bottom].includes(
      orientation,
    )
      ? 'horizontal'
      : 'vertical',
    show,
    type,
    selected: legendState,
    selector: ['all', 'inverse'],
    selectorLabel: {
      fontFamily: theme.fontFamily,
      fontSize: theme.fontSizeSM,
<<<<<<< HEAD
      color: theme.colors.grayscale.base,
      borderColor: theme.colors.grayscale.base,
=======
      color: theme.colorText,
      borderColor: theme.colorBgBase,
>>>>>>> 358633e9
    },
  };
  const MIN_LEGEND_WIDTH = 0;
  const MARGIN_GUTTER = 45;
  const getLegendWidth = (paddingWidth: number) =>
    Math.max(paddingWidth - MARGIN_GUTTER, MIN_LEGEND_WIDTH);

  switch (orientation) {
    case LegendOrientation.Left:
      legend.left = 0;
      if (padding?.left) {
        legend.textStyle = {
          overflow: 'truncate',
          width: getLegendWidth(padding.left),
        };
      }
      break;
    case LegendOrientation.Right:
      legend.right = 0;
      legend.top = zoomable ? TIMESERIES_CONSTANTS.legendRightTopOffset : 0;
      if (padding?.right) {
        legend.textStyle = {
          overflow: 'truncate',
          width: getLegendWidth(padding.right),
        };
      }
      break;
    case LegendOrientation.Bottom:
      legend.bottom = 0;
      break;
    case LegendOrientation.Top:
    default:
      legend.top = 0;
      legend.right = zoomable ? TIMESERIES_CONSTANTS.legendTopRightOffset : 0;
      break;
  }
  return legend;
}

export function getChartPadding(
  show: boolean,
  orientation: LegendOrientation,
  margin?: string | number | null,
  padding?: LegendPaddingType,
  isHorizontal?: boolean,
): {
  bottom: number;
  left: number;
  right: number;
  top: number;
} {
  let legendMargin;
  if (!show) {
    legendMargin = 0;
  } else if (
    margin === null ||
    margin === undefined ||
    typeof margin === 'string'
  ) {
    legendMargin = defaultLegendPadding[orientation];
  } else {
    legendMargin = margin;
  }

  const { bottom = 0, left = 0, right = 0, top = 0 } = padding || {};

  if (isHorizontal) {
    return {
      left:
        left + (orientation === LegendOrientation.Bottom ? legendMargin : 0),
      right:
        right + (orientation === LegendOrientation.Right ? legendMargin : 0),
      top: top + (orientation === LegendOrientation.Top ? legendMargin : 0),
      bottom:
        bottom + (orientation === LegendOrientation.Left ? legendMargin : 0),
    };
  }

  return {
    left: left + (orientation === LegendOrientation.Left ? legendMargin : 0),
    right: right + (orientation === LegendOrientation.Right ? legendMargin : 0),
    top: top + (orientation === LegendOrientation.Top ? legendMargin : 0),
    bottom:
      bottom + (orientation === LegendOrientation.Bottom ? legendMargin : 0),
  };
}

export function dedupSeries(series: SeriesOption[]): SeriesOption[] {
  const counter = new Map<string, number>();
  return series.map(row => {
    let { id } = row;
    if (id === undefined) return row;
    id = String(id);
    const count = counter.get(id) || 0;
    const suffix = count > 0 ? ` (${count})` : '';
    counter.set(id, count + 1);
    return {
      ...row,
      id: `${id}${suffix}`,
    };
  });
}

export function sanitizeHtml(text: string): string {
  return format.encodeHTML(text);
}

export function getAxisType(
  stack: StackType,
  forceCategorical?: boolean,
  dataType?: GenericDataType,
): AxisType {
  if (forceCategorical) {
    return AxisType.Category;
  }
  if (dataType === GenericDataType.Temporal) {
    return AxisType.Time;
  }
  if (dataType === GenericDataType.Numeric && !stack) {
    return AxisType.Value;
  }
  return AxisType.Category;
}

export function getOverMaxHiddenFormatter(
  config: {
    max?: number;
    formatter?: ValueFormatter;
  } = {},
) {
  const { max, formatter } = config;
  // Only apply this logic if there's a MAX set in the controls
  const shouldHideIfOverMax = !!max || max === 0;

  return new NumberFormatter({
    formatFunc: value =>
      `${
        shouldHideIfOverMax && value > max
          ? ''
          : formatter?.format(value) || value
      }`,
    id: NumberFormats.OVER_MAX_HIDDEN,
  });
}

export function calculateLowerLogTick(minPositiveValue: number) {
  const logBase10 = Math.floor(Math.log10(minPositiveValue));
  return Math.pow(10, logBase10);
}

type BoundsType = {
  min?: number | 'dataMin';
  max?: number | 'dataMax';
  scale?: true;
};

export function getMinAndMaxFromBounds(
  axisType: AxisType,
  truncateAxis: boolean,
  min?: number,
  max?: number,
  seriesType?: EchartsTimeseriesSeriesType,
): BoundsType | {} {
  if (axisType === AxisType.Value && truncateAxis) {
    const ret: BoundsType = {};
    if (seriesType === EchartsTimeseriesSeriesType.Bar) {
      ret.scale = true;
    }
    if (min !== undefined) {
      ret.min = min;
    } else if (seriesType !== EchartsTimeseriesSeriesType.Bar) {
      ret.min = 'dataMin';
    }
    if (max !== undefined) {
      ret.max = max;
    } else if (seriesType !== EchartsTimeseriesSeriesType.Bar) {
      ret.max = 'dataMax';
    }
    return ret;
  }
  return {};
}

/**
 * Returns the stackId used in stacked series.
 * It will return the defaultId if the chart is not using time comparison.
 * If time comparison is used, it will return the time comparison value as the stackId
 * if the name includes the time comparison value.
 *
 * @param {string} defaultId The default stackId.
 * @param {string[]} timeCompare The time comparison values.
 * @param {string | number} name The name of the serie.
 *
 * @returns {string} The stackId.
 */
export function getTimeCompareStackId(
  defaultId: string,
  timeCompare: string[],
  name?: string | number,
): string {
  if (isEmpty(timeCompare)) {
    return defaultId;
  }
  // Each timeCompare is its own stack so it doesn't stack on top of original ones
  return (
    timeCompare.find(value => {
      if (typeof name === 'string') {
        // offset is represented as <offset>, group by list
        return (
          name.includes(`${value},`) ||
          // offset is represented as <metric>__<offset>
          name.includes(`__${value}`)
        );
      }
      return name?.toString().includes(value);
    }) || defaultId
  );
}

const TOOLTIP_SERIES_KEY = 'seriesId';
export function extractTooltipKeys(
  forecastValue: any[],
  yIndex: number,
  richTooltip?: boolean,
  tooltipSortByMetric?: boolean,
): string[] {
  if (richTooltip && tooltipSortByMetric) {
    return forecastValue
      .slice()
      .sort((a, b) => b.data[yIndex] - a.data[yIndex])
      .map(value => value[TOOLTIP_SERIES_KEY]);
  }
  if (richTooltip) {
    return forecastValue.map(s => s[TOOLTIP_SERIES_KEY]);
  }
  return [forecastValue[0][TOOLTIP_SERIES_KEY]];
}<|MERGE_RESOLUTION|>--- conflicted
+++ resolved
@@ -440,13 +440,8 @@
     selectorLabel: {
       fontFamily: theme.fontFamily,
       fontSize: theme.fontSizeSM,
-<<<<<<< HEAD
-      color: theme.colors.grayscale.base,
-      borderColor: theme.colors.grayscale.base,
-=======
       color: theme.colorText,
       borderColor: theme.colorBgBase,
->>>>>>> 358633e9
     },
   };
   const MIN_LEGEND_WIDTH = 0;
