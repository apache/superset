--- conflicted
+++ resolved
@@ -99,24 +99,18 @@
     fillNeighborValue?: number;
     xAxis?: string;
     removeNulls?: boolean;
-<<<<<<< HEAD
     stack?: StackType;
     totalStackedValues?: number[];
-=======
     isHorizontal?: boolean;
->>>>>>> 9854d2d0
   } = {},
 ): SeriesOption[] {
   const {
     fillNeighborValue,
     xAxis = DTTM_ALIAS,
     removeNulls = false,
-<<<<<<< HEAD
     stack = false,
     totalStackedValues = [],
-=======
     isHorizontal = false,
->>>>>>> 9854d2d0
   } = opts;
   if (data.length === 0) return [];
   const rows: DataRecord[] = data.map(datum => ({
