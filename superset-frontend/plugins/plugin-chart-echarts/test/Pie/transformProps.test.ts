--- conflicted
+++ resolved
@@ -49,11 +49,7 @@
     theme: supersetTheme,
   });
 
-<<<<<<< HEAD
-  it('should tranform chart props for viz', () => {
-=======
   it('should transform chart props for viz', () => {
->>>>>>> 16654034
     expect(transformProps(chartProps as EchartsPieChartProps)).toEqual(
       expect.objectContaining({
         width: 800,
