--- conflicted
+++ resolved
@@ -624,105 +624,6 @@
       'foo2, bar2': ['foo2', 'bar2'],
     });
   });
-<<<<<<< HEAD
-});
-
-describe('legend sorting', () => {
-  const legendSortData = [
-    {
-      data: [
-        {
-          Milton: 40,
-          'San Francisco': 1,
-          'New York': 2,
-          Boston: 1,
-          __timestamp: 599616000000,
-        },
-        {
-          Milton: 20,
-          'San Francisco': 3,
-          'New York': 4,
-          Boston: 1,
-          __timestamp: 599916000000,
-        },
-        {
-          Milton: 60,
-          'San Francisco': 5,
-          'New York': 8,
-          Boston: 6,
-          __timestamp: 600216000000,
-        },
-        {
-          Milton: 10,
-          'San Francisco': 2,
-          'New York': 7,
-          Boston: 2,
-          __timestamp: 600516000000,
-        },
-      ],
-    },
-  ];
-
-  const getChartProps = (formData: Partial<SqlaFormData>) =>
-    new ChartProps({
-      ...chartPropsConfig,
-      formData: { ...formData },
-      queriesData: legendSortData,
-    });
-
-  it('sort legend by data', () => {
-    const chartProps = getChartProps({
-      legendSort: null,
-      sortSeriesType: 'min',
-      sortSeriesAscending: true,
-    });
-    const transformed = transformProps(
-      chartProps as EchartsTimeseriesChartProps,
-    );
-
-    expect((transformed.echartOptions.legend as any).data).toEqual([
-      'San Francisco',
-      'Boston',
-      'New York',
-      'Milton',
-    ]);
-  });
-
-  it('sort legend by label ascending', () => {
-    const chartProps = getChartProps({
-      legendSort: 'asc',
-      sortSeriesType: 'min',
-      sortSeriesAscending: true,
-    });
-    const transformed = transformProps(
-      chartProps as EchartsTimeseriesChartProps,
-    );
-
-    expect((transformed.echartOptions.legend as any).data).toEqual([
-      'Boston',
-      'Milton',
-      'New York',
-      'San Francisco',
-    ]);
-  });
-
-  it('sort legend by label descending', () => {
-    const chartProps = getChartProps({
-      legendSort: 'desc',
-      sortSeriesType: 'min',
-      sortSeriesAscending: true,
-    });
-    const transformed = transformProps(
-      chartProps as EchartsTimeseriesChartProps,
-    );
-
-    expect((transformed.echartOptions.legend as any).data).toEqual([
-      'San Francisco',
-      'New York',
-      'Milton',
-      'Boston',
-    ]);
-=======
 
   describe('Tooltip with long labels', () => {
     it('should use axisValue for tooltip when available (richTooltip)', () => {
@@ -832,6 +733,103 @@
       expect(result).toBeDefined();
       expect(typeof result).toBe('string');
     });
->>>>>>> 58658dc7
+  });
+});
+
+describe('legend sorting', () => {
+  const legendSortData = [
+    {
+      data: [
+        {
+          Milton: 40,
+          'San Francisco': 1,
+          'New York': 2,
+          Boston: 1,
+          __timestamp: 599616000000,
+        },
+        {
+          Milton: 20,
+          'San Francisco': 3,
+          'New York': 4,
+          Boston: 1,
+          __timestamp: 599916000000,
+        },
+        {
+          Milton: 60,
+          'San Francisco': 5,
+          'New York': 8,
+          Boston: 6,
+          __timestamp: 600216000000,
+        },
+        {
+          Milton: 10,
+          'San Francisco': 2,
+          'New York': 7,
+          Boston: 2,
+          __timestamp: 600516000000,
+        },
+      ],
+    },
+  ];
+
+  const getChartProps = (formData: Partial<SqlaFormData>) =>
+    new ChartProps({
+      ...chartPropsConfig,
+      formData: { ...formData },
+      queriesData: legendSortData,
+    });
+
+  it('sort legend by data', () => {
+    const chartProps = getChartProps({
+      legendSort: null,
+      sortSeriesType: 'min',
+      sortSeriesAscending: true,
+    });
+    const transformed = transformProps(
+      chartProps as EchartsTimeseriesChartProps,
+    );
+
+    expect((transformed.echartOptions.legend as any).data).toEqual([
+      'San Francisco',
+      'Boston',
+      'New York',
+      'Milton',
+    ]);
+  });
+
+  it('sort legend by label ascending', () => {
+    const chartProps = getChartProps({
+      legendSort: 'asc',
+      sortSeriesType: 'min',
+      sortSeriesAscending: true,
+    });
+    const transformed = transformProps(
+      chartProps as EchartsTimeseriesChartProps,
+    );
+
+    expect((transformed.echartOptions.legend as any).data).toEqual([
+      'Boston',
+      'Milton',
+      'New York',
+      'San Francisco',
+    ]);
+  });
+
+  it('sort legend by label descending', () => {
+    const chartProps = getChartProps({
+      legendSort: 'desc',
+      sortSeriesType: 'min',
+      sortSeriesAscending: true,
+    });
+    const transformed = transformProps(
+      chartProps as EchartsTimeseriesChartProps,
+    );
+
+    expect((transformed.echartOptions.legend as any).data).toEqual([
+      'San Francisco',
+      'New York',
+      'Milton',
+      'Boston',
+    ]);
   });
 });