--- conflicted
+++ resolved
@@ -25,10 +25,7 @@
   FormulaAnnotationLayer,
   IntervalAnnotationLayer,
   SqlaFormData,
-<<<<<<< HEAD
-=======
   supersetTheme,
->>>>>>> 16654034
   TimeseriesAnnotationLayer,
 } from '@superset-ui/core';
 import { EchartsTimeseriesChartProps } from '../../src/types';
