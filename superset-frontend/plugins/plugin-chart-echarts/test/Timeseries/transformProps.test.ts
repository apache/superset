--- conflicted
+++ resolved
@@ -628,7 +628,26 @@
       'foo2, bar2': ['foo2', 'bar2'],
     });
   });
-<<<<<<< HEAD
+
+  it('should apply line style for all series when an overrideLineStyle is chosen', () => {
+    const updatedChartPropsConfig = {
+      ...chartPropsConfig,
+      formData: {
+        ...formData,
+        overrideLineStyle: EchartsTimeseriesLineStyle.Dashed,
+      },
+    };
+
+    const chartProps = new ChartProps(updatedChartPropsConfig);
+
+    const transformedSeries = transformProps(
+      chartProps as EchartsTimeseriesChartProps,
+    ).echartOptions.series as seriesType[];
+
+    transformedSeries.forEach(series => {
+      expect(series.lineStyle.type).toEqual(EchartsTimeseriesLineStyle.Dashed);
+    });
+  });
 });
 
 describe('legend sorting', () => {
@@ -726,26 +745,5 @@
       'Milton',
       'Boston',
     ]);
-=======
-
-  it('should apply line style for all series when an overrideLineStyle is chosen', () => {
-    const updatedChartPropsConfig = {
-      ...chartPropsConfig,
-      formData: {
-        ...formData,
-        overrideLineStyle: EchartsTimeseriesLineStyle.Dashed,
-      },
-    };
-
-    const chartProps = new ChartProps(updatedChartPropsConfig);
-
-    const transformedSeries = transformProps(
-      chartProps as EchartsTimeseriesChartProps,
-    ).echartOptions.series as seriesType[];
-
-    transformedSeries.forEach(series => {
-      expect(series.lineStyle.type).toEqual(EchartsTimeseriesLineStyle.Dashed);
-    });
->>>>>>> 7bedf8ef
   });
 });