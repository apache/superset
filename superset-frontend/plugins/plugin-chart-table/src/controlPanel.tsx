/* eslint-disable camelcase */
/**
 * Licensed to the Apache Software Foundation (ASF) under one
 * or more contributor license agreements.  See the NOTICE file
 * distributed with this work for additional information
 * regarding copyright ownership.  The ASF licenses this file
 * to you under the Apache License, Version 2.0 (the
 * "License"); you may not use this file except in compliance
 * with the License.  You may obtain a copy of the License at
 *
 *   http://www.apache.org/licenses/LICENSE-2.0
 *
 * Unless required by applicable law or agreed to in writing,
 * software distributed under the License is distributed on an
 * "AS IS" BASIS, WITHOUT WARRANTIES OR CONDITIONS OF ANY
 * KIND, either express or implied.  See the License for the
 * specific language governing permissions and limitations
 * under the License.
 */
import React from 'react';
import {
  addLocaleData,
  ChartDataResponseResult,
  ensureIsArray,
  FeatureFlag,
  GenericDataType,
  isFeatureEnabled,
  QueryFormColumn,
  QueryMode,
  smartDateFormatter,
  t,
} from '@superset-ui/core';
import {
  ColumnOption,
  ControlConfig,
  ControlPanelConfig,
  ControlPanelsContainerProps,
  ControlStateMapping,
  D3_TIME_FORMAT_OPTIONS,
  QueryModeLabel,
  sections,
  sharedControls,
  ControlPanelState,
  ExtraControlProps,
  ControlState,
  emitFilterControl,
  Dataset,
<<<<<<< HEAD
=======
  ColumnMeta,
  defineSavedMetrics,
>>>>>>> ba0c37d3
} from '@superset-ui/chart-controls';

import i18n from './i18n';
import { PAGE_SIZE_OPTIONS } from './consts';

addLocaleData(i18n);

function getQueryMode(controls: ControlStateMapping): QueryMode {
  const mode = controls?.query_mode?.value;
  if (mode === QueryMode.aggregate || mode === QueryMode.raw) {
    return mode as QueryMode;
  }
  const rawColumns = controls?.all_columns?.value as
    | QueryFormColumn[]
    | undefined;
  const hasRawColumns = rawColumns && rawColumns.length > 0;
  return hasRawColumns ? QueryMode.raw : QueryMode.aggregate;
}

/**
 * Visibility check
 */
function isQueryMode(mode: QueryMode) {
  return ({ controls }: Pick<ControlPanelsContainerProps, 'controls'>) =>
    getQueryMode(controls) === mode;
}

const isAggMode = isQueryMode(QueryMode.aggregate);
const isRawMode = isQueryMode(QueryMode.raw);

const validateAggControlValues = (
  controls: ControlStateMapping,
  values: any[],
) => {
  const areControlsEmpty = values.every(val => ensureIsArray(val).length === 0);
  return areControlsEmpty && isAggMode({ controls })
    ? [t('Group By, Metrics or Percentage Metrics must have a value')]
    : [];
};

const queryMode: ControlConfig<'RadioButtonControl'> = {
  type: 'RadioButtonControl',
  label: t('Query mode'),
  default: null,
  options: [
    [QueryMode.aggregate, QueryModeLabel[QueryMode.aggregate]],
    [QueryMode.raw, QueryModeLabel[QueryMode.raw]],
  ],
  mapStateToProps: ({ controls }) => ({ value: getQueryMode(controls) }),
  rerender: ['all_columns', 'groupby', 'metrics', 'percent_metrics'],
};

const all_columns: typeof sharedControls.groupby = {
  type: 'SelectControl',
  label: t('Columns'),
  description: t('Columns to display'),
  multi: true,
  freeForm: true,
  allowAll: true,
  commaChoosesOption: false,
  default: [],
  optionRenderer: c => <ColumnOption showType column={c} />,
  valueRenderer: c => <ColumnOption column={c} />,
  valueKey: 'column_name',
  mapStateToProps: ({ datasource, controls }, controlState) => ({
    options: (datasource as Dataset)?.columns || [],
    queryMode: getQueryMode(controls),
    externalValidationErrors:
      isRawMode({ controls }) && ensureIsArray(controlState.value).length === 0
        ? [t('must have a value')]
        : [],
  }),
  visibility: isRawMode,
  resetOnHide: false,
};

const dnd_all_columns: typeof sharedControls.groupby = {
  type: 'DndColumnSelect',
  label: t('Columns'),
  description: t('Columns to display'),
  default: [],
  mapStateToProps({ datasource, controls }, controlState) {
    const newState: ExtraControlProps = {};
<<<<<<< HEAD
    if (datasource) {
=======
    if (datasource?.columns[0]?.hasOwnProperty('column_name')) {
>>>>>>> ba0c37d3
      const options = (datasource as Dataset).columns;
      newState.options = Object.fromEntries(
        options.map((option: ColumnMeta) => [option.column_name, option]),
      );
    } else newState.options = datasource?.columns;
    newState.queryMode = getQueryMode(controls);
    newState.externalValidationErrors =
      isRawMode({ controls }) && ensureIsArray(controlState.value).length === 0
        ? [t('must have a value')]
        : [];
    return newState;
  },
  visibility: isRawMode,
  resetOnHide: false,
};

const percent_metrics: typeof sharedControls.metrics = {
  type: 'MetricsControl',
  label: t('Percentage metrics'),
  description: t(
    'Metrics for which percentage of total are to be displayed. Calculated from only data within the row limit.',
  ),
  multi: true,
  visibility: isAggMode,
  resetOnHide: false,
  mapStateToProps: ({ datasource, controls }, controlState) => ({
<<<<<<< HEAD
    columns: (datasource as Dataset)?.columns || [],
    savedMetrics: (datasource as Dataset)?.metrics || [],
=======
    columns: datasource?.columns || [],
    savedMetrics: defineSavedMetrics(datasource),
>>>>>>> ba0c37d3
    datasource,
    datasourceType: (datasource as Dataset)?.type,
    queryMode: getQueryMode(controls),
    externalValidationErrors: validateAggControlValues(controls, [
      controls.groupby?.value,
      controls.metrics?.value,
      controlState.value,
    ]),
  }),
  rerender: ['groupby', 'metrics'],
  default: [],
  validators: [],
};

const dnd_percent_metrics = {
  ...percent_metrics,
  type: 'DndMetricSelect',
};

const config: ControlPanelConfig = {
  controlPanelSections: [
    sections.legacyTimeseriesTime,
    {
      label: t('Query'),
      expanded: true,
      controlSetRows: [
        [
          {
            name: 'query_mode',
            config: queryMode,
          },
        ],
        [
          {
            name: 'groupby',
            override: {
              visibility: isAggMode,
              resetOnHide: false,
              mapStateToProps: (
                state: ControlPanelState,
                controlState: ControlState,
              ) => {
                const { controls } = state;
                const originalMapStateToProps =
                  sharedControls?.groupby?.mapStateToProps;
                const newState =
                  originalMapStateToProps?.(state, controlState) ?? {};
                newState.externalValidationErrors = validateAggControlValues(
                  controls,
                  [
                    controls.metrics?.value,
                    controls.percent_metrics?.value,
                    controlState.value,
                  ],
                );

                return newState;
              },
              rerender: ['metrics', 'percent_metrics'],
            },
          },
        ],
        [
          {
            name: 'metrics',
            override: {
              validators: [],
              visibility: isAggMode,
              resetOnHide: false,
              mapStateToProps: (
                { controls, datasource, form_data }: ControlPanelState,
                controlState: ControlState,
              ) => ({
<<<<<<< HEAD
                columns:
                  (datasource as Dataset)?.columns.filter(c => c.filterable) ||
                  [],
                savedMetrics: (datasource as Dataset)?.metrics || [],
=======
                columns: datasource?.columns[0]?.hasOwnProperty('filterable')
                  ? (datasource as Dataset)?.columns?.filter(
                      (c: ColumnMeta) => c.filterable,
                    )
                  : datasource?.columns,
                savedMetrics: defineSavedMetrics(datasource),
>>>>>>> ba0c37d3
                // current active adhoc metrics
                selectedMetrics:
                  form_data.metrics ||
                  (form_data.metric ? [form_data.metric] : []),
                datasource,
                externalValidationErrors: validateAggControlValues(controls, [
                  controls.groupby?.value,
                  controls.percent_metrics?.value,
                  controlState.value,
                ]),
              }),
              rerender: ['groupby', 'percent_metrics'],
            },
          },
          {
            name: 'all_columns',
            config: isFeatureEnabled(FeatureFlag.ENABLE_EXPLORE_DRAG_AND_DROP)
              ? dnd_all_columns
              : all_columns,
          },
        ],
        [
          {
            name: 'percent_metrics',
            config: {
              ...(isFeatureEnabled(FeatureFlag.ENABLE_EXPLORE_DRAG_AND_DROP)
                ? dnd_percent_metrics
                : percent_metrics),
            },
          },
        ],
        ['adhoc_filters'],
        [
          {
            name: 'timeseries_limit_metric',
            override: {
              visibility: isAggMode,
              resetOnHide: false,
            },
          },
          {
            name: 'order_by_cols',
            config: {
              type: 'SelectControl',
              label: t('Ordering'),
              description: t('Order results by selected columns'),
              multi: true,
              default: [],
              mapStateToProps: ({ datasource }) => ({
<<<<<<< HEAD
                choices: (datasource as Dataset)?.order_by_choices || [],
=======
                choices: datasource?.hasOwnProperty('order_by_choices')
                  ? (datasource as Dataset)?.order_by_choices
                  : datasource?.columns || [],
>>>>>>> ba0c37d3
              }),
              visibility: isRawMode,
              resetOnHide: false,
            },
          },
        ],
        isFeatureEnabled(FeatureFlag.DASHBOARD_CROSS_FILTERS) ||
        isFeatureEnabled(FeatureFlag.DASHBOARD_NATIVE_FILTERS)
          ? [
              {
                name: 'server_pagination',
                config: {
                  type: 'CheckboxControl',
                  label: t('Server pagination'),
                  description: t(
                    'Enable server side pagination of results (experimental feature)',
                  ),
                  default: false,
                },
              },
            ]
          : [],
        [
          {
            name: 'row_limit',
            override: {
              visibility: ({ controls }: ControlPanelsContainerProps) =>
                !controls?.server_pagination?.value,
            },
          },
          {
            name: 'server_page_length',
            config: {
              type: 'SelectControl',
              freeForm: true,
              label: t('Server Page Length'),
              default: 10,
              choices: PAGE_SIZE_OPTIONS,
              description: t('Rows per page, 0 means no pagination'),
              visibility: ({ controls }: ControlPanelsContainerProps) =>
                Boolean(controls?.server_pagination?.value),
            },
          },
        ],
        [
          {
            name: 'include_time',
            config: {
              type: 'CheckboxControl',
              label: t('Include time'),
              description: t(
                'Whether to include the time granularity as defined in the time section',
              ),
              default: false,
              visibility: isAggMode,
              resetOnHide: false,
            },
          },
          {
            name: 'order_desc',
            config: {
              type: 'CheckboxControl',
              label: t('Sort descending'),
              default: true,
              description: t('Whether to sort descending or ascending'),
              visibility: isAggMode,
              resetOnHide: false,
            },
          },
        ],
        [
          {
            name: 'show_totals',
            config: {
              type: 'CheckboxControl',
              label: t('Show totals'),
              default: false,
              description: t(
                'Show total aggregations of selected metrics. Note that row limit does not apply to the result.',
              ),
              visibility: isAggMode,
              resetOnHide: false,
            },
          },
        ],
        emitFilterControl,
      ],
    },
    {
      label: t('Options'),
      expanded: true,
      controlSetRows: [
        [
          {
            name: 'table_timestamp_format',
            config: {
              type: 'SelectControl',
              freeForm: true,
              label: t('Timestamp format'),
              default: smartDateFormatter.id,
              renderTrigger: true,
              clearable: false,
              choices: D3_TIME_FORMAT_OPTIONS,
              description: t('D3 time format for datetime columns'),
            },
          },
        ],
        [
          {
            name: 'page_length',
            config: {
              type: 'SelectControl',
              freeForm: true,
              renderTrigger: true,
              label: t('Page length'),
              default: null,
              choices: PAGE_SIZE_OPTIONS,
              description: t('Rows per page, 0 means no pagination'),
              visibility: ({ controls }: ControlPanelsContainerProps) =>
                !controls?.server_pagination?.value,
            },
          },
          null,
        ],
        [
          {
            name: 'include_search',
            config: {
              type: 'CheckboxControl',
              label: t('Search box'),
              renderTrigger: true,
              default: false,
              description: t('Whether to include a client-side search box'),
            },
          },
          {
            name: 'show_cell_bars',
            config: {
              type: 'CheckboxControl',
              label: t('Cell bars'),
              renderTrigger: true,
              default: true,
              description: t(
                'Whether to display a bar chart background in table columns',
              ),
            },
          },
        ],
        [
          {
            name: 'align_pn',
            config: {
              type: 'CheckboxControl',
              label: t('Align +/-'),
              renderTrigger: true,
              default: false,
              description: t(
                'Whether to align background charts with both positive and negative values at 0',
              ),
            },
          },
          {
            name: 'color_pn',
            config: {
              type: 'CheckboxControl',
              label: t('Color +/-'),
              renderTrigger: true,
              default: true,
              description: t(
                'Whether to colorize numeric values by if they are positive or negative',
              ),
            },
          },
        ],
        [
          {
            name: 'allow_rearrange_columns',
            config: {
              type: 'CheckboxControl',
              label: t('Allow columns to be rearranged'),
              renderTrigger: true,
              default: false,
              description: t(
                "Allow end user to drag-and-drop column headers to rearrange them. Note their changes won't persist for the next time they open the chart.",
              ),
            },
          },
        ],
        [
          {
            name: 'column_config',
            config: {
              type: 'ColumnConfigControl',
              label: t('Customize columns'),
              description: t('Further customize how to display each column'),
              renderTrigger: true,
              shouldMapStateToProps() {
                return true;
              },
              mapStateToProps(explore, _, chart) {
                return {
                  queryResponse: chart?.queriesResponse?.[0] as
                    | ChartDataResponseResult
                    | undefined,
                  emitFilter: explore?.controls?.table_filter?.value,
                };
              },
            },
          },
        ],
        [
          {
            name: 'conditional_formatting',
            config: {
              type: 'ConditionalFormattingControl',
              renderTrigger: true,
              label: t('Conditional formatting'),
              description: t(
                'Apply conditional color formatting to numeric columns',
              ),
              shouldMapStateToProps() {
                return true;
              },
              mapStateToProps(explore, _, chart) {
<<<<<<< HEAD
                const verboseMap =
                  (explore?.datasource as Dataset)?.verbose_map ?? {};
=======
                const verboseMap = explore?.datasource?.hasOwnProperty(
                  'verbose_map',
                )
                  ? (explore?.datasource as Dataset)?.verbose_map
                  : explore?.datasource?.columns ?? {};
>>>>>>> ba0c37d3
                const { colnames, coltypes } =
                  chart?.queriesResponse?.[0] ?? {};
                const numericColumns =
                  Array.isArray(colnames) && Array.isArray(coltypes)
                    ? colnames
                        .filter(
                          (colname: string, index: number) =>
                            coltypes[index] === GenericDataType.NUMERIC,
                        )
                        .map(colname => ({
                          value: colname,
                          label: verboseMap[colname] ?? colname,
                        }))
                    : [];
                return {
                  columnOptions: numericColumns,
                  verboseMap,
                };
              },
            },
          },
        ],
      ],
    },
  ],
  denormalizeFormData: formData => ({
    ...formData,
    metrics: formData.standardizedFormData.standardizedState.metrics,
    groupby: formData.standardizedFormData.standardizedState.columns,
  }),
};

export default config;<|MERGE_RESOLUTION|>--- conflicted
+++ resolved
@@ -45,11 +45,8 @@
   ControlState,
   emitFilterControl,
   Dataset,
-<<<<<<< HEAD
-=======
   ColumnMeta,
   defineSavedMetrics,
->>>>>>> ba0c37d3
 } from '@superset-ui/chart-controls';
 
 import i18n from './i18n';
@@ -133,11 +130,7 @@
   default: [],
   mapStateToProps({ datasource, controls }, controlState) {
     const newState: ExtraControlProps = {};
-<<<<<<< HEAD
-    if (datasource) {
-=======
     if (datasource?.columns[0]?.hasOwnProperty('column_name')) {
->>>>>>> ba0c37d3
       const options = (datasource as Dataset).columns;
       newState.options = Object.fromEntries(
         options.map((option: ColumnMeta) => [option.column_name, option]),
@@ -164,13 +157,8 @@
   visibility: isAggMode,
   resetOnHide: false,
   mapStateToProps: ({ datasource, controls }, controlState) => ({
-<<<<<<< HEAD
-    columns: (datasource as Dataset)?.columns || [],
-    savedMetrics: (datasource as Dataset)?.metrics || [],
-=======
     columns: datasource?.columns || [],
     savedMetrics: defineSavedMetrics(datasource),
->>>>>>> ba0c37d3
     datasource,
     datasourceType: (datasource as Dataset)?.type,
     queryMode: getQueryMode(controls),
@@ -244,19 +232,12 @@
                 { controls, datasource, form_data }: ControlPanelState,
                 controlState: ControlState,
               ) => ({
-<<<<<<< HEAD
-                columns:
-                  (datasource as Dataset)?.columns.filter(c => c.filterable) ||
-                  [],
-                savedMetrics: (datasource as Dataset)?.metrics || [],
-=======
                 columns: datasource?.columns[0]?.hasOwnProperty('filterable')
                   ? (datasource as Dataset)?.columns?.filter(
                       (c: ColumnMeta) => c.filterable,
                     )
                   : datasource?.columns,
                 savedMetrics: defineSavedMetrics(datasource),
->>>>>>> ba0c37d3
                 // current active adhoc metrics
                 selectedMetrics:
                   form_data.metrics ||
@@ -306,13 +287,9 @@
               multi: true,
               default: [],
               mapStateToProps: ({ datasource }) => ({
-<<<<<<< HEAD
-                choices: (datasource as Dataset)?.order_by_choices || [],
-=======
                 choices: datasource?.hasOwnProperty('order_by_choices')
                   ? (datasource as Dataset)?.order_by_choices
                   : datasource?.columns || [],
->>>>>>> ba0c37d3
               }),
               visibility: isRawMode,
               resetOnHide: false,
@@ -537,16 +514,11 @@
                 return true;
               },
               mapStateToProps(explore, _, chart) {
-<<<<<<< HEAD
-                const verboseMap =
-                  (explore?.datasource as Dataset)?.verbose_map ?? {};
-=======
                 const verboseMap = explore?.datasource?.hasOwnProperty(
                   'verbose_map',
                 )
                   ? (explore?.datasource as Dataset)?.verbose_map
                   : explore?.datasource?.columns ?? {};
->>>>>>> ba0c37d3
                 const { colnames, coltypes } =
                   chart?.queriesResponse?.[0] ?? {};
                 const numericColumns =
