/**
 * Licensed to the Apache Software Foundation (ASF) under one
 * or more contributor license agreements.  See the NOTICE file
 * distributed with this work for additional information
 * regarding copyright ownership.  The ASF licenses this file
 * to you under the Apache License, Version 2.0 (the
 * "License"); you may not use this file except in compliance
 * with the License.  You may obtain a copy of the License at
 *
 *   http://www.apache.org/licenses/LICENSE-2.0
 *
 * Unless required by applicable law or agreed to in writing,
 * software distributed under the License is distributed on an
 * "AS IS" BASIS, WITHOUT WARRANTIES OR CONDITIONS OF ANY
 * KIND, either express or implied.  See the License for the
 * specific language governing permissions and limitations
 * under the License.
 */
/* eslint-disable import/no-extraneous-dependencies */
import {
  useCallback,
  useRef,
  ReactNode,
  HTMLProps,
  MutableRefObject,
  CSSProperties,
  DragEvent,
  useEffect,
} from 'react';
import { typedMemo, usePrevious } from '@superset-ui/core';
<<<<<<< HEAD
import { styled } from '@apache-superset/core/ui';
=======
>>>>>>> f5f5913a
import {
  useTable,
  usePagination,
  useSortBy,
  useGlobalFilter,
  useColumnOrder,
  PluginHook,
  TableOptions,
  FilterType,
  IdType,
  Row,
} from 'react-table';
import { matchSorter, rankings } from 'match-sorter';
import { isEqual } from 'lodash';
import { Flex, Space } from '@superset-ui/core/components';
import GlobalFilter, { GlobalFilterProps } from './components/GlobalFilter';
import SelectPageSize, {
  SelectPageSizeProps,
  SizeOption,
} from './components/SelectPageSize';
import SimplePagination from './components/Pagination';
import useSticky from './hooks/useSticky';
import { PAGE_SIZE_OPTIONS } from '../consts';
import { sortAlphanumericCaseInsensitive } from './utils/sortAlphanumericCaseInsensitive';
import { SearchOption, SortByItem } from '../types';
import SearchSelectDropdown from './components/SearchSelectDropdown';

export interface DataTableProps<D extends object> extends TableOptions<D> {
  tableClassName?: string;
  searchInput?: boolean | GlobalFilterProps<D>['searchInput'];
  selectPageSize?: boolean | SelectPageSizeProps['selectRenderer'];
  pageSizeOptions?: SizeOption[]; // available page size options
  maxPageItemCount?: number;
  hooks?: PluginHook<D>[]; // any additional hooks
  width?: string | number;
  height?: string | number;
  serverPagination?: boolean;
  onServerPaginationChange: (pageNumber: number, pageSize: number) => void;
  serverPaginationData: {
    pageSize?: number;
    currentPage?: number;
    sortBy?: SortByItem[];
    searchColumn?: string;
  };
  pageSize?: number;
  noResults?: string | ((filterString: string) => ReactNode);
  sticky?: boolean;
  rowCount: number;
  wrapperRef?: MutableRefObject<HTMLDivElement>;
  onColumnOrderChange?: () => void;
  renderGroupingHeaders?: () => JSX.Element;
  renderTimeComparisonDropdown?: () => JSX.Element;
  handleSortByChange: (sortBy: SortByItem[]) => void;
  sortByFromParent: SortByItem[];
  manualSearch?: boolean;
  onSearchChange?: (searchText: string) => void;
  initialSearchText?: string;
  searchInputId?: string;
  onSearchColChange: (searchCol: string) => void;
  searchOptions: SearchOption[];
}

export interface RenderHTMLCellProps extends HTMLProps<HTMLTableCellElement> {
  cellContent: ReactNode;
}

const sortTypes = {
  alphanumeric: sortAlphanumericCaseInsensitive,
};

// Be sure to pass our updateMyData and the skipReset option
export default typedMemo(function DataTable<D extends object>({
  tableClassName,
  columns,
  data,
  serverPaginationData,
  width: initialWidth = '100%',
  height: initialHeight = 300,
  pageSize: initialPageSize = 0,
  initialState: initialState_ = {},
  pageSizeOptions = PAGE_SIZE_OPTIONS,
  maxPageItemCount = 9,
  sticky: doSticky,
  searchInput = true,
  onServerPaginationChange,
  rowCount,
  selectPageSize,
  noResults: noResultsText = 'No data found',
  hooks,
  serverPagination,
  wrapperRef: userWrapperRef,
  onColumnOrderChange,
  renderGroupingHeaders,
  renderTimeComparisonDropdown,
  handleSortByChange,
  sortByFromParent = [],
  manualSearch = false,
  onSearchChange,
  initialSearchText,
  searchInputId,
  onSearchColChange,
  searchOptions,
  ...moreUseTableOptions
}: DataTableProps<D>): JSX.Element {
  const tableHooks: PluginHook<D>[] = [
    useGlobalFilter,
    useSortBy,
    usePagination,
    useColumnOrder,
    doSticky ? useSticky : [],
    hooks || [],
  ].flat();

  const columnNames = Object.keys(data?.[0] || {});
  const previousColumnNames = usePrevious(columnNames);
  const resultsSize = serverPagination ? rowCount : data.length;
  const sortByRef = useRef([]); // cache initial `sortby` so sorting doesn't trigger page reset
  const pageSizeRef = useRef([initialPageSize, resultsSize]);
  const hasPagination = initialPageSize > 0 && resultsSize > 0; // pageSize == 0 means no pagination
  const hasGlobalControl =
    hasPagination || !!searchInput || renderTimeComparisonDropdown;
  const initialState = {
    ...initialState_,
    // zero length means all pages, the `usePagination` plugin does not
    // understand pageSize = 0
    // sortBy: sortByRef.current,
    sortBy: serverPagination ? sortByFromParent : sortByRef.current,
    pageSize: initialPageSize > 0 ? initialPageSize : resultsSize || 10,
  };
  const defaultWrapperRef = useRef<HTMLDivElement>(null);
  const globalControlRef = useRef<HTMLDivElement>(null);
  const paginationRef = useRef<HTMLDivElement>(null);
  const wrapperRef = userWrapperRef || defaultWrapperRef;
  const paginationData = JSON.stringify(serverPaginationData);

  const defaultGetTableSize = useCallback(() => {
    if (wrapperRef.current) {
      // `initialWidth` and `initialHeight` could be also parameters like `100%`
      // `Number` returns `NaN` on them, then we fallback to computed size
      const width = Number(initialWidth) || wrapperRef.current.clientWidth;
      const height =
        (Number(initialHeight) || wrapperRef.current.clientHeight) -
        (globalControlRef.current?.clientHeight || 0) -
        (paginationRef.current?.clientHeight || 0);
      return { width, height };
    }
    return undefined;
    // eslint-disable-next-line react-hooks/exhaustive-deps
  }, [
    initialHeight,
    initialWidth,
    wrapperRef,
    hasPagination,
    hasGlobalControl,
    paginationRef,
    resultsSize,
    paginationData,
  ]);

  const defaultGlobalFilter: FilterType<D> = useCallback(
    (rows: Row<D>[], columnIds: IdType<D>[], filterValue: string) => {
      // allow searching by "col1_value col2_value"
      const joinedString = (row: Row<D>) =>
        columnIds.map(x => row.values[x]).join(' ');
      return matchSorter(rows, filterValue, {
        keys: [...columnIds, joinedString],
        threshold: rankings.ACRONYM,
      }) as typeof rows;
    },
    [],
  );

  const {
    getTableProps,
    getTableBodyProps,
    prepareRow,
    headerGroups,
    footerGroups,
    page,
    pageCount,
    gotoPage,
    preGlobalFilteredRows,
    setGlobalFilter,
    setPageSize: setPageSize_,
    wrapStickyTable,
    setColumnOrder,
    allColumns,
    state: {
      pageIndex,
      pageSize,
      globalFilter: filterValue,
      sticky = {},
      sortBy,
    },
  } = useTable<D>(
    {
      columns,
      data,
      initialState,
      getTableSize: defaultGetTableSize,
      globalFilter: defaultGlobalFilter,
      sortTypes,
      autoResetSortBy: !isEqual(columnNames, previousColumnNames),
      manualSortBy: !!serverPagination,
      ...moreUseTableOptions,
    },
    ...tableHooks,
  );

  const handleSearchChange = useCallback(
    (query: string) => {
      if (manualSearch && onSearchChange) {
        onSearchChange(query);
      } else {
        setGlobalFilter(query);
      }
    },
    [manualSearch, onSearchChange, setGlobalFilter],
  );

  // updating the sort by to the own State of table viz
  useEffect(() => {
    const serverSortBy = serverPaginationData?.sortBy || [];

    if (serverPagination && !isEqual(sortBy, serverSortBy)) {
      if (Array.isArray(sortBy) && sortBy.length > 0) {
        const [sortByItem] = sortBy;
        const matchingColumn = columns.find(col => col?.id === sortByItem?.id);

        if (matchingColumn && 'columnKey' in matchingColumn) {
          const sortByWithColumnKey: SortByItem = {
            ...sortByItem,
            key: (matchingColumn as { columnKey: string }).columnKey,
          };

          handleSortByChange([sortByWithColumnKey]);
        }
      } else {
        handleSortByChange([]);
      }
    }
  }, [sortBy]);

  // make setPageSize accept 0
  const setPageSize = (size: number) => {
    if (serverPagination) {
      onServerPaginationChange(0, size);
    }
    // keep the original size if data is empty
    if (size || resultsSize !== 0) {
      setPageSize_(size === 0 ? resultsSize : size);
    }
  };

  const noResults =
    typeof noResultsText === 'function'
      ? noResultsText(filterValue as string)
      : noResultsText;

  const getNoResults = () => <div className="dt-no-results">{noResults}</div>;

  if (!columns || columns.length === 0) {
    return (
      wrapStickyTable ? wrapStickyTable(getNoResults) : getNoResults()
    ) as JSX.Element;
  }

  const shouldRenderFooter = columns.some(x => !!x.Footer);

  let columnBeingDragged = -1;

  const onDragStart = (e: DragEvent) => {
    const el = e.target as HTMLTableCellElement;
    columnBeingDragged = allColumns.findIndex(
      col => col.id === el.dataset.columnName,
    );
    e.dataTransfer.setData('text/plain', `${columnBeingDragged}`);
  };

  const onDrop = (e: DragEvent) => {
    const el = e.target as HTMLTableCellElement;
    const newPosition = allColumns.findIndex(
      col => col.id === el.dataset.columnName,
    );

    if (newPosition !== -1) {
      const currentCols = allColumns.map(c => c.id);
      const colToBeMoved = currentCols.splice(columnBeingDragged, 1);
      currentCols.splice(newPosition, 0, colToBeMoved[0]);
      setColumnOrder(currentCols);
      onColumnOrderChange?.();
    }
    e.preventDefault();
  };

  const renderTable = () => (
    <table {...getTableProps({ className: tableClassName })}>
      <thead>
        {renderGroupingHeaders ? renderGroupingHeaders() : null}
        {headerGroups.map(headerGroup => {
          const { key: headerGroupKey, ...headerGroupProps } =
            headerGroup.getHeaderGroupProps();
          return (
            <tr key={headerGroupKey || headerGroup.id} {...headerGroupProps}>
              {headerGroup.headers.map(column =>
                column.render('Header', {
                  key: column.id,
                  ...column.getSortByToggleProps(),
                  onDragStart,
                  onDrop,
                }),
              )}
            </tr>
          );
        })}
      </thead>
      <tbody {...getTableBodyProps()}>
        {page && page.length > 0 ? (
          page.map(row => {
            prepareRow(row);
            const { key: rowKey, ...rowProps } = row.getRowProps();
            return (
              <tr key={rowKey || row.id} {...rowProps} role="row">
                {row.cells.map(cell =>
                  cell.render('Cell', { key: cell.column.id }),
                )}
              </tr>
            );
          })
        ) : (
          <tr>
            <td className="dt-no-results" colSpan={columns.length}>
              {noResults}
            </td>
          </tr>
        )}
      </tbody>
      {shouldRenderFooter && (
        <tfoot>
          {footerGroups.map(footerGroup => {
            const { key: footerGroupKey, ...footerGroupProps } =
              footerGroup.getHeaderGroupProps();
            return (
              <tr
                key={footerGroupKey || footerGroup.id}
                {...footerGroupProps}
                role="row"
              >
                {footerGroup.headers.map(column =>
                  column.render('Footer', { key: column.id }),
                )}
              </tr>
            );
          })}
        </tfoot>
      )}
    </table>
  );

  // force update the pageSize when it's been update from the initial state
  if (
    pageSizeRef.current[0] !== initialPageSize ||
    // when initialPageSize stays as zero, but total number of records changed,
    // we'd also need to update page size
    (initialPageSize === 0 && pageSizeRef.current[1] !== resultsSize)
  ) {
    pageSizeRef.current = [initialPageSize, resultsSize];
    setPageSize(initialPageSize);
  }

  const paginationStyle: CSSProperties = sticky.height
    ? {}
    : { visibility: 'hidden' };

  let resultPageCount = pageCount;
  let resultCurrentPageSize = pageSize;
  let resultCurrentPage = pageIndex;
  let resultOnPageChange: (page: number) => void = gotoPage;
  if (serverPagination) {
    const serverPageSize = serverPaginationData?.pageSize ?? initialPageSize;
    resultPageCount = Math.ceil(rowCount / serverPageSize);
    if (!Number.isFinite(resultPageCount)) {
      resultPageCount = 0;
    }
    resultCurrentPageSize = serverPageSize;
    const foundPageSizeIndex = pageSizeOptions.findIndex(
      ([option]) => option >= resultCurrentPageSize,
    );
    if (foundPageSizeIndex === -1) {
      resultCurrentPageSize = 0;
    }
    resultCurrentPage = serverPaginationData?.currentPage ?? 0;
    resultOnPageChange = (pageNumber: number) =>
      onServerPaginationChange(pageNumber, serverPageSize);
  }

  return (
    <div
      ref={wrapperRef}
      style={{ width: initialWidth, height: initialHeight }}
    >
      {hasGlobalControl ? (
        <div ref={globalControlRef} className="form-inline dt-controls">
          <Flex
            wrap
            className="row"
            align="center"
            justify="space-between"
            gap="middle"
          >
            {hasPagination ? (
              <SelectPageSize
                total={resultsSize}
                current={resultCurrentPageSize}
                options={pageSizeOptions}
                selectRenderer={
                  typeof selectPageSize === 'boolean'
                    ? undefined
                    : selectPageSize
                }
                onChange={setPageSize}
              />
            ) : null}
            <Flex wrap align="center" gap="middle">
              {serverPagination && (
                <Space size="small" className="search-select-container">
                  <span className="search-by-label">Search by:</span>
                  <SearchSelectDropdown
                    searchOptions={searchOptions}
                    value={serverPaginationData?.searchColumn || ''}
                    onChange={onSearchColChange}
                  />
                </Space>
              )}
              {searchInput && (
                <GlobalFilter<D>
                  searchInput={
                    typeof searchInput === 'boolean' ? undefined : searchInput
                  }
                  preGlobalFilteredRows={preGlobalFilteredRows}
                  setGlobalFilter={
                    manualSearch ? handleSearchChange : setGlobalFilter
                  }
                  filterValue={manualSearch ? initialSearchText : filterValue}
                  id={searchInputId}
                  serverPagination={!!serverPagination}
                  rowCount={rowCount}
                />
              )}
              {renderTimeComparisonDropdown
                ? renderTimeComparisonDropdown()
                : null}
            </Flex>
          </Flex>
        </div>
      ) : null}
      {wrapStickyTable ? wrapStickyTable(renderTable) : renderTable()}
      {hasPagination && resultPageCount > 1 ? (
        <SimplePagination
          ref={paginationRef}
          style={paginationStyle}
          maxPageItemCount={maxPageItemCount}
          pageCount={resultPageCount}
          currentPage={resultCurrentPage}
          onPageChange={resultOnPageChange}
        />
      ) : null}
    </div>
  );
});<|MERGE_RESOLUTION|>--- conflicted
+++ resolved
@@ -28,10 +28,6 @@
   useEffect,
 } from 'react';
 import { typedMemo, usePrevious } from '@superset-ui/core';
-<<<<<<< HEAD
-import { styled } from '@apache-superset/core/ui';
-=======
->>>>>>> f5f5913a
 import {
   useTable,
   usePagination,
