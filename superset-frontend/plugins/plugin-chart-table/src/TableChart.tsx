--- conflicted
+++ resolved
@@ -52,12 +52,9 @@
   t,
   tn,
   useTheme,
-<<<<<<< HEAD
   isProbablyHTML,
   removeHTMLTags,
-=======
   SupersetTheme,
->>>>>>> d79fc92a
 } from '@superset-ui/core';
 import {
   Input,
