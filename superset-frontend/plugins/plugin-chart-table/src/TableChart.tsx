/**
 * Licensed to the Apache Software Foundation (ASF) under one
 * or more contributor license agreements.  See the NOTICE file
 * distributed with this work for additional information
 * regarding copyright ownership.  The ASF licenses this file
 * to you under the Apache License, Version 2.0 (the
 * "License"); you may not use this file except in compliance
 * with the License.  You may obtain a copy of the License at
 *
 *   http://www.apache.org/licenses/LICENSE-2.0
 *
 * Unless required by applicable law or agreed to in writing,
 * software distributed under the License is distributed on an
 * "AS IS" BASIS, WITHOUT WARRANTIES OR CONDITIONS OF ANY
 * KIND, either express or implied.  See the License for the
 * specific language governing permissions and limitations
 * under the License.
 */
import {
  CSSProperties,
  useCallback,
  useLayoutEffect,
  useMemo,
  useState,
  MouseEvent,
  KeyboardEvent as ReactKeyboardEvent,
  useEffect,
} from 'react';

import {
  ColumnInstance,
  ColumnWithLooseAccessor,
  DefaultSortTypes,
  Row,
} from 'react-table';
import { extent as d3Extent, max as d3Max } from 'd3-array';
import { FaSort } from '@react-icons/all-files/fa/FaSort';
import { FaSortDown as FaSortDesc } from '@react-icons/all-files/fa/FaSortDown';
import { FaSortUp as FaSortAsc } from '@react-icons/all-files/fa/FaSortUp';
import cx from 'classnames';
import {
  DataRecord,
  DataRecordValue,
  DTTM_ALIAS,
  ensureIsArray,
  getSelectedText,
  getTimeFormatterForGranularity,
  BinaryQueryObjectFilterClause,
  styled,
  css,
  t,
  tn,
  useTheme,
  SupersetTheme,
  extractTextFromHTML,
} from '@superset-ui/core';
import { GenericDataType } from '@apache-superset/core/api/core';
import {
  Input,
  Space,
  RawAntdSelect as Select,
  Dropdown,
  Tooltip,
} from '@superset-ui/core/components';
import {
  CheckOutlined,
  InfoCircleOutlined,
  DownOutlined,
  MinusCircleOutlined,
  PlusCircleOutlined,
  TableOutlined,
} from '@ant-design/icons';
import { isEmpty, debounce, isEqual } from 'lodash';
import { ColorFormatters } from '@superset-ui/chart-controls';
import {
  ColorSchemeEnum,
  DataColumnMeta,
  SearchOption,
  SortByItem,
  TableChartTransformedProps,
} from './types';
import DataTable, {
  DataTableProps,
  SearchInputProps,
  SelectPageSizeRendererProps,
  SizeOption,
} from './DataTable';
import Styles from './Styles';
import { formatColumnValue } from './utils/formatValue';
import { PAGE_SIZE_OPTIONS, SERVER_PAGE_SIZE_OPTIONS } from './consts';
import { updateTableOwnState } from './DataTable/utils/externalAPIs';
import getScrollBarSize from './DataTable/utils/getScrollBarSize';
import DateWithFormatter from './utils/DateWithFormatter';

type ValueRange = [number, number];

interface TableSize {
  width: number;
  height: number;
}

const ACTION_KEYS = {
  enter: 'Enter',
  spacebar: 'Spacebar',
  space: ' ',
};

/**
 * Return sortType based on data type
 */
function getSortTypeByDataType(dataType: GenericDataType): DefaultSortTypes {
  if (dataType === GenericDataType.Temporal) {
    return 'datetime';
  }
  if (dataType === GenericDataType.String) {
    return 'alphanumeric';
  }
  return 'basic';
}

/**
 * Cell background width calculation for horizontal bar chart
 */
function cellWidth({
  value,
  valueRange,
  alignPositiveNegative,
}: {
  value: number;
  valueRange: ValueRange;
  alignPositiveNegative: boolean;
}) {
  const [minValue, maxValue] = valueRange;
  if (alignPositiveNegative) {
    const perc = Math.abs(Math.round((value / maxValue) * 100));
    return perc;
  }
  const posExtent = Math.abs(Math.max(maxValue, 0));
  const negExtent = Math.abs(Math.min(minValue, 0));
  const tot = posExtent + negExtent;
  const perc2 = Math.round((Math.abs(value) / tot) * 100);
  return perc2;
}

/**
 * Cell left margin (offset) calculation for horizontal bar chart elements
 * when alignPositiveNegative is not set
 */
function cellOffset({
  value,
  valueRange,
  alignPositiveNegative,
}: {
  value: number;
  valueRange: ValueRange;
  alignPositiveNegative: boolean;
}) {
  if (alignPositiveNegative) {
    return 0;
  }
  const [minValue, maxValue] = valueRange;
  const posExtent = Math.abs(Math.max(maxValue, 0));
  const negExtent = Math.abs(Math.min(minValue, 0));
  const tot = posExtent + negExtent;
  return Math.round((Math.min(negExtent + value, negExtent) / tot) * 100);
}

/**
 * Cell background color calculation for horizontal bar chart
 */
function cellBackground({
  value,
  colorPositiveNegative = false,
  theme,
}: {
  value: number;
  colorPositiveNegative: boolean;
  theme: SupersetTheme;
}) {
  if (!colorPositiveNegative) {
    return `${theme.colorFill}`;
  }

  if (value < 0) {
    return `${theme.colorError}50`;
  }

  return `${theme.colorSuccess}50`;
}

function SortIcon<D extends object>({ column }: { column: ColumnInstance<D> }) {
  const { isSorted, isSortedDesc } = column;
  let sortIcon = <FaSort />;
  if (isSorted) {
    sortIcon = isSortedDesc ? <FaSortDesc /> : <FaSortAsc />;
  }
  return sortIcon;
}

/**
 * Label that is visually hidden but accessible
 */
const VisuallyHidden = styled.label`
  position: absolute;
  width: 1px;
  height: 1px;
  padding: 0;
  margin: -1px;
  overflow: hidden;
  clip: rect(0, 0, 0, 0);
  white-space: nowrap;
  border: 0;
`;

function SearchInput({
  count,
  value,
  onChange,
  onBlur,
  inputRef,
}: SearchInputProps) {
  return (
    <Space direction="horizontal" size={4} className="dt-global-filter">
      {t('Search')}
      <Input
        aria-label={t('Search %s records', count)}
        placeholder={tn('%s record', '%s records...', count, count)}
        value={value}
        onChange={onChange}
        onBlur={onBlur}
        ref={inputRef}
      />
    </Space>
  );
}

function SelectPageSize({
  options,
  current,
  onChange,
}: SelectPageSizeRendererProps) {
  const { Option } = Select;

  return (
    <span className="dt-select-page-size">
      <VisuallyHidden htmlFor="pageSizeSelect">
        {t('Select page size')}
      </VisuallyHidden>
      {t('Show')}{' '}
      <Select<number>
        id="pageSizeSelect"
        value={current}
        onChange={value => onChange(value)}
        size="small"
        css={(theme: SupersetTheme) => css`
          width: ${theme.sizeUnit * 18}px;
        `}
        aria-label={t('Show entries per page')}
      >
        {options.map(option => {
          const [size, text] = Array.isArray(option)
            ? option
            : [option, option];
          return (
            <Option key={size} value={Number(size)}>
              {text}
            </Option>
          );
        })}
      </Select>{' '}
      {t('entries per page')}
    </span>
  );
}

const getNoResultsMessage = (filter: string) =>
  filter ? t('No matching records found') : t('No records found');

export default function TableChart<D extends DataRecord = DataRecord>(
  props: TableChartTransformedProps<D> & {
    sticky?: DataTableProps<D>['sticky'];
  },
) {
  const {
    timeGrain,
    height,
    width,
    data,
    totals,
    isRawRecords,
    rowCount = 0,
    columns: columnsMeta,
    alignPositiveNegative: defaultAlignPN = false,
    colorPositiveNegative: defaultColorPN = false,
    includeSearch = false,
    pageSize = 0,
    serverPagination = false,
    serverPaginationData,
    setDataMask,
    showCellBars = true,
    sortDesc = false,
    filters,
    sticky = true, // whether to use sticky header
    columnColorFormatters,
    allowRearrangeColumns = false,
    allowRenderHtml = true,
    onContextMenu,
    emitCrossFilters,
    isUsingTimeComparison,
    basicColorFormatters,
    basicColorColumnFormatters,
    hasServerPageLengthChanged,
    serverPageLength,
    slice_id,
  } = props;

  const comparisonColumns = useMemo(
    () => [
      { key: 'all', label: t('Display all') },
      { key: '#', label: '#' },
      { key: '△', label: '△' },
      { key: '%', label: '%' },
    ],
    [],
  );

  const timestampFormatter = useCallback(
    value => getTimeFormatterForGranularity(timeGrain)(value),
    [timeGrain],
  );
  const [tableSize, setTableSize] = useState<TableSize>({
    width: 0,
    height: 0,
  });
  // keep track of whether column order changed, so that column widths can too
  const [columnOrderToggle, setColumnOrderToggle] = useState(false);
  const [showComparisonDropdown, setShowComparisonDropdown] = useState(false);
  const [selectedComparisonColumns, setSelectedComparisonColumns] = useState([
    comparisonColumns[0].key,
  ]);
  const [hideComparisonKeys, setHideComparisonKeys] = useState<string[]>([]);
  const theme = useTheme();

  // only take relevant page size options
  const pageSizeOptions = useMemo(() => {
    const getServerPagination = (n: number) => n <= rowCount;
    return (
      serverPagination ? SERVER_PAGE_SIZE_OPTIONS : PAGE_SIZE_OPTIONS
    ).filter(([n]) =>
      serverPagination ? getServerPagination(n) : n <= 2 * data.length,
    ) as SizeOption[];
  }, [data.length, rowCount, serverPagination]);

  const getValueRange = useCallback(
    function getValueRange(key: string, alignPositiveNegative: boolean) {
      const nums = data
        ?.map(row => row?.[key])
        .filter(value => typeof value === 'number') as number[];
      if (data && nums.length === data.length) {
        return (
          alignPositiveNegative
            ? [0, d3Max(nums.map(Math.abs))]
            : d3Extent(nums)
        ) as ValueRange;
      }
      return null;
    },
    [data],
  );

  const isActiveFilterValue = useCallback(
    function isActiveFilterValue(key: string, val: DataRecordValue) {
      return !!filters && filters[key]?.includes(val);
    },
    [filters],
  );

  const getCrossFilterDataMask = useCallback(
    (key: string, value: DataRecordValue) => {
      let updatedFilters = { ...filters };
      if (filters && isActiveFilterValue(key, value)) {
        updatedFilters = {};
      } else {
        updatedFilters = {
          [key]: [value],
        };
      }
      if (
        Array.isArray(updatedFilters[key]) &&
        updatedFilters[key].length === 0
      ) {
        delete updatedFilters[key];
      }

      const groupBy = Object.keys(updatedFilters);
      const groupByValues = Object.values(updatedFilters);
      const labelElements: string[] = [];
      groupBy.forEach(col => {
        const isTimestamp = col === DTTM_ALIAS;
        const filterValues = ensureIsArray(updatedFilters?.[col]);
        if (filterValues.length) {
          const valueLabels = filterValues.map(value =>
            isTimestamp ? timestampFormatter(value) : value,
          );
          labelElements.push(`${valueLabels.join(', ')}`);
        }
      });

      return {
        dataMask: {
          extraFormData: {
            filters:
              groupBy.length === 0
                ? []
                : groupBy.map(col => {
                    const val = ensureIsArray(updatedFilters?.[col]);
                    if (!val.length)
                      return {
                        col,
                        op: 'IS NULL' as const,
                      };
                    return {
                      col,
                      op: 'IN' as const,
                      val: val.map(el =>
                        el instanceof Date ? el.getTime() : el!,
                      ),
                      grain: col === DTTM_ALIAS ? timeGrain : undefined,
                    };
                  }),
          },
          filterState: {
            label: labelElements.join(', '),
            value: groupByValues.length ? groupByValues : null,
            filters:
              updatedFilters && Object.keys(updatedFilters).length
                ? updatedFilters
                : null,
          },
        },
        isCurrentValueSelected: isActiveFilterValue(key, value),
      };
    },
    [filters, isActiveFilterValue, timestampFormatter, timeGrain],
  );

  const toggleFilter = useCallback(
    function toggleFilter(key: string, val: DataRecordValue) {
      if (!emitCrossFilters) {
        return;
      }
      setDataMask(getCrossFilterDataMask(key, val).dataMask);
    },
    [emitCrossFilters, getCrossFilterDataMask, setDataMask],
  );

  const getSharedStyle = useCallback(
    (column: DataColumnMeta): CSSProperties => {
      const { isNumeric, config = {} } = column;
      const textAlign =
        config.horizontalAlign ||
        (isNumeric && !isUsingTimeComparison ? 'right' : 'left');
      return {
        textAlign,
      };
    },
    [isUsingTimeComparison],
  );

  const comparisonLabels = useMemo(() => [t('Main'), '#', '△', '%'], []);

  const filteredColumnsMeta = useMemo(() => {
    if (!isUsingTimeComparison) {
      return columnsMeta;
    }
    const allColumns = comparisonColumns[0].key;
    const main = comparisonLabels[0];
    const showAllColumns = selectedComparisonColumns.includes(allColumns);

    return columnsMeta.filter(({ label, key }) => {
      // Extract the key portion after the space, assuming the format is always "label key"
      const keyPortion = key.substring(label.length);
      const isKeyHidded = hideComparisonKeys.includes(keyPortion);
      const isLableMain = label === main;

      return (
        isLableMain ||
        (!isKeyHidded &&
          (!comparisonLabels.includes(label) ||
            showAllColumns ||
            selectedComparisonColumns.includes(label)))
      );
    });
  }, [
    columnsMeta,
    comparisonColumns,
    comparisonLabels,
    isUsingTimeComparison,
    hideComparisonKeys,
    selectedComparisonColumns,
  ]);

<<<<<<< HEAD
  const handleContextMenu =
    onContextMenu && !isRawRecords
      ? (
          value: D,
          cellPoint: {
            key: string;
            value: DataRecordValue;
            isMetric?: boolean;
          },
          clientX: number,
          clientY: number,
        ) => {
          const drillToDetailFilters: BinaryQueryObjectFilterClause[] = [];
          filteredColumnsMeta.forEach(col => {
            if (!col.isMetric) {
              let dataRecordValue = value[col.key];
              dataRecordValue = extractTextFromHTML(dataRecordValue);

              drillToDetailFilters.push({
                col: col.key,
                op: '==',
                val: dataRecordValue as string | number | boolean,
                formattedVal: formatColumnValue(col, dataRecordValue)[1],
              });
            }
          });
          onContextMenu(clientX, clientY, {
            drillToDetail: drillToDetailFilters,
            crossFilter: cellPoint.isMetric
              ? undefined
              : getCrossFilterDataMask(cellPoint.key, cellPoint.value),
            drillBy: cellPoint.isMetric
              ? undefined
              : {
                  filters: [
                    {
                      col: cellPoint.key,
                      op: '==',
                      val: extractTextFromHTML(cellPoint.value),
                    },
                  ],
                  groupbyFieldName: 'groupby',
                },
          });
        }
      : undefined;
=======
  const handleContextMenu = useMemo(() => {
    if (onContextMenu && !isRawRecords) {
      return (
        value: D,
        cellPoint: {
          key: string;
          value: DataRecordValue;
          isMetric?: boolean;
        },
        clientX: number,
        clientY: number,
      ) => {
        const drillToDetailFilters: BinaryQueryObjectFilterClause[] = [];
        filteredColumnsMeta.forEach(col => {
          if (!col.isMetric) {
            const dataRecordValue = value[col.key];
            drillToDetailFilters.push({
              col: col.key,
              op: '==',
              val: dataRecordValue as string | number | boolean,
              formattedVal: formatColumnValue(col, dataRecordValue)[1],
            });
          }
        });
        onContextMenu(clientX, clientY, {
          drillToDetail: drillToDetailFilters,
          crossFilter: cellPoint.isMetric
            ? undefined
            : getCrossFilterDataMask(cellPoint.key, cellPoint.value),
          drillBy: cellPoint.isMetric
            ? undefined
            : {
                filters: [
                  {
                    col: cellPoint.key,
                    op: '==',
                    val: cellPoint.value as string | number | boolean,
                  },
                ],
                groupbyFieldName: 'groupby',
              },
        });
      };
    }
    return undefined;
  }, [
    onContextMenu,
    isRawRecords,
    filteredColumnsMeta,
    getCrossFilterDataMask,
  ]);
>>>>>>> 2f2128ac

  const getHeaderColumns = useCallback(
    (columnsMeta: DataColumnMeta[], enableTimeComparison?: boolean) => {
      const resultMap: Record<string, number[]> = {};

      if (!enableTimeComparison) {
        return resultMap;
      }

      columnsMeta.forEach((element, index) => {
        // Check if element's label is one of the comparison labels
        if (comparisonLabels.includes(element.label)) {
          // Extract the key portion after the space, assuming the format is always "label key"
          const keyPortion = element.key.substring(element.label.length);

          // If the key portion is not in the map, initialize it with the current index
          if (!resultMap[keyPortion]) {
            resultMap[keyPortion] = [index];
          } else {
            // Add the index to the existing array
            resultMap[keyPortion].push(index);
          }
        }
      });

      return resultMap;
    },
    [comparisonLabels],
  );

  const renderTimeComparisonDropdown = (): JSX.Element => {
    const allKey = comparisonColumns[0].key;
    const handleOnClick = (data: any) => {
      const { key } = data;
      // Toggle 'All' key selection
      if (key === allKey) {
        setSelectedComparisonColumns([allKey]);
      } else if (selectedComparisonColumns.includes(allKey)) {
        setSelectedComparisonColumns([key]);
      } else {
        // Toggle selection for other keys
        setSelectedComparisonColumns(
          selectedComparisonColumns.includes(key)
            ? selectedComparisonColumns.filter(k => k !== key) // Deselect if already selected
            : [...selectedComparisonColumns, key],
        ); // Select if not already selected
      }
    };

    const handleOnBlur = () => {
      if (selectedComparisonColumns.length === 3) {
        setSelectedComparisonColumns([comparisonColumns[0].key]);
      }
    };

    return (
      <Dropdown
        placement="bottomRight"
        open={showComparisonDropdown}
        onOpenChange={(flag: boolean) => {
          setShowComparisonDropdown(flag);
        }}
        menu={{
          multiple: true,
          onClick: handleOnClick,
          onBlur: handleOnBlur,
          selectedKeys: selectedComparisonColumns,
          items: [
            {
              key: 'all',
              label: (
                <div
                  css={css`
                    max-width: 242px;
                    padding: 0 ${theme.sizeUnit * 2}px;
                    color: ${theme.colorText};
                    font-size: ${theme.fontSizeSM}px;
                  `}
                >
                  {t(
                    'Select columns that will be displayed in the table. You can multiselect columns.',
                  )}
                </div>
              ),
              type: 'group',
              children: comparisonColumns.map(
                (column: { key: string; label: string }) => ({
                  key: column.key,
                  label: (
                    <>
                      <span
                        css={css`
                          color: ${theme.colorText};
                        `}
                      >
                        {column.label}
                      </span>
                      <span
                        css={css`
                          float: right;
                          font-size: ${theme.fontSizeSM}px;
                        `}
                      >
                        {selectedComparisonColumns.includes(column.key) && (
                          <CheckOutlined />
                        )}
                      </span>
                    </>
                  ),
                }),
              ),
            },
          ],
        }}
        trigger={['click']}
      >
        <span>
          <TableOutlined /> <DownOutlined />
        </span>
      </Dropdown>
    );
  };

  const groupHeaderColumns = useMemo(
    () => getHeaderColumns(filteredColumnsMeta, isUsingTimeComparison),
    [filteredColumnsMeta, getHeaderColumns, isUsingTimeComparison],
  );

  const renderGroupingHeaders = (): JSX.Element => {
    // TODO: Make use of ColumnGroup to render the aditional headers
    const headers: any = [];
    let currentColumnIndex = 0;

    Object.entries(groupHeaderColumns || {}).forEach(([key, value]) => {
      // Calculate the number of placeholder columns needed before the current header
      const startPosition = value[0];
      const colSpan = value.length;
      // Retrieve the originalLabel from the first column in this group
      const firstColumnInGroup = filteredColumnsMeta[startPosition];
      const originalLabel = firstColumnInGroup
        ? columnsMeta.find(col => col.key === firstColumnInGroup.key)
            ?.originalLabel || key
        : key;

      // Add placeholder <th> for columns before this header
      for (let i = currentColumnIndex; i < startPosition; i += 1) {
        headers.push(
          <th
            key={`placeholder-${i}`}
            style={{ borderBottom: 0 }}
            aria-label={`Header-${i}`}
          />,
        );
      }

      // Add the current header <th>
      headers.push(
        <th key={`header-${key}`} colSpan={colSpan} style={{ borderBottom: 0 }}>
          {originalLabel}
          <span
            css={css`
              float: right;
              & svg {
                color: ${theme.colorIcon} !important;
              }
            `}
          >
            {hideComparisonKeys.includes(key) ? (
              <PlusCircleOutlined
                onClick={() =>
                  setHideComparisonKeys(
                    hideComparisonKeys.filter(k => k !== key),
                  )
                }
              />
            ) : (
              <MinusCircleOutlined
                onClick={() =>
                  setHideComparisonKeys([...hideComparisonKeys, key])
                }
              />
            )}
          </span>
        </th>,
      );

      // Update the current column index
      currentColumnIndex = startPosition + colSpan;
    });

    return (
      <tr
        css={css`
          th {
            border-right: 1px solid ${theme.colorSplit};
          }
          th:first-child {
            border-left: none;
          }
          th:last-child {
            border-right: none;
          }
        `}
      >
        {headers}
      </tr>
    );
  };

  const getColumnConfigs = useCallback(
    (
      column: DataColumnMeta,
      i: number,
    ): ColumnWithLooseAccessor<D> & {
      columnKey: string;
    } => {
      const {
        key,
        label: originalLabel,
        dataType,
        isMetric,
        isPercentMetric,
        config = {},
      } = column;
      const label = config.customColumnName || originalLabel;
      let displayLabel = label;

      const isComparisonColumn = ['#', '△', '%', t('Main')].includes(
        column.label,
      );

      if (isComparisonColumn) {
        if (column.label === t('Main')) {
          displayLabel = config.customColumnName || column.originalLabel || '';
        } else if (config.customColumnName) {
          displayLabel =
            config.displayTypeIcon !== false
              ? `${column.label} ${config.customColumnName}`
              : config.customColumnName;
        } else if (config.displayTypeIcon === false) {
          displayLabel = '';
        }
      }

      const columnWidth = Number.isNaN(Number(config.columnWidth))
        ? config.columnWidth
        : Number(config.columnWidth);

      // inline style for both th and td cell
      const sharedStyle: CSSProperties = getSharedStyle(column);

      const alignPositiveNegative =
        config.alignPositiveNegative === undefined
          ? defaultAlignPN
          : config.alignPositiveNegative;
      const colorPositiveNegative =
        config.colorPositiveNegative === undefined
          ? defaultColorPN
          : config.colorPositiveNegative;

      const { truncateLongCells } = config;

      const hasColumnColorFormatters =
        Array.isArray(columnColorFormatters) &&
        columnColorFormatters.length > 0;

      const hasBasicColorFormatters =
        isUsingTimeComparison &&
        Array.isArray(basicColorFormatters) &&
        basicColorFormatters.length > 0;
      const valueRange =
        !hasBasicColorFormatters &&
        !hasColumnColorFormatters &&
        (config.showCellBars === undefined
          ? showCellBars
          : config.showCellBars) &&
        (isMetric || isRawRecords || isPercentMetric) &&
        getValueRange(key, alignPositiveNegative);

      let className = '';
      if (emitCrossFilters && !isMetric) {
        className += ' dt-is-filter';
      }

      if (!isMetric && !isPercentMetric) {
        className += ' right-border-only';
      } else if (comparisonLabels.includes(label)) {
        const groupinHeader = key.substring(label.length);
        const columnsUnderHeader = groupHeaderColumns[groupinHeader] || [];
        if (i === columnsUnderHeader[columnsUnderHeader.length - 1]) {
          className += ' right-border-only';
        }
      }

      return {
        id: String(i), // to allow duplicate column keys
        // must use custom accessor to allow `.` in column names
        // typing is incorrect in current version of `@types/react-table`
        // so we ask TS not to check.
        columnKey: key,
        accessor: ((datum: D) => datum[key]) as never,
        Cell: ({ value, row }: { value: DataRecordValue; row: Row<D> }) => {
          const [isHtml, text] = formatColumnValue(column, value);
          const html = isHtml && allowRenderHtml ? { __html: text } : undefined;

          let backgroundColor;
          let color;
          let arrow = '';
          const originKey = column.key.substring(column.label.length).trim();
          if (!hasColumnColorFormatters && hasBasicColorFormatters) {
            backgroundColor =
              basicColorFormatters[row.index][originKey]?.backgroundColor;
            arrow =
              column.label === comparisonLabels[0]
                ? basicColorFormatters[row.index][originKey]?.mainArrow
                : '';
          }

          if (hasColumnColorFormatters) {
            const applyFormatter = (
              formatter: ColorFormatters[number],
              valueToFormat: any,
            ) => {
              const hasValue =
                valueToFormat !== undefined && valueToFormat !== null;
              if (!hasValue) return;

              const formatterResult =
                formatter.getColorFromValue(valueToFormat);
              if (!formatterResult) return;

              if (formatter.toTextColor) {
                color = formatterResult.slice(0, -2);
              } else {
                backgroundColor = formatterResult;
              }
            };
            columnColorFormatters
              .filter(formatter => formatter.column === column.key)
              .forEach(formatter => applyFormatter(formatter, value));

            columnColorFormatters
              .filter(formatter => formatter.toAllRow)
              .forEach(formatter =>
                applyFormatter(formatter, row.original[formatter.column]),
              );
          }

          if (
            basicColorColumnFormatters &&
            basicColorColumnFormatters?.length > 0
          ) {
            backgroundColor =
              basicColorColumnFormatters[row.index][column.key]
                ?.backgroundColor || backgroundColor;
            arrow =
              column.label === comparisonLabels[0]
                ? basicColorColumnFormatters[row.index][column.key]?.mainArrow
                : '';
          }
          const StyledCell = styled.td`
            color: ${color ? `${color}FF` : theme.colorText};
            text-align: ${sharedStyle.textAlign};
            white-space: ${value instanceof Date ? 'nowrap' : undefined};
            position: relative;
            background: ${backgroundColor || undefined};
            padding-left: ${column.isChildColumn
              ? `${theme.sizeUnit * 5}px`
              : `${theme.sizeUnit}px`};
          `;

          const cellBarStyles = css`
            position: absolute;
            height: 100%;
            display: block;
            top: 0;
            ${valueRange &&
            `
                width: ${`${cellWidth({
                  value: value as number,
                  valueRange,
                  alignPositiveNegative,
                })}%`};
                left: ${`${cellOffset({
                  value: value as number,
                  valueRange,
                  alignPositiveNegative,
                })}%`};
                background-color: ${cellBackground({
                  value: value as number,
                  colorPositiveNegative,
                  theme,
                })};
              `}
          `;

          let arrowStyles = css`
            color: ${basicColorFormatters &&
            basicColorFormatters[row.index][originKey]?.arrowColor ===
              ColorSchemeEnum.Green
              ? theme.colorSuccess
              : theme.colorError};
            margin-right: ${theme.sizeUnit}px;
          `;

          if (
            basicColorColumnFormatters &&
            basicColorColumnFormatters?.length > 0
          ) {
            arrowStyles = css`
              color: ${basicColorColumnFormatters[row.index][column.key]
                ?.arrowColor === ColorSchemeEnum.Green
                ? theme.colorSuccess
                : theme.colorError};
              margin-right: ${theme.sizeUnit}px;
            `;
          }

          const cellProps = {
            'aria-labelledby': `header-${column.key}`,
            role: 'cell',
            // show raw number in title in case of numeric values
            title: typeof value === 'number' ? String(value) : undefined,
            onClick:
              emitCrossFilters && !valueRange && !isMetric
                ? () => {
                    // allow selecting text in a cell
                    if (!getSelectedText()) {
                      toggleFilter(key, value);
                    }
                  }
                : undefined,
            onContextMenu: (e: MouseEvent) => {
              if (handleContextMenu) {
                e.preventDefault();
                e.stopPropagation();
                handleContextMenu(
                  row.original,
                  { key, value, isMetric },
                  e.nativeEvent.clientX,
                  e.nativeEvent.clientY,
                );
              }
            },
            className: [
              className,
              value == null ||
              (value instanceof DateWithFormatter && value.input == null)
                ? 'dt-is-null'
                : '',
              isActiveFilterValue(key, value) ? ' dt-is-active-filter' : '',
            ].join(' '),
            tabIndex: 0,
          };
          if (html) {
            if (truncateLongCells) {
              // eslint-disable-next-line react/no-danger
              return (
                <StyledCell {...cellProps}>
                  <div
                    className="dt-truncate-cell"
                    style={columnWidth ? { width: columnWidth } : undefined}
                    dangerouslySetInnerHTML={html}
                  />
                </StyledCell>
              );
            }
            // eslint-disable-next-line react/no-danger
            return <StyledCell {...cellProps} dangerouslySetInnerHTML={html} />;
          }
          // If cellProps renders textContent already, then we don't have to
          // render `Cell`. This saves some time for large tables.
          return (
            <StyledCell {...cellProps}>
              {valueRange && (
                <div
                  /* The following classes are added to support custom CSS styling */
                  className={cx(
                    'cell-bar',
                    typeof value === 'number' && value < 0
                      ? 'negative'
                      : 'positive',
                  )}
                  css={cellBarStyles}
                  role="presentation"
                />
              )}
              {truncateLongCells ? (
                <div
                  className="dt-truncate-cell"
                  style={columnWidth ? { width: columnWidth } : undefined}
                >
                  {arrow && <span css={arrowStyles}>{arrow}</span>}
                  {text}
                </div>
              ) : (
                <>
                  {arrow && <span css={arrowStyles}>{arrow}</span>}
                  {text}
                </>
              )}
            </StyledCell>
          );
        },
        Header: ({ column: col, onClick, style, onDragStart, onDrop }) => (
          <th
            id={`header-${column.originalLabel}`}
            title={t('Shift + Click to sort by multiple columns')}
            className={[className, col.isSorted ? 'is-sorted' : ''].join(' ')}
            style={{
              ...sharedStyle,
              ...style,
            }}
            onKeyDown={(e: ReactKeyboardEvent<HTMLElement>) => {
              // programatically sort column on keypress
              if (Object.values(ACTION_KEYS).includes(e.key)) {
                col.toggleSortBy();
              }
            }}
            role="columnheader button"
            onClick={onClick}
            data-column-name={col.id}
            {...(allowRearrangeColumns && {
              draggable: 'true',
              onDragStart,
              onDragOver: e => e.preventDefault(),
              onDragEnter: e => e.preventDefault(),
              onDrop,
            })}
            tabIndex={0}
          >
            {/* can't use `columnWidth &&` because it may also be zero */}
            {config.columnWidth ? (
              // column width hint
              <div
                style={{
                  width: columnWidth,
                  height: 0.01,
                }}
              />
            ) : null}
            <div
              data-column-name={col.id}
              css={{
                display: 'inline-flex',
                alignItems: 'flex-end',
              }}
            >
              <span data-column-name={col.id}>{displayLabel}</span>
              <SortIcon column={col} />
            </div>
          </th>
        ),

        Footer: totals ? (
          i === 0 ? (
            <th key={`footer-summary-${i}`}>
              <div
                css={css`
                  display: flex;
                  align-items: center;
                  & svg {
                    margin-left: ${theme.sizeUnit}px;
                    color: ${theme.colorBorder} !important;
                  }
                `}
              >
                {t('Summary')}
                <Tooltip
                  overlay={t(
                    'Show total aggregations of selected metrics. Note that row limit does not apply to the result.',
                  )}
                >
                  <InfoCircleOutlined />
                </Tooltip>
              </div>
            </th>
          ) : (
            <td key={`footer-total-${i}`} style={sharedStyle}>
              <strong>{formatColumnValue(column, totals[key])[1]}</strong>
            </td>
          )
        ) : undefined,
        sortDescFirst: sortDesc,
        sortType: getSortTypeByDataType(dataType),
      };
    },
    [
      getSharedStyle,
      defaultAlignPN,
      defaultColorPN,
      columnColorFormatters,
      isUsingTimeComparison,
      basicColorFormatters,
      showCellBars,
      isRawRecords,
      getValueRange,
      emitCrossFilters,
      comparisonLabels,
      totals,
      theme,
      sortDesc,
      groupHeaderColumns,
      allowRenderHtml,
      basicColorColumnFormatters,
      isActiveFilterValue,
      toggleFilter,
      handleContextMenu,
      allowRearrangeColumns,
    ],
  );

  const visibleColumnsMeta = useMemo(
    () => filteredColumnsMeta.filter(col => col.config?.visible !== false),
    [filteredColumnsMeta],
  );

  const columns = useMemo(
    () => visibleColumnsMeta.map(getColumnConfigs),
    [visibleColumnsMeta, getColumnConfigs],
  );

  const [searchOptions, setSearchOptions] = useState<SearchOption[]>([]);

  useEffect(() => {
    const options = (
      columns as unknown as ColumnWithLooseAccessor &
        {
          columnKey: string;
          sortType?: string;
        }[]
    )
      .filter(col => col?.sortType === 'alphanumeric')
      .map(column => ({
        value: column.columnKey,
        label: column.columnKey,
      }));

    if (!isEqual(options, searchOptions)) {
      setSearchOptions(options || []);
    }
  }, [columns, searchOptions]);

  const handleServerPaginationChange = useCallback(
    (pageNumber: number, pageSize: number) => {
      const modifiedOwnState = {
        ...serverPaginationData,
        currentPage: pageNumber,
        pageSize,
      };
      updateTableOwnState(setDataMask, modifiedOwnState);
    },
    [serverPaginationData, setDataMask],
  );

  useEffect(() => {
    if (hasServerPageLengthChanged) {
      const modifiedOwnState = {
        ...serverPaginationData,
        currentPage: 0,
        pageSize: serverPageLength,
      };
      updateTableOwnState(setDataMask, modifiedOwnState);
    }
  }, [
    hasServerPageLengthChanged,
    serverPageLength,
    serverPaginationData,
    setDataMask,
  ]);

  const handleSizeChange = useCallback(
    ({ width, height }: { width: number; height: number }) => {
      setTableSize({ width, height });
    },
    [],
  );

  useLayoutEffect(() => {
    // After initial load the table should resize only when the new sizes
    // Are not only scrollbar updates, otherwise, the table would twitch
    const scrollBarSize = getScrollBarSize();
    const { width: tableWidth, height: tableHeight } = tableSize;
    // Table is increasing its original size
    if (
      width - tableWidth > scrollBarSize ||
      height - tableHeight > scrollBarSize
    ) {
      handleSizeChange({
        width: width - scrollBarSize,
        height: height - scrollBarSize,
      });
    } else if (
      tableWidth - width > scrollBarSize ||
      tableHeight - height > scrollBarSize
    ) {
      // Table is decreasing its original size
      handleSizeChange({
        width,
        height,
      });
    }
  }, [width, height, handleSizeChange, tableSize]);

  const { width: widthFromState, height: heightFromState } = tableSize;

  const handleSortByChange = useCallback(
    (sortBy: SortByItem[]) => {
      if (!serverPagination) return;
      const modifiedOwnState = {
        ...serverPaginationData,
        sortBy,
      };
      updateTableOwnState(setDataMask, modifiedOwnState);
    },
    [serverPagination, serverPaginationData, setDataMask],
  );

  const handleSearch = (searchText: string) => {
    const modifiedOwnState = {
      ...serverPaginationData,
      searchColumn:
        serverPaginationData?.searchColumn || searchOptions[0]?.value,
      searchText,
      currentPage: 0, // Reset to first page when searching
    };
    updateTableOwnState(setDataMask, modifiedOwnState);
  };

  const debouncedSearch = debounce(handleSearch, 800);

  const handleChangeSearchCol = (searchCol: string) => {
    if (!isEqual(searchCol, serverPaginationData?.searchColumn)) {
      const modifiedOwnState = {
        ...serverPaginationData,
        searchColumn: searchCol,
        searchText: '',
      };
      updateTableOwnState(setDataMask, modifiedOwnState);
    }
  };

  return (
    <Styles>
      <DataTable<D>
        columns={columns}
        data={data}
        rowCount={rowCount}
        tableClassName="table table-striped table-condensed"
        pageSize={pageSize}
        serverPaginationData={serverPaginationData}
        pageSizeOptions={pageSizeOptions}
        width={widthFromState}
        height={heightFromState}
        serverPagination={serverPagination}
        onServerPaginationChange={handleServerPaginationChange}
        onColumnOrderChange={() => setColumnOrderToggle(!columnOrderToggle)}
        initialSearchText={serverPaginationData?.searchText || ''}
        sortByFromParent={serverPaginationData?.sortBy || []}
        searchInputId={`${slice_id}-search`}
        // 9 page items in > 340px works well even for 100+ pages
        maxPageItemCount={width > 340 ? 9 : 7}
        noResults={getNoResultsMessage}
        searchInput={includeSearch && SearchInput}
        selectPageSize={pageSize !== null && SelectPageSize}
        // not in use in Superset, but needed for unit tests
        sticky={sticky}
        renderGroupingHeaders={
          !isEmpty(groupHeaderColumns) ? renderGroupingHeaders : undefined
        }
        renderTimeComparisonDropdown={
          isUsingTimeComparison ? renderTimeComparisonDropdown : undefined
        }
        handleSortByChange={handleSortByChange}
        onSearchColChange={handleChangeSearchCol}
        manualSearch={serverPagination}
        onSearchChange={debouncedSearch}
        searchOptions={searchOptions}
      />
    </Styles>
  );
}<|MERGE_RESOLUTION|>--- conflicted
+++ resolved
@@ -500,54 +500,6 @@
     selectedComparisonColumns,
   ]);
 
-<<<<<<< HEAD
-  const handleContextMenu =
-    onContextMenu && !isRawRecords
-      ? (
-          value: D,
-          cellPoint: {
-            key: string;
-            value: DataRecordValue;
-            isMetric?: boolean;
-          },
-          clientX: number,
-          clientY: number,
-        ) => {
-          const drillToDetailFilters: BinaryQueryObjectFilterClause[] = [];
-          filteredColumnsMeta.forEach(col => {
-            if (!col.isMetric) {
-              let dataRecordValue = value[col.key];
-              dataRecordValue = extractTextFromHTML(dataRecordValue);
-
-              drillToDetailFilters.push({
-                col: col.key,
-                op: '==',
-                val: dataRecordValue as string | number | boolean,
-                formattedVal: formatColumnValue(col, dataRecordValue)[1],
-              });
-            }
-          });
-          onContextMenu(clientX, clientY, {
-            drillToDetail: drillToDetailFilters,
-            crossFilter: cellPoint.isMetric
-              ? undefined
-              : getCrossFilterDataMask(cellPoint.key, cellPoint.value),
-            drillBy: cellPoint.isMetric
-              ? undefined
-              : {
-                  filters: [
-                    {
-                      col: cellPoint.key,
-                      op: '==',
-                      val: extractTextFromHTML(cellPoint.value),
-                    },
-                  ],
-                  groupbyFieldName: 'groupby',
-                },
-          });
-        }
-      : undefined;
-=======
   const handleContextMenu = useMemo(() => {
     if (onContextMenu && !isRawRecords) {
       return (
@@ -563,7 +515,9 @@
         const drillToDetailFilters: BinaryQueryObjectFilterClause[] = [];
         filteredColumnsMeta.forEach(col => {
           if (!col.isMetric) {
-            const dataRecordValue = value[col.key];
+            let dataRecordValue = value[col.key];
+            dataRecordValue = extractTextFromHTML(dataRecordValue);
+
             drillToDetailFilters.push({
               col: col.key,
               op: '==',
@@ -584,7 +538,7 @@
                   {
                     col: cellPoint.key,
                     op: '==',
-                    val: cellPoint.value as string | number | boolean,
+                    val: extractTextFromHTML(cellPoint.value),
                   },
                 ],
                 groupbyFieldName: 'groupby',
@@ -599,7 +553,6 @@
     filteredColumnsMeta,
     getCrossFilterDataMask,
   ]);
->>>>>>> 2f2128ac
 
   const getHeaderColumns = useCallback(
     (columnsMeta: DataColumnMeta[], enableTimeComparison?: boolean) => {
