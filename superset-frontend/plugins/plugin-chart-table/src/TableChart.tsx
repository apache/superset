/**
 * Licensed to the Apache Software Foundation (ASF) under one
 * or more contributor license agreements.  See the NOTICE file
 * distributed with this work for additional information
 * regarding copyright ownership.  The ASF licenses this file
 * to you under the Apache License, Version 2.0 (the
 * "License"); you may not use this file except in compliance
 * with the License.  You may obtain a copy of the License at
 *
 *   http://www.apache.org/licenses/LICENSE-2.0
 *
 * Unless required by applicable law or agreed to in writing,
 * software distributed under the License is distributed on an
 * "AS IS" BASIS, WITHOUT WARRANTIES OR CONDITIONS OF ANY
 * KIND, either express or implied.  See the License for the
 * specific language governing permissions and limitations
 * under the License.
 */
import React, { CSSProperties, useCallback, useMemo, useState } from 'react';
import {
  ColumnInstance,
  ColumnWithLooseAccessor,
  DefaultSortTypes,
} from 'react-table';
import { extent as d3Extent, max as d3Max } from 'd3-array';
import { FaSort } from '@react-icons/all-files/fa/FaSort';
import { FaSortDown as FaSortDesc } from '@react-icons/all-files/fa/FaSortDown';
import { FaSortUp as FaSortAsc } from '@react-icons/all-files/fa/FaSortUp';
import {
  DataRecord,
  DataRecordValue,
  DTTM_ALIAS,
  ensureIsArray,
  GenericDataType,
  getTimeFormatterForGranularity,
  styled,
  t,
  tn,
} from '@superset-ui/core';

import { DataColumnMeta, TableChartTransformedProps } from './types';
import DataTable, {
  DataTableProps,
  SearchInputProps,
  SelectPageSizeRendererProps,
  SizeOption,
} from './DataTable';

import Styles from './Styles';
import { formatColumnValue } from './utils/formatValue';
import { PAGE_SIZE_OPTIONS } from './consts';
import { updateExternalFormData } from './DataTable/utils/externalAPIs';

type ValueRange = [number, number];

/**
 * Return sortType based on data type
 */
function getSortTypeByDataType(dataType: GenericDataType): DefaultSortTypes {
  if (dataType === GenericDataType.TEMPORAL) {
    return 'datetime';
  }
  if (dataType === GenericDataType.STRING) {
    return 'alphanumeric';
  }
  return 'basic';
}

/**
 * Cell background to render columns as horizontal bar chart
 */
function cellBar({
  value,
  valueRange,
  colorPositiveNegative = false,
  alignPositiveNegative,
}: {
  value: number;
  valueRange: ValueRange;
  colorPositiveNegative: boolean;
  alignPositiveNegative: boolean;
}) {
  const [minValue, maxValue] = valueRange;
  const r = colorPositiveNegative && value < 0 ? 150 : 0;
  if (alignPositiveNegative) {
    const perc = Math.abs(Math.round((value / maxValue) * 100));
    // The 0.01 to 0.001 is a workaround for what appears to be a
    // CSS rendering bug on flat, transparent colors
    return (
      `linear-gradient(to right, rgba(${r},0,0,0.2), rgba(${r},0,0,0.2) ${perc}%, ` +
      `rgba(0,0,0,0.01) ${perc}%, rgba(0,0,0,0.001) 100%)`
    );
  }
  const posExtent = Math.abs(Math.max(maxValue, 0));
  const negExtent = Math.abs(Math.min(minValue, 0));
  const tot = posExtent + negExtent;
  const perc1 = Math.round(
    (Math.min(negExtent + value, negExtent) / tot) * 100,
  );
  const perc2 = Math.round((Math.abs(value) / tot) * 100);
  // The 0.01 to 0.001 is a workaround for what appears to be a
  // CSS rendering bug on flat, transparent colors
  return (
    `linear-gradient(to right, rgba(0,0,0,0.01), rgba(0,0,0,0.001) ${perc1}%, ` +
    `rgba(${r},0,0,0.2) ${perc1}%, rgba(${r},0,0,0.2) ${perc1 + perc2}%, ` +
    `rgba(0,0,0,0.01) ${perc1 + perc2}%, rgba(0,0,0,0.001) 100%)`
  );
}

function SortIcon<D extends object>({ column }: { column: ColumnInstance<D> }) {
  const { isSorted, isSortedDesc } = column;
  let sortIcon = <FaSort />;
  if (isSorted) {
    sortIcon = isSortedDesc ? <FaSortDesc /> : <FaSortAsc />;
  }
  return sortIcon;
}

function SearchInput({ count, value, onChange }: SearchInputProps) {
  return (
    <span className="dt-global-filter">
      {t('Search')}{' '}
      <input
        className="form-control input-sm"
        placeholder={tn('search.num_records', count)}
        value={value}
        onChange={onChange}
      />
    </span>
  );
}

function SelectPageSize({
  options,
  current,
  onChange,
}: SelectPageSizeRendererProps) {
  return (
    <span className="dt-select-page-size form-inline">
      {t('page_size.show')}{' '}
      <select
        className="form-control input-sm"
        value={current}
        onBlur={() => {}}
        onChange={e => {
          onChange(Number((e.target as HTMLSelectElement).value));
        }}
      >
        {options.map(option => {
          const [size, text] = Array.isArray(option)
            ? option
            : [option, option];
          return (
            <option key={size} value={size}>
              {text}
            </option>
          );
        })}
      </select>{' '}
      {t('page_size.entries')}
    </span>
  );
}

const getNoResultsMessage = (filter: string) =>
  t(filter ? 'No matching records found' : 'No records found');

export default function TableChart<D extends DataRecord = DataRecord>(
  props: TableChartTransformedProps<D> & {
    sticky?: DataTableProps<D>['sticky'];
  },
) {
  const {
    timeGrain,
    height,
    width,
    data,
    totals,
    isRawRecords,
    rowCount = 0,
    columns: columnsMeta,
    alignPositiveNegative: defaultAlignPN = false,
    colorPositiveNegative: defaultColorPN = false,
    includeSearch = false,
    pageSize = 0,
    serverPagination = false,
    serverPaginationData,
    setDataMask,
    showCellBars = true,
    emitFilter = false,
    sortDesc = false,
    filters,
    sticky = true, // whether to use sticky header
    columnColorFormatters,
    allowRearrangeColumns = false,
  } = props;
  const timestampFormatter = useCallback(
    value => getTimeFormatterForGranularity(timeGrain)(value),
    [timeGrain],
  );

  // keep track of whether column order changed, so that column widths can too
  const [columnOrderToggle, setColumnOrderToggle] = useState(false);

  const handleChange = useCallback(
    (filters: { [x: string]: DataRecordValue[] }) => {
      if (!emitFilter) {
        return;
      }

      const groupBy = Object.keys(filters);
      const groupByValues = Object.values(filters);
      const labelElements: string[] = [];
      groupBy.forEach(col => {
        const isTimestamp = col === DTTM_ALIAS;
        const filterValues = ensureIsArray(filters?.[col]);
        if (filterValues.length) {
          const valueLabels = filterValues.map(value =>
            isTimestamp ? timestampFormatter(value) : value,
          );
          labelElements.push(`${valueLabels.join(', ')}`);
        }
      });
      setDataMask({
        extraFormData: {
          filters:
            groupBy.length === 0
              ? []
              : groupBy.map(col => {
                  const val = ensureIsArray(filters?.[col]);
                  if (!val.length)
                    return {
                      col,
                      op: 'IS NULL',
                    };
                  return {
                    col,
                    op: 'IN',
                    val: val.map(el =>
                      el instanceof Date ? el.getTime() : el!,
                    ),
                    grain: col === DTTM_ALIAS ? timeGrain : undefined,
                  };
                }),
        },
        filterState: {
          label: labelElements.join(', '),
          value: groupByValues.length ? groupByValues : null,
          filters: filters && Object.keys(filters).length ? filters : null,
        },
      });
    },
    [emitFilter, setDataMask],
  );

  // only take relevant page size options
  const pageSizeOptions = useMemo(() => {
    const getServerPagination = (n: number) => n <= rowCount;
    return PAGE_SIZE_OPTIONS.filter(([n]) =>
      serverPagination ? getServerPagination(n) : n <= 2 * data.length,
    ) as SizeOption[];
  }, [data.length, rowCount, serverPagination]);

  const getValueRange = useCallback(
    function getValueRange(key: string, alignPositiveNegative: boolean) {
      if (typeof data?.[0]?.[key] === 'number') {
        const nums = data.map(row => row[key]) as number[];
        return (
          alignPositiveNegative
            ? [0, d3Max(nums.map(Math.abs))]
            : d3Extent(nums)
        ) as ValueRange;
      }
      return null;
    },
    [data],
  );

  const isActiveFilterValue = useCallback(
    function isActiveFilterValue(key: string, val: DataRecordValue) {
      return !!filters && filters[key]?.includes(val);
    },
    [filters],
  );

  function getEmitTarget(col: string) {
    const meta = columnsMeta?.find(x => x.key === col);
    return meta?.config?.emitTarget || col;
  }

  const toggleFilter = useCallback(
    function toggleFilter(key: string, val: DataRecordValue) {
      let updatedFilters = { ...(filters || {}) };
      const target = getEmitTarget(key);
      if (filters && isActiveFilterValue(target, val)) {
        updatedFilters = {};
      } else {
        updatedFilters = {
          [target]: [val],
        };
      }
      if (
        Array.isArray(updatedFilters[target]) &&
        updatedFilters[target].length === 0
      ) {
        delete updatedFilters[target];
      }
      handleChange(updatedFilters);
    },
    [filters, handleChange, isActiveFilterValue],
  );

  const getSharedStyle = (column: DataColumnMeta): CSSProperties => {
    const { isNumeric, config = {} } = column;
    const textAlign = config.horizontalAlign
      ? config.horizontalAlign
      : isNumeric
      ? 'right'
      : 'left';
    return {
      textAlign,
    };
  };

  const getColumnConfigs = useCallback(
    (column: DataColumnMeta, i: number): ColumnWithLooseAccessor<D> => {
      const { key, label, isNumeric, dataType, isMetric, config = {} } = column;
      const columnWidth = Number.isNaN(Number(config.columnWidth))
        ? config.columnWidth
        : Number(config.columnWidth);

      // inline style for both th and td cell
      const sharedStyle: CSSProperties = getSharedStyle(column);

      const alignPositiveNegative =
        config.alignPositiveNegative === undefined
          ? defaultAlignPN
          : config.alignPositiveNegative;
      const colorPositiveNegative =
        config.colorPositiveNegative === undefined
          ? defaultColorPN
          : config.colorPositiveNegative;

      const { truncateLongCells } = config;

      const hasColumnColorFormatters =
        isNumeric &&
        Array.isArray(columnColorFormatters) &&
        columnColorFormatters.length > 0;

      const valueRange =
        !hasColumnColorFormatters &&
        (config.showCellBars === undefined
          ? showCellBars
          : config.showCellBars) &&
        (isMetric || isRawRecords) &&
        getValueRange(key, alignPositiveNegative);

      let className = '';
      if (emitFilter) {
        className += ' dt-is-filter';
      }

      return {
        id: String(i), // to allow duplicate column keys
        // must use custom accessor to allow `.` in column names
        // typing is incorrect in current version of `@types/react-table`
        // so we ask TS not to check.
        accessor: ((datum: D) => datum[key]) as never,
        Cell: ({ value }: { value: DataRecordValue }) => {
          const [isHtml, text] = formatColumnValue(column, value);
          const html = isHtml ? { __html: text } : undefined;

          let backgroundColor;
          if (hasColumnColorFormatters) {
            columnColorFormatters!
              .filter(formatter => formatter.column === column.key)
              .forEach(formatter => {
                const formatterResult = formatter.getColorFromValue(
                  value as number,
                );
                if (formatterResult) {
                  backgroundColor = formatterResult;
                }
              });
          }

          const StyledCell = styled.td`
            text-align: ${sharedStyle.textAlign};
            background: ${backgroundColor ||
            (valueRange
              ? cellBar({
                  value: value as number,
                  valueRange,
                  alignPositiveNegative,
                  colorPositiveNegative,
                })
              : undefined)};
          `;

          const cellProps = {
            // show raw number in title in case of numeric values
            title: typeof value === 'number' ? String(value) : undefined,
            onClick:
              emitFilter && !valueRange
                ? () => toggleFilter(key, value)
                : undefined,
            className: [
              className,
              value == null ? 'dt-is-null' : '',
              isActiveFilterValue(key, value) ? ' dt-is-active-filter' : '',
            ].join(' '),
          };
          if (html) {
            // eslint-disable-next-line react/no-danger
            return <StyledCell {...cellProps} dangerouslySetInnerHTML={html} />;
          }
          // If cellProps renderes textContent already, then we don't have to
          // render `Cell`. This saves some time for large tables.
<<<<<<< HEAD
          return (
            <td {...cellProps}>
              {truncateLongCells ? (
                <div
                  className="dt-truncate-cell"
                  style={columnWidth ? { width: columnWidth } : undefined}
                >
                  {text}
                </div>
              ) : (
                text
              )}
            </td>
          );
=======
          return <StyledCell {...cellProps}>{text}</StyledCell>;
>>>>>>> 7e9b85f7
        },
        Header: ({ column: col, onClick, style, onDragStart, onDrop }) => (
          <th
            title="Shift + Click to sort by multiple columns"
            className={[className, col.isSorted ? 'is-sorted' : ''].join(' ')}
            style={{
              ...sharedStyle,
              ...style,
            }}
            onClick={onClick}
            data-column-name={col.id}
            {...(allowRearrangeColumns && {
              draggable: 'true',
              onDragStart,
              onDragOver: e => e.preventDefault(),
              onDragEnter: e => e.preventDefault(),
              onDrop,
            })}
          >
            {/* can't use `columnWidth &&` because it may also be zero */}
            {config.columnWidth ? (
              // column width hint
              <div
                style={{
                  width: columnWidth,
                  height: 0.01,
                }}
              />
            ) : null}
            <div
              data-column-name={col.id}
              css={{
                display: 'inline-flex',
                alignItems: 'center',
              }}
            >
              <span data-column-name={col.id}>{label}</span>
              <SortIcon column={col} />
            </div>
          </th>
        ),
        Footer: totals ? (
          i === 0 ? (
            <th>{t('Totals')}</th>
          ) : (
            <td style={sharedStyle}>
              <strong>{formatColumnValue(column, totals[key])[1]}</strong>
            </td>
          )
        ) : undefined,
        sortDescFirst: sortDesc,
        sortType: getSortTypeByDataType(dataType),
      };
    },
    [
      defaultAlignPN,
      defaultColorPN,
      emitFilter,
      getValueRange,
      isActiveFilterValue,
      isRawRecords,
      showCellBars,
      sortDesc,
      toggleFilter,
      totals,
      columnColorFormatters,
      columnOrderToggle,
    ],
  );

  const columns = useMemo(
    () => columnsMeta.map(getColumnConfigs),
    [columnsMeta, getColumnConfigs],
  );

  const handleServerPaginationChange = useCallback(
    (pageNumber: number, pageSize: number) => {
      updateExternalFormData(setDataMask, pageNumber, pageSize);
    },
    [setDataMask],
  );

  return (
    <Styles>
      <DataTable<D>
        columns={columns}
        data={data}
        rowCount={rowCount}
        tableClassName="table table-striped table-condensed"
        pageSize={pageSize}
        serverPaginationData={serverPaginationData}
        pageSizeOptions={pageSizeOptions}
        width={width}
        height={height}
        serverPagination={serverPagination}
        onServerPaginationChange={handleServerPaginationChange}
        onColumnOrderChange={() => setColumnOrderToggle(!columnOrderToggle)}
        // 9 page items in > 340px works well even for 100+ pages
        maxPageItemCount={width > 340 ? 9 : 7}
        noResults={getNoResultsMessage}
        searchInput={includeSearch && SearchInput}
        selectPageSize={pageSize !== null && SelectPageSize}
        // not in use in Superset, but needed for unit tests
        sticky={sticky}
      />
    </Styles>
  );
}<|MERGE_RESOLUTION|>--- conflicted
+++ resolved
@@ -413,13 +413,24 @@
           };
           if (html) {
             // eslint-disable-next-line react/no-danger
-            return <StyledCell {...cellProps} dangerouslySetInnerHTML={html} />;
+            return (
+              <StyledCell {...cellProps}>
+                <div
+                  {...(truncateLongCells
+                    ? {
+                        className: 'dt-truncate-cell',
+                        style: columnWidth ? { width: columnWidth } : undefined,
+                      }
+                    : undefined)}
+                  dangerouslySetInnerHTML={html}
+                />
+              </StyledCell>
+            );
           }
           // If cellProps renderes textContent already, then we don't have to
           // render `Cell`. This saves some time for large tables.
-<<<<<<< HEAD
           return (
-            <td {...cellProps}>
+            <StyledCell {...cellProps}>
               {truncateLongCells ? (
                 <div
                   className="dt-truncate-cell"
@@ -430,11 +441,8 @@
               ) : (
                 text
               )}
-            </td>
+            </StyledCell>
           );
-=======
-          return <StyledCell {...cellProps}>{text}</StyledCell>;
->>>>>>> 7e9b85f7
         },
         Header: ({ column: col, onClick, style, onDragStart, onDrop }) => (
           <th
