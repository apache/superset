--- conflicted
+++ resolved
@@ -48,12 +48,7 @@
   BinaryQueryObjectFilterClause,
   t,
   tn,
-<<<<<<< HEAD
-=======
-  useTheme,
-  SupersetTheme,
   extractTextFromHTML,
->>>>>>> 0307c719
 } from '@superset-ui/core';
 import { styled, css, useTheme, SupersetTheme } from '@apache-superset/core/ui';
 import { GenericDataType } from '@apache-superset/core/api/core';
