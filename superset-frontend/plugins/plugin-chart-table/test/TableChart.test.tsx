--- conflicted
+++ resolved
@@ -388,107 +388,6 @@
                 {
                   num: 1234,
                 },
-<<<<<<< HEAD
-              })}
-            />
-          ),
-        }),
-      );
-
-      expect(getComputedStyle(screen.getByTitle('2467063')).background).toBe(
-        'rgba(172, 225, 196, 1)',
-      );
-      expect(getComputedStyle(screen.getByTitle('2467')).background).toBe(
-        'rgb(255, 255, 255)',
-      );
-    });
-
-    it('render cell without color', () => {
-      const dataWithEmptyCell = testData.advanced.queriesData[0];
-      dataWithEmptyCell.data.push({
-        __timestamp: null,
-        name: 'Noah',
-        sum__num: null,
-        '%pct_nice': 0.643,
-        'abc.com': 'bazzinga',
-      });
-
-      render(
-        ProviderWrapper({
-          children: (
-            <TableChart
-              {...transformProps({
-                ...testData.advanced,
-                queriesData: [dataWithEmptyCell],
-                rawFormData: {
-                  ...testData.advanced.rawFormData,
-                  conditional_formatting: [
-                    {
-                      colorScheme: '#ACE1C4',
-                      column: 'sum__num',
-                      operator: '<',
-                      targetValue: 12342,
-                    },
-                  ],
-                },
-              })}
-            />
-          ),
-        }),
-      );
-      expect(getComputedStyle(screen.getByTitle('2467')).background).toBe(
-        'rgba(172, 225, 196, 0.812)',
-      );
-      expect(getComputedStyle(screen.getByTitle('2467063')).background).toBe(
-        'rgb(255, 255, 255)',
-      );
-      expect(getComputedStyle(screen.getByText('N/A')).background).toBe(
-        'rgb(255, 255, 255)',
-      );
-    });
-    it('should display originalLabel in grouped headers', () => {
-      render(
-        <ThemeProvider theme={supersetTheme}>
-          <TableChart {...transformProps(testData.comparison)} sticky={false} />
-        </ThemeProvider>,
-      );
-
-      const groupHeaders = screen.getAllByRole('columnheader');
-      expect(groupHeaders[0]).toHaveTextContent('metric_1');
-      expect(groupHeaders[1]).toHaveTextContent('metric_2');
-    });
-  });
-
-  it('render cell bars properly, and only when it is toggled on in both regular and percent metrics', () => {
-    const props = transformProps({
-      ...testData.raw,
-      rawFormData: { ...testData.raw.rawFormData },
-    });
-
-    props.columns[0].isMetric = true;
-
-    render(
-      ProviderWrapper({
-        children: <TableChart {...props} sticky={false} />,
-      }),
-    );
-    let cells = document.querySelectorAll('div.cell-bar');
-    cells.forEach(cell => {
-      expect(cell).toHaveClass('positive');
-    });
-    props.columns[0].isMetric = false;
-    props.columns[0].isPercentMetric = true;
-
-    render(
-      ProviderWrapper({
-        children: <TableChart {...props} sticky={false} />,
-      }),
-    );
-    cells = document.querySelectorAll('div.cell-bar');
-    cells.forEach(cell => {
-      expect(cell).toHaveClass('positive');
-    });
-=======
                 {
                   num: 0.5,
                 },
@@ -511,7 +410,6 @@
         expect(cells[1]).toHaveTextContent('$ 0.50');
         expect(cells[2]).toHaveTextContent('$ 0.61');
       });
->>>>>>> 347c1740
 
       it('render empty data', () => {
         render(
@@ -552,23 +450,6 @@
         expect(getComputedStyle(screen.getByTitle('2467')).background).toBe('');
       });
 
-<<<<<<< HEAD
-    cells.forEach(cell => {
-      expect(cell).toHaveClass('test-70d2p3');
-    });
-
-    props.columns[0].isPercentMetric = false;
-    props.columns[0].isMetric = true;
-
-    render(
-      ProviderWrapper({
-        children: <TableChart {...props} sticky={false} />,
-      }),
-    );
-    cells = document.querySelectorAll('td');
-    cells.forEach(cell => {
-      expect(cell).toHaveClass('test-70d2p3');
-=======
       it('render cell without color', () => {
         const dataWithEmptyCell = testData.advanced.queriesData[0];
         dataWithEmptyCell.data.push({
@@ -678,7 +559,6 @@
         );
         cells = document.querySelectorAll('td');
       });
->>>>>>> 347c1740
     });
   });
 });