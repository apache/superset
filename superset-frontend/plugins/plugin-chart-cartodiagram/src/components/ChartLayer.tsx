/**
 * Licensed to the Apache Software Foundation (ASF) under one
 * or more contributor license agreements.  See the NOTICE file
 * distributed with this work for additional information
 * regarding copyright ownership.  The ASF licenses this file
 * to you under the Apache License, Version 2.0 (the
 * "License"); you may not use this file except in compliance
 * with the License.  You may obtain a copy of the License at
 *
 *   http://www.apache.org/licenses/LICENSE-2.0
 *
 * Unless required by applicable law or agreed to in writing,
 * software distributed under the License is distributed on an
 * "AS IS" BASIS, WITHOUT WARRANTIES OR CONDITIONS OF ANY
 * KIND, either express or implied.  See the License for the
 * specific language governing permissions and limitations
 * under the License.
 */
import Layer from 'ol/layer/Layer';
import { FrameState } from 'ol/Map';
import { apply as applyTransform } from 'ol/transform';
<<<<<<< HEAD
import { createRoot } from 'react-dom/client';
import { SupersetTheme } from '@superset-ui/core';
=======
import ReactDOM from 'react-dom';
import { SupersetTheme } from '@apache-superset/core/ui';
>>>>>>> 08c1d034
import { ChartConfig, ChartLayerOptions, ChartSizeValues } from '../types';
import { createChartComponent } from '../util/chartUtil';
import { getProjectedCoordinateFromPointGeoJson } from '../util/geometryUtil';

import Loader from '../images/loading.gif';

/**
 * Custom OpenLayers layer that displays charts on given locations.
 */
export class ChartLayer extends Layer {
  charts: any[] = [];

  chartRoots: Map<HTMLElement, any> = new Map();

  chartConfigs: ChartConfig = {
    type: 'FeatureCollection',
    features: [],
  };

  chartSizeValues: ChartSizeValues = {};

  chartVizType: string;

  div: HTMLDivElement;

  loadingMask: HTMLDivElement;

  chartBackgroundCssColor = '';

  chartBackgroundBorderRadius = 0;

  theme: SupersetTheme;

  locale: string;

  /**
   * Create a ChartLayer.
   *
   * @param {ChartLayerOptions} options The options to create a ChartLayer
   * @param {ChartHtmlElement[]} options.charts An array with the chart objects containing the HTML element and the coordinate
   * @param {ChartConfig} options.chartConfigs The chart configuration for the charts
   * @param {ChartSizeValues} options.chartSizeValues The values for the chart sizes
   * @param {String} options.chartVizType The viztype of the charts
   * @param {String} options.chartBackgroundCssColor The color of the additionally added chart background
   * @param {Number} options.chartBackgroundBorderRadius The border radius in percent of the additionally added chart background
   * @param {Function} options.onMouseOver The handler function to execute when the mouse entering a HTML element
   * @param {Function} options.onMouseOut The handler function to execute when the mouse leaves a HTML element
   * @param {SupersetTheme} options.theme The superset theme
   */
  constructor(options: ChartLayerOptions) {
    super(options);

    this.chartVizType = options.chartVizType;

    if (options.chartConfigs) {
      this.chartConfigs = options.chartConfigs;
    }

    if (options.chartSizeValues) {
      this.chartSizeValues = options.chartSizeValues;
    }

    if (options.chartBackgroundCssColor) {
      this.chartBackgroundCssColor = options.chartBackgroundCssColor;
    }

    if (options.chartBackgroundBorderRadius) {
      this.chartBackgroundBorderRadius = options.chartBackgroundBorderRadius;
    }

    if (options.theme) {
      this.theme = options.theme;
    }

    if (options.locale) {
      this.locale = options.locale;
    }

    const spinner = document.createElement('img');
    spinner.src = Loader;
    spinner.style.position = 'relative';
    spinner.style.width = '50px';
    spinner.style.top = '50%';
    spinner.style.left = '50%';
    spinner.style.transform = 'translate(-50%, -50%)';

    this.loadingMask = document.createElement('div');
    this.loadingMask.style.position = 'relative';
    this.loadingMask.style.height = '100%';
    this.loadingMask.appendChild(spinner);

    this.div = document.createElement('div');

    // TODO: consider creating an OpenLayers event
    if (options.onMouseOver) {
      this.div.onmouseover = options.onMouseOver;
    }

    // TODO: consider creating an OpenLayers event
    if (options.onMouseOut) {
      this.div.onmouseout = options.onMouseOut;
    }
  }

  setChartConfig(chartConfigs: ChartConfig, silent = false) {
    this.chartConfigs = chartConfigs;
    if (!silent) {
      this.changed();
    }
  }

  setChartVizType(chartVizType: string, silent = false) {
    this.chartVizType = chartVizType;
    if (!silent) {
      this.changed();
    }
  }

  setChartSizeValues(chartSizeValues: ChartSizeValues, silent = false) {
    this.chartSizeValues = chartSizeValues;
    if (!silent) {
      this.changed();
    }
  }

  setChartBackgroundCssColor(chartBackgroundCssColor: string, silent = false) {
    this.chartBackgroundCssColor = chartBackgroundCssColor;
    if (!silent) {
      this.changed();
    }
  }

  setChartBackgroundBorderRadius(
    chartBackgroundBorderRadius: number,
    silent = false,
  ) {
    this.chartBackgroundBorderRadius = chartBackgroundBorderRadius;
    if (!silent) {
      this.changed();
    }
  }

  /**
   * Unmount and remove all created chart elements from the DOM.
   */
  removeAllChartElements() {
    this.charts.forEach(chart => {
      const root = this.chartRoots.get(chart.htmlElement);
      if (root) {
        root.unmount();
        this.chartRoots.delete(chart.htmlElement);
      }
      chart.htmlElement.remove();
    });
    this.charts = [];
  }

  createCharts(zoom: number) {
    const charts = this.chartConfigs.features.map(feature => {
      const container = document.createElement('div');

      let chartWidth = 0;
      let chartHeight = 0;
      if (this.chartSizeValues[zoom]) {
        chartWidth = this.chartSizeValues[zoom].width;
        chartHeight = this.chartSizeValues[zoom].height;
      }

      const chartComponent = createChartComponent(
        this.chartVizType,
        feature,
        chartWidth,
        chartHeight,
        this.theme,
        this.locale,
      );
      const root = createRoot(container);
      this.chartRoots.set(container, root);
      root.render(chartComponent);

      return {
        htmlElement: container,
        coordinate: getProjectedCoordinateFromPointGeoJson(feature.geometry),
        width: chartWidth,
        height: chartHeight,
        feature,
      };
    });

    this.charts = charts;
  }

  updateCharts(zoom: number) {
    const charts = this.charts.map(chart => {
      let chartWidth = 0;
      let chartHeight = 0;
      if (this.chartSizeValues[zoom]) {
        chartWidth = this.chartSizeValues[zoom].width;
        chartHeight = this.chartSizeValues[zoom].height;
      }

      // only rerender chart if size changes
      if (chartWidth === chart.width && chartHeight === chart.height) {
        return chart;
      }

      const chartComponent = createChartComponent(
        this.chartVizType,
        chart.feature,
        chartWidth,
        chartHeight,
        this.theme,
        this.locale,
      );
      const root = this.chartRoots.get(chart.htmlElement);
      if (root) {
        root.render(chartComponent);
      }

      return {
        ...chart,
        width: chartWidth,
        height: chartHeight,
      };
    });

    this.charts = charts;
  }

  render(frameState: FrameState | null) {
    if (!frameState) {
      return this.div;
    }

    const { viewState } = frameState;
    const currentZoom = Math.round(viewState.zoom);

    // nextResolution is only defined while an animation
    // is in action. For this time we show a loading mask
    // to keep the amount of chart rerenderings as low as possible.
    if (viewState.nextResolution) {
      return this.loadingMask;
    }

    if (this.charts.length === 0) {
      this.createCharts(currentZoom);
    } else {
      this.updateCharts(currentZoom);
    }

    this.charts.forEach(chartObject => {
      const { htmlElement, coordinate, width, height } = chartObject;

      // clone, because applyTransform modifies in place
      const coordCopy = [...coordinate];

      const [x, y] = applyTransform(
        frameState.coordinateToPixelTransform,
        coordCopy,
      );

      // left and top are corrected to place the center of the chart to its location
      htmlElement.style.left = `${x - width / 2}px`;
      htmlElement.style.top = `${y - height / 2}px`;
      htmlElement.style.position = 'absolute';
      htmlElement.style['background-color' as any] =
        this.chartBackgroundCssColor;
      htmlElement.style['border-radius' as any] =
        `${this.chartBackgroundBorderRadius}%`;
    });

    // TODO should we always replace the html elements or is there a better way?
    const htmlElements = this.charts.map(c => c.htmlElement);
    this.div.replaceChildren(...htmlElements);

    return this.div;
  }
}<|MERGE_RESOLUTION|>--- conflicted
+++ resolved
@@ -19,13 +19,8 @@
 import Layer from 'ol/layer/Layer';
 import { FrameState } from 'ol/Map';
 import { apply as applyTransform } from 'ol/transform';
-<<<<<<< HEAD
 import { createRoot } from 'react-dom/client';
-import { SupersetTheme } from '@superset-ui/core';
-=======
-import ReactDOM from 'react-dom';
 import { SupersetTheme } from '@apache-superset/core/ui';
->>>>>>> 08c1d034
 import { ChartConfig, ChartLayerOptions, ChartSizeValues } from '../types';
 import { createChartComponent } from '../util/chartUtil';
 import { getProjectedCoordinateFromPointGeoJson } from '../util/geometryUtil';
