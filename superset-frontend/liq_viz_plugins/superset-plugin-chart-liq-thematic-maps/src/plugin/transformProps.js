--- conflicted
+++ resolved
@@ -64,12 +64,9 @@
     latitude,
     longitude,
     zoom,
-<<<<<<< HEAD
     radiusColor,
-    radiusThreshold
-=======
+    radiusThreshold,
     customTileset
->>>>>>> 28f90c8c
   } = formData;
 
   const data = queriesData[0].data;
@@ -157,11 +154,8 @@
     latitude,
     longitude,
     zoom,
-<<<<<<< HEAD
     newRadiusColor,
-    radiusThreshold
-=======
+    radiusThreshold,
     customTileset
->>>>>>> 28f90c8c
   };
 }