/**
 * Licensed to the Apache Software Foundation (ASF) under one
 * or more contributor license agreements.  See the NOTICE file
 * distributed with this work for additional information
 * regarding copyright ownership.  The ASF licenses this file
 * to you under the Apache License, Version 2.0 (the
 * "License"); you may not use this file except in compliance
 * with the License.  You may obtain a copy of the License at
 *
 *   http://www.apache.org/licenses/LICENSE-2.0
 *
 * Unless required by applicable law or agreed to in writing,
 * software distributed under the License is distributed on an
 * "AS IS" BASIS, WITHOUT WARRANTIES OR CONDITIONS OF ANY
 * KIND, either express or implied.  See the License for the
 * specific language governing permissions and limitations
 * under the License.
 */
import qs from 'querystringify';
import {
  WORLD_HEALTH_DASHBOARD,
  WORLD_HEALTH_CHARTS,
  waitForChartLoad,
} from './dashboard.helper';

interface QueryString {
  native_filters_key: string;
}

<<<<<<< HEAD
xdescribe('nativefiler url param key', () => {
=======
xdescribe('nativefilter url param key', () => {
>>>>>>> 16654034
  // const urlParams = { param1: '123', param2: 'abc' };
  before(() => {
    cy.login();
  });

  let initialFilterKey: string;
  it('should have cachekey in nativefilter param', () => {
    // things in `before` will not retry and the `waitForChartLoad` check is
<<<<<<< HEAD
    // especically flaky and may need more retries
=======
    // especially flaky and may need more retries
>>>>>>> 16654034
    cy.visit(WORLD_HEALTH_DASHBOARD);
    WORLD_HEALTH_CHARTS.forEach(waitForChartLoad);
    cy.wait(1000); // wait for key to be published (debounced)
    cy.location().then(loc => {
      const queryParams = qs.parse(loc.search) as QueryString;
      expect(typeof queryParams.native_filters_key).eq('string');
    });
  });

  it('should have different key when page reloads', () => {
    cy.visit(WORLD_HEALTH_DASHBOARD);
    WORLD_HEALTH_CHARTS.forEach(waitForChartLoad);
    cy.wait(1000); // wait for key to be published (debounced)
    cy.location().then(loc => {
      const queryParams = qs.parse(loc.search) as QueryString;
      expect(queryParams.native_filters_key).not.equal(initialFilterKey);
    });
  });
});<|MERGE_RESOLUTION|>--- conflicted
+++ resolved
@@ -27,11 +27,7 @@
   native_filters_key: string;
 }
 
-<<<<<<< HEAD
-xdescribe('nativefiler url param key', () => {
-=======
 xdescribe('nativefilter url param key', () => {
->>>>>>> 16654034
   // const urlParams = { param1: '123', param2: 'abc' };
   before(() => {
     cy.login();
@@ -40,11 +36,7 @@
   let initialFilterKey: string;
   it('should have cachekey in nativefilter param', () => {
     // things in `before` will not retry and the `waitForChartLoad` check is
-<<<<<<< HEAD
-    // especically flaky and may need more retries
-=======
     // especially flaky and may need more retries
->>>>>>> 16654034
     cy.visit(WORLD_HEALTH_DASHBOARD);
     WORLD_HEALTH_CHARTS.forEach(waitForChartLoad);
     cy.wait(1000); // wait for key to be published (debounced)
