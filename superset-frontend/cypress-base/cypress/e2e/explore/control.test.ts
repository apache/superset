--- conflicted
+++ resolved
@@ -40,23 +40,11 @@
     // create new metric
     cy.get('[data-test="crud-add-table-item"]', { timeout: 10000 }).click();
     cy.wait(1000);
-<<<<<<< HEAD
     cy.get('.antd5-table-body [data-test="editable-title-input"]')
       .first()
       .click();
 
     cy.get('.antd5-table-body [data-test="editable-title-input"]')
-=======
-    cy.get(
-      '[data-test="table-content-rows"] [data-test="textarea-editable-title-input"]',
-    )
-      .first()
-      .click();
-
-    cy.get(
-      '[data-test="table-content-rows"] [data-test="textarea-editable-title-input"]',
-    )
->>>>>>> c217f56a
       .first()
       .focus();
     cy.focused().clear({ force: true });
