/**
 * Licensed to the Apache Software Foundation (ASF) under one
 * or more contributor license agreements.  See the NOTICE file
 * distributed with this work for additional information
 * regarding copyright ownership.  The ASF licenses this file
 * to you under the Apache License, Version 2.0 (the
 * "License"); you may not use this file except in compliance
 * with the License.  You may obtain a copy of the License at
 *
 *   http://www.apache.org/licenses/LICENSE-2.0
 *
 * Unless required by applicable law or agreed to in writing,
 * software distributed under the License is distributed on an
 * "AS IS" BASIS, WITHOUT WARRANTIES OR CONDITIONS OF ANY
 * KIND, either express or implied.  See the License for the
 * specific language governing permissions and limitations
 * under the License.
 */
import { FORM_DATA_DEFAULTS, NUM_METRIC } from './shared.helper';

describe(
  'Visualization > Distribution bar chart',
  { testIsolation: false },
  () => {
    beforeEach(() => {
      cy.intercept('POST', '/superset/explore_json/**').as('getJson');
    });

    const VIZ_DEFAULTS = { ...FORM_DATA_DEFAULTS, viz_type: 'dist_bar' };
    const DISTBAR_FORM_DATA = {
      ...VIZ_DEFAULTS,
      metrics: NUM_METRIC,
      groupby: ['state'],
    };

    it('should work with adhoc metric', () => {
      cy.visitChartByParams(DISTBAR_FORM_DATA);
      cy.verifySliceSuccess({
        waitAlias: '@getJson',
        querySubstring: NUM_METRIC.label,
        chartSelector: 'svg',
      });
    });

    it('should work with series', () => {
      const formData = {
        ...VIZ_DEFAULTS,
        metrics: NUM_METRIC,
        groupby: ['state'],
        columns: ['gender'],
      };

      cy.visitChartByParams(formData);
      cy.verifySliceSuccess({ waitAlias: '@getJson', chartSelector: 'svg' });
    });

    it('should work with row limit', () => {
      const formData = {
        ...VIZ_DEFAULTS,
        metrics: NUM_METRIC,
        groupby: ['state'],
        row_limit: 10,
      };

      cy.visitChartByParams(formData);
      cy.verifySliceSuccess({ waitAlias: '@getJson', chartSelector: 'svg' });
    });

    it('should work with contribution', () => {
      const formData = {
        ...VIZ_DEFAULTS,
        metrics: NUM_METRIC,
        groupby: ['state'],
        columns: ['gender'],
        contribution: true,
      };

      cy.visitChartByParams(formData);
      cy.verifySliceSuccess({ waitAlias: '@getJson', chartSelector: 'svg' });
    });

    it('should allow type to search color schemes and apply the scheme', () => {
      cy.visitChartByParams(DISTBAR_FORM_DATA);

<<<<<<< HEAD
      cy.get('#controlSections-tab-display').click();
      cy.get('.Control[data-test="color_scheme"]').scrollIntoView();
      cy.get('.Control[data-test="color_scheme"] input[type="search"]')
        .focus()
        .type('bnbColors{enter}');
      cy.get(
        '.Control[data-test="color_scheme"] .ant-select-selection-item [data-test="bnbColors"]',
      ).should('exist');
      cy.get('.dist_bar .nv-legend .nv-legend-symbol')
        .first()
        .should('have.css', 'fill', 'rgb(41, 105, 107)');
    });
  },
);
=======
    cy.get('#controlSections-tab-display').click();
    cy.get('.Control[data-test="color_scheme"]').scrollIntoView();
    cy.get('.Control[data-test="color_scheme"] input[type="search"]')
      .focus()
      .type('bnbColors{enter}');
    cy.get(
      '.Control[data-test="color_scheme"] .ant-select-selection-item [data-test="bnbColors"]',
    ).should('exist');
  });
});
>>>>>>> 160cece0
<|MERGE_RESOLUTION|>--- conflicted
+++ resolved
@@ -82,7 +82,6 @@
     it('should allow type to search color schemes and apply the scheme', () => {
       cy.visitChartByParams(DISTBAR_FORM_DATA);
 
-<<<<<<< HEAD
       cy.get('#controlSections-tab-display').click();
       cy.get('.Control[data-test="color_scheme"]').scrollIntoView();
       cy.get('.Control[data-test="color_scheme"] input[type="search"]')
@@ -91,21 +90,6 @@
       cy.get(
         '.Control[data-test="color_scheme"] .ant-select-selection-item [data-test="bnbColors"]',
       ).should('exist');
-      cy.get('.dist_bar .nv-legend .nv-legend-symbol')
-        .first()
-        .should('have.css', 'fill', 'rgb(41, 105, 107)');
     });
   },
-);
-=======
-    cy.get('#controlSections-tab-display').click();
-    cy.get('.Control[data-test="color_scheme"]').scrollIntoView();
-    cy.get('.Control[data-test="color_scheme"] input[type="search"]')
-      .focus()
-      .type('bnbColors{enter}');
-    cy.get(
-      '.Control[data-test="color_scheme"] .ant-select-selection-item [data-test="bnbColors"]',
-    ).should('exist');
-  });
-});
->>>>>>> 160cece0
+);