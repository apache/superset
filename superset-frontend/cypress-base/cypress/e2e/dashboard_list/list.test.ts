/**
 * Licensed to the Apache Software Foundation (ASF) under one
 * or more contributor license agreements.  See the NOTICE file
 * distributed with this work for additional information
 * regarding copyright ownership.  The ASF licenses this file
 * to you under the Apache License, Version 2.0 (the
 * "License"); you may not use this file except in compliance
 * with the License.  You may obtain a copy of the License at
 *
 *   http://www.apache.org/licenses/LICENSE-2.0
 *
 * Unless required by applicable law or agreed to in writing,
 * software distributed under the License is distributed on an
 * "AS IS" BASIS, WITHOUT WARRANTIES OR CONDITIONS OF ANY
 * KIND, either express or implied.  See the License for the
 * specific language governing permissions and limitations
 * under the License.
 */
import { DASHBOARD_LIST } from 'cypress/utils/urls';
import { setGridMode, toggleBulkSelect } from 'cypress/utils';
import {
  setFilter,
  interceptBulkDelete,
  interceptUpdate,
  interceptDelete,
  interceptFav,
  interceptUnfav,
} from '../dashboard/utils';

function orderAlphabetical() {
  setFilter('Sort', 'Alphabetical');
}

function openProperties() {
  cy.get('[aria-label="more"]').first().click();
  cy.getBySel('dashboard-card-option-edit-button').click();
}

function openMenu() {
  cy.get('[aria-label="more"]').first().click();
}

function confirmDelete(bulk = false) {
  interceptDelete();
  interceptBulkDelete();

  // Wait for modal dialog to be present and visible
  cy.get('[role="dialog"][aria-modal="true"]').should('be.visible');
  cy.getBySel('delete-modal-input')
    .should('be.visible')
    .then($input => {
      cy.wrap($input).clear();
      cy.wrap($input).type('DELETE');
    });
  cy.getBySel('modal-confirm-button').should('be.visible').click();

  if (bulk) {
    cy.wait('@bulkDelete');
  } else {
    cy.wait('@delete');
  }
}

describe('Dashboards list', () => {
  describe('list mode', () => {
    before(() => {
      cy.visit(DASHBOARD_LIST);
      setGridMode('list');
    });

    it('should load rows in list mode', () => {
      cy.getBySel('listview-table').should('be.visible');
      cy.getBySel('sort-header').eq(1).contains('Name');
      cy.getBySel('sort-header').eq(2).contains('Status');
      cy.getBySel('sort-header').eq(3).contains('Owners');
      cy.getBySel('sort-header').eq(4).contains('Last modified');
      cy.getBySel('sort-header').eq(5).contains('Actions');
    });

    it('should sort correctly in list mode', () => {
      cy.getBySel('sort-header').eq(1).click();
      cy.getBySel('table-row').first().contains('Supported Charts Dashboard');
      cy.getBySel('sort-header').eq(1).click();
      cy.getBySel('table-row').first().contains("World Bank's Data");
      cy.getBySel('sort-header').eq(1).click();
    });

    it('should bulk select in list mode', () => {
      toggleBulkSelect();
<<<<<<< HEAD
      cy.get('#header-toggle-all').click();
      cy.get('input[type="checkbox"]:checked').should('have.length', 6);
=======
      cy.get('#checkbox-header-toggle-all').click();
      cy.get('[aria-label="checkbox-on"]').should('have.length', 6);
>>>>>>> b8354785
      cy.getBySel('bulk-select-copy').contains('5 Selected');
      cy.getBySel('bulk-select-action')
        .should('have.length', 2)
        .then($btns => {
          expect($btns).to.contain('Delete');
          expect($btns).to.contain('Export');
        });
      cy.getBySel('bulk-select-deselect-all').click();
      cy.get('input[type="checkbox"]:checked').should('have.length', 0);
      cy.getBySel('bulk-select-copy').contains('0 Selected');
      cy.getBySel('bulk-select-action').should('not.exist');
    });
  });

  describe('card mode', () => {
    before(() => {
      cy.visit(DASHBOARD_LIST);
      setGridMode('card');
    });

    it('should load rows in card mode', () => {
      cy.getBySel('listview-table').should('not.exist');
      cy.getBySel('styled-card').should('have.length', 5);
    });

    it('should bulk select in card mode', () => {
      toggleBulkSelect();
      cy.getBySel('styled-card').click({ multiple: true });
      cy.getBySel('bulk-select-copy').contains('5 Selected');
      cy.getBySel('bulk-select-action')
        .should('have.length', 2)
        .then($btns => {
          expect($btns).to.contain('Delete');
          expect($btns).to.contain('Export');
        });
      cy.getBySel('bulk-select-deselect-all').click();
      cy.getBySel('bulk-select-copy').contains('0 Selected');
      cy.getBySel('bulk-select-action').should('not.exist');
    });

    it('should sort in card mode', () => {
      orderAlphabetical();
      cy.getBySel('styled-card').first().contains('Supported Charts Dashboard');
    });

    it('should preserve other filters when sorting', () => {
      cy.getBySel('styled-card').should('have.length', 5);
      setFilter('Status', 'Published');
      setFilter('Sort', 'Least recently modified');
      cy.getBySel('styled-card').should('have.length', 3);
    });
  });

  describe('common actions', () => {
    beforeEach(() => {
      cy.createSampleDashboards([0, 1, 2, 3]);
      cy.visit(DASHBOARD_LIST);
    });

    it('should allow to favorite/unfavorite dashboard', () => {
      interceptFav();
      interceptUnfav();

      setGridMode('card');
      orderAlphabetical();

      cy.getBySel('styled-card').first().contains('1 - Sample dashboard');
      cy.getBySel('styled-card')
        .first()
        .find("[aria-label='unstarred']")
        .click();
      cy.wait('@select');
      cy.getBySel('styled-card').first().find("[aria-label='starred']").click();
      cy.wait('@unselect');
      cy.getBySel('styled-card')
        .first()
        .find("[aria-label='starred']")
        .should('not.exist');
    });

    it('should bulk delete correctly', () => {
      toggleBulkSelect();

      // bulk deletes in card-view
      setGridMode('card');
      orderAlphabetical();

      cy.getBySel('styled-card').eq(0).contains('1 - Sample dashboard').click();
      cy.getBySel('styled-card').eq(1).contains('2 - Sample dashboard').click();
      cy.getBySel('bulk-select-action').eq(0).contains('Delete').click();
      confirmDelete(true);
      cy.getBySel('styled-card')
        .eq(0)
        .should('not.contain', '1 - Sample dashboard');
      cy.getBySel('styled-card')
        .eq(1)
        .should('not.contain', '2 - Sample dashboard');

      // bulk deletes in list-view
      setGridMode('list');
      cy.getBySel('table-row').eq(0).contains('3 - Sample dashboard');
      cy.getBySel('table-row').eq(1).contains('4 - Sample dashboard');
      cy.get('[data-test="table-row"] input[type="checkbox"]').eq(0).click();
      cy.get('[data-test="table-row"] input[type="checkbox"]').eq(1).click();
      cy.getBySel('bulk-select-action').eq(0).contains('Delete').click();
      confirmDelete(true);
      cy.getBySel('table-row')
        .eq(0)
        .should('not.contain', '3 - Sample dashboard');
      cy.getBySel('table-row')
        .eq(1)
        .should('not.contain', '4 - Sample dashboard');
    });

    it.skip('should delete correctly in list mode', () => {
      // deletes in list-view
      setGridMode('list');

      cy.getBySel('table-row')
        .eq(0)
        .contains('4 - Sample dashboard')
        .should('exist');
      cy.getBySel('dashboard-list-trash-icon').eq(0).click();
      confirmDelete();
      cy.getBySel('table-row')
        .eq(0)
        .should('not.contain', '4 - Sample dashboard');
    });

    it('should delete correctly in card mode', () => {
      // deletes in card-view
      setGridMode('card');
      orderAlphabetical();

      cy.getBySel('styled-card')
        .eq(0)
        .contains('1 - Sample dashboard')
        .should('exist');
      openMenu();
      cy.getBySel('dashboard-card-option-delete-button').click();
      confirmDelete();
      cy.getBySel('styled-card')
        .eq(0)
        .should('not.contain', '1 - Sample dashboard');
    });

    it('should edit correctly', () => {
      interceptUpdate();

      // edits in card-view
      setGridMode('card');
      orderAlphabetical();
      cy.getBySel('styled-card').eq(0).contains('1 - Sample dashboard');

      // change title
      openProperties();
      cy.getBySel('dashboard-title-input').type(' | EDITED');
      cy.get('button:contains("Save")').click();
      cy.wait('@update');
      cy.getBySel('styled-card')
        .eq(0)
        .contains('1 - Sample dashboard | EDITED');

      // edits in list-view
      setGridMode('list');
      cy.getBySel('edit-alt').eq(0).click();
      cy.getBySel('dashboard-title-input').clear();
      cy.getBySel('dashboard-title-input').type('1 - Sample dashboard');
      cy.get('button:contains("Save")').click();
      cy.wait('@update');
      cy.getBySel('table-row').eq(0).contains('1 - Sample dashboard');
    });
  });
});<|MERGE_RESOLUTION|>--- conflicted
+++ resolved
@@ -87,13 +87,8 @@
 
     it('should bulk select in list mode', () => {
       toggleBulkSelect();
-<<<<<<< HEAD
-      cy.get('#header-toggle-all').click();
-      cy.get('input[type="checkbox"]:checked').should('have.length', 6);
-=======
       cy.get('#checkbox-header-toggle-all').click();
       cy.get('[aria-label="checkbox-on"]').should('have.length', 6);
->>>>>>> b8354785
       cy.getBySel('bulk-select-copy').contains('5 Selected');
       cy.getBySel('bulk-select-action')
         .should('have.length', 2)
