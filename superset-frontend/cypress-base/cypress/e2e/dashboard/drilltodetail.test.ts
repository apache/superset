--- conflicted
+++ resolved
@@ -426,22 +426,6 @@
         });
       });
     });
-<<<<<<< HEAD
-
-    describe('Bar Chart', () => {
-      it('opens the modal for unsupported chart without filters', () => {
-        interceptSamples();
-
-        cy.get("[data-test-viz-type='dist_bar'] svg").then($canvas => {
-          cy.wrap($canvas).scrollIntoView();
-          cy.wrap($canvas).rightclick(70, 150);
-          drillToDetail('Drill to detail');
-          cy.getBySel('filter-val').should('not.exist');
-        });
-      });
-    });
-=======
->>>>>>> 8a2aada5
   });
 
   describe('Tier 2 charts', () => {
