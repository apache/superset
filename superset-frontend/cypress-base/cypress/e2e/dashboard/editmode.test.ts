--- conflicted
+++ resolved
@@ -219,7 +219,6 @@
   cy.get(
     `[data-test-chart-name='${chartName}'] [aria-label='More Options']`,
   ).click();
-<<<<<<< HEAD
   cy.get(`[data-test-edit-chart-name='${chartName}']`)
     .should('be.visible')
     .trigger('keydown', {
@@ -227,16 +226,7 @@
       which: 13,
       force: true,
     });
-  cy.wait('@getJson');
-=======
-  cy.get('.ant-dropdown')
-    .not('.ant-dropdown-hidden')
-    .find("[role='menu'] [role='menuitem']")
-    .eq(2)
-    .should('contain', 'Edit chart')
-    .click();
   cy.wait('@v1Data');
->>>>>>> 8a2aada5
   cy.get('.chart-container').should('exist');
 }
 
