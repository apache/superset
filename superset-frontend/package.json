--- conflicted
+++ resolved
@@ -197,12 +197,8 @@
     "rison": "^0.1.1",
     "scroll-into-view-if-needed": "^2.2.28",
     "shortid": "^2.2.6",
-<<<<<<< HEAD
     "tinycolor2": "^1.4.2",
-    "urijs": "^1.19.6",
-=======
     "urijs": "^1.19.8",
->>>>>>> bd63a1bd
     "use-immer": "^0.6.0",
     "use-query-params": "^1.1.9",
     "yargs": "^15.4.1"
