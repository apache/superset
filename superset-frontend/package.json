{
  "name": "superset",
  "version": "0.0.0-dev",
  "description": "Superset is a data exploration platform designed to be visual, intuitive, and interactive.",
  "keywords": [
    "big",
    "data",
    "exploratory",
    "analysis",
    "react",
    "d3",
    "airbnb",
    "nerds",
    "database",
    "flask"
  ],
  "homepage": "https://superset.apache.org/",
  "bugs": {
    "url": "https://github.com/apache/superset/issues"
  },
  "repository": {
    "type": "git",
    "url": "https://github.com/apache/superset.git",
    "directory": "superset-frontend"
  },
  "license": "Apache-2.0",
  "author": {
    "name": "Apache"
  },
  "directories": {
    "doc": "docs",
    "test": "spec"
  },
  "workspaces": [
    "packages/*",
    "plugins/*",
    "src/setup/*"
  ],
  "scripts": {
    "_prettier": "prettier './({src,spec,cypress-base,plugins,packages,.storybook}/**/*{.js,.jsx,.ts,.tsx,.css,.scss,.sass}|package.json)'",
    "build": "cross-env NODE_OPTIONS=--max_old_space_size=8192 NODE_ENV=production BABEL_ENV=\"${BABEL_ENV:=production}\" webpack --color --mode production",
    "build-dev": "cross-env NODE_OPTIONS=--max_old_space_size=8192 NODE_ENV=development webpack --mode=development --color",
    "build-instrumented": "cross-env NODE_ENV=production BABEL_ENV=instrumented webpack --mode=production --color",
    "build-storybook": "storybook build",
    "build-translation": "scripts/po2json.sh",
    "bundle-stats": "cross-env BUNDLE_ANALYZER=true npm run build && npx open-cli ../superset/static/stats/statistics.html",
    "core:cover": "cross-env NODE_ENV=test NODE_OPTIONS=\"--max-old-space-size=4096\" jest --coverage --coverageThreshold='{\"global\":{\"statements\":100,\"branches\":100,\"functions\":100,\"lines\":100}}' --collectCoverageFrom='[\"packages/**/src/**/*.{js,ts}\", \"!packages/superset-ui-demo/**/*\"]' packages",
    "cover": "cross-env NODE_ENV=test NODE_OPTIONS=\"--max-old-space-size=4096\" jest --coverage",
    "dev": "webpack --mode=development --color --watch",
    "dev-server": "cross-env NODE_ENV=development BABEL_ENV=development node --max_old_space_size=4096 ./node_modules/webpack-dev-server/bin/webpack-dev-server.js --mode=development",
    "eslint": "eslint --ignore-path=.eslintignore --ext .js,.jsx,.ts,tsx --quiet",
    "format": "npm run _prettier -- --write",
    "lint": "npm run eslint -- . && npm run type",
    "lint-fix": "npm run eslint -- . --fix",
    "lint-stats": "eslint -f ./scripts/eslint-metrics-uploader.js --ignore-path=.eslintignore --ext .js,.jsx,.ts,.tsx . ",
    "plugins:build": "node ./scripts/build.js",
    "plugins:build-assets": "node ./scripts/copyAssets.js",
    "plugins:build-storybook": "cd packages/superset-ui-demo && npm run build-storybook",
    "plugins:create-conventional-version": "npm run prune && lerna version --conventional-commits --create-release github --no-private --yes --tag-version-prefix=\"plugins-and-packages-v\"",
    "plugins:create-minor-version": "npm run prune && lerna version minor --no-private --yes --tag-version-prefix=\"plugins-and-packages-v\"",
    "plugins:create-patch-version": "npm run prune && lerna version patch --no-private --yes --tag-version-prefix=\"plugins-and-packages-v\"",
    "plugins:publish-all": "npm run prune && npm run plugins:build && lerna publish from-package --force-publish --yes",
    "plugins:release-conventional": "npm run prune && npm run plugins:build && lerna publish --conventional-commits --create-release github --yes",
    "plugins:release-from-tag": "npm run prune && npm run plugins:build && lerna publish from-package --yes",
    "plugins:storybook": "cd packages/superset-ui-demo && npm run storybook",
    "prettier": "npm run _prettier -- --write",
    "prettier-check": "npm run _prettier -- --check",
    "prod": "npm run build",
    "prune": "rm -rf ./{packages,plugins}/*/{node_modules,lib,esm,tsconfig.tsbuildinfo,package-lock.json} ./.temp_cache",
    "storybook": "cross-env NODE_ENV=development BABEL_ENV=development storybook dev -p 6006",
    "tdd": "cross-env NODE_ENV=test NODE_OPTIONS=\"--max-old-space-size=8192\" jest --watch",
    "test": "cross-env NODE_ENV=test NODE_OPTIONS=\"--max-old-space-size=8192\" jest --max-workers=80% --silent",
    "test-loud": "cross-env NODE_ENV=test NODE_OPTIONS=\"--max-old-space-size=8192\" jest --max-workers=80%",
    "type": "tsc --noEmit",
    "update-maps": "jupyter nbconvert --to notebook --execute --inplace 'plugins/legacy-plugin-chart-country-map/scripts/Country Map GeoJSON Generator.ipynb' -Xfrozen_modules=off",
    "validate-release": "../RELEASING/validate_this_release.sh"
  },
  "browserslist": [
    "last 3 chrome versions",
    "last 3 firefox versions",
    "last 3 safari versions",
    "last 3 edge versions"
  ],
  "dependencies": {
    "@emotion/cache": "^11.4.0",
    "@emotion/react": "^11.14.0",
    "@emotion/styled": "^11.3.0",
    "@reduxjs/toolkit": "^1.9.3",
    "@rjsf/core": "^5.21.1",
    "@rjsf/utils": "^5.24.3",
    "@rjsf/validator-ajv8": "^5.24.9",
    "@scarf/scarf": "^1.4.0",
    "@superset-ui/chart-controls": "file:./packages/superset-ui-chart-controls",
    "@superset-ui/core": "file:./packages/superset-ui-core",
    "@superset-ui/legacy-plugin-chart-calendar": "file:./plugins/legacy-plugin-chart-calendar",
    "@superset-ui/legacy-plugin-chart-chord": "file:./plugins/legacy-plugin-chart-chord",
    "@superset-ui/legacy-plugin-chart-country-map": "file:./plugins/legacy-plugin-chart-country-map",
    "@superset-ui/legacy-plugin-chart-horizon": "file:./plugins/legacy-plugin-chart-horizon",
    "@superset-ui/legacy-plugin-chart-map-box": "file:./plugins/legacy-plugin-chart-map-box",
    "@superset-ui/legacy-plugin-chart-paired-t-test": "file:./plugins/legacy-plugin-chart-paired-t-test",
    "@superset-ui/legacy-plugin-chart-parallel-coordinates": "file:./plugins/legacy-plugin-chart-parallel-coordinates",
    "@superset-ui/legacy-plugin-chart-partition": "file:./plugins/legacy-plugin-chart-partition",
    "@superset-ui/legacy-plugin-chart-rose": "file:./plugins/legacy-plugin-chart-rose",
    "@superset-ui/legacy-plugin-chart-world-map": "file:./plugins/legacy-plugin-chart-world-map",
    "@superset-ui/legacy-preset-chart-deckgl": "file:./plugins/legacy-preset-chart-deckgl",
    "@superset-ui/legacy-preset-chart-nvd3": "file:./plugins/legacy-preset-chart-nvd3",
    "@superset-ui/plugin-chart-cartodiagram": "file:./plugins/plugin-chart-cartodiagram",
    "@superset-ui/plugin-chart-echarts": "file:./plugins/plugin-chart-echarts",
    "@superset-ui/plugin-chart-handlebars": "file:./plugins/plugin-chart-handlebars",
    "@superset-ui/plugin-chart-pivot-table": "file:./plugins/plugin-chart-pivot-table",
    "@superset-ui/plugin-chart-table": "file:./plugins/plugin-chart-table",
    "@superset-ui/plugin-chart-word-cloud": "file:./plugins/plugin-chart-word-cloud",
    "@superset-ui/switchboard": "file:./packages/superset-ui-switchboard",
    "@types/d3-format": "^3.0.1",
    "@types/d3-time-format": "^4.0.3",
    "@types/react-google-recaptcha": "^2.1.9",
    "@visx/axis": "^3.8.0",
    "@visx/grid": "^3.5.0",
    "@visx/responsive": "^3.0.0",
    "@visx/scale": "^3.5.0",
    "@visx/tooltip": "^3.0.0",
    "@visx/xychart": "^3.5.1",
    "abortcontroller-polyfill": "^1.7.8",
    "ag-grid-community": "33.1.1",
    "ag-grid-react": "33.1.1",
    "antd": "^5.24.6",
    "chrono-node": "^2.7.8",
    "classnames": "^2.2.5",
    "d3-color": "^3.1.0",
    "d3-scale": "^2.1.2",
    "dayjs": "^1.11.13",
    "dom-to-image-more": "^3.2.0",
    "dom-to-pdf": "^0.3.2",
    "echarts": "^5.6.0",
    "emotion-rgba": "0.0.12",
    "eslint-plugin-i18n-strings": "file:eslint-rules/eslint-plugin-i18n-strings",
    "fast-glob": "^3.3.2",
    "fs-extra": "^11.2.0",
    "fuse.js": "^7.0.0",
    "geolib": "^2.0.24",
    "geostyler": "^14.1.3",
    "geostyler-data": "^1.0.0",
    "geostyler-openlayers-parser": "^4.3.0",
    "geostyler-qgis-parser": "^2.0.0",
    "geostyler-style": "^7.5.0",
    "geostyler-wfs-parser": "^2.0.3",
    "googleapis": "^130.0.0",
    "html-webpack-plugin": "^5.6.3",
    "immer": "^10.1.1",
    "interweave": "^13.1.0",
    "jquery": "^3.7.1",
    "js-levenshtein": "^1.1.6",
    "js-yaml-loader": "^1.2.2",
    "json-bigint": "^1.0.0",
    "json-stringify-pretty-compact": "^2.0.0",
    "lodash": "^4.17.21",
    "luxon": "^3.5.0",
    "mapbox-gl": "^2.10.0",
    "markdown-to-jsx": "^7.7.4",
    "match-sorter": "^6.3.4",
    "memoize-one": "^5.2.1",
    "mousetrap": "^1.6.5",
    "mustache": "^4.2.0",
    "nanoid": "^5.0.9",
    "ol": "^7.5.2",
    "polished": "^4.3.1",
    "prop-types": "^15.8.1",
    "query-string": "^6.13.7",
    "rc-trigger": "^5.3.4",
    "re-resizable": "^6.10.1",
    "react": "^17.0.2",
    "react-checkbox-tree": "^1.8.0",
    "react-color": "^2.13.8",
    "react-diff-viewer-continued": "^3.4.0",
    "react-dnd": "^11.1.3",
    "react-dnd-html5-backend": "^11.1.3",
    "react-dom": "^17.0.2",
<<<<<<< HEAD
=======
    "react-draggable": "^4.4.6",
    "react-google-recaptcha": "^3.1.0",
>>>>>>> 58435e3e
    "react-hot-loader": "^4.13.1",
    "react-intersection-observer": "^9.16.0",
    "react-json-tree": "^0.17.0",
    "react-lines-ellipsis": "^0.15.4",
    "react-loadable": "^5.5.0",
    "react-redux": "^7.2.9",
    "react-resize-detector": "^7.1.2",
    "react-reverse-portal": "^2.1.2",
    "react-router-dom": "^5.3.4",
    "react-search-input": "^0.11.3",
    "react-sortable-hoc": "^2.0.0",
    "react-split": "^2.0.9",
    "react-syntax-highlighter": "^15.4.5",
    "react-table": "^7.8.0",
    "react-transition-group": "^4.4.5",
    "react-virtualized-auto-sizer": "^1.0.25",
    "react-window": "^1.8.10",
    "redux": "^4.2.1",
    "redux-localstorage": "^0.4.1",
    "redux-thunk": "^2.1.0",
    "redux-undo": "^1.0.0-beta9-9-7",
    "rimraf": "^6.0.1",
    "rison": "^0.1.1",
    "scroll-into-view-if-needed": "^3.1.0",
    "simple-zstd": "^1.4.2",
    "tinycolor2": "^1.4.2",
    "urijs": "^1.19.8",
    "use-event-callback": "^0.1.0",
    "use-immer": "^0.9.0",
    "use-query-params": "^1.1.9",
    "yargs": "^17.7.2"
  },
  "devDependencies": {
    "@applitools/eyes-storybook": "^3.50.9",
    "@babel/cli": "^7.22.6",
    "@babel/compat-data": "^7.26.8",
    "@babel/core": "^7.26.0",
    "@babel/eslint-parser": "^7.25.9",
    "@babel/node": "^7.22.6",
    "@babel/plugin-proposal-class-properties": "^7.18.6",
    "@babel/plugin-proposal-nullish-coalescing-operator": "^7.18.6",
    "@babel/plugin-proposal-optional-chaining": "^7.21.0",
    "@babel/plugin-proposal-private-methods": "^7.18.6",
    "@babel/plugin-syntax-dynamic-import": "^7.8.3",
    "@babel/plugin-transform-modules-commonjs": "^7.26.3",
    "@babel/plugin-transform-runtime": "^7.27.1",
    "@babel/preset-env": "^7.27.2",
    "@babel/preset-react": "^7.26.3",
    "@babel/preset-typescript": "^7.26.0",
    "@babel/register": "^7.23.7",
    "@babel/runtime": "^7.26.0",
    "@babel/runtime-corejs3": "^7.26.0",
    "@babel/types": "^7.26.9",
    "@cypress/react": "^8.0.2",
    "@emotion/babel-plugin": "^11.13.5",
    "@emotion/jest": "^11.13.0",
    "@hot-loader/react-dom": "^17.0.2",
    "@istanbuljs/nyc-config-typescript": "^1.0.1",
    "@mihkeleidast/storybook-addon-source": "^1.0.1",
    "@storybook/addon-actions": "8.1.11",
    "@storybook/addon-controls": "8.1.11",
    "@storybook/addon-essentials": "8.1.11",
    "@storybook/addon-links": "8.1.11",
    "@storybook/addon-mdx-gfm": "8.1.11",
    "@storybook/components": "8.1.11",
    "@storybook/preview-api": "8.1.11",
    "@storybook/react": "8.1.11",
    "@storybook/react-webpack5": "8.1.11",
    "@svgr/webpack": "^8.1.0",
    "@testing-library/dom": "^8.20.1",
    "@testing-library/jest-dom": "^6.6.3",
    "@testing-library/react": "^12.1.5",
    "@testing-library/react-hooks": "^8.0.1",
    "@testing-library/user-event": "^12.8.3",
    "@types/classnames": "^2.2.10",
    "@types/dom-to-image": "^2.6.7",
    "@types/enzyme": "^3.10.18",
    "@types/fetch-mock": "^7.3.2",
    "@types/jest": "^29.5.14",
    "@types/js-levenshtein": "^1.1.3",
    "@types/json-bigint": "^1.0.4",
    "@types/math-expression-evaluator": "^1.3.3",
    "@types/mousetrap": "^1.6.15",
    "@types/node": "^22.12.0",
    "@types/react": "^17.0.83",
    "@types/react-dom": "^17.0.26",
    "@types/react-gravatar": "^2.6.14",
    "@types/react-json-tree": "^0.6.11",
    "@types/react-loadable": "^5.5.11",
    "@types/react-redux": "^7.1.10",
    "@types/react-resizable": "^3.0.8",
    "@types/react-router-dom": "^5.3.3",
    "@types/react-syntax-highlighter": "^15.5.13",
    "@types/react-transition-group": "^4.4.12",
    "@types/react-ultimate-pagination": "^1.2.4",
    "@types/react-virtualized-auto-sizer": "^1.0.4",
    "@types/react-window": "^1.8.8",
    "@types/redux-localstorage": "^1.0.8",
    "@types/redux-mock-store": "^1.0.6",
    "@types/rison": "0.1.0",
    "@types/sinon": "^17.0.3",
    "@types/testing-library__jest-dom": "^5.14.9",
    "@types/tinycolor2": "^1.4.3",
    "@types/yargs": "12 - 18",
    "@typescript-eslint/eslint-plugin": "^5.62.0",
    "@typescript-eslint/parser": "^5.62.0",
    "@wojtekmaj/enzyme-adapter-react-17": "^0.8.0",
    "babel-jest": "^29.7.0",
    "babel-loader": "^9.1.3",
    "babel-plugin-dynamic-import-node": "^2.3.3",
    "babel-plugin-jsx-remove-data-test-id": "^3.0.0",
    "babel-plugin-lodash": "^3.3.4",
    "babel-plugin-typescript-to-proptypes": "^2.0.0",
    "cheerio": "1.0.0-rc.10",
    "copy-webpack-plugin": "^12.0.2",
    "cross-env": "^7.0.3",
    "css-loader": "^7.1.2",
    "css-minimizer-webpack-plugin": "^7.0.2",
    "enzyme": "^3.11.0",
    "enzyme-matchers": "^7.1.2",
    "esbuild": "^0.20.0",
    "esbuild-loader": "^4.2.2",
    "eslint": "^8.56.0",
    "eslint-config-airbnb": "^19.0.4",
    "eslint-config-prettier": "^7.2.0",
    "eslint-import-resolver-alias": "^1.1.2",
    "eslint-import-resolver-typescript": "^3.7.0",
    "eslint-plugin-cypress": "^3.6.0",
    "eslint-plugin-file-progress": "^1.5.0",
    "eslint-plugin-icons": "file:eslint-rules/eslint-plugin-icons",
    "eslint-plugin-import": "^2.24.2",
    "eslint-plugin-jest": "^27.8.0",
    "eslint-plugin-jest-dom": "^5.5.0",
    "eslint-plugin-jsx-a11y": "^6.4.1",
    "eslint-plugin-lodash": "^7.4.0",
    "eslint-plugin-no-only-tests": "^3.3.0",
    "eslint-plugin-prettier": "^5.1.3",
    "eslint-plugin-react": "^7.37.2",
    "eslint-plugin-react-hooks": "^4.6.2",
    "eslint-plugin-react-prefer-function-component": "^3.3.0",
    "eslint-plugin-storybook": "^0.8.0",
    "eslint-plugin-testing-library": "^6.4.0",
    "eslint-plugin-theme-colors": "file:eslint-rules/eslint-plugin-theme-colors",
    "fetch-mock": "^9.1.0",
    "fork-ts-checker-webpack-plugin": "^9.0.2",
    "history": "^5.3.0",
    "html-webpack-plugin": "^5.6.3",
    "imports-loader": "^5.0.0",
    "jest": "^29.7.0",
    "jest-environment-enzyme": "^7.1.2",
    "jest-environment-jsdom": "^29.7.0",
    "jest-enzyme": "^7.1.2",
    "jest-html-reporter": "^3.10.2",
    "jest-websocket-mock": "^2.5.0",
    "jsdom": "^26.0.0",
    "lerna": "^8.2.1",
    "mini-css-extract-plugin": "^2.9.0",
    "open-cli": "^8.0.0",
    "po2json": "^0.4.5",
    "prettier": "3.5.3",
    "prettier-plugin-packagejson": "^2.5.3",
    "process": "^0.11.10",
    "react-resizable": "^3.0.5",
    "redux-mock-store": "^1.5.4",
    "sinon": "^18.0.0",
    "source-map": "^0.7.4",
    "source-map-support": "^0.5.21",
    "speed-measure-webpack-plugin": "^1.5.0",
    "storybook": "8.1.11",
    "style-loader": "^4.0.0",
    "thread-loader": "^4.0.4",
    "ts-jest": "^29.2.5",
    "ts-loader": "^9.5.1",
    "tscw-config": "^1.1.2",
    "tsx": "^4.19.2",
    "typescript": "5.1.6",
    "vm-browserify": "^1.1.2",
    "webpack": "^5.98.0",
    "webpack-bundle-analyzer": "^4.10.1",
    "webpack-cli": "^4.10.0",
    "webpack-dev-server": "^4.15.1",
    "webpack-manifest-plugin": "^5.0.0",
    "webpack-sources": "^3.2.3",
    "webpack-visualizer-plugin2": "^1.1.0"
  },
  "peerDependencies": {
    "ace-builds": "^1.41.0",
    "core-js": "^3.38.1",
    "react-ace": "^10.1.0",
    "regenerator-runtime": "^0.14.1"
  },
  "engines": {
    "node": "^20.16.0",
    "npm": "^10.8.1"
  },
  "overrides": {
    "core-js": "^3.38.1",
    "d3-color": "^3.1.0",
    "puppeteer": "^22.4.1",
    "underscore": "^1.13.7",
    "jspdf": "^3.0.1",
    "nwsapi": "^2.2.13"
  },
  "readme": "ERROR: No README data found!",
  "scarfSettings": {
    "allowTopLevel": true
  },
  "_id": "superset@0.0.0-dev"
}<|MERGE_RESOLUTION|>--- conflicted
+++ resolved
@@ -175,11 +175,7 @@
     "react-dnd": "^11.1.3",
     "react-dnd-html5-backend": "^11.1.3",
     "react-dom": "^17.0.2",
-<<<<<<< HEAD
-=======
-    "react-draggable": "^4.4.6",
     "react-google-recaptcha": "^3.1.0",
->>>>>>> 58435e3e
     "react-hot-loader": "^4.13.1",
     "react-intersection-observer": "^9.16.0",
     "react-json-tree": "^0.17.0",
