--- conflicted
+++ resolved
@@ -16,10 +16,6 @@
     "@babel/preset-env": "^7.26.9",
     "@babel/preset-react": "^7.26.3",
     "@babel/preset-typescript": "^7.26.0",
-<<<<<<< HEAD
-    "@types/react": "^18.2.0",
-=======
->>>>>>> 08c1d034
     "install": "^0.13.0",
     "npm": "^11.1.0",
     "typescript": "^5.0.0",
@@ -27,8 +23,7 @@
     "@types/lodash": "^4.17.20",
     "@testing-library/dom": "^8.20.1",
     "@testing-library/jest-dom": "*",
-    "@testing-library/react": "^12.1.5",
-    "@testing-library/react-hooks": "*",
+    "@testing-library/react": "^14.0.0",
     "@testing-library/user-event": "*",
     "@types/react": "*",
     "@types/react-loadable": "*",
@@ -36,23 +31,18 @@
     "@types/tinycolor2": "*"
   },
   "peerDependencies": {
-<<<<<<< HEAD
-    "antd": "^5.24.6",
-    "react": "^18.0.0"
-=======
+    "react": "^18.2.0",
     "@emotion/cache": "^11.4.0",
     "@emotion/react": "^11.4.1",
     "@emotion/styled": "^11.14.1",
     "nanoid": "^5.0.9",
-    "react": "^17.0.2",
-    "react-dom": "^17.0.2",
+    "react-dom": "^18.2.0",
     "react-loadable": "^5.5.0",
     "tinycolor2": "*",
     "@fontsource/fira-code": "^5.2.6",
     "@fontsource/inter": "^5.2.6",
     "lodash": "^4.17.21",
     "antd": "^5.26.0"
->>>>>>> 08c1d034
   },
   "scripts": {
     "build": "babel src --out-dir lib --extensions \".ts,.tsx\" && tsc --emitDeclarationOnly",
