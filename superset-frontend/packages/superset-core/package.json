{
  "name": "@apache-superset/core",
  "version": "0.0.1-rc5",
  "description": "This package contains UI elements, APIs, and utility functions used by Superset.",
  "sideEffects": false,
  "main": "lib/index.js",
  "types": "lib/index.d.ts",
  "files": [
    "lib"
  ],
  "author": "",
  "license": "ISC",
  "devDependencies": {
    "@babel/cli": "^7.28.3",
    "@babel/core": "^7.28.3",
    "@babel/preset-env": "^7.26.9",
    "@babel/preset-react": "^7.26.3",
    "@babel/preset-typescript": "^7.26.0",
    "install": "^0.13.0",
    "npm": "^11.1.0",
    "typescript": "^5.0.0",
    "@emotion/styled": "^11.14.1",
    "@types/lodash": "^4.17.20",
    "@testing-library/dom": "^8.20.1",
    "@testing-library/jest-dom": "*",
    "@testing-library/react": "^12.1.5",
    "@testing-library/react-hooks": "*",
    "@testing-library/user-event": "*",
    "@types/react": "*",
    "@types/react-loadable": "*",
    "@types/react-window": "^1.8.8",
    "@types/tinycolor2": "*"
  },
  "peerDependencies": {
<<<<<<< HEAD
    "antd": "^5.24.9",
    "@emotion/cache": "^11.4.0",
    "@emotion/react": "^11.4.1",
    "@emotion/styled": "^11.14.1",
    "nanoid": "^5.0.9",
    "react": "^17.0.2",
    "react-dom": "^17.0.2",
    "react-loadable": "^5.5.0",
    "tinycolor2": "*",
    "@fontsource/fira-code": "^5.2.6",
    "@fontsource/inter": "^5.2.6",
    "lodash": "^4.17.21"
=======
    "antd": "^5.26.0",
    "react": "^17.0.2"
>>>>>>> f5f5913a
  },
  "scripts": {
    "build": "babel src --out-dir lib --extensions \".ts,.tsx\" && tsc --emitDeclarationOnly",
    "type": "tsc --noEmit"
  },
  "publishConfig": {
    "access": "public"
  }
}<|MERGE_RESOLUTION|>--- conflicted
+++ resolved
@@ -32,8 +32,6 @@
     "@types/tinycolor2": "*"
   },
   "peerDependencies": {
-<<<<<<< HEAD
-    "antd": "^5.24.9",
     "@emotion/cache": "^11.4.0",
     "@emotion/react": "^11.4.1",
     "@emotion/styled": "^11.14.1",
@@ -44,11 +42,8 @@
     "tinycolor2": "*",
     "@fontsource/fira-code": "^5.2.6",
     "@fontsource/inter": "^5.2.6",
-    "lodash": "^4.17.21"
-=======
-    "antd": "^5.26.0",
-    "react": "^17.0.2"
->>>>>>> f5f5913a
+    "lodash": "^4.17.21",
+    "antd": "^5.26.0"
   },
   "scripts": {
     "build": "babel src --out-dir lib --extensions \".ts,.tsx\" && tsc --emitDeclarationOnly",
