/**
 * Licensed to the Apache Software Foundation (ASF) under one
 * or more contributor license agreements.  See the NOTICE file
 * distributed with this work for additional information
 * regarding copyright ownership.  The ASF licenses this file
 * to you under the Apache License, Version 2.0 (the
 * "License"); you may not use this file except in compliance
 * with the License.  You may obtain a copy of the License at
 *
 *   http://www.apache.org/licenses/LICENSE-2.0
 *
 * Unless required by applicable law or agreed to in writing,
 * software distributed under the License is distributed on an
 * "AS IS" BASIS, WITHOUT WARRANTIES OR CONDITIONS OF ANY
 * KIND, either express or implied.  See the License for the
 * specific language governing permissions and limitations
 * under the License.
 */
import { QueryObject, SqlaFormData } from '@superset-ui/core';
import { timeCompareOperator } from '../../../src';

const formData: SqlaFormData = {
  metrics: [
    'count(*)',
    { label: 'sum(val)', expressionType: 'SQL', sqlExpression: 'sum(val)' },
  ],
  time_range: '2015 : 2016',
  granularity: 'month',
  datasource: 'foo',
  viz_type: 'table',
};
const queryObject: QueryObject = {
  metrics: [
    'count(*)',
    { label: 'sum(val)', expressionType: 'SQL', sqlExpression: 'sum(val)' },
  ],
  time_range: '2015 : 2016',
  granularity: 'month',
  post_processing: [
    {
      operation: 'pivot',
      options: {
        index: ['__timestamp'],
        columns: ['nation'],
        aggregates: {
          'count(*)': {
            operator: 'mean',
          },
          'sum(val)': {
            operator: 'mean',
          },
        },
        drop_missing_columns: false,
        flatten_columns: false,
        reset_index: false,
      },
    },
    {
      operation: 'aggregation',
      options: {
        groupby: ['col1'],
<<<<<<< HEAD
        aggregates: {
          'count(*)': {
            operator: 'count',
          },
        },
=======
        aggregates: {},
>>>>>>> 375c03e0
      },
    },
  ],
};

test('should skip CompareOperator', () => {
  expect(timeCompareOperator(formData, queryObject)).toEqual(undefined);
  expect(
    timeCompareOperator({ ...formData, time_compare: [] }, queryObject),
  ).toEqual(undefined);
  expect(
    timeCompareOperator({ ...formData, comparison_type: null }, queryObject),
  ).toEqual(undefined);
  expect(
    timeCompareOperator(
      { ...formData, comparison_type: 'foobar' },
      queryObject,
    ),
  ).toEqual(undefined);
  expect(
    timeCompareOperator(
      {
        ...formData,
        comparison_type: 'values',
        time_compare: ['1 year ago', '1 year later'],
      },
      queryObject,
    ),
  ).toEqual(undefined);
});

test('should generate difference/percentage/ratio CompareOperator', () => {
  const comparisionTypes = ['difference', 'percentage', 'ratio'];
  comparisionTypes.forEach(cType => {
    expect(
      timeCompareOperator(
        {
          ...formData,
          comparison_type: cType,
          time_compare: ['1 year ago', '1 year later'],
        },
        queryObject,
      ),
    ).toEqual({
      operation: 'compare',
      options: {
        source_columns: ['count(*)', 'count(*)', 'sum(val)', 'sum(val)'],
        compare_columns: [
          'count(*)__1 year ago',
          'count(*)__1 year later',
          'sum(val)__1 year ago',
          'sum(val)__1 year later',
        ],
        compare_type: cType,
        drop_original_columns: true,
      },
    });
  });
});<|MERGE_RESOLUTION|>--- conflicted
+++ resolved
@@ -59,15 +59,7 @@
       operation: 'aggregation',
       options: {
         groupby: ['col1'],
-<<<<<<< HEAD
-        aggregates: {
-          'count(*)': {
-            operator: 'count',
-          },
-        },
-=======
         aggregates: {},
->>>>>>> 375c03e0
       },
     },
   ],
