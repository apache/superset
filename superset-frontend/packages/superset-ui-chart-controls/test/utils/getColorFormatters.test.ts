--- conflicted
+++ resolved
@@ -59,11 +59,7 @@
       {
         operator: COMPARATOR.GREATER_THAN,
         targetValue: 50,
-<<<<<<< HEAD
-        colorScheme: { r: 255, g: 0, b: 0 },
-=======
-        colorScheme: '#FF0000',
->>>>>>> ab9f72f1
+        colorScheme: '#FF0000',
         column: 'count',
       },
       countValues,
@@ -77,14 +73,14 @@
       {
         operator: COMPARATOR.GREATER_THAN,
         targetValue: 50,
-        colorScheme: { r: 255, g: 0, b: 0 },
-        column: 'count',
-        inverseScale: true,
-      },
-      countValues,
-    );
-    expect(colorFunction(50)).toBeUndefined();
-    expect(colorFunction(100)).toEqual('rgba(255,0,0,0.05)');
+        colorScheme: '#FF0000',
+        column: 'count',
+        inverseScale: true,
+      },
+      countValues,
+    );
+    expect(colorFunction(50)).toBeUndefined();
+    expect(colorFunction(100)).toEqual('#FF00000D');
   });
 
   it('getColorFunction LESS_THAN', () => {
@@ -92,11 +88,7 @@
       {
         operator: COMPARATOR.LESS_THAN,
         targetValue: 100,
-<<<<<<< HEAD
-        colorScheme: { r: 255, g: 0, b: 0 },
-=======
-        colorScheme: '#FF0000',
->>>>>>> ab9f72f1
+        colorScheme: '#FF0000',
         column: 'count',
       },
       countValues,
@@ -110,14 +102,14 @@
       {
         operator: COMPARATOR.LESS_THAN,
         targetValue: 100,
-        colorScheme: { r: 255, g: 0, b: 0 },
-        column: 'count',
-        inverseScale: true,
-      },
-      countValues,
-    );
-    expect(colorFunction(100)).toBeUndefined();
-    expect(colorFunction(50)).toEqual('rgba(255,0,0,0.05)');
+        colorScheme: '#FF0000',
+        column: 'count',
+        inverseScale: true,
+      },
+      countValues,
+    );
+    expect(colorFunction(100)).toBeUndefined();
+    expect(colorFunction(50)).toEqual('#FF00000D');
   });
 
   it('getColorFunction GREATER_OR_EQUAL', () => {
@@ -125,11 +117,7 @@
       {
         operator: COMPARATOR.GREATER_OR_EQUAL,
         targetValue: 50,
-<<<<<<< HEAD
-        colorScheme: { r: 255, g: 0, b: 0 },
-=======
-        colorScheme: '#FF0000',
->>>>>>> ab9f72f1
+        colorScheme: '#FF0000',
         column: 'count',
       },
       countValues,
@@ -144,13 +132,14 @@
       {
         operator: COMPARATOR.GREATER_OR_EQUAL,
         targetValue: 50,
-        colorScheme: { r: 255, g: 0, b: 0, a: 0.5 },
-        column: 'count',
-      },
-      countValues,
-    );
-    expect(colorFunction(50)).toEqual('rgba(255,0,0,0.05)');
-    expect(colorFunction(100)).toEqual('rgba(255,0,0,0.5)');
+        colorScheme: '#FF000077',
+        column: 'count',
+      },
+      countValues,
+    );
+    expect(colorFunction(50)).toEqual('#FF00000D');
+    // when rounding the hex to two places in decimal, we get rounding errors
+    expect(colorFunction(100)).toEqual('#FF000078');
     expect(colorFunction(0)).toBeUndefined();
   });
 
@@ -159,14 +148,14 @@
       {
         operator: COMPARATOR.GREATER_OR_EQUAL,
         targetValue: 50,
-        colorScheme: { r: 255, g: 0, b: 0 },
-        column: 'count',
-        inverseScale: true,
-      },
-      countValues,
-    );
-    expect(colorFunction(50)).toEqual('rgba(255,0,0,1)');
-    expect(colorFunction(100)).toEqual('rgba(255,0,0,0.05)');
+        colorScheme: '#FF0000',
+        column: 'count',
+        inverseScale: true,
+      },
+      countValues,
+    );
+    expect(colorFunction(50)).toEqual('#FF0000FF');
+    expect(colorFunction(100)).toEqual('#FF00000D');
     expect(colorFunction(0)).toBeUndefined();
   });
 
@@ -175,14 +164,14 @@
       {
         operator: COMPARATOR.GREATER_OR_EQUAL,
         targetValue: 50,
-        colorScheme: { r: 255, g: 0, b: 0, a: 0.5 },
-        column: 'count',
-        inverseScale: true,
-      },
-      countValues,
-    );
-    expect(colorFunction(50)).toEqual('rgba(255,0,0,0.5)');
-    expect(colorFunction(100)).toEqual('rgba(255,0,0,0.05)');
+        colorScheme: '#FF000077',
+        column: 'count',
+        inverseScale: true,
+      },
+      countValues,
+    );
+    expect(colorFunction(50)).toEqual('#FF000078');
+    expect(colorFunction(100)).toEqual('#FF00000D');
     expect(colorFunction(0)).toBeUndefined();
   });
 
@@ -191,11 +180,7 @@
       {
         operator: COMPARATOR.LESS_OR_EQUAL,
         targetValue: 100,
-<<<<<<< HEAD
-        colorScheme: { r: 255, g: 0, b: 0 },
-=======
-        colorScheme: '#FF0000',
->>>>>>> ab9f72f1
+        colorScheme: '#FF0000',
         column: 'count',
       },
       countValues,
@@ -210,13 +195,13 @@
       {
         operator: COMPARATOR.LESS_OR_EQUAL,
         targetValue: 100,
-        colorScheme: { r: 255, g: 0, b: 0, a: 0.5 },
-        column: 'count',
-      },
-      countValues,
-    );
-    expect(colorFunction(50)).toEqual('rgba(255,0,0,0.5)');
-    expect(colorFunction(100)).toEqual('rgba(255,0,0,0.05)');
+        colorScheme: '#FF000077',
+        column: 'count',
+      },
+      countValues,
+    );
+    expect(colorFunction(50)).toEqual('#FF000078');
+    expect(colorFunction(100)).toEqual('#FF00000D');
     expect(colorFunction(150)).toBeUndefined();
   });
 
@@ -225,14 +210,14 @@
       {
         operator: COMPARATOR.LESS_OR_EQUAL,
         targetValue: 100,
-        colorScheme: { r: 255, g: 0, b: 0 },
-        column: 'count',
-        inverseScale: true,
-      },
-      countValues,
-    );
-    expect(colorFunction(50)).toEqual('rgba(255,0,0,0.05)');
-    expect(colorFunction(100)).toEqual('rgba(255,0,0,1)');
+        colorScheme: '#FF0000',
+        column: 'count',
+        inverseScale: true,
+      },
+      countValues,
+    );
+    expect(colorFunction(50)).toEqual('#FF00000D');
+    expect(colorFunction(100)).toEqual('#FF0000FF');
     expect(colorFunction(150)).toBeUndefined();
   });
 
@@ -241,14 +226,14 @@
       {
         operator: COMPARATOR.LESS_OR_EQUAL,
         targetValue: 100,
-        colorScheme: { r: 255, g: 0, b: 0, a: 0.5 },
-        column: 'count',
-        inverseScale: true,
-      },
-      countValues,
-    );
-    expect(colorFunction(50)).toEqual('rgba(255,0,0,0.05)');
-    expect(colorFunction(100)).toEqual('rgba(255,0,0,0.5)');
+        colorScheme: '#FF000077',
+        column: 'count',
+        inverseScale: true,
+      },
+      countValues,
+    );
+    expect(colorFunction(50)).toEqual('#FF00000D');
+    expect(colorFunction(100)).toEqual('#FF000078');
     expect(colorFunction(150)).toBeUndefined();
   });
 
@@ -257,11 +242,7 @@
       {
         operator: COMPARATOR.EQUAL,
         targetValue: 100,
-<<<<<<< HEAD
-        colorScheme: { r: 255, g: 0, b: 0 },
-=======
-        colorScheme: '#FF0000',
->>>>>>> ab9f72f1
+        colorScheme: '#FF0000',
         column: 'count',
       },
       countValues,
@@ -275,11 +256,7 @@
       {
         operator: COMPARATOR.NOT_EQUAL,
         targetValue: 60,
-<<<<<<< HEAD
-        colorScheme: { r: 255, g: 0, b: 0 },
-=======
-        colorScheme: '#FF0000',
->>>>>>> ab9f72f1
+        colorScheme: '#FF0000',
         column: 'count',
       },
       countValues,
@@ -292,11 +269,7 @@
       {
         operator: COMPARATOR.NOT_EQUAL,
         targetValue: 90,
-<<<<<<< HEAD
-        colorScheme: { r: 255, g: 0, b: 0 },
-=======
-        colorScheme: '#FF0000',
->>>>>>> ab9f72f1
+        colorScheme: '#FF0000',
         column: 'count',
       },
       countValues,
@@ -311,27 +284,27 @@
       {
         operator: COMPARATOR.NOT_EQUAL,
         targetValue: 60,
-        colorScheme: { r: 255, g: 0, b: 0, a: 0.5 },
+        colorScheme: '#FF000077',
         column: 'count',
       },
       countValues,
     );
     expect(colorFunction(60)).toBeUndefined();
-    expect(colorFunction(100)).toEqual('rgba(255,0,0,0.5)');
-    expect(colorFunction(50)).toEqual('rgba(255,0,0,0.16)');
+    expect(colorFunction(100)).toEqual('#FF000078');
+    expect(colorFunction(50)).toEqual('#FF000026');
 
     colorFunction = getColorFunction(
       {
         operator: COMPARATOR.NOT_EQUAL,
         targetValue: 90,
-        colorScheme: { r: 255, g: 0, b: 0, a: 0.5 },
+        colorScheme: '#FF000077',
         column: 'count',
       },
       countValues,
     );
     expect(colorFunction(90)).toBeUndefined();
-    expect(colorFunction(100)).toEqual('rgba(255,0,0,0.16)');
-    expect(colorFunction(50)).toEqual('rgba(255,0,0,0.5)');
+    expect(colorFunction(100)).toEqual('#FF000026');
+    expect(colorFunction(50)).toEqual('#FF000078');
   });
 
   it('getColorFunction NOT_EQUAL inverse', () => {
@@ -339,29 +312,29 @@
       {
         operator: COMPARATOR.NOT_EQUAL,
         targetValue: 60,
-        colorScheme: { r: 255, g: 0, b: 0 },
+        colorScheme: '#FF0000',
         column: 'count',
         inverseScale: true,
       },
       countValues,
     );
     expect(colorFunction(60)).toBeUndefined();
-    expect(colorFunction(100)).toEqual('rgba(255,0,0,0.05)');
-    expect(colorFunction(50)).toEqual('rgba(255,0,0,0.76)');
+    expect(colorFunction(100)).toEqual('#FF00000D');
+    expect(colorFunction(50)).toEqual('#FF0000C2');
 
     colorFunction = getColorFunction(
       {
         operator: COMPARATOR.NOT_EQUAL,
         targetValue: 90,
-        colorScheme: { r: 255, g: 0, b: 0 },
+        colorScheme: '#FF0000',
         column: 'count',
         inverseScale: true,
       },
       countValues,
     );
     expect(colorFunction(90)).toBeUndefined();
-    expect(colorFunction(100)).toEqual('rgba(255,0,0,0.76)');
-    expect(colorFunction(50)).toEqual('rgba(255,0,0,0.05)');
+    expect(colorFunction(100)).toEqual('#FF0000C2');
+    expect(colorFunction(50)).toEqual('#FF00000D');
   });
 
   it('getColorFunction NOT_EQUAL alpha inverse', () => {
@@ -369,29 +342,29 @@
       {
         operator: COMPARATOR.NOT_EQUAL,
         targetValue: 60,
-        colorScheme: { r: 255, g: 0, b: 0, a: 0.5 },
+        colorScheme: '#FF00007F',
         column: 'count',
         inverseScale: true,
       },
       countValues,
     );
     expect(colorFunction(60)).toBeUndefined();
-    expect(colorFunction(100)).toEqual('rgba(255,0,0,0.05)');
-    expect(colorFunction(50)).toEqual('rgba(255,0,0,0.39)');
+    expect(colorFunction(100)).toEqual('#FF00000D');
+    expect(colorFunction(50)).toEqual('#FF000063');
 
     colorFunction = getColorFunction(
       {
         operator: COMPARATOR.NOT_EQUAL,
         targetValue: 90,
-        colorScheme: { r: 255, g: 0, b: 0, a: 0.5 },
+        colorScheme: '#FF00007F',
         column: 'count',
         inverseScale: true,
       },
       countValues,
     );
     expect(colorFunction(90)).toBeUndefined();
-    expect(colorFunction(100)).toEqual('rgba(255,0,0,0.39)');
-    expect(colorFunction(50)).toEqual('rgba(255,0,0,0.05)');
+    expect(colorFunction(100)).toEqual('#FF000063');
+    expect(colorFunction(50)).toEqual('#FF00000D');
   });
 
   it('getColorFunction BETWEEN', () => {
@@ -400,11 +373,7 @@
         operator: COMPARATOR.BETWEEN,
         targetValueLeft: 75,
         targetValueRight: 125,
-<<<<<<< HEAD
-        colorScheme: { r: 255, g: 0, b: 0 },
-=======
-        colorScheme: '#FF0000',
->>>>>>> ab9f72f1
+        colorScheme: '#FF0000',
         column: 'count',
       },
       countValues,
@@ -419,14 +388,14 @@
         operator: COMPARATOR.BETWEEN,
         targetValueLeft: 75,
         targetValueRight: 125,
-        colorScheme: { r: 255, g: 0, b: 0 },
-        column: 'count',
-        inverseScale: true,
-      },
-      countValues,
-    );
-    expect(colorFunction(50)).toBeUndefined();
-    expect(colorFunction(100)).toEqual('rgba(255,0,0,0.53)');
+        colorScheme: '#FF0000',
+        column: 'count',
+        inverseScale: true,
+      },
+      countValues,
+    );
+    expect(colorFunction(50)).toBeUndefined();
+    expect(colorFunction(100)).toEqual('#FF000087');
   });
 
   it('getColorFunction BETWEEN_OR_EQUAL', () => {
@@ -435,11 +404,7 @@
         operator: COMPARATOR.BETWEEN_OR_EQUAL,
         targetValueLeft: 50,
         targetValueRight: 100,
-<<<<<<< HEAD
-        colorScheme: { r: 255, g: 0, b: 0 },
-=======
-        colorScheme: '#FF0000',
->>>>>>> ab9f72f1
+        colorScheme: '#FF0000',
         column: 'count',
       },
       countValues,
@@ -455,14 +420,14 @@
         operator: COMPARATOR.BETWEEN_OR_EQUAL,
         targetValueLeft: 50,
         targetValueRight: 100,
-        colorScheme: { r: 255, g: 0, b: 0 },
-        column: 'count',
-        inverseScale: true,
-      },
-      countValues,
-    );
-    expect(colorFunction(50)).toEqual('rgba(255,0,0,1)');
-    expect(colorFunction(100)).toEqual('rgba(255,0,0,0.05)');
+        colorScheme: '#FF0000',
+        column: 'count',
+        inverseScale: true,
+      },
+      countValues,
+    );
+    expect(colorFunction(50)).toEqual('#FF0000FF');
+    expect(colorFunction(100)).toEqual('#FF00000D');
     expect(colorFunction(150)).toBeUndefined();
   });
 
@@ -472,11 +437,7 @@
         operator: COMPARATOR.BETWEEN_OR_LEFT_EQUAL,
         targetValueLeft: 50,
         targetValueRight: 100,
-<<<<<<< HEAD
-        colorScheme: { r: 255, g: 0, b: 0 },
-=======
-        colorScheme: '#FF0000',
->>>>>>> ab9f72f1
+        colorScheme: '#FF0000',
         column: 'count',
       },
       countValues,
@@ -491,13 +452,13 @@
         operator: COMPARATOR.BETWEEN_OR_LEFT_EQUAL,
         targetValueLeft: 50,
         targetValueRight: 100,
-        colorScheme: { r: 255, g: 0, b: 0 },
-        column: 'count',
-        inverseScale: true,
-      },
-      countValues,
-    );
-    expect(colorFunction(50)).toEqual('rgba(255,0,0,1)');
+        colorScheme: '#FF0000',
+        column: 'count',
+        inverseScale: true,
+      },
+      countValues,
+    );
+    expect(colorFunction(50)).toEqual('#FF0000FF');
     expect(colorFunction(100)).toBeUndefined();
   });
 
@@ -507,11 +468,7 @@
         operator: COMPARATOR.BETWEEN_OR_RIGHT_EQUAL,
         targetValueLeft: 50,
         targetValueRight: 100,
-<<<<<<< HEAD
-        colorScheme: { r: 255, g: 0, b: 0 },
-=======
-        colorScheme: '#FF0000',
->>>>>>> ab9f72f1
+        colorScheme: '#FF0000',
         column: 'count',
       },
       countValues,
@@ -526,14 +483,14 @@
         operator: COMPARATOR.BETWEEN_OR_RIGHT_EQUAL,
         targetValueLeft: 50,
         targetValueRight: 100,
-        colorScheme: { r: 255, g: 0, b: 0 },
-        column: 'count',
-        inverseScale: true,
-      },
-      countValues,
-    );
-    expect(colorFunction(50)).toBeUndefined();
-    expect(colorFunction(100)).toEqual('rgba(255,0,0,0.05)');
+        colorScheme: '#FF0000',
+        column: 'count',
+        inverseScale: true,
+      },
+      countValues,
+    );
+    expect(colorFunction(50)).toBeUndefined();
+    expect(colorFunction(100)).toEqual('#FF00000D');
   });
 
   it('getColorFunction GREATER_THAN with target value undefined', () => {
@@ -541,11 +498,7 @@
       {
         operator: COMPARATOR.GREATER_THAN,
         targetValue: undefined,
-<<<<<<< HEAD
-        colorScheme: { r: 255, g: 0, b: 0 },
-=======
-        colorScheme: '#FF0000',
->>>>>>> ab9f72f1
+        colorScheme: '#FF0000',
         column: 'count',
       },
       countValues,
@@ -560,11 +513,7 @@
         operator: COMPARATOR.BETWEEN,
         targetValueLeft: undefined,
         targetValueRight: 100,
-<<<<<<< HEAD
-        colorScheme: { r: 255, g: 0, b: 0 },
-=======
-        colorScheme: '#FF0000',
->>>>>>> ab9f72f1
+        colorScheme: '#FF0000',
         column: 'count',
       },
       countValues,
@@ -579,11 +528,7 @@
         operator: COMPARATOR.BETWEEN,
         targetValueLeft: 50,
         targetValueRight: undefined,
-<<<<<<< HEAD
-        colorScheme: { r: 255, g: 0, b: 0 },
-=======
-        colorScheme: '#FF0000',
->>>>>>> ab9f72f1
+        colorScheme: '#FF0000',
         column: 'count',
       },
       countValues,
@@ -598,11 +543,7 @@
         // @ts-ignore
         operator: 'unsupported operator',
         targetValue: 50,
-<<<<<<< HEAD
-        colorScheme: { r: 255, g: 0, b: 0 },
-=======
-        colorScheme: '#FF0000',
->>>>>>> ab9f72f1
+        colorScheme: '#FF0000',
         column: 'count',
       },
       countValues,
@@ -615,11 +556,7 @@
     const colorFunction = getColorFunction(
       {
         operator: COMPARATOR.NONE,
-<<<<<<< HEAD
-        colorScheme: { r: 255, g: 0, b: 0 },
-=======
-        colorScheme: '#FF0000',
->>>>>>> ab9f72f1
+        colorScheme: '#FF0000',
         column: 'count',
       },
       countValues,
@@ -635,16 +572,17 @@
     const colorFunction = getColorFunction(
       {
         operator: COMPARATOR.NONE,
-        colorScheme: { r: 255, g: 0, b: 0 },
+        colorScheme: '#FF0000',
         column: 'count',
         inverseScale: true,
       },
       countValues,
     );
     expect(colorFunction(20)).toEqual(undefined);
-    expect(colorFunction(50)).toEqual('rgba(255,0,0,1)');
-    expect(colorFunction(75)).toEqual('rgba(255,0,0,0.5)');
-    expect(colorFunction(100)).toEqual('rgba(255,0,0,0)');
+    expect(colorFunction(50)).toEqual('#FF0000FF');
+    expect(colorFunction(75)).toEqual('#FF000080');
+    // with NONE comparator, unbounded min opacity is 0
+    expect(colorFunction(100)).toEqual('#FF000000');
     expect(colorFunction(120)).toEqual(undefined);
   });
 
@@ -653,11 +591,7 @@
       {
         operator: undefined,
         targetValue: 150,
-<<<<<<< HEAD
-        colorScheme: { r: 255, g: 0, b: 0 },
-=======
-        colorScheme: '#FF0000',
->>>>>>> ab9f72f1
+        colorScheme: '#FF0000',
         column: 'count',
       },
       countValues,
@@ -687,42 +621,26 @@
       {
         operator: COMPARATOR.GREATER_THAN,
         targetValue: 50,
-<<<<<<< HEAD
-        colorScheme: { r: 255, g: 0, b: 0 },
-=======
-        colorScheme: '#FF0000',
->>>>>>> ab9f72f1
+        colorScheme: '#FF0000',
         column: 'count',
       },
       {
         operator: COMPARATOR.LESS_THAN,
         targetValue: 300,
-<<<<<<< HEAD
-        colorScheme: { r: 255, g: 0, b: 0 },
-=======
-        colorScheme: '#FF0000',
->>>>>>> ab9f72f1
+        colorScheme: '#FF0000',
         column: 'sum',
       },
       {
         operator: COMPARATOR.BETWEEN,
         targetValueLeft: 75,
         targetValueRight: 125,
-<<<<<<< HEAD
-        colorScheme: { r: 255, g: 0, b: 0 },
-=======
-        colorScheme: '#FF0000',
->>>>>>> ab9f72f1
+        colorScheme: '#FF0000',
         column: 'count',
       },
       {
         operator: COMPARATOR.GREATER_THAN,
         targetValue: 150,
-<<<<<<< HEAD
-        colorScheme: { r: 255, g: 0, b: 0 },
-=======
-        colorScheme: '#FF0000',
->>>>>>> ab9f72f1
+        colorScheme: '#FF0000',
         column: undefined,
       },
     ];
