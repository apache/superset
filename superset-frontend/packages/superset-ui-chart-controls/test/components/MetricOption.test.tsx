/**
 * Licensed to the Apache Software Foundation (ASF) under one
 * or more contributor license agreements.  See the NOTICE file
 * distributed with this work for additional information
 * regarding copyright ownership.  The ASF licenses this file
 * to you under the Apache License, Version 2.0 (the
 * "License"); you may not use this file except in compliance
 * with the License.  You may obtain a copy of the License at
 *
 *   http://www.apache.org/licenses/LICENSE-2.0
 *
 * Unless required by applicable law or agreed to in writing,
 * software distributed under the License is distributed on an
 * "AS IS" BASIS, WITHOUT WARRANTIES OR CONDITIONS OF ANY
 * KIND, either express or implied.  See the License for the
 * specific language governing permissions and limitations
 * under the License.
 */
import React from 'react';
import { shallow, ShallowWrapper } from 'enzyme';
import { MetricOption, MetricOptionProps } from '../../src';

describe('MetricOption', () => {
  const defaultProps = {
    metric: {
      metric_name: 'foo',
      verbose_name: 'Foo',
      expression: 'SUM(foo)',
      label: 'test',
      description: 'Foo is the greatest metric of all',
      warning_text: 'Be careful when using foo',
    },
    openInNewWindow: false,
    showFormula: true,
    showType: true,
    url: '',
  };

  let wrapper: ShallowWrapper;
  let props: MetricOptionProps;
  const factory = (o: MetricOptionProps) => <MetricOption {...o} />;
  beforeEach(() => {
    wrapper = shallow(factory(defaultProps));
    props = { ...defaultProps };
  });
  it('is a valid element', () => {
    expect(React.isValidElement(<MetricOption {...defaultProps} />)).toBe(true);
  });
  it('shows a label with verbose_name', () => {
    const lbl = wrapper.find('.option-label');
    expect(lbl).toHaveLength(1);
    expect(lbl.first().text()).toBe('Foo');
  });
<<<<<<< HEAD
  it('shows 2 InfoTooltipWithTrigger', () => {
    expect(wrapper.find('InfoTooltipWithTrigger')).toHaveLength(2);
=======
  it('shows a InfoTooltipWithTrigger', () => {
    expect(wrapper.find('InfoTooltipWithTrigger')).toHaveLength(1);
  });
  it('shows SQL Popover trigger', () => {
    expect(wrapper.find('SQLPopover')).toHaveLength(1);
>>>>>>> 16654034
  });
  it('shows a label with metric_name when no verbose_name', () => {
    props.metric.verbose_name = '';
    wrapper = shallow(factory(props));
    expect(wrapper.find('.option-label').first().text()).toBe('foo');
  });
<<<<<<< HEAD
  it('shows only 1 InfoTooltipWithTrigger when no warning', () => {
=======
  it('doesnt show InfoTooltipWithTrigger when no warning', () => {
>>>>>>> 16654034
    props.metric.warning_text = '';
    wrapper = shallow(factory(props));
    expect(wrapper.find('InfoTooltipWithTrigger')).toHaveLength(0);
  });
  it('sets target="_blank" when openInNewWindow is true', () => {
    props.url = 'https://github.com/apache/incubator-superset';
    wrapper = shallow(factory(props));
    expect(wrapper.find('a').prop('target')).toBe('');

    props.openInNewWindow = true;
    wrapper = shallow(factory(props));
    expect(wrapper.find('a').prop('target')).toBe('_blank');
  });
  it('shows a metric type label when showType is true', () => {
    props.showType = true;
    wrapper = shallow(factory(props));
    expect(wrapper.find('ColumnTypeLabel')).toHaveLength(1);
  });
  it('shows a Tooltip for the verbose metric name', () => {
    expect(wrapper.find('Tooltip')).toHaveLength(1);
  });
});<|MERGE_RESOLUTION|>--- conflicted
+++ resolved
@@ -51,27 +51,18 @@
     expect(lbl).toHaveLength(1);
     expect(lbl.first().text()).toBe('Foo');
   });
-<<<<<<< HEAD
-  it('shows 2 InfoTooltipWithTrigger', () => {
-    expect(wrapper.find('InfoTooltipWithTrigger')).toHaveLength(2);
-=======
   it('shows a InfoTooltipWithTrigger', () => {
     expect(wrapper.find('InfoTooltipWithTrigger')).toHaveLength(1);
   });
   it('shows SQL Popover trigger', () => {
     expect(wrapper.find('SQLPopover')).toHaveLength(1);
->>>>>>> 16654034
   });
   it('shows a label with metric_name when no verbose_name', () => {
     props.metric.verbose_name = '';
     wrapper = shallow(factory(props));
     expect(wrapper.find('.option-label').first().text()).toBe('foo');
   });
-<<<<<<< HEAD
-  it('shows only 1 InfoTooltipWithTrigger when no warning', () => {
-=======
   it('doesnt show InfoTooltipWithTrigger when no warning', () => {
->>>>>>> 16654034
     props.metric.warning_text = '';
     wrapper = shallow(factory(props));
     expect(wrapper.find('InfoTooltipWithTrigger')).toHaveLength(0);
