--- conflicted
+++ resolved
@@ -19,10 +19,7 @@
 import { PostProcessingContribution } from '@superset-ui/core';
 import { PostProcessingFactory } from './types';
 
-<<<<<<< HEAD
-=======
 /* eslint-disable @typescript-eslint/no-unused-vars */
->>>>>>> 16654034
 export const contributionOperator: PostProcessingFactory<PostProcessingContribution> =
   (formData, queryObject) => {
     if (formData.contributionMode) {
