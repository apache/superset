--- conflicted
+++ resolved
@@ -24,11 +24,7 @@
   PostProcessingRolling,
   RollingType,
 } from '@superset-ui/core';
-<<<<<<< HEAD
-import { getMetricOffsetsMap, isValidTimeCompare } from './utils';
-=======
 import { getMetricOffsetsMap, isTimeComparison } from './utils';
->>>>>>> 16654034
 import { PostProcessingFactory } from './types';
 
 export const rollingWindowOperator: PostProcessingFactory<
