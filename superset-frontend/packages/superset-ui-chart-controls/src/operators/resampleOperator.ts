--- conflicted
+++ resolved
@@ -17,15 +17,12 @@
  * specific language governing permissions and limitationsxw
  * under the License.
  */
-<<<<<<< HEAD
-import { DTTM_ALIAS, PostProcessingResample } from '@superset-ui/core';
-=======
 import {
+  DTTM_ALIAS,
   ensureIsArray,
   isPhysicalColumn,
   PostProcessingResample,
 } from '@superset-ui/core';
->>>>>>> 959b15ee
 import { PostProcessingFactory } from './types';
 
 export const resampleOperator: PostProcessingFactory<
@@ -48,12 +45,8 @@
         method: resampleMethod,
         rule: resampleRule,
         fill_value: resampleZeroFill ? 0 : null,
-<<<<<<< HEAD
         time_column: formData.x_axis || DTTM_ALIAS,
-=======
-        time_column: TIME_COLUMN,
         groupby_columns,
->>>>>>> 959b15ee
       },
     };
   }
