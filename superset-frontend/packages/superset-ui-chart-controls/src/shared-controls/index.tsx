--- conflicted
+++ resolved
@@ -44,14 +44,9 @@
   SequentialScheme,
   legacyValidateInteger,
   validateNonEmpty,
-<<<<<<< HEAD
-  JsonArray,
-  ComparisionType,
-=======
   ComparisionType,
   QueryResponse,
   QueryColumn,
->>>>>>> 16654034
 } from '@superset-ui/core';
 
 import {
@@ -379,11 +374,7 @@
   visibility: ({ controls }) =>
     Boolean(
       controls?.timeseries_limit_metric.value &&
-<<<<<<< HEAD
-        (controls?.timeseries_limit_metric.value as JsonArray).length,
-=======
         !isEmpty(controls?.timeseries_limit_metric.value),
->>>>>>> 16654034
     ),
 };
 
