--- conflicted
+++ resolved
@@ -16,21 +16,14 @@
  * specific language governing permissions and limitations
  * under the License.
  */
-<<<<<<< HEAD
-=======
 import { QueryResponse } from '@superset-ui/core';
->>>>>>> ba0c37d3
 import { Dataset } from '../types';
 
 /**
  * Convert Datasource columns to column choices
  */
 export default function columnChoices(
-<<<<<<< HEAD
-  datasource?: Dataset | null,
-=======
   datasource?: Dataset | QueryResponse | null,
->>>>>>> ba0c37d3
 ): [string, string][] {
   if (datasource?.columns[0]?.hasOwnProperty('column_name')) {
     return (
