/**
 * Licensed to the Apache Software Foundation (ASF) under one
 * or more contributor license agreements.  See the NOTICE file
 * distributed with this work for additional information
 * regarding copyright ownership.  The ASF licenses this file
 * to you under the Apache License, Version 2.0 (the
 * "License"); you may not use this file except in compliance
 * with the License.  You may obtain a copy of the License at
 *
 *   http://www.apache.org/licenses/LICENSE-2.0
 *
 * Unless required by applicable law or agreed to in writing,
 * software distributed under the License is distributed on an
 * "AS IS" BASIS, WITHOUT WARRANTIES OR CONDITIONS OF ANY
 * KIND, either express or implied.  See the License for the
 * specific language governing permissions and limitations
 * under the License.
 */
import { styled, css } from '@superset-ui/core';

export const ControlSubSectionHeader = styled.div`
<<<<<<< HEAD
  font-weight: ${({ theme }) => theme.fontWeightStrong};
  font-size: ${({ theme }) => theme.fontSizeSM};
  margin-bottom: ${({ theme }) => theme.sizeUnit}px;
=======
  ${({ theme }) => css`
    font-weight: ${theme.fontWeightStrong};
    font-size: ${theme.fontSizeSM};
    margin-bottom: ${theme.sizeUnit}px;
  `}
>>>>>>> 358633e9
`;
export default ControlSubSectionHeader;<|MERGE_RESOLUTION|>--- conflicted
+++ resolved
@@ -19,16 +19,10 @@
 import { styled, css } from '@superset-ui/core';
 
 export const ControlSubSectionHeader = styled.div`
-<<<<<<< HEAD
-  font-weight: ${({ theme }) => theme.fontWeightStrong};
-  font-size: ${({ theme }) => theme.fontSizeSM};
-  margin-bottom: ${({ theme }) => theme.sizeUnit}px;
-=======
   ${({ theme }) => css`
     font-weight: ${theme.fontWeightStrong};
     font-size: ${theme.fontSizeSM};
     margin-bottom: ${theme.sizeUnit}px;
   `}
->>>>>>> 358633e9
 `;
 export default ControlSubSectionHeader;