/**
 * Licensed to the Apache Software Foundation (ASF) under one
 * or more contributor license agreements.  See the NOTICE file
 * distributed with this work for additional information
 * regarding copyright ownership.  The ASF licenses this file
 * to you under the Apache License, Version 2.0 (the
 * "License"); you may not use this file except in compliance
 * with the License.  You may obtain a copy of the License at
 *
 *   http://www.apache.org/licenses/LICENSE-2.0
 *
 * Unless required by applicable law or agreed to in writing,
 * software distributed under the License is distributed on an
 * "AS IS" BASIS, WITHOUT WARRANTIES OR CONDITIONS OF ANY
 * KIND, either express or implied.  See the License for the
 * specific language governing permissions and limitations
 * under the License.
 */
import React, { useState, ReactNode, useLayoutEffect } from 'react';
<<<<<<< HEAD
import { styled } from '@superset-ui/core';
=======
import { css, styled, SupersetTheme } from '@superset-ui/core';
>>>>>>> 16654034
import { Tooltip } from './Tooltip';
import { ColumnTypeLabel } from './ColumnTypeLabel/ColumnTypeLabel';
import CertifiedIconWithTooltip from './CertifiedIconWithTooltip';
import { ColumnMeta } from '../types';
import { getColumnLabelText, getColumnTooltipNode } from './labelUtils';
import { SQLPopover } from './SQLPopover';

export type ColumnOptionProps = {
  column: ColumnMeta;
  showType?: boolean;
  labelRef?: React.RefObject<any>;
};

const StyleOverrides = styled.span`
  display: flex;
  align-items: center;
  svg {
    margin-right: ${({ theme }) => theme.gridUnit}px;
  }
`;

export function ColumnOption({
  column,
  labelRef,
  showType = false,
}: ColumnOptionProps) {
  const { expression, column_name, type_generic } = column;
  const hasExpression = expression && expression !== column_name;
  const type = hasExpression ? 'expression' : type_generic;
  const [tooltipText, setTooltipText] = useState<ReactNode>(column.column_name);

  useLayoutEffect(() => {
    setTooltipText(getColumnTooltipNode(column, labelRef));
  }, [labelRef, column]);

  return (
    <StyleOverrides>
      {showType && type !== undefined && <ColumnTypeLabel type={type} />}
      <Tooltip id="metric-name-tooltip" title={tooltipText}>
        <span
          className="option-label column-option-label"
          css={(theme: SupersetTheme) =>
            css`
              margin-right: ${theme.gridUnit}px;
            `
          }
          ref={labelRef}
        >
          {getColumnLabelText(column)}
        </span>
      </Tooltip>
      {hasExpression && <SQLPopover sqlExpression={expression} />}
      {column.is_certified && (
        <CertifiedIconWithTooltip
          metricName={column.metric_name}
          certifiedBy={column.certified_by}
          details={column.certification_details}
        />
      )}
<<<<<<< HEAD
      <Tooltip id="metric-name-tooltip" title={tooltipText}>
        <span className="m-r-5 option-label column-option-label" ref={labelRef}>
          {getColumnLabelText(column)}
        </span>
      </Tooltip>

      {hasExpression && (
        <InfoTooltipWithTrigger
          className="m-r-5 text-muted"
          icon="question-circle-o"
          tooltip={column.expression}
          label={`expr-${column.column_name}`}
          placement="top"
        />
      )}
=======
>>>>>>> 16654034
    </StyleOverrides>
  );
}

export default ColumnOption;<|MERGE_RESOLUTION|>--- conflicted
+++ resolved
@@ -17,11 +17,7 @@
  * under the License.
  */
 import React, { useState, ReactNode, useLayoutEffect } from 'react';
-<<<<<<< HEAD
-import { styled } from '@superset-ui/core';
-=======
 import { css, styled, SupersetTheme } from '@superset-ui/core';
->>>>>>> 16654034
 import { Tooltip } from './Tooltip';
 import { ColumnTypeLabel } from './ColumnTypeLabel/ColumnTypeLabel';
 import CertifiedIconWithTooltip from './CertifiedIconWithTooltip';
@@ -81,24 +77,6 @@
           details={column.certification_details}
         />
       )}
-<<<<<<< HEAD
-      <Tooltip id="metric-name-tooltip" title={tooltipText}>
-        <span className="m-r-5 option-label column-option-label" ref={labelRef}>
-          {getColumnLabelText(column)}
-        </span>
-      </Tooltip>
-
-      {hasExpression && (
-        <InfoTooltipWithTrigger
-          className="m-r-5 text-muted"
-          icon="question-circle-o"
-          tooltip={column.expression}
-          label={`expr-${column.column_name}`}
-          placement="top"
-        />
-      )}
-=======
->>>>>>> 16654034
     </StyleOverrides>
   );
 }
