--- conflicted
+++ resolved
@@ -25,12 +25,9 @@
   JsonValue,
   Metric,
   QueryFormData,
-<<<<<<< HEAD
   QueryResponse,
-=======
   QueryFormMetric,
   QueryFormColumn,
->>>>>>> 6f0d53ee
 } from '@superset-ui/core';
 import { sharedControls } from './shared-controls';
 import sharedControlComponents from './shared-controls/components';
