/* eslint-disable camelcase */
/**
 * Licensed to the Apache Software Foundation (ASF) under one
 * or more contributor license agreements.  See the NOTICE file
 * distributed with this work for additional information
 * regarding copyright ownership.  The ASF licenses this file
 * to you under the Apache License, Version 2.0 (the
 * "License"); you may not use this file except in compliance
 * with the License.  You may obtain a copy of the License at
 *
 *   http://www.apache.org/licenses/LICENSE-2.0
 *
 * Unless required by applicable law or agreed to in writing,
 * software distributed under the License is distributed on an
 * "AS IS" BASIS, WITHOUT WARRANTIES OR CONDITIONS OF ANY
 * KIND, either express or implied.  See the License for the
 * specific language governing permissions and limitations
 * under the License.
 */
import React, { ReactElement, ReactNode, ReactText } from 'react';
import type {
  AdhocColumn,
  Column,
  Currency,
  DatasourceType,
  JsonObject,
  JsonValue,
  Metric,
  QueryFormColumn,
  QueryFormData,
  QueryFormMetric,
  QueryResponse,
} from '@superset-ui/core';
import { sharedControls, sharedControlComponents } from './shared-controls';

export type { Metric } from '@superset-ui/core';
export type { ControlComponentProps } from './shared-controls/components/types';

// eslint-disable-next-line @typescript-eslint/no-explicit-any
type AnyDict = Record<string, any>;
interface Action {
  type: string;
}
interface AnyAction extends Action, AnyDict {}

export type SharedControls = typeof sharedControls;
export type SharedControlAlias = keyof typeof sharedControls;
export type SharedControlComponents = typeof sharedControlComponents;

/** ----------------------------------------------
 * Input data/props while rendering
 * ---------------------------------------------*/
export interface Owner {
  first_name: string;
  id: number;
  last_name: string;
  username: string;
  email?: string;
}

export type ColumnMeta = Omit<Column, 'id'> & {
  id?: number;
} & AnyDict;

export interface Dataset {
  id: number;
  type: DatasourceType;
  columns: ColumnMeta[];
  metrics: Metric[];
  column_formats: Record<string, string>;
  currency_formats: Record<string, Currency>;
  verbose_map: Record<string, string>;
  main_dttm_col: string;
  // eg. ['["ds", true]', 'ds [asc]']
  order_by_choices?: [string, string][] | null;
  time_grain_sqla?: [string, string][];
  granularity_sqla?: string;
  datasource_name: string | null;
  name?: string;
  description: string | null;
  uid?: string;
  owners?: Owner[];
  filter_select?: boolean;
  filter_select_enabled?: boolean;
}

export interface ControlPanelState {
  form_data: QueryFormData;
  datasource: Dataset | QueryResponse | null;
  controls: ControlStateMapping;
  common: JsonObject;
  metadata?: JsonObject | null;
}

/**
 * The action dispatcher will call Redux `dispatch` internally and return what's
 * returned from `dispatch`, which by default is the original or another action.
 */
export interface ActionDispatcher<
  ARGS extends unknown[],
  A extends Action = AnyAction,
> {
  (...args: ARGS): A;
}

/**
 * Mapping of action dispatchers
 */
export interface ControlPanelActionDispatchers {
  setDatasource: ActionDispatcher<[Dataset]>;
}

/**
 * Additional control props obtained from `mapStateToProps`.
 */
export type ExtraControlProps = {
  value?: JsonValue;
} & AnyDict;

// Ref:superset-frontend/src/explore/store.js
export type ControlState<
  T = ControlType,
  O extends SelectOption = SelectOption,
> = ControlConfig<T, O> & ExtraControlProps;

export interface ControlStateMapping {
  [key: string]: ControlState;
}

// Ref: superset-frontend/src/explore/components/ControlPanelsContainer.jsx
export interface ControlPanelsContainerProps extends AnyDict {
  actions: ControlPanelActionDispatchers;
  controls: ControlStateMapping;
  exportState: AnyDict;
  form_data: QueryFormData;
}

/** ----------------------------------------------
 * Config for a chart Control
 * ---------------------------------------------*/

// Ref: superset-frontend/src/explore/components/controls/index.js
export type InternalControlType =
  | 'AnnotationLayerControl'
  | 'BoundsControl'
  | 'CheckboxControl'
  | 'CollectionControl'
  | 'ColorPickerControl'
  | 'ColorSchemeControl'
  | 'DatasourceControl'
  | 'DateFilterControl'
  | 'FixedOrMetricControl'
  | 'HiddenControl'
  | 'SelectAsyncControl'
  | 'SelectControl'
  | 'SliderControl'
  | 'SpatialControl'
  | 'TextAreaControl'
  | 'TextControl'
  | 'TimeSeriesColumnControl'
  | 'ViewportControl'
  | 'VizTypeControl'
  | 'MetricsControl'
  | 'AdhocFilterControl'
  | 'FilterBoxItemControl'
  | 'DndColumnSelect'
  | 'DndFilterSelect'
  | 'DndMetricSelect'
  | 'CurrencyControl'
  | 'InputNumber'
  | 'Checkbox'
  | 'Select'
  | 'Slider'
  | 'Input'
  | keyof SharedControlComponents; // expanded in `expandControlConfig`

// eslint-disable-next-line @typescript-eslint/no-explicit-any
export type ControlType = InternalControlType | React.ComponentType<any>;

export type TabOverride = 'data' | 'customize' | boolean;

/**
 * Control config specifying how chart controls appear in the control panel, all
 * these configs will be passed to the UI component for control as props.
 *
 * - type: the control type, referencing a React component of the same name
 * - label: the label as shown in the control's header
 * - description: shown in the info tooltip of the control's header
 * - default: the default value when opening a new chart, or changing visualization type
 * - renderTrigger: a bool that defines whether the visualization should be re-rendered
 *    when changed. This should `true` for controls that only affect the rendering (client side)
 *    and don't affect the query or backend data processing as those require to re run a query
 *    and fetch the data
 * - validators: an array of functions that will receive the value of the component and
 *    should return error messages when the value is not valid. The error message gets
 *    bubbled up to the control header, section header and query panel header.
 * - warning: text shown as a tooltip on a warning icon in the control's header
 * - error: text shown as a tooltip on a error icon in the control's header
 * - shouldMapStateToProps: a function that receives the previous and current app state
 *   and determines if the control needs to recalculate it's props based on the new state.
 * - mapStateToProps: a function that receives the App's state and return an object of k/v
 *    to overwrite configuration at runtime. This is useful to alter a component based on
 *    anything external to it, like another control's value. For instance it's possible to
 *    show a warning based on the value of another component. It's also possible to bind
 *    arbitrary data from the redux store to the component this way.
 * - tabOverride: set to 'data' if you want to force a renderTrigger to show up on the `Data`
     tab, or 'customize' if you want it to show up on that tam. Otherwise sections with ALL
     `renderTrigger: true` components will show up on the `Customize` tab.
 * - visibility: a function that uses control panel props to check whether a control should
 *    be visible.
 */
export interface BaseControlConfig<
  T extends ControlType = ControlType,
  O extends SelectOption = SelectOption,
  V = JsonValue,
> extends AnyDict {
  type: T;
  label?:
    | ReactNode
    | ((
        state: ControlPanelState,
        controlState: ControlState,
        // TODO: add strict `chartState` typing (see superset-frontend/src/explore/types)
        chartState?: AnyDict,
      ) => ReactNode);
  description?:
    | ReactNode
    | ((
        state: ControlPanelState,
        controlState: ControlState,
        // TODO: add strict `chartState` typing (see superset-frontend/src/explore/types)
        chartState?: AnyDict,
      ) => ReactNode);
  default?: V;
  initialValue?: V;
  renderTrigger?: boolean;
  validators?: ControlValueValidator<T, O, V>[];
  warning?: ReactNode;
  error?: ReactNode;
  /**
   * Add additional props to chart control.
   */
  shouldMapStateToProps?: (
    prevState: ControlPanelState,
    state: ControlPanelState,
    controlState: ControlState,
    // TODO: add strict `chartState` typing (see superset-frontend/src/explore/types)
    chartState?: AnyDict,
  ) => boolean;
  mapStateToProps?: (
    state: ControlPanelState,
    controlState: ControlState,
    // TODO: add strict `chartState` typing (see superset-frontend/src/explore/types)
    chartState?: AnyDict,
  ) => ExtraControlProps;
  visibility?: (
    props: ControlPanelsContainerProps,
    controlData: AnyDict,
  ) => boolean;
}

export interface ControlValueValidator<
  T = ControlType,
  O extends SelectOption = SelectOption,
  V = unknown,
> {
  (value: V, state?: ControlState<T, O>): boolean | string;
}

/** --------------------------------------------
 * Additional Config for specific control Types
 * --------------------------------------------- */
export type SelectOption = AnyDict | string | [ReactText, ReactNode];

export type SelectControlType =
  | 'SelectControl'
  | 'SelectAsyncControl'
  | 'MetricsControl'
  | 'FixedOrMetricControl'
  | 'AdhocFilterControl'
  | 'FilterBoxItemControl';

export interface FilterOption<T extends SelectOption> {
  label: string;
  value: string;
  data: T;
}

// Ref: superset-frontend/src/components/Select/SupersetStyledSelect.tsx
export interface SelectControlConfig<
  O extends SelectOption = SelectOption,
  T extends SelectControlType = SelectControlType,
> extends BaseControlConfig<T, O> {
  clearable?: boolean;
  freeForm?: boolean;
  multi?: boolean;
  valueKey?: string;
  labelKey?: string;
  options?: O[];
  optionRenderer?: (option: O) => ReactNode;
  valueRenderer?: (option: O) => ReactNode;
  filterOption?:
    | ((option: FilterOption<O>, rawInput: string) => Boolean)
    | null;
}

export type SharedControlConfig<
  T extends InternalControlType = InternalControlType,
  O extends SelectOption = SelectOption,
> = T extends SelectControlType
  ? SelectControlConfig<O, T>
  : BaseControlConfig<T>;

/** --------------------------------------------
 * Custom controls
 * --------------------------------------------- */
export type CustomControlConfig<P = {}> = BaseControlConfig<
  React.ComponentType<P>
> &
  // two run-time properties from superset-frontend/src/explore/components/Control.jsx
  Omit<P, 'onChange' | 'hovered'>;

// Catch-all ControlConfig
//  - if T is known control types, return SharedControlConfig,
//  - if T is object, assume a CustomComponent
//  - otherwise assume it's a custom component control
export type ControlConfig<
  T = AnyDict,
  O extends SelectOption = SelectOption,
> = T extends InternalControlType
  ? SharedControlConfig<T, O>
  : T extends object
    ? CustomControlConfig<T> // eslint-disable-next-line @typescript-eslint/no-explicit-any
    : CustomControlConfig<any>;

/** ===========================================================
 * Chart plugin control panel config
 * ========================================================= */
export type SharedSectionAlias =
  | 'annotations'
  | 'colorScheme'
  | 'datasourceAndVizType'
  | 'sqlaTimeSeries'
  | 'NVD3TimeSeries';

export interface OverrideSharedControlItem<
  A extends SharedControlAlias = SharedControlAlias,
> {
  name: A;
  override: Partial<SharedControls[A]>;
}

export type CustomControlItem = {
  name: string;
  // eslint-disable-next-line @typescript-eslint/no-explicit-any
  config: BaseControlConfig<any, any, any>;
};

// use ReactElement instead of ReactNode because `string`, `number`, etc. may
// interfere with other ControlSetItem types
export type ExpandedControlItem = CustomControlItem | ReactElement | null;

export type ControlSetItem =
  | SharedControlAlias
  | OverrideSharedControlItem
  | ExpandedControlItem;

export type ControlSetRow = ControlSetItem[];

// Ref:
//  - superset-frontend/src/explore/components/ControlPanelsContainer.jsx
//  - superset-frontend/src/explore/components/ControlPanelSection.jsx
export interface ControlPanelSectionConfig {
  label?: ReactNode;
  description?: ReactNode;
  expanded?: boolean;
  tabOverride?: TabOverride;
  controlSetRows: ControlSetRow[];
<<<<<<< HEAD
  visibility?: (props: ControlPanelsContainerProps) => boolean;
=======
  visibility?: (
    props: ControlPanelsContainerProps,
    controlData: AnyDict,
  ) => boolean;
>>>>>>> 1c48fe05
}

export interface StandardizedControls {
  metrics: QueryFormMetric[];
  columns: QueryFormColumn[];
}

export interface StandardizedFormDataInterface {
  // Controls not used in the current viz
  controls: StandardizedControls;
  // Transformation history
  memorizedFormData: Map<string, QueryFormData>;
}

export type QueryStandardizedFormData = QueryFormData & {
  standardizedFormData: StandardizedFormDataInterface;
};

export const isStandardizedFormData = (
  formData: QueryFormData,
): formData is QueryStandardizedFormData =>
  formData?.standardizedFormData?.controls &&
  formData?.standardizedFormData?.memorizedFormData &&
  Array.isArray(formData.standardizedFormData.controls.metrics) &&
  Array.isArray(formData.standardizedFormData.controls.columns);

export interface ControlPanelConfig {
  controlPanelSections: (ControlPanelSectionConfig | null)[];
  controlOverrides?: ControlOverrides;
  sectionOverrides?: SectionOverrides;
  onInit?: (state: ControlStateMapping) => void;
  formDataOverrides?: (formData: QueryFormData) => QueryFormData;
}

export type ControlOverrides = {
  [P in SharedControlAlias]?: Partial<SharedControls[P]>;
};

export type SectionOverrides = {
  [P in SharedSectionAlias]?: Partial<ControlPanelSectionConfig>;
};

// Ref:
//  - superset-frontend/src/explore/components/ConditionalFormattingControl.tsx
export enum Comparator {
  None = 'None',
  GreaterThan = '>',
  LessThan = '<',
  GreaterOrEqual = '≥',
  LessOrEqual = '≤',
  Equal = '=',
  NotEqual = '≠',
  Between = '< x <',
  BetweenOrEqual = '≤ x ≤',
  BetweenOrLeftEqual = '≤ x <',
  BetweenOrRightEqual = '< x ≤',
}

export const MultipleValueComparators = [
  Comparator.Between,
  Comparator.BetweenOrEqual,
  Comparator.BetweenOrLeftEqual,
  Comparator.BetweenOrRightEqual,
];

export type ConditionalFormattingConfig = {
  operator?: Comparator;
  targetValue?: number;
  targetValueLeft?: number;
  targetValueRight?: number;
  column?: string;
  colorScheme?: string;
};

export type ColorFormatters = {
  column: string;
  getColorFromValue: (value: number) => string | undefined;
}[];

export default {};

export function isColumnMeta(column: AnyDict): column is ColumnMeta {
  return !!column && 'column_name' in column;
}

export function isSavedExpression(
  column: AdhocColumn | ColumnMeta,
): column is ColumnMeta {
  return (
    'column_name' in column && 'expression' in column && !!column.expression
  );
}

export function isControlPanelSectionConfig(
  section: ControlPanelSectionConfig | null,
): section is ControlPanelSectionConfig {
  return section !== null;
}

export function isDataset(
  datasource: Dataset | QueryResponse | null | undefined,
): datasource is Dataset {
  return (
    !!datasource && 'columns' in datasource && !('sqlEditorId' in datasource)
  );
}

export function isQueryResponse(
  datasource: Dataset | QueryResponse | null | undefined,
): datasource is QueryResponse {
  return !!datasource && 'results' in datasource && 'sqlEditorId' in datasource;
}

export enum SortSeriesType {
  Name = 'name',
  Max = 'max',
  Min = 'min',
  Sum = 'sum',
  Avg = 'avg',
}

export type SortSeriesData = {
  sort_series_type: SortSeriesType;
  sort_series_ascending: boolean;
};

export type ControlFormValueValidator<V> = (value: V) => string | false;

export type ControlFormItemSpec<T extends ControlType = ControlType> = {
  controlType: T;
  label: ReactNode;
  description: ReactNode;
  placeholder?: string;
  validators?: ControlFormValueValidator<any>[];
  width?: number | string;
  /**
   * Time to delay change propagation.
   */
  debounceDelay?: number;
} & (T extends 'Select'
  ? {
      allowNewOptions?: boolean;
      options: any;
      value?: string;
      defaultValue?: string;
      creatable?: boolean;
      minWidth?: number | string;
      validators?: ControlFormValueValidator<string>[];
    }
  : T extends 'RadioButtonControl'
    ? {
        options: [string, ReactNode][];
        value?: string;
        defaultValue?: string;
      }
    : T extends 'Checkbox'
      ? {
          value?: boolean;
          defaultValue?: boolean;
        }
      : T extends 'InputNumber' | 'Slider'
        ? {
            min?: number;
            max?: number;
            step?: number;
            value?: number;
            defaultValue?: number;
            validators?: ControlFormValueValidator<number>[];
          }
        : T extends 'Input'
          ? {
              controlType: 'Input';
              value?: string;
              defaultValue?: string;
              validators?: ControlFormValueValidator<string>[];
            }
          : T extends 'CurrencyControl'
            ? {
                controlType: 'CurrencyControl';
                value?: Currency;
                defaultValue?: Currency;
              }
            : {});<|MERGE_RESOLUTION|>--- conflicted
+++ resolved
@@ -376,14 +376,10 @@
   expanded?: boolean;
   tabOverride?: TabOverride;
   controlSetRows: ControlSetRow[];
-<<<<<<< HEAD
-  visibility?: (props: ControlPanelsContainerProps) => boolean;
-=======
   visibility?: (
     props: ControlPanelsContainerProps,
     controlData: AnyDict,
   ) => boolean;
->>>>>>> 1c48fe05
 }
 
 export interface StandardizedControls {
