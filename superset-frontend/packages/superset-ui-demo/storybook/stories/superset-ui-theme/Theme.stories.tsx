/*
 * Licensed to the Apache Software Foundation (ASF) under one
 * or more contributor license agreements.  See the NOTICE file
 * distributed with this work for additional information
 * regarding copyright ownership.  The ASF licenses this file
 * to you under the Apache License, Version 2.0 (the
 * "License"); you may not use this file except in compliance
 * with the License.  You may obtain a copy of the License at
 *
 *   http://www.apache.org/licenses/LICENSE-2.0
 *
 * Unless required by applicable law or agreed to in writing,
 * software distributed under the License is distributed on an
 * "AS IS" BASIS, WITHOUT WARRANTIES OR CONDITIONS
 * OF ANY KIND, either express or implied.  See the License for the
 * specific language governing permissions and limitations
 * under the License.
 */

<<<<<<< HEAD
import { supersetTheme, themeObject } from '@apache-superset/core/ui';
=======
import { supersetTheme } from '@superset-ui/core';
>>>>>>> f5f5913a

const colorTypes = ['primary', 'error', 'warning', 'success', 'info'];

const AntDFunctionalColors = () => {
  // Define color types and variants dynamically
  const variants = [
    'active',
    'textActive',
    'text',
    'textHover',
    'hover',
    'borderHover',
    'border',
    'bgHover',
    'bg',
  ];

  return (
    <table
      style={{ borderCollapse: 'collapse', width: '100%', textAlign: 'left' }}
    >
      <thead>
        <tr>
          <th style={{ border: '1px solid #ddd', padding: '8px' }}>Type</th>
          {variants.map(variant => (
            <th
              key={variant}
              style={{ border: '1px solid #ddd', padding: '8px' }}
            >
              {variant}
            </th>
          ))}
        </tr>
      </thead>
      <tbody>
        {colorTypes.map(type => (
          <tr key={type}>
            <td style={{ border: '1px solid #ddd', padding: '8px' }}>
              <strong>{type}</strong>
            </td>
            {variants.map(variant => {
              // Map to actual theme token names
              const tokenName = `color${type.charAt(0).toUpperCase() + type.slice(1)}${variant.charAt(0).toUpperCase() + variant.slice(1)}`;
              const color = (supersetTheme as any)[tokenName];
              return (
                <td
                  key={variant}
                  style={{
                    border: '1px solid #ddd',
                    padding: '8px',
                    backgroundColor: color || 'transparent',
                    color: color === 'transparent' ? 'black' : undefined,
                  }}
                >
                  {color ? <code>{color}</code> : '-'}
                </td>
              );
            })}
          </tr>
        ))}
      </tbody>
    </table>
  );
};

export const ThemeColors = () => (
  <div>
    <h1>Theme Colors</h1>
    <h2>Ant Design Theme Colors</h2>
    <h3>Functional Colors</h3>
    <AntDFunctionalColors />
    <h2>Current SupersetTheme Object</h2>
    <p>The current theme uses Ant Design's flat token structure:</p>
    <pre>
      <code>{JSON.stringify(supersetTheme, null, 2)}</code>
    </pre>
  </div>
);
/*
 * */
export default {
  title: 'Core Packages/@superset-ui-theme',
};

export const Default = () => <ThemeColors />;<|MERGE_RESOLUTION|>--- conflicted
+++ resolved
@@ -17,11 +17,7 @@
  * under the License.
  */
 
-<<<<<<< HEAD
-import { supersetTheme, themeObject } from '@apache-superset/core/ui';
-=======
-import { supersetTheme } from '@superset-ui/core';
->>>>>>> f5f5913a
+import { supersetTheme } from '@apache-superset/core/ui';
 
 const colorTypes = ['primary', 'error', 'warning', 'success', 'info'];
 
