/**
 * Licensed to the Apache Software Foundation (ASF) under one
 * or more contributor license agreements.  See the NOTICE file
 * distributed with this work for additional information
 * regarding copyright ownership.  The ASF licenses this file
 * to you under the Apache License, Version 2.0 (the
 * "License"); you may not use this file except in compliance
 * with the License.  You may obtain a copy of the License at
 *
 *   http://www.apache.org/licenses/LICENSE-2.0
 *
 * Unless required by applicable law or agreed to in writing,
 * software distributed under the License is distributed on an
 * "AS IS" BASIS, WITHOUT WARRANTIES OR CONDITIONS OF ANY
 * KIND, either express or implied.  See the License for the
 * specific language governing permissions and limitations
 * under the License.
 */
import React, { useEffect, createRef } from 'react';
import { styled } from '@superset-ui/core';
import { <%= packageLabel %>Props, <%= packageLabel %>StylesProps } from './types';

// The following Styles component is a <div> element, which has been styled using Emotion
// For docs, visit https://emotion.sh/docs/styled

// Theming variables are provided for your use via a ThemeProvider
// imported from @superset-ui/core. For variables available, please visit
// https://github.com/apache-superset/superset-ui/blob/master/packages/superset-ui-core/src/theme/index.ts

const Styles = styled.div<<%= packageLabel %>StylesProps>`
  background-color: ${({ theme }) => theme.colors.primary.light2};
<<<<<<< HEAD
  padding: ${({ theme }) => theme.gridUnit * 4}px;
  border-radius: ${({ theme }) => theme.gridUnit * 2}px;
=======
  padding: ${({ theme }) => theme.sizeUnit * 4}px;
  border-radius: ${({ theme }) => theme.sizeUnit * 2}px;
>>>>>>> 358633e9
  height: ${({ height }) => height}px;
  width: ${({ width }) => width}px;
`;

/**
 * ******************* WHAT YOU CAN BUILD HERE *******************
 *  In essence, a chart is given a few key ingredients to work with:
 *  * Data: provided via `props.data`
 *  * A DOM element
 *  * FormData (your controls!) provided as props by transformProps.ts
 */

export default function <%= packageLabel %>(props: <%= packageLabel %>Props) {
  // height and width are the height and width of the DOM element as it exists in the dashboard.
  // There is also a `data` prop, which is, of course, your DATA 🎉
  const { data, height, width } = props;

  const rootElem = createRef<HTMLDivElement>();

  // Often, you just want to access the DOM and do whatever you want.
  // Here, you can do that with createRef, and the useEffect hook.
  useEffect(() => {
    const root = rootElem.current as HTMLElement;
    console.log('Plugin element', root);
  });

  console.log('Plugin props', props);

  return (
    <Styles
      ref={rootElem}
      boldText={props.boldText}
      headerFontSize={props.headerFontSize}
      height={height}
      width={width}
    >
      <h3>{props.headerText}</h3>
      <pre>${JSON.stringify(data, null, 2)}</pre>
    </Styles>
  );
}<|MERGE_RESOLUTION|>--- conflicted
+++ resolved
@@ -29,13 +29,8 @@
 
 const Styles = styled.div<<%= packageLabel %>StylesProps>`
   background-color: ${({ theme }) => theme.colors.primary.light2};
-<<<<<<< HEAD
-  padding: ${({ theme }) => theme.gridUnit * 4}px;
-  border-radius: ${({ theme }) => theme.gridUnit * 2}px;
-=======
   padding: ${({ theme }) => theme.sizeUnit * 4}px;
   border-radius: ${({ theme }) => theme.sizeUnit * 2}px;
->>>>>>> 358633e9
   height: ${({ height }) => height}px;
   width: ${({ width }) => width}px;
 `;
