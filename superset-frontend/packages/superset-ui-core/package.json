--- conflicted
+++ resolved
@@ -78,12 +78,7 @@
     "@types/react-syntax-highlighter": "^15.5.13",
     "@types/jquery": "^3.5.33",
     "@types/lodash": "^4.17.21",
-<<<<<<< HEAD
-    "@types/node": "^24.8.1",
-=======
-    "@types/math-expression-evaluator": "^2.0.0",
     "@types/node": "^25.0.2",
->>>>>>> ea3d2470
     "@types/prop-types": "^15.7.15",
     "@types/rison": "0.1.0",
     "@types/seedrandom": "^3.0.8",
