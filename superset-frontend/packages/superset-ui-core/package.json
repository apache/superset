{
  "name": "@superset-ui/core",
  "version": "0.18.25",
  "description": "Superset UI core",
  "keywords": [
    "superset"
  ],
  "homepage": "https://github.com/apache-superset/superset-ui#readme",
  "bugs": {
    "url": "https://github.com/apache-superset/superset-ui/issues"
  },
  "repository": {
    "type": "git",
    "url": "git+https://github.com/apache-superset/superset-ui.git"
  },
  "license": "Apache-2.0",
  "author": "Superset",
  "sideEffects": false,
  "main": "lib/index.js",
  "module": "esm/index.js",
  "files": [
    "esm",
    "lib"
  ],
  "dependencies": {
    "@babel/runtime": "^7.1.2",
    "@types/d3-format": "^1.3.0",
    "@types/d3-interpolate": "^1.3.1",
    "@types/d3-scale": "^2.1.1",
    "@types/d3-time": "^3.0.0",
    "@types/d3-time-format": "^2.1.0",
    "@types/enzyme": "^3.10.5",
    "@types/fetch-mock": "^7.3.3",
    "@types/lodash": "^4.14.149",
    "@types/math-expression-evaluator": "^1.2.1",
    "@types/node": "^18.0.0",
<<<<<<< HEAD
=======
    "@types/prop-types": "^15.7.2",
>>>>>>> e415cb21
    "@types/rison": "0.0.6",
    "@types/seedrandom": "^2.4.28",
    "@vx/responsive": "^0.0.199",
    "csstype": "^2.6.4",
    "d3-format": "^1.3.2",
    "d3-interpolate": "^1.4.0",
    "d3-scale": "^3.0.0",
    "d3-time": "^1.0.10",
    "d3-time-format": "^2.2.0",
    "fetch-retry": "^4.0.1",
    "jed": "^1.1.1",
    "lodash": "^4.17.11",
    "math-expression-evaluator": "^1.3.8",
    "pretty-ms": "^7.0.0",
    "react-error-boundary": "^1.2.5",
    "react-markdown": "^8.0.3",
    "rehype-raw": "^6.1.1",
    "rehype-sanitize": "^5.0.1",
    "reselect": "^4.0.0",
    "rison": "^0.1.1",
    "seedrandom": "^3.0.5",
    "whatwg-fetch": "^3.0.0"
  },
  "devDependencies": {
    "@emotion/styled": "^11.3.0",
    "fetch-mock": "^6.5.2",
    "jest-mock-console": "^1.0.0",
    "resize-observer-polyfill": "1.5.1"
  },
  "peerDependencies": {
    "@emotion/cache": "^11.4.0",
    "@emotion/react": "^11.4.1",
    "@emotion/styled": "^11.3.0",
    "@types/react": "*",
    "@types/react-loadable": "*",
    "@types/tinycolor2": "*",
    "react": "^16.13.1",
    "react-loadable": "^5.5.0",
    "tinycolor2": "*"
  },
  "publishConfig": {
    "access": "public"
  }
}<|MERGE_RESOLUTION|>--- conflicted
+++ resolved
@@ -34,10 +34,7 @@
     "@types/lodash": "^4.14.149",
     "@types/math-expression-evaluator": "^1.2.1",
     "@types/node": "^18.0.0",
-<<<<<<< HEAD
-=======
     "@types/prop-types": "^15.7.2",
->>>>>>> e415cb21
     "@types/rison": "0.0.6",
     "@types/seedrandom": "^2.4.28",
     "@vx/responsive": "^0.0.199",
