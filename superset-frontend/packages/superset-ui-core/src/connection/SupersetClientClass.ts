/**
 * Licensed to the Apache Software Foundation (ASF) under one
 * or more contributor license agreements.  See the NOTICE file
 * distributed with this work for additional information
 * regarding copyright ownership.  The ASF licenses this file
 * to you under the Apache License, Version 2.0 (the
 * "License"); you may not use this file except in compliance
 * with the License.  You may obtain a copy of the License at
 *
 *   http://www.apache.org/licenses/LICENSE-2.0
 *
 * Unless required by applicable law or agreed to in writing,
 * software distributed under the License is distributed on an
 * "AS IS" BASIS, WITHOUT WARRANTIES OR CONDITIONS OF ANY
 * KIND, either express or implied.  See the License for the
 * specific language governing permissions and limitations
 * under the License.
 */
import callApiAndParseWithTimeout from './callApi/callApiAndParseWithTimeout';
import {
  ClientConfig,
  ClientTimeout,
  Credentials,
  CsrfPromise,
  CsrfToken,
  FetchRetryOptions,
  Headers,
  Host,
  Mode,
  Protocol,
  RequestConfig,
  ParseMethod,
} from './types';
import { DEFAULT_FETCH_RETRY_OPTIONS, DEFAULT_BASE_URL } from './constants';

const defaultUnauthorizedHandler = () => {
<<<<<<< HEAD
  window.location.href = `/login?next=${
    window.location.pathname + window.location.search
  }`;
=======
  if (!window.location.pathname.startsWith('/login')) {
    window.location.href = `/login?next=${window.location.href}`;
  }
>>>>>>> 16654034
};

export default class SupersetClientClass {
  credentials: Credentials;

  csrfToken?: CsrfToken;

  csrfPromise?: CsrfPromise;

  guestToken?: string;

  guestTokenHeaderName: string;

  fetchRetryOptions?: FetchRetryOptions;

  baseUrl: string;

  protocol: Protocol;

  host: Host;

  headers: Headers;

  mode: Mode;

  timeout: ClientTimeout;

  handleUnauthorized: () => void;

  constructor({
    baseUrl = DEFAULT_BASE_URL,
    host,
    protocol,
    headers = {},
    fetchRetryOptions = {},
    mode = 'same-origin',
    timeout,
    credentials = undefined,
    csrfToken = undefined,
    guestToken = undefined,
    guestTokenHeaderName = 'X-GuestToken',
    unauthorizedHandler = defaultUnauthorizedHandler,
  }: ClientConfig = {}) {
    const url = new URL(
      host || protocol
        ? `${protocol || 'https:'}//${host || 'localhost'}`
        : baseUrl,
      // baseUrl for API could also be relative, so we provide current location.href
      // as the base of baseUrl
      window.location.href,
    );
    this.baseUrl = url.href.replace(/\/+$/, ''); // always strip trailing slash
    this.host = url.host;
    this.protocol = url.protocol as Protocol;
    this.headers = { Accept: 'application/json', ...headers }; // defaulting accept to json
    this.mode = mode;
    this.timeout = timeout;
    this.credentials = credentials;
    this.csrfToken = csrfToken;
    this.guestToken = guestToken;
    this.guestTokenHeaderName = guestTokenHeaderName;
    this.fetchRetryOptions = {
      ...DEFAULT_FETCH_RETRY_OPTIONS,
      ...fetchRetryOptions,
    };
    if (typeof this.csrfToken === 'string') {
      this.headers = { ...this.headers, 'X-CSRFToken': this.csrfToken };
      this.csrfPromise = Promise.resolve(this.csrfToken);
    }
    if (guestToken) {
      this.headers[guestTokenHeaderName] = guestToken;
    }
    this.handleUnauthorized = unauthorizedHandler;
  }

  async init(force = false): CsrfPromise {
    if (this.isAuthenticated() && !force) {
      return this.csrfPromise as CsrfPromise;
    }
    return this.getCSRFToken();
  }

  async reAuthenticate() {
    return this.init(true);
  }

  isAuthenticated(): boolean {
    // if CSRF protection is disabled in the Superset app, the token may be an empty string
    return this.csrfToken !== null && this.csrfToken !== undefined;
  }

  async get<T extends ParseMethod = 'json'>(
    requestConfig: RequestConfig & { parseMethod?: T },
  ) {
    return this.request({ ...requestConfig, method: 'GET' });
  }

  async delete<T extends ParseMethod = 'json'>(
    requestConfig: RequestConfig & { parseMethod?: T },
  ) {
    return this.request({ ...requestConfig, method: 'DELETE' });
  }

  async put<T extends ParseMethod = 'json'>(
    requestConfig: RequestConfig & { parseMethod?: T },
  ) {
    return this.request({ ...requestConfig, method: 'PUT' });
  }

  async post<T extends ParseMethod = 'json'>(
    requestConfig: RequestConfig & { parseMethod?: T },
  ) {
    return this.request({ ...requestConfig, method: 'POST' });
  }

  async request<T extends ParseMethod = 'json'>({
    credentials,
    mode,
    endpoint,
    host,
    url,
    headers,
    timeout,
    fetchRetryOptions,
<<<<<<< HEAD
    ignoreUnauthorized,
=======
    ignoreUnauthorized = false,
>>>>>>> 16654034
    ...rest
  }: RequestConfig & { parseMethod?: T }) {
    await this.ensureAuth();
    return callApiAndParseWithTimeout({
      ...rest,
      credentials: credentials ?? this.credentials,
      mode: mode ?? this.mode,
      url: this.getUrl({ endpoint, host, url }),
      headers: { ...this.headers, ...headers },
      timeout: timeout ?? this.timeout,
      fetchRetryOptions: fetchRetryOptions ?? this.fetchRetryOptions,
    }).catch(res => {
      if (res?.status === 401 && !ignoreUnauthorized) {
        this.handleUnauthorized();
      }
      return Promise.reject(res);
    });
  }

  async ensureAuth(): CsrfPromise {
    return (
      this.csrfPromise ??
      // eslint-disable-next-line prefer-promise-reject-errors
      Promise.reject({
        error: `SupersetClient has not been provided a CSRF token, ensure it is
        initialized with \`client.getCSRFToken()\` or try logging in at
        ${this.getUrl({ endpoint: '/login' })}`,
      })
    );
  }

  async getCSRFToken() {
    this.csrfToken = undefined;
    // If we can request this resource successfully, it means that the user has
    // authenticated. If not we throw an error prompting to authenticate.
    this.csrfPromise = callApiAndParseWithTimeout({
      credentials: this.credentials,
      headers: {
        ...this.headers,
      },
      method: 'GET',
      mode: this.mode,
      timeout: this.timeout,
      url: this.getUrl({ endpoint: 'api/v1/security/csrf_token/' }),
      parseMethod: 'json',
    }).then(({ json }) => {
      if (typeof json === 'object') {
        this.csrfToken = json.result as string;
        if (typeof this.csrfToken === 'string') {
          this.headers = { ...this.headers, 'X-CSRFToken': this.csrfToken };
        }
      }
      if (this.isAuthenticated()) {
        return this.csrfToken;
      }
      // eslint-disable-next-line prefer-promise-reject-errors
      return Promise.reject({ error: 'Failed to fetch CSRF token' });
    });
    return this.csrfPromise;
  }

  getUrl({
    host: inputHost,
    endpoint = '',
    url,
  }: {
    endpoint?: string;
    host?: Host;
    url?: string;
  } = {}) {
    if (typeof url === 'string') return url;

    const host = inputHost ?? this.host;
    const cleanHost = host.slice(-1) === '/' ? host.slice(0, -1) : host; // no backslash

    return `${this.protocol}//${cleanHost}/${
      endpoint[0] === '/' ? endpoint.slice(1) : endpoint
    }`;
  }
}<|MERGE_RESOLUTION|>--- conflicted
+++ resolved
@@ -34,15 +34,9 @@
 import { DEFAULT_FETCH_RETRY_OPTIONS, DEFAULT_BASE_URL } from './constants';
 
 const defaultUnauthorizedHandler = () => {
-<<<<<<< HEAD
-  window.location.href = `/login?next=${
-    window.location.pathname + window.location.search
-  }`;
-=======
   if (!window.location.pathname.startsWith('/login')) {
     window.location.href = `/login?next=${window.location.href}`;
   }
->>>>>>> 16654034
 };
 
 export default class SupersetClientClass {
@@ -167,11 +161,7 @@
     headers,
     timeout,
     fetchRetryOptions,
-<<<<<<< HEAD
-    ignoreUnauthorized,
-=======
     ignoreUnauthorized = false,
->>>>>>> 16654034
     ...rest
   }: RequestConfig & { parseMethod?: T }) {
     await this.ensureAuth();
