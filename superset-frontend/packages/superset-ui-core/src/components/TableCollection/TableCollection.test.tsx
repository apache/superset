--- conflicted
+++ resolved
@@ -16,13 +16,8 @@
  * specific language governing permissions and limitations
  * under the License.
  */
-<<<<<<< HEAD
-import { render, screen } from '@superset-ui/core/spec';
+import { render, screen, fireEvent } from '@superset-ui/core/spec';
 import { renderHook } from '@testing-library/react';
-=======
-import { render, screen, fireEvent } from '@superset-ui/core/spec';
-import { renderHook } from '@testing-library/react-hooks';
->>>>>>> 08c1d034
 import { TableInstance, useTable } from 'react-table';
 import TableCollection from '.';
 
