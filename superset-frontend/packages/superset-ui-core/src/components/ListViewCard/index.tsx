--- conflicted
+++ resolved
@@ -16,13 +16,8 @@
  * specific language governing permissions and limitations
  * under the License.
  */
-<<<<<<< HEAD
 import { FC, PropsWithChildren } from 'react';
-import { styled, useTheme, css } from '@superset-ui/core';
-=======
-import { FC } from 'react';
 import { styled, useTheme, css } from '@apache-superset/core/ui';
->>>>>>> 08c1d034
 import { Skeleton } from '../Skeleton';
 import { Card } from '../Card';
 import { CertifiedBadge } from '../CertifiedBadge';
