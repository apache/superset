--- conflicted
+++ resolved
@@ -25,11 +25,8 @@
 
 export interface TabsProps extends AntdTabsProps {
   allowOverflow?: boolean;
-<<<<<<< HEAD
   fullHeight?: boolean;
-=======
   contentStyle?: SerializedStyles;
->>>>>>> 21d585d5
 }
 
 const StyledTabs = ({
@@ -55,7 +52,6 @@
 
         .ant-tabs-content-holder {
           overflow: ${allowOverflow ? 'visible' : 'auto'};
-<<<<<<< HEAD
           ${fullHeight && 'height: 100%;'}
         }
         .ant-tabs-content {
@@ -63,9 +59,7 @@
         }
         .ant-tabs-tabpane {
           ${fullHeight && 'height: 100%;'}
-=======
           ${contentStyle}
->>>>>>> 21d585d5
         }
         .ant-tabs-tab {
           flex: 1 1 auto;
