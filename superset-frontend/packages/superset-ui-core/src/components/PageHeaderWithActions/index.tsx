--- conflicted
+++ resolved
@@ -17,14 +17,9 @@
  * under the License.
  */
 import { ReactNode, ReactElement } from 'react';
-<<<<<<< HEAD
-import { css, SupersetTheme, t, useTheme } from '@superset-ui/core';
-import { Icons, Flex } from '@superset-ui/core/components';
-=======
 import { t } from '@superset-ui/core';
 import { css, SupersetTheme, useTheme } from '@apache-superset/core/ui';
-import { Icons } from '@superset-ui/core/components/Icons';
->>>>>>> 1127374e
+import { Icons, Flex } from '@superset-ui/core/components';
 import type { DropdownProps } from '../Dropdown/types';
 import type { TooltipPlacement } from '../Tooltip/types';
 import type { CertifiedBadgeProps } from '../CertifiedBadge/types';
