--- conflicted
+++ resolved
@@ -33,12 +33,6 @@
   extends React.ComponentClass<Props & LoadableRendererProps>,
     Loadable.LoadableComponent {}
 
-<<<<<<< HEAD
-export default function createLoadableRenderer<Props, Exports>(
-  options: Loadable.OptionsWithMap<Props, any>,
-): LoadableRenderer<Props> {
-  const LoadableRenderer = Loadable.Map(options) as LoadableRenderer<Props>;
-=======
 export default function createLoadableRenderer<
   Props,
   Exports extends { [key: string]: any },
@@ -46,7 +40,6 @@
   const LoadableRenderer = Loadable.Map<Props, Exports>(
     options,
   ) as LoadableRenderer<Props>;
->>>>>>> 6844735a
 
   // Extends the behavior of LoadableComponent to provide post-render listeners
   class CustomLoadableRenderer extends LoadableRenderer {
