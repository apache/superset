/*
 * Licensed to the Apache Software Foundation (ASF) under one
 * or more contributor license agreements.  See the NOTICE file
 * distributed with this work for additional information
 * regarding copyright ownership.  The ASF licenses this file
 * to you under the Apache License, Version 2.0 (the
 * "License"); you may not use this file except in compliance
 * with the License.  You may obtain a copy of the License at
 *
 *   http://www.apache.org/licenses/LICENSE-2.0
 *
 * Unless required by applicable law or agreed to in writing,
 * software distributed under the License is distributed on an
 * "AS IS" BASIS, WITHOUT WARRANTIES OR CONDITIONS OF ANY
 * KIND, either express or implied.  See the License for the
 * specific language governing permissions and limitations
 * under the License.
 */

import { Behavior, ChartLabel } from '../types/Base';

interface LookupTable {
  [key: string]: boolean;
}

export interface ExampleImage {
  url: string;
  caption?: string;
}

export interface ChartMetadataConfig {
  name: string;
  canBeAnnotationTypes?: string[];
  credits?: string[];
  description?: string;
  datasourceCount?: number;
  enableNoResults?: boolean;
  show?: boolean;
  supportedAnnotationTypes?: string[];
  thumbnail: string;
  useLegacyApi?: boolean;
  behaviors?: Behavior[];
  exampleGallery?: ExampleImage[];
  tags?: string[];
  category?: string | null;
  label?: {
<<<<<<< HEAD
    name: string;
    description: string;
  };
  searchWeight?: number;
=======
    name?: ChartLabel;
    description?: string;
  } | null;
>>>>>>> b0996972
}

export default class ChartMetadata {
  name: string;

  canBeAnnotationTypes?: string[];

  canBeAnnotationTypesLookup: LookupTable;

  credits: string[];

  description: string;

  show: boolean;

  supportedAnnotationTypes: string[];

  thumbnail: string;

  useLegacyApi: boolean;

  behaviors: Behavior[];

  datasourceCount: number;

  enableNoResults: boolean;

  exampleGallery: ExampleImage[];

  tags: string[];

  category: string | null;

  label?: {
<<<<<<< HEAD
    name: string;
    description: string;
  };

  searchWeight: number;
=======
    name?: ChartLabel;
    description?: string;
  } | null;
>>>>>>> b0996972

  constructor(config: ChartMetadataConfig) {
    const {
      name,
      canBeAnnotationTypes = [],
      credits = [],
      description = '',
      show = true,
      supportedAnnotationTypes = [],
      thumbnail,
      useLegacyApi = false,
      behaviors = [],
      datasourceCount = 1,
      enableNoResults = true,
      exampleGallery = [],
      tags = [],
      category = null,
<<<<<<< HEAD
      label,
      searchWeight = 0,
=======
      label = null,
>>>>>>> b0996972
    } = config;

    this.name = name;
    this.credits = credits;
    this.description = description;
    this.show = show;
    this.canBeAnnotationTypes = canBeAnnotationTypes;
    this.canBeAnnotationTypesLookup = canBeAnnotationTypes.reduce(
      (prev: LookupTable, type: string) => {
        const lookup = prev;
        lookup[type] = true;

        return lookup;
      },
      {},
    );
    this.supportedAnnotationTypes = supportedAnnotationTypes;
    this.thumbnail = thumbnail;
    this.useLegacyApi = useLegacyApi;
    this.behaviors = behaviors;
    this.datasourceCount = datasourceCount;
    this.enableNoResults = enableNoResults;
    this.exampleGallery = exampleGallery;
    this.tags = tags;
    this.category = category;
    this.label = label;
<<<<<<< HEAD
    this.searchWeight = searchWeight;
=======
>>>>>>> b0996972
  }

  canBeAnnotationType(type: string): boolean {
    return this.canBeAnnotationTypesLookup[type] || false;
  }

  clone() {
    return new ChartMetadata(this);
  }
}<|MERGE_RESOLUTION|>--- conflicted
+++ resolved
@@ -44,16 +44,9 @@
   tags?: string[];
   category?: string | null;
   label?: {
-<<<<<<< HEAD
-    name: string;
-    description: string;
-  };
-  searchWeight?: number;
-=======
     name?: ChartLabel;
     description?: string;
   } | null;
->>>>>>> b0996972
 }
 
 export default class ChartMetadata {
@@ -88,17 +81,9 @@
   category: string | null;
 
   label?: {
-<<<<<<< HEAD
-    name: string;
-    description: string;
-  };
-
-  searchWeight: number;
-=======
     name?: ChartLabel;
     description?: string;
   } | null;
->>>>>>> b0996972
 
   constructor(config: ChartMetadataConfig) {
     const {
@@ -116,12 +101,7 @@
       exampleGallery = [],
       tags = [],
       category = null,
-<<<<<<< HEAD
-      label,
-      searchWeight = 0,
-=======
       label = null,
->>>>>>> b0996972
     } = config;
 
     this.name = name;
@@ -148,10 +128,6 @@
     this.tags = tags;
     this.category = category;
     this.label = label;
-<<<<<<< HEAD
-    this.searchWeight = searchWeight;
-=======
->>>>>>> b0996972
   }
 
   canBeAnnotationType(type: string): boolean {
