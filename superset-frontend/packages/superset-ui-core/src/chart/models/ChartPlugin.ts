--- conflicted
+++ resolved
@@ -69,13 +69,8 @@
  * Loaders of the form `() => import('foo')` may return esmodules
  * which require the value to be extracted as `module.default`
  * */
-<<<<<<< HEAD
-function sanitizeLoader<T>(
-  loader: PromiseOrValueLoader<ValueOrModuleWithValue<any>>,
-=======
 function sanitizeLoader<T extends object>(
   loader: PromiseOrValueLoader<ValueOrModuleWithValue<T>>,
->>>>>>> 6844735a
 ): PromiseOrValueLoader<T> {
   return () => {
     const loaded = loader();
