--- conflicted
+++ resolved
@@ -142,11 +142,6 @@
         dark1: '#02993E',
         dark2: '#599D57',
         light1: '#34D399',
-        light2: '#F0FDF4',
-<<<<<<< HEAD
-        light3: '#edffec',
-=======
->>>>>>> 509a51ea
       },
       grayscale: {
         base: '#979797',
