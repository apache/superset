--- conflicted
+++ resolved
@@ -23,11 +23,8 @@
 import { ColorsLookup } from './types';
 import stringifyAndTrim from './stringifyAndTrim';
 import getSharedLabelColor from './SharedLabelColorSingleton';
-<<<<<<< HEAD
-=======
 import { getAnalogousColors } from './utils';
 import { FeatureFlag, isFeatureEnabled } from '../utils';
->>>>>>> 16654034
 
 // Use type augmentation to correct the fact that
 // an instance of CategoricalScale is also a function
@@ -83,8 +80,6 @@
       return forcedColor;
     }
 
-<<<<<<< HEAD
-=======
     if (isFeatureEnabled(FeatureFlag.USE_ANALAGOUS_COLORS)) {
       const multiple = Math.floor(
         this.domain().length / this.originColors.length,
@@ -96,7 +91,6 @@
       }
     }
 
->>>>>>> 16654034
     const color = this.scale(cleanedValue);
     sharedLabelColor.addSlice(cleanedValue, color, sliceId);
 
