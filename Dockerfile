#
# Licensed to the Apache Software Foundation (ASF) under one or more
# contributor license agreements.  See the NOTICE file distributed with
# this work for additional information regarding copyright ownership.
# The ASF licenses this file to You under the Apache License, Version 2.0
# (the "License"); you may not use this file except in compliance with
# the License.  You may obtain a copy of the License at
#
#    http://www.apache.org/licenses/LICENSE-2.0
#
# Unless required by applicable law or agreed to in writing, software
# distributed under the License is distributed on an "AS IS" BASIS,
# WITHOUT WARRANTIES OR CONDITIONS OF ANY KIND, either express or implied.
# See the License for the specific language governing permissions and
# limitations under the License.
#

######################################################################
# Node stage to deal with static asset construction
######################################################################
ARG PY_VER=3.10-slim-bookworm

# If BUILDPLATFORM is null, set it to 'amd64' (or leave as is otherwise).
ARG BUILDPLATFORM=${BUILDPLATFORM:-amd64}
FROM --platform=${BUILDPLATFORM} node:20-bullseye-slim AS superset-node

# Arguments for build configuration
ARG NPM_BUILD_CMD="build"
ARG BUILD_TRANSLATIONS="false" # Include translations in the final build
ARG DEV_MODE="false"           # Skip frontend build in dev mode
ARG INCLUDE_CHROMIUM="true"    # Include headless Chromium for alerts & reports
ARG INCLUDE_FIREFOX="false"    # Include headless Firefox if enabled

<<<<<<< HEAD
# Include translations in the final build. The default supports en only to
# reduce complexity and weight for those only using en
ARG BUILD_TRANSLATIONS="true"

# Used by docker-compose to skip the frontend build,
# in dev we mount the repo and build the frontend inside docker
ARG DEV_MODE="false"

# Include headless browsers? Allows for alerts, reports & thumbnails, but bloats the images
ARG INCLUDE_CHROMIUM="true"
ARG INCLUDE_FIREFOX="false"

# Somehow we need python3 + build-essential on this side of the house to install node-gyp
RUN apt-get update -qq \
    && apt-get install \
        -yqq --no-install-recommends \
        build-essential \
        python3 \
        zstd
=======
# Install system dependencies required for node-gyp
RUN --mount=type=bind,source=./docker,target=/docker \
    /docker/apt-install.sh build-essential python3 zstd
>>>>>>> 27c72401

# Define environment variables for frontend build
ENV BUILD_CMD=${NPM_BUILD_CMD} \
    PUPPETEER_SKIP_CHROMIUM_DOWNLOAD=true

# Run the frontend memory monitoring script
RUN --mount=type=bind,source=./docker,target=/docker \
    /docker/frontend-mem-nag.sh

WORKDIR /app/superset-frontend

# Create necessary folders to avoid errors in subsequent steps
RUN mkdir -p /app/superset/static/assets \
             /app/superset/translations

# Mount package files and install dependencies if not in dev mode
RUN --mount=type=bind,source=./superset-frontend/package.json,target=./package.json \
    --mount=type=bind,source=./superset-frontend/package-lock.json,target=./package-lock.json \
    if [ "$DEV_MODE" = "false" ]; then \
        npm ci; \
    else \
        echo "Skipping 'npm ci' in dev mode"; \
    fi

# Runs the webpack build process
COPY superset-frontend /app/superset-frontend


# Copy translation files
COPY superset/translations /app/superset/translations

# Build the frontend if not in dev mode
RUN if [ "$DEV_MODE" = "false" ]; then \
        BUILD_TRANSLATIONS=$BUILD_TRANSLATIONS npm run ${BUILD_CMD}; \
    else \
        echo "Skipping 'npm run ${BUILD_CMD}' in dev mode"; \
    fi

# Compile .json files from .po translations (if required) and clean up .po files
RUN if [ "$BUILD_TRANSLATIONS" = "true" ]; then \
        npm run build-translation; \
    else \
        echo "Skipping translations as requested by build flag"; \
    fi \
	# removing translations files regardless
    && rm -rf /app/superset/translations/*/LC_MESSAGES/*.po \
              /app/superset/translations/messages.pot


# Transition to Python base image
FROM python:${PY_VER} AS python-base
RUN pip install --no-cache-dir --upgrade setuptools pip uv

######################################################################
# Final lean image...
######################################################################
FROM python-base AS lean

# Build argument for including translations
ARG BUILD_TRANSLATIONS="false"

WORKDIR /app
############################################################################################################################################
#ENV LANG=C.UTF-8 \
#    LC_ALL=C.UTF-8 \
#    SUPERSET_ENV=production \
#    FLASK_APP="superset.app:create_app()" \
#    PYTHONPATH="/app/pythonpath" \
#    SUPERSET_HOME="/app/superset_home" \
#    SUPERSET_PORT=8088
############################################################################################################################################
ENV DEBIAN_FRONTEND noninteractive.
RUN apt-get update
RUN apt-get upgrade -y
RUN apt-get install -y locales locales-all
RUN locale-gen ru_RU.UTF-8 && dpkg-reconfigure locales

ENV LANG=ru_RU.UTF-8 \
    LC_ALL=ru_RU.UTF-8 \
    LANGUAGE=ru_RU.UTF-8 \
    SUPERSET_ENV=production \
    FLASK_APP="superset.app:create_app()" \
    PYTHONPATH="/app/pythonpath" \
    SUPERSET_HOME="/app/superset_home" \
    SUPERSET_PORT=8088

<<<<<<< HEAD
#ENV LANGUAGE ru_RU.UTF-8
#ENV LANG ru_RU.UTF-8
#ENV LC_ALL ru_RU.UTF-8
RUN locale-gen ru_RU.UTF-8 && dpkg-reconfigure locales
#ENTRYPOINT /bin/bash
############################################################################################################################################
############################################################################################################################################

RUN mkdir -p ${PYTHONPATH} superset/static requirements superset-frontend apache_superset.egg-info requirements \
=======
# Set up necessary directories and user
RUN --mount=type=bind,source=./docker,target=/docker \
    mkdir -p ${PYTHONPATH} \
      superset/static \
      requirements \
      superset-frontend \
      apache_superset.egg-info \
      requirements \
>>>>>>> 27c72401
    && useradd --user-group -d ${SUPERSET_HOME} -m --no-log-init --shell /bin/bash superset \
    && /docker/apt-install.sh \
        curl \
        libsasl2-dev \
        libsasl2-modules-gssapi-mit \
        libpq-dev \
        libecpg-dev \
        libldap2-dev \
    && touch superset/static/version_info.json \
    && chown -R superset:superset ./* \
    && rm -rf /var/lib/apt/lists/* /var/cache/apt/archives/*

# Copy required files for Python build
COPY --chown=superset:superset pyproject.toml setup.py MANIFEST.in README.md ./
COPY --chown=superset:superset superset-frontend/package.json superset-frontend/
COPY --chown=superset:superset requirements/base.txt requirements/
COPY --chown=superset:superset scripts/check-env.py scripts/

# Install Python dependencies using docker/pip-install.sh
RUN --mount=type=bind,source=./docker,target=/docker \
    --mount=type=cache,target=/root/.cache/pip \
    /docker/pip-install.sh --requires-build-essential -r requirements/base.txt

# Copy the compiled frontend assets from the node image
COPY --chown=superset:superset --from=superset-node /app/superset/static/assets superset/static/assets

# Copy the main Superset source code
COPY --chown=superset:superset superset superset

# Install Superset itself using docker/pip-install.sh
RUN --mount=type=bind,source=./docker,target=/docker \
    --mount=type=cache,target=/root/.cache/pip \
    /docker/pip-install.sh -e .

# Copy .json translations from the node image
COPY --chown=superset:superset --from=superset-node /app/superset/translations superset/translations

# Compile backend translations and clean up
COPY ./scripts/translations/generate_mo_files.sh ./scripts/translations/
RUN if [ "$BUILD_TRANSLATIONS" = "true" ]; then \
        ./scripts/translations/generate_mo_files.sh \
        && chown -R superset:superset superset/translations; \
    fi \
    && rm -rf superset/translations/messages.pot \
              superset/translations/*/LC_MESSAGES/*.po

# Add server run script
COPY --chmod=755 ./docker/run-server.sh /usr/bin/

# Set user and healthcheck
USER superset
HEALTHCHECK CMD curl -f "http://localhost:${SUPERSET_PORT}/health"

# Expose port and set CMD
EXPOSE ${SUPERSET_PORT}
CMD ["/usr/bin/run-server.sh"]


######################################################################
# Dev image...
######################################################################
FROM lean AS dev

USER root

# Install dev dependencies
RUN --mount=type=bind,source=./docker,target=/docker \
    /docker/apt-install.sh \
        libnss3 \
        libdbus-glib-1-2 \
        libgtk-3-0 \
        libx11-xcb1 \
        libasound2 \
        libxtst6 \
        git \
        pkg-config

# Install Playwright and its dependencies
RUN --mount=type=cache,target=/root/.cache/pip \
    uv pip install --system playwright \
    && playwright install-deps

# Optionally install Chromium
RUN if [ "$INCLUDE_CHROMIUM" = "true" ]; then \
        playwright install chromium; \
    else \
        echo "Skipping Chromium installation in dev mode"; \
    fi

# Install GeckoDriver WebDriver and Firefox (if required)
ARG GECKODRIVER_VERSION=v0.34.0
ARG FIREFOX_VERSION=125.0.3
RUN --mount=type=bind,source=./docker,target=/docker \
    if [ "$INCLUDE_FIREFOX" = "true" ]; then \
        /docker/apt-install.sh wget bzip2 \
        && wget -q https://github.com/mozilla/geckodriver/releases/download/${GECKODRIVER_VERSION}/geckodriver-${GECKODRIVER_VERSION}-linux64.tar.gz -O - | tar xfz - -C /usr/local/bin \
        && wget -q https://download-installer.cdn.mozilla.net/pub/firefox/releases/${FIREFOX_VERSION}/linux-x86_64/en-US/firefox-${FIREFOX_VERSION}.tar.bz2 -O - | tar xfj - -C /opt \
        && ln -s /opt/firefox/firefox /usr/local/bin/firefox \
        && apt-get autoremove -yqq --purge wget bzip2 && rm -rf /var/[log,tmp]/* /tmp/* /var/lib/apt/lists/* /var/cache/apt/archives/*; \
    else \
        echo "Skipping Firefox installation in dev mode"; \
    fi

# Install MySQL client dependencies
RUN --mount=type=bind,source=./docker,target=/docker \
    /docker/apt-install.sh default-libmysqlclient-dev

# Copy development requirements and install them
COPY --chown=superset:superset requirements/development.txt requirements/
RUN --mount=type=bind,source=./docker,target=/docker \
    --mount=type=cache,target=/root/.cache/pip \
    /docker/pip-install.sh --requires-build-essential -r requirements/development.txt

USER superset

######################################################################
# CI image...
######################################################################
FROM lean AS ci

COPY --chown=superset:superset --chmod=755 ./docker/*.sh /app/docker/

CMD ["/app/docker/docker-ci.sh"]<|MERGE_RESOLUTION|>--- conflicted
+++ resolved
@@ -26,36 +26,14 @@
 
 # Arguments for build configuration
 ARG NPM_BUILD_CMD="build"
-ARG BUILD_TRANSLATIONS="false" # Include translations in the final build
+ARG BUILD_TRANSLATIONS="true"  # Include translations in the final build
 ARG DEV_MODE="false"           # Skip frontend build in dev mode
 ARG INCLUDE_CHROMIUM="true"    # Include headless Chromium for alerts & reports
 ARG INCLUDE_FIREFOX="false"    # Include headless Firefox if enabled
 
-<<<<<<< HEAD
-# Include translations in the final build. The default supports en only to
-# reduce complexity and weight for those only using en
-ARG BUILD_TRANSLATIONS="true"
-
-# Used by docker-compose to skip the frontend build,
-# in dev we mount the repo and build the frontend inside docker
-ARG DEV_MODE="false"
-
-# Include headless browsers? Allows for alerts, reports & thumbnails, but bloats the images
-ARG INCLUDE_CHROMIUM="true"
-ARG INCLUDE_FIREFOX="false"
-
-# Somehow we need python3 + build-essential on this side of the house to install node-gyp
-RUN apt-get update -qq \
-    && apt-get install \
-        -yqq --no-install-recommends \
-        build-essential \
-        python3 \
-        zstd
-=======
 # Install system dependencies required for node-gyp
 RUN --mount=type=bind,source=./docker,target=/docker \
     /docker/apt-install.sh build-essential python3 zstd
->>>>>>> 27c72401
 
 # Define environment variables for frontend build
 ENV BUILD_CMD=${NPM_BUILD_CMD} \
@@ -118,15 +96,6 @@
 ARG BUILD_TRANSLATIONS="false"
 
 WORKDIR /app
-############################################################################################################################################
-#ENV LANG=C.UTF-8 \
-#    LC_ALL=C.UTF-8 \
-#    SUPERSET_ENV=production \
-#    FLASK_APP="superset.app:create_app()" \
-#    PYTHONPATH="/app/pythonpath" \
-#    SUPERSET_HOME="/app/superset_home" \
-#    SUPERSET_PORT=8088
-############################################################################################################################################
 ENV DEBIAN_FRONTEND noninteractive.
 RUN apt-get update
 RUN apt-get upgrade -y
@@ -141,18 +110,9 @@
     PYTHONPATH="/app/pythonpath" \
     SUPERSET_HOME="/app/superset_home" \
     SUPERSET_PORT=8088
-
-<<<<<<< HEAD
-#ENV LANGUAGE ru_RU.UTF-8
-#ENV LANG ru_RU.UTF-8
-#ENV LC_ALL ru_RU.UTF-8
+    
 RUN locale-gen ru_RU.UTF-8 && dpkg-reconfigure locales
-#ENTRYPOINT /bin/bash
-############################################################################################################################################
-############################################################################################################################################
-
-RUN mkdir -p ${PYTHONPATH} superset/static requirements superset-frontend apache_superset.egg-info requirements \
-=======
+
 # Set up necessary directories and user
 RUN --mount=type=bind,source=./docker,target=/docker \
     mkdir -p ${PYTHONPATH} \
@@ -161,7 +121,6 @@
       superset-frontend \
       apache_superset.egg-info \
       requirements \
->>>>>>> 27c72401
     && useradd --user-group -d ${SUPERSET_HOME} -m --no-log-init --shell /bin/bash superset \
     && /docker/apt-install.sh \
         curl \
