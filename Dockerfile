#
# Licensed to the Apache Software Foundation (ASF) under one or more
# contributor license agreements.  See the NOTICE file distributed with
# this work for additional information regarding copyright ownership.
# The ASF licenses this file to You under the Apache License, Version 2.0
# (the "License"); you may not use this file except in compliance with
# the License.  You may obtain a copy of the License at
#
#    http://www.apache.org/licenses/LICENSE-2.0
#
# Unless required by applicable law or agreed to in writing, software
# distributed under the License is distributed on an "AS IS" BASIS,
# WITHOUT WARRANTIES OR CONDITIONS OF ANY KIND, either express or implied.
# See the License for the specific language governing permissions and
# limitations under the License.
#

######################################################################
# Node stage to deal with static asset construction
######################################################################
ARG PY_VER=3.9-slim-bookworm

# if BUILDPLATFORM is null, set it to 'amd64' (or leave as is otherwise).
ARG BUILDPLATFORM=${BUILDPLATFORM:-amd64}
FROM --platform=${BUILDPLATFORM} node:16-bookworm-slim AS superset-node

ARG NPM_BUILD_CMD="build"

RUN apt-get update -qq \
    && apt-get install -yqq --no-install-recommends \
        build-essential \
        python3

ENV BUILD_CMD=${NPM_BUILD_CMD} \
    PUPPETEER_SKIP_CHROMIUM_DOWNLOAD=true
# NPM ci first, as to NOT invalidate previous steps except for when package.json changes
WORKDIR /app/superset-frontend

RUN --mount=type=bind,target=/frontend-mem-nag.sh,src=./docker/frontend-mem-nag.sh \
    /frontend-mem-nag.sh

RUN --mount=type=bind,target=./package.json,src=./superset-frontend/package.json \
    --mount=type=bind,target=./package-lock.json,src=./superset-frontend/package-lock.json \
    npm ci

COPY ./superset-frontend ./
# This seems to be the most expensive step
RUN npm run ${BUILD_CMD}

######################################################################
# Final lean image...
######################################################################
FROM python:${PY_VER} AS lean

WORKDIR /app
ENV LANG=C.UTF-8 \
    LC_ALL=C.UTF-8 \
    SUPERSET_ENV=production \
    FLASK_APP="superset.app:create_app()" \
    PYTHONPATH="/app/pythonpath" \
    SUPERSET_HOME="/app/superset_home" \
    SUPERSET_PORT=8088

RUN --mount=target=/var/lib/apt/lists,type=cache \
    --mount=target=/var/cache/apt,type=cache \
    mkdir -p ${PYTHONPATH} superset/static superset-frontend apache_superset.egg-info requirements \
    && useradd --user-group -d ${SUPERSET_HOME} -m --no-log-init --shell /bin/bash superset \
<<<<<<< HEAD
    && apt-get update -q && apt-get install -yq --no-install-recommends \
=======
    && apt-get update -qq && apt-get install -yqq --no-install-recommends \
        build-essential \
>>>>>>> 0c40bea0
        curl \
        default-libmysqlclient-dev \
        libsasl2-dev \
        libsasl2-modules-gssapi-mit \
        libpq-dev \
        libecpg-dev \
        libldap2-dev \
<<<<<<< HEAD
    && rm -rf /var/lib/apt/lists/* \
=======
>>>>>>> 0c40bea0
    && touch superset/static/version_info.json \
    && chown -R superset:superset ./*

COPY --chown=superset:superset setup.py MANIFEST.in README.md ./
# setup.py uses the version information in package.json
COPY --chown=superset:superset superset-frontend/package.json superset-frontend/
<<<<<<< HEAD
# build-essential needed to install python-ldap and mysqlclient
RUN apt-get update -q && apt-get install -yq build-essential  \
    && pip install --no-cache-dir -r requirements/local.txt \
    && apt-get purge -y --auto-remove build-essential
=======
RUN --mount=type=bind,target=./requirements/local.txt,src=./requirements/local.txt \
    --mount=type=bind,target=./requirements/development.txt,src=./requirements/development.txt \
    --mount=type=bind,target=./requirements/base.txt,src=./requirements/base.txt \
    --mount=type=cache,target=/root/.cache/pip \
    pip install -r requirements/local.txt
>>>>>>> 0c40bea0

COPY --chown=superset:superset --from=superset-node /app/superset/static/assets superset/static/assets
## Lastly, let's install superset itself
COPY --chown=superset:superset superset superset
RUN --mount=type=cache,target=/root/.cache/pip \
    pip install -e . \
    && flask fab babel-compile --target superset/translations \
    && chown -R superset:superset superset/translations

COPY --chmod=755 ./docker/run-server.sh /usr/bin/
USER superset

HEALTHCHECK CMD curl -f "http://localhost:${SUPERSET_PORT}/health"

EXPOSE ${SUPERSET_PORT}

CMD ["/usr/bin/run-server.sh"]

######################################################################
# Dev image...
######################################################################
FROM lean AS dev
ARG GECKODRIVER_VERSION=v0.33.0 \
    FIREFOX_VERSION=117.0.1

USER root

<<<<<<< HEAD
RUN apt-get update -q \
    && apt-get install -yq --no-install-recommends \
        build-essential \
=======
RUN --mount=target=/var/lib/apt/lists,type=cache \
    --mount=target=/var/cache/apt,type=cache \
    apt-get install -yqq --no-install-recommends \
>>>>>>> 0c40bea0
        libnss3 \
        libdbus-glib-1-2 \
        libgtk-3-0 \
        libx11-xcb1 \
        libasound2 \
        libxtst6 \
        wget \
    # Install GeckoDriver WebDriver
    && wget -q https://github.com/mozilla/geckodriver/releases/download/${GECKODRIVER_VERSION}/geckodriver-${GECKODRIVER_VERSION}-linux64.tar.gz -O - | tar xfz - -C /usr/local/bin \
    # Install Firefox
    && wget -q https://download-installer.cdn.mozilla.net/pub/firefox/releases/${FIREFOX_VERSION}/linux-x86_64/en-US/firefox-${FIREFOX_VERSION}.tar.bz2 -O - | tar xfj - -C /opt \
    && ln -s /opt/firefox/firefox /usr/local/bin/firefox \
    && apt-get autoremove -yqq --purge wget && rm -rf /var/[log,tmp]/* /tmp/*
# Cache everything for dev purposes...
RUN --mount=type=bind,target=./requirements/base.txt,src=./requirements/base.txt \
    --mount=type=bind,target=./requirements/docker.txt,src=./requirements/docker.txt \
    --mount=type=cache,target=/root/.cache/pip \
    pip install -r requirements/docker.txt

USER superset
######################################################################
# CI image...
######################################################################
FROM lean AS ci

COPY --chown=superset:superset --chmod=755 ./docker/*.sh /app/docker/

CMD ["/app/docker/docker-ci.sh"]<|MERGE_RESOLUTION|>--- conflicted
+++ resolved
@@ -65,12 +65,7 @@
     --mount=target=/var/cache/apt,type=cache \
     mkdir -p ${PYTHONPATH} superset/static superset-frontend apache_superset.egg-info requirements \
     && useradd --user-group -d ${SUPERSET_HOME} -m --no-log-init --shell /bin/bash superset \
-<<<<<<< HEAD
-    && apt-get update -q && apt-get install -yq --no-install-recommends \
-=======
     && apt-get update -qq && apt-get install -yqq --no-install-recommends \
-        build-essential \
->>>>>>> 0c40bea0
         curl \
         default-libmysqlclient-dev \
         libsasl2-dev \
@@ -78,28 +73,22 @@
         libpq-dev \
         libecpg-dev \
         libldap2-dev \
-<<<<<<< HEAD
-    && rm -rf /var/lib/apt/lists/* \
-=======
->>>>>>> 0c40bea0
     && touch superset/static/version_info.json \
     && chown -R superset:superset ./*
 
 COPY --chown=superset:superset setup.py MANIFEST.in README.md ./
 # setup.py uses the version information in package.json
 COPY --chown=superset:superset superset-frontend/package.json superset-frontend/
-<<<<<<< HEAD
+
+# install requirements/local.txt
 # build-essential needed to install python-ldap and mysqlclient
-RUN apt-get update -q && apt-get install -yq build-essential  \
-    && pip install --no-cache-dir -r requirements/local.txt \
-    && apt-get purge -y --auto-remove build-essential
-=======
 RUN --mount=type=bind,target=./requirements/local.txt,src=./requirements/local.txt \
     --mount=type=bind,target=./requirements/development.txt,src=./requirements/development.txt \
     --mount=type=bind,target=./requirements/base.txt,src=./requirements/base.txt \
     --mount=type=cache,target=/root/.cache/pip \
-    pip install -r requirements/local.txt
->>>>>>> 0c40bea0
+    apt-get update -q && apt-get install -yq build-essential \
+    && pip install -r requirements/local.txt \
+    && apt-get purge -y --auto-remove build-essential
 
 COPY --chown=superset:superset --from=superset-node /app/superset/static/assets superset/static/assets
 ## Lastly, let's install superset itself
@@ -127,15 +116,10 @@
 
 USER root
 
-<<<<<<< HEAD
-RUN apt-get update -q \
-    && apt-get install -yq --no-install-recommends \
-        build-essential \
-=======
 RUN --mount=target=/var/lib/apt/lists,type=cache \
     --mount=target=/var/cache/apt,type=cache \
     apt-get install -yqq --no-install-recommends \
->>>>>>> 0c40bea0
+        build-essential \
         libnss3 \
         libdbus-glib-1-2 \
         libgtk-3-0 \
