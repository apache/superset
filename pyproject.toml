# Licensed to the Apache Software Foundation (ASF) under one
# or more contributor license agreements.  See the NOTICE file
# distributed with this work for additional information
# regarding copyright ownership.  The ASF licenses this file
# to you under the Apache License, Version 2.0 (the
# "License"); you may not use this file except in compliance
# with the License.  You may obtain a copy of the License at
#
#   http://www.apache.org/licenses/LICENSE-2.0
#
# Unless required by applicable law or agreed to in writing,
# software distributed under the License is distributed on an
# "AS IS" BASIS, WITHOUT WARRANTIES OR CONDITIONS OF ANY
# KIND, either express or implied.  See the License for the
# specific language governing permissions and limitations
# under the License.

[build-system]
requires = ["setuptools>=40.9.0", "wheel"]
build-backend = "setuptools.build_meta"

[project]
name = "apache_superset"
description = "A modern, enterprise-ready business intelligence web application"
readme = "README.md"
dynamic = ["version", "scripts", "entry-points"]
requires-python = ">=3.10"
license = { file="LICENSE.txt" }
authors = [
    { name = "Apache Software Foundation", email = "dev@superset.apache.org" },
]
classifiers = [
    "Programming Language :: Python :: 3.10",
    "Programming Language :: Python :: 3.11",
    "Programming Language :: Python :: 3.12",
]
dependencies = [
    "backoff>=1.8.0",
    "celery>=5.3.6, <6.0.0",
    "click>=8.0.3",
    "click-option-group",
    "colorama",
    "flask-cors>=4.0.2, <7.0",
    "croniter>=0.3.28",
    "cron-descriptor",
    "cryptography>=42.0.4, <45.0.0",
    "deprecation>=2.1.0, <2.2.0",
    "flask>=2.2.5, <3.0.0",
<<<<<<< HEAD
    "flask-appbuilder==5.0.0a8",
=======
    "flask-appbuilder>=4.8.0, <5.0.0",
>>>>>>> 53e9cf6d
    "flask-caching>=2.1.0, <3",
    "flask-compress>=1.13, <2.0",
    "flask-talisman>=1.0.0, <2.0",
    "flask-login>=0.6.0, < 1.0",
    "flask-migrate>=3.1.0, <4.0",
    "flask-session>=0.4.0, <1.0",
    "flask-wtf>=1.1.0, <2.0",
    "geopy",
    "greenlet>=3.0.3, <=3.1.1",
    "gunicorn>=22.0.0; sys_platform != 'win32'",
    "hashids>=1.3.1, <2",
    # known issue with holidays 0.26.0 and above related to prophet lib #25017
    "holidays>=0.25, <0.26",
    "humanize",
    "isodate",
    "jsonpath-ng>=1.6.1, <2",
    "Mako>=1.2.2",
    "markdown>=3.0",
    # marshmallow>=4 has issues: https://github.com/apache/superset/issues/33162
    "marshmallow>=3.0, <4",
    "msgpack>=1.0.0, <1.1",
    "nh3>=0.2.11, <0.3",
    "numpy>1.23.5, <2.3",
    "packaging",
    # --------------------------
    # pandas and related (wanting pandas[performance] without numba as it's 100+MB and not needed)
    "pandas[excel]>=2.0.3, <2.1",
    "bottleneck", # recommended performance dependency for pandas, see https://pandas.pydata.org/docs/getting_started/install.html#performance-dependencies-recommended
    # --------------------------
    "parsedatetime",
    "paramiko>=3.4.0",
    "pgsanity",
    "polyline>=2.0.0, <3.0",
    "pyparsing>=3.0.6, <4",
    "python-dateutil",
    "python-dotenv", # optional dependencies for Flask but required for Superset, see https://flask.palletsprojects.com/en/stable/installation/#optional-dependencies
    "python-geohash",
    "pyarrow>=18.1.0, <19",
    "pyyaml>=6.0.0, <7.0.0",
    "PyJWT>=2.4.0, <3.0",
    "redis>=4.6.0, <5.0",
    "selenium>=4.14.0, <5.0",
    "shillelagh[gsheetsapi]>=1.2.18, <2.0",
    "sshtunnel>=0.4.0, <0.5",
    "simplejson>=3.15.0",
    "slack_sdk>=3.19.0, <4",
    "sqlalchemy>=1.4, <2",
    "sqlalchemy-utils>=0.38.3, <0.39",
    "sqlglot>=27.3.0, <28",
    # newer pandas needs 0.9+
    "tabulate>=0.9.0, <1.0",
    "typing-extensions>=4, <5",
    "waitress; sys_platform == 'win32'",
    "wtforms>=2.3.3, <4",
    "wtforms-json",
    "xlsxwriter>=3.0.7, <3.1",
]

[project.optional-dependencies]

athena = ["pyathena[pandas]>=2, <3"]
aurora-data-api = ["preset-sqlalchemy-aurora-data-api>=0.2.8,<0.3"]
bigquery = [
    "pandas-gbq>=0.19.1",
    "sqlalchemy-bigquery>=1.15.0",
    "google-cloud-bigquery>=3.10.0",
]
clickhouse = ["clickhouse-connect>=0.5.14, <1.0"]
cockroachdb = ["cockroachdb>=0.3.5, <0.4"]
crate = ["sqlalchemy-cratedb>=0.40.1, <1"]
databend = ["databend-sqlalchemy>=0.3.2, <1.0"]
databricks = [
    "databricks-sql-connector>=2.0.2, <3",
    "sqlalchemy-databricks>=0.2.0",
]
db2 = ["ibm-db-sa>0.3.8, <=0.4.0"]
denodo = ["denodo-sqlalchemy~=1.0.6"]
dremio = ["sqlalchemy-dremio>=1.2.1, <4"]
drill = ["sqlalchemy-drill>=1.1.4, <2"]
druid = ["pydruid>=0.6.5,<0.7"]
duckdb = ["duckdb-engine>=0.12.1, <0.13"]
dynamodb = ["pydynamodb>=0.4.2"]
solr = ["sqlalchemy-solr >= 0.2.0"]
elasticsearch = ["elasticsearch-dbapi>=0.2.9, <0.3.0"]
exasol = ["sqlalchemy-exasol >= 2.4.0, <3.0"]
excel = ["xlrd>=1.2.0, <1.3"]
firebird = ["sqlalchemy-firebird>=0.7.0, <0.8"]
firebolt = ["firebolt-sqlalchemy>=1.0.0, <2"]
gevent = ["gevent>=23.9.1"]
gsheets = ["shillelagh[gsheetsapi]>=1.2.18, <2"]
hana = ["hdbcli==2.4.162", "sqlalchemy_hana==0.4.0"]
hive = [
    "pyhive[hive]>=0.6.5;python_version<'3.11'",
    "pyhive[hive_pure_sasl]>=0.7.0",
    "tableschema",
    "thrift>=0.14.1, <1.0.0",
    "thrift_sasl>=0.4.3, < 1.0.0",
]
impala = ["impyla>0.16.2, <0.17"]
kusto = ["sqlalchemy-kusto>=3.0.0, <4"]
kylin = ["kylinpy>=2.8.1, <2.9"]
motherduck = ["duckdb==0.10.2", "duckdb-engine>=0.12.1, <0.13"]
mssql = ["pymssql>=2.2.8, <3"]
mysql = ["mysqlclient>=2.1.0, <3"]
ocient = [
    "sqlalchemy-ocient>=1.0.0",
    "pyocient>=1.0.15, <2",
    "shapely",
    "geojson",
]
oracle = ["cx-Oracle>8.0.0, <8.1"]
parseable = ["sqlalchemy-parseable>=0.1.3,<0.2.0"]
pinot = ["pinotdb>=5.0.0, <6.0.0"]
playwright = ["playwright>=1.37.0, <2"]
postgres = ["psycopg2-binary==2.9.6"]
presto = ["pyhive[presto]>=0.6.5"]
trino = ["trino>=0.328.0"]
prophet = ["prophet>=1.1.5, <2"]
redshift = ["sqlalchemy-redshift>=0.8.1, <0.9"]
risingwave = ["sqlalchemy-risingwave"]
shillelagh = ["shillelagh[all]>=1.2.18, <2"]
singlestore = ["sqlalchemy-singlestoredb>=1.1.1, <2"]
snowflake = ["snowflake-sqlalchemy>=1.2.4, <2"]
spark = [
    "pyhive[hive]>=0.6.5;python_version<'3.11'",
    "pyhive[hive_pure_sasl]>=0.7",
    "tableschema",
    "thrift>=0.14.1, <1",
]
tdengine = [
    "taospy>=2.7.21",
    "taos-ws-py>=0.3.8"
]
teradata = ["teradatasql>=16.20.0.23"]
thumbnails = ["Pillow>=10.0.1, <11"]
vertica = ["sqlalchemy-vertica-python>=0.5.9, < 0.6"]
netezza = ["nzalchemy>=11.0.2"]
starrocks = ["starrocks>=1.0.0"]
doris = ["pydoris>=1.0.0, <2.0.0"]
oceanbase = ["oceanbase_py>=0.0.1"]
ydb = ["ydb-sqlalchemy>=0.1.2"]
development = [
    "docker",
    "flask-testing",
    "freezegun",
    "grpcio>=1.55.3",
    "openapi-spec-validator",
    "parameterized",
    "pip",
    "pre-commit",
    "progress>=1.5,<2",
    "psutil",
    "pyfakefs",
    "pyinstrument>=4.0.2,<5",
    "pylint",
    "pytest<8.0.0", # hairy issue with pytest >=8 where current_app proxies are not set in time
    "pytest-cov",
    "pytest-mock",
    "python-ldap>=3.4.4",
    "ruff",
    "sqloxide",
    "statsd",
]

[project.urls]
homepage = "https://superset.apache.org/"
documentation = "https://superset.apache.org/docs/intro"


[tool.isort]
combine_as_imports = true
include_trailing_comma = true
line_length = 88
known_first_party = "superset"
known_third_party = "alembic, apispec, backoff, celery, click, colorama, cron_descriptor, croniter, cryptography, dateutil, deprecation, flask, flask_appbuilder, flask_babel, flask_caching, flask_compress, flask_jwt_extended, flask_login, flask_migrate, flask_sqlalchemy, flask_talisman, flask_testing, flask_wtf, freezegun, geohash, geopy, holidays, humanize, isodate, jinja2, jwt, markdown, markupsafe, marshmallow, msgpack, nh3, numpy, pandas, parameterized, parsedatetime, pgsanity, polyline, prison, progress, pyarrow, sqlalchemy_bigquery, pyhive, pyparsing, pytest, pytest_mock, pytz, redis, requests, selenium, setuptools, shillelagh, simplejson, slack, sqlalchemy, sqlalchemy_utils, typing_extensions, urllib3, werkzeug, wtforms, wtforms_json, yaml"
multi_line_output = 3
order_by_type = false

[tool.mypy]
check_untyped_defs = true
disallow_any_generics = true
disallow_untyped_calls = true
disallow_untyped_defs = true
ignore_missing_imports = true
no_implicit_optional = true
warn_unused_ignores = true

[[tool.mypy.overrides]]
module = "superset.migrations.versions.*"
ignore_errors = true

[[tool.mypy.overrides]]
module = "tests.*"
check_untyped_defs = false
disallow_untyped_calls = false
disallow_untyped_defs = false
disable_error_code = "annotation-unchecked"

# TODO: remove this once cryptography is fixed, introduced in cryptography 44.0.3
[[tool.mypy.overrides]]
module = "cryptography.*"
ignore_errors = true
follow_imports = "skip"

[tool.ruff]
# Exclude a variety of commonly ignored directories.
exclude = [
    "**/*.ipynb",
    ".bzr",
    ".direnv",
    ".eggs",
    ".git",
    ".git-rewrite",
    ".hg",
    ".ipynb_checkpoints",
    ".mypy_cache",
    ".nox",
    ".pants.d",
    ".pyenv",
    ".pytest_cache",
    ".pytype",
    ".ruff_cache",
    ".svn",
    ".tox",
    ".venv",
    ".vscode",
    "__pypackages__",
    "_build",
    "buck-out",
    "build",
    "dist",
    "node_modules",
    "site-packages",
    "venv",
]

# Same as Black.
line-length = 88
indent-width = 4

# Assume Python 3.10
target-version = "py310"

[tool.ruff.lint]
# Enable Pyflakes (`F`) and a subset of the pycodestyle (`E`)  codes by default.
# Unlike Flake8, Ruff doesn't enable pycodestyle warnings (`W`) or
# McCabe complexity (`C901`) by default.
select = [
    "B904",
    "E4",
    "E7",
    "E9",
    "PT009",
    "TRY201",
    "B",
    "C",
    "E",
    "F",
    "F",
    "I",
    "N",
    "PT",
    "Q",
    "S",
    "T",
    "TID",
    "W",
]

ignore = [
    "S101",
    "PT006",
    "T201",
    "N999",
]
extend-select = ["I"]

# Allow fix for all enabled rules (when `--fix`) is provided.
fixable = ["ALL"]
unfixable = []

# Allow unused variables when underscore-prefixed.
dummy-variable-rgx = "^(_+|(_+[a-zA-Z0-9_]*[a-zA-Z0-9]+?))$"

[tool.ruff.lint.per-file-ignores]
"scripts/*" = ["TID251"]
"setup.py" = ["TID251"]
"superset/config.py" = ["TID251"]
"superset/cli/update.py" = ["TID251"]
"superset/key_value/types.py" = ["TID251"]
"superset/translations/utils.py" = ["TID251"]
"superset/extensions/__init__.py" = ["TID251"]
"superset/utils/json.py" = ["TID251"]

[tool.ruff.lint.isort]
case-sensitive = false
combine-as-imports = true
force-sort-within-sections = false
known-first-party = []
known-third-party = []
lines-after-imports = -1
order-by-type = false
section-order = [
    "future",
    "standard-library",
    "third-party",
    "first-party",
    "local-folder"
]

[tool.ruff.lint.flake8-tidy-imports]
banned-api = { json = { msg = "Use superset.utils.json instead" }, simplejson = { msg = "Use superset.utils.json instead" } }

[tool.ruff.format]
# Like Black, use double quotes for strings.
quote-style = "double"

# Like Black, indent with spaces, rather than tabs.
indent-style = "space"

# Like Black, respect magic trailing commas.
skip-magic-trailing-comma = false

# Like Black, automatically detect the appropriate line ending.
line-ending = "auto"

# Enable auto-formatting of code examples in docstrings. Markdown,
# reStructuredText code/literal blocks and doctests are all supported.
#
# This is currently disabled by default, but it is planned for this
# to be opt-out in the future.
docstring-code-format = false

# Set the line length limit used when formatting code snippets in
# docstrings.
#
# This only has an effect when the `docstring-code-format` setting is
# enabled.
docstring-code-line-length = "dynamic"

[tool.liccheck]
requirement_txt_file = "requirements/base.txt"
authorized_licenses = [
    "academic free license (afl)",
    "any-osi",
    "apache license 2.0",
    "apache software",
    "apache software, bsd",
    "bsd",
    "bsd-3-clause",
    "isc license (iscl)",
    "isc license",
    "mit",
    "mozilla public license 2.0 (mpl 2.0)",
    "osi approved",
    "osi approved",
    "psf-2.0",
    "python software foundation",
    "simplified bsd",
    "the unlicense (unlicense)",
    "the unlicense",
]
[tool.liccheck.authorized_packages]
# --------------------------------------------------------------
# These are ok, checked manually
# Seems ok, might need legal review
# https://github.com/urschrei/pypolyline/blob/master/LICENSE.md
polyline = "2"
# Apache 2.0 https://github.com/hkwi/python-geohash
python-geohash = "0"
# --------------------------------------------------------------

# TODO REMOVE THESE DEPS FROM CODEBASE
paramiko = "3"  # GPL
pyxlsb = "1"  # GPL<|MERGE_RESOLUTION|>--- conflicted
+++ resolved
@@ -46,11 +46,7 @@
     "cryptography>=42.0.4, <45.0.0",
     "deprecation>=2.1.0, <2.2.0",
     "flask>=2.2.5, <3.0.0",
-<<<<<<< HEAD
-    "flask-appbuilder==5.0.0a8",
-=======
-    "flask-appbuilder>=4.8.0, <5.0.0",
->>>>>>> 53e9cf6d
+    "flask-appbuilder==5.0.0a9",
     "flask-caching>=2.1.0, <3",
     "flask-compress>=1.13, <2.0",
     "flask-talisman>=1.0.0, <2.0",
