# Licensed to the Apache Software Foundation (ASF) under one
# or more contributor license agreements.  See the NOTICE file
# distributed with this work for additional information
# regarding copyright ownership.  The ASF licenses this file
# to you under the Apache License, Version 2.0 (the
# "License"); you may not use this file except in compliance
# with the License.  You may obtain a copy of the License at
#
#   http://www.apache.org/licenses/LICENSE-2.0
#
# Unless required by applicable law or agreed to in writing,
# software distributed under the License is distributed on an
# "AS IS" BASIS, WITHOUT WARRANTIES OR CONDITIONS OF ANY
# KIND, either express or implied.  See the License for the
# specific language governing permissions and limitations
# under the License.

[build-system]
requires = ["setuptools>=40.9.0", "wheel"]
build-backend = "setuptools.build_meta"

[project]
name = "apache-superset"
description = "A modern, enterprise-ready business intelligence web application"
readme = "README.md"
dynamic = ["version", "scripts", "entry-points"]
requires-python = ">=3.10"
license = { file="LICENSE.txt" }
authors = [
    { name = "Apache Software Foundation", email = "dev@superset.apache.org" },
]
classifiers = [
    "Programming Language :: Python :: 3.10",
    "Programming Language :: Python :: 3.11",
]
dependencies = [
    "anthropic>=0.52.0, <1",
    "backoff>=1.8.0",
    "celery>=5.3.6, <6.0.0",
    "click>=8.0.3",
    "click-option-group",
    "colorama",
    "croniter>=0.3.28",
    "cron-descriptor",
    "cryptography>=42.0.4, <44.0.0",
    "deprecation>=2.1.0, <2.2.0",
    "flask>=2.2.5, <3.0.0",
<<<<<<< HEAD
    "flask-appbuilder>=4.6.1, <5.0.0",
=======
    "flask-appbuilder>=4.5.5, <5.0.0",
>>>>>>> a5f0b248
    "flask-caching>=2.1.0, <3",
    "flask-compress>=1.13, <2.0",
    "flask-talisman>=1.0.0, <2.0",
    "flask-login>=0.6.0, < 1.0",
    "flask-migrate>=3.1.0, <4.0",
    "flask-session>=0.4.0, <1.0",
    "flask-wtf>=1.1.0, <2.0",
    "geopy",
    "google-genai>=1.7.0, <2",
    "greenlet>=3.0.3, <=3.1.1",
    "gunicorn>=22.0.0; sys_platform != 'win32'",
    "hashids>=1.3.1, <2",
    # known issue with holidays 0.26.0 and above related to prophet lib #25017
    "holidays>=0.25, <0.26",
    "humanize",
    "importlib_metadata",
    "isodate",
    "jsonpath-ng>=1.6.1, <2",
    "Mako>=1.2.2",
    "markdown>=3.0",
    "msgpack>=1.0.0, <1.1",
    "nh3>=0.2.11, <0.3",
    "numpy>1.23.5, <2",
    "openai>=1.82.0, <2",
    "packaging",
    # --------------------------
    # pandas and related (wanting pandas[performance] without numba as it's 100+MB and not needed)
    "pandas[excel]>=2.0.3, <2.1",
    "bottleneck",
    # --------------------------
    "parsedatetime",
    "paramiko>=3.4.0",
    "pgsanity",
    "polyline>=2.0.0, <3.0",
    "pyparsing>=3.0.6, <4",
    "python-dateutil",
    "python-dotenv",
    "python-geohash",
    "pyarrow>=14.0.1, <15",
    "pyyaml>=6.0.0, <7.0.0",
    "PyJWT>=2.4.0, <3.0",
    "redis>=4.6.0, <5.0",
    "selenium>=4.14.0, <5.0",
    "shillelagh[gsheetsapi]>=1.2.18, <2.0",
    "shortid",
    "sshtunnel>=0.4.0, <0.5",
    "simplejson>=3.15.0",
    "slack_sdk>=3.19.0, <4",
    "sqlalchemy>=1.4, <2",
    "sqlalchemy-utils>=0.38.3, <0.39",
    "sqlglot>=26.1.3, <27",
    "sqlparse>=0.5.0",
    "tabulate>=0.8.9, <0.9",
    "tiktoken>=0.9.0, <1",
    "typing-extensions>=4, <5",
    "waitress; sys_platform == 'win32'",
    "wtforms>=2.3.3, <4",
    "wtforms-json",
    "xlsxwriter>=3.0.7, <3.1",
]

[project.optional-dependencies]

athena = ["pyathena[pandas]>=2, <3"]
aurora-data-api = ["preset-sqlalchemy-aurora-data-api>=0.2.8,<0.3"]
bigquery = [
    "pandas-gbq>=0.19.1",
    "sqlalchemy-bigquery>=1.6.1",
    "google-cloud-bigquery>=3.10.0",
]
clickhouse = ["clickhouse-connect>=0.5.14, <1.0"]
cockroachdb = ["cockroachdb>=0.3.5, <0.4"]
cors = ["flask-cors>=2.0.0"]
crate = ["sqlalchemy-cratedb>=0.40.1, <1"]
databend = ["databend-sqlalchemy>=0.3.2, <1.0"]
databricks = [
    "databricks-sql-connector>=2.0.2, <3",
    "sqlalchemy-databricks>=0.2.0",
]
db2 = ["ibm-db-sa>0.3.8, <=0.4.0"]
denodo = ["denodo-sqlalchemy~=1.0.6"]
dremio = ["sqlalchemy-dremio>=1.2.1, <4"]
drill = ["sqlalchemy-drill>=1.1.4, <2"]
druid = ["pydruid>=0.6.5,<0.7"]
duckdb = ["duckdb-engine>=0.9.5, <0.10"]
dynamodb = ["pydynamodb>=0.4.2"]
solr = ["sqlalchemy-solr >= 0.2.0"]
elasticsearch = ["elasticsearch-dbapi>=0.2.9, <0.3.0"]
exasol = ["sqlalchemy-exasol >= 2.4.0, <3.0"]
excel = ["xlrd>=1.2.0, <1.3"]
firebird = ["sqlalchemy-firebird>=0.7.0, <0.8"]
firebolt = ["firebolt-sqlalchemy>=1.0.0, <2"]
gevent = ["gevent>=23.9.1"]
gsheets = ["shillelagh[gsheetsapi]>=1.2.18, <2"]
hana = ["hdbcli==2.4.162", "sqlalchemy_hana==0.4.0"]
hive = [
    "pyhive[hive]>=0.6.5;python_version<'3.11'",
    "pyhive[hive_pure_sasl]>=0.7.0",
    "tableschema",
    "thrift>=0.14.1, <1.0.0",
    "thrift_sasl>=0.4.3, < 1.0.0",
]
impala = ["impyla>0.16.2, <0.17"]
kusto = ["sqlalchemy-kusto>=2.0.0, <3"]
kylin = ["kylinpy>=2.8.1, <2.9"]
mssql = ["pymssql>=2.2.8, <3"]
mysql = ["mysqlclient>=2.1.0, <3"]
ocient = [
    "sqlalchemy-ocient>=1.0.0",
    "pyocient>=1.0.15, <2",
    "shapely",
    "geojson",
]
oracle = ["cx-Oracle>8.0.0, <8.1"]
parseable = ["sqlalchemy-parseable>=0.1.3,<0.2.0"]
pinot = ["pinotdb>=5.0.0, <6.0.0"]
playwright = ["playwright>=1.37.0, <2"]
postgres = ["psycopg2-binary==2.9.6"]
presto = ["pyhive[presto]>=0.6.5"]
trino = ["trino>=0.328.0"]
prophet = ["prophet>=1.1.5, <2"]
redshift = ["sqlalchemy-redshift>=0.8.1, <0.9"]
rockset = ["rockset-sqlalchemy>=0.0.1, <1"]
shillelagh = ["shillelagh[all]>=1.2.18, <2"]
snowflake = ["snowflake-sqlalchemy>=1.2.4, <2"]
spark = [
    "pyhive[hive]>=0.6.5;python_version<'3.11'",
    "pyhive[hive_pure_sasl]>=0.7",
    "tableschema",
    "thrift>=0.14.1, <1",
]
teradata = ["teradatasql>=16.20.0.23"]
thumbnails = ["Pillow>=10.0.1, <11"]
vertica = ["sqlalchemy-vertica-python>=0.5.9, < 0.6"]
netezza = ["nzalchemy>=11.0.2"]
starrocks = ["starrocks>=1.0.0"]
doris = ["pydoris>=1.0.0, <2.0.0"]
oceanbase = ["oceanbase_py>=0.0.1"]
ydb = ["ydb-sqlalchemy>=0.1.2"]
development = [
    "docker",
    "flask-testing",
    "freezegun",
    "grpcio>=1.55.3",
    "openapi-spec-validator",
    "parameterized",
    "pre-commit",
    "progress>=1.5,<2",
    "psutil",
    "pyfakefs",
    "pyinstrument>=4.0.2,<5",
    "pytest<8.0.0", # hairy issue with pytest >=8 where current_app proxies are not set in time
    "pytest-cov",
    "pytest-mock",
    "python-ldap>=3.4.4",
    "ruff",
    "sqloxide",
    "statsd",
]

[project.urls]
homepage = "https://superset.apache.org/"
documentation = "https://superset.apache.org/docs/intro"


[tool.isort]
combine_as_imports = true
include_trailing_comma = true
line_length = 88
known_first_party = "superset"
known_third_party = "alembic, apispec, backoff, celery, click, colorama, cron_descriptor, croniter, cryptography, dateutil, deprecation, flask, flask_appbuilder, flask_babel, flask_caching, flask_compress, flask_jwt_extended, flask_login, flask_migrate, flask_sqlalchemy, flask_talisman, flask_testing, flask_wtf, freezegun, geohash, geopy, holidays, humanize, isodate, jinja2, jwt, markdown, markupsafe, marshmallow, msgpack, nh3, numpy, pandas, parameterized, parsedatetime, pgsanity, polyline, prison, progress, pyarrow, sqlalchemy_bigquery, pyhive, pyparsing, pytest, pytest_mock, pytz, redis, requests, selenium, setuptools, shillelagh, simplejson, slack, sqlalchemy, sqlalchemy_utils, sqlparse, typing_extensions, urllib3, werkzeug, wtforms, wtforms_json, yaml"
multi_line_output = 3
order_by_type = false

[tool.mypy]
check_untyped_defs = true
disallow_any_generics = true
disallow_untyped_calls = true
disallow_untyped_defs = true
ignore_missing_imports = true
no_implicit_optional = true
warn_unused_ignores = true

[[tool.mypy.overrides]]
module = "superset.migrations.versions.*"
ignore_errors = true

[[tool.mypy.overrides]]
module = "tests.*"
check_untyped_defs = false
disallow_untyped_calls = false
disallow_untyped_defs = false
disable_error_code = "annotation-unchecked"

[tool.ruff]
# Exclude a variety of commonly ignored directories.
exclude = [
    "**/*.ipynb",
    ".bzr",
    ".direnv",
    ".eggs",
    ".git",
    ".git-rewrite",
    ".hg",
    ".ipynb_checkpoints",
    ".mypy_cache",
    ".nox",
    ".pants.d",
    ".pyenv",
    ".pytest_cache",
    ".pytype",
    ".ruff_cache",
    ".svn",
    ".tox",
    ".venv",
    ".vscode",
    "__pypackages__",
    "_build",
    "buck-out",
    "build",
    "dist",
    "node_modules",
    "site-packages",
    "venv",
]


# Same as Black.
line-length = 88
indent-width = 4

# Assume Python 3.10
target-version = "py310"

[tool.ruff.lint]
# Enable Pyflakes (`F`) and a subset of the pycodestyle (`E`)  codes by default.
# Unlike Flake8, Ruff doesn't enable pycodestyle warnings (`W`) or
# McCabe complexity (`C901`) by default.
select = [
    "B904",
    "E4",
    "E7",
    "E9",
    "PT009",
    "TRY201",
    "B",
    "C",
    "E",
    "F",
    "F",
    "I",
    "N",
    "PT",
    "Q",
    "S",
    "T",
    "W",
]
ignore = [
    "S101",
    "PT006",
    "T201",
    "N999",
]

extend-select = ["I"]

# Allow fix for all enabled rules (when `--fix`) is provided.
fixable = ["ALL"]
unfixable = []

# Allow unused variables when underscore-prefixed.
dummy-variable-rgx = "^(_+|(_+[a-zA-Z0-9_]*[a-zA-Z0-9]+?))$"

[tool.ruff.lint.isort]
case-sensitive = false
combine-as-imports = true
force-sort-within-sections = false
known-first-party = []
known-third-party = []
lines-after-imports = -1
order-by-type = false
section-order = [
    "future",
    "standard-library",
    "third-party",
    "first-party",
    "local-folder"
]

[tool.ruff.format]
# Like Black, use double quotes for strings.
quote-style = "double"

# Like Black, indent with spaces, rather than tabs.
indent-style = "space"

# Like Black, respect magic trailing commas.
skip-magic-trailing-comma = false

# Like Black, automatically detect the appropriate line ending.
line-ending = "auto"

# Enable auto-formatting of code examples in docstrings. Markdown,
# reStructuredText code/literal blocks and doctests are all supported.
#
# This is currently disabled by default, but it is planned for this
# to be opt-out in the future.
docstring-code-format = false

# Set the line length limit used when formatting code snippets in
# docstrings.
#
# This only has an effect when the `docstring-code-format` setting is
# enabled.
docstring-code-line-length = "dynamic"

[tool.liccheck]
requirement_txt_file = "requirements/base.txt"
authorized_licenses = [
    "academic free license (afl)",
    "apache license 2.0",
    "apache software",
    "apache software, bsd",
    "bsd",
    "isc license (iscl)",
    "isc license",
    "mit",
    "mozilla public license 2.0 (mpl 2.0)",
    "osi approved",
    "osi approved",
    "python software foundation",
    "the unlicense (unlicense)",
    "the unlicense",
]
[tool.liccheck.authorized_packages]
# --------------------------------------------------------------
# These are ok, checked manually
# Seems ok, might need legal review
# https://github.com/urschrei/pypolyline/blob/master/LICENSE.md
polyline = "2"
# Apache 2.0 https://github.com/hkwi/python-geohash
python-geohash = "0"
# --------------------------------------------------------------

# TODO REMOVE THESE DEPS FROM CODEBASE
paramiko = "3"  # GPL
pyxlsb = "1"  # GPL<|MERGE_RESOLUTION|>--- conflicted
+++ resolved
@@ -45,11 +45,7 @@
     "cryptography>=42.0.4, <44.0.0",
     "deprecation>=2.1.0, <2.2.0",
     "flask>=2.2.5, <3.0.0",
-<<<<<<< HEAD
-    "flask-appbuilder>=4.6.1, <5.0.0",
-=======
     "flask-appbuilder>=4.5.5, <5.0.0",
->>>>>>> a5f0b248
     "flask-caching>=2.1.0, <3",
     "flask-compress>=1.13, <2.0",
     "flask-talisman>=1.0.0, <2.0",
