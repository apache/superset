--- conflicted
+++ resolved
@@ -35,11 +35,8 @@
     "Programming Language :: Python :: 3.12",
 ]
 dependencies = [
-<<<<<<< HEAD
     "anthropic>=0.6.1, <1.0",
-=======
     "apache-superset-core>=0.0.1, <0.2",
->>>>>>> 5c3c2599
     "backoff>=1.8.0",
     "celery>=5.3.6, <6.0.0",
     "click>=8.0.3",
