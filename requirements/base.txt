# SHA1:a9dde048f1ee1f00586264d726d0e89f16e56183
#
# This file is autogenerated by pip-compile-multi
# To update, run:
#
#    pip-compile-multi
#
-e file:.
    # via -r requirements/base.in
alembic==1.6.5
    # via flask-migrate
amqp==5.1.0
    # via kombu
apispec[yaml]==3.3.2
    # via flask-appbuilder
async-timeout==4.0.2
    # via redis
attrs==21.2.0
    # via jsonschema
babel==2.9.1
    # via flask-babel
backoff==1.11.1
    # via apache-superset
bcrypt==4.0.1
    # via paramiko
billiard==3.6.4.0
    # via celery
brotli==1.0.9
    # via flask-compress
cachelib==0.4.1
    # via apache-superset
celery==5.2.2
    # via apache-superset
cffi==1.15.1
    # via
    #   cryptography
    #   pynacl
click==8.0.4
    # via
    #   apache-superset
    #   celery
    #   click-didyoumean
    #   click-option-group
    #   click-plugins
    #   click-repl
    #   flask
    #   flask-appbuilder
click-didyoumean==0.3.0
    # via celery
click-option-group==0.5.5
    # via apache-superset
click-plugins==1.1.1
    # via celery
click-repl==0.2.0
    # via celery
colorama==0.4.4
    # via
    #   apache-superset
    #   flask-appbuilder
convertdate==2.4.0
    # via holidays
cron-descriptor==1.2.24
    # via apache-superset
croniter==1.0.15
    # via apache-superset
cryptography==39.0.1
    # via
    #   apache-superset
    #   paramiko
deprecated==1.2.13
    # via limits
deprecation==2.1.0
    # via apache-superset
dnspython==2.1.0
    # via email-validator
email-validator==1.1.3
    # via flask-appbuilder
flask==2.1.3
    # via
    #   apache-superset
    #   flask-appbuilder
    #   flask-babel
    #   flask-caching
    #   flask-compress
    #   flask-jwt-extended
    #   flask-limiter
    #   flask-login
    #   flask-migrate
    #   flask-sqlalchemy
    #   flask-wtf
flask-appbuilder==4.3.0
    # via apache-superset
flask-babel==1.0.0
    # via flask-appbuilder
flask-caching==1.10.1
    # via apache-superset
flask-compress==1.13
    # via apache-superset
flask-jwt-extended==4.3.1
    # via flask-appbuilder
flask-limiter==3.3.0
    # via flask-appbuilder
flask-login==0.6.0
    # via
    #   apache-superset
    #   flask-appbuilder
flask-migrate==3.1.0
    # via apache-superset
flask-sqlalchemy==2.5.1
    # via
    #   flask-appbuilder
    #   flask-migrate
flask-talisman==1.0.0
    # via apache-superset
flask-wtf==1.0.1
    # via
    #   apache-superset
    #   flask-appbuilder
func-timeout==4.3.5
    # via apache-superset
geographiclib==1.52
    # via geopy
geopy==2.2.0
    # via apache-superset
<<<<<<< HEAD
=======
graphlib-backport==1.0.3
    # via apache-superset
greenlet==2.0.2
    # via sqlalchemy
>>>>>>> d96b72d4
gunicorn==20.1.0
    # via apache-superset
hashids==1.3.1
    # via apache-superset
hijri-converter==2.2.4
    # via holidays
holidays==0.23
    # via apache-superset
humanize==3.11.0
    # via apache-superset
idna==3.2
    # via email-validator
importlib-metadata==6.3.0
    # via flask
importlib-resources==5.12.0
    # via limits
isodate==0.6.0
    # via apache-superset
itsdangerous==2.1.1
    # via
    #   flask
    #   flask-wtf
jinja2==3.0.3
    # via
    #   flask
    #   flask-babel
jsonschema==3.2.0
    # via flask-appbuilder
kombu==5.2.4
    # via celery
korean-lunar-calendar==0.2.1
    # via holidays
limits==3.3.1
    # via flask-limiter
mako==1.1.4
    # via alembic
markdown==3.3.4
    # via apache-superset
markdown-it-py==2.2.0
    # via rich
markupsafe==2.1.1
    # via
    #   jinja2
    #   mako
    #   wtforms
marshmallow==3.13.0
    # via
    #   flask-appbuilder
    #   marshmallow-enum
    #   marshmallow-sqlalchemy
marshmallow-enum==1.5.1
    # via flask-appbuilder
marshmallow-sqlalchemy==0.23.1
    # via flask-appbuilder
mdurl==0.1.2
    # via markdown-it-py
msgpack==1.0.2
    # via apache-superset
nh3==0.2.11
    # via apache-superset
numpy==1.23.5
    # via
    #   apache-superset
    #   pandas
    #   pyarrow
ordered-set==4.1.0
    # via flask-limiter
packaging==21.3
    # via
    #   deprecation
    #   limits
pandas==1.5.3
    # via apache-superset
paramiko==2.11.0
    # via sshtunnel
parsedatetime==2.6
    # via apache-superset
pgsanity==0.2.9
    # via apache-superset
polyline==2.0.0
    # via apache-superset
prison==0.2.1
    # via flask-appbuilder
prompt-toolkit==3.0.28
    # via click-repl
pyarrow==10.0.1
    # via apache-superset
pycparser==2.20
    # via cffi
pygments==2.15.0
    # via rich
pyjwt==2.4.0
    # via
    #   apache-superset
    #   flask-appbuilder
    #   flask-jwt-extended
pymeeus==0.5.11
    # via convertdate
pynacl==1.5.0
    # via paramiko
pyparsing==3.0.6
    # via
    #   apache-superset
    #   packaging
pyrsistent==0.16.1
    # via jsonschema
python-dateutil==2.8.2
    # via
    #   alembic
    #   apache-superset
    #   croniter
    #   flask-appbuilder
    #   holidays
    #   pandas
python-dotenv==0.19.0
    # via apache-superset
python-editor==1.0.4
    # via alembic
python-geohash==0.8.5
    # via apache-superset
pytz==2021.3
    # via
    #   babel
    #   celery
    #   flask-babel
    #   pandas
pyyaml==5.4.1
    # via
    #   apache-superset
    #   apispec
redis==4.5.4
    # via apache-superset
rich==13.3.4
    # via flask-limiter
selenium==3.141.0
    # via apache-superset
shortid==0.1.2
    # via apache-superset
simplejson==3.17.3
    # via apache-superset
six==1.16.0
    # via
    #   click-repl
    #   isodate
    #   jsonschema
    #   paramiko
    #   prison
    #   pyrsistent
    #   python-dateutil
    #   wtforms-json
slack-sdk==3.21.3
    # via apache-superset
sqlalchemy==1.4.36
    # via
    #   alembic
    #   apache-superset
    #   flask-appbuilder
    #   flask-sqlalchemy
    #   marshmallow-sqlalchemy
    #   sqlalchemy-utils
sqlalchemy-utils==0.38.3
    # via
    #   apache-superset
    #   flask-appbuilder
sqlparse==0.4.3
    # via apache-superset
sshtunnel==0.4.0
    # via apache-superset
tabulate==0.8.9
    # via apache-superset
typing-extensions==4.4.0
    # via
    #   apache-superset
    #   flask-limiter
    #   limits
urllib3==1.26.6
    # via selenium
vine==5.0.0
    # via
    #   amqp
    #   celery
    #   kombu
wcwidth==0.2.5
    # via prompt-toolkit
werkzeug==2.1.2
    # via
    #   flask
    #   flask-jwt-extended
    #   flask-login
wrapt==1.12.1
    # via deprecated
wtforms==3.0.1
    # via
    #   apache-superset
    #   flask-appbuilder
    #   flask-wtf
    #   wtforms-json
wtforms-json==0.3.5
    # via apache-superset
xlsxwriter==3.0.7
    # via apache-superset
zipp==3.15.0
    # via
    #   importlib-metadata
    #   importlib-resources

# The following packages are considered to be unsafe in a requirements file:
# setuptools<|MERGE_RESOLUTION|>--- conflicted
+++ resolved
@@ -122,13 +122,8 @@
     # via geopy
 geopy==2.2.0
     # via apache-superset
-<<<<<<< HEAD
-=======
-graphlib-backport==1.0.3
-    # via apache-superset
 greenlet==2.0.2
     # via sqlalchemy
->>>>>>> d96b72d4
 gunicorn==20.1.0
     # via apache-superset
 hashids==1.3.1
