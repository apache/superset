--- conflicted
+++ resolved
@@ -154,13 +154,9 @@
 google-auth==2.36.0
     # via shillelagh
 greenlet==3.0.3
-<<<<<<< HEAD
-    # via shillelagh
-=======
-    # via
-    #   apache-superset
-    #   shillelagh
->>>>>>> 35647402
+    # via
+    #   apache-superset
+    #   shillelagh
 gunicorn==23.0.0
     # via apache-superset
 hashids==1.3.1
