# SHA1:c186006a3f82c8775e1039f37c52309f6c858197
#
# This file is autogenerated by pip-compile-multi
# To update, run:
#
#    pip-compile-multi
#
-r base.txt
-e file:.
    # via
    #   -r requirements/base.in
    #   -r requirements/development.in
astroid==3.1.0
    # via pylint
asttokens==2.2.1
    # via stack-data
backcall==0.2.0
    # via ipython
boto3==1.26.130
    # via dataflows-tabulator
botocore==1.29.130
    # via
    #   boto3
    #   s3transfer
build==1.2.1
    # via pip-tools
cached-property==1.5.2
    # via tableschema
cfgv==3.3.1
    # via pre-commit
chardet==5.1.0
    # via
    #   dataflows-tabulator
    #   tox
cmdstanpy==1.1.0
    # via prophet
contourpy==1.0.7
    # via matplotlib
coverage[toml]==7.2.5
    # via pytest-cov
cycler==0.11.0
    # via matplotlib
dataflows-tabulator==1.54.3
    # via tableschema
db-dtypes==1.2.0
    # via pandas-gbq
decorator==5.1.1
    # via ipython
dill==0.3.8
    # via pylint
distlib==0.3.8
    # via virtualenv
docker==7.0.0
    # via apache-superset
et-xmlfile==1.1.0
    # via openpyxl
executing==1.2.0
    # via stack-data
filelock==3.12.2
    # via
    #   tox
    #   virtualenv
flask-cors==4.0.0
    # via apache-superset
flask-testing==0.8.1
    # via apache-superset
fonttools==4.51.0
    # via matplotlib
freezegun==1.4.0
    # via apache-superset
future==0.18.3
    # via pyhive
gevent==24.2.1
    # via apache-superset
google-api-core[grpc]==2.11.0
    # via
    #   google-cloud-bigquery
    #   google-cloud-bigquery-storage
    #   google-cloud-core
    #   pandas-gbq
    #   sqlalchemy-bigquery
google-auth-oauthlib==1.0.0
    # via
    #   pandas-gbq
    #   pydata-google-auth
google-cloud-bigquery==3.20.1
    # via
    #   apache-superset
    #   pandas-gbq
    #   sqlalchemy-bigquery
google-cloud-bigquery-storage==2.19.1
    # via pandas-gbq
google-cloud-core==2.3.2
    # via google-cloud-bigquery
google-crc32c==1.5.0
    # via google-resumable-media
google-resumable-media==2.7.0
    # via google-cloud-bigquery
googleapis-common-protos==1.59.0
    # via
    #   google-api-core
    #   grpcio-status
grpcio==1.62.1
    # via
    #   apache-superset
    #   google-api-core
    #   grpcio-status
grpcio-status==1.60.1
    # via google-api-core
identify==2.5.24
    # via pre-commit
ijson==3.2.3
    # via dataflows-tabulator
iniconfig==2.0.0
    # via pytest
ipython==8.12.2
    # via apache-superset
isort==5.12.0
    # via pylint
jedi==0.18.2
    # via ipython
jmespath==1.0.1
    # via
    #   boto3
    #   botocore
jsonlines==3.1.0
    # via dataflows-tabulator
jsonschema-spec==0.1.6
    # via openapi-spec-validator
kiwisolver==1.4.4
    # via matplotlib
lazy-object-proxy==1.9.0
    # via openapi-spec-validator
linear-tsv==1.1.0
    # via dataflows-tabulator
matplotlib==3.7.1
    # via prophet
matplotlib-inline==0.1.6
    # via ipython
mccabe==0.7.0
    # via pylint
mysqlclient==2.2.4
    # via apache-superset
nodeenv==1.8.0
    # via pre-commit
oauthlib==3.2.2
    # via requests-oauthlib
openapi-schema-validator==0.4.4
    # via openapi-spec-validator
openapi-spec-validator==0.5.6
    # via apache-superset
openpyxl==3.1.2
    # via dataflows-tabulator
pandas-gbq==0.19.1
    # via apache-superset
parameterized==0.9.0
    # via apache-superset
parso==0.8.4
    # via jedi
pathable==0.4.3
    # via jsonschema-spec
pexpect==4.8.0
    # via ipython
pickleshare==0.7.5
    # via ipython
pillow==10.3.0
    # via
    #   apache-superset
    #   matplotlib
pip-compile-multi==2.6.3
    # via apache-superset
pip-tools==7.4.1
    # via pip-compile-multi
playwright==1.42.0
    # via apache-superset
pluggy==1.4.0
    # via
    #   pytest
    #   tox
pre-commit==3.7.1
    # via apache-superset
progress==1.6
    # via apache-superset
prophet==1.1.5
    # via apache-superset
proto-plus==1.22.2
    # via google-cloud-bigquery-storage
protobuf==4.23.0
    # via
    #   google-api-core
    #   google-cloud-bigquery-storage
    #   googleapis-common-protos
    #   grpcio-status
    #   proto-plus
psycopg2-binary==2.9.6
    # via apache-superset
ptyprocess==0.7.0
    # via pexpect
pure-eval==0.2.2
    # via stack-data
pure-sasl==0.6.2
<<<<<<< HEAD
    # via thrift-sasl
pydata-google-auth==1.8.2
=======
    # via
    #   pyhive
    #   thrift-sasl
pydata-google-auth==1.7.0
>>>>>>> 2b73b6a8
    # via pandas-gbq
pydruid==0.6.6
    # via apache-superset
pyee==11.0.1
    # via playwright
pyfakefs==5.3.5
    # via apache-superset
pyhive[hive_pure_sasl]==0.7.0
    # via apache-superset
pyinstrument==4.4.0
    # via apache-superset
pylint==3.1.0
    # via apache-superset
pyproject-api==1.5.2
    # via tox
pyproject-hooks==1.0.0
    # via
    #   build
    #   pip-tools
pytest==7.4.4
    # via
    #   apache-superset
    #   pytest-cov
    #   pytest-mock
pytest-cov==5.0.0
    # via apache-superset
pytest-mock==3.10.0
    # via apache-superset
python-ldap==3.4.4
    # via apache-superset
pytz-deprecation-shim==0.1.0.post0
    # via tzlocal
requests-oauthlib==1.3.1
    # via google-auth-oauthlib
rfc3339-validator==0.1.4
    # via openapi-schema-validator
rfc3986==2.0.0
    # via tableschema
ruff==0.4.4
    # via apache-superset
s3transfer==0.6.1
    # via boto3
sqlalchemy-bigquery==1.11.0
    # via apache-superset
sqloxide==0.1.43
    # via apache-superset
stack-data==0.6.2
    # via ipython
statsd==4.0.1
    # via apache-superset
tableschema==1.20.10
    # via apache-superset
thrift==0.16.0
    # via
    #   apache-superset
    #   pyhive
    #   thrift-sasl
thrift-sasl==0.4.3
    # via
    #   apache-superset
    #   pyhive
tomli==2.0.1
    # via
    #   build
    #   coverage
    #   pip-tools
    #   pylint
    #   pyproject-api
    #   pyproject-hooks
    #   pytest
    #   tox
tomlkit==0.12.5
    # via pylint
toposort==1.10
    # via pip-compile-multi
tox==4.6.4
    # via apache-superset
tqdm==4.66.4
    # via
    #   cmdstanpy
    #   prophet
traitlets==5.9.0
    # via
    #   ipython
    #   matplotlib-inline
trino==0.328.0
    # via apache-superset
tzlocal==4.3
    # via trino
unicodecsv==0.14.1
    # via
    #   dataflows-tabulator
    #   tableschema
virtualenv==20.23.1
    # via
    #   pre-commit
    #   tox
wheel==0.40.0
    # via pip-tools
xlrd==2.0.1
    # via dataflows-tabulator
zope-event==5.0
    # via gevent
zope-interface==5.4.0
    # via gevent

# The following packages are considered to be unsafe in a requirements file:
# pip
# setuptools<|MERGE_RESOLUTION|>--- conflicted
+++ resolved
@@ -199,15 +199,11 @@
 pure-eval==0.2.2
     # via stack-data
 pure-sasl==0.6.2
-<<<<<<< HEAD
     # via thrift-sasl
 pydata-google-auth==1.8.2
-=======
     # via
     #   pyhive
     #   thrift-sasl
-pydata-google-auth==1.7.0
->>>>>>> 2b73b6a8
     # via pandas-gbq
 pydruid==0.6.6
     # via apache-superset
