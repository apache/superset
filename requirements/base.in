--- conflicted
+++ resolved
@@ -23,11 +23,7 @@
 # 5.0.0 has a sensitive deprecation used in other libs
 # -> https://github.com/aio-libs/async-timeout/blob/master/CHANGES.rst#500-2024-10-31
 async_timeout>=4.0.0,<5.0.0
-<<<<<<< HEAD
 pyodps>=0.12.2
-=======
-
 # Known issue with 6.7.0 breaking a unit test, probably easy to fix, but will require
 # a bit of attention to bump.
-apispec>=6.0.0,<6.7.0
->>>>>>> b26c373f
+apispec>=6.0.0,<6.7.0