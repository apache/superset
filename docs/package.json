{
  "name": "docs-v-2",
  "version": "0.0.0",
  "private": true,
  "license": "Apache-2.0",
  "scripts": {
    "docusaurus": "docusaurus",
    "_init": "cat src/intro_header.txt ../README.md > docs/intro.md",
    "start": "yarn run _init && docusaurus start",
    "build": "yarn run _init && DEBUG=docusaurus:* docusaurus build",
    "swizzle": "docusaurus swizzle",
    "deploy": "docusaurus deploy",
    "clear": "docusaurus clear",
    "serve": "yarn run _init && docusaurus serve",
    "write-translations": "docusaurus write-translations",
    "write-heading-ids": "docusaurus write-heading-ids",
    "typecheck": "tsc"
  },
  "dependencies": {
    "@algolia/client-search": "^4.24.0",
    "@ant-design/icons": "^5.3.7",
    "@docsearch/react": "^3.6.1",
    "@docusaurus/core": "^3.4.0",
    "@docusaurus/plugin-client-redirects": "^3.4.0",
    "@docusaurus/preset-classic": "^3.4.0",
    "@emotion/core": "^10.1.1",
    "@emotion/styled": "^10.0.27",
    "@mdx-js/react": "^3.0.0",
    "@saucelabs/theme-github-codeblock": "^0.2.3",
    "@superset-ui/style": "^0.14.23",
    "@svgr/webpack": "^8.1.0",
    "antd": "^4.19.3",
    "buffer": "^6.0.3",
    "clsx": "^2.1.1",
    "docusaurus-plugin-less": "^2.0.2",
    "file-loader": "^6.2.0",
    "less": "^4.2.0",
    "less-loader": "^11.0.0",
    "prism-react-renderer": "^2.3.1",
    "react": "^18.3.1",
    "react-dom": "^18.3.1",
    "react-github-btn": "^1.4.0",
    "react-svg-pan-zoom": "^3.12.1",
    "stream": "^0.0.3",
    "swagger-ui-react": "^5.17.14",
    "url-loader": "^4.1.1"
  },
  "devDependencies": {
    "@docusaurus/module-type-aliases": "^3.4.0",
    "@docusaurus/tsconfig": "^3.4.0",
    "@types/react": "^18.3.3",
<<<<<<< HEAD
    "typescript": "^5.5.2",
    "webpack": "^5.93.0"
=======
    "typescript": "^5.5.4",
    "webpack": "^5.92.1"
>>>>>>> f0fa96fc
  },
  "browserslist": {
    "production": [
      ">0.5%",
      "not dead",
      "not op_mini all"
    ],
    "development": [
      "last 1 chrome version",
      "last 1 firefox version",
      "last 1 safari version"
    ]
  }
}<|MERGE_RESOLUTION|>--- conflicted
+++ resolved
@@ -49,13 +49,9 @@
     "@docusaurus/module-type-aliases": "^3.4.0",
     "@docusaurus/tsconfig": "^3.4.0",
     "@types/react": "^18.3.3",
-<<<<<<< HEAD
-    "typescript": "^5.5.2",
+    "typescript": "^5.5.4",
     "webpack": "^5.93.0"
-=======
-    "typescript": "^5.5.4",
-    "webpack": "^5.92.1"
->>>>>>> f0fa96fc
+
   },
   "browserslist": {
     "production": [
