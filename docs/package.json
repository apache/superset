--- conflicted
+++ resolved
@@ -21,10 +21,7 @@
     "@docsearch/react": "^3.0.0",
     "@docusaurus/core": "^2.0.0-beta.17",
     "@docusaurus/plugin-client-redirects": "^2.0.0-beta.17",
-<<<<<<< HEAD
-=======
     "@docusaurus/plugin-google-gtag": "^2.0.0-beta.18",
->>>>>>> 16654034
     "@docusaurus/preset-classic": "^2.0.0-beta.17",
     "@emotion/core": "^10.1.1",
     "@emotion/styled": "^10.0.27",
@@ -44,11 +41,7 @@
     "react-dom": "^17.0.1",
     "react-github-btn": "^1.2.0",
     "stream": "^0.0.2",
-<<<<<<< HEAD
-    "swagger-ui-react": "^4.1.2",
-=======
     "swagger-ui-react": "^4.1.3",
->>>>>>> 16654034
     "url-loader": "^4.1.1"
   },
   "devDependencies": {
