--- conflicted
+++ resolved
@@ -271,17 +271,12 @@
 ```
 
 The query contains one or more malformed template parameters. Please check your query and confirm that all template parameters are surround by double braces, for example, "{{ ds }}". Then, try running your query again.
-<<<<<<< HEAD
+
+## Issue 1029
+
+```
 The object does not exist in this database.
 ```
-=======
->>>>>>> 46621fc9
-
-## Issue 1029
-
-```
-The object does not exist in this database.
-```
 
 Either the schema, column, or table do not exist in the database.
 
@@ -291,10 +286,7 @@
 The query potentially has a syntax error.
 ```
 
-<<<<<<< HEAD
 The query might have a syntax error. Please check and run again.
-=======
-The query might have a syntax error. Please check and run again.
 
 ## Issue 1031
 
@@ -342,5 +334,4 @@
 The database was deleted.
 ```
 
-The operation failed because the database referenced no longer exists. Please reach out to your administrator for further assistance.
->>>>>>> 46621fc9
+The operation failed because the database referenced no longer exists. Please reach out to your administrator for further assistance.