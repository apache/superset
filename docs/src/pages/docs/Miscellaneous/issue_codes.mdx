--- conflicted
+++ resolved
@@ -271,10 +271,6 @@
 ```
 
 The query contains one or more malformed template parameters. Please check your query and confirm that all template parameters are surround by double braces, for example, "{{ ds }}". Then, try running your query again.
-<<<<<<< HEAD
-
-=======
->>>>>>> ffa51753
 
 ## Issue 1029
 
@@ -292,7 +288,30 @@
 
 The query might have a syntax error. Please check and run again.
 
-<<<<<<< HEAD
+## Issue 1031
+
+```
+The results backend no longer has the data from the query.
+```
+
+The results from the query might have been deleted from the results backend after some period. Please re-run your query.
+
+## Issue 1032
+
+```
+The query associated with the results was deleted.
+```
+
+The query associated with the stored results no longer exists. Please re-run your query.
+
+## Issue 1033
+
+```
+The results stored in the backend were stored in a different format, and no longer can be deserialized.
+```
+
+The query results were stored in a format that is no longer supported. Please re-run your query.
+
 
 ## Issue 1034
 
@@ -300,29 +319,4 @@
 The database port provided is invalid.
 ```
 
-Please check that the provided database port is an integer between 0 and 65535 (inclusive).
-=======
-## Issue 1031
-
-```
-The results backend no longer has the data from the query.
-```
-
-The results from the query might have been deleted from the results backend after some period. Please re-run your query.
-
-## Issue 1032
-
-```
-The query associated with the results was deleted.
-```
-
-The query associated with the stored results no longer exists. Please re-run your query.
-
-## Issue 1033
-
-```
-The results stored in the backend were stored in a different format, and no longer can be deserialized.
-```
-
-The query results were stored in a format that is no longer supported. Please re-run your query.
->>>>>>> ffa51753
+Please check that the provided database port is an integer between 0 and 65535 (inclusive).