--- conflicted
+++ resolved
@@ -315,7 +315,6 @@
   ```
 ### Keycloak-Specific Configuration using Flask-OIDC
 If you are using Keycloak as OpenID Connect 1.0 Provider, the above configuration based on [`Authlib`](https://authlib.org/) might not work. In this case using [`Flask-OIDC`](https://https://pypi.org/project/flask-oidc/) is a viable option.
-<<<<<<< HEAD
 
 Make sure the pip package [`Flask-OIDC`](https://https://pypi.org/project/flask-oidc/) is installed on the webserver. This was succesfully tested using version 2.2.0. This package requires [`Flask-OpenID`](https://pypi.org/project/Flask-OpenID/) as a dependency.
 
@@ -358,50 +357,6 @@
                 user = sm.add_user(info.get('preferred_username'), info.get('given_name'), info.get('family_name'),
                                    info.get('email'), sm.find_role('Gamma'))
 
-=======
-
-Make sure the pip package [`Flask-OIDC`](https://https://pypi.org/project/flask-oidc/) is installed on the webserver. This was succesfully tested using version 2.2.0. This package requires [`Flask-OpenID`](https://pypi.org/project/Flask-OpenID/) as a dependency.
-
-The following code defines a new security manager.  Add it to a new file named `keycloak_security_manager.py`, placed in the same directory as your `superset_config.py` file.
-```python
-from flask_appbuilder.security.manager import AUTH_OID
-from superset.security import SupersetSecurityManager
-from flask_oidc import OpenIDConnect
-from flask_appbuilder.security.views import AuthOIDView
-from flask_login import login_user
-from urllib.parse import quote
-from flask_appbuilder.views import ModelView, SimpleFormView, expose
-from flask import (
-    redirect,
-    request
-)
-import logging
-
-class OIDCSecurityManager(SupersetSecurityManager):
-
-    def __init__(self, appbuilder):
-        super(OIDCSecurityManager, self).__init__(appbuilder)
-        if self.auth_type == AUTH_OID:
-            self.oid = OpenIDConnect(self.appbuilder.get_app)
-        self.authoidview = AuthOIDCView
-
-class AuthOIDCView(AuthOIDView):
-
-    @expose('/login/', methods=['GET', 'POST'])
-    def login(self, flag=True):
-        sm = self.appbuilder.sm
-        oidc = sm.oid
-
-        @self.appbuilder.sm.oid.require_login
-        def handle_login():
-            user = sm.auth_user_oid(oidc.user_getfield('email'))
-
-            if user is None:
-                info = oidc.user_getinfo(['preferred_username', 'given_name', 'family_name', 'email'])
-                user = sm.add_user(info.get('preferred_username'), info.get('given_name'), info.get('family_name'),
-                                   info.get('email'), sm.find_role('Gamma'))
-
->>>>>>> c4281087
             login_user(user, remember=False)
             return redirect(self.appbuilder.get_url_for_index)
 
