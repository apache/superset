---
title: Configuring Superset
hide_title: true
sidebar_position: 3
version: 1
---

## Configuring Superset

### Configuration

To configure your application, you need to create a file `superset_config.py` and add it to your
`PYTHONPATH`. If your application was installed using docker-compose an alternative configuration is required. See [https://github.com/apache/superset/tree/master/docker#readme](https://github.com/apache/superset/tree/master/docker#readme) for details.

Here are some of the parameters you can set in that file:
```
# Superset specific config
ROW_LIMIT = 5000

SUPERSET_WEBSERVER_PORT = 8088

# Flask App Builder configuration
# Your App secret key will be used for securely signing the session cookie
# and encrypting sensitive information on the database
# Make sure you are changing this key for your deployment with a strong key.
# You can generate a strong key using `openssl rand -base64 42`

SECRET_KEY = 'YOUR_OWN_RANDOM_GENERATED_SECRET_KEY'

# The SQLAlchemy connection string to your database backend
# This connection defines the path to the database that stores your
# superset metadata (slices, connections, tables, dashboards, ...).
# Note that the connection information to connect to the datasources
# you want to explore are managed directly in the web UI
SQLALCHEMY_DATABASE_URI = 'sqlite:////path/to/superset.db'

# Flask-WTF flag for CSRF
WTF_CSRF_ENABLED = True
# Add endpoints that need to be exempt from CSRF protection
WTF_CSRF_EXEMPT_LIST = []
# A CSRF token that expires in 1 year
WTF_CSRF_TIME_LIMIT = 60 * 60 * 24 * 365

# Set this API key to enable Mapbox visualizations
MAPBOX_API_KEY = ''
```

All the parameters and default values defined in
[https://github.com/apache/superset/blob/master/superset/config.py](https://github.com/apache/superset/blob/master/superset/config.py)
can be altered in your local `superset_config.py`. Administrators will want to read through the file
to understand what can be configured locally as well as the default values in place.

Since `superset_config.py` acts as a Flask configuration module, it can be used to alter the
settings Flask itself, as well as Flask extensions like `flask-wtf`, `flask-caching`, `flask-migrate`,
and `flask-appbuilder`. Flask App Builder, the web framework used by Superset, offers many
configuration settings. Please consult the
[Flask App Builder Documentation](https://flask-appbuilder.readthedocs.org/en/latest/config.html)
for more information on how to configure it.

Make sure to change:

- `SQLALCHEMY_DATABASE_URI`: by default it is stored at ~/.superset/superset.db
- `SECRET_KEY`: to a long random string

If you need to exempt endpoints from CSRF (e.g. if you are running a custom auth postback endpoint),
you can add the endpoints to `WTF_CSRF_EXEMPT_LIST`:

```
WTF_CSRF_EXEMPT_LIST = [‘’]
```

### Using a production metastore

By default Superset is configured to use SQLite, it's a simple and fast way to get you started
(no installation needed). But for production environments you should use a different database engine on
a separate host or container.

Superset supports the following database engines/versions:

| Database Engine                                           | Supported Versions                |
| --------------------------------------------------------- | --------------------------------- |
| [PostgreSQL](https://www.postgresql.org/)                 | 10.X, 11.X, 12.X, 13.X, 14.X      |
| [MySQL](https://www.mysql.com/)                           | 5.X                               |


Use the following database drivers and connection strings:

| Database                                  | PyPI package                      | Connection String                                                        |
| ----------------------------------------- | --------------------------------- | ------------------------------------------------------------------------ |
| [PostgreSQL](https://www.postgresql.org/) | `pip install psycopg2`            | `postgresql://<UserName>:<DBPassword>@<Database Host>/<Database Name>`   |
| [MySQL](https://www.mysql.com/)           | `pip install mysqlclient`         | `mysql://<UserName>:<DBPassword>@<Database Host>/<Database Name>`        |
| SQLite                                    | No additional library needed      | `sqlite://`                                                              |

To configure Superset metastore set `SQLALCHEMY_DATABASE_URI` config key on `superset_config`
to the appropriate connection string.


### Running on a WSGI HTTP Server

While you can run Superset on NGINX or Apache, we recommend using Gunicorn in async mode. This
enables impressive concurrency even and is fairly easy to install and configure. Please refer to the
documentation of your preferred technology to set up this Flask WSGI application in a way that works
well in your environment. Here’s an async setup known to work well in production:

```
      -w 10 \
      -k gevent \
      --worker-connections 1000 \
      --timeout 120 \
      -b  0.0.0.0:6666 \
      --limit-request-line 0 \
      --limit-request-field_size 0 \
      --statsd-host localhost:8125 \
      "superset.app:create_app()"
```

Refer to the [Gunicorn documentation](https://docs.gunicorn.org/en/stable/design.html) for more
information. _Note that the development web server (`superset run` or `flask run`) is not intended
for production use._

If you're not using Gunicorn, you may want to disable the use of `flask-compress` by setting
`COMPRESS_REGISTER = False` in your `superset_config.py`.

### Configuration Behind a Load Balancer

If you are running superset behind a load balancer or reverse proxy (e.g. NGINX or ELB on AWS), you
may need to utilize a healthcheck endpoint so that your load balancer knows if your superset
instance is running. This is provided at `/health` which will return a 200 response containing “OK”
if the webserver is running.

If the load balancer is inserting `X-Forwarded-For/X-Forwarded-Proto` headers, you should set
`ENABLE_PROXY_FIX = True` in the superset config file (`superset_config.py`) to extract and use the
headers.

In case the reverse proxy is used for providing SSL encryption, an explicit definition of the
`X-Forwarded-Proto` may be required. For the Apache webserver this can be set as follows:

```
RequestHeader set X-Forwarded-Proto "https"
```

### Custom OAuth2 Configuration

Beyond FAB supported providers (GitHub, Twitter, LinkedIn, Google, Azure, etc), its easy to connect
Superset with other OAuth2 Authorization Server implementations that support “code” authorization.

Make sure the pip package [`Authlib`](https://authlib.org/) is installed on the webserver.

First, configure authorization in Superset `superset_config.py`.

```python
AUTH_TYPE = AUTH_OAUTH
OAUTH_PROVIDERS = [
    {   'name':'egaSSO',
        'token_key':'access_token', # Name of the token in the response of access_token_url
        'icon':'fa-address-card',   # Icon for the provider
        'remote_app': {
            'client_id':'myClientId',  # Client Id (Identify Superset application)
            'client_secret':'MySecret', # Secret for this Client Id (Identify Superset application)
            'client_kwargs':{
                'scope': 'read'               # Scope for the Authorization
            },
            'access_token_method':'POST',    # HTTP Method to call access_token_url
            'access_token_params':{        # Additional parameters for calls to access_token_url
                'client_id':'myClientId'
            },
            'access_token_headers':{    # Additional headers for calls to access_token_url
                'Authorization': 'Basic Base64EncodedClientIdAndSecret'
            },
            'api_base_url':'https://myAuthorizationServer/oauth2AuthorizationServer/',
            'access_token_url':'https://myAuthorizationServer/oauth2AuthorizationServer/token',
            'authorize_url':'https://myAuthorizationServer/oauth2AuthorizationServer/authorize'
        }
    }
]

# Will allow user self registration, allowing to create Flask users from Authorized User
AUTH_USER_REGISTRATION = True

# The default user self registration role
AUTH_USER_REGISTRATION_ROLE = "Public"
```

Then, create a `CustomSsoSecurityManager` that extends `SupersetSecurityManager` and overrides
`oauth_user_info`:

```python
import logging
from superset.security import SupersetSecurityManager

class CustomSsoSecurityManager(SupersetSecurityManager):

    def oauth_user_info(self, provider, response=None):
        logging.debug("Oauth2 provider: {0}.".format(provider))
        if provider == 'egaSSO':
            # As example, this line request a GET to base_url + '/' + userDetails with Bearer  Authentication,
    # and expects that authorization server checks the token, and response with user details
            me = self.appbuilder.sm.oauth_remotes[provider].get('userDetails').data
            logging.debug("user_data: {0}".format(me))
            return { 'name' : me['name'], 'email' : me['email'], 'id' : me['user_name'], 'username' : me['user_name'], 'first_name':'', 'last_name':''}
    ...
```

This file must be located at the same directory than `superset_config.py` with the name
`custom_sso_security_manager.py`. Finally, add the following 2 lines to `superset_config.py`:

```
from custom_sso_security_manager import CustomSsoSecurityManager
CUSTOM_SECURITY_MANAGER = CustomSsoSecurityManager
```

**Notes**

- The redirect URL will be `https://<superset-webserver>/oauth-authorized/<provider-name>`
  When configuring an OAuth2 authorization provider if needed. For instance, the redirect URL will
  be `https://<superset-webserver>/oauth-authorized/egaSSO` for the above configuration.

- If an OAuth2 authorization server supports OpenID Connect 1.0, you could configure its configuration
  document URL only without providing `api_base_url`, `access_token_url`, `authorize_url` and other
  required options like user info endpoint, jwks uri etc. For instance:
  ```python
  OAUTH_PROVIDERS = [
    {   'name':'egaSSO',
        'token_key':'access_token', # Name of the token in the response of access_token_url
        'icon':'fa-address-card',   # Icon for the provider
        'remote_app': {
            'client_id':'myClientId',  # Client Id (Identify Superset application)
            'client_secret':'MySecret', # Secret for this Client Id (Identify Superset application)
            'server_metadata_url': 'https://myAuthorizationServer/.well-known/openid-configuration'
        }
    }
  ]
  ```

### Flask app Configuration Hook

`FLASK_APP_MUTATOR` is a configuration function that can be provided in your environment, receives
the app object and can alter it in any way. For example, add `FLASK_APP_MUTATOR` into your
`superset_config.py` to setup session cookie expiration time to 24 hours:

```python
from flask import session
from flask import Flask


def make_session_permanent():
    '''
    Enable maxAge for the cookie 'session'
    '''
    session.permanent = True

# Set up max age of session to 24 hours
PERMANENT_SESSION_LIFETIME = timedelta(hours=24)
def FLASK_APP_MUTATOR(app: Flask) -> None:
    app.before_request_funcs.setdefault(None, []).append(make_session_permanent)
```

### Feature Flags

To support a diverse set of users, Superset has some features that are not enabled by default. For
example, some users have stronger security restrictions, while some others may not. So Superset
allow users to enable or disable some features by config. For feature owners, you can add optional
functionalities in Superset, but will be only affected by a subset of users.

You can enable or disable features with flag from `superset_config.py`:

```python
FEATURE_FLAGS = {
    'CLIENT_CACHE': False,
    'ENABLE_EXPLORE_JSON_CSRF_PROTECTION': False,
    'PRESTO_EXPAND_DATA': False,
}
```

A current list of feature flags can be found in [RESOURCES/FEATURE_FLAGS.md](https://github.com/apache/superset/blob/master/RESOURCES/FEATURE_FLAGS.md).

### SECRET_KEY Rotation

If you want to rotate the SECRET_KEY(change the existing secret key), follow the below steps.

Add the new SECRET_KEY and PREVIOUS_SECRET_KEY to `superset_config.py`:

```python
PREVIOUS_SECRET_KEY = 'CURRENT_SECRET_KEY' # The default SECRET_KEY for deployment is '21thisismyscretkey12eyyh'
SECRET_KEY = 'YOUR_OWN_RANDOM_GENERATED_SECRET_KEY'
```
<<<<<<< HEAD

Note in a future release the interim SIP-15 logic will be removed (including the
`time_grain_endpoints` form-data field) via a code change and Alembic migration.

### SECRET_KEY Rotation

If you want to rotate the SECRET_KEY(change the existing secret key), follow the below steps.

Add the new SECRET_KEY and PREVIOUS_SECRET_KEY to `superset_config.py`:

```python
PREVIOUS_SECRET_KEY = 'CURRENT_SECRET_KEY' # The default SECRET_KEY for deployment is '21thisismyscretkey12eyyh'
SECRET_KEY = 'YOUR_OWN_RANDOM_GENERATED_SECRET_KEY'
```
=======
>>>>>>> 16654034
Then run `superset re-encrypt-secrets`<|MERGE_RESOLUTION|>--- conflicted
+++ resolved
@@ -284,21 +284,4 @@
 PREVIOUS_SECRET_KEY = 'CURRENT_SECRET_KEY' # The default SECRET_KEY for deployment is '21thisismyscretkey12eyyh'
 SECRET_KEY = 'YOUR_OWN_RANDOM_GENERATED_SECRET_KEY'
 ```
-<<<<<<< HEAD
-
-Note in a future release the interim SIP-15 logic will be removed (including the
-`time_grain_endpoints` form-data field) via a code change and Alembic migration.
-
-### SECRET_KEY Rotation
-
-If you want to rotate the SECRET_KEY(change the existing secret key), follow the below steps.
-
-Add the new SECRET_KEY and PREVIOUS_SECRET_KEY to `superset_config.py`:
-
-```python
-PREVIOUS_SECRET_KEY = 'CURRENT_SECRET_KEY' # The default SECRET_KEY for deployment is '21thisismyscretkey12eyyh'
-SECRET_KEY = 'YOUR_OWN_RANDOM_GENERATED_SECRET_KEY'
-```
-=======
->>>>>>> 16654034
 Then run `superset re-encrypt-secrets`