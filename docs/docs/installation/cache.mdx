--- conflicted
+++ resolved
@@ -21,7 +21,6 @@
 Please note, that Dashboard and Explore caching is required. If these caches are undefined, Superset falls back to using a built-in cache that stores data
 in the metadata database. While it is recommended to use a dedicated cache, the built-in cache can also be used to cache other data.
 For example, to use the built-in cache to store chart data, use the following config:
-<<<<<<< HEAD
 
 ```python
 DATA_CACHE_CONFIG = {
@@ -31,17 +30,6 @@
 }
 ```
 
-=======
-
-```python
-DATA_CACHE_CONFIG = {
-    "CACHE_TYPE": "SupersetMetastoreCache",
-    "CACHE_KEY_PREFIX": "superset_results",  # make sure this string is unique to avoid collisions
-    "CACHE_DEFAULT_TIMEOUT": 86400,  # 60 seconds * 60 minutes * 24 hours
-}
-```
-
->>>>>>> 16654034
 - Redis (recommended): we recommend the [redis](https://pypi.python.org/pypi/redis) Python package
 - Memcached: we recommend using [pylibmc](https://pypi.org/project/pylibmc/) client library as
   `python-memcached` does not handle storing binary data correctly.
@@ -53,29 +41,6 @@
 defined in `DATA_CACHE_CONFIG`.
 
 ## Celery beat
-<<<<<<< HEAD
-
-Superset has a Celery task that will periodically warm up the cache based on different strategies.
-To use it, add the following to the `CELERYBEAT_SCHEDULE` section in `config.py`:
-
-```python
-CELERYBEAT_SCHEDULE = {
-    'cache-warmup-hourly': {
-        'task': 'cache-warmup',
-        'schedule': crontab(minute=0, hour='*'),  # hourly
-        'kwargs': {
-            'strategy_name': 'top_n_dashboards',
-            'top_n': 5,
-            'since': '7 days ago',
-        },
-    },
-}
-```
-
-This will cache all the charts in the top 5 most popular dashboards every hour. For other
-strategies, check the `superset/tasks/cache.py` file.
-=======
->>>>>>> 16654034
 
 ### Caching Thumbnails
 
