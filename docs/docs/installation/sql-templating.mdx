---
title: SQL Templating
hide_title: true
sidebar_position: 10
version: 1
---

## SQL Templating

### Jinja Templates

SQL Lab and Explore supports [Jinja templating](https://jinja.palletsprojects.com/en/2.11.x/) in queries.
To enable templating, the `ENABLE_TEMPLATE_PROCESSING` feature flag needs to be enabled in
`superset_config.py`. When templating is enabled, python code can be embedded in virtual datasets and
in Custom SQL in the filter and metric controls in Explore. By default, the following variables are
made available in the Jinja context:

- `columns`: columns which to group by in the query
- `filter`: filters applied in the query
- `from_dttm`: start `datetime` value from the selected time range (`None` if undefined)
- `to_dttm`: end `datetime` value from the selected time range (`None` if undefined)
- `groupby`: columns which to group by in the query (deprecated)
- `metrics`: aggregate expressions in the query
- `row_limit`: row limit of the query
- `row_offset`: row offset of the query
- `table_columns`: columns available in the dataset
- `time_column`: temporal column of the query (`None` if undefined)
- `time_grain`: selected time grain (`None` if undefined)

For example, to add a time range to a virtual dataset, you can write the following:

```sql
SELECT * from tbl where dttm_col > '{{ from_dttm }}' and dttm_col < '{{ to_dttm }}'
```

You can also use [Jinja's logic](https://jinja.palletsprojects.com/en/2.11.x/templates/#tests)
to make your query robust to clearing the timerange filter:

```sql
SELECT *
FROM tbl
WHERE (
    {% if from_dttm is not none %}
        dttm_col > '{{ from_dttm }}' AND
    {% endif %}
    {% if to_dttm is not none %}
        dttm_col < '{{ to_dttm }}' AND
    {% endif %}
    true
)
```

Note how the Jinja parameters are called within double brackets in the query, and without in the
logic blocks.

To add custom functionality to the Jinja context, you need to overload the default Jinja
context in your environment by defining the `JINJA_CONTEXT_ADDONS` in your superset configuration
(`superset_config.py`). Objects referenced in this dictionary are made available for users to use
where the Jinja context is made available.

```python
JINJA_CONTEXT_ADDONS = {
    'my_crazy_macro': lambda x: x*2,
}
```

Besides default Jinja templating, SQL lab also supports self-defined template processor by setting
the `CUSTOM_TEMPLATE_PROCESSORS` in your superset configuration. The values in this dictionary
overwrite the default Jinja template processors of the specified database engine. The example below
configures a custom presto template processor which implements its own logic of processing macro
template with regex parsing. It uses the `$` style macro instead of `{{ }}` style in Jinja
templating.

By configuring it with `CUSTOM_TEMPLATE_PROCESSORS`, a SQL template on a presto database is
processed by the custom one rather than the default one.

```python
def DATE(
    ts: datetime, day_offset: SupportsInt = 0, hour_offset: SupportsInt = 0
) -> str:
    """Current day as a string."""
    day_offset, hour_offset = int(day_offset), int(hour_offset)
    offset_day = (ts + timedelta(days=day_offset, hours=hour_offset)).date()
    return str(offset_day)

class CustomPrestoTemplateProcessor(PrestoTemplateProcessor):
    """A custom presto template processor."""

    engine = "presto"

    def process_template(self, sql: str, **kwargs) -> str:
        """Processes a sql template with $ style macro using regex."""
        # Add custom macros functions.
        macros = {
            "DATE": partial(DATE, datetime.utcnow())
        }  # type: Dict[str, Any]
        # Update with macros defined in context and kwargs.
        macros.update(self.context)
        macros.update(kwargs)

        def replacer(match):
            """Expand $ style macros with corresponding function calls."""
            macro_name, args_str = match.groups()
            args = [a.strip() for a in args_str.split(",")]
            if args == [""]:
                args = []
            f = macros[macro_name[1:]]
            return f(*args)

        macro_names = ["$" + name for name in macros.keys()]
        pattern = r"(%s)\s*\(([^()]*)\)" % "|".join(map(re.escape, macro_names))
        return re.sub(pattern, replacer, sql)

CUSTOM_TEMPLATE_PROCESSORS = {
    CustomPrestoTemplateProcessor.engine: CustomPrestoTemplateProcessor
}
```

SQL Lab also includes a live query validation feature with pluggable backends. You can configure
which validation implementation is used with which database engine by adding a block like the
following to your configuration file:

```python
FEATURE_FLAGS = {
    'SQL_VALIDATORS_BY_ENGINE': {
        'presto': 'PrestoDBSQLValidator',
    }
}
```

The available validators and names can be found in
[sql_validators](https://github.com/apache/superset/tree/master/superset/sql_validators).

### Available Macros

In this section, we'll walkthrough the pre-defined Jinja macros in Superset.

**Current Username**

The `{{ current_username() }}` macro returns the username of the currently logged in user.

<<<<<<< HEAD
If you have caching enabled in your Superset configuration, then by default the the `username` value will be used
=======
If you have caching enabled in your Superset configuration, then by default the `username` value will be used
>>>>>>> 16654034
by Superset when calculating the cache key. A cache key is a unique identifier that determines if there's a
cache hit in the future and Superset can retrieve cached data.

You can disable the inclusion of the `username` value in the calculation of the
cache key by adding the following parameter to your Jinja code:

```
{{ current_username(add_to_cache_keys=False) }}
```

**Current User ID**

The `{{ current_user_id() }}` macro returns the user_id of the currently logged in user.

<<<<<<< HEAD
If you have caching enabled in your Superset configuration, then by default the the `user_id` value will be used
=======
If you have caching enabled in your Superset configuration, then by default the `user_id` value will be used
>>>>>>> 16654034
by Superset when calculating the cache key. A cache key is a unique identifier that determines if there's a
cache hit in the future and Superset can retrieve cached data.

You can disable the inclusion of the `user_id` value in the calculation of the
cache key by adding the following parameter to your Jinja code:

```
{{ current_user_id(add_to_cache_keys=False) }}
```

**Custom URL Parameters**

The `{{ url_param('custom_variable') }}` macro lets you define arbitrary URL
parameters and reference them in your SQL code.

Here's a concrete example:

- You write the following query in SQL Lab:

  ```
  SELECT count(*)
  FROM ORDERS
  WHERE country_code = '{{ url_param('countrycode') }}'
  ```

- You're hosting Superset at the domain www.example.com and you send your
  coworker in Spain the following SQL Lab URL `www.example.com/superset/sqllab?countrycode=ES`
  and your coworker in the USA the following SQL Lab URL `www.example.com/superset/sqllab?countrycode=US`
- For your coworker in Spain, the SQL Lab query will be rendered as:

  ```
  SELECT count(*)
  FROM ORDERS
  WHERE country_code = 'ES'
  ```

- For your coworker in the USA, the SQL Lab query will be rendered as:

  ```
  SELECT count(*)
  FROM ORDERS
  WHERE country_code = 'US'
  ```

**Explicitly Including Values in Cache Key**

The `{{ cache_key_wrapper() }}` function explicitly instructs Superset to add a value to the
accumulated list of values used in the calculation of the cache key.

This function is only needed when you want to wrap your own custom function return values
in the cache key. You can gain more context
[here](https://github.com/apache/superset/blob/efd70077014cbed62e493372d33a2af5237eaadf/superset/jinja_context.py#L133-L148).

Note that this function powers the caching of the `user_id` and `username` values
in the `current_user_id()` and `current_username()` function calls (if you have caching enabled).

**Filter Values**

You can retrieve the value for a specific filter as a list using `{{ filter_values() }}`.

This is useful if:

- You want to use a filter component to filter a query where the name of filter component column doesn't match the one in the select statement
- You want to have the ability for filter inside the main query for performance purposes

Here's a concrete example:

```
SELECT action, count(*) as times
FROM logs
WHERE
    action in {{ filter_values('action_type')|where_in }}
GROUP BY action
```

There `where_in` filter converts the list of values from `filter_values('action_type')` into a string suitable for an `IN` expression.

**Filters for a Specific Column**

The `{{ get_filters() }}` macro returns the filters applied to a given column. In addition to
returning the values (similar to how `filter_values()` does), the `get_filters()` macro
returns the operator specified in the Explore UI.

This is useful if:

- You want to handle more than the IN operator in your SQL clause
- You want to handle generating custom SQL conditions for a filter
- You want to have the ability to filter inside the main query for speed purposes

Here's a concrete example:

```
 WITH RECURSIVE
    superiors(employee_id, manager_id, full_name, level, lineage) AS (
    SELECT
        employee_id,
        manager_id,
        full_name,
    1 as level,
    employee_id as lineage
    FROM
        employees
    WHERE
    1=1

    {# Render a blank line #}
    {%- for filter in get_filters('full_name', remove_filter=True) -%}

    {%- if filter.get('op') == 'IN' -%}
        AND
        full_name IN {{ filter.get('val')|where_in }}
    {%- endif -%}

    {%- if filter.get('op') == 'LIKE' -%}
        AND
        full_name LIKE {{ "'" + filter.get('val') + "'" }}
    {%- endif -%}

    {%- endfor -%}
    UNION ALL
        SELECT
            e.employee_id,
            e.manager_id,
            e.full_name,
    s.level + 1 as level,
    s.lineage
        FROM
            employees e,
        superiors s
        WHERE s.manager_id = e.employee_id
    )

    SELECT
    employee_id, manager_id, full_name, level, lineage
    FROM
    superiors
    order by lineage, level
```

**Datasets**

It's possible to query physical and virtual datasets using the `dataset` macro. This is useful if you've defined computed columns and metrics on your datasets, and want to reuse the definition in adhoc SQL Lab queries.

To use the macro, first you need to find the ID of the dataset. This can be done by going to the view showing all the datasets, hovering over the dataset you're interested in, and looking at its URL. For example, if the URL for a dataset is https://superset.example.org/superset/explore/table/42/ its ID is 42.

Once you have the ID you can query it as if it were a table:

```
SELECT * FROM {{ dataset(42) }} LIMIT 10
```

If you want to select the metric definitions as well, in addition to the columns, you need to pass an additional keyword argument:

```
SELECT * FROM {{ dataset(42, include_metrics=True) }} LIMIT 10
```

Since metrics are aggregations, the resulting SQL expression will be grouped by all non-metric columns. You can specify a subset of columns to group by instead:

```
SELECT * FROM {{ dataset(42, include_metrics=True, columns=["ds", "category"]) }} LIMIT 10
```<|MERGE_RESOLUTION|>--- conflicted
+++ resolved
@@ -139,11 +139,7 @@
 
 The `{{ current_username() }}` macro returns the username of the currently logged in user.
 
-<<<<<<< HEAD
-If you have caching enabled in your Superset configuration, then by default the the `username` value will be used
-=======
 If you have caching enabled in your Superset configuration, then by default the `username` value will be used
->>>>>>> 16654034
 by Superset when calculating the cache key. A cache key is a unique identifier that determines if there's a
 cache hit in the future and Superset can retrieve cached data.
 
@@ -158,11 +154,7 @@
 
 The `{{ current_user_id() }}` macro returns the user_id of the currently logged in user.
 
-<<<<<<< HEAD
-If you have caching enabled in your Superset configuration, then by default the the `user_id` value will be used
-=======
 If you have caching enabled in your Superset configuration, then by default the `user_id` value will be used
->>>>>>> 16654034
 by Superset when calculating the cache key. A cache key is a unique identifier that determines if there's a
 cache hit in the future and Superset can retrieve cached data.
 
