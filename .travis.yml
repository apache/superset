
language: python
addons:
  code_climate:
    repo_token: 5f3a06c425eef7be4b43627d7d07a3e46c45bdc07155217825ff7c49cb6a470c
  apt:
    sources:
      - deadsnakes
    packages:
      - python3.5
cache:
  directories:
    - $HOME/.wheelhouse/
env:
  global:
    - TRAVIS_CACHE=$HOME/.travis_cache/
    - TRAVIS_NODE_VERSION="5.11"
  matrix:
    #- TOX_ENV=py27-mysql
    - TOX_ENV=py27-sqlite
    - TOX_ENV=py27-postgres
    - TOX_ENV=py34-sqlite
    - TOX_ENV=py34-mysql
    - TOX_ENV=py34-postgres
    - TOX_ENV=javascript
before_install:
  - npm install -g npm@'>=3.9.5'
before_script:
  - mysql -e 'drop database if exists caravel; create database caravel DEFAULT CHARACTER SET utf8 COLLATE utf8_unicode_ci' -u root
  - psql -c 'create database caravel;' -U postgres
  - export PATH=${PATH}:/tmp/hive/bin
install:
  - pip install --upgrade pip
  - pip install tox tox-travis
<<<<<<< HEAD
  - rm -rf ~/.nvm && git clone https://github.com/creationix/nvm.git ~/.nvm && (cd ~/.nvm && git checkout `git describe --abbrev=0 --tags`) && source ~/.nvm/nvm.sh && nvm install $TRAVIS_NODE_VERSION
  - npm install
script: tox -e $TOX_ENV
=======
script: tox -e $TOX_ENV
after_script:
  - codeclimate-test-reporter < lcov.info
>>>>>>> f6b75810
<|MERGE_RESOLUTION|>--- conflicted
+++ resolved
@@ -32,12 +32,8 @@
 install:
   - pip install --upgrade pip
   - pip install tox tox-travis
-<<<<<<< HEAD
   - rm -rf ~/.nvm && git clone https://github.com/creationix/nvm.git ~/.nvm && (cd ~/.nvm && git checkout `git describe --abbrev=0 --tags`) && source ~/.nvm/nvm.sh && nvm install $TRAVIS_NODE_VERSION
   - npm install
 script: tox -e $TOX_ENV
-=======
-script: tox -e $TOX_ENV
 after_script:
-  - codeclimate-test-reporter < lcov.info
->>>>>>> f6b75810
+  - codeclimate-test-reporter < lcov.info