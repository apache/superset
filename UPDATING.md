<!--
Licensed to the Apache Software Foundation (ASF) under one
or more contributor license agreements.  See the NOTICE file
distributed with this work for additional information
regarding copyright ownership.  The ASF licenses this file
to you under the Apache License, Version 2.0 (the
"License"); you may not use this file except in compliance
with the License.  You may obtain a copy of the License at

  http://www.apache.org/licenses/LICENSE-2.0

Unless required by applicable law or agreed to in writing,
software distributed under the License is distributed on an
"AS IS" BASIS, WITHOUT WARRANTIES OR CONDITIONS OF ANY
KIND, either express or implied.  See the License for the
specific language governing permissions and limitations
under the License.
-->

# Updating Superset

This file documents any backwards-incompatible changes in Superset and
assists people when migrating to a new version.

## Next
<<<<<<< HEAD
- [15909](https://github.com/apache/incubator-superset/pull/15909): a change which
drops a uniqueness criterion (which may or may not have existed) to the tables table. This constraint was obsolete as it is handled by the ORM due to differences in how MySQL, PostgreSQL, etc. handle uniqueness for NULL values.
=======
- [15927](https://github.com/apache/superset/pull/15927): Upgrades Celery to 5.x. Per the [upgrading](https://docs.celeryproject.org/en/stable/history/whatsnew-5.0.html#upgrading-from-celery-4-x) instructions Celery 5.0 introduces a new CLI implementation which is not completely backwards compatible. Please ensure global options are positioned before the sub-command.
>>>>>>> 39db6a73

- [13772](https://github.com/apache/superset/pull/13772): Row level security (RLS) is now enabled by default. To activate the feature, please run `superset init` to expose the RLS menus to Admin users.

- [13980](https://github.com/apache/superset/pull/13980): Data health checks no longer use the metadata database as an interim cache. Though non-breaking, deployments which implement complex logic should likely memoize the callback function. Refer to documentation in the confg.py file for more detail.

- [14255](https://github.com/apache/superset/pull/14255): The default `CSV_TO_HIVE_UPLOAD_DIRECTORY_FUNC` callable logic has been updated to leverage the specified database and schema to ensure the upload S3 key prefix is unique. Previously tables generated via upload from CSV with the same name but differ schema and/or cluster would use the same S3 key prefix. Note this change does not impact previously imported tables.

### Breaking Changes
### Potential Downtime
- [14234](https://github.com/apache/superset/pull/14234): Adds the `limiting_factor` column to the `query` table. Give the migration includes a DDL operation on a heavily trafficed table, potential service downtime may be required.

### Deprecations
- [13440](https://github.com/apache/superset/pull/13440): Dashboard/Charts reports and old Alerts is deprecated. The following config keys are deprecated:
    - ENABLE_ALERTS
    - SCHEDULED_EMAIL_DEBUG_MODE
    - EMAIL_REPORTS_CRON_RESOLUTION
    - EMAIL_ASYNC_TIME_LIMIT_SEC
    - EMAIL_REPORT_BCC_ADDRESS
    - EMAIL_REPORTS_USER
### Other

## 1.1.0

### Breaking Changes

- This is the first release since we adopted semantic versioning ([SIP-57](https://github.com/apache/superset/issues/12566)). There are no breaking changes in 1.1.0 since this is a minor release.

### Potential Downtime

- [13111](https://github.com/apache/superset/pull/13111) has a database migration that replaces `directed_force` charts with newer `graph_chart` charts based on Apache ECharts.
- [13216](https://github.com/apache/superset/pull/13216) adds a UUID column to models that are missing it. The original migration script that added the column would incorrectly complete when the column couldn't be added, resulting in a broken schema. The script is optimized for MySQL and Postgres, so depending on the database and the number of objects this migration might take considerable time.
- [12960](https://github.com/apache/superset/pull/12960) populates the granularity parameter in existing charts. Depending on the number of charts without a `granularity` or `granularity_sqla param` this might take considerable time.
- [13052](https://github.com/apache/superset/pull/13052) updates the label in existing pie charts, setting `label_type` from `pie_label_type`. Depending on the number of pie charts this might take considerable time.
- [12680](https://github.com/apache/superset/pull/12680) creates a new table, `dashboard_roles`, for role based dashboard level access.
- [12552](https://github.com/apache/superset/pull/12552) updates charts that have the time range defined using "until" and "since". Depending on the number of charts this might take considerable time.

### Deprecations

- [12552](https://github.com/apache/superset/pull/12552) removes the use of unclear time offsets, eg, "30 days". An error message is displayed if the user doesn't specify "ago" or "later", instructing the user of the correct format.
- [12627](https://github.com/apache/superset/pull/12627) deprecates the legacy alerts module.

### Other

- [shillelagh](https://github.com/betodealmeida/shillelagh/) is now the recommended module to connect Superset to Google Spreadsheets since it's more robust and has extensive test coverage. You should uninstall the `gsheetsdb` module and install the `shillelagh` module in its place. Shillelagh is a drop-in replacement, so no modifications are needed to be done on existing queries, datasets, or charts.

## 1.0.0

### Breaking Changes
- [11509](https://github.com/apache/superset/pull/12491): Dataset metadata updates check user ownership, only owners or an Admin are allowed.
- Security simplification (SIP-19), the following permission domains were simplified:
    - [12072](https://github.com/apache/superset/pull/12072): `Query` with `can_read`, `can_write`
    - [12036](https://github.com/apache/superset/pull/12036): `Database` with `can_read`, `can_write`.
    - [12012](https://github.com/apache/superset/pull/12036): `Dashboard` with `can_read`, `can_write`.
    - [12061](https://github.com/apache/superset/pull/12061): `Log` with `can_read`, `can_write`.
    - [12000](https://github.com/apache/superset/pull/12000): `Dataset` with `can_read`, `can_write`.
    - [12014](https://github.com/apache/superset/pull/12014): `Annotation` with `can_read`, `can_write`.
    - [11981](https://github.com/apache/superset/pull/11981): `Chart` with `can_read`, `can_write`.
    - [11853](https://github.com/apache/superset/pull/11853): `ReportSchedule` with `can_read`, `can_write`.
    - [11856](https://github.com/apache/superset/pull/11856): `CssTemplate` with `can_read`, `can_write`.
    - [11764](https://github.com/apache/superset/pull/11764): `SavedQuery` with `can_read`, `can_write`.
   Old permissions will be automatically migrated to these new permissions and applied to all existing security Roles.

- [11499](https://github.com/apache/superset/pull/11499): Breaking change: `STORE_CACHE_KEYS_IN_METADATA_DB` config flag added (default=`False`) to write `CacheKey` records to the metadata DB. `CacheKey` recording was enabled by default previously.

- [11704](https://github.com/apache/superset/pull/11704) Breaking change: Jinja templating for SQL queries has been updated, removing default modules such as `datetime` and `random` and enforcing static template values. To restore or extend functionality, use `JINJA_CONTEXT_ADDONS` and `CUSTOM_TEMPLATE_PROCESSORS` in `superset_config.py`.

- [11509](https://github.com/apache/superset/pull/11509): Config value `TABLE_NAMES_CACHE_CONFIG` has been renamed to `DATA_CACHE_CONFIG`, which will now also hold query results cache from connected datasources (previously held in `CACHE_CONFIG`), in addition to the table names. If you will set `DATA_CACHE_CONFIG` to a new cache backend different than your previous `CACHE_CONFIG`, plan for additional cache warmup to avoid degrading charting performance for the end users.

- [11575](https://github.com/apache/superset/pull/11575) The Row Level Security (RLS) config flag has been moved to a feature flag. To migrate, add `ROW_LEVEL_SECURITY: True` to the `FEATURE_FLAGS` dict in `superset_config.py`.

- [11259](https://github.com/apache/superset/pull/11259): config flag ENABLE_REACT_CRUD_VIEWS has been set to `True` by default, set to `False` if you prefer to the vintage look and feel. However, we may discontine support on the vintage list view in the future.

- [11244](https://github.com/apache/superset/pull/11244): The `REDUCE_DASHBOARD_BOOTSTRAP_PAYLOAD` feature flag has been removed after being set to True for multiple months.

- [11172](https://github.com/apache/superset/pull/11172): Turning
off language selectors by default as i18n is incomplete in most languages
and requires more work. You can easily turn on the languages you want
to expose in your environment in superset_config.py

- [11172](https://github.com/apache/superset/pull/11172): Breaking change: SQL templating is turned off by default. To turn it on set `ENABLE_TEMPLATE_PROCESSING` to True on `FEATURE_FLAGS`

### Potential Downtime
- [11920](https://github.com/apache/superset/pull/11920): Undos the DB migration from [11714](https://github.com/apache/superset/pull/11714) to prevent adding new columns to the logs table. Deploying a sha between these two PRs may result in locking your DB.

- [11714](https://github.com/apache/superset/pull/11714): Logs
significantly more analytics events (roughly double?), and when
using DBEventLogger (default) could result in stressing the metadata
database more.

- [11098](https://github.com/apache/superset/pull/11098): includes a database migration that adds a `uuid` column to most models, and updates `Dashboard.position_json` to include chart UUIDs. Depending on number of objects, the migration may take up to 5 minutes, requiring planning for downtime.

### Deprecations
- [11155](https://github.com/apache/superset/pull/11155): The `FAB_UPDATE_PERMS` config parameter is no longer required as the Superset application correctly informs FAB under which context permissions should be updated.

## 0.38.0

* [10887](https://github.com/apache/superset/pull/10887): Breaking change: The custom cache backend changed in order to support the Flask-Caching factory method approach and thus must be registered as a custom type. See [here](https://flask-caching.readthedocs.io/en/latest/#custom-cache-backends) for specifics.

* [10674](https://github.com/apache/superset/pull/10674): Breaking change: PUBLIC_ROLE_LIKE_GAMMA was removed is favour of the new PUBLIC_ROLE_LIKE so it can be set to whatever role you want.

* [10590](https://github.com/apache/superset/pull/10590): Breaking change: this PR will convert iframe chart into dashboard markdown component, and remove all `iframe`, `separator`, and `markup` slices (and support) from Superset. If you have important data in those slices, please backup manually.

* [10562](https://github.com/apache/superset/pull/10562): EMAIL_REPORTS_WEBDRIVER is deprecated use WEBDRIVER_TYPE instead.

* [10567](https://github.com/apache/superset/pull/10567): Default WEBDRIVER_OPTION_ARGS are Chrome-specific. If you're using FF, should be `--headless` only

* [10241](https://github.com/apache/superset/pull/10241): change on Alpha role, users started to have access to "Annotation Layers", "Css Templates" and "Import Dashboards".

* [10324](https://github.com/apache/superset/pull/10324): Facebook Prophet has been introduced as an optional dependency to add support for timeseries forecasting in the chart data API. To enable this feature, install Superset with the optional dependency `prophet` or directly `pip install fbprophet`.

* [10320](https://github.com/apache/superset/pull/10320): References to blacklst/whitelist language have been replaced with more appropriate alternatives. All configs refencing containing `WHITE`/`BLACK` have been replaced with `ALLOW`/`DENY`. Affected config variables that need to be updated: `TIME_GRAIN_BLACKLIST`, `VIZ_TYPE_BLACKLIST`, `DRUID_DATA_SOURCE_BLACKLIST`.

## 0.37.1

- [10794](https://github.com/apache/superset/pull/10794): Breaking change: `uuid` python package is not supported on Jinja2 anymore, only uuid functions are exposed eg: `uuid1`, `uuid3`, `uuid4`, `uuid5`.

## 0.37.0

- [9964](https://github.com/apache/superset/pull/9964): Breaking change on Flask-AppBuilder 3. If you're using OAuth, find out what needs to be changed [here](https://github.com/dpgaspar/Flask-AppBuilder/blob/master/README.rst#change-log).

- [10233](https://github.com/apache/superset/pull/10233): a change which deprecates the `ENABLE_FLASK_COMPRESS` config option in favor of the Flask-Compress `COMPRESS_REGISTER` config option which serves the same purpose.

- [10222](https://github.com/apache/superset/pull/10222): a change which changes how payloads are cached. Previous cached objects cannot be decoded and thus will be reloaded from source.

- [10130](https://github.com/apache/superset/pull/10130): a change which deprecates the `dbs.perm` column in favor of SQLAlchemy [hybird attributes](https://docs.sqlalchemy.org/en/13/orm/extensions/hybrid.html).

- [10034](https://github.com/apache/superset/pull/10034): a change which deprecates the public security manager `assert_datasource_permission`, `assert_query_context_permission`, `assert_viz_permission`, and `rejected_tables` methods with the `raise_for_access` method which also handles assertion logic for SQL tables.

- [10031](https://github.com/apache/superset/pull/10030): a change which renames the following public security manager methods: `can_access_datasource` to `can_access_table`, `all_datasource_access` to `can_access_all_datasources`, `all_database_access` to `can_access_all_databases`, `database_access` to `can_access_database`, `schema_access` to `can_access_schema`, and
  `datasource_access` to `can_access_datasource`. Regrettably it is not viable to provide aliases for the deprecated methods as this would result in a name clash. Finally the `can_access_table` (previously `can_access_database`) method signature has changed, i.e., the optional `schema` argument no longer exists.

- [10030](https://github.com/apache/superset/pull/10030): a change which renames the public security manager `schemas_accessible_by_user` method to `get_schemas_accessible_by_user`.

- [9786](https://github.com/apache/superset/pull/9786): with the upgrade of `werkzeug` from version `0.16.0` to `1.0.1`, the `werkzeug.contrib.cache` module has been moved to a standalone package [cachelib](https://pypi.org/project/cachelib/). For example, to import the `RedisCache` class, please use the following import: `from cachelib.redis import RedisCache`.

- [9794](https://github.com/apache/superset/pull/9794): introduces `create view as` functionality in the sqllab. This change will require the `query` table migration and potential service downtime as that table has quite some traffic.

- [9572](https://github.com/apache/superset/pull/9572): a change which by default means that the Jinja `current_user_id`, `current_username`, and `url_param` context calls no longer need to be wrapped via `cache_key_wrapper` in order to be included in the cache key. The `cache_key_wrapper` function should only be required for Jinja add-ons.

## 0.36.0

- [8867](https://github.com/apache/superset/pull/8867): a change which adds the `tmp_schema_name` column to the `query` table which requires locking the table. Given the `query` table is heavily used performance may be degraded during the migration. Scheduled downtime may be advised.

- [9238](https://github.com/apache/superset/pull/9238): the config option `TIME_GRAIN_FUNCTIONS` has been renamed to `TIME_GRAIN_EXPRESSIONS` to better reflect the content of the dictionary.

- [9218](https://github.com/apache/superset/pull/9218): SQLite connections have been disabled by default
  for analytics databases. You can optionally enable SQLite by setting `PREVENT_UNSAFE_DB_CONNECTIONS` to `False`.
  It is not recommended to change this setting, as arbitrary SQLite connections can lead to security vulnerabilities.

- [9133](https://github.com/apache/superset/pull/9133): Security list of permissions and list views has been
  disable by default. You can optionally enable them back again by setting the following config keys:
  `FAB_ADD_SECURITY_PERMISSION_VIEW`, `FAB_ADD_SECURITY_VIEW_MENU_VIEW`, `FAB_ADD_SECURITY_PERMISSION_VIEWS_VIEW` to `True`.

- [9173](https://github.com/apache/superset/pull/9173): Changes the encoding of the query source from an int to an enum.

- [9120](https://github.com/apache/superset/pull/9120): Changes the default behavior of ad-hoc sharing of
  queries in SQLLab to one that links to the saved query rather than one that copies the query data into the KVStore
  model and links to the record there. This is a security-related change that makes SQLLab query
  sharing respect the existing role-based access controls. Should you wish to retain the existing behavior, set two feature flags:
  `"KV_STORE": True` will re-enable the `/kv/` and `/kv/store/` endpoints, and `"SHARE_QUERIES_VIA_KV_STORE": True`
  will tell the front-end to utilize them for query sharing.

- [9109](https://github.com/apache/superset/pull/9109): Expire `filter_immune_slices` and
  `filter_immune_filter_fields` to favor dashboard scoped filter metadata `filter_scopes`.

- [9046](https://github.com/apache/superset/pull/9046): Replaces `can_only_access_owned_queries` by
  `all_query_access` favoring a white list approach. Since a new permission is introduced use `superset init`
  to create and associate it by default to the `Admin` role. Note that, by default, all non `Admin` users will
  not be able to access queries they do not own.

- [8901](https://github.com/apache/superset/pull/8901): The datasource's update
  timestamp has been added to the query object's cache key to ensure updates to
  datasources are always reflected in associated query results. As a consequence all
  previously cached results will be invalidated when updating to the next version.

- [8699](https://github.com/apache/superset/pull/8699): A `row_level_security_filters`
  table has been added, which is many-to-many with `tables` and `ab_roles`. The applicable filters
  are added to the sqla query, and the RLS ids are added to the query cache keys. If RLS is enabled in config.py (`ENABLE_ROW_LEVEL_SECURITY = True`; by default, it is disabled), they can be
  accessed through the `Security` menu, or when editting a table.

- [8732](https://github.com/apache/superset/pull/8732): Swagger user interface is now enabled by default.
  A new permission `show on SwaggerView` is created by `superset init` and given to the `Admin` Role. To disable the UI,
  set `FAB_API_SWAGGER_UI = False` on config.

- [8721](https://github.com/apache/superset/pull/8721): When using the cache
  warmup Celery task you should now specify the `SUPERSET_WEBSERVER_PROTOCOL` variable
  in your configuration (probably either "http" or "https"). This defaults to "http".

- [8512](https://github.com/apache/superset/pull/8512): `DRUID_IS_ACTIVE` now
  defaults to False. To enable Druid-API-based functionality, override the
  `DRUID_IS_ACTIVE` configuration variable by setting it to `True` for your deployment.

- [8450](https://github.com/apache/superset/pull/8450): The time range picker
  now uses UTC for the tooltips and default placeholder timestamps (sans timezone).

- [8418](https://github.com/apache/superset/pull/8418): FLASK_APP / Worker App
  have changed. FLASK_APP should be updated to `superset.app:create_app()` and Celery Workers
  should be started with `--app=superset.tasks.celery_app:app`

- [9017](https://github.com/apache/superset/pull/9017): `SIP_15_ENABLED` now
  defaults to True which ensures that for all new SQL charts the time filter will behave
  like [start, end). Existing deployments should either disable this feature to keep the
  status quo or inform their users of this change prior to enabling the flag. The
  `SIP_15_GRACE_PERIOD_END` option provides a mechanism for specifying how long chart
  owners have to migrate their charts (the default is indefinite).

## 0.35.0

- [8370](https://github.com/apache/superset/pull/8370): Deprecates
  the `HTTP_HEADERS` variable in favor of `DEFAULT_HTTP_HEADERS` and
  `OVERRIDE_HTTP_HEADERS`. To retain the same behavior you should use
  `OVERRIDE_HTTP_HEADERS` instead of `HTTP_HEADERS`. `HTTP_HEADERS` will still
  work but may be removed in a future update.

- We're deprecating the concept of "restricted metric", this feature
  was not fully working anyhow.
- [8117](https://github.com/apache/superset/pull/8117): If you are
  using `ENABLE_PROXY_FIX = True`, review the newly-introducted variable,
  `PROXY_FIX_CONFIG`, which changes the proxy behavior in accordance with
  [Werkzeug](https://werkzeug.palletsprojects.com/en/0.15.x/middleware/proxy_fix/)

- [8069](https://github.com/apache/superset/pull/8069): introduces
  [MessagePack](https://github.com/msgpack/msgpack-python) and
  [PyArrow](https://arrow.apache.org/docs/python/) for async query results
  backend serialization. To disable set `RESULTS_BACKEND_USE_MSGPACK = False`
  in your configuration.

- [8371](https://github.com/apache/superset/pull/8371): makes
  `tables.table_name`, `dbs.database_name`, `datasources.cluster_name`, and `clusters.cluster_name` non-nullable.
  Depending on the integrity of the data, manual intervention may be required.

## 0.34.0

- [7848](https://github.com/apache/superset/pull/7848): If you are
  running redis with celery, celery bump to 4.3.0 requires redis-py upgrade to
  3.2.0 or later.

- [7667](https://github.com/apache/superset/pull/7667): a change to
  make all Unix timestamp (which by definition are in UTC) comparisons refer
  to a timestamp in UTC as opposed to local time.

- [7653](https://github.com/apache/superset/pull/7653): a change
  which deprecates the table_columns.database_expression column. Expressions
  should be handled by the DB engine spec conversion, Python date format, or
  custom column expression/type.

- The repo no longer contains translation binaries (`.mo`) files. If you
  want translations in your build, you now have to run the command
  `babel-compile --target superset/translations` as part of your builds
- [5451](https://github.com/apache/superset/pull/5451): a change
  which adds missing non-nullable fields to the `datasources` table. Depending on
  the integrity of the data, manual intervention may be required.

- [5452](https://github.com/apache/superset/pull/5452): a change
  which adds missing non-nullable fields and uniqueness constraints (which may be
  case insensitive depending on your database configuration) to the `columns`and
  `table_columns` tables. Depending on the integrity of the data, manual
  intervention may be required.
- `fabmanager` command line is deprecated since Flask-AppBuilder 2.0.0, use
  the new `flask fab <command>` integrated with _Flask cli_.
- `SUPERSET_UPDATE_PERMS` environment variable was replaced by
  `FAB_UPDATE_PERMS` config boolean key. To disable automatic
  creation of permissions set `FAB_UPDATE_PERMS = False` on config.
- [5453](https://github.com/apache/superset/pull/5453): a change
  which adds missing non-nullable fields and uniqueness constraints (which may be
  case insensitive depending on your database configuration) to the metrics
  and sql_metrics tables. Depending on the integrity of the data, manual
  intervention may be required.
- [7616](https://github.com/apache/superset/pull/7616): this bug fix
  changes time_compare deltas to correctly evaluate to the number of days prior
  instead of number of days in the future. It will change the data for advanced
  analytics time_compare so `1 year` from 5/1/2019 will be calculated as 365 days
  instead of 366 days.

## Superset 0.32.0

- `npm run backend-sync` is deprecated and no longer needed, will fail if called
- [5445](https://github.com/apache/superset/pull/5445): a change
  which prevents encoding of empty string from form data in the database.
  This involves a non-schema changing migration which does potentially impact
  a large number of records. Scheduled downtime may be advised.

## Superset 0.31.0

- If you use `Hive` or `Presto`, we've moved some dependencies that were
  in the main package as optional now. To get these packages,
  run `pip install superset[presto]` and/or `pip install superset[hive]` as
  required.

- Similarly, if you use Celery's `flower`, `gsheetsdb`, `thrift` or
  `thrift-sasl`, those dependencies have now been made optional in our
  package, meaning you may have to install them in your environment post
  0.31.0

- boto3 / botocore was removed from the dependency list. If you use s3
  as a place to store your SQL Lab result set or Hive uploads, you may
  have to rely on an alternate requirements.txt file to install those
  dependencies.
- From 0.31.0 onwards, we recommend not using the npm package `yarn` in
  favor of good old `npm install`. While yarn should still work just fine,
  you should probably align to guarantee builds similar to the ones we
  use in testing and across the community in general.

## Superset 0.30.0

- 0.30.0 includes a db_migration that removes allow_run_sync. This may
  require downtime because during the migration if the db is migrated first,
  superset will get 500 errors when the code can't find the field (until
  the deploy finishes).

## Superset 0.29.0

- India was removed from the "Country Map" visualization as the geojson
  file included in the package was very large

- [5933](https://github.com/apache/superset/pull/5933)/[6078](https://github.com/apache/superset/pull/6078): changes which add schema and table metadata cache timeout logic at the database level. If left undefined caching of metadata is disabled.

## Superset 0.28.0

- Support for Python 2 is deprecated, we only support >=3.6 from
  `0.28.0` onwards

- Superset 0.28 deprecates the previous dashboard layout. While 0.27
  offered a migration workflow to users and allowed them to validate and
  publish their migrated dashboards individually, 0.28 forces
  the migration of all
  dashboards through an automated db migration script. We
  do recommend that you take a backup prior to this migration.

- Superset 0.28 deprecates the `median` cluster label aggregator for mapbox visualizations. This particular aggregation is not supported on mapbox visualizations going forward.

- Superset 0.28 upgrades `flask-login` to `>=0.3`, which includes a
  backwards-incompatible change: `g.user.is_authenticated`,
  `g.user.is_anonymous`, and `g.user.is_active` are now properties
  instead of methods.

## Superset 0.27.0

- Superset 0.27 start to use nested layout for dashboard builder, which is not
  backward-compatible with earlier dashboard grid data. We provide migration script
  to automatically convert dashboard grid to nested layout data. To be safe, please
  take a database backup prior to this upgrade. It's the only way people could go
  back to a previous state.

## Superset 0.26.0

- Superset 0.26.0 deprecates the `superset worker` CLI, which is a simple
  wrapper around the `celery worker` command, forcing you into crafting
  your own native `celery worker` command. Your command should look something
  like `celery worker --app=superset.sql_lab:celery_app --pool=gevent -Ofair`

## Superset 0.25.0

Superset 0.25.0 contains a backwards incompatible changes.
If you run a production system you should schedule downtime for this
upgrade.

The PRs bellow have more information around the breaking changes:

- [9825](https://github.com/apache/superset/pull/9825): Support for Excel sheet upload added. To enable support, install Superset with the optional dependency `excel`

- [4587](https://github.com/apache/superset/pull/4587) : a backward
  incompatible database migration that requires downtime. Once the
  db migration succeeds, the web server needs to be restarted with the
  new version. The previous version will fail
- [4565](https://github.com/apache/superset/pull/4565) : we've
  changed the security model a bit where in the past you would have to
  define your authentication scheme by inheriting from Flask
  App Builder's
  `from flask_appbuilder.security.sqla.manager import SecurityManager`,
  you now have to derive Superset's
  own derivative `superset.security.SupersetSecurityManager`. This
  can provide you with more hooks to define your own logic and/or defer
  permissions to another system as needed. For all implementation, you
  simply have to import and derive `SupersetSecurityManager` in place
  of the `SecurityManager`
- [4835](https://github.com/apache/superset/pull/4835) :
  our `setup.py` now only pins versions where required, giving you
  more latitude in using versions of libraries as needed. We do now
  provide a `requirements.txt` with pinned versions if you want to run
  the suggested versions that `Superset` builds and runs tests against.
  Simply `pip install -r requirements.txt` in your build pipeline, likely
  prior to `pip install superset==0.25.0`<|MERGE_RESOLUTION|>--- conflicted
+++ resolved
@@ -23,12 +23,10 @@
 assists people when migrating to a new version.
 
 ## Next
-<<<<<<< HEAD
 - [15909](https://github.com/apache/incubator-superset/pull/15909): a change which
 drops a uniqueness criterion (which may or may not have existed) to the tables table. This constraint was obsolete as it is handled by the ORM due to differences in how MySQL, PostgreSQL, etc. handle uniqueness for NULL values.
-=======
+
 - [15927](https://github.com/apache/superset/pull/15927): Upgrades Celery to 5.x. Per the [upgrading](https://docs.celeryproject.org/en/stable/history/whatsnew-5.0.html#upgrading-from-celery-4-x) instructions Celery 5.0 introduces a new CLI implementation which is not completely backwards compatible. Please ensure global options are positioned before the sub-command.
->>>>>>> 39db6a73
 
 - [13772](https://github.com/apache/superset/pull/13772): Row level security (RLS) is now enabled by default. To activate the feature, please run `superset init` to expose the RLS menus to Admin users.
 
