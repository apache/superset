--- conflicted
+++ resolved
@@ -22,27 +22,21 @@
 assists people when migrating to a new version.
 
 ## Next
-<<<<<<< HEAD
 
 * [9133](https://github.com/apache/incubator-superset/pull/9133): Security list of permissions and list views has been
 disable by default. You can optionally enable them back again by setting the following config keys: 
 FAB_ADD_SECURITY_PERMISSION_VIEW, FAB_ADD_SECURITY_VIEW_MENU_VIEW, FAB_ADD_SECURITY_PERMISSION_VIEWS_VIEW to True.
  
-=======
 * [9173](https://github.com/apache/incubator-superset/pull/9173): Changes the encoding of the query source from an int to an enum.
->>>>>>> 3efdfc53
+
 * [9120](https://github.com/apache/incubator-superset/pull/9120): Changes the default behavior of ad-hoc sharing of
 queries in SQLLab to one that links to the saved query rather than one that copies the query data into the KVStore
 model and links to the record there. This is a security-related change that makes SQLLab query
 sharing respect the existing role-based access controls. Should you wish to retain the existing behavior, set two feature flags:
 `"KV_STORE": True` will re-enable the `/kv/` and `/kv/store/` endpoints, and `"SHARE_QUERIES_VIA_KV_STORE": True`
 will tell the front-end to utilize them for query sharing.
-<<<<<<< HEAD
-
-* [9109](https://github.com/apache/incubator-superset/pull/9109): Expire `filter_immune_slices` and 
-=======
+
 * [9109](https://github.com/apache/incubator-superset/pull/9109): Expire `filter_immune_slices` and
->>>>>>> 3efdfc53
 `filter_immune_filter_fields` to favor dashboard scoped filter metadata `filter_scopes`.
 
 * [9046](https://github.com/apache/incubator-superset/pull/9046): Replaces `can_only_access_owned_queries` by
