--- conflicted
+++ resolved
@@ -21,15 +21,6 @@
 This file documents any backwards-incompatible changes in Superset and
 assists people when migrating to a new version.
 
-<<<<<<< HEAD
-## Superset 0.33.0
-
-* `fabmanager` command line is deprecated since Flask-AppBuilder 2.0.0, use
-the new `flask fab <command>` integrated with *Flask cli*.
-* `SUPERSET_UPDATE_PERMS` environment variable was replaced by 
-`FAB_UPDATE_PERMS` config boolean key. To disable automatic
-creation of permissions set `FAB_UPDATE_PERMS = False` on config.
-=======
 ## Superset 0.34.0
 
 * [5451](https://github.com/apache/incubator-superset/pull/5451): a change
@@ -40,7 +31,14 @@
 which adds missing non-nullable fields and uniqueness constraints to the
 `columns`and `table_columns` tables. Depending on the integrity of the data,
 manual intervention may be required.
->>>>>>> f58e7b20
+
+## Superset 0.33.0
+
+* `fabmanager` command line is deprecated since Flask-AppBuilder 2.0.0, use
+the new `flask fab <command>` integrated with *Flask cli*.
+* `SUPERSET_UPDATE_PERMS` environment variable was replaced by 
+`FAB_UPDATE_PERMS` config boolean key. To disable automatic
+creation of permissions set `FAB_UPDATE_PERMS = False` on config.
 
 ## Superset 0.32.0
 
