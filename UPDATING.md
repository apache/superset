--- conflicted
+++ resolved
@@ -24,11 +24,8 @@
 
 ## Next
 
-<<<<<<< HEAD
 - [31959](https://github.com/apache/superset/pull/31959) Removes the following endpoints from data uploads: /api/v1/database/<id>/<file type>_upload and /api/v1/database/<file type>_metadata, in favour of new one (Details on the PR). And simplifies permissions.
-=======
 - [31844](https://github.com/apache/superset/pull/31844) The `ALERT_REPORTS_EXECUTE_AS` and `THUMBNAILS_EXECUTE_AS` config parameters have been renamed to `ALERT_REPORTS_EXECUTORS` and `THUMBNAILS_EXECUTORS` respectively. A new config flag `CACHE_WARMUP_EXECUTORS` has also been introduced to be able to control which user is used to execute cache warmup tasks. Finally, the config flag `THUMBNAILS_SELENIUM_USER` has been removed. To use a fixed executor for async tasks, use the new `FixedExecutor` class. See the config and docs for more info on setting up different executor profiles.
->>>>>>> fcd16614
 - [31894](https://github.com/apache/superset/pull/31894) Domain sharding is deprecated in favor of HTTP2. The `SUPERSET_WEBSERVER_DOMAINS` configuration will be removed in the next major version (6.0)
 - [31774](https://github.com/apache/superset/pull/31774): Fixes the spelling of the `USE-ANALAGOUS-COLORS` feature flag. Please update any scripts/configuration item to use the new/corrected `USE-ANALOGOUS-COLORS` flag spelling.
 - [31582](https://github.com/apache/superset/pull/31582) Removed the legacy Area, Bar, Event Flow, Heatmap, Histogram, Line, Sankey, and Sankey Loop charts. They were all automatically migrated to their ECharts counterparts with the exception of the Event Flow and Sankey Loop charts which were removed as they were not actively maintained and not widely used. If you were using the Event Flow or Sankey Loop charts, you will need to find an alternative solution.
