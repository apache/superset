<!--
Licensed to the Apache Software Foundation (ASF) under one
or more contributor license agreements.  See the NOTICE file
distributed with this work for additional information
regarding copyright ownership.  The ASF licenses this file
to you under the Apache License, Version 2.0 (the
"License"); you may not use this file except in compliance
with the License.  You may obtain a copy of the License at

  http://www.apache.org/licenses/LICENSE-2.0

Unless required by applicable law or agreed to in writing,
software distributed under the License is distributed on an
"AS IS" BASIS, WITHOUT WARRANTIES OR CONDITIONS OF ANY
KIND, either express or implied.  See the License for the
specific language governing permissions and limitations
under the License.
-->

# Updating Superset

This file documents any backwards-incompatible changes in Superset and
assists people when migrating to a new version.

## Next
- [31894](https://github.com/apache/superset/pull/31894) Domain sharding is deprecated in favor of HTTP2. The `SUPERSET_WEBSERVER_DOMAINS` configuration will be removed in the next major version (6.0)
- [31774](https://github.com/apache/superset/pull/31774): Fixes the spelling of the `USE-ANALAGOUS-COLORS` feature flag. Please update any scripts/configuration item to use the new/corrected `USE-ANALOGOUS-COLORS` flag spelling.
- [31582](https://github.com/apache/superset/pull/31582) Removed the legacy Area, Bar, Event Flow, Heatmap, Histogram, Line, Sankey, and Sankey Loop charts. They were all automatically migrated to their ECharts counterparts with the exception of the Event Flow and Sankey Loop charts which were removed as they were not actively maintained and not widely used. If you were using the Event Flow or Sankey Loop charts, you will need to find an alternative solution.
- [31198](https://github.com/apache/superset/pull/31198) Disallows by default the use of the following ClickHouse functions: "version", "currentDatabase", "hostName".
- [29798](https://github.com/apache/superset/pull/29798) Since 3.1.0, the intial schedule for an alert or report was mistakenly offset by the specified timezone's relation to UTC. The initial schedule should now begin at the correct time.
- [30021](https://github.com/apache/superset/pull/30021) The `dev` layer in our Dockerfile no long includes firefox binaries, only Chromium to reduce bloat/docker-build-time.
- [30099](https://github.com/apache/superset/pull/30099) Translations are no longer included in the default docker image builds. If your environment requires translations, you'll want to set the docker build arg `BUILD_TRANSACTION=true`.
- [31262](https://github.com/apache/superset/pull/31262) NOTE: deprecated `pylint` in favor of `ruff` as our only python linter. Only affect development workflows positively (not the release itself). It should cover most important rules, be much faster, but some things linting rules that were enforced before may not be enforce in the exact same way as before.
- [31173](https://github.com/apache/superset/pull/31173) Modified `fetch_csrf_token` to align with HTTP standards, particularly regarding how cookies are handled. If you encounter any issues related to CSRF functionality, please report them as a new issue and reference this PR for context.
- [31385](https://github.com/apache/superset/pull/31385) Significant docker refactor, reducing access levels for the `superset` user, streamlining layer building, ...
- [31503](https://github.com/apache/superset/pull/31503) Deprecating python 3.9.x support, 3.11 is  now the recommended version and 3.10 is still supported over the Superset 5.0 lifecycle.

<<<<<<< HEAD
- [29121](https://github.com/apache/superset/pull/29121) Removed the `css`, `position_json`, and `json_metadata` from the payload of the dashboard list endpoint (`GET api/v1/dashboard`) for performance reasons.
=======
### Potential Downtime

## 4.1.0

- [29274](https://github.com/apache/superset/pull/29274): We made it easier to trigger CI on your
  forks, whether they are public or private. Simply push to a branch that fits `[0-9].[0-9]*` and
  should run on your fork, giving you flexibility on naming your release branches and triggering
  CI
>>>>>>> 249fdf44
- [27505](https://github.com/apache/superset/pull/27505): We simplified the files under
  `requirements/` folder. If you use these files for your builds you may want to double
  check that your builds are not affected. `base.txt` should be the same as before, though
  `development.txt` becomes a bigger set, incorporating the now defunct local,testing,integration, and docker
- [27434](https://github.com/apache/superset/pull/27434/files): DO NOT USE our docker compose.\*
  files for production use cases! While we never really supported
  or should have tried to support docker compose for production use cases, we now actively
  have taken a stance against supporting it. See the PR for details.
- [24112](https://github.com/apache/superset/pull/24112): Python 3.10 is now the recommended python version to use, 3.9 still
  supported but getting deprecated in the nearish future. CI/CD runs on py310 so you probably want to align. If you
  use official dockers, upgrade should happen automatically.
- [27697](https://github.com/apache/superset/pull/27697) [minor] flask-session bump leads to them
  deprecating `SESSION_USE_SIGNER`, check your configs as this flag won't do anything moving
  forward.
- [27849](https://github.com/apache/superset/pull/27849/) More of an FYI, but we have a
  new config `SLACK_ENABLE_AVATARS` (False by default) that works in conjunction with
  set `SLACK_API_TOKEN` to fetch and serve Slack avatar links
- [28134](https://github.com/apache/superset/pull/28134/) The default logging level was changed
  from DEBUG to INFO - which is the normal/sane default logging level for most software.
- [27777](https://github.com/apache/superset/pull/27777) Moves debug logging logic to config.py.
  See `LOG_LEVEL` in `superset/config.py` for the recommended default.
- [28205](https://github.com/apache/superset/pull/28205) The permission `all_database_access` now
  more clearly provides access to all databases, as specified in its name. Before it only allowed
  listing all databases in CRUD-view and dropdown and didn't provide access to data as it
  seemed the name would imply.
- [28483](https://github.com/apache/superset/pull/28483) Starting with this version we bundle
  translations inside the python package. This includes the .mo files needed by pybabel on the
  backend, as well as the .json files used by the frontend. If you were doing anything before
  as part of your bundling to expose translation packages, it's probably not needed anymore.
- [29264](https://github.com/apache/superset/pull/29264) Slack has updated its file upload api, and we are now supporting this new api in Superset, although the Slack api is not backward compatible. The original Slack integration is deprecated and we will require a new Slack scope `channels:read` to be added to Slack workspaces in order to use this new api. In an upcoming release, we will make this new Slack scope mandatory and remove the old Slack functionality.
- [30274](https://github.com/apache/superset/pull/30274) Moved SLACK_ENABLE_AVATAR from config.py to the feature flag framework, please adapt your configs.

### Potential Downtime

- [27392](https://github.com/apache/superset/pull/27392): Adds an index to `query.sql_editor_id` to improve performance. This may cause downtime on large deployments.

## 4.0.0

- [27119](https://github.com/apache/superset/pull/27119): Updates various database columns to use the `MediumText` type, potentially requiring a table lock on MySQL dbs or taking some time to complete on large deployments.

- [26450](https://github.com/apache/superset/pull/26450): Deprecates the `KV_STORE` feature flag and its related assets such as the API endpoint and `keyvalue` table. The main dependency of this feature is the `SHARE_QUERIES_VIA_KV_STORE` feature flag which allows sharing SQL Lab queries without the necessity of saving the query. Our intention is to use the permalink feature to implement this use case before 5.0 and that's why we are deprecating the feature flag now.

### Breaking Changes

- [27130](https://github.com/apache/superset/pull/27130): Fixes the DELETE `/database/{id}/ssh_tunnel/` endpoint to now correctly accept a database ID as a parameter, rather than an SSH tunnel ID.
- [27117](https://github.com/apache/superset/pull/27117): Removes the following deprecated endpoints: `/superset/sqllab`, `/superset/sqllab/history`, `/sqllab/my_queries` use `/sqllab`, `/sqllab/history`, `/savedqueryview/list/?_flt_0_user={get_user_id()}` instead.
- [26347](https://github.com/apache/superset/issues/26347): Removes the deprecated `VERSIONED_EXPORT` feature flag. The previous value of the feature flag was `True` and now the feature is permanently enabled.
- [26328](https://github.com/apache/superset/issues/26328): Removes the deprecated Filter Box code and it's associated dependencies `react-select` and `array-move`. It also removes the `DeprecatedSelect` and `AsyncSelect` components that were exclusively used by filter boxes. Existing filter boxes will be automatically migrated to native filters.
- [26330](https://github.com/apache/superset/issues/26330): Removes the deprecated `DASHBOARD_FILTERS_EXPERIMENTAL` feature flag. The previous value of the feature flag was `False` and now the feature is permanently removed.
- [26344](https://github.com/apache/superset/issues/26344): Removes the deprecated `ENABLE_EXPLORE_JSON_CSRF_PROTECTION` feature flag. The previous value of the feature flag was `False` and now the feature is permanently removed.
- [26345](https://github.com/apache/superset/issues/26345): Removes the deprecated `ENABLE_TEMPLATE_REMOVE_FILTERS` feature flag. The previous value of the feature flag was `True` and now the feature is permanently enabled.
- [26346](https://github.com/apache/superset/issues/26346): Removes the deprecated `REMOVE_SLICE_LEVEL_LABEL_COLORS` feature flag. The previous value of the feature flag was `False` and now the feature is permanently removed.
- [26348](https://github.com/apache/superset/issues/26348): Removes the deprecated `CLIENT_CACHE` feature flag. The previous value of the feature flag was `False` and now the feature is permanently removed.
- [26349](https://github.com/apache/superset/issues/26349): Removes the deprecated `DASHBOARD_CACHE` feature flag. The previous value of the feature flag was `False` and now the feature is permanently removed.
- [26369](https://github.com/apache/superset/issues/26369): Removes the Filter Sets feature including the deprecated `DASHBOARD_NATIVE_FILTERS_SET` feature flag and all related API endpoints. The feature is permanently removed as it was not being actively maintained, it was not widely used, and it was full of bugs. We also considered that if we were to provide a similar feature, it would be better to re-implement it from scratch given the amount of technical debt that the current implementation has. The previous value of the feature flag was `False` and now the feature is permanently removed.
- [26343](https://github.com/apache/superset/issues/26343): Removes the deprecated `ENABLE_EXPLORE_DRAG_AND_DROP` feature flag. The previous value of the feature flag was `True` and now the feature is permanently enabled.
- [26331](https://github.com/apache/superset/issues/26331): Removes the deprecated `DISABLE_DATASET_SOURCE_EDIT` feature flag. The previous value of the feature flag was `False` and now the feature is permanently removed.
- [26636](https://github.com/apache/superset/issues/26636): Sets the `DASHBOARD_VIRTUALIZATION` feature flag to `True` by default. This feature was introduced by [21438](https://github.com/apache/superset/pull/21438) and will enable virtualization when rendering a dashboard's charts in an attempt to reduce the number of elements (DOM nodes) rendered at once. This is especially useful for large dashboards.
- [26637](https://github.com/apache/superset/issues/26637): Sets the `DRILL_BY` feature flag to `True` by default given that the feature has been tested for a while and reached a stable state.
- [26462](https://github.com/apache/superset/issues/26462): Removes the Profile feature given that it's not actively maintained and not widely used.
- [26377](https://github.com/apache/superset/pull/26377): Removes the deprecated Redirect API that supported short URLs used before the permalink feature.
- [26329](https://github.com/apache/superset/issues/26329): Removes the deprecated `DASHBOARD_NATIVE_FILTERS` feature flag. The previous value of the feature flag was `True` and now the feature is permanently enabled.
- [25510](https://github.com/apache/superset/pull/25510): Reenforces that any newly defined Python data format (other than epoch) must adhere to the ISO 8601 standard (enforced by way of validation at the API and database level) after a previous relaxation to include slashes in addition to dashes. From now on when specifying new columns, dataset owners will need to use a SQL expression instead to convert their string columns of the form %Y/%m/%d etc. to a `DATE`, `DATETIME`, etc. type.
- [26372](https://github.com/apache/superset/issues/26372): Removes the deprecated `GENERIC_CHART_AXES` feature flag. The previous value of the feature flag was `True` and now the feature is permanently enabled.

### Potential Downtime

- [26416](https://github.com/apache/superset/pull/26416): Adds two database indexes to the `report_execution_log` table and one database index to the `report_recipient` to improve performance. Scheduled downtime may be required for large deployments.
- [28482](https://github.com/apache/superset/pull/28482): Potentially augments the `query.executed_sql` and `query.select_sql` columns for MySQL from `MEDIUMTEXT` to `LONGTEXT`. Potential downtime may be required for large deployments which previously ran [27119](https://github.com/apache/superset/pull/27119).

## 3.1.0

- [24657](https://github.com/apache/superset/pull/24657): Bumps the cryptography package to augment the OpenSSL security vulnerability.

### Other

- [24982](https://github.com/apache/superset/pull/24982): By default, physical datasets on Oracle-like dialects like Snowflake will now use denormalized column names. However, existing datasets won't be affected. To change this behavior, the "Advanced" section on the dataset modal has a "Normalize column names" flag which can be changed to change this behavior.

## 3.0.3

- [26034](https://github.com/apache/superset/issues/26034): Fixes a problem where numeric x-axes were being treated as categorical values. As a consequence of that, the way labels are displayed might change given that ECharts has a different treatment for numerical and categorical values. To revert to the old behavior, users need to manually convert numerical columns to text so that they are treated as categories. Check https://github.com/apache/superset/issues/26159 for more details.

## 3.0.0

- [25053](https://github.com/apache/superset/pull/25053): Extends the `ab_user.email` column from 64 to 320 characters which has an associated unique key constraint. This will be problematic for MySQL metadata databases which use the InnoDB storage engine with the `innodb_large_prefix` parameter disabled as the key prefix limit is 767 bytes. Enabling said parameter and ensuring that the table uses either the `DYNAMIC` or `COMPRESSED` row format should remedy the problem. See [here](https://dev.mysql.com/doc/refman/5.7/en/innodb-limits.html) for more details.
- [24911](https://github.com/apache/superset/pull/24911): Changes the column type from `TEXT` to `MediumText` in table `logs`, potentially requiring a table lock on MySQL dbs or taking some time to complete on large deployments.
- [24939](https://github.com/apache/superset/pull/24939): Augments the foreign key constraints for the `embedded_dashboards` table to include an explicit CASCADE ON DELETE to ensure the relevant records are deleted when a dashboard is deleted. Scheduled downtime may be advised.
- [24938](https://github.com/apache/superset/pull/24938): Augments the foreign key constraints for the `dashboard_slices` table to include an explicit CASCADE ON DELETE to ensure the relevant records are deleted when a dashboard or slice is deleted. Scheduled downtime may be advised.
- [24628](https://github.com/apache/superset/pull/24628): Augments the foreign key constraints for the `dashboard_owner`, `report_schedule_owner`, and `slice_owner` tables to include an explicit CASCADE ON DELETE to ensure the relevant ownership records are deleted when a dataset is deleted. Scheduled downtime may be advised.
- [24488](https://github.com/apache/superset/pull/24488): Augments the foreign key constraints for the `sql_metrics`, `sqlatable_user`, and `table_columns` tables which reference the `tables` table to include an explicit CASCADE ON DELETE to ensure the relevant records are deleted when a dataset is deleted. Scheduled downtime may be advised.
- [24232](https://github.com/apache/superset/pull/24232): Enables ENABLE_TEMPLATE_REMOVE_FILTERS, DRILL_TO_DETAIL, DASHBOARD_CROSS_FILTERS by default, marks VERSIONED_EXPORT and ENABLE_TEMPLATE_REMOVE_FILTERS as deprecated.
- [23652](https://github.com/apache/superset/pull/23652): Enables GENERIC_CHART_AXES feature flag by default.
- [23226](https://github.com/apache/superset/pull/23226): Migrated endpoint `/estimate_query_cost/<int:database_id>` to `/api/v1/sqllab/estimate/`. Corresponding permissions are can estimate query cost on SQLLab. Make sure you add/replace the necessary permissions on any custom roles you may have.
- [23890](https://github.com/apache/superset/pull/23890): Removes Python 3.8 support.
- [24404](https://github.com/apache/superset/pull/24404): FLASK_ENV is getting
  deprecated, we recommend using SUPERSET_ENV and reviewing your
  config for ENVIRONMENT_TAG_CONFIG, which enables adding a tag in the navbar to
  make it more clear which environment your are in.
  `SUPERSET_ENV=production` and `SUPERSET_ENV=development` are the two
  supported switches based on the default config.
- [19242](https://github.com/apache/superset/pull/19242): Adhoc subqueries are now disabled by default for security reasons. To enable them, set the feature flag `ALLOW_ADHOC_SUBQUERY` to `True`.

### Breaking Changes

- [24686](https://github.com/apache/superset/pull/24686): All dataset's custom explore_url are handled as relative URLs on the frontend, behaviour controlled by PREVENT_UNSAFE_DEFAULT_URLS_ON_DATASET.
- [24262](https://github.com/apache/superset/pull/24262): Enabled `TALISMAN_ENABLED` flag by default and provided stricter default Content Security Policy
- [24415](https://github.com/apache/superset/pull/24415): Removed the obsolete Druid NoSQL REGEX operator.
- [24423](https://github.com/apache/superset/pull/24423): Removed deprecated APIs `/superset/slice_json/...`, `/superset/annotation_json/...`
- [24400](https://github.com/apache/superset/pull/24400): Removed deprecated APIs `/superset/recent_activity/...`, `/superset/fave_dashboards_by_username/...`, `/superset/fave_dashboards/...`, `/superset/created_dashboards/...`, `/superset/user_slices/`, `/superset/created_slices/...`, `/superset/fave_slices/...`, `/superset/favstar/...`,
- [24401](https://github.com/apache/superset/pull/24401): Removes the deprecated `metrics` column (which was blossomed in [20732](https://github.com/apache/superset/pull/20732)) from the `/api/v1/dataset/` API.
- [24375](https://github.com/apache/superset/pull/24375): Removed deprecated API `/superset/get_or_create_table/...`, `/superset/sqllab_viz`
- [24360](https://github.com/apache/superset/pull/24360): Removed deprecated APIs `/superset/stop_query/...`, `/superset/queries/...`, `/superset/search_queries`
- [24353](https://github.com/apache/superset/pull/24353): Removed deprecated APIs `/copy_dash/int:dashboard_id/`, `/save_dash/int:dashboard_id/`, `/add_slices/int:dashboard_id/`.
- [24198](https://github.com/apache/superset/pull/24198) The FAB views `User Registrations` and `User's Statistics` have been changed to Admin only. To re-enable them for non-admin users, please add the following perms to your custom role: `menu access on User's Statistics` and `menu access on User Registrations`.
- [24354](https://github.com/apache/superset/pull/24354): Removed deprecated APIs `/superset/testconn`, `/superset/validate_sql_json/`, `/superset/schemas_access_for_file_upload`, `/superset/extra_table_metadata`
- [24381](https://github.com/apache/superset/pull/24381): Removed deprecated API `/superset/available_domains/`
- [24359](https://github.com/apache/superset/pull/24359): Removed deprecated APIs `/superset/estimate_query_cost/..`, `/superset/results/..`, `/superset/sql_json/..`, `/superset/csv/..`
- [24345](https://github.com/apache/superset/pull/24345) Converts `ENABLE_BROAD_ACTIVITY_ACCESS` and `MENU_HIDE_USER_INFO` into feature flags and changes the value of `ENABLE_BROAD_ACTIVITY_ACCESS` to `False` as it's more secure.
- [24342](https://github.com/apache/superset/pull/24342): Removed deprecated API `/superset/tables/<int:db_id>/<schema>/...`
- [24335](https://github.com/apache/superset/pull/24335): Removed deprecated API `/superset/filter/<datasource_type>/<int:datasource_id>/<column>/`
- [24333](https://github.com/apache/superset/pull/24333): Removed deprecated API `/superset/datasources`
- [24266](https://github.com/apache/superset/pull/24266) Remove the `ENABLE_ACCESS_REQUEST` config parameter and the associated request/approval workflows.
- [24330](https://github.com/apache/superset/pull/24330) Removes `getUiOverrideRegistry` from `ExtensionsRegistry`.
- [23933](https://github.com/apache/superset/pull/23933) Removes the deprecated Multiple Line Charts.
- [23741](https://github.com/apache/superset/pull/23741) Migrates the TreeMap chart and removes the legacy Treemap code.
- [23712](https://github.com/apache/superset/pull/23712) Migrates the Pivot Table v1 chart to v2 and removes v1 code.
- [24029](https://github.com/apache/superset/pull/24029) Removes the `user` and `username` arguments for the `QUERY_LOGGER` and `SQL_QUERY_MUTATOR` methods respectively. If the username for the current user is required, the `superset.utils.core.get_username` method should be used.
- [24128](https://github.com/apache/superset/pull/24128) The `RLS_BASE_RELATED_FIELD_FILTERS` config parameter has been removed. Now the Tables dropdown will feature the same tables that the user is able to see elsewhere in the application using the standard `DatasourceFilter`, and the Roles dropdown will be filtered using the filter defined in `EXTRA_RELATED_QUERY_FILTERS["role"]`.
- [23785](https://github.com/apache/superset/pull/23785) Deprecated the following feature flags: `CLIENT_CACHE`, `DASHBOARD_CACHE`, `DASHBOARD_FILTERS_EXPERIMENTAL`, `DASHBOARD_NATIVE_FILTERS`, `DASHBOARD_NATIVE_FILTERS_SET`, `DISABLE_DATASET_SOURCE_EDIT`, `ENABLE_EXPLORE_JSON_CSRF_PROTECTION`, `REMOVE_SLICE_LEVEL_LABEL_COLORS`. It also removed `DASHBOARD_EDIT_CHART_IN_NEW_TAB` as the feature is supported without the need for a feature flag.
- [22801](https://github.com/apache/superset/pull/22801): The Thumbnails feature has been changed to execute as the currently logged in user by default, falling back to the selenium user for anonymous users. To continue always using the selenium user, please add the following to your `superset_config.py`: `THUMBNAILS_EXECUTE_AS = ["selenium"]`
- [22799](https://github.com/apache/superset/pull/22799): Alerts & Reports has been changed to execute as the owner of the alert/report by default, giving priority to the last modifier and then the creator if either is contained within the list of owners, otherwise the first owner will be used. To continue using the selenium user, please add the following to your `superset_config.py`: `ALERT_REPORTS_EXECUTE_AS = ["selenium"]`
- [23651](https://github.com/apache/superset/pull/23651): Removes UX_BETA feature flag.
- [23663](https://github.com/apache/superset/pull/23663): Removes deprecated feature flags `ALLOW_DASHBOARD_DOMAIN_SHARDING`, `DISPLAY_MARKDOWN_HTML`, and `FORCE_DATABASE_CONNECTIONS_SSL`.
- [22325](https://github.com/apache/superset/pull/22325): "RLS_FORM_QUERY_REL_FIELDS" is replaced by "RLS_BASE_RELATED_FIELD_FILTERS" feature flag. Its value format stays same.

## 2.1.1

- [24185](https://github.com/apache/superset/pull/24185): `/api/v1/database/test_connection` and `api/v1/database/validate_parameters` permissions changed from `can_read` to `can_write`. Only Admin user's have access.

### Other

- [23888](https://github.com/apache/superset/pull/23888): Database Migration for json serialization instead of pickle should upgrade/downgrade correctly when bumping to/from this patch version

## 2.1.0

- [22809](https://github.com/apache/superset/pull/22809): Migrated endpoint `/superset/sql_json` and `/superset/results/` to `/api/v1/sqllab/execute/` and `/api/v1/sqllab/results/` respectively. Corresponding permissions are `can sql_json on Superset` to `can execute on SQLLab`, `can results on Superset` to `can results on SQLLab`. Make sure you add/replace the necessary permissions on any custom roles you may have.
- [22931](https://github.com/apache/superset/pull/22931): Migrated endpoint `/superset/get_or_create_table/` to `/api/v1/dataset/get_or_create/`. Corresponding permissions are `can get or create table on Superset` to `can get or create dataset on Dataset`. Make sure you add/replace the necessary permissions on any custom roles you may have.
- [22882](https://github.com/apache/superset/pull/22882): Migrated endpoint `/superset/filter/<datasource_type>/<int:datasource_id>/<column>/` to `/api/v1/datasource/<datasource_type>/<datasource_id>/column/<column_name>/values/`. Corresponding permissions are `can filter on Superset` to `can get column values on Datasource`. Make sure you add/replace the necessary permissions on any custom roles you may have.
- [22789](https://github.com/apache/superset/pull/22789): Migrated endpoint `/superset/recent_activity/<user_id>/` to `/api/v1/log/recent_activity/<user_id>/`. Corresponding permissions are `can recent activity on Superset` to `can recent activity on Log`. Make sure you add/replace the necessary permissions on any custom roles you may have.
- [22913](https://github.com/apache/superset/pull/22913): Migrated endpoint `/superset/csv` to `/api/v1/sqllab/export/`. Corresponding permissions are `can csv on Superset` to `can export csv on SQLLab`. Make sure you add/replace the necessary permissions on any custom roles you may have.
- [22496](https://github.com/apache/superset/pull/22496): Migrated endpoint `/superset/slice_json/<int:layer_id>` to `/api/v1/chart/<int:id>/data/`. Corresponding permissions are `can slice json on Superset` to `can read on Chart`. Make sure you add/replace the necessary permissions on any custom roles you may have.
- [22624](https://github.com/apache/superset/pull/22624): Migrated endpoint `/superset/stop_query/` to `/api/v1/query/stop`. Corresponding permissions are `can stop query on Superset` to `can read on Query`. Make sure you add/replace the necessary permissions on any custom roles you may have.
- [22579](https://github.com/apache/superset/pull/22579): Migrated endpoint `/superset/search_queries/` to `/api/v1/query/`. Corresponding permissions are `can search queries on Superset` to `can read on Query`. Make sure you add/replace the necessary permissions on any custom roles you may have.
- [22501](https://github.com/apache/superset/pull/22501): Migrated endpoint `/superset/tables/<int:db_id>/<schema>/` to `/api/v1/database/<int:id>/tables/`. Corresponding permissions are `can tables on Superset` to `can read on Database`. Make sure you add/replace the necessary permissions on any custom roles you may have.
- [22611](https://github.com/apache/superset/pull/22611): Migrated endpoint `/superset/queries/` to `api/v1/query/updated_since`. Corresponding permissions are `can queries on Superset` to `can read on Query`. Make sure you add/replace the necessary permissions on any custom roles you may have.
- [23186](https://github.com/apache/superset/pull/23186): Superset will refuse to start if a default `SECRET_KEY` is detected on a non Flask debug setting.
- [22022](https://github.com/apache/superset/pull/22022): HTTP API endpoints `/superset/approve` and `/superset/request_access` have been deprecated and their HTTP methods were changed from GET to POST
- [20606](https://github.com/apache/superset/pull/20606): When user clicks on chart title or "Edit chart" button in Dashboard page, Explore opens in the same tab. Clicking while holding cmd/ctrl opens Explore in a new tab. To bring back the old behaviour (always opening Explore in a new tab), flip feature flag `DASHBOARD_EDIT_CHART_IN_NEW_TAB` to `True`.
- [20799](https://github.com/apache/superset/pull/20799): Presto and Trino engine will now display tracking URL for running queries in SQL Lab. If for some reason you don't want to show the tracking URL (for example, when your data warehouse hasn't enabled access for to Presto or Trino UI), update `TRACKING_URL_TRANSFORMER` in `config.py` to return `None`.
- [21002](https://github.com/apache/superset/pull/21002): Support Python 3.10 and bump pandas 1.4 and pyarrow 6.
- [21163](https://github.com/apache/superset/pull/21163): The time grain will be decoupled from the time filter column and the time grain control will move below the X-Axis control when `GENERIC_CHART_AXES` feature flags set to `True`. The time grain will be applied on the time column in the column-like controls(x axis, dimensions) instead of the time column in the time section.
- [21284](https://github.com/apache/superset/pull/21284): The non-functional `MAX_TABLE_NAMES` config key has been removed.
- [21794](https://github.com/apache/superset/pull/21794): Deprecates the undocumented `PRESTO_SPLIT_VIEWS_FROM_TABLES` feature flag. Now for Presto, like other engines, only physical tables are treated as tables.
- [22798](https://github.com/apache/superset/pull/22798): To make the welcome page more relevant in production environments, the last tab on the welcome page has been changed from to feature all charts/dashboards the user has access to (previously only examples were shown). To keep current behavior unchanged, add the following to your `superset_config.py`: `WELCOME_PAGE_LAST_TAB = "examples"`
- [22328](https://github.com/apache/superset/pull/22328): For deployments that have enabled the "THUMBNAILS" feature flag, the function that calculates dashboard digests has been updated to consider additional properties to more accurately identify changes in the dashboard metadata. This change will invalidate all currently cached dashboard thumbnails.
- [21765](https://github.com/apache/superset/pull/21765): For deployments that have enabled the "ALERT_REPORTS" feature flag, Gamma users will no longer have read and write access to Alerts & Reports by default. To give Gamma users the ability to schedule reports from the Dashboard and Explore view like before, create an additional role with "can read on ReportSchedule" and "can write on ReportSchedule" permissions. To further give Gamma users access to the "Alerts & Reports" menu and CRUD view, add "menu access on Manage" and "menu access on Alerts & Report" permissions to the role.

### Potential Downtime

- [21284](https://github.com/apache/superset/pull/21284): A change which drops the unused `dbs.allow_multi_schema_metadata_fetch` column via a (potentially locking) DDL operation.

### Other

- [23118](https://github.com/apache/superset/pull/23118): Previously the "database access on <database>" permission granted access to all datasets on the underlying database, but they didn't show up on the list views. Now all dashboards, charts and datasets that are accessible via this permission will also show up on their respective list views.

## 2.0.1

- [21895](https://github.com/apache/superset/pull/21895): Markdown components had their security increased by adhering to the same sanitization process enforced by GitHub. This means that some HTML elements found in markdowns are not allowed anymore due to the security risks they impose. If you're deploying Superset in a trusted environment and wish to use some of the blocked elements, then you can use the HTML_SANITIZATION_SCHEMA_EXTENSIONS configuration to extend the default sanitization schema. There's also the option to disable HTML sanitization using the HTML_SANITIZATION configuration but we do not recommend this approach because of the security risks. Given the provided configurations, we don't view the improved sanitization as a breaking change but as a security patch.

## Breaking Changes

## Potential Downtime

## Other

## 2.0.0

- [19046](https://github.com/apache/superset/pull/19046): Enables the drag and drop interface in Explore control panel by default. Flips `ENABLE_EXPLORE_DRAG_AND_DROP` and `ENABLE_DND_WITH_CLICK_UX` feature flags to `True`.
- [18936](https://github.com/apache/superset/pull/18936): Removes legacy SIP-15 interim logic/flags—specifically the `SIP_15_ENABLED`, `SIP_15_GRACE_PERIOD_END`, `SIP_15_DEFAULT_TIME_RANGE_ENDPOINTS`, and `SIP_15_TOAST_MESSAGE` flags. Time range endpoints are no longer configurable and strictly adhere to the `[start, end)` paradigm, i.e., inclusive of the start and exclusive of the end. Additionally this change removes the now obsolete `time_range_endpoints` from the form-data and resulting in the cache being busted.
- [19570](https://github.com/apache/superset/pull/19570): makes [sqloxide](https://pypi.org/project/sqloxide/) optional so the SIP-68 migration can be run on aarch64. If the migration is taking too long installing sqloxide manually should improve the performance.
- [20170](https://github.com/apache/superset/pull/20170): Introduced a new endpoint for getting datasets samples.

### Breaking Changes

- [19981](https://github.com/apache/superset/pull/19981): Per [SIP-81](https://github.com/apache/superset/issues/19953) the /explore/form_data api now requires a `datasource_type` in addition to a `datasource_id` for POST and PUT requests
- [19770](https://github.com/apache/superset/pull/19770): Per [SIP-11](https://github.com/apache/superset/issues/6032) and [SIP-68](https://github.com/apache/superset/issues/14909), the native NoSQL Druid connector is deprecated and has been removed. Druid is still supported through SQLAlchemy via pydruid. The config keys `DRUID_IS_ACTIVE` and `DRUID_METADATA_LINKS_ENABLED` have also been removed.
- [19274](https://github.com/apache/superset/pull/19274): The `PUBLIC_ROLE_LIKE_GAMMA` config key has been removed, set `PUBLIC_ROLE_LIKE = "Gamma"` to have the same functionality.
- [19273](https://github.com/apache/superset/pull/19273): The `SUPERSET_CELERY_WORKERS` and `SUPERSET_WORKERS` config keys has been removed. Configure Celery directly using `CELERY_CONFIG` on Superset.
- [19231](https://github.com/apache/superset/pull/19231): The `ENABLE_REACT_CRUD_VIEWS` feature flag has been removed (permanently enabled). Any deployments which had set this flag to false will need to verify that the React views support their use case.
- [19230](https://github.com/apache/superset/pull/19230): The `ROW_LEVEL_SECURITY` feature flag has been removed (permanently enabled). Any deployments which had set this flag to false will need to verify that the presence of the Row Level Security feature does not interfere with their use case.
- [19168](https://github.com/apache/superset/pull/19168): Celery upgrade to 5.X resulted in breaking changes to its command line invocation.
  html#step-1-adjust-your-command-line-invocation) instructions for adjustments. Also consider migrating you Celery config per [here](https://docs.celeryq.dev/en/stable/userguide/configuration.html#conf-old-settings-map).
- [19142](https://github.com/apache/superset/pull/19142): The `VERSIONED_EXPORT` config key is now `True` by default.
- [19113](https://github.com/apache/superset/pull/19113): The `ENABLE_JAVASCRIPT_CONTROLS` config key has moved from an app config to a feature flag. Any deployments who overrode this setting will now need to override the feature flag from here onward.
- [19107](https://github.com/apache/superset/pull/19107): The `SQLLAB_BACKEND_PERSISTENCE` feature flag is now `True` by default, which enables persisting SQL Lab tabs in the backend instead of the browser's `localStorage`.
- [19083](https://github.com/apache/superset/pull/19083): Updates the mutator function in the config file to take a SQL argument and a list of kwargs. Any `SQL_QUERY_MUTATOR` config function overrides will need to be updated to match the new set of params. It is advised regardless of the dictionary args that you list in your function arguments, to keep `**kwargs` as the last argument to allow for any new kwargs to be passed in.
- [19049](https://github.com/apache/superset/pull/19049): The `APP_ICON_WIDTH` config key has been removed. Superset should now be able to handle different logo sizes without having to explicitly set an `APP_ICON_WIDTH`. This might affect the size of existing custom logos as the UI will now resize them according to the specified space of maximum 148px and not according to the value of `APP_ICON_WIDTH`.
- [19017](https://github.com/apache/superset/pull/19017): Removes Python 3.7 support.
- [18970](https://github.com/apache/superset/pull/18970): The `DISABLE_LEGACY_DATASOURCE_EDITOR` feature flag is now `True` by default which disables the legacy datasource editor from being shown in the client.

## 1.5.3

### Other

- [22022](https://github.com/apache/superset/pull/22022): HTTP API endpoints `/superset/approve` and `/superset/request_access` have been deprecated and their HTTP methods were changed from GET to POST
- [21895](https://github.com/apache/superset/pull/21895): Markdown components had their security increased by adhering to the same sanitization process enforced by GitHub. This means that some HTML elements found in markdowns are not allowed anymore due to the security risks they impose. If you're deploying Superset in a trusted environment and wish to use some of the blocked elements, then you can use the HTML_SANITIZATION_SCHEMA_EXTENSIONS configuration to extend the default sanitization schema. There's also the option to disable HTML sanitization using the HTML_SANITIZATION configuration but we do not recommend this approach because of the security risks. Given the provided configurations, we don't view the improved sanitization as a breaking change but as a security patch.

## 1.5.2

### Other

- [19570](https://github.com/apache/superset/pull/19570): makes [sqloxide](https://pypi.org/project/sqloxide/) optional so the SIP-68 migration can be run on aarch64. If the migration is taking too long installing sqloxide manually should improve the performance.

## 1.5.0

### Breaking Changes

- [18976](https://github.com/apache/superset/pull/18976): When running the app in debug mode, the app will default to use `SimpleCache` for `FILTER_STATE_CACHE_CONFIG` and `EXPLORE_FORM_DATA_CACHE_CONFIG`. When running in non-debug mode, a cache backend will need to be defined, otherwise the application will fail to start. For installations using Redis or other caching backends, it is recommended to use the same backend for both cache configs.
- [17881](https://github.com/apache/superset/pull/17881): Previously simple adhoc filter values on string columns were stripped of enclosing single and double quotes. To fully support literal quotes in filters, both single and double quotes will no longer be removed from filter values.
- [17556](https://github.com/apache/superset/pull/17556): Bumps `mysqlclient` from v1 to v2.
- [17539](https://github.com/apache/superset/pull/17539): All Superset CLI commands, e.g. `init`, `load_examples`, etc. require setting the `FLASK_APP` environment variable (which is set by default when `.flaskenv` is loaded).
- [15254](https://github.com/apache/superset/pull/15254): The `QUERY_COST_FORMATTERS_BY_ENGINE`, `SQL_VALIDATORS_BY_ENGINE` and `SCHEDULED_QUERIES` feature flags are now defined as config keys given that feature flags are reserved for boolean only values.

### Potential Downtime

- [16756](https://github.com/apache/incubator-superset/pull/16756): a change which renames the `dbs.allow_csv_upload` column to `dbs.allow_file_upload` via a (potentially locking) DDL operation.
- [17539](https://github.com/apache/superset/pull/17539): all Superset CLI commands
  (init, load_examples and etc) require setting the FLASK_APP environment variable
  (which is set by default when .flaskenv is loaded)
- [17360](https://github.com/apache/superset/pull/17360): changes the column type from `VARCHAR(32)` to `TEXT` in table `table_columns`, potentially requiring a table lock on MySQL dbs or taking some time to complete on large deployments.
- [17543](https://github.com/apache/superset/pull/17543): introduces new models from SIP-68. The database migration migrates the old models (`SqlaTable`, `TableColumn`, `SqlMetric`) to the new models (`Column`, `Table`, `Dataset`), and the PR introduces logic to keep the old models in sync with the new ones until they are fully removed. The migration might take considerable time depending on the number of datasets.

### Deprecations

- [18960](https://github.com/apache/superset/pull/18960): Persisting URL params in chart metadata is no longer supported. To set a default value for URL params in Jinja code, use the optional second argument: `url_param("my-param", "my-default-value")`.

### Other

- [17589](https://github.com/apache/superset/pull/17589): It is now possible to limit access to users' recent activity data by setting the `ENABLE_BROAD_ACTIVITY_ACCESS` config flag to false, or customizing the `raise_for_user_activity_access` method in the security manager.
- [17536](https://github.com/apache/superset/pull/17536): introduced a key-value endpoint to store dashboard filter state. This endpoint is backed by Flask-Caching and the default configuration assumes that the values will be stored in the file system. If you are already using another cache backend like Redis or Memcached, you'll probably want to change this setting in `superset_config.py`. The key is `FILTER_STATE_CACHE_CONFIG` and the available settings can be found in Flask-Caching [docs](https://flask-caching.readthedocs.io/en/latest/).
- [17882](https://github.com/apache/superset/pull/17882): introduced a key-value endpoint to store Explore form data. This endpoint is backed by Flask-Caching and the default configuration assumes that the values will be stored in the file system. If you are already using another cache backend like Redis or Memcached, you'll probably want to change this setting in `superset_config.py`. The key is `EXPLORE_FORM_DATA_CACHE_CONFIG` and the available settings can be found in Flask-Caching [docs](https://flask-caching.readthedocs.io/en/latest/).

## 1.4.1

### Breaking Changes

- [17984](https://github.com/apache/superset/pull/17984): Default Flask SECRET_KEY has changed for security reasons. You should always override with your own secret. Set `PREVIOUS_SECRET_KEY` (ex: PREVIOUS_SECRET_KEY = "\2\1thisismyscretkey\1\2\\e\\y\\y\\h") with your previous key and use `superset re-encrypt-secrets` to rotate you current secrets

### Potential Downtime

### Deprecations

### Other

## 1.4.0

### Breaking Changes

- [16660](https://github.com/apache/superset/pull/16660): The `columns` Jinja parameter has been renamed `table_columns` to make the `columns` query object parameter available in the Jinja context.
- [16711](https://github.com/apache/superset/pull/16711): The `url_param` Jinja function will now by default escape the result. For instance, the value `O'Brien` will now be changed to `O''Brien`. To disable this behavior, call `url_param` with `escape_result` set to `False`: `url_param("my_key", "my default", escape_result=False)`.

### Potential Downtime

### Deprecations

### Other

- [16809](https://github.com/apache/superset/pull/16809): When building the superset frontend assets manually, you should now use Node 16 (previously Node 14 was required/recommended). Node 14 will most likely still work for at least some time, but is no longer actively tested for on CI.

## 1.3.0

### Breaking Changes

- [15909](https://github.com/apache/superset/pull/15909): a change which
  drops a uniqueness criterion (which may or may not have existed) to the tables table. This constraint was obsolete as it is handled by the ORM due to differences in how MySQL, PostgreSQL, etc. handle uniqueness for NULL values.

### Potential Downtime

- [14234](https://github.com/apache/superset/pull/14234): Adds the `limiting_factor` column to the `query` table. Give the migration includes a DDL operation on a heavily trafficked table, potential service downtime may be required.
- [16454](https://github.com/apache/superset/pull/16454): Adds the `extra` column to the `table_columns` table. Users using MySQL will either need to schedule downtime or use the percona toolkit (or similar) to perform the migration.

## 1.2.0

### Deprecations

- [13440](https://github.com/apache/superset/pull/13440): Dashboard/Charts reports and old Alerts is deprecated. The following config keys are deprecated:
  - ENABLE_ALERTS
  - SCHEDULED_EMAIL_DEBUG_MODE
  - EMAIL_REPORTS_CRON_RESOLUTION
  - EMAIL_ASYNC_TIME_LIMIT_SEC
  - EMAIL_REPORT_BCC_ADDRESS
  - EMAIL_REPORTS_USER

### Other

- [13772](https://github.com/apache/superset/pull/13772): Row level security (RLS) is now enabled by default. To activate the feature, please run `superset init` to expose the RLS menus to Admin users.
- [13980](https://github.com/apache/superset/pull/13980): Data health checks no longer use the metadata database as an interim cache. Though non-breaking, deployments which implement complex logic should likely memoize the callback function. Refer to documentation in the config.py file for more detail.
- [14255](https://github.com/apache/superset/pull/14255): The default `CSV_TO_HIVE_UPLOAD_DIRECTORY_FUNC` callable logic has been updated to leverage the specified database and schema to ensure the upload S3 key prefix is unique. Previously tables generated via upload from CSV with the same name but differ schema and/or cluster would use the same S3 key prefix. Note this change does not impact previously imported tables.

## 1.1.0

### Breaking Changes

- This is the first release since we adopted semantic versioning ([SIP-57](https://github.com/apache/superset/issues/12566)). There are no breaking changes in 1.1.0 since this is a minor release.

### Potential Downtime

- [13111](https://github.com/apache/superset/pull/13111) has a database migration that replaces `directed_force` charts with newer `graph_chart` charts based on Apache ECharts.
- [13216](https://github.com/apache/superset/pull/13216) adds a UUID column to models that are missing it. The original migration script that added the column would incorrectly complete when the column couldn't be added, resulting in a broken schema. The script is optimized for MySQL and Postgres, so depending on the database and the number of objects this migration might take considerable time.
- [12960](https://github.com/apache/superset/pull/12960) populates the granularity parameter in existing charts. Depending on the number of charts without a `granularity` or `granularity_sqla param` this might take considerable time.
- [13052](https://github.com/apache/superset/pull/13052) updates the label in existing pie charts, setting `label_type` from `pie_label_type`. Depending on the number of pie charts this might take considerable time.
- [12680](https://github.com/apache/superset/pull/12680) creates a new table, `dashboard_roles`, for role based dashboard level access.
- [12552](https://github.com/apache/superset/pull/12552) updates charts that have the time range defined using "until" and "since". Depending on the number of charts this might take considerable time.

### Deprecations

- [12552](https://github.com/apache/superset/pull/12552) removes the use of unclear time offsets, eg, "30 days". An error message is displayed if the user doesn't specify "ago" or "later", instructing the user of the correct format.
- [12627](https://github.com/apache/superset/pull/12627) deprecates the legacy alerts module.

### Other

- [shillelagh](https://github.com/betodealmeida/shillelagh/) is now the recommended module to connect Superset to Google Spreadsheets since it's more robust and has extensive test coverage. You should uninstall the `gsheetsdb` module and install the `shillelagh` module in its place. Shillelagh is a drop-in replacement, so no modifications are needed to be done on existing queries, datasets, or charts.

## 1.0.0

### Breaking Changes

- [11509](https://github.com/apache/superset/pull/12491): Dataset metadata updates check user ownership, only owners or an Admin are allowed.
- Security simplification (SIP-19), the following permission domains were simplified:

  - [12072](https://github.com/apache/superset/pull/12072): `Query` with `can_read`, `can_write`
  - [12036](https://github.com/apache/superset/pull/12036): `Database` with `can_read`, `can_write`.
  - [12012](https://github.com/apache/superset/pull/12036): `Dashboard` with `can_read`, `can_write`.
  - [12061](https://github.com/apache/superset/pull/12061): `Log` with `can_read`, `can_write`.
  - [12000](https://github.com/apache/superset/pull/12000): `Dataset` with `can_read`, `can_write`.
  - [12014](https://github.com/apache/superset/pull/12014): `Annotation` with `can_read`, `can_write`.
  - [11981](https://github.com/apache/superset/pull/11981): `Chart` with `can_read`, `can_write`.
  - [11853](https://github.com/apache/superset/pull/11853): `ReportSchedule` with `can_read`, `can_write`.
  - [11856](https://github.com/apache/superset/pull/11856): `CssTemplate` with `can_read`, `can_write`.
  - [11764](https://github.com/apache/superset/pull/11764): `SavedQuery` with `can_read`, `can_write`.
    Old permissions will be automatically migrated to these new permissions and applied to all existing security Roles.

- [11499](https://github.com/apache/superset/pull/11499): Breaking change: `STORE_CACHE_KEYS_IN_METADATA_DB` config flag added (default=`False`) to write `CacheKey` records to the metadata DB. `CacheKey` recording was enabled by default previously.

- [11704](https://github.com/apache/superset/pull/11704) Breaking change: Jinja templating for SQL queries has been updated, removing default modules such as `datetime` and `random` and enforcing static template values. To restore or extend functionality, use `JINJA_CONTEXT_ADDONS` and `CUSTOM_TEMPLATE_PROCESSORS` in `superset_config.py`.

- [11509](https://github.com/apache/superset/pull/11509): Config value `TABLE_NAMES_CACHE_CONFIG` has been renamed to `DATA_CACHE_CONFIG`, which will now also hold query results cache from connected datasources (previously held in `CACHE_CONFIG`), in addition to the table names. If you will set `DATA_CACHE_CONFIG` to a new cache backend different than your previous `CACHE_CONFIG`, plan for additional cache warmup to avoid degrading charting performance for the end users.

- [11575](https://github.com/apache/superset/pull/11575) The Row Level Security (RLS) config flag has been moved to a feature flag. To migrate, add `ROW_LEVEL_SECURITY: True` to the `FEATURE_FLAGS` dict in `superset_config.py`.

- [11259](https://github.com/apache/superset/pull/11259): config flag ENABLE_REACT_CRUD_VIEWS has been set to `True` by default, set to `False` if you prefer to the vintage look and feel. However, we may discontinue support on the vintage list view in the future.

- [11244](https://github.com/apache/superset/pull/11244): The `REDUCE_DASHBOARD_BOOTSTRAP_PAYLOAD` feature flag has been removed after being set to True for multiple months.

- [11172](https://github.com/apache/superset/pull/11172): Turning
  off language selectors by default as i18n is incomplete in most languages
  and requires more work. You can easily turn on the languages you want
  to expose in your environment in superset_config.py

- [11172](https://github.com/apache/superset/pull/11172): Breaking change: SQL templating is turned off by default. To turn it on set `ENABLE_TEMPLATE_PROCESSING` to True on `FEATURE_FLAGS`

### Potential Downtime

- [11920](https://github.com/apache/superset/pull/11920): Undoes the DB migration from [11714](https://github.com/apache/superset/pull/11714) to prevent adding new columns to the logs table. Deploying a sha between these two PRs may result in locking your DB.

- [11714](https://github.com/apache/superset/pull/11714): Logs
  significantly more analytics events (roughly double?), and when
  using DBEventLogger (default) could result in stressing the metadata
  database more.

- [11098](https://github.com/apache/superset/pull/11098): includes a database migration that adds a `uuid` column to most models, and updates `Dashboard.position_json` to include chart UUIDs. Depending on number of objects, the migration may take up to 5 minutes, requiring planning for downtime.

### Deprecations

- [11155](https://github.com/apache/superset/pull/11155): The `FAB_UPDATE_PERMS` config parameter is no longer required as the Superset application correctly informs FAB under which context permissions should be updated.

## 0.38.0

- [10887](https://github.com/apache/superset/pull/10887): Breaking change: The custom cache backend changed in order to support the Flask-Caching factory method approach and thus must be registered as a custom type. See [here](https://flask-caching.readthedocs.io/en/latest/#custom-cache-backends) for specifics.

- [10674](https://github.com/apache/superset/pull/10674): Breaking change: PUBLIC_ROLE_LIKE_GAMMA was removed is favour of the new PUBLIC_ROLE_LIKE so it can be set to whatever role you want.

- [10590](https://github.com/apache/superset/pull/10590): Breaking change: this PR will convert iframe chart into dashboard markdown component, and remove all `iframe`, `separator`, and `markup` slices (and support) from Superset. If you have important data in those slices, please backup manually.

- [10562](https://github.com/apache/superset/pull/10562): EMAIL_REPORTS_WEBDRIVER is deprecated use WEBDRIVER_TYPE instead.

- [10567](https://github.com/apache/superset/pull/10567): Default WEBDRIVER_OPTION_ARGS are Chrome-specific. If you're using FF, should be `--headless` only

- [10241](https://github.com/apache/superset/pull/10241): change on Alpha role, users started to have access to "Annotation Layers", "Css Templates" and "Import Dashboards".

- [10324](https://github.com/apache/superset/pull/10324): Facebook Prophet has been introduced as an optional dependency to add support for timeseries forecasting in the chart data API. To enable this feature, install Superset with the optional dependency `prophet` or directly `pip install fbprophet`.

- [10320](https://github.com/apache/superset/pull/10320): References to blacklist/whitelist language have been replaced with more appropriate alternatives. All configs referencing containing `WHITE`/`BLACK` have been replaced with `ALLOW`/`DENY`. Affected config variables that need to be updated: `TIME_GRAIN_BLACKLIST`, `VIZ_TYPE_BLACKLIST`, `DRUID_DATA_SOURCE_BLACKLIST`.

## 0.37.1

- [10794](https://github.com/apache/superset/pull/10794): Breaking change: `uuid` python package is not supported on Jinja2 anymore, only uuid functions are exposed eg: `uuid1`, `uuid3`, `uuid4`, `uuid5`.

## 0.37.0

- [9964](https://github.com/apache/superset/pull/9964): Breaking change on Flask-AppBuilder 3. If you're using OAuth, find out what needs to be changed [here](https://github.com/dpgaspar/Flask-AppBuilder/blob/master/README.rst#change-log).

- [10233](https://github.com/apache/superset/pull/10233): a change which deprecates the `ENABLE_FLASK_COMPRESS` config option in favor of the Flask-Compress `COMPRESS_REGISTER` config option which serves the same purpose.

- [10222](https://github.com/apache/superset/pull/10222): a change which changes how payloads are cached. Previous cached objects cannot be decoded and thus will be reloaded from source.

- [10130](https://github.com/apache/superset/pull/10130): a change which deprecates the `dbs.perm` column in favor of SQLAlchemy [hybrid attributes](https://docs.sqlalchemy.org/en/13/orm/extensions/hybrid.html).

- [10034](https://github.com/apache/superset/pull/10034): a change which deprecates the public security manager `assert_datasource_permission`, `assert_query_context_permission`, `assert_viz_permission`, and `rejected_tables` methods with the `raise_for_access` method which also handles assertion logic for SQL tables.

- [10031](https://github.com/apache/superset/pull/10030): a change which renames the following public security manager methods: `can_access_datasource` to `can_access_table`, `all_datasource_access` to `can_access_all_datasources`, `all_database_access` to `can_access_all_databases`, `database_access` to `can_access_database`, `schema_access` to `can_access_schema`, and
  `datasource_access` to `can_access_datasource`. Regrettably it is not viable to provide aliases for the deprecated methods as this would result in a name clash. Finally the `can_access_table` (previously `can_access_database`) method signature has changed, i.e., the optional `schema` argument no longer exists.

- [10030](https://github.com/apache/superset/pull/10030): a change which renames the public security manager `schemas_accessible_by_user` method to `get_schemas_accessible_by_user`.

- [9786](https://github.com/apache/superset/pull/9786): with the upgrade of `werkzeug` from version `0.16.0` to `1.0.1`, the `werkzeug.contrib.cache` module has been moved to a standalone package [cachelib](https://pypi.org/project/cachelib/). For example, to import the `RedisCache` class, please use the following import: `from cachelib.redis import RedisCache`.

- [9794](https://github.com/apache/superset/pull/9794): introduces `create view as` functionality in the sqllab. This change will require the `query` table migration and potential service downtime as that table has quite some traffic.

- [9572](https://github.com/apache/superset/pull/9572): a change which by default means that the Jinja `current_user_id`, `current_username`, and `url_param` context calls no longer need to be wrapped via `cache_key_wrapper` in order to be included in the cache key. The `cache_key_wrapper` function should only be required for Jinja add-ons.

## 0.36.0

- [8867](https://github.com/apache/superset/pull/8867): a change which adds the `tmp_schema_name` column to the `query` table which requires locking the table. Given the `query` table is heavily used performance may be degraded during the migration. Scheduled downtime may be advised.

- [9238](https://github.com/apache/superset/pull/9238): the config option `TIME_GRAIN_FUNCTIONS` has been renamed to `TIME_GRAIN_EXPRESSIONS` to better reflect the content of the dictionary.

- [9218](https://github.com/apache/superset/pull/9218): SQLite connections have been disabled by default
  for analytics databases. You can optionally enable SQLite by setting `PREVENT_UNSAFE_DB_CONNECTIONS` to `False`.
  It is not recommended to change this setting, as arbitrary SQLite connections can lead to security vulnerabilities.

- [9133](https://github.com/apache/superset/pull/9133): Security list of permissions and list views has been
  disable by default. You can optionally enable them back again by setting the following config keys:
  `FAB_ADD_SECURITY_PERMISSION_VIEW`, `FAB_ADD_SECURITY_VIEW_MENU_VIEW`, `FAB_ADD_SECURITY_PERMISSION_VIEWS_VIEW` to `True`.

- [9173](https://github.com/apache/superset/pull/9173): Changes the encoding of the query source from an int to an enum.

- [9120](https://github.com/apache/superset/pull/9120): Changes the default behavior of ad-hoc sharing of
  queries in SQLLab to one that links to the saved query rather than one that copies the query data into the KVStore
  model and links to the record there. This is a security-related change that makes SQLLab query
  sharing respect the existing role-based access controls. Should you wish to retain the existing behavior, set two feature flags:
  `"KV_STORE": True` will re-enable the `/kv/` and `/kv/store/` endpoints, and `"SHARE_QUERIES_VIA_KV_STORE": True`
  will tell the front-end to utilize them for query sharing.

- [9109](https://github.com/apache/superset/pull/9109): Expire `filter_immune_slices` and
  `filter_immune_filter_fields` to favor dashboard scoped filter metadata `filter_scopes`.

- [9046](https://github.com/apache/superset/pull/9046): Replaces `can_only_access_owned_queries` by
  `all_query_access` favoring a white list approach. Since a new permission is introduced use `superset init`
  to create and associate it by default to the `Admin` role. Note that, by default, all non `Admin` users will
  not be able to access queries they do not own.

- [8901](https://github.com/apache/superset/pull/8901): The datasource's update
  timestamp has been added to the query object's cache key to ensure updates to
  datasources are always reflected in associated query results. As a consequence all
  previously cached results will be invalidated when updating to the next version.

- [8699](https://github.com/apache/superset/pull/8699): A `row_level_security_filters`
  table has been added, which is many-to-many with `tables` and `ab_roles`. The applicable filters
  are added to the sqla query, and the RLS ids are added to the query cache keys. If RLS is enabled in config.py (`ENABLE_ROW_LEVEL_SECURITY = True`; by default, it is disabled), they can be
  accessed through the `Security` menu, or when editing a table.

- [8732](https://github.com/apache/superset/pull/8732): Swagger user interface is now enabled by default.
  A new permission `show on SwaggerView` is created by `superset init` and given to the `Admin` Role. To disable the UI,
  set `FAB_API_SWAGGER_UI = False` on config.

- [8721](https://github.com/apache/superset/pull/8721): When using the cache
  warmup Celery task you should now specify the `SUPERSET_WEBSERVER_PROTOCOL` variable
  in your configuration (probably either "http" or "https"). This defaults to "http".

- [8512](https://github.com/apache/superset/pull/8512): `DRUID_IS_ACTIVE` now
  defaults to False. To enable Druid-API-based functionality, override the
  `DRUID_IS_ACTIVE` configuration variable by setting it to `True` for your deployment.

- [8450](https://github.com/apache/superset/pull/8450): The time range picker
  now uses UTC for the tooltips and default placeholder timestamps (sans timezone).

- [8418](https://github.com/apache/superset/pull/8418): FLASK_APP / Worker App
  have changed. FLASK_APP should be updated to `superset.app:create_app()` and Celery Workers
  should be started with `--app=superset.tasks.celery_app:app`

- [9017](https://github.com/apache/superset/pull/9017): `SIP_15_ENABLED` now
  defaults to True which ensures that for all new SQL charts the time filter will behave
  like [start, end). Existing deployments should either disable this feature to keep the
  status quo or inform their users of this change prior to enabling the flag. The
  `SIP_15_GRACE_PERIOD_END` option provides a mechanism for specifying how long chart
  owners have to migrate their charts (the default is indefinite).

## 0.35.0

- [8370](https://github.com/apache/superset/pull/8370): Deprecates
  the `HTTP_HEADERS` variable in favor of `DEFAULT_HTTP_HEADERS` and
  `OVERRIDE_HTTP_HEADERS`. To retain the same behavior you should use
  `OVERRIDE_HTTP_HEADERS` instead of `HTTP_HEADERS`. `HTTP_HEADERS` will still
  work but may be removed in a future update.

- We're deprecating the concept of "restricted metric", this feature
  was not fully working anyhow.
- [8117](https://github.com/apache/superset/pull/8117): If you are
  using `ENABLE_PROXY_FIX = True`, review the newly-introduced variable,
  `PROXY_FIX_CONFIG`, which changes the proxy behavior in accordance with
  Werkzeug.

- [8069](https://github.com/apache/superset/pull/8069): introduces
  [MessagePack](https://github.com/msgpack/msgpack-python) and
  [PyArrow](https://arrow.apache.org/docs/python/) for async query results
  backend serialization. To disable set `RESULTS_BACKEND_USE_MSGPACK = False`
  in your configuration.

- [8371](https://github.com/apache/superset/pull/8371): makes
  `tables.table_name`, `dbs.database_name`, `datasources.cluster_name`, and `clusters.cluster_name` non-nullable.
  Depending on the integrity of the data, manual intervention may be required.

## 0.34.0

- [7848](https://github.com/apache/superset/pull/7848): If you are
  running redis with celery, celery bump to 4.3.0 requires redis-py upgrade to
  3.2.0 or later.

- [7667](https://github.com/apache/superset/pull/7667): a change to
  make all Unix timestamp (which by definition are in UTC) comparisons refer
  to a timestamp in UTC as opposed to local time.

- [7653](https://github.com/apache/superset/pull/7653): a change
  which deprecates the table_columns.database_expression column. Expressions
  should be handled by the DB engine spec conversion, Python date format, or
  custom column expression/type.

- The repo no longer contains translation binaries (`.mo`) files. If you
  want translations in your build, you now have to run the command
  `babel-compile --target superset/translations` as part of your builds
- [5451](https://github.com/apache/superset/pull/5451): a change
  which adds missing non-nullable fields to the `datasources` table. Depending on
  the integrity of the data, manual intervention may be required.

- [5452](https://github.com/apache/superset/pull/5452): a change
  which adds missing non-nullable fields and uniqueness constraints (which may be
  case insensitive depending on your database configuration) to the `columns`and
  `table_columns` tables. Depending on the integrity of the data, manual
  intervention may be required.
- `fabmanager` command line is deprecated since Flask-AppBuilder 2.0.0, use
  the new `flask fab <command>` integrated with _Flask cli_.
- `SUPERSET_UPDATE_PERMS` environment variable was replaced by
  `FAB_UPDATE_PERMS` config boolean key. To disable automatic
  creation of permissions set `FAB_UPDATE_PERMS = False` on config.
- [5453](https://github.com/apache/superset/pull/5453): a change
  which adds missing non-nullable fields and uniqueness constraints (which may be
  case insensitive depending on your database configuration) to the metrics
  and sql_metrics tables. Depending on the integrity of the data, manual
  intervention may be required.
- [7616](https://github.com/apache/superset/pull/7616): this bug fix
  changes time_compare deltas to correctly evaluate to the number of days prior
  instead of number of days in the future. It will change the data for advanced
  analytics time_compare so `1 year` from 5/1/2019 will be calculated as 365 days
  instead of 366 days.

## Superset 0.32.0

- `npm run backend-sync` is deprecated and no longer needed, will fail if called
- [5445](https://github.com/apache/superset/pull/5445): a change
  which prevents encoding of empty string from form data in the database.
  This involves a non-schema changing migration which does potentially impact
  a large number of records. Scheduled downtime may be advised.

## Superset 0.31.0

- If you use `Hive` or `Presto`, we've moved some dependencies that were
  in the main package as optional now. To get these packages,
  run `pip install superset[presto]` and/or `pip install superset[hive]` as
  required.

- Similarly, if you use Celery's `flower`, `gsheetsdb`, `thrift` or
  `thrift-sasl`, those dependencies have now been made optional in our
  package, meaning you may have to install them in your environment post
  0.31.0

- boto3 / botocore was removed from the dependency list. If you use s3
  as a place to store your SQL Lab result set or Hive uploads, you may
  have to rely on an alternate requirements.txt file to install those
  dependencies.
- From 0.31.0 onwards, we recommend not using the npm package `yarn` in
  favor of good old `npm install`. While yarn should still work just fine,
  you should probably align to guarantee builds similar to the ones we
  use in testing and across the community in general.

## Superset 0.30.0

- 0.30.0 includes a db_migration that removes allow_run_sync. This may
  require downtime because during the migration if the db is migrated first,
  superset will get 500 errors when the code can't find the field (until
  the deploy finishes).

## Superset 0.29.0

- India was removed from the "Country Map" visualization as the geojson
  file included in the package was very large

- [5933](https://github.com/apache/superset/pull/5933)/[6078](https://github.com/apache/superset/pull/6078): changes which add schema and table metadata cache timeout logic at the database level. If left undefined caching of metadata is disabled.

## Superset 0.28.0

- Support for Python 2 is deprecated, we only support >=3.6 from
  `0.28.0` onwards

- Superset 0.28 deprecates the previous dashboard layout. While 0.27
  offered a migration workflow to users and allowed them to validate and
  publish their migrated dashboards individually, 0.28 forces
  the migration of all
  dashboards through an automated db migration script. We
  do recommend that you take a backup prior to this migration.

- Superset 0.28 deprecates the `median` cluster label aggregator for mapbox visualizations. This particular aggregation is not supported on mapbox visualizations going forward.

- Superset 0.28 upgrades `flask-login` to `>=0.3`, which includes a
  backwards-incompatible change: `g.user.is_authenticated`,
  `g.user.is_anonymous`, and `g.user.is_active` are now properties
  instead of methods.

## Superset 0.27.0

- Superset 0.27 start to use nested layout for dashboard builder, which is not
  backward-compatible with earlier dashboard grid data. We provide migration script
  to automatically convert dashboard grid to nested layout data. To be safe, please
  take a database backup prior to this upgrade. It's the only way people could go
  back to a previous state.

## Superset 0.26.0

- Superset 0.26.0 deprecates the `superset worker` CLI, which is a simple
  wrapper around the `celery worker` command, forcing you into crafting
  your own native `celery worker` command. Your command should look something
  like `celery worker --app=superset.sql_lab:celery_app --pool=gevent -Ofair`

## Superset 0.25.0

Superset 0.25.0 contains a backwards incompatible changes.
If you run a production system you should schedule downtime for this
upgrade.

The PRs below have more information around the breaking changes:

- [9825](https://github.com/apache/superset/pull/9825): Support for Excel sheet upload added. To enable support, install Superset with the optional dependency `excel`

- [4587](https://github.com/apache/superset/pull/4587) : a backward
  incompatible database migration that requires downtime. Once the
  db migration succeeds, the web server needs to be restarted with the
  new version. The previous version will fail
- [4565](https://github.com/apache/superset/pull/4565) : we've
  changed the security model a bit where in the past you would have to
  define your authentication scheme by inheriting from Flask
  App Builder's
  `from flask_appbuilder.security.sqla.manager import SecurityManager`,
  you now have to derive Superset's
  own derivative `superset.security.SupersetSecurityManager`. This
  can provide you with more hooks to define your own logic and/or defer
  permissions to another system as needed. For all implementation, you
  simply have to import and derive `SupersetSecurityManager` in place
  of the `SecurityManager`
- [4835](https://github.com/apache/superset/pull/4835) :
  our `setup.py` now only pins versions where required, giving you
  more latitude in using versions of libraries as needed. We do now
  provide a `requirements.txt` with pinned versions if you want to run
  the suggested versions that `Superset` builds and runs tests against.
  Simply `pip install -r requirements.txt` in your build pipeline, likely
  prior to `pip install superset==0.25.0`<|MERGE_RESOLUTION|>--- conflicted
+++ resolved
@@ -34,10 +34,8 @@
 - [31173](https://github.com/apache/superset/pull/31173) Modified `fetch_csrf_token` to align with HTTP standards, particularly regarding how cookies are handled. If you encounter any issues related to CSRF functionality, please report them as a new issue and reference this PR for context.
 - [31385](https://github.com/apache/superset/pull/31385) Significant docker refactor, reducing access levels for the `superset` user, streamlining layer building, ...
 - [31503](https://github.com/apache/superset/pull/31503) Deprecating python 3.9.x support, 3.11 is  now the recommended version and 3.10 is still supported over the Superset 5.0 lifecycle.
-
-<<<<<<< HEAD
 - [29121](https://github.com/apache/superset/pull/29121) Removed the `css`, `position_json`, and `json_metadata` from the payload of the dashboard list endpoint (`GET api/v1/dashboard`) for performance reasons.
-=======
+
 ### Potential Downtime
 
 ## 4.1.0
@@ -46,7 +44,6 @@
   forks, whether they are public or private. Simply push to a branch that fits `[0-9].[0-9]*` and
   should run on your fork, giving you flexibility on naming your release branches and triggering
   CI
->>>>>>> 249fdf44
 - [27505](https://github.com/apache/superset/pull/27505): We simplified the files under
   `requirements/` folder. If you use these files for your builds you may want to double
   check that your builds are not affected. `base.txt` should be the same as before, though
