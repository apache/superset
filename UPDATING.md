--- conflicted
+++ resolved
@@ -35,13 +35,12 @@
   files for production use cases! While we never really supported
   or should have tried to support docker-compose for production use cases, we now actively
   have taken a stance against supporting it. See the PR for details.
-<<<<<<< HEAD
-- [24112](https://github.com/apache/superset/pull/24112): Use Python 3.10 as the new minimum python version to run Superset.
-=======
+- [24112](https://github.com/apache/superset/pull/24112): Python 3.10 is now the recommended python version to use, 3.9 still
+  supported but getting deprecated in the nearish future. CI/CD runs on py310 so you probably want to align. If you
+  use official dockers, upgrade should happen automatically.
 - [27697](https://github.com/apache/superset/pull/27697) [minor] flask-session bump leads to them
   deprecating `SESSION_USE_SIGNER`, check your configs as this flag won't do anything moving
   forward.
->>>>>>> 9fece4f8
 
 ### Breaking Changes
 
