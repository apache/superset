<!--
Licensed to the Apache Software Foundation (ASF) under one
or more contributor license agreements.  See the NOTICE file
distributed with this work for additional information
regarding copyright ownership.  The ASF licenses this file
to you under the Apache License, Version 2.0 (the
"License"); you may not use this file except in compliance
with the License.  You may obtain a copy of the License at

  http://www.apache.org/licenses/LICENSE-2.0

Unless required by applicable law or agreed to in writing,
software distributed under the License is distributed on an
"AS IS" BASIS, WITHOUT WARRANTIES OR CONDITIONS OF ANY
KIND, either express or implied.  See the License for the
specific language governing permissions and limitations
under the License.
-->

# Updating Superset

This file documents any backwards-incompatible changes in Superset and
assists people when migrating to a new version.

## Next

- [24185](https://github.com/apache/superset/pull/24185): `/api/v1/database/test_connection` and `api/v1/database/validate_parameters` permissions changed from `can_read` to `can_write`. Only Admin user's have access.
- [24256](https://github.com/apache/superset/pull/24256): `Flask-Login` session validation is now set to `strong` by default. Previous setting was `basic`.
- [24232](https://github.com/apache/superset/pull/24232): Enables ENABLE_TEMPLATE_REMOVE_FILTERS, DRILL_TO_DETAIL, DASHBOARD_CROSS_FILTERS by default, marks VERSIONED_EXPORT and ENABLE_TEMPLATE_REMOVE_FILTERS as deprecated.
- [23652](https://github.com/apache/superset/pull/23652): Enables GENERIC_CHART_AXES feature flag by default.
- [23226](https://github.com/apache/superset/pull/23226): Migrated endpoint `/estimate_query_cost/<int:database_id>` to `/api/v1/sqllab/estimate/`. Corresponding permissions are can estimate query cost on SQLLab. Make sure you add/replace the necessary permissions on any custom roles you may have.
- [23890](https://github.com/apache/superset/pull/23890): Removes Python 3.8 support.

### Breaking Changes

- [24266](https://github.com/apache/superset/pull/24266) Remove the `ENABLE_ACCESS_REQUEST` config parameter and the associated request/approval workflows.
- [24330](https://github.com/apache/superset/pull/24330) Removes `getUiOverrideRegistry` from `ExtensionsRegistry`.
- [23933](https://github.com/apache/superset/pull/23933) Removes the deprecated Multiple Line Charts.
- [23741](https://github.com/apache/superset/pull/23741) Migrates the TreeMap chart and removes the legacy Treemap code.
- [23712](https://github.com/apache/superset/pull/23712) Migrates the Pivot Table v1 chart to v2 and removes v1 code.
- [24029](https://github.com/apache/superset/pull/24029) Removes the `user` and `username` arguments for the `QUERY_LOGGER` and `SQL_QUERY_MUTATOR` methods respectively. If the username for the current user is required, the `superset.utils.core.get_username` method should be used.
- [24128](https://github.com/apache/superset/pull/24128) The `RLS_BASE_RELATED_FIELD_FILTERS` config parameter has been removed. Now the Tables dropdown will feature the same tables that the user is able to see elsewhere in the application using the standard `DatasourceFilter`, and the Roles dropdown will be filtered using the filter defined in `EXTRA_RELATED_QUERY_FILTERS["role"]`.
- [23785](https://github.com/apache/superset/pull/23785) Deprecated the following feature flags: `CLIENT_CACHE`, `DASHBOARD_CACHE`, `DASHBOARD_FILTERS_EXPERIMENTAL`, `DASHBOARD_NATIVE_FILTERS`, `DASHBOARD_NATIVE_FILTERS_SET`, `DISABLE_DATASET_SOURCE_EDIT`, `ENABLE_EXPLORE_JSON_CSRF_PROTECTION`, `REMOVE_SLICE_LEVEL_LABEL_COLORS`. It also removed `DASHBOARD_EDIT_CHART_IN_NEW_TAB` as the feature is supported without the need for a feature flag.
- [22801](https://github.com/apache/superset/pull/22801): The Thumbnails feature has been changed to execute as the currently logged in user by default, falling back to the selenium user for anonymous users. To continue always using the selenium user, please add the following to your `superset_config.py`: `THUMBNAILS_EXECUTE_AS = ["selenium"]`
- [22799](https://github.com/apache/superset/pull/22799): Alerts & Reports has been changed to execute as the owner of the alert/report by default, giving priority to the last modifier and then the creator if either is contained within the list of owners, otherwise the first owner will be used. To continue using the selenium user, please add the following to your `superset_config.py`: `ALERT_REPORTS_EXECUTE_AS = ["selenium"]`
- [23651](https://github.com/apache/superset/pull/23651): Removes UX_BETA feature flag.
- [23663](https://github.com/apache/superset/pull/23663): Removes deprecated feature flags `ALLOW_DASHBOARD_DOMAIN_SHARDING`, `DISPLAY_MARKDOWN_HTML`, and `FORCE_DATABASE_CONNECTIONS_SSL`.
- [22325](https://github.com/apache/superset/pull/22325): "RLS_FORM_QUERY_REL_FIELDS" is replaced by "RLS_BASE_RELATED_FIELD_FILTERS" feature flag. Its value format stays same.

### Potential Downtime

### Other

## 2.1.0

- [22809](https://github.com/apache/superset/pull/22809): Migrated endpoint `/superset/sql_json` and `/superset/results/` to `/api/v1/sqllab/execute/` and `/api/v1/sqllab/results/` respectively. Corresponding permissions are `can sql_json on Superset` to `can execute on SQLLab`, `can results on Superset` to `can results on SQLLab`. Make sure you add/replace the necessary permissions on any custom roles you may have.
- [22931](https://github.com/apache/superset/pull/22931): Migrated endpoint `/superset/get_or_create_table/` to `/api/v1/dataset/get_or_create/`. Corresponding permissions are `can get or create table on Superset` to `can get or create dataset on Dataset`. Make sure you add/replace the necessary permissions on any custom roles you may have.
- [22882](https://github.com/apache/superset/pull/22882): Migrated endpoint `/superset/filter/<datasource_type>/<int:datasource_id>/<column>/` to `/api/v1/datasource/<datasource_type>/<datasource_id>/column/<column_name>/values/`. Corresponding permissions are `can filter on Superset` to `can get column values on Datasource`. Make sure you add/replace the necessary permissions on any custom roles you may have.
- [22789](https://github.com/apache/superset/pull/22789): Migrated endpoint `/superset/recent_activity/<user_id>/` to `/api/v1/log/recent_activity/<user_id>/`. Corresponding permissions are `can recent activity on Superset` to `can recent activity on Log`. Make sure you add/replace the necessary permissions on any custom roles you may have.
- [22913](https://github.com/apache/superset/pull/22913): Migrated endpoint `/superset/csv` to `/api/v1/sqllab/export/`. Corresponding permissions are `can csv on Superset` to `can export csv on SQLLab`. Make sure you add/replace the necessary permissions on any custom roles you may have.
- [22496](https://github.com/apache/superset/pull/22496): Migrated endpoint `/superset/slice_json/<int:layer_id>` to `/api/v1/chart/<int:id>/data/`. Corresponding permissions are `can slice json on Superset` to `can read on Chart`. Make sure you add/replace the necessary permissions on any custom roles you may have.
- [22624](https://github.com/apache/superset/pull/22624): Migrated endpoint `/superset/stop_query/` to `/api/v1/query/stop`. Corresponding permissions are `can stop query on Superset` to `can read on Query`. Make sure you add/replace the necessary permissions on any custom roles you may have.
- [22579](https://github.com/apache/superset/pull/22579): Migrated endpoint `/superset/search_queries/` to `/api/v1/query/`. Corresponding permissions are `can search queries on Superset` to `can read on Query`. Make sure you add/replace the necessary permissions on any custom roles you may have.
- [22501](https://github.com/apache/superset/pull/22501): Migrated endpoint `/superset/tables/<int:db_id>/<schema>/` to `/api/v1/database/<int:id>/tables/`. Corresponding permissions are `can tables on Superset` to `can read on Database`. Make sure you add/replace the necessary permissions on any custom roles you may have.
- [22611](https://github.com/apache/superset/pull/22611): Migrated endpoint `/superset/queries/` to `api/v1/query/updated_since`. Corresponding permissions are `can queries on Superset` to `can read on Query`. Make sure you add/replace the necessary permissions on any custom roles you may have.
- [23186](https://github.com/apache/superset/pull/23186): Superset will refuse to start if a default `SECRET_KEY` is detected on a non Flask debug setting.
- [22022](https://github.com/apache/superset/pull/22022): HTTP API endpoints `/superset/approve` and `/superset/request_access` have been deprecated and their HTTP methods were changed from GET to POST
- [20606](https://github.com/apache/superset/pull/20606): When user clicks on chart title or "Edit chart" button in Dashboard page, Explore opens in the same tab. Clicking while holding cmd/ctrl opens Explore in a new tab. To bring back the old behaviour (always opening Explore in a new tab), flip feature flag `DASHBOARD_EDIT_CHART_IN_NEW_TAB` to `True`.
- [20799](https://github.com/apache/superset/pull/20799): Presto and Trino engine will now display tracking URL for running queries in SQL Lab. If for some reason you don't want to show the tracking URL (for example, when your data warehouse hasn't enabled access for to Presto or Trino UI), update `TRACKING_URL_TRANSFORMER` in `config.py` to return `None`.
- [21002](https://github.com/apache/superset/pull/21002): Support Python 3.10 and bump pandas 1.4 and pyarrow 6.
- [21163](https://github.com/apache/superset/pull/21163): The time grain will be decoupled from the time filter column and the time grain control will move below the X-Axis control when `GENERIC_CHART_AXES` feature flags set to `True`. The time grain will be applied on the time column in the column-like controls(x axis, dimensions) instead of the time column in the time section.
- [21284](https://github.com/apache/superset/pull/21284): The non-functional `MAX_TABLE_NAMES` config key has been removed.
- [21794](https://github.com/apache/superset/pull/21794): Deprecates the undocumented `PRESTO_SPLIT_VIEWS_FROM_TABLES` feature flag. Now for Presto, like other engines, only physical tables are treated as tables.
<<<<<<< HEAD
- [23890](https://github.com/apache/superset/pull/23890): Removes Python 3.8 support.

### Breaking Changes

- [24333](https://github.com/apache/superset/pull/24333): Removed deprecated API `/superset/datasources`
- [24128](https://github.com/apache/superset/pull/24128) The `RLS_BASE_RELATED_FIELD_FILTERS` config parameter has been removed. Now the Tables dropdown will feature the same tables that the user is able to see elsewhere in the application using the standard `DatasourceFilter`, and the Roles dropdown will be filtered using the filter defined in `EXTRA_RELATED_QUERY_FILTERS["role"]`.
- [23785](https://github.com/apache/superset/pull/23785) Deprecated the following feature flags: `CLIENT_CACHE`, `DASHBOARD_CACHE`, `DASHBOARD_FILTERS_EXPERIMENTAL`, `DASHBOARD_NATIVE_FILTERS`, `DASHBOARD_NATIVE_FILTERS_SET`, `DISABLE_DATASET_SOURCE_EDIT`, `ENABLE_EXPLORE_JSON_CSRF_PROTECTION`, `REMOVE_SLICE_LEVEL_LABEL_COLORS`. It also removed `DASHBOARD_EDIT_CHART_IN_NEW_TAB` as the feature is supported without the need for a feature flag.
- [22801](https://github.com/apache/superset/pull/22801): The Thumbnails feature has been changed to execute as the currently logged in user by default, falling back to the selenium user for anonymous users. To continue always using the selenium user, please add the following to your `superset_config.py`: `THUMBNAILS_EXECUTE_AS = ["selenium"]`
- [22799](https://github.com/apache/superset/pull/22799): Alerts & Reports has been changed to execute as the owner of the alert/report by default, giving priority to the last modifier and then the creator if either is contained within the list of owners, otherwise the first owner will be used. To continue using the selenium user, please add the following to your `superset_config.py`: `ALERT_REPORTS_EXECUTE_AS = ["selenium"]`
- [23651](https://github.com/apache/superset/pull/23651): Removes UX_BETA feature flag.
- [23663](https://github.com/apache/superset/pull/23663): Removes deprecated feature flags `ALLOW_DASHBOARD_DOMAIN_SHARDING`, `DISPLAY_MARKDOWN_HTML`, and `FORCE_DATABASE_CONNECTIONS_SSL`.
=======
>>>>>>> 0e3f1f63
- [22798](https://github.com/apache/superset/pull/22798): To make the welcome page more relevant in production environments, the last tab on the welcome page has been changed from to feature all charts/dashboards the user has access to (previously only examples were shown). To keep current behavior unchanged, add the following to your `superset_config.py`: `WELCOME_PAGE_LAST_TAB = "examples"`
- [22328](https://github.com/apache/superset/pull/22328): For deployments that have enabled the "THUMBNAILS" feature flag, the function that calculates dashboard digests has been updated to consider additional properties to more accurately identify changes in the dashboard metadata. This change will invalidate all currently cached dashboard thumbnails.
- [21765](https://github.com/apache/superset/pull/21765): For deployments that have enabled the "ALERT_REPORTS" feature flag, Gamma users will no longer have read and write access to Alerts & Reports by default. To give Gamma users the ability to schedule reports from the Dashboard and Explore view like before, create an additional role with "can read on ReportSchedule" and "can write on ReportSchedule" permissions. To further give Gamma users access to the "Alerts & Reports" menu and CRUD view, add "menu access on Manage" and "menu access on Alerts & Report" permissions to the role.

### Potential Downtime

- [21284](https://github.com/apache/superset/pull/21284): A change which drops the unused `dbs.allow_multi_schema_metadata_fetch` column via a (potentially locking) DDL operation.

### Other

- [23118](https://github.com/apache/superset/pull/23118): Previously the "database access on <database>" permission granted access to all datasets on the underlying database, but they didn't show up on the list views. Now all dashboards, charts and datasets that are accessible via this permission will also show up on their respective list views.

## 2.0.1

- [21895](https://github.com/apache/superset/pull/21895): Markdown components had their security increased by adhering to the same sanitization process enforced by Github. This means that some HTML elements found in markdowns are not allowed anymore due to the security risks they impose. If you're deploying Superset in a trusted environment and wish to use some of the blocked elements, then you can use the HTML_SANITIZATION_SCHEMA_EXTENSIONS configuration to extend the default sanitization schema. There's also the option to disable HTML sanitization using the HTML_SANITIZATION configuration but we do not recommend this approach because of the security risks. Given the provided configurations, we don't view the improved sanitization as a breaking change but as a security patch.

## Breaking Changes

## Potential Downtime

## Other

## 2.0.0

- [19046](https://github.com/apache/superset/pull/19046): Enables the drag and drop interface in Explore control panel by default. Flips `ENABLE_EXPLORE_DRAG_AND_DROP` and `ENABLE_DND_WITH_CLICK_UX` feature flags to `True`.
- [18936](https://github.com/apache/superset/pull/18936): Removes legacy SIP-15 interim logic/flags—specifically the `SIP_15_ENABLED`, `SIP_15_GRACE_PERIOD_END`, `SIP_15_DEFAULT_TIME_RANGE_ENDPOINTS`, and `SIP_15_TOAST_MESSAGE` flags. Time range endpoints are no longer configurable and strictly adhere to the `[start, end)` paradigm, i.e., inclusive of the start and exclusive of the end. Additionally this change removes the now obsolete `time_range_endpoints` from the form-data and resulting in the cache being busted.
- [19570](https://github.com/apache/superset/pull/19570): makes [sqloxide](https://pypi.org/project/sqloxide/) optional so the SIP-68 migration can be run on aarch64. If the migration is taking too long installing sqloxide manually should improve the performance.
- [20170](https://github.com/apache/superset/pull/20170): Introduced a new endpoint for getting datasets samples.

### Breaking Changes

- [19981](https://github.com/apache/superset/pull/19981): Per [SIP-81](https://github.com/apache/superset/issues/19953) the /explore/form_data api now requires a `datasource_type` in addition to a `datasource_id` for POST and PUT requests
- [19770](https://github.com/apache/superset/pull/19770): Per [SIP-11](https://github.com/apache/superset/issues/6032) and [SIP-68](https://github.com/apache/superset/issues/14909), the native NoSQL Druid connector is deprecated and has been removed. Druid is still supported through SQLAlchemy via pydruid. The config keys `DRUID_IS_ACTIVE` and `DRUID_METADATA_LINKS_ENABLED` have also been removed.
- [19274](https://github.com/apache/superset/pull/19274): The `PUBLIC_ROLE_LIKE_GAMMA` config key has been removed, set `PUBLIC_ROLE_LIKE = "Gamma"` to have the same functionality.
- [19273](https://github.com/apache/superset/pull/19273): The `SUPERSET_CELERY_WORKERS` and `SUPERSET_WORKERS` config keys has been removed. Configure Celery directly using `CELERY_CONFIG` on Superset.
- [19231](https://github.com/apache/superset/pull/19231): The `ENABLE_REACT_CRUD_VIEWS` feature flag has been removed (premantly enabled). Any deployments which had set this flag to false will need to verify that the React views support their use case.
- [19230](https://github.com/apache/superset/pull/19230): The `ROW_LEVEL_SECURITY` feature flag has been removed (permantly enabled). Any deployments which had set this flag to false will need to verify that the presence of the Row Level Security feature does not interfere with their use case.
- [19168](https://github.com/apache/superset/pull/19168): Celery upgrade to 5.X resulted in breaking changes to its command line invocation. Please follow [these](https://docs.celeryq.dev/en/stable/whatsnew-5.2.html#step-1-adjust-your-command-line-invocation) instructions for adjustments. Also consider migrating you Celery config per [here](https://docs.celeryq.dev/en/stable/userguide/configuration.html#conf-old-settings-map).
- [19142](https://github.com/apache/superset/pull/19142): The `VERSIONED_EXPORT` config key is now `True` by default.
- [19113](https://github.com/apache/superset/pull/19113): The `ENABLE_JAVASCRIPT_CONTROLS` config key has moved from an app config to a feature flag. Any deployments who overrode this setting will now need to override the feature flag from here onward.
- [19107](https://github.com/apache/superset/pull/19107): The `SQLLAB_BACKEND_PERSISTENCE` feature flag is now `True` by default, which enables persisting SQL Lab tabs in the backend instead of the browser's `localStorage`.
- [19083](https://github.com/apache/superset/pull/19083): Updates the mutator function in the config file to take a SQL argument and a list of kwargs. Any `SQL_QUERY_MUTATOR` config function overrides will need to be updated to match the new set of params. It is advised regardless of the dictionary args that you list in your function arguments, to keep `**kwargs` as the last argument to allow for any new kwargs to be passed in.
- [19049](https://github.com/apache/superset/pull/19049): The `APP_ICON_WIDTH` config key has been removed. Superset should now be able to handle different logo sizes without having to explicitly set an `APP_ICON_WIDTH`. This might affect the size of existing custom logos as the UI will now resize them according to the specified space of maximum 148px and not according to the value of `APP_ICON_WIDTH`.
- [19017](https://github.com/apache/superset/pull/19017): Removes Python 3.7 support.
- [18970](https://github.com/apache/superset/pull/18970): The `DISABLE_LEGACY_DATASOURCE_EDITOR` feature flag is now `True` by default which disables the legacy datasource editor from being shown in the client.

## 1.5.3

### Other

- [22022](https://github.com/apache/superset/pull/22022): HTTP API endpoints `/superset/approve` and `/superset/request_access` have been deprecated and their HTTP methods were changed from GET to POST
- [21895](https://github.com/apache/superset/pull/21895): Markdown components had their security increased by adhering to the same sanitization process enforced by Github. This means that some HTML elements found in markdowns are not allowed anymore due to the security risks they impose. If you're deploying Superset in a trusted environment and wish to use some of the blocked elements, then you can use the HTML_SANITIZATION_SCHEMA_EXTENSIONS configuration to extend the default sanitization schema. There's also the option to disable HTML sanitization using the HTML_SANITIZATION configuration but we do not recommend this approach because of the security risks. Given the provided configurations, we don't view the improved sanitization as a breaking change but as a security patch.

## 1.5.2

### Other

- [19570](https://github.com/apache/superset/pull/19570): makes [sqloxide](https://pypi.org/project/sqloxide/) optional so the SIP-68 migration can be run on aarch64. If the migration is taking too long installing sqloxide manually should improve the performance.

## 1.5.0

### Breaking Changes

- [18976](https://github.com/apache/superset/pull/18976): When running the app in debug mode, the app will default to use `SimpleCache` for `FILTER_STATE_CACHE_CONFIG` and `EXPLORE_FORM_DATA_CACHE_CONFIG`. When running in non-debug mode, a cache backend will need to be defined, otherwise the application will fail to start. For installations using Redis or other caching backends, it is recommended to use the same backend for both cache configs.
- [17881](https://github.com/apache/superset/pull/17881): Previously simple adhoc filter values on string columns were stripped of enclosing single and double quotes. To fully support literal quotes in filters, both single and double quotes will no longer be removed from filter values.
- [17556](https://github.com/apache/superset/pull/17556): Bumps `mysqlclient` from v1 to v2.
- [17539](https://github.com/apache/superset/pull/17539): All Superset CLI commands, e.g. `init`, `load_examples`, etc. require setting the `FLASK_APP` environment variable (which is set by default when `.flaskenv` is loaded).
- [15254](https://github.com/apache/superset/pull/15254): The `QUERY_COST_FORMATTERS_BY_ENGINE`, `SQL_VALIDATORS_BY_ENGINE` and `SCHEDULED_QUERIES` feature flags are now defined as config keys given that feature flags are reserved for boolean only values.

### Potential Downtime

- [16756](https://github.com/apache/incubator-superset/pull/16756): a change which renames the `dbs.allow_csv_upload` column to `dbs.allow_file_upload` via a (potentially locking) DDL operation.
- [17539](https://github.com/apache/superset/pull/17539): all Superset CLI commands
  (init, load_examples and etc) require setting the FLASK_APP environment variable
  (which is set by default when .flaskenv is loaded)
- [17360](https://github.com/apache/superset/pull/17360): changes the column type from `VARCHAR(32)` to `TEXT` in table `table_columns`, potentially requiring a table lock on MySQL dbs or taking some time to complete on large deployments.
- [17543](https://github.com/apache/superset/pull/17543): introduces new models from SIP-68. The database migration migrates the old models (`SqlaTable`, `TableColumn`, `SqlMetric`) to the new models (`Column`, `Table`, `Dataset`), and the PR introduces logic to keep the old models in sync with the new ones until they are fully removed. The migration might take considerable time depending on the number of datasets.

### Deprecations

- [18960](https://github.com/apache/superset/pull/18960): Persisting URL params in chart metadata is no longer supported. To set a default value for URL params in Jinja code, use the optional second argument: `url_param("my-param", "my-default-value")`.

### Other

- [17589](https://github.com/apache/superset/pull/17589): It is now possible to limit access to users' recent activity data by setting the `ENABLE_BROAD_ACTIVITY_ACCESS` config flag to false, or customizing the `raise_for_user_activity_access` method in the security manager.
- [17536](https://github.com/apache/superset/pull/17536): introduced a key-value endpoint to store dashboard filter state. This endpoint is backed by Flask-Caching and the default configuration assumes that the values will be stored in the file system. If you are already using another cache backend like Redis or Memcached, you'll probably want to change this setting in `superset_config.py`. The key is `FILTER_STATE_CACHE_CONFIG` and the available settings can be found in Flask-Caching [docs](https://flask-caching.readthedocs.io/en/latest/).
- [17882](https://github.com/apache/superset/pull/17882): introduced a key-value endpoint to store Explore form data. This endpoint is backed by Flask-Caching and the default configuration assumes that the values will be stored in the file system. If you are already using another cache backend like Redis or Memcached, you'll probably want to change this setting in `superset_config.py`. The key is `EXPLORE_FORM_DATA_CACHE_CONFIG` and the available settings can be found in Flask-Caching [docs](https://flask-caching.readthedocs.io/en/latest/).

## 1.4.1

### Breaking Changes

- [17984](https://github.com/apache/superset/pull/17984): Default Flask SECRET_KEY has changed for security reasons. You should always override with your own secret. Set `PREVIOUS_SECRET_KEY` (ex: PREVIOUS_SECRET_KEY = "\2\1thisismyscretkey\1\2\\e\\y\\y\\h") with your previous key and use `superset re-encrypt-secrets` to rotate you current secrets

### Potential Downtime

### Deprecations

### Other

## 1.4.0

### Breaking Changes

- [16660](https://github.com/apache/superset/pull/16660): The `columns` Jinja parameter has been renamed `table_columns` to make the `columns` query object parameter available in the Jinja context.
- [16711](https://github.com/apache/superset/pull/16711): The `url_param` Jinja function will now by default escape the result. For instance, the value `O'Brien` will now be changed to `O''Brien`. To disable this behavior, call `url_param` with `escape_result` set to `False`: `url_param("my_key", "my default", escape_result=False)`.

### Potential Downtime

### Deprecations

### Other

- [16809](https://github.com/apache/superset/pull/16809): When building the superset frontend assets manually, you should now use Node 16 (previously Node 14 was required/recommended). Node 14 will most likely still work for at least some time, but is no longer actively tested for on CI.

## 1.3.0

### Breaking Changes

- [15909](https://github.com/apache/superset/pull/15909): a change which
  drops a uniqueness criterion (which may or may not have existed) to the tables table. This constraint was obsolete as it is handled by the ORM due to differences in how MySQL, PostgreSQL, etc. handle uniqueness for NULL values.

### Potential Downtime

- [14234](https://github.com/apache/superset/pull/14234): Adds the `limiting_factor` column to the `query` table. Give the migration includes a DDL operation on a heavily trafficked table, potential service downtime may be required.

-[16454](https://github.com/apache/superset/pull/16454): Adds the `extra` column to the `table_columns` table. Users using MySQL will either need to schedule downtime or use the percona toolkit (or similar) to perform the migration.

## 1.2.0

### Deprecations

- [13440](https://github.com/apache/superset/pull/13440): Dashboard/Charts reports and old Alerts is deprecated. The following config keys are deprecated:
  - ENABLE_ALERTS
  - SCHEDULED_EMAIL_DEBUG_MODE
  - EMAIL_REPORTS_CRON_RESOLUTION
  - EMAIL_ASYNC_TIME_LIMIT_SEC
  - EMAIL_REPORT_BCC_ADDRESS
  - EMAIL_REPORTS_USER

### Other

- [13772](https://github.com/apache/superset/pull/13772): Row level security (RLS) is now enabled by default. To activate the feature, please run `superset init` to expose the RLS menus to Admin users.
- [13980](https://github.com/apache/superset/pull/13980): Data health checks no longer use the metadata database as an interim cache. Though non-breaking, deployments which implement complex logic should likely memoize the callback function. Refer to documentation in the confg.py file for more detail.
- [14255](https://github.com/apache/superset/pull/14255): The default `CSV_TO_HIVE_UPLOAD_DIRECTORY_FUNC` callable logic has been updated to leverage the specified database and schema to ensure the upload S3 key prefix is unique. Previously tables generated via upload from CSV with the same name but differ schema and/or cluster would use the same S3 key prefix. Note this change does not impact previously imported tables.

## 1.1.0

### Breaking Changes

- This is the first release since we adopted semantic versioning ([SIP-57](https://github.com/apache/superset/issues/12566)). There are no breaking changes in 1.1.0 since this is a minor release.

### Potential Downtime

- [13111](https://github.com/apache/superset/pull/13111) has a database migration that replaces `directed_force` charts with newer `graph_chart` charts based on Apache ECharts.
- [13216](https://github.com/apache/superset/pull/13216) adds a UUID column to models that are missing it. The original migration script that added the column would incorrectly complete when the column couldn't be added, resulting in a broken schema. The script is optimized for MySQL and Postgres, so depending on the database and the number of objects this migration might take considerable time.
- [12960](https://github.com/apache/superset/pull/12960) populates the granularity parameter in existing charts. Depending on the number of charts without a `granularity` or `granularity_sqla param` this might take considerable time.
- [13052](https://github.com/apache/superset/pull/13052) updates the label in existing pie charts, setting `label_type` from `pie_label_type`. Depending on the number of pie charts this might take considerable time.
- [12680](https://github.com/apache/superset/pull/12680) creates a new table, `dashboard_roles`, for role based dashboard level access.
- [12552](https://github.com/apache/superset/pull/12552) updates charts that have the time range defined using "until" and "since". Depending on the number of charts this might take considerable time.

### Deprecations

- [12552](https://github.com/apache/superset/pull/12552) removes the use of unclear time offsets, eg, "30 days". An error message is displayed if the user doesn't specify "ago" or "later", instructing the user of the correct format.
- [12627](https://github.com/apache/superset/pull/12627) deprecates the legacy alerts module.

### Other

- [shillelagh](https://github.com/betodealmeida/shillelagh/) is now the recommended module to connect Superset to Google Spreadsheets since it's more robust and has extensive test coverage. You should uninstall the `gsheetsdb` module and install the `shillelagh` module in its place. Shillelagh is a drop-in replacement, so no modifications are needed to be done on existing queries, datasets, or charts.

## 1.0.0

### Breaking Changes

- [11509](https://github.com/apache/superset/pull/12491): Dataset metadata updates check user ownership, only owners or an Admin are allowed.
- Security simplification (SIP-19), the following permission domains were simplified:

  - [12072](https://github.com/apache/superset/pull/12072): `Query` with `can_read`, `can_write`
  - [12036](https://github.com/apache/superset/pull/12036): `Database` with `can_read`, `can_write`.
  - [12012](https://github.com/apache/superset/pull/12036): `Dashboard` with `can_read`, `can_write`.
  - [12061](https://github.com/apache/superset/pull/12061): `Log` with `can_read`, `can_write`.
  - [12000](https://github.com/apache/superset/pull/12000): `Dataset` with `can_read`, `can_write`.
  - [12014](https://github.com/apache/superset/pull/12014): `Annotation` with `can_read`, `can_write`.
  - [11981](https://github.com/apache/superset/pull/11981): `Chart` with `can_read`, `can_write`.
  - [11853](https://github.com/apache/superset/pull/11853): `ReportSchedule` with `can_read`, `can_write`.
  - [11856](https://github.com/apache/superset/pull/11856): `CssTemplate` with `can_read`, `can_write`.
  - [11764](https://github.com/apache/superset/pull/11764): `SavedQuery` with `can_read`, `can_write`.
    Old permissions will be automatically migrated to these new permissions and applied to all existing security Roles.

- [11499](https://github.com/apache/superset/pull/11499): Breaking change: `STORE_CACHE_KEYS_IN_METADATA_DB` config flag added (default=`False`) to write `CacheKey` records to the metadata DB. `CacheKey` recording was enabled by default previously.

- [11704](https://github.com/apache/superset/pull/11704) Breaking change: Jinja templating for SQL queries has been updated, removing default modules such as `datetime` and `random` and enforcing static template values. To restore or extend functionality, use `JINJA_CONTEXT_ADDONS` and `CUSTOM_TEMPLATE_PROCESSORS` in `superset_config.py`.

- [11509](https://github.com/apache/superset/pull/11509): Config value `TABLE_NAMES_CACHE_CONFIG` has been renamed to `DATA_CACHE_CONFIG`, which will now also hold query results cache from connected datasources (previously held in `CACHE_CONFIG`), in addition to the table names. If you will set `DATA_CACHE_CONFIG` to a new cache backend different than your previous `CACHE_CONFIG`, plan for additional cache warmup to avoid degrading charting performance for the end users.

- [11575](https://github.com/apache/superset/pull/11575) The Row Level Security (RLS) config flag has been moved to a feature flag. To migrate, add `ROW_LEVEL_SECURITY: True` to the `FEATURE_FLAGS` dict in `superset_config.py`.

- [11259](https://github.com/apache/superset/pull/11259): config flag ENABLE_REACT_CRUD_VIEWS has been set to `True` by default, set to `False` if you prefer to the vintage look and feel. However, we may discontinue support on the vintage list view in the future.

- [11244](https://github.com/apache/superset/pull/11244): The `REDUCE_DASHBOARD_BOOTSTRAP_PAYLOAD` feature flag has been removed after being set to True for multiple months.

- [11172](https://github.com/apache/superset/pull/11172): Turning
  off language selectors by default as i18n is incomplete in most languages
  and requires more work. You can easily turn on the languages you want
  to expose in your environment in superset_config.py

- [11172](https://github.com/apache/superset/pull/11172): Breaking change: SQL templating is turned off by default. To turn it on set `ENABLE_TEMPLATE_PROCESSING` to True on `FEATURE_FLAGS`

### Potential Downtime

- [11920](https://github.com/apache/superset/pull/11920): Undoes the DB migration from [11714](https://github.com/apache/superset/pull/11714) to prevent adding new columns to the logs table. Deploying a sha between these two PRs may result in locking your DB.

- [11714](https://github.com/apache/superset/pull/11714): Logs
  significantly more analytics events (roughly double?), and when
  using DBEventLogger (default) could result in stressing the metadata
  database more.

- [11098](https://github.com/apache/superset/pull/11098): includes a database migration that adds a `uuid` column to most models, and updates `Dashboard.position_json` to include chart UUIDs. Depending on number of objects, the migration may take up to 5 minutes, requiring planning for downtime.

### Deprecations

- [11155](https://github.com/apache/superset/pull/11155): The `FAB_UPDATE_PERMS` config parameter is no longer required as the Superset application correctly informs FAB under which context permissions should be updated.

## 0.38.0

- [10887](https://github.com/apache/superset/pull/10887): Breaking change: The custom cache backend changed in order to support the Flask-Caching factory method approach and thus must be registered as a custom type. See [here](https://flask-caching.readthedocs.io/en/latest/#custom-cache-backends) for specifics.

- [10674](https://github.com/apache/superset/pull/10674): Breaking change: PUBLIC_ROLE_LIKE_GAMMA was removed is favour of the new PUBLIC_ROLE_LIKE so it can be set to whatever role you want.

- [10590](https://github.com/apache/superset/pull/10590): Breaking change: this PR will convert iframe chart into dashboard markdown component, and remove all `iframe`, `separator`, and `markup` slices (and support) from Superset. If you have important data in those slices, please backup manually.

- [10562](https://github.com/apache/superset/pull/10562): EMAIL_REPORTS_WEBDRIVER is deprecated use WEBDRIVER_TYPE instead.

- [10567](https://github.com/apache/superset/pull/10567): Default WEBDRIVER_OPTION_ARGS are Chrome-specific. If you're using FF, should be `--headless` only

- [10241](https://github.com/apache/superset/pull/10241): change on Alpha role, users started to have access to "Annotation Layers", "Css Templates" and "Import Dashboards".

- [10324](https://github.com/apache/superset/pull/10324): Facebook Prophet has been introduced as an optional dependency to add support for timeseries forecasting in the chart data API. To enable this feature, install Superset with the optional dependency `prophet` or directly `pip install fbprophet`.

- [10320](https://github.com/apache/superset/pull/10320): References to blacklist/whitelist language have been replaced with more appropriate alternatives. All configs referencing containing `WHITE`/`BLACK` have been replaced with `ALLOW`/`DENY`. Affected config variables that need to be updated: `TIME_GRAIN_BLACKLIST`, `VIZ_TYPE_BLACKLIST`, `DRUID_DATA_SOURCE_BLACKLIST`.

## 0.37.1

- [10794](https://github.com/apache/superset/pull/10794): Breaking change: `uuid` python package is not supported on Jinja2 anymore, only uuid functions are exposed eg: `uuid1`, `uuid3`, `uuid4`, `uuid5`.

## 0.37.0

- [9964](https://github.com/apache/superset/pull/9964): Breaking change on Flask-AppBuilder 3. If you're using OAuth, find out what needs to be changed [here](https://github.com/dpgaspar/Flask-AppBuilder/blob/master/README.rst#change-log).

- [10233](https://github.com/apache/superset/pull/10233): a change which deprecates the `ENABLE_FLASK_COMPRESS` config option in favor of the Flask-Compress `COMPRESS_REGISTER` config option which serves the same purpose.

- [10222](https://github.com/apache/superset/pull/10222): a change which changes how payloads are cached. Previous cached objects cannot be decoded and thus will be reloaded from source.

- [10130](https://github.com/apache/superset/pull/10130): a change which deprecates the `dbs.perm` column in favor of SQLAlchemy [hybrid attributes](https://docs.sqlalchemy.org/en/13/orm/extensions/hybrid.html).

- [10034](https://github.com/apache/superset/pull/10034): a change which deprecates the public security manager `assert_datasource_permission`, `assert_query_context_permission`, `assert_viz_permission`, and `rejected_tables` methods with the `raise_for_access` method which also handles assertion logic for SQL tables.

- [10031](https://github.com/apache/superset/pull/10030): a change which renames the following public security manager methods: `can_access_datasource` to `can_access_table`, `all_datasource_access` to `can_access_all_datasources`, `all_database_access` to `can_access_all_databases`, `database_access` to `can_access_database`, `schema_access` to `can_access_schema`, and
  `datasource_access` to `can_access_datasource`. Regrettably it is not viable to provide aliases for the deprecated methods as this would result in a name clash. Finally the `can_access_table` (previously `can_access_database`) method signature has changed, i.e., the optional `schema` argument no longer exists.

- [10030](https://github.com/apache/superset/pull/10030): a change which renames the public security manager `schemas_accessible_by_user` method to `get_schemas_accessible_by_user`.

- [9786](https://github.com/apache/superset/pull/9786): with the upgrade of `werkzeug` from version `0.16.0` to `1.0.1`, the `werkzeug.contrib.cache` module has been moved to a standalone package [cachelib](https://pypi.org/project/cachelib/). For example, to import the `RedisCache` class, please use the following import: `from cachelib.redis import RedisCache`.

- [9794](https://github.com/apache/superset/pull/9794): introduces `create view as` functionality in the sqllab. This change will require the `query` table migration and potential service downtime as that table has quite some traffic.

- [9572](https://github.com/apache/superset/pull/9572): a change which by default means that the Jinja `current_user_id`, `current_username`, and `url_param` context calls no longer need to be wrapped via `cache_key_wrapper` in order to be included in the cache key. The `cache_key_wrapper` function should only be required for Jinja add-ons.

## 0.36.0

- [8867](https://github.com/apache/superset/pull/8867): a change which adds the `tmp_schema_name` column to the `query` table which requires locking the table. Given the `query` table is heavily used performance may be degraded during the migration. Scheduled downtime may be advised.

- [9238](https://github.com/apache/superset/pull/9238): the config option `TIME_GRAIN_FUNCTIONS` has been renamed to `TIME_GRAIN_EXPRESSIONS` to better reflect the content of the dictionary.

- [9218](https://github.com/apache/superset/pull/9218): SQLite connections have been disabled by default
  for analytics databases. You can optionally enable SQLite by setting `PREVENT_UNSAFE_DB_CONNECTIONS` to `False`.
  It is not recommended to change this setting, as arbitrary SQLite connections can lead to security vulnerabilities.

- [9133](https://github.com/apache/superset/pull/9133): Security list of permissions and list views has been
  disable by default. You can optionally enable them back again by setting the following config keys:
  `FAB_ADD_SECURITY_PERMISSION_VIEW`, `FAB_ADD_SECURITY_VIEW_MENU_VIEW`, `FAB_ADD_SECURITY_PERMISSION_VIEWS_VIEW` to `True`.

- [9173](https://github.com/apache/superset/pull/9173): Changes the encoding of the query source from an int to an enum.

- [9120](https://github.com/apache/superset/pull/9120): Changes the default behavior of ad-hoc sharing of
  queries in SQLLab to one that links to the saved query rather than one that copies the query data into the KVStore
  model and links to the record there. This is a security-related change that makes SQLLab query
  sharing respect the existing role-based access controls. Should you wish to retain the existing behavior, set two feature flags:
  `"KV_STORE": True` will re-enable the `/kv/` and `/kv/store/` endpoints, and `"SHARE_QUERIES_VIA_KV_STORE": True`
  will tell the front-end to utilize them for query sharing.

- [9109](https://github.com/apache/superset/pull/9109): Expire `filter_immune_slices` and
  `filter_immune_filter_fields` to favor dashboard scoped filter metadata `filter_scopes`.

- [9046](https://github.com/apache/superset/pull/9046): Replaces `can_only_access_owned_queries` by
  `all_query_access` favoring a white list approach. Since a new permission is introduced use `superset init`
  to create and associate it by default to the `Admin` role. Note that, by default, all non `Admin` users will
  not be able to access queries they do not own.

- [8901](https://github.com/apache/superset/pull/8901): The datasource's update
  timestamp has been added to the query object's cache key to ensure updates to
  datasources are always reflected in associated query results. As a consequence all
  previously cached results will be invalidated when updating to the next version.

- [8699](https://github.com/apache/superset/pull/8699): A `row_level_security_filters`
  table has been added, which is many-to-many with `tables` and `ab_roles`. The applicable filters
  are added to the sqla query, and the RLS ids are added to the query cache keys. If RLS is enabled in config.py (`ENABLE_ROW_LEVEL_SECURITY = True`; by default, it is disabled), they can be
  accessed through the `Security` menu, or when editing a table.

- [8732](https://github.com/apache/superset/pull/8732): Swagger user interface is now enabled by default.
  A new permission `show on SwaggerView` is created by `superset init` and given to the `Admin` Role. To disable the UI,
  set `FAB_API_SWAGGER_UI = False` on config.

- [8721](https://github.com/apache/superset/pull/8721): When using the cache
  warmup Celery task you should now specify the `SUPERSET_WEBSERVER_PROTOCOL` variable
  in your configuration (probably either "http" or "https"). This defaults to "http".

- [8512](https://github.com/apache/superset/pull/8512): `DRUID_IS_ACTIVE` now
  defaults to False. To enable Druid-API-based functionality, override the
  `DRUID_IS_ACTIVE` configuration variable by setting it to `True` for your deployment.

- [8450](https://github.com/apache/superset/pull/8450): The time range picker
  now uses UTC for the tooltips and default placeholder timestamps (sans timezone).

- [8418](https://github.com/apache/superset/pull/8418): FLASK_APP / Worker App
  have changed. FLASK_APP should be updated to `superset.app:create_app()` and Celery Workers
  should be started with `--app=superset.tasks.celery_app:app`

- [9017](https://github.com/apache/superset/pull/9017): `SIP_15_ENABLED` now
  defaults to True which ensures that for all new SQL charts the time filter will behave
  like [start, end). Existing deployments should either disable this feature to keep the
  status quo or inform their users of this change prior to enabling the flag. The
  `SIP_15_GRACE_PERIOD_END` option provides a mechanism for specifying how long chart
  owners have to migrate their charts (the default is indefinite).

## 0.35.0

- [8370](https://github.com/apache/superset/pull/8370): Deprecates
  the `HTTP_HEADERS` variable in favor of `DEFAULT_HTTP_HEADERS` and
  `OVERRIDE_HTTP_HEADERS`. To retain the same behavior you should use
  `OVERRIDE_HTTP_HEADERS` instead of `HTTP_HEADERS`. `HTTP_HEADERS` will still
  work but may be removed in a future update.

- We're deprecating the concept of "restricted metric", this feature
  was not fully working anyhow.
- [8117](https://github.com/apache/superset/pull/8117): If you are
  using `ENABLE_PROXY_FIX = True`, review the newly-introduced variable,
  `PROXY_FIX_CONFIG`, which changes the proxy behavior in accordance with
  [Werkzeug](https://werkzeug.palletsprojects.com/en/0.15.x/middleware/proxy_fix/)

- [8069](https://github.com/apache/superset/pull/8069): introduces
  [MessagePack](https://github.com/msgpack/msgpack-python) and
  [PyArrow](https://arrow.apache.org/docs/python/) for async query results
  backend serialization. To disable set `RESULTS_BACKEND_USE_MSGPACK = False`
  in your configuration.

- [8371](https://github.com/apache/superset/pull/8371): makes
  `tables.table_name`, `dbs.database_name`, `datasources.cluster_name`, and `clusters.cluster_name` non-nullable.
  Depending on the integrity of the data, manual intervention may be required.

## 0.34.0

- [7848](https://github.com/apache/superset/pull/7848): If you are
  running redis with celery, celery bump to 4.3.0 requires redis-py upgrade to
  3.2.0 or later.

- [7667](https://github.com/apache/superset/pull/7667): a change to
  make all Unix timestamp (which by definition are in UTC) comparisons refer
  to a timestamp in UTC as opposed to local time.

- [7653](https://github.com/apache/superset/pull/7653): a change
  which deprecates the table_columns.database_expression column. Expressions
  should be handled by the DB engine spec conversion, Python date format, or
  custom column expression/type.

- The repo no longer contains translation binaries (`.mo`) files. If you
  want translations in your build, you now have to run the command
  `babel-compile --target superset/translations` as part of your builds
- [5451](https://github.com/apache/superset/pull/5451): a change
  which adds missing non-nullable fields to the `datasources` table. Depending on
  the integrity of the data, manual intervention may be required.

- [5452](https://github.com/apache/superset/pull/5452): a change
  which adds missing non-nullable fields and uniqueness constraints (which may be
  case insensitive depending on your database configuration) to the `columns`and
  `table_columns` tables. Depending on the integrity of the data, manual
  intervention may be required.
- `fabmanager` command line is deprecated since Flask-AppBuilder 2.0.0, use
  the new `flask fab <command>` integrated with _Flask cli_.
- `SUPERSET_UPDATE_PERMS` environment variable was replaced by
  `FAB_UPDATE_PERMS` config boolean key. To disable automatic
  creation of permissions set `FAB_UPDATE_PERMS = False` on config.
- [5453](https://github.com/apache/superset/pull/5453): a change
  which adds missing non-nullable fields and uniqueness constraints (which may be
  case insensitive depending on your database configuration) to the metrics
  and sql_metrics tables. Depending on the integrity of the data, manual
  intervention may be required.
- [7616](https://github.com/apache/superset/pull/7616): this bug fix
  changes time_compare deltas to correctly evaluate to the number of days prior
  instead of number of days in the future. It will change the data for advanced
  analytics time_compare so `1 year` from 5/1/2019 will be calculated as 365 days
  instead of 366 days.

## Superset 0.32.0

- `npm run backend-sync` is deprecated and no longer needed, will fail if called
- [5445](https://github.com/apache/superset/pull/5445): a change
  which prevents encoding of empty string from form data in the database.
  This involves a non-schema changing migration which does potentially impact
  a large number of records. Scheduled downtime may be advised.

## Superset 0.31.0

- If you use `Hive` or `Presto`, we've moved some dependencies that were
  in the main package as optional now. To get these packages,
  run `pip install superset[presto]` and/or `pip install superset[hive]` as
  required.

- Similarly, if you use Celery's `flower`, `gsheetsdb`, `thrift` or
  `thrift-sasl`, those dependencies have now been made optional in our
  package, meaning you may have to install them in your environment post
  0.31.0

- boto3 / botocore was removed from the dependency list. If you use s3
  as a place to store your SQL Lab result set or Hive uploads, you may
  have to rely on an alternate requirements.txt file to install those
  dependencies.
- From 0.31.0 onwards, we recommend not using the npm package `yarn` in
  favor of good old `npm install`. While yarn should still work just fine,
  you should probably align to guarantee builds similar to the ones we
  use in testing and across the community in general.

## Superset 0.30.0

- 0.30.0 includes a db_migration that removes allow_run_sync. This may
  require downtime because during the migration if the db is migrated first,
  superset will get 500 errors when the code can't find the field (until
  the deploy finishes).

## Superset 0.29.0

- India was removed from the "Country Map" visualization as the geojson
  file included in the package was very large

- [5933](https://github.com/apache/superset/pull/5933)/[6078](https://github.com/apache/superset/pull/6078): changes which add schema and table metadata cache timeout logic at the database level. If left undefined caching of metadata is disabled.

## Superset 0.28.0

- Support for Python 2 is deprecated, we only support >=3.6 from
  `0.28.0` onwards

- Superset 0.28 deprecates the previous dashboard layout. While 0.27
  offered a migration workflow to users and allowed them to validate and
  publish their migrated dashboards individually, 0.28 forces
  the migration of all
  dashboards through an automated db migration script. We
  do recommend that you take a backup prior to this migration.

- Superset 0.28 deprecates the `median` cluster label aggregator for mapbox visualizations. This particular aggregation is not supported on mapbox visualizations going forward.

- Superset 0.28 upgrades `flask-login` to `>=0.3`, which includes a
  backwards-incompatible change: `g.user.is_authenticated`,
  `g.user.is_anonymous`, and `g.user.is_active` are now properties
  instead of methods.

## Superset 0.27.0

- Superset 0.27 start to use nested layout for dashboard builder, which is not
  backward-compatible with earlier dashboard grid data. We provide migration script
  to automatically convert dashboard grid to nested layout data. To be safe, please
  take a database backup prior to this upgrade. It's the only way people could go
  back to a previous state.

## Superset 0.26.0

- Superset 0.26.0 deprecates the `superset worker` CLI, which is a simple
  wrapper around the `celery worker` command, forcing you into crafting
  your own native `celery worker` command. Your command should look something
  like `celery worker --app=superset.sql_lab:celery_app --pool=gevent -Ofair`

## Superset 0.25.0

Superset 0.25.0 contains a backwards incompatible changes.
If you run a production system you should schedule downtime for this
upgrade.

The PRs below have more information around the breaking changes:

- [9825](https://github.com/apache/superset/pull/9825): Support for Excel sheet upload added. To enable support, install Superset with the optional dependency `excel`

- [4587](https://github.com/apache/superset/pull/4587) : a backward
  incompatible database migration that requires downtime. Once the
  db migration succeeds, the web server needs to be restarted with the
  new version. The previous version will fail
- [4565](https://github.com/apache/superset/pull/4565) : we've
  changed the security model a bit where in the past you would have to
  define your authentication scheme by inheriting from Flask
  App Builder's
  `from flask_appbuilder.security.sqla.manager import SecurityManager`,
  you now have to derive Superset's
  own derivative `superset.security.SupersetSecurityManager`. This
  can provide you with more hooks to define your own logic and/or defer
  permissions to another system as needed. For all implementation, you
  simply have to import and derive `SupersetSecurityManager` in place
  of the `SecurityManager`
- [4835](https://github.com/apache/superset/pull/4835) :
  our `setup.py` now only pins versions where required, giving you
  more latitude in using versions of libraries as needed. We do now
  provide a `requirements.txt` with pinned versions if you want to run
  the suggested versions that `Superset` builds and runs tests against.
  Simply `pip install -r requirements.txt` in your build pipeline, likely
  prior to `pip install superset==0.25.0`<|MERGE_RESOLUTION|>--- conflicted
+++ resolved
@@ -33,6 +33,7 @@
 
 ### Breaking Changes
 
+- [24333](https://github.com/apache/superset/pull/24333): Removed deprecated API `/superset/datasources`
 - [24266](https://github.com/apache/superset/pull/24266) Remove the `ENABLE_ACCESS_REQUEST` config parameter and the associated request/approval workflows.
 - [24330](https://github.com/apache/superset/pull/24330) Removes `getUiOverrideRegistry` from `ExtensionsRegistry`.
 - [23933](https://github.com/apache/superset/pull/23933) Removes the deprecated Multiple Line Charts.
@@ -71,20 +72,16 @@
 - [21163](https://github.com/apache/superset/pull/21163): The time grain will be decoupled from the time filter column and the time grain control will move below the X-Axis control when `GENERIC_CHART_AXES` feature flags set to `True`. The time grain will be applied on the time column in the column-like controls(x axis, dimensions) instead of the time column in the time section.
 - [21284](https://github.com/apache/superset/pull/21284): The non-functional `MAX_TABLE_NAMES` config key has been removed.
 - [21794](https://github.com/apache/superset/pull/21794): Deprecates the undocumented `PRESTO_SPLIT_VIEWS_FROM_TABLES` feature flag. Now for Presto, like other engines, only physical tables are treated as tables.
-<<<<<<< HEAD
 - [23890](https://github.com/apache/superset/pull/23890): Removes Python 3.8 support.
 
 ### Breaking Changes
 
-- [24333](https://github.com/apache/superset/pull/24333): Removed deprecated API `/superset/datasources`
 - [24128](https://github.com/apache/superset/pull/24128) The `RLS_BASE_RELATED_FIELD_FILTERS` config parameter has been removed. Now the Tables dropdown will feature the same tables that the user is able to see elsewhere in the application using the standard `DatasourceFilter`, and the Roles dropdown will be filtered using the filter defined in `EXTRA_RELATED_QUERY_FILTERS["role"]`.
 - [23785](https://github.com/apache/superset/pull/23785) Deprecated the following feature flags: `CLIENT_CACHE`, `DASHBOARD_CACHE`, `DASHBOARD_FILTERS_EXPERIMENTAL`, `DASHBOARD_NATIVE_FILTERS`, `DASHBOARD_NATIVE_FILTERS_SET`, `DISABLE_DATASET_SOURCE_EDIT`, `ENABLE_EXPLORE_JSON_CSRF_PROTECTION`, `REMOVE_SLICE_LEVEL_LABEL_COLORS`. It also removed `DASHBOARD_EDIT_CHART_IN_NEW_TAB` as the feature is supported without the need for a feature flag.
 - [22801](https://github.com/apache/superset/pull/22801): The Thumbnails feature has been changed to execute as the currently logged in user by default, falling back to the selenium user for anonymous users. To continue always using the selenium user, please add the following to your `superset_config.py`: `THUMBNAILS_EXECUTE_AS = ["selenium"]`
 - [22799](https://github.com/apache/superset/pull/22799): Alerts & Reports has been changed to execute as the owner of the alert/report by default, giving priority to the last modifier and then the creator if either is contained within the list of owners, otherwise the first owner will be used. To continue using the selenium user, please add the following to your `superset_config.py`: `ALERT_REPORTS_EXECUTE_AS = ["selenium"]`
 - [23651](https://github.com/apache/superset/pull/23651): Removes UX_BETA feature flag.
 - [23663](https://github.com/apache/superset/pull/23663): Removes deprecated feature flags `ALLOW_DASHBOARD_DOMAIN_SHARDING`, `DISPLAY_MARKDOWN_HTML`, and `FORCE_DATABASE_CONNECTIONS_SSL`.
-=======
->>>>>>> 0e3f1f63
 - [22798](https://github.com/apache/superset/pull/22798): To make the welcome page more relevant in production environments, the last tab on the welcome page has been changed from to feature all charts/dashboards the user has access to (previously only examples were shown). To keep current behavior unchanged, add the following to your `superset_config.py`: `WELCOME_PAGE_LAST_TAB = "examples"`
 - [22328](https://github.com/apache/superset/pull/22328): For deployments that have enabled the "THUMBNAILS" feature flag, the function that calculates dashboard digests has been updated to consider additional properties to more accurately identify changes in the dashboard metadata. This change will invalidate all currently cached dashboard thumbnails.
 - [21765](https://github.com/apache/superset/pull/21765): For deployments that have enabled the "ALERT_REPORTS" feature flag, Gamma users will no longer have read and write access to Alerts & Reports by default. To give Gamma users the ability to schedule reports from the Dashboard and Explore view like before, create an additional role with "can read on ReportSchedule" and "can write on ReportSchedule" permissions. To further give Gamma users access to the "Alerts & Reports" menu and CRUD view, add "menu access on Manage" and "menu access on Alerts & Report" permissions to the role.
