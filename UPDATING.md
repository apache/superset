<!--
Licensed to the Apache Software Foundation (ASF) under one
or more contributor license agreements.  See the NOTICE file
distributed with this work for additional information
regarding copyright ownership.  The ASF licenses this file
to you under the Apache License, Version 2.0 (the
"License"); you may not use this file except in compliance
with the License.  You may obtain a copy of the License at

  http://www.apache.org/licenses/LICENSE-2.0

Unless required by applicable law or agreed to in writing,
software distributed under the License is distributed on an
"AS IS" BASIS, WITHOUT WARRANTIES OR CONDITIONS OF ANY
KIND, either express or implied.  See the License for the
specific language governing permissions and limitations
under the License.
-->

# Updating Superset

This file documents any backwards-incompatible changes in Superset and
assists people when migrating to a new version.

## Next

- [31198](https://github.com/apache/superset/pull/31198) Disallows by default the use of the following ClickHouse functions: "version", "currentDatabase", "hostName".
- [29798](https://github.com/apache/superset/pull/29798) Since 3.1.0, the intial schedule for an alert or report was mistakenly offset by the specified timezone's relation to UTC. The initial schedule should now begin at the correct time.
- [30021](https://github.com/apache/superset/pull/30021) The `dev` layer in our Dockerfile no long includes firefox binaries, only Chromium to reduce bloat/docker-build-time.
- [30099](https://github.com/apache/superset/pull/30099) Translations are no longer included in the default docker image builds. If your environment requires translations, you'll want to set the docker build arg `BUILD_TRANSACTION=true`.
- [31262](https://github.com/apache/superset/pull/31262) NOTE: deprecated `pylint` in favor of `ruff` as our only python linter. Only affect development workflows positively (not the release itself). It should cover most important rules, be much faster, but some things linting rules that were enforced before may not be enforce in the exact same way as before.
- [31173](https://github.com/apache/superset/pull/31173) Modified `fetch_csrf_token` to align with HTTP standards, particularly regarding how cookies are handled. If you encounter any issues related to CSRF functionality, please report them as a new issue and reference this PR for context.
<<<<<<< HEAD
- [31413](https://github.com/apache/superset/pull/31413) Enable the DATE_FORMAT_IN_EMAIL_SUBJECT feature flag to allow users to specify a date format for the email subject, which will then be replaced with the actual date.
=======
- [31385](https://github.com/apache/superset/pull/31385) Significant docker refactor, reducing access levels for the `superset` user, streamlining layer building, ...
>>>>>>> d9554622

### Potential Downtime

## 4.1.0

- [29274](https://github.com/apache/superset/pull/29274): We made it easier to trigger CI on your
  forks, whether they are public or private. Simply push to a branch that fits `[0-9].[0-9]*` and
  should run on your fork, giving you flexibility on naming your release branches and triggering
  CI
- [27505](https://github.com/apache/superset/pull/27505): We simplified the files under
  `requirements/` folder. If you use these files for your builds you may want to double
  check that your builds are not affected. `base.txt` should be the same as before, though
  `development.txt` becomes a bigger set, incorporating the now defunct local,testing,integration, and docker
- [27434](https://github.com/apache/superset/pull/27434/files): DO NOT USE our docker compose.\*
  files for production use cases! While we never really supported
  or should have tried to support docker compose for production use cases, we now actively
  have taken a stance against supporting it. See the PR for details.
- [24112](https://github.com/apache/superset/pull/24112): Python 3.10 is now the recommended python version to use, 3.9 still
  supported but getting deprecated in the nearish future. CI/CD runs on py310 so you probably want to align. If you
  use official dockers, upgrade should happen automatically.
- [27697](https://github.com/apache/superset/pull/27697) [minor] flask-session bump leads to them
  deprecating `SESSION_USE_SIGNER`, check your configs as this flag won't do anything moving
  forward.
- [27849](https://github.com/apache/superset/pull/27849/) More of an FYI, but we have a
  new config `SLACK_ENABLE_AVATARS` (False by default) that works in conjunction with
  set `SLACK_API_TOKEN` to fetch and serve Slack avatar links
- [28134](https://github.com/apache/superset/pull/28134/) The default logging level was changed
  from DEBUG to INFO - which is the normal/sane default logging level for most software.
- [27777](https://github.com/apache/superset/pull/27777) Moves debug logging logic to config.py.
  See `LOG_LEVEL` in `superset/config.py` for the recommended default.
- [28205](https://github.com/apache/superset/pull/28205) The permission `all_database_access` now
  more clearly provides access to all databases, as specified in its name. Before it only allowed
  listing all databases in CRUD-view and dropdown and didn't provide access to data as it
  seemed the name would imply.
- [28483](https://github.com/apache/superset/pull/28483) Starting with this version we bundle
  translations inside the python package. This includes the .mo files needed by pybabel on the
  backend, as well as the .json files used by the frontend. If you were doing anything before
  as part of your bundling to expose translation packages, it's probably not needed anymore.
- [29264](https://github.com/apache/superset/pull/29264) Slack has updated its file upload api, and we are now supporting this new api in Superset, although the Slack api is not backward compatible. The original Slack integration is deprecated and we will require a new Slack scope `channels:read` to be added to Slack workspaces in order to use this new api. In an upcoming release, we will make this new Slack scope mandatory and remove the old Slack functionality.
- [30274](https://github.com/apache/superset/pull/30274) Moved SLACK_ENABLE_AVATAR from config.py to the feature flag framework, please adapt your configs.

### Potential Downtime

- [27392](https://github.com/apache/superset/pull/27392): Adds an index to `query.sql_editor_id` to improve performance. This may cause downtime on large deployments.

## 4.0.0

- [27119](https://github.com/apache/superset/pull/27119): Updates various database columns to use the `MediumText` type, potentially requiring a table lock on MySQL dbs or taking some time to complete on large deployments.

- [26450](https://github.com/apache/superset/pull/26450): Deprecates the `KV_STORE` feature flag and its related assets such as the API endpoint and `keyvalue` table. The main dependency of this feature is the `SHARE_QUERIES_VIA_KV_STORE` feature flag which allows sharing SQL Lab queries without the necessity of saving the query. Our intention is to use the permalink feature to implement this use case before 5.0 and that's why we are deprecating the feature flag now.

### Breaking Changes

- [27130](https://github.com/apache/superset/pull/27130): Fixes the DELETE `/database/{id}/ssh_tunnel/` endpoint to now correctly accept a database ID as a parameter, rather than an SSH tunnel ID.
- [27117](https://github.com/apache/superset/pull/27117): Removes the following deprecated endpoints: `/superset/sqllab`, `/superset/sqllab/history`, `/sqllab/my_queries` use `/sqllab`, `/sqllab/history`, `/savedqueryview/list/?_flt_0_user={get_user_id()}` instead.
- [26347](https://github.com/apache/superset/issues/26347): Removes the deprecated `VERSIONED_EXPORT` feature flag. The previous value of the feature flag was `True` and now the feature is permanently enabled.
- [26328](https://github.com/apache/superset/issues/26328): Removes the deprecated Filter Box code and it's associated dependencies `react-select` and `array-move`. It also removes the `DeprecatedSelect` and `AsyncSelect` components that were exclusively used by filter boxes. Existing filter boxes will be automatically migrated to native filters.
- [26330](https://github.com/apache/superset/issues/26330): Removes the deprecated `DASHBOARD_FILTERS_EXPERIMENTAL` feature flag. The previous value of the feature flag was `False` and now the feature is permanently removed.
- [26344](https://github.com/apache/superset/issues/26344): Removes the deprecated `ENABLE_EXPLORE_JSON_CSRF_PROTECTION` feature flag. The previous value of the feature flag was `False` and now the feature is permanently removed.
- [26345](https://github.com/apache/superset/issues/26345): Removes the deprecated `ENABLE_TEMPLATE_REMOVE_FILTERS` feature flag. The previous value of the feature flag was `True` and now the feature is permanently enabled.
- [26346](https://github.com/apache/superset/issues/26346): Removes the deprecated `REMOVE_SLICE_LEVEL_LABEL_COLORS` feature flag. The previous value of the feature flag was `False` and now the feature is permanently removed.
- [26348](https://github.com/apache/superset/issues/26348): Removes the deprecated `CLIENT_CACHE` feature flag. The previous value of the feature flag was `False` and now the feature is permanently removed.
- [26349](https://github.com/apache/superset/issues/26349): Removes the deprecated `DASHBOARD_CACHE` feature flag. The previous value of the feature flag was `False` and now the feature is permanently removed.
- [26369](https://github.com/apache/superset/issues/26369): Removes the Filter Sets feature including the deprecated `DASHBOARD_NATIVE_FILTERS_SET` feature flag and all related API endpoints. The feature is permanently removed as it was not being actively maintained, it was not widely used, and it was full of bugs. We also considered that if we were to provide a similar feature, it would be better to re-implement it from scratch given the amount of technical debt that the current implementation has. The previous value of the feature flag was `False` and now the feature is permanently removed.
- [26343](https://github.com/apache/superset/issues/26343): Removes the deprecated `ENABLE_EXPLORE_DRAG_AND_DROP` feature flag. The previous value of the feature flag was `True` and now the feature is permanently enabled.
- [26331](https://github.com/apache/superset/issues/26331): Removes the deprecated `DISABLE_DATASET_SOURCE_EDIT` feature flag. The previous value of the feature flag was `False` and now the feature is permanently removed.
- [26636](https://github.com/apache/superset/issues/26636): Sets the `DASHBOARD_VIRTUALIZATION` feature flag to `True` by default. This feature was introduced by [21438](https://github.com/apache/superset/pull/21438) and will enable virtualization when rendering a dashboard's charts in an attempt to reduce the number of elements (DOM nodes) rendered at once. This is especially useful for large dashboards.
- [26637](https://github.com/apache/superset/issues/26637): Sets the `DRILL_BY` feature flag to `True` by default given that the feature has been tested for a while and reached a stable state.
- [26462](https://github.com/apache/superset/issues/26462): Removes the Profile feature given that it's not actively maintained and not widely used.
- [26377](https://github.com/apache/superset/pull/26377): Removes the deprecated Redirect API that supported short URLs used before the permalink feature.
- [26329](https://github.com/apache/superset/issues/26329): Removes the deprecated `DASHBOARD_NATIVE_FILTERS` feature flag. The previous value of the feature flag was `True` and now the feature is permanently enabled.
- [25510](https://github.com/apache/superset/pull/25510): Reenforces that any newly defined Python data format (other than epoch) must adhere to the ISO 8601 standard (enforced by way of validation at the API and database level) after a previous relaxation to include slashes in addition to dashes. From now on when specifying new columns, dataset owners will need to use a SQL expression instead to convert their string columns of the form %Y/%m/%d etc. to a `DATE`, `DATETIME`, etc. type.
- [26372](https://github.com/apache/superset/issues/26372): Removes the deprecated `GENERIC_CHART_AXES` feature flag. The previous value of the feature flag was `True` and now the feature is permanently enabled.

### Potential Downtime

- [26416](https://github.com/apache/superset/pull/26416): Adds two database indexes to the `report_execution_log` table and one database index to the `report_recipient` to improve performance. Scheduled downtime may be required for large deployments.
- [28482](https://github.com/apache/superset/pull/28482): Potentially augments the `query.executed_sql` and `query.select_sql` columns for MySQL from `MEDIUMTEXT` to `LONGTEXT`. Potential downtime may be required for large deployments which previously ran [27119](https://github.com/apache/superset/pull/27119).

## 3.1.0

- [24657](https://github.com/apache/superset/pull/24657): Bumps the cryptography package to augment the OpenSSL security vulnerability.

### Other

- [24982](https://github.com/apache/superset/pull/24982): By default, physical datasets on Oracle-like dialects like Snowflake will now use denormalized column names. However, existing datasets won't be affected. To change this behavior, the "Advanced" section on the dataset modal has a "Normalize column names" flag which can be changed to change this behavior.

## 3.0.3

- [26034](https://github.com/apache/superset/issues/26034): Fixes a problem where numeric x-axes were being treated as categorical values. As a consequence of that, the way labels are displayed might change given that ECharts has a different treatment for numerical and categorical values. To revert to the old behavior, users need to manually convert numerical columns to text so that they are treated as categories. Check https://github.com/apache/superset/issues/26159 for more details.

## 3.0.0

- [25053](https://github.com/apache/superset/pull/25053): Extends the `ab_user.email` column from 64 to 320 characters which has an associated unique key constraint. This will be problematic for MySQL metadata databases which use the InnoDB storage engine with the `innodb_large_prefix` parameter disabled as the key prefix limit is 767 bytes. Enabling said parameter and ensuring that the table uses either the `DYNAMIC` or `COMPRESSED` row format should remedy the problem. See [here](https://dev.mysql.com/doc/refman/5.7/en/innodb-limits.html) for more details.
- [24911](https://github.com/apache/superset/pull/24911): Changes the column type from `TEXT` to `MediumText` in table `logs`, potentially requiring a table lock on MySQL dbs or taking some time to complete on large deployments.
- [24939](https://github.com/apache/superset/pull/24939): Augments the foreign key constraints for the `embedded_dashboards` table to include an explicit CASCADE ON DELETE to ensure the relevant records are deleted when a dashboard is deleted. Scheduled downtime may be advised.
- [24938](https://github.com/apache/superset/pull/24938): Augments the foreign key constraints for the `dashboard_slices` table to include an explicit CASCADE ON DELETE to ensure the relevant records are deleted when a dashboard or slice is deleted. Scheduled downtime may be advised.
- [24628](https://github.com/apache/superset/pull/24628): Augments the foreign key constraints for the `dashboard_owner`, `report_schedule_owner`, and `slice_owner` tables to include an explicit CASCADE ON DELETE to ensure the relevant ownership records are deleted when a dataset is deleted. Scheduled downtime may be advised.
- [24488](https://github.com/apache/superset/pull/24488): Augments the foreign key constraints for the `sql_metrics`, `sqlatable_user`, and `table_columns` tables which reference the `tables` table to include an explicit CASCADE ON DELETE to ensure the relevant records are deleted when a dataset is deleted. Scheduled downtime may be advised.
- [24232](https://github.com/apache/superset/pull/24232): Enables ENABLE_TEMPLATE_REMOVE_FILTERS, DRILL_TO_DETAIL, DASHBOARD_CROSS_FILTERS by default, marks VERSIONED_EXPORT and ENABLE_TEMPLATE_REMOVE_FILTERS as deprecated.
- [23652](https://github.com/apache/superset/pull/23652): Enables GENERIC_CHART_AXES feature flag by default.
- [23226](https://github.com/apache/superset/pull/23226): Migrated endpoint `/estimate_query_cost/<int:database_id>` to `/api/v1/sqllab/estimate/`. Corresponding permissions are can estimate query cost on SQLLab. Make sure you add/replace the necessary permissions on any custom roles you may have.
- [23890](https://github.com/apache/superset/pull/23890): Removes Python 3.8 support.
- [24404](https://github.com/apache/superset/pull/24404): FLASK_ENV is getting
  deprecated, we recommend using SUPERSET_ENV and reviewing your
  config for ENVIRONMENT_TAG_CONFIG, which enables adding a tag in the navbar to
  make it more clear which environment your are in.
  `SUPERSET_ENV=production` and `SUPERSET_ENV=development` are the two
  supported switches based on the default config.
- [19242](https://github.com/apache/superset/pull/19242): Adhoc subqueries are now disabled by default for security reasons. To enable them, set the feature flag `ALLOW_ADHOC_SUBQUERY` to `True`.

### Breaking Changes

- [24686](https://github.com/apache/superset/pull/24686): All dataset's custom explore_url are handled as relative URLs on the frontend, behaviour controlled by PREVENT_UNSAFE_DEFAULT_URLS_ON_DATASET.
- [24262](https://github.com/apache/superset/pull/24262): Enabled `TALISMAN_ENABLED` flag by default and provided stricter default Content Security Policy
- [24415](https://github.com/apache/superset/pull/24415): Removed the obsolete Druid NoSQL REGEX operator.
- [24423](https://github.com/apache/superset/pull/24423): Removed deprecated APIs `/superset/slice_json/...`, `/superset/annotation_json/...`
- [24400](https://github.com/apache/superset/pull/24400): Removed deprecated APIs `/superset/recent_activity/...`, `/superset/fave_dashboards_by_username/...`, `/superset/fave_dashboards/...`, `/superset/created_dashboards/...`, `/superset/user_slices/`, `/superset/created_slices/...`, `/superset/fave_slices/...`, `/superset/favstar/...`,
- [24401](https://github.com/apache/superset/pull/24401): Removes the deprecated `metrics` column (which was blossomed in [20732](https://github.com/apache/superset/pull/20732)) from the `/api/v1/dataset/` API.
- [24375](https://github.com/apache/superset/pull/24375): Removed deprecated API `/superset/get_or_create_table/...`, `/superset/sqllab_viz`
- [24360](https://github.com/apache/superset/pull/24360): Removed deprecated APIs `/superset/stop_query/...`, `/superset/queries/...`, `/superset/search_queries`
- [24353](https://github.com/apache/superset/pull/24353): Removed deprecated APIs `/copy_dash/int:dashboard_id/`, `/save_dash/int:dashboard_id/`, `/add_slices/int:dashboard_id/`.
- [24198](https://github.com/apache/superset/pull/24198) The FAB views `User Registrations` and `User's Statistics` have been changed to Admin only. To re-enable them for non-admin users, please add the following perms to your custom role: `menu access on User's Statistics` and `menu access on User Registrations`.
- [24354](https://github.com/apache/superset/pull/24354): Removed deprecated APIs `/superset/testconn`, `/superset/validate_sql_json/`, `/superset/schemas_access_for_file_upload`, `/superset/extra_table_metadata`
- [24381](https://github.com/apache/superset/pull/24381): Removed deprecated API `/superset/available_domains/`
- [24359](https://github.com/apache/superset/pull/24359): Removed deprecated APIs `/superset/estimate_query_cost/..`, `/superset/results/..`, `/superset/sql_json/..`, `/superset/csv/..`
- [24345](https://github.com/apache/superset/pull/24345) Converts `ENABLE_BROAD_ACTIVITY_ACCESS` and `MENU_HIDE_USER_INFO` into feature flags and changes the value of `ENABLE_BROAD_ACTIVITY_ACCESS` to `False` as it's more secure.
- [24342](https://github.com/apache/superset/pull/24342): Removed deprecated API `/superset/tables/<int:db_id>/<schema>/...`
- [24335](https://github.com/apache/superset/pull/24335): Removed deprecated API `/superset/filter/<datasource_type>/<int:datasource_id>/<column>/`
- [24333](https://github.com/apache/superset/pull/24333): Removed deprecated API `/superset/datasources`
- [24266](https://github.com/apache/superset/pull/24266) Remove the `ENABLE_ACCESS_REQUEST` config parameter and the associated request/approval workflows.
- [24330](https://github.com/apache/superset/pull/24330) Removes `getUiOverrideRegistry` from `ExtensionsRegistry`.
- [23933](https://github.com/apache/superset/pull/23933) Removes the deprecated Multiple Line Charts.
- [23741](https://github.com/apache/superset/pull/23741) Migrates the TreeMap chart and removes the legacy Treemap code.
- [23712](https://github.com/apache/superset/pull/23712) Migrates the Pivot Table v1 chart to v2 and removes v1 code.
- [24029](https://github.com/apache/superset/pull/24029) Removes the `user` and `username` arguments for the `QUERY_LOGGER` and `SQL_QUERY_MUTATOR` methods respectively. If the username for the current user is required, the `superset.utils.core.get_username` method should be used.
- [24128](https://github.com/apache/superset/pull/24128) The `RLS_BASE_RELATED_FIELD_FILTERS` config parameter has been removed. Now the Tables dropdown will feature the same tables that the user is able to see elsewhere in the application using the standard `DatasourceFilter`, and the Roles dropdown will be filtered using the filter defined in `EXTRA_RELATED_QUERY_FILTERS["role"]`.
- [23785](https://github.com/apache/superset/pull/23785) Deprecated the following feature flags: `CLIENT_CACHE`, `DASHBOARD_CACHE`, `DASHBOARD_FILTERS_EXPERIMENTAL`, `DASHBOARD_NATIVE_FILTERS`, `DASHBOARD_NATIVE_FILTERS_SET`, `DISABLE_DATASET_SOURCE_EDIT`, `ENABLE_EXPLORE_JSON_CSRF_PROTECTION`, `REMOVE_SLICE_LEVEL_LABEL_COLORS`. It also removed `DASHBOARD_EDIT_CHART_IN_NEW_TAB` as the feature is supported without the need for a feature flag.
- [22801](https://github.com/apache/superset/pull/22801): The Thumbnails feature has been changed to execute as the currently logged in user by default, falling back to the selenium user for anonymous users. To continue always using the selenium user, please add the following to your `superset_config.py`: `THUMBNAILS_EXECUTE_AS = ["selenium"]`
- [22799](https://github.com/apache/superset/pull/22799): Alerts & Reports has been changed to execute as the owner of the alert/report by default, giving priority to the last modifier and then the creator if either is contained within the list of owners, otherwise the first owner will be used. To continue using the selenium user, please add the following to your `superset_config.py`: `ALERT_REPORTS_EXECUTE_AS = ["selenium"]`
- [23651](https://github.com/apache/superset/pull/23651): Removes UX_BETA feature flag.
- [23663](https://github.com/apache/superset/pull/23663): Removes deprecated feature flags `ALLOW_DASHBOARD_DOMAIN_SHARDING`, `DISPLAY_MARKDOWN_HTML`, and `FORCE_DATABASE_CONNECTIONS_SSL`.
- [22325](https://github.com/apache/superset/pull/22325): "RLS_FORM_QUERY_REL_FIELDS" is replaced by "RLS_BASE_RELATED_FIELD_FILTERS" feature flag. Its value format stays same.

## 2.1.1

- [24185](https://github.com/apache/superset/pull/24185): `/api/v1/database/test_connection` and `api/v1/database/validate_parameters` permissions changed from `can_read` to `can_write`. Only Admin user's have access.

### Other

- [23888](https://github.com/apache/superset/pull/23888): Database Migration for json serialization instead of pickle should upgrade/downgrade correctly when bumping to/from this patch version

## 2.1.0

- [22809](https://github.com/apache/superset/pull/22809): Migrated endpoint `/superset/sql_json` and `/superset/results/` to `/api/v1/sqllab/execute/` and `/api/v1/sqllab/results/` respectively. Corresponding permissions are `can sql_json on Superset` to `can execute on SQLLab`, `can results on Superset` to `can results on SQLLab`. Make sure you add/replace the necessary permissions on any custom roles you may have.
- [22931](https://github.com/apache/superset/pull/22931): Migrated endpoint `/superset/get_or_create_table/` to `/api/v1/dataset/get_or_create/`. Corresponding permissions are `can get or create table on Superset` to `can get or create dataset on Dataset`. Make sure you add/replace the necessary permissions on any custom roles you may have.
- [22882](https://github.com/apache/superset/pull/22882): Migrated endpoint `/superset/filter/<datasource_type>/<int:datasource_id>/<column>/` to `/api/v1/datasource/<datasource_type>/<datasource_id>/column/<column_name>/values/`. Corresponding permissions are `can filter on Superset` to `can get column values on Datasource`. Make sure you add/replace the necessary permissions on any custom roles you may have.
- [22789](https://github.com/apache/superset/pull/22789): Migrated endpoint `/superset/recent_activity/<user_id>/` to `/api/v1/log/recent_activity/<user_id>/`. Corresponding permissions are `can recent activity on Superset` to `can recent activity on Log`. Make sure you add/replace the necessary permissions on any custom roles you may have.
- [22913](https://github.com/apache/superset/pull/22913): Migrated endpoint `/superset/csv` to `/api/v1/sqllab/export/`. Corresponding permissions are `can csv on Superset` to `can export csv on SQLLab`. Make sure you add/replace the necessary permissions on any custom roles you may have.
- [22496](https://github.com/apache/superset/pull/22496): Migrated endpoint `/superset/slice_json/<int:layer_id>` to `/api/v1/chart/<int:id>/data/`. Corresponding permissions are `can slice json on Superset` to `can read on Chart`. Make sure you add/replace the necessary permissions on any custom roles you may have.
- [22624](https://github.com/apache/superset/pull/22624): Migrated endpoint `/superset/stop_query/` to `/api/v1/query/stop`. Corresponding permissions are `can stop query on Superset` to `can read on Query`. Make sure you add/replace the necessary permissions on any custom roles you may have.
- [22579](https://github.com/apache/superset/pull/22579): Migrated endpoint `/superset/search_queries/` to `/api/v1/query/`. Corresponding permissions are `can search queries on Superset` to `can read on Query`. Make sure you add/replace the necessary permissions on any custom roles you may have.
- [22501](https://github.com/apache/superset/pull/22501): Migrated endpoint `/superset/tables/<int:db_id>/<schema>/` to `/api/v1/database/<int:id>/tables/`. Corresponding permissions are `can tables on Superset` to `can read on Database`. Make sure you add/replace the necessary permissions on any custom roles you may have.
- [22611](https://github.com/apache/superset/pull/22611): Migrated endpoint `/superset/queries/` to `api/v1/query/updated_since`. Corresponding permissions are `can queries on Superset` to `can read on Query`. Make sure you add/replace the necessary permissions on any custom roles you may have.
- [23186](https://github.com/apache/superset/pull/23186): Superset will refuse to start if a default `SECRET_KEY` is detected on a non Flask debug setting.
- [22022](https://github.com/apache/superset/pull/22022): HTTP API endpoints `/superset/approve` and `/superset/request_access` have been deprecated and their HTTP methods were changed from GET to POST
- [20606](https://github.com/apache/superset/pull/20606): When user clicks on chart title or "Edit chart" button in Dashboard page, Explore opens in the same tab. Clicking while holding cmd/ctrl opens Explore in a new tab. To bring back the old behaviour (always opening Explore in a new tab), flip feature flag `DASHBOARD_EDIT_CHART_IN_NEW_TAB` to `True`.
- [20799](https://github.com/apache/superset/pull/20799): Presto and Trino engine will now display tracking URL for running queries in SQL Lab. If for some reason you don't want to show the tracking URL (for example, when your data warehouse hasn't enabled access for to Presto or Trino UI), update `TRACKING_URL_TRANSFORMER` in `config.py` to return `None`.
- [21002](https://github.com/apache/superset/pull/21002): Support Python 3.10 and bump pandas 1.4 and pyarrow 6.
- [21163](https://github.com/apache/superset/pull/21163): The time grain will be decoupled from the time filter column and the time grain control will move below the X-Axis control when `GENERIC_CHART_AXES` feature flags set to `True`. The time grain will be applied on the time column in the column-like controls(x axis, dimensions) instead of the time column in the time section.
- [21284](https://github.com/apache/superset/pull/21284): The non-functional `MAX_TABLE_NAMES` config key has been removed.
- [21794](https://github.com/apache/superset/pull/21794): Deprecates the undocumented `PRESTO_SPLIT_VIEWS_FROM_TABLES` feature flag. Now for Presto, like other engines, only physical tables are treated as tables.
- [22798](https://github.com/apache/superset/pull/22798): To make the welcome page more relevant in production environments, the last tab on the welcome page has been changed from to feature all charts/dashboards the user has access to (previously only examples were shown). To keep current behavior unchanged, add the following to your `superset_config.py`: `WELCOME_PAGE_LAST_TAB = "examples"`
- [22328](https://github.com/apache/superset/pull/22328): For deployments that have enabled the "THUMBNAILS" feature flag, the function that calculates dashboard digests has been updated to consider additional properties to more accurately identify changes in the dashboard metadata. This change will invalidate all currently cached dashboard thumbnails.
- [21765](https://github.com/apache/superset/pull/21765): For deployments that have enabled the "ALERT_REPORTS" feature flag, Gamma users will no longer have read and write access to Alerts & Reports by default. To give Gamma users the ability to schedule reports from the Dashboard and Explore view like before, create an additional role with "can read on ReportSchedule" and "can write on ReportSchedule" permissions. To further give Gamma users access to the "Alerts & Reports" menu and CRUD view, add "menu access on Manage" and "menu access on Alerts & Report" permissions to the role.

### Potential Downtime

- [21284](https://github.com/apache/superset/pull/21284): A change which drops the unused `dbs.allow_multi_schema_metadata_fetch` column via a (potentially locking) DDL operation.

### Other

- [23118](https://github.com/apache/superset/pull/23118): Previously the "database access on <database>" permission granted access to all datasets on the underlying database, but they didn't show up on the list views. Now all dashboards, charts and datasets that are accessible via this permission will also show up on their respective list views.

## 2.0.1

- [21895](https://github.com/apache/superset/pull/21895): Markdown components had their security increased by adhering to the same sanitization process enforced by GitHub. This means that some HTML elements found in markdowns are not allowed anymore due to the security risks they impose. If you're deploying Superset in a trusted environment and wish to use some of the blocked elements, then you can use the HTML_SANITIZATION_SCHEMA_EXTENSIONS configuration to extend the default sanitization schema. There's also the option to disable HTML sanitization using the HTML_SANITIZATION configuration but we do not recommend this approach because of the security risks. Given the provided configurations, we don't view the improved sanitization as a breaking change but as a security patch.

## Breaking Changes

## Potential Downtime

## Other

## 2.0.0

- [19046](https://github.com/apache/superset/pull/19046): Enables the drag and drop interface in Explore control panel by default. Flips `ENABLE_EXPLORE_DRAG_AND_DROP` and `ENABLE_DND_WITH_CLICK_UX` feature flags to `True`.
- [18936](https://github.com/apache/superset/pull/18936): Removes legacy SIP-15 interim logic/flags—specifically the `SIP_15_ENABLED`, `SIP_15_GRACE_PERIOD_END`, `SIP_15_DEFAULT_TIME_RANGE_ENDPOINTS`, and `SIP_15_TOAST_MESSAGE` flags. Time range endpoints are no longer configurable and strictly adhere to the `[start, end)` paradigm, i.e., inclusive of the start and exclusive of the end. Additionally this change removes the now obsolete `time_range_endpoints` from the form-data and resulting in the cache being busted.
- [19570](https://github.com/apache/superset/pull/19570): makes [sqloxide](https://pypi.org/project/sqloxide/) optional so the SIP-68 migration can be run on aarch64. If the migration is taking too long installing sqloxide manually should improve the performance.
- [20170](https://github.com/apache/superset/pull/20170): Introduced a new endpoint for getting datasets samples.

### Breaking Changes

- [19981](https://github.com/apache/superset/pull/19981): Per [SIP-81](https://github.com/apache/superset/issues/19953) the /explore/form_data api now requires a `datasource_type` in addition to a `datasource_id` for POST and PUT requests
- [19770](https://github.com/apache/superset/pull/19770): Per [SIP-11](https://github.com/apache/superset/issues/6032) and [SIP-68](https://github.com/apache/superset/issues/14909), the native NoSQL Druid connector is deprecated and has been removed. Druid is still supported through SQLAlchemy via pydruid. The config keys `DRUID_IS_ACTIVE` and `DRUID_METADATA_LINKS_ENABLED` have also been removed.
- [19274](https://github.com/apache/superset/pull/19274): The `PUBLIC_ROLE_LIKE_GAMMA` config key has been removed, set `PUBLIC_ROLE_LIKE = "Gamma"` to have the same functionality.
- [19273](https://github.com/apache/superset/pull/19273): The `SUPERSET_CELERY_WORKERS` and `SUPERSET_WORKERS` config keys has been removed. Configure Celery directly using `CELERY_CONFIG` on Superset.
- [19231](https://github.com/apache/superset/pull/19231): The `ENABLE_REACT_CRUD_VIEWS` feature flag has been removed (permanently enabled). Any deployments which had set this flag to false will need to verify that the React views support their use case.
- [19230](https://github.com/apache/superset/pull/19230): The `ROW_LEVEL_SECURITY` feature flag has been removed (permanently enabled). Any deployments which had set this flag to false will need to verify that the presence of the Row Level Security feature does not interfere with their use case.
- [19168](https://github.com/apache/superset/pull/19168): Celery upgrade to 5.X resulted in breaking changes to its command line invocation.
  html#step-1-adjust-your-command-line-invocation) instructions for adjustments. Also consider migrating you Celery config per [here](https://docs.celeryq.dev/en/stable/userguide/configuration.html#conf-old-settings-map).
- [19142](https://github.com/apache/superset/pull/19142): The `VERSIONED_EXPORT` config key is now `True` by default.
- [19113](https://github.com/apache/superset/pull/19113): The `ENABLE_JAVASCRIPT_CONTROLS` config key has moved from an app config to a feature flag. Any deployments who overrode this setting will now need to override the feature flag from here onward.
- [19107](https://github.com/apache/superset/pull/19107): The `SQLLAB_BACKEND_PERSISTENCE` feature flag is now `True` by default, which enables persisting SQL Lab tabs in the backend instead of the browser's `localStorage`.
- [19083](https://github.com/apache/superset/pull/19083): Updates the mutator function in the config file to take a SQL argument and a list of kwargs. Any `SQL_QUERY_MUTATOR` config function overrides will need to be updated to match the new set of params. It is advised regardless of the dictionary args that you list in your function arguments, to keep `**kwargs` as the last argument to allow for any new kwargs to be passed in.
- [19049](https://github.com/apache/superset/pull/19049): The `APP_ICON_WIDTH` config key has been removed. Superset should now be able to handle different logo sizes without having to explicitly set an `APP_ICON_WIDTH`. This might affect the size of existing custom logos as the UI will now resize them according to the specified space of maximum 148px and not according to the value of `APP_ICON_WIDTH`.
- [19017](https://github.com/apache/superset/pull/19017): Removes Python 3.7 support.
- [18970](https://github.com/apache/superset/pull/18970): The `DISABLE_LEGACY_DATASOURCE_EDITOR` feature flag is now `True` by default which disables the legacy datasource editor from being shown in the client.

## 1.5.3

### Other

- [22022](https://github.com/apache/superset/pull/22022): HTTP API endpoints `/superset/approve` and `/superset/request_access` have been deprecated and their HTTP methods were changed from GET to POST
- [21895](https://github.com/apache/superset/pull/21895): Markdown components had their security increased by adhering to the same sanitization process enforced by GitHub. This means that some HTML elements found in markdowns are not allowed anymore due to the security risks they impose. If you're deploying Superset in a trusted environment and wish to use some of the blocked elements, then you can use the HTML_SANITIZATION_SCHEMA_EXTENSIONS configuration to extend the default sanitization schema. There's also the option to disable HTML sanitization using the HTML_SANITIZATION configuration but we do not recommend this approach because of the security risks. Given the provided configurations, we don't view the improved sanitization as a breaking change but as a security patch.

## 1.5.2

### Other

- [19570](https://github.com/apache/superset/pull/19570): makes [sqloxide](https://pypi.org/project/sqloxide/) optional so the SIP-68 migration can be run on aarch64. If the migration is taking too long installing sqloxide manually should improve the performance.

## 1.5.0

### Breaking Changes

- [18976](https://github.com/apache/superset/pull/18976): When running the app in debug mode, the app will default to use `SimpleCache` for `FILTER_STATE_CACHE_CONFIG` and `EXPLORE_FORM_DATA_CACHE_CONFIG`. When running in non-debug mode, a cache backend will need to be defined, otherwise the application will fail to start. For installations using Redis or other caching backends, it is recommended to use the same backend for both cache configs.
- [17881](https://github.com/apache/superset/pull/17881): Previously simple adhoc filter values on string columns were stripped of enclosing single and double quotes. To fully support literal quotes in filters, both single and double quotes will no longer be removed from filter values.
- [17556](https://github.com/apache/superset/pull/17556): Bumps `mysqlclient` from v1 to v2.
- [17539](https://github.com/apache/superset/pull/17539): All Superset CLI commands, e.g. `init`, `load_examples`, etc. require setting the `FLASK_APP` environment variable (which is set by default when `.flaskenv` is loaded).
- [15254](https://github.com/apache/superset/pull/15254): The `QUERY_COST_FORMATTERS_BY_ENGINE`, `SQL_VALIDATORS_BY_ENGINE` and `SCHEDULED_QUERIES` feature flags are now defined as config keys given that feature flags are reserved for boolean only values.

### Potential Downtime

- [16756](https://github.com/apache/incubator-superset/pull/16756): a change which renames the `dbs.allow_csv_upload` column to `dbs.allow_file_upload` via a (potentially locking) DDL operation.
- [17539](https://github.com/apache/superset/pull/17539): all Superset CLI commands
  (init, load_examples and etc) require setting the FLASK_APP environment variable
  (which is set by default when .flaskenv is loaded)
- [17360](https://github.com/apache/superset/pull/17360): changes the column type from `VARCHAR(32)` to `TEXT` in table `table_columns`, potentially requiring a table lock on MySQL dbs or taking some time to complete on large deployments.
- [17543](https://github.com/apache/superset/pull/17543): introduces new models from SIP-68. The database migration migrates the old models (`SqlaTable`, `TableColumn`, `SqlMetric`) to the new models (`Column`, `Table`, `Dataset`), and the PR introduces logic to keep the old models in sync with the new ones until they are fully removed. The migration might take considerable time depending on the number of datasets.

### Deprecations

- [18960](https://github.com/apache/superset/pull/18960): Persisting URL params in chart metadata is no longer supported. To set a default value for URL params in Jinja code, use the optional second argument: `url_param("my-param", "my-default-value")`.

### Other

- [17589](https://github.com/apache/superset/pull/17589): It is now possible to limit access to users' recent activity data by setting the `ENABLE_BROAD_ACTIVITY_ACCESS` config flag to false, or customizing the `raise_for_user_activity_access` method in the security manager.
- [17536](https://github.com/apache/superset/pull/17536): introduced a key-value endpoint to store dashboard filter state. This endpoint is backed by Flask-Caching and the default configuration assumes that the values will be stored in the file system. If you are already using another cache backend like Redis or Memcached, you'll probably want to change this setting in `superset_config.py`. The key is `FILTER_STATE_CACHE_CONFIG` and the available settings can be found in Flask-Caching [docs](https://flask-caching.readthedocs.io/en/latest/).
- [17882](https://github.com/apache/superset/pull/17882): introduced a key-value endpoint to store Explore form data. This endpoint is backed by Flask-Caching and the default configuration assumes that the values will be stored in the file system. If you are already using another cache backend like Redis or Memcached, you'll probably want to change this setting in `superset_config.py`. The key is `EXPLORE_FORM_DATA_CACHE_CONFIG` and the available settings can be found in Flask-Caching [docs](https://flask-caching.readthedocs.io/en/latest/).

## 1.4.1

### Breaking Changes

- [17984](https://github.com/apache/superset/pull/17984): Default Flask SECRET_KEY has changed for security reasons. You should always override with your own secret. Set `PREVIOUS_SECRET_KEY` (ex: PREVIOUS_SECRET_KEY = "\2\1thisismyscretkey\1\2\\e\\y\\y\\h") with your previous key and use `superset re-encrypt-secrets` to rotate you current secrets

### Potential Downtime

### Deprecations

### Other

## 1.4.0

### Breaking Changes

- [16660](https://github.com/apache/superset/pull/16660): The `columns` Jinja parameter has been renamed `table_columns` to make the `columns` query object parameter available in the Jinja context.
- [16711](https://github.com/apache/superset/pull/16711): The `url_param` Jinja function will now by default escape the result. For instance, the value `O'Brien` will now be changed to `O''Brien`. To disable this behavior, call `url_param` with `escape_result` set to `False`: `url_param("my_key", "my default", escape_result=False)`.

### Potential Downtime

### Deprecations

### Other

- [16809](https://github.com/apache/superset/pull/16809): When building the superset frontend assets manually, you should now use Node 16 (previously Node 14 was required/recommended). Node 14 will most likely still work for at least some time, but is no longer actively tested for on CI.

## 1.3.0

### Breaking Changes

- [15909](https://github.com/apache/superset/pull/15909): a change which
  drops a uniqueness criterion (which may or may not have existed) to the tables table. This constraint was obsolete as it is handled by the ORM due to differences in how MySQL, PostgreSQL, etc. handle uniqueness for NULL values.

### Potential Downtime

- [14234](https://github.com/apache/superset/pull/14234): Adds the `limiting_factor` column to the `query` table. Give the migration includes a DDL operation on a heavily trafficked table, potential service downtime may be required.
- [16454](https://github.com/apache/superset/pull/16454): Adds the `extra` column to the `table_columns` table. Users using MySQL will either need to schedule downtime or use the percona toolkit (or similar) to perform the migration.

## 1.2.0

### Deprecations

- [13440](https://github.com/apache/superset/pull/13440): Dashboard/Charts reports and old Alerts is deprecated. The following config keys are deprecated:
  - ENABLE_ALERTS
  - SCHEDULED_EMAIL_DEBUG_MODE
  - EMAIL_REPORTS_CRON_RESOLUTION
  - EMAIL_ASYNC_TIME_LIMIT_SEC
  - EMAIL_REPORT_BCC_ADDRESS
  - EMAIL_REPORTS_USER

### Other

- [13772](https://github.com/apache/superset/pull/13772): Row level security (RLS) is now enabled by default. To activate the feature, please run `superset init` to expose the RLS menus to Admin users.
- [13980](https://github.com/apache/superset/pull/13980): Data health checks no longer use the metadata database as an interim cache. Though non-breaking, deployments which implement complex logic should likely memoize the callback function. Refer to documentation in the config.py file for more detail.
- [14255](https://github.com/apache/superset/pull/14255): The default `CSV_TO_HIVE_UPLOAD_DIRECTORY_FUNC` callable logic has been updated to leverage the specified database and schema to ensure the upload S3 key prefix is unique. Previously tables generated via upload from CSV with the same name but differ schema and/or cluster would use the same S3 key prefix. Note this change does not impact previously imported tables.

## 1.1.0

### Breaking Changes

- This is the first release since we adopted semantic versioning ([SIP-57](https://github.com/apache/superset/issues/12566)). There are no breaking changes in 1.1.0 since this is a minor release.

### Potential Downtime

- [13111](https://github.com/apache/superset/pull/13111) has a database migration that replaces `directed_force` charts with newer `graph_chart` charts based on Apache ECharts.
- [13216](https://github.com/apache/superset/pull/13216) adds a UUID column to models that are missing it. The original migration script that added the column would incorrectly complete when the column couldn't be added, resulting in a broken schema. The script is optimized for MySQL and Postgres, so depending on the database and the number of objects this migration might take considerable time.
- [12960](https://github.com/apache/superset/pull/12960) populates the granularity parameter in existing charts. Depending on the number of charts without a `granularity` or `granularity_sqla param` this might take considerable time.
- [13052](https://github.com/apache/superset/pull/13052) updates the label in existing pie charts, setting `label_type` from `pie_label_type`. Depending on the number of pie charts this might take considerable time.
- [12680](https://github.com/apache/superset/pull/12680) creates a new table, `dashboard_roles`, for role based dashboard level access.
- [12552](https://github.com/apache/superset/pull/12552) updates charts that have the time range defined using "until" and "since". Depending on the number of charts this might take considerable time.

### Deprecations

- [12552](https://github.com/apache/superset/pull/12552) removes the use of unclear time offsets, eg, "30 days". An error message is displayed if the user doesn't specify "ago" or "later", instructing the user of the correct format.
- [12627](https://github.com/apache/superset/pull/12627) deprecates the legacy alerts module.

### Other

- [shillelagh](https://github.com/betodealmeida/shillelagh/) is now the recommended module to connect Superset to Google Spreadsheets since it's more robust and has extensive test coverage. You should uninstall the `gsheetsdb` module and install the `shillelagh` module in its place. Shillelagh is a drop-in replacement, so no modifications are needed to be done on existing queries, datasets, or charts.

## 1.0.0

### Breaking Changes

- [11509](https://github.com/apache/superset/pull/12491): Dataset metadata updates check user ownership, only owners or an Admin are allowed.
- Security simplification (SIP-19), the following permission domains were simplified:

  - [12072](https://github.com/apache/superset/pull/12072): `Query` with `can_read`, `can_write`
  - [12036](https://github.com/apache/superset/pull/12036): `Database` with `can_read`, `can_write`.
  - [12012](https://github.com/apache/superset/pull/12036): `Dashboard` with `can_read`, `can_write`.
  - [12061](https://github.com/apache/superset/pull/12061): `Log` with `can_read`, `can_write`.
  - [12000](https://github.com/apache/superset/pull/12000): `Dataset` with `can_read`, `can_write`.
  - [12014](https://github.com/apache/superset/pull/12014): `Annotation` with `can_read`, `can_write`.
  - [11981](https://github.com/apache/superset/pull/11981): `Chart` with `can_read`, `can_write`.
  - [11853](https://github.com/apache/superset/pull/11853): `ReportSchedule` with `can_read`, `can_write`.
  - [11856](https://github.com/apache/superset/pull/11856): `CssTemplate` with `can_read`, `can_write`.
  - [11764](https://github.com/apache/superset/pull/11764): `SavedQuery` with `can_read`, `can_write`.
    Old permissions will be automatically migrated to these new permissions and applied to all existing security Roles.

- [11499](https://github.com/apache/superset/pull/11499): Breaking change: `STORE_CACHE_KEYS_IN_METADATA_DB` config flag added (default=`False`) to write `CacheKey` records to the metadata DB. `CacheKey` recording was enabled by default previously.

- [11704](https://github.com/apache/superset/pull/11704) Breaking change: Jinja templating for SQL queries has been updated, removing default modules such as `datetime` and `random` and enforcing static template values. To restore or extend functionality, use `JINJA_CONTEXT_ADDONS` and `CUSTOM_TEMPLATE_PROCESSORS` in `superset_config.py`.

- [11509](https://github.com/apache/superset/pull/11509): Config value `TABLE_NAMES_CACHE_CONFIG` has been renamed to `DATA_CACHE_CONFIG`, which will now also hold query results cache from connected datasources (previously held in `CACHE_CONFIG`), in addition to the table names. If you will set `DATA_CACHE_CONFIG` to a new cache backend different than your previous `CACHE_CONFIG`, plan for additional cache warmup to avoid degrading charting performance for the end users.

- [11575](https://github.com/apache/superset/pull/11575) The Row Level Security (RLS) config flag has been moved to a feature flag. To migrate, add `ROW_LEVEL_SECURITY: True` to the `FEATURE_FLAGS` dict in `superset_config.py`.

- [11259](https://github.com/apache/superset/pull/11259): config flag ENABLE_REACT_CRUD_VIEWS has been set to `True` by default, set to `False` if you prefer to the vintage look and feel. However, we may discontinue support on the vintage list view in the future.

- [11244](https://github.com/apache/superset/pull/11244): The `REDUCE_DASHBOARD_BOOTSTRAP_PAYLOAD` feature flag has been removed after being set to True for multiple months.

- [11172](https://github.com/apache/superset/pull/11172): Turning
  off language selectors by default as i18n is incomplete in most languages
  and requires more work. You can easily turn on the languages you want
  to expose in your environment in superset_config.py

- [11172](https://github.com/apache/superset/pull/11172): Breaking change: SQL templating is turned off by default. To turn it on set `ENABLE_TEMPLATE_PROCESSING` to True on `FEATURE_FLAGS`

### Potential Downtime

- [11920](https://github.com/apache/superset/pull/11920): Undoes the DB migration from [11714](https://github.com/apache/superset/pull/11714) to prevent adding new columns to the logs table. Deploying a sha between these two PRs may result in locking your DB.

- [11714](https://github.com/apache/superset/pull/11714): Logs
  significantly more analytics events (roughly double?), and when
  using DBEventLogger (default) could result in stressing the metadata
  database more.

- [11098](https://github.com/apache/superset/pull/11098): includes a database migration that adds a `uuid` column to most models, and updates `Dashboard.position_json` to include chart UUIDs. Depending on number of objects, the migration may take up to 5 minutes, requiring planning for downtime.

### Deprecations

- [11155](https://github.com/apache/superset/pull/11155): The `FAB_UPDATE_PERMS` config parameter is no longer required as the Superset application correctly informs FAB under which context permissions should be updated.

## 0.38.0

- [10887](https://github.com/apache/superset/pull/10887): Breaking change: The custom cache backend changed in order to support the Flask-Caching factory method approach and thus must be registered as a custom type. See [here](https://flask-caching.readthedocs.io/en/latest/#custom-cache-backends) for specifics.

- [10674](https://github.com/apache/superset/pull/10674): Breaking change: PUBLIC_ROLE_LIKE_GAMMA was removed is favour of the new PUBLIC_ROLE_LIKE so it can be set to whatever role you want.

- [10590](https://github.com/apache/superset/pull/10590): Breaking change: this PR will convert iframe chart into dashboard markdown component, and remove all `iframe`, `separator`, and `markup` slices (and support) from Superset. If you have important data in those slices, please backup manually.

- [10562](https://github.com/apache/superset/pull/10562): EMAIL_REPORTS_WEBDRIVER is deprecated use WEBDRIVER_TYPE instead.

- [10567](https://github.com/apache/superset/pull/10567): Default WEBDRIVER_OPTION_ARGS are Chrome-specific. If you're using FF, should be `--headless` only

- [10241](https://github.com/apache/superset/pull/10241): change on Alpha role, users started to have access to "Annotation Layers", "Css Templates" and "Import Dashboards".

- [10324](https://github.com/apache/superset/pull/10324): Facebook Prophet has been introduced as an optional dependency to add support for timeseries forecasting in the chart data API. To enable this feature, install Superset with the optional dependency `prophet` or directly `pip install fbprophet`.

- [10320](https://github.com/apache/superset/pull/10320): References to blacklist/whitelist language have been replaced with more appropriate alternatives. All configs referencing containing `WHITE`/`BLACK` have been replaced with `ALLOW`/`DENY`. Affected config variables that need to be updated: `TIME_GRAIN_BLACKLIST`, `VIZ_TYPE_BLACKLIST`, `DRUID_DATA_SOURCE_BLACKLIST`.

## 0.37.1

- [10794](https://github.com/apache/superset/pull/10794): Breaking change: `uuid` python package is not supported on Jinja2 anymore, only uuid functions are exposed eg: `uuid1`, `uuid3`, `uuid4`, `uuid5`.

## 0.37.0

- [9964](https://github.com/apache/superset/pull/9964): Breaking change on Flask-AppBuilder 3. If you're using OAuth, find out what needs to be changed [here](https://github.com/dpgaspar/Flask-AppBuilder/blob/master/README.rst#change-log).

- [10233](https://github.com/apache/superset/pull/10233): a change which deprecates the `ENABLE_FLASK_COMPRESS` config option in favor of the Flask-Compress `COMPRESS_REGISTER` config option which serves the same purpose.

- [10222](https://github.com/apache/superset/pull/10222): a change which changes how payloads are cached. Previous cached objects cannot be decoded and thus will be reloaded from source.

- [10130](https://github.com/apache/superset/pull/10130): a change which deprecates the `dbs.perm` column in favor of SQLAlchemy [hybrid attributes](https://docs.sqlalchemy.org/en/13/orm/extensions/hybrid.html).

- [10034](https://github.com/apache/superset/pull/10034): a change which deprecates the public security manager `assert_datasource_permission`, `assert_query_context_permission`, `assert_viz_permission`, and `rejected_tables` methods with the `raise_for_access` method which also handles assertion logic for SQL tables.

- [10031](https://github.com/apache/superset/pull/10030): a change which renames the following public security manager methods: `can_access_datasource` to `can_access_table`, `all_datasource_access` to `can_access_all_datasources`, `all_database_access` to `can_access_all_databases`, `database_access` to `can_access_database`, `schema_access` to `can_access_schema`, and
  `datasource_access` to `can_access_datasource`. Regrettably it is not viable to provide aliases for the deprecated methods as this would result in a name clash. Finally the `can_access_table` (previously `can_access_database`) method signature has changed, i.e., the optional `schema` argument no longer exists.

- [10030](https://github.com/apache/superset/pull/10030): a change which renames the public security manager `schemas_accessible_by_user` method to `get_schemas_accessible_by_user`.

- [9786](https://github.com/apache/superset/pull/9786): with the upgrade of `werkzeug` from version `0.16.0` to `1.0.1`, the `werkzeug.contrib.cache` module has been moved to a standalone package [cachelib](https://pypi.org/project/cachelib/). For example, to import the `RedisCache` class, please use the following import: `from cachelib.redis import RedisCache`.

- [9794](https://github.com/apache/superset/pull/9794): introduces `create view as` functionality in the sqllab. This change will require the `query` table migration and potential service downtime as that table has quite some traffic.

- [9572](https://github.com/apache/superset/pull/9572): a change which by default means that the Jinja `current_user_id`, `current_username`, and `url_param` context calls no longer need to be wrapped via `cache_key_wrapper` in order to be included in the cache key. The `cache_key_wrapper` function should only be required for Jinja add-ons.

## 0.36.0

- [8867](https://github.com/apache/superset/pull/8867): a change which adds the `tmp_schema_name` column to the `query` table which requires locking the table. Given the `query` table is heavily used performance may be degraded during the migration. Scheduled downtime may be advised.

- [9238](https://github.com/apache/superset/pull/9238): the config option `TIME_GRAIN_FUNCTIONS` has been renamed to `TIME_GRAIN_EXPRESSIONS` to better reflect the content of the dictionary.

- [9218](https://github.com/apache/superset/pull/9218): SQLite connections have been disabled by default
  for analytics databases. You can optionally enable SQLite by setting `PREVENT_UNSAFE_DB_CONNECTIONS` to `False`.
  It is not recommended to change this setting, as arbitrary SQLite connections can lead to security vulnerabilities.

- [9133](https://github.com/apache/superset/pull/9133): Security list of permissions and list views has been
  disable by default. You can optionally enable them back again by setting the following config keys:
  `FAB_ADD_SECURITY_PERMISSION_VIEW`, `FAB_ADD_SECURITY_VIEW_MENU_VIEW`, `FAB_ADD_SECURITY_PERMISSION_VIEWS_VIEW` to `True`.

- [9173](https://github.com/apache/superset/pull/9173): Changes the encoding of the query source from an int to an enum.

- [9120](https://github.com/apache/superset/pull/9120): Changes the default behavior of ad-hoc sharing of
  queries in SQLLab to one that links to the saved query rather than one that copies the query data into the KVStore
  model and links to the record there. This is a security-related change that makes SQLLab query
  sharing respect the existing role-based access controls. Should you wish to retain the existing behavior, set two feature flags:
  `"KV_STORE": True` will re-enable the `/kv/` and `/kv/store/` endpoints, and `"SHARE_QUERIES_VIA_KV_STORE": True`
  will tell the front-end to utilize them for query sharing.

- [9109](https://github.com/apache/superset/pull/9109): Expire `filter_immune_slices` and
  `filter_immune_filter_fields` to favor dashboard scoped filter metadata `filter_scopes`.

- [9046](https://github.com/apache/superset/pull/9046): Replaces `can_only_access_owned_queries` by
  `all_query_access` favoring a white list approach. Since a new permission is introduced use `superset init`
  to create and associate it by default to the `Admin` role. Note that, by default, all non `Admin` users will
  not be able to access queries they do not own.

- [8901](https://github.com/apache/superset/pull/8901): The datasource's update
  timestamp has been added to the query object's cache key to ensure updates to
  datasources are always reflected in associated query results. As a consequence all
  previously cached results will be invalidated when updating to the next version.

- [8699](https://github.com/apache/superset/pull/8699): A `row_level_security_filters`
  table has been added, which is many-to-many with `tables` and `ab_roles`. The applicable filters
  are added to the sqla query, and the RLS ids are added to the query cache keys. If RLS is enabled in config.py (`ENABLE_ROW_LEVEL_SECURITY = True`; by default, it is disabled), they can be
  accessed through the `Security` menu, or when editing a table.

- [8732](https://github.com/apache/superset/pull/8732): Swagger user interface is now enabled by default.
  A new permission `show on SwaggerView` is created by `superset init` and given to the `Admin` Role. To disable the UI,
  set `FAB_API_SWAGGER_UI = False` on config.

- [8721](https://github.com/apache/superset/pull/8721): When using the cache
  warmup Celery task you should now specify the `SUPERSET_WEBSERVER_PROTOCOL` variable
  in your configuration (probably either "http" or "https"). This defaults to "http".

- [8512](https://github.com/apache/superset/pull/8512): `DRUID_IS_ACTIVE` now
  defaults to False. To enable Druid-API-based functionality, override the
  `DRUID_IS_ACTIVE` configuration variable by setting it to `True` for your deployment.

- [8450](https://github.com/apache/superset/pull/8450): The time range picker
  now uses UTC for the tooltips and default placeholder timestamps (sans timezone).

- [8418](https://github.com/apache/superset/pull/8418): FLASK_APP / Worker App
  have changed. FLASK_APP should be updated to `superset.app:create_app()` and Celery Workers
  should be started with `--app=superset.tasks.celery_app:app`

- [9017](https://github.com/apache/superset/pull/9017): `SIP_15_ENABLED` now
  defaults to True which ensures that for all new SQL charts the time filter will behave
  like [start, end). Existing deployments should either disable this feature to keep the
  status quo or inform their users of this change prior to enabling the flag. The
  `SIP_15_GRACE_PERIOD_END` option provides a mechanism for specifying how long chart
  owners have to migrate their charts (the default is indefinite).

## 0.35.0

- [8370](https://github.com/apache/superset/pull/8370): Deprecates
  the `HTTP_HEADERS` variable in favor of `DEFAULT_HTTP_HEADERS` and
  `OVERRIDE_HTTP_HEADERS`. To retain the same behavior you should use
  `OVERRIDE_HTTP_HEADERS` instead of `HTTP_HEADERS`. `HTTP_HEADERS` will still
  work but may be removed in a future update.

- We're deprecating the concept of "restricted metric", this feature
  was not fully working anyhow.
- [8117](https://github.com/apache/superset/pull/8117): If you are
  using `ENABLE_PROXY_FIX = True`, review the newly-introduced variable,
  `PROXY_FIX_CONFIG`, which changes the proxy behavior in accordance with
  Werkzeug.

- [8069](https://github.com/apache/superset/pull/8069): introduces
  [MessagePack](https://github.com/msgpack/msgpack-python) and
  [PyArrow](https://arrow.apache.org/docs/python/) for async query results
  backend serialization. To disable set `RESULTS_BACKEND_USE_MSGPACK = False`
  in your configuration.

- [8371](https://github.com/apache/superset/pull/8371): makes
  `tables.table_name`, `dbs.database_name`, `datasources.cluster_name`, and `clusters.cluster_name` non-nullable.
  Depending on the integrity of the data, manual intervention may be required.

## 0.34.0

- [7848](https://github.com/apache/superset/pull/7848): If you are
  running redis with celery, celery bump to 4.3.0 requires redis-py upgrade to
  3.2.0 or later.

- [7667](https://github.com/apache/superset/pull/7667): a change to
  make all Unix timestamp (which by definition are in UTC) comparisons refer
  to a timestamp in UTC as opposed to local time.

- [7653](https://github.com/apache/superset/pull/7653): a change
  which deprecates the table_columns.database_expression column. Expressions
  should be handled by the DB engine spec conversion, Python date format, or
  custom column expression/type.

- The repo no longer contains translation binaries (`.mo`) files. If you
  want translations in your build, you now have to run the command
  `babel-compile --target superset/translations` as part of your builds
- [5451](https://github.com/apache/superset/pull/5451): a change
  which adds missing non-nullable fields to the `datasources` table. Depending on
  the integrity of the data, manual intervention may be required.

- [5452](https://github.com/apache/superset/pull/5452): a change
  which adds missing non-nullable fields and uniqueness constraints (which may be
  case insensitive depending on your database configuration) to the `columns`and
  `table_columns` tables. Depending on the integrity of the data, manual
  intervention may be required.
- `fabmanager` command line is deprecated since Flask-AppBuilder 2.0.0, use
  the new `flask fab <command>` integrated with _Flask cli_.
- `SUPERSET_UPDATE_PERMS` environment variable was replaced by
  `FAB_UPDATE_PERMS` config boolean key. To disable automatic
  creation of permissions set `FAB_UPDATE_PERMS = False` on config.
- [5453](https://github.com/apache/superset/pull/5453): a change
  which adds missing non-nullable fields and uniqueness constraints (which may be
  case insensitive depending on your database configuration) to the metrics
  and sql_metrics tables. Depending on the integrity of the data, manual
  intervention may be required.
- [7616](https://github.com/apache/superset/pull/7616): this bug fix
  changes time_compare deltas to correctly evaluate to the number of days prior
  instead of number of days in the future. It will change the data for advanced
  analytics time_compare so `1 year` from 5/1/2019 will be calculated as 365 days
  instead of 366 days.

## Superset 0.32.0

- `npm run backend-sync` is deprecated and no longer needed, will fail if called
- [5445](https://github.com/apache/superset/pull/5445): a change
  which prevents encoding of empty string from form data in the database.
  This involves a non-schema changing migration which does potentially impact
  a large number of records. Scheduled downtime may be advised.

## Superset 0.31.0

- If you use `Hive` or `Presto`, we've moved some dependencies that were
  in the main package as optional now. To get these packages,
  run `pip install superset[presto]` and/or `pip install superset[hive]` as
  required.

- Similarly, if you use Celery's `flower`, `gsheetsdb`, `thrift` or
  `thrift-sasl`, those dependencies have now been made optional in our
  package, meaning you may have to install them in your environment post
  0.31.0

- boto3 / botocore was removed from the dependency list. If you use s3
  as a place to store your SQL Lab result set or Hive uploads, you may
  have to rely on an alternate requirements.txt file to install those
  dependencies.
- From 0.31.0 onwards, we recommend not using the npm package `yarn` in
  favor of good old `npm install`. While yarn should still work just fine,
  you should probably align to guarantee builds similar to the ones we
  use in testing and across the community in general.

## Superset 0.30.0

- 0.30.0 includes a db_migration that removes allow_run_sync. This may
  require downtime because during the migration if the db is migrated first,
  superset will get 500 errors when the code can't find the field (until
  the deploy finishes).

## Superset 0.29.0

- India was removed from the "Country Map" visualization as the geojson
  file included in the package was very large

- [5933](https://github.com/apache/superset/pull/5933)/[6078](https://github.com/apache/superset/pull/6078): changes which add schema and table metadata cache timeout logic at the database level. If left undefined caching of metadata is disabled.

## Superset 0.28.0

- Support for Python 2 is deprecated, we only support >=3.6 from
  `0.28.0` onwards

- Superset 0.28 deprecates the previous dashboard layout. While 0.27
  offered a migration workflow to users and allowed them to validate and
  publish their migrated dashboards individually, 0.28 forces
  the migration of all
  dashboards through an automated db migration script. We
  do recommend that you take a backup prior to this migration.

- Superset 0.28 deprecates the `median` cluster label aggregator for mapbox visualizations. This particular aggregation is not supported on mapbox visualizations going forward.

- Superset 0.28 upgrades `flask-login` to `>=0.3`, which includes a
  backwards-incompatible change: `g.user.is_authenticated`,
  `g.user.is_anonymous`, and `g.user.is_active` are now properties
  instead of methods.

## Superset 0.27.0

- Superset 0.27 start to use nested layout for dashboard builder, which is not
  backward-compatible with earlier dashboard grid data. We provide migration script
  to automatically convert dashboard grid to nested layout data. To be safe, please
  take a database backup prior to this upgrade. It's the only way people could go
  back to a previous state.

## Superset 0.26.0

- Superset 0.26.0 deprecates the `superset worker` CLI, which is a simple
  wrapper around the `celery worker` command, forcing you into crafting
  your own native `celery worker` command. Your command should look something
  like `celery worker --app=superset.sql_lab:celery_app --pool=gevent -Ofair`

## Superset 0.25.0

Superset 0.25.0 contains a backwards incompatible changes.
If you run a production system you should schedule downtime for this
upgrade.

The PRs below have more information around the breaking changes:

- [9825](https://github.com/apache/superset/pull/9825): Support for Excel sheet upload added. To enable support, install Superset with the optional dependency `excel`

- [4587](https://github.com/apache/superset/pull/4587) : a backward
  incompatible database migration that requires downtime. Once the
  db migration succeeds, the web server needs to be restarted with the
  new version. The previous version will fail
- [4565](https://github.com/apache/superset/pull/4565) : we've
  changed the security model a bit where in the past you would have to
  define your authentication scheme by inheriting from Flask
  App Builder's
  `from flask_appbuilder.security.sqla.manager import SecurityManager`,
  you now have to derive Superset's
  own derivative `superset.security.SupersetSecurityManager`. This
  can provide you with more hooks to define your own logic and/or defer
  permissions to another system as needed. For all implementation, you
  simply have to import and derive `SupersetSecurityManager` in place
  of the `SecurityManager`
- [4835](https://github.com/apache/superset/pull/4835) :
  our `setup.py` now only pins versions where required, giving you
  more latitude in using versions of libraries as needed. We do now
  provide a `requirements.txt` with pinned versions if you want to run
  the suggested versions that `Superset` builds and runs tests against.
  Simply `pip install -r requirements.txt` in your build pipeline, likely
  prior to `pip install superset==0.25.0`<|MERGE_RESOLUTION|>--- conflicted
+++ resolved
@@ -30,11 +30,8 @@
 - [30099](https://github.com/apache/superset/pull/30099) Translations are no longer included in the default docker image builds. If your environment requires translations, you'll want to set the docker build arg `BUILD_TRANSACTION=true`.
 - [31262](https://github.com/apache/superset/pull/31262) NOTE: deprecated `pylint` in favor of `ruff` as our only python linter. Only affect development workflows positively (not the release itself). It should cover most important rules, be much faster, but some things linting rules that were enforced before may not be enforce in the exact same way as before.
 - [31173](https://github.com/apache/superset/pull/31173) Modified `fetch_csrf_token` to align with HTTP standards, particularly regarding how cookies are handled. If you encounter any issues related to CSRF functionality, please report them as a new issue and reference this PR for context.
-<<<<<<< HEAD
 - [31413](https://github.com/apache/superset/pull/31413) Enable the DATE_FORMAT_IN_EMAIL_SUBJECT feature flag to allow users to specify a date format for the email subject, which will then be replaced with the actual date.
-=======
 - [31385](https://github.com/apache/superset/pull/31385) Significant docker refactor, reducing access levels for the `superset` user, streamlining layer building, ...
->>>>>>> d9554622
 
 ### Potential Downtime
 
