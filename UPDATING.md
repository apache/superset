--- conflicted
+++ resolved
@@ -23,14 +23,11 @@
 assists people when migrating to a new version.
 
 ## Next
-<<<<<<< HEAD
+
 - [33720](https://github.com/apache/superset/pull/33720) If you're using MySQL as your metadata database for Superset, please
 ensure your server, databases, and tables are configured to use the **`utf8mb4`** character set and **`utf8mb4_0900_ai_ci`**
 collation. This is crucial for proper handling of extended characters and to prevent encoding-related errors.
-=======
-
 - [33603](https://github.com/apache/superset/pull/33603) OpenStreetView has been promoted as the new default for Deck.gl visualization since it can be enabled by default without requiring an API key. If you have Mapbox set up and want to disable OpenStreeView in your environment, please follow the steps documented here [https://superset.apache.org/docs/configuration/map-tiles].
->>>>>>> 0d236c4a
 - [33116](https://github.com/apache/superset/pull/33116) In Echarts Series charts (e.g. Line, Area, Bar, etc.) charts, the `x_axis_sort_series` and `x_axis_sort_series_ascending` form data items have been renamed with `x_axis_sort` and `x_axis_sort_asc`.
   There's a migration added that can potentially affect a significant number of existing charts.
 - [32317](https://github.com/apache/superset/pull/32317) The horizontal filter bar feature is now out of testing/beta development and its feature flag `HORIZONTAL_FILTER_BAR` has been removed.
