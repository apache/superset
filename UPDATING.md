--- conflicted
+++ resolved
@@ -31,9 +31,7 @@
 
 ### Breaking Changes
 
-<<<<<<< HEAD
 - [26345](https://github.com/apache/superset/issues/26345): Removes the deprecated `ENABLE_TEMPLATE_REMOVE_FILTERS` feature flag. The previous value of the feature flag was `True` and now the feature is permanently enabled.
-=======
 - [26346](https://github.com/apache/superset/issues/26346): Removes the deprecated `REMOVE_SLICE_LEVEL_LABEL_COLORS` feature flag. The previous value of the feature flag was `False` and now the feature is permanently removed.
 - [26348](https://github.com/apache/superset/issues/26348): Removes the deprecated `CLIENT_CACHE` feature flag. The previous value of the feature flag was `False` and now the feature is permanently removed.
 - [26349](https://github.com/apache/superset/issues/26349): Removes the deprecated `DASHBOARD_CACHE` feature flag. The previous value of the feature flag was `False` and now the feature is permanently removed.
@@ -42,7 +40,6 @@
 - [26331](https://github.com/apache/superset/issues/26331): Removes the deprecated `DISABLE_DATASET_SOURCE_EDIT` feature flag. The previous value of the feature flag was `False` and now the feature is permanently removed.
 - [26636](https://github.com/apache/superset/issues/26636): Sets the `DASHBOARD_VIRTUALIZATION` feature flag to `True` by default. This feature was introduced by [21438](https://github.com/apache/superset/pull/21438) and will enable virtualization when rendering a dashboard's charts in an attempt to reduce the number of elements (DOM nodes) rendered at once. This is especially useful for large dashboards.
 - [26637](https://github.com/apache/superset/issues/26637): Sets the `DRILL_BY` feature flag to `True` by default given that the feature has been tested for a while and reached a stable state.
->>>>>>> f8d25612
 
 ### Potential Downtime
 
