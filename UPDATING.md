--- conflicted
+++ resolved
@@ -24,8 +24,6 @@
 
 ## Next
 
-<<<<<<< HEAD
-=======
 - [20606](https://github.com/apache/superset/pull/20606): When user clicks on chart title or "Edit chart" button in Dashboard page, Explore opens in the same tab. Clicking while holding cmd/ctrl opens Explore in a new tab. To bring back the old behaviour (always opening Explore in a new tab), flip feature flag `DASHBOARD_EDIT_CHART_IN_NEW_TAB` to `True`.
 - [20799](https://github.com/apache/superset/pull/20799): Presto and Trino engine will now display tracking URL for running queries in SQL Lab. If for some reason you don't want to show the tracking URL (for example, when your data warehouse hasn't enable access for to Presto or Trino UI), update `TRACKING_URL_TRANSFORMER` in `config.py` to return `None`.
 
@@ -37,7 +35,6 @@
 
 ## 2.0.0
 
->>>>>>> 667f4101
 - [19046](https://github.com/apache/superset/pull/19046): Enables the drag and drop interface in Explore control panel by default. Flips `ENABLE_EXPLORE_DRAG_AND_DROP` and `ENABLE_DND_WITH_CLICK_UX` feature flags to `True`.
 - [18936](https://github.com/apache/superset/pull/18936): Removes legacy SIP-15 interim logic/flags—specifically the `SIP_15_ENABLED`, `SIP_15_GRACE_PERIOD_END`, `SIP_15_DEFAULT_TIME_RANGE_ENDPOINTS`, and `SIP_15_TOAST_MESSAGE` flags. Time range endpoints are no longer configurable and strictly adhere to the `[start, end)` paradigm, i.e., inclusive of the start and exclusive of the end. Additionally this change removes the now obsolete `time_range_endpoints` from the form-data and resulting in the cache being busted.
 - [19570](https://github.com/apache/superset/pull/19570): makes [sqloxide](https://pypi.org/project/sqloxide/) optional so the SIP-68 migration can be run on aarch64. If the migration is taking too long installing sqloxide manually should improve the performance.
