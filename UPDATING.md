--- conflicted
+++ resolved
@@ -23,16 +23,13 @@
 assists people when migrating to a new version.
 
 ## Next
-<<<<<<< HEAD
 - [34536](https://github.com/apache/superset/pull/34536): The `ENVIRONMENT_TAG_CONFIG` color values have changed to support only Ant Design semantic colors. Update your `superset_config.py`:
   - Change `"error.base"` to just `"error"` after this PR
   - Change any hex color values to one of: `"success"`, `"processing"`, `"error"`, `"warning"`, `"default"`
   - Custom colors are no longer supported to maintain consistency with Ant Design components
-=======
 - [34561](https://github.com/apache/superset/pull/34561) Added tiled screenshot functionality for Playwright-based reports to handle large dashboards more efficiently. When enabled (default: `SCREENSHOT_TILED_ENABLED = True`), dashboards with 20+ charts or height exceeding 5000px will be captured using multiple viewport-sized tiles and combined into a single image. This improves report generation performance and reliability for large dashboards.
 Note: Pillow is now a required dependency (previously optional) to support image processing for tiled screenshots.
 `thumbnails` optional dependency is now deprecated and will be removed in the next major release (7.0).
->>>>>>> 57d0e78d
 - [33084](https://github.com/apache/superset/pull/33084) The DISALLOWED_SQL_FUNCTIONS configuration now includes additional potentially sensitive database functions across PostgreSQL, MySQL, SQLite, MS SQL Server, and ClickHouse. Existing queries using these functions may now be blocked. Review your SQL Lab queries and dashboards if you encounter "disallowed function" errors after upgrading
 - [34235](https://github.com/apache/superset/pull/34235) CSV exports now use `utf-8-sig` encoding by default to include a UTF-8 BOM, improving compatibility with Excel.
 - [34258](https://github.com/apache/superset/pull/34258) changing the default in Dockerfile to INCLUDE_CHROMIUM="false" (from "true") in the past. This ensures the `lean` layer is lean by default, and people can opt-in to the `chromium` layer by setting the build arg `INCLUDE_CHROMIUM=true`. This is a breaking change for anyone using the `lean` layer, as it will no longer include Chromium by default.
