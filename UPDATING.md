--- conflicted
+++ resolved
@@ -23,11 +23,8 @@
 assists people when migrating to a new version.
 
 ## Next
-<<<<<<< HEAD
 - [33055](https://github.com/apache/superset/pull/33055): Upgrades Flask-AppBuilder to 5.0.0. The AUTH_OID authentication type has been deprecated and is no longer available as an option in Flask-AppBuilder. OpenID (OID) is considered a deprecated authentication protocol - if you are using AUTH_OID, you will need to migrate to an alternative authentication method such as OAuth, LDAP, or database authentication before upgrading.
-=======
--  [35062](https://github.com/apache/superset/pull/35062): Changed the function signature of `setupExtensions` to `setupCodeOverrides` with options as arguments.
->>>>>>> a7d349a5
+- [35062](https://github.com/apache/superset/pull/35062): Changed the function signature of `setupExtensions` to `setupCodeOverrides` with options as arguments.
 - [34871](https://github.com/apache/superset/pull/34871): Fixed Jest test hanging issue from Ant Design v5 upgrade. MessageChannel is now mocked in test environment to prevent rc-overflow from causing Jest to hang. Test environment only - no production impact.
 - [34782](https://github.com/apache/superset/pull/34782): Dataset exports now include the dataset ID in their file name (similar to charts and dashboards). If managing assets as code, make sure to rename existing dataset YAMLs to include the ID (and avoid duplicated files).
 - [34536](https://github.com/apache/superset/pull/34536): The `ENVIRONMENT_TAG_CONFIG` color values have changed to support only Ant Design semantic colors. Update your `superset_config.py`:
