<!--
Licensed to the Apache Software Foundation (ASF) under one
or more contributor license agreements.  See the NOTICE file
distributed with this work for additional information
regarding copyright ownership.  The ASF licenses this file
to you under the Apache License, Version 2.0 (the
"License"); you may not use this file except in compliance
with the License.  You may obtain a copy of the License at

  http://www.apache.org/licenses/LICENSE-2.0

Unless required by applicable law or agreed to in writing,
software distributed under the License is distributed on an
"AS IS" BASIS, WITHOUT WARRANTIES OR CONDITIONS OF ANY
KIND, either express or implied.  See the License for the
specific language governing permissions and limitations
under the License.
-->
# Updating Superset

This file documents any backwards-incompatible changes in Superset and
assists people when migrating to a new version.

## Next Version

* We're deprecating the concept of "restricted metric", this feature
  was not fully working anyhow.
* [8117](https://github.com/apache/incubator-superset/pull/8117): If you are
using `ENABLE_PROXY_FIX = True`, review the newly-introducted variable,
`PROXY_FIX_CONFIG`, which changes the proxy behavior in accordance with
[Werkzeug](https://werkzeug.palletsprojects.com/en/0.15.x/middleware/proxy_fix/)

* [8069](https://github.com/apache/incubator-superset/pull/8069): introduces
[MessagePack](https://github.com/msgpack/msgpack-python) and
[PyArrow](https://arrow.apache.org/docs/python/) for async query results
backend serialization. To disable set `RESULTS_BACKEND_USE_MSGPACK = False`
in your configuration.

<<<<<<< HEAD
* [8332](https://github.com/apache/incubator-superset/pull/8332): makes
`tables.table_name`, `dbs.database_name`, and `clusters.cluster_name` non-nullable.
Depending on the integrity of the data, manual intervention may be required.

* [5449](https://github.com/apache/incubator-superset/pull/5449): a change which
adds a uniqueness criterion to the tables table. Depending on the integrity of
the data, manual intervention may be required.

=======
>>>>>>> 7e7ea3d9
## 0.34.0

* [7848](https://github.com/apache/incubator-superset/pull/7848): If you are
running redis with celery, celery bump to 4.3.0 requires redis-py upgrade to
3.2.0 or later.

* [7667](https://github.com/apache/incubator-superset/pull/7667): a change to
make all Unix timestamp (which by definition are in UTC) comparisons refer
to a timestamp in UTC as opposed to local time.

* [7653](https://github.com/apache/incubator-superset/pull/7653): a change
which deprecates the table_columns.database_expression column. Expressions
should be handled by the DB engine spec conversion, Python date format, or
custom column expression/type.

* The repo no longer contains translation binaries (`.mo`) files. If you
  want translations in your build, you now have to run the command
  `babel-compile --target superset/translations` as part of your builds
* [5451](https://github.com/apache/incubator-superset/pull/5451): a change
which adds missing non-nullable fields to the `datasources` table. Depending on
the integrity of the data, manual intervention may be required.

* [5452](https://github.com/apache/incubator-superset/pull/5452): a change
which adds missing non-nullable fields and uniqueness constraints to the
`columns`and `table_columns` tables. Depending on the integrity of the data,
manual intervention may be required.
* `fabmanager` command line is deprecated since Flask-AppBuilder 2.0.0, use
the new `flask fab <command>` integrated with *Flask cli*.
* `SUPERSET_UPDATE_PERMS` environment variable was replaced by
`FAB_UPDATE_PERMS` config boolean key. To disable automatic
creation of permissions set `FAB_UPDATE_PERMS = False` on config.
* [5453](https://github.com/apache/incubator-superset/pull/5453): a change
which adds missing non-nullable fields and uniqueness constraints to the metrics
and sql_metrics tables. Depending on the integrity of the data, manual
intervention may be required.
* [7616](https://github.com/apache/incubator-superset/pull/7616): this bug fix
changes time_compare deltas to correctly evaluate to the number of days prior
instead of number of days in the future. It will change the data for advanced
analytics time_compare so `1 year` from 5/1/2019 will be calculated as 365 days
instead of 366 days.

## Superset 0.32.0

* `npm run backend-sync` is deprecated and no longer needed, will fail if called
* [5445](https://github.com/apache/incubator-superset/pull/5445): a change
which prevents encoding of empty string from form data in the database.
This involves a non-schema changing migration which does potentially impact
a large number of records. Scheduled downtime may be advised.

## Superset 0.31.0

* If you use `Hive` or `Presto`, we've moved some dependencies that were
  in the main package as optional now. To get these packages,
  run `pip install superset[presto]` and/or `pip install superset[hive]` as
  required.

* Similarly, if you use Celery's `flower`, `gsheetsdb`, `thrift` or
  `thrift-sasl`, those dependencies have now been made optional in our
  package, meaning you may have to install them in your environment post
  0.31.0

* boto3 / botocore was removed from the dependency list. If you use s3
as a place to store your SQL Lab result set or Hive uploads, you may
have to rely on an alternate requirements.txt file to install those
dependencies.
* From 0.31.0 onwards, we recommend not using the npm package `yarn` in
favor of good old `npm install`. While yarn should still work just fine,
you should probably align to guarantee builds similar to the ones we
use in testing and across the community in general.

## Superset 0.30.0
* 0.30.0 includes a db_migration that removes allow_run_sync. This may
require downtime because during the migration if the db is migrated first,
superset will get 500 errors when the code can't find the field (until
the deploy finishes).

## Superset 0.29.0
* India was removed from the "Country Map" visualization as the geojson
  file included in the package was very large

## Superset 0.28.0
* Support for Python 2 is deprecated, we only support >=3.6 from
  `0.28.0` onwards

* Superset 0.28 deprecates the previous dashboard layout. While 0.27
  offered a migration workflow to users and allowed them to validate and
  publish their migrated dashboards individually, 0.28 forces
  the migration of all
  dashboards through an automated db migration script. We
  do recommend that you take a backup prior to this migration.

* Superset 0.28 deprecates the `median` cluster label aggregator for mapbox visualizations. This particular aggregation is not supported on mapbox visualizations going forward.

* Superset 0.28 upgrades `flask-login` to `>=0.3`, which includes a
    backwards-incompatible change: `g.user.is_authenticated`,
    `g.user.is_anonymous`, and `g.user.is_active` are now properties
    instead of methods.

## Superset 0.27.0
* Superset 0.27 start to use nested layout for dashboard builder, which is not
backward-compatible with earlier dashboard grid data. We provide migration script
to automatically convert dashboard grid to nested layout data. To be safe, please
take a database backup prior to this upgrade. It's the only way people could go
back to a previous state.


## Superset 0.26.0
* Superset 0.26.0 deprecates the `superset worker` CLI, which is a simple
wrapper around the `celery worker` command, forcing you into crafting
your own native `celery worker` command. Your command should look something
like `celery worker --app=superset.sql_lab:celery_app --pool=gevent -Ofair`

## Superset 0.25.0
Superset 0.25.0 contains a backwards incompatible changes.
If you run a production system you should schedule downtime for this
upgrade.

The PRs bellow have more information around the breaking changes:
* [4587](https://github.com/apache/incubator-superset/pull/4587) : a backward
  incompatible database migration that requires downtime. Once the
  db migration succeeds, the web server needs to be restarted with the
  new version. The previous version will fail
* [4565](https://github.com/apache/incubator-superset/pull/4565) : we've
  changed the security model a bit where in the past you would have to
  define your authentication scheme by inheriting from Flask
  App Builder's
  `from flask_appbuilder.security.sqla.manager import SecurityManager`,
  you now have to derive Superset's
  own derivative `superset.security.SupersetSecurityManager`. This
  can provide you with more hooks to define your own logic and/or defer
  permissions to another system as needed. For all implementation, you
  simply have to import and derive `SupersetSecurityManager` in place
  of the `SecurityManager`
* [4835](https://github.com/apache/incubator-superset/pull/4835) :
  our `setup.py` now only pins versions where required, giving you
  more latitude in using versions of libraries as needed. We do now
  provide a `requirements.txt` with pinned versions if you want to run
  the suggested versions that `Superset` builds and runs tests against.
  Simply `pip install -r requirements.txt` in your build pipeline, likely
  prior to `pip install superset==0.25.0`<|MERGE_RESOLUTION|>--- conflicted
+++ resolved
@@ -36,17 +36,14 @@
 backend serialization. To disable set `RESULTS_BACKEND_USE_MSGPACK = False`
 in your configuration.
 
-<<<<<<< HEAD
+* [5449](https://github.com/apache/incubator-superset/pull/5449): a change which
+adds a uniqueness criterion to the tables table. Depending on the integrity of
+the data, manual intervention may be required.
+
 * [8332](https://github.com/apache/incubator-superset/pull/8332): makes
 `tables.table_name`, `dbs.database_name`, and `clusters.cluster_name` non-nullable.
 Depending on the integrity of the data, manual intervention may be required.
 
-* [5449](https://github.com/apache/incubator-superset/pull/5449): a change which
-adds a uniqueness criterion to the tables table. Depending on the integrity of
-the data, manual intervention may be required.
-
-=======
->>>>>>> 7e7ea3d9
 ## 0.34.0
 
 * [7848](https://github.com/apache/incubator-superset/pull/7848): If you are
