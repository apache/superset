--- conflicted
+++ resolved
@@ -50,12 +50,9 @@
 
 ### Breaking Changes
 
-<<<<<<< HEAD
 - [22799](https://github.com/apache/superset/pull/22799): Alerts & Reports has been changed to execute as the owner of the alert/report by default, giving priority to the last modifier and then the creator if either is contained within the list of owners, otherwise the first owner will be used. To continue using the selenium user, please add the following to your `superset_config.py`: `ALERT_REPORTS_EXECUTE_AS = ["selenium"]`
-=======
-- [23651](https://github.com/apache/superset/pull/23651) Removes UX_BETA feature flag.
-- [23663](https://github.com/apache/superset/pull/23663) Removes deprecated feature flags `ALLOW_DASHBOARD_DOMAIN_SHARDING`, `DISPLAY_MARKDOWN_HTML`, and `FORCE_DATABASE_CONNECTIONS_SSL`.
->>>>>>> 357745f4
+- [23651](https://github.com/apache/superset/pull/23651): Removes UX_BETA feature flag.
+- [23663](https://github.com/apache/superset/pull/23663): Removes deprecated feature flags `ALLOW_DASHBOARD_DOMAIN_SHARDING`, `DISPLAY_MARKDOWN_HTML`, and `FORCE_DATABASE_CONNECTIONS_SSL`.
 - [22798](https://github.com/apache/superset/pull/22798): To make the welcome page more relevant in production environments, the last tab on the welcome page has been changed from to feature all charts/dashboards the user has access to (previously only examples were shown). To keep current behavior unchanged, add the following to your `superset_config.py`: `WELCOME_PAGE_LAST_TAB = "examples"`
 - [22328](https://github.com/apache/superset/pull/22328): For deployments that have enabled the "THUMBNAILS" feature flag, the function that calculates dashboard digests has been updated to consider additional properties to more accurately identify changes in the dashboard metadata. This change will invalidate all currently cached dashboard thumbnails.
 - [21765](https://github.com/apache/superset/pull/21765): For deployments that have enabled the "ALERT_REPORTS" feature flag, Gamma users will no longer have read and write access to Alerts & Reports by default. To give Gamma users the ability to schedule reports from the Dashboard and Explore view like before, create an additional role with "can read on ReportSchedule" and "can write on ReportSchedule" permissions. To further give Gamma users access to the "Alerts & Reports" menu and CRUD view, add "menu access on Manage" and "menu access on Alerts & Report" permissions to the role.
