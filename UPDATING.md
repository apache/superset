--- conflicted
+++ resolved
@@ -22,12 +22,7 @@
 This file documents any backwards-incompatible changes in Superset and
 assists people when migrating to a new version.
 
-<<<<<<< HEAD
-## 1.0.0
-
-=======
 ## Next
->>>>>>> deebd6f7
 - [11509](https://github.com/apache/superset/pull/12491): Dataset metadata updates check user ownership, only owners or an Admin are allowed.
 - Security simplification (SIP-19), the following permission domains were simplified:
     - [12072](https://github.com/apache/superset/pull/12072): `Query` with `can_read`, `can_write`
