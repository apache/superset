--- conflicted
+++ resolved
@@ -54,7 +54,6 @@
         args: ["--markdown-linebreak-ext=md"]
   - repo: local
     hooks:
-<<<<<<< HEAD
       - id: prettier
         name: prettier
         entry: bash -c 'cd superset-frontend && if [ -z "$SKIP_FIX" ]; then npm run format -- --log-level error; else npm run prettier-check; fi'
@@ -67,20 +66,19 @@
         language: system
         pass_filenames: true
         files: ^superset-frontend/.*\.(js|jsx|ts|tsx)$
+# TODO - re-assess using this script-based linting rather than the npm command. Both approaches have their merits
+#       - id: eslint
+#         name: eslint
+#         entry: ./scripts/eslint.sh
+#         language: script
+#         pass_filenames: true
+#         files: ^superset-frontend\/.*\.(js|jsx|ts|tsx)$
       - id: eslint-docs
         name: eslint (docs)
         entry: bash -c 'cd docs && FILES=$(echo "$@" | sed "s|docs/||g") && yarn eslint --ext .js,.jsx,.ts,.tsx --quiet $([ -z "$SKIP_FIX" ] && echo "--fix") $FILES'
         language: system
         pass_filenames: true
         files: ^docs/.*\.(js|jsx|ts|tsx)$
-=======
-      - id: eslint
-        name: eslint
-        entry: ./scripts/eslint.sh
-        language: script
-        pass_filenames: true
-        files: ^superset-frontend\/.*\.(js|jsx|ts|tsx)$
->>>>>>> c583eec4
       - id: type-checking-frontend
         name: Type-Checking (Frontend)
         entry: bash -c './scripts/check-type.js package=superset-frontend excludeDeclarationDir=cypress-base'
