#
# Licensed to the Apache Software Foundation (ASF) under one or more
# contributor license agreements.  See the NOTICE file distributed with
# this work for additional information regarding copyright ownership.
# The ASF licenses this file to You under the Apache License, Version 2.0
# (the "License"); you may not use this file except in compliance with
# the License.  You may obtain a copy of the License at
#
#    http://www.apache.org/licenses/LICENSE-2.0
#
# Unless required by applicable law or agreed to in writing, software
# distributed under the License is distributed on an "AS IS" BASIS,
# WITHOUT WARRANTIES OR CONDITIONS OF ANY KIND, either express or implied.
# See the License for the specific language governing permissions and
# limitations under the License.
#
apiVersion: v2
appVersion: "1.0"
description: Apache Superset is a modern, enterprise-ready business intelligence web application
name: superset
maintainers:
  - name: craig-rueda
    email: craig@craigrueda.com
    url: https://github.com/craig-rueda
<<<<<<< HEAD
version: 0.1.3
=======
version: 0.1.5
>>>>>>> cd0e03a5
dependencies:
- name: postgresql
  version: 10.2.0
  repository: https://charts.bitnami.com/bitnami
  condition: postgresql.enabled
- name: redis
  version: 12.3.0
  repository: https://charts.bitnami.com/bitnami
  condition: redis.enabled<|MERGE_RESOLUTION|>--- conflicted
+++ resolved
@@ -22,11 +22,7 @@
   - name: craig-rueda
     email: craig@craigrueda.com
     url: https://github.com/craig-rueda
-<<<<<<< HEAD
-version: 0.1.3
-=======
-version: 0.1.5
->>>>>>> cd0e03a5
+version: 0.1.6
 dependencies:
 - name: postgresql
   version: 10.2.0
