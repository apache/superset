--- conflicted
+++ resolved
@@ -22,11 +22,7 @@
   - name: craig-rueda
     email: craig@craigrueda.com
     url: https://github.com/craig-rueda
-<<<<<<< HEAD
-version: 0.5.7
-=======
 version: 0.7.4
->>>>>>> 2258fbf8
 dependencies:
 - name: postgresql
   version: 11.1.22
