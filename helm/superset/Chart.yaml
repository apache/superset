--- conflicted
+++ resolved
@@ -28,13 +28,8 @@
 maintainers:
   - name: vivek.singh
     email: craig@craigrueda.com
-<<<<<<< HEAD
-    url: https://github.com/craig-rueda
-version: 0.13.4
-=======
     url: https://github.com/viveksingh-numerator
 version: 0.13.2
->>>>>>> d786e247
 dependencies:
   - name: postgresql
     version: 12.1.6
