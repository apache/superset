#
# Licensed to the Apache Software Foundation (ASF) under one or more
# contributor license agreements.  See the NOTICE file distributed with
# this work for additional information regarding copyright ownership.
# The ASF licenses this file to You under the Apache License, Version 2.0
# (the "License"); you may not use this file except in compliance with
# the License.  You may obtain a copy of the License at
#
#    http://www.apache.org/licenses/LICENSE-2.0
#
# Unless required by applicable law or agreed to in writing, software
# distributed under the License is distributed on an "AS IS" BASIS,
# WITHOUT WARRANTIES OR CONDITIONS OF ANY KIND, either express or implied.
# See the License for the specific language governing permissions and
# limitations under the License.
#
apiVersion: v2
appVersion: "2.1.0"
description: Apache Superset is a modern, enterprise-ready business intelligence web application
name: superset
icon: https://artifacthub.io/image/68c1d717-0e97-491f-b046-754e46f46922@2x
home: https://superset.apache.org/
keywords:
  - business intelligence
  - data science
sources:
  - https://github.com/apache/superset
maintainers:
  - name: craig-rueda
    email: craig@craigrueda.com
    url: https://github.com/craig-rueda
<<<<<<< HEAD
version: 0.10.5
=======
version: 0.10.4
>>>>>>> c53b2499
dependencies:
  - name: postgresql
    version: 12.1.6
    repository: https://charts.bitnami.com/bitnami
    condition: postgresql.enabled
  - name: redis
    version: 17.9.4
    repository: https://charts.bitnami.com/bitnami
    condition: redis.enabled<|MERGE_RESOLUTION|>--- conflicted
+++ resolved
@@ -29,11 +29,8 @@
   - name: craig-rueda
     email: craig@craigrueda.com
     url: https://github.com/craig-rueda
-<<<<<<< HEAD
 version: 0.10.5
-=======
 version: 0.10.4
->>>>>>> c53b2499
 dependencies:
   - name: postgresql
     version: 12.1.6
