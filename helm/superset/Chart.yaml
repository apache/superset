#
# Licensed to the Apache Software Foundation (ASF) under one or more
# contributor license agreements.  See the NOTICE file distributed with
# this work for additional information regarding copyright ownership.
# The ASF licenses this file to You under the Apache License, Version 2.0
# (the "License"); you may not use this file except in compliance with
# the License.  You may obtain a copy of the License at
#
#    http://www.apache.org/licenses/LICENSE-2.0
#
# Unless required by applicable law or agreed to in writing, software
# distributed under the License is distributed on an "AS IS" BASIS,
# WITHOUT WARRANTIES OR CONDITIONS OF ANY KIND, either express or implied.
# See the License for the specific language governing permissions and
# limitations under the License.
#
apiVersion: v2
appVersion: "3.0.1"
description: Apache Superset is a modern, enterprise-ready business intelligence web application
name: superset
icon: https://artifacthub.io/image/68c1d717-0e97-491f-b046-754e46f46922@2x
home: https://superset.apache.org/
keywords:
  - business intelligence
  - data science
sources:
  - https://github.com/apache/superset
maintainers:
  - name: craig-rueda
    email: craig@craigrueda.com
    url: https://github.com/craig-rueda
<<<<<<< HEAD
version: 0.10.7
=======
version: 0.10.11
>>>>>>> 5659c87e
dependencies:
  - name: postgresql
    version: 12.1.6
    repository: https://charts.bitnami.com/bitnami
    condition: postgresql.enabled
  - name: redis
    version: 17.9.4
    repository: https://charts.bitnami.com/bitnami
    condition: redis.enabled<|MERGE_RESOLUTION|>--- conflicted
+++ resolved
@@ -29,11 +29,7 @@
   - name: craig-rueda
     email: craig@craigrueda.com
     url: https://github.com/craig-rueda
-<<<<<<< HEAD
-version: 0.10.7
-=======
 version: 0.10.11
->>>>>>> 5659c87e
 dependencies:
   - name: postgresql
     version: 12.1.6
