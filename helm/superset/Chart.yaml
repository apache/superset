--- conflicted
+++ resolved
@@ -29,11 +29,7 @@
   - name: craig-rueda
     email: craig@craigrueda.com
     url: https://github.com/craig-rueda
-<<<<<<< HEAD
 version: 0.15.1
-=======
-version: 0.15.0 # See [README](https://github.com/apache/superset/blob/master/helm/superset/README.md#versioning) for version details.
->>>>>>> 077724c2
 dependencies:
   - name: postgresql
     version: 13.4.4
