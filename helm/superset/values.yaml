#
# Licensed to the Apache Software Foundation (ASF) under one or more
# contributor license agreements.  See the NOTICE file distributed with
# this work for additional information regarding copyright ownership.
# The ASF licenses this file to You under the Apache License, Version 2.0
# (the "License"); you may not use this file except in compliance with
# the License.  You may obtain a copy of the License at
#
#    http://www.apache.org/licenses/LICENSE-2.0
#
# Unless required by applicable law or agreed to in writing, software
# distributed under the License is distributed on an "AS IS" BASIS,
# WITHOUT WARRANTIES OR CONDITIONS OF ANY KIND, either express or implied.
# See the License for the specific language governing permissions and
# limitations under the License.
#

# Default values for superset.
# This is a YAML-formatted file.
# Declare variables to be passed into your templates.

# User ID directive. This user must have enough permissions to run the bootstrap script
# Runn containers as root is not recommended in production. Change this to another UID - e.g. 1000 to be more secure
runAsUser: 0

# Create custom service account for Superset. If create: true and name is not provided, superset.fullname will be used.
# serviceAccountName: superset
serviceAccount:
  create: false
  annotations: {}

# Install additional packages and do any other bootstrap configuration in this script
# For production clusters it's recommended to build own image with this step done in CI
bootstrapScript: |
  #!/bin/bash
  rm -rf /var/lib/apt/lists/* && \
  pip install \
    psycopg2-binary==2.9.1 \
    redis==3.5.3 && \
  if [ ! -f ~/bootstrap ]; then echo "Running Superset with uid {{ .Values.runAsUser }}" > ~/bootstrap; fi

## The name of the secret which we will use to generate a superset_config.py file
## Note: this secret must have the key superset_config.py in it and can include other files as well
##
configFromSecret: '{{ template "superset.fullname" . }}-config'

## The name of the secret which we will use to populate env vars in deployed pods
## This can be useful for secret keys, etc.
##
envFromSecret: '{{ template "superset.fullname" . }}-env'
## This can be a list of template strings
envFromSecrets: []

## Extra environment variables that will be passed into pods
##
extraEnv: {}
  # Different gunicorn settings, refer to the gunicorn documentation
  # https://docs.gunicorn.org/en/stable/settings.html#
  # These variables are used as Flags at the gunicorn startup
  # https://github.com/apache/superset/blob/master/docker/run-server.sh#L22
  # Extend timeout to allow long running queries.
  # GUNICORN_TIMEOUT: 300
  # Increase the gunicorn worker amount, can improve performance drastically
  # See: https://docs.gunicorn.org/en/stable/design.html#how-many-workers
  # SERVER_WORKER_AMOUNT: 4
  # WORKER_MAX_REQUESTS: 0
  # WORKER_MAX_REQUESTS_JITTER: 0
  # SERVER_THREADS_AMOUNT: 20
  # GUNICORN_KEEPALIVE: 2
  # SERVER_LIMIT_REQUEST_LINE: 0
  # SERVER_LIMIT_REQUEST_FIELD_SIZE: 0

  # OAUTH_HOME_DOMAIN: ..
  # # If a whitelist is not set, any address that can use your OAuth2 endpoint will be able to login.
  # #   this includes any random Gmail address if your OAuth2 Web App is set to External.
  # OAUTH_WHITELIST_REGEX: ...

## Extra environment variables in RAW format that will be passed into pods
##
extraEnvRaw: []
  # Load DB password from other secret (e.g. for zalando operator)
  # - name: DB_PASS
  #   valueFrom:
  #     secretKeyRef:
  #       name: superset.superset-postgres.credentials.postgresql.acid.zalan.do
  #       key: password

## Extra environment variables to pass as secrets
##
extraSecretEnv: {}
  # MAPBOX_API_KEY: ...
  # # Google API Keys: https://console.cloud.google.com/apis/credentials
  # GOOGLE_KEY: ...
  # GOOGLE_SECRET: ...

extraConfigs: {}
  # import_datasources.yaml: |
  #     databases:
  #     - allow_file_upload: true
  #       allow_ctas: true
  #       allow_cvas: true
  #       database_name: example-db
  #       extra: "{\r\n    \"metadata_params\": {},\r\n    \"engine_params\": {},\r\n    \"\
  #         metadata_cache_timeout\": {},\r\n    \"schemas_allowed_for_file_upload\": []\r\n\
  #         }"
  #       sqlalchemy_uri: example://example-db.local
  #       tables: []

extraSecrets: {}

extraVolumes: []
 # - name: customConfig
 #   configMap:
 #     name: '{{ template "superset.fullname" . }}-custom-config'
 # - name: additionalSecret
 #   secret:
 #     secretName: my-secret
 #     defaultMode: 0600

extraVolumeMounts: []
 # - name: customConfig
 #   mountPath: /mnt/config
 #   readOnly: true
 # - name: additionalSecret:
 #   mountPath: /mnt/secret

# A dictionary of overrides to append at the end of superset_config.py - the name does not matter
# WARNING: the order is not guaranteed
configOverrides: {}
  #  extend_timeout: |
  #    # Extend timeout to allow long running queries.
  #    SUPERSET_WEBSERVER_TIMEOUT = ...
  # enable_oauth: |
  #   from flask_appbuilder.security.manager import (AUTH_DB, AUTH_OAUTH)
  #   AUTH_TYPE = AUTH_OAUTH

  #   OAUTH_PROVIDERS = [
  #       {
  #           "name": "google",
  #           "whitelist": [ os.getenv("OAUTH_WHITELIST_REGEX", "") ],
  #           "icon": "fa-google",
  #           "token_key": "access_token",
  #           "remote_app": {
  #               "client_id": os.environ.get("GOOGLE_KEY"),
  #               "client_secret": os.environ.get("GOOGLE_SECRET"),
  #               "api_base_url": "https://www.googleapis.com/oauth2/v2/",
  #               "client_kwargs": {"scope": "email profile"},
  #               "request_token_url": None,
  #               "access_token_url": "https://accounts.google.com/o/oauth2/token",
  #               "authorize_url": "https://accounts.google.com/o/oauth2/auth",
  #               "authorize_params": {"hd": os.getenv("OAUTH_HOME_DOMAIN", "")}
  #           }
  #       }
  #   ]
  #   # Map Authlib roles to superset roles
  #   AUTH_ROLE_ADMIN = 'Admin'
  #   AUTH_ROLE_PUBLIC = 'Public'
  #   # Will allow user self registration, allowing to create Flask users from Authorized User
  #   AUTH_USER_REGISTRATION = True
  #   # The default user self registration role
  #   AUTH_USER_REGISTRATION_ROLE = "Admin"
  # secret: |
  #   # Generate your own secret key for encryption. Use openssl rand -base64 42 to generate a good key
  #   SECRET_KEY = 'YOUR_OWN_RANDOM_GENERATED_SECRET_KEY'
# Same as above but the values are files
configOverridesFiles: {}
  # extend_timeout: extend_timeout.py
  # enable_oauth: enable_oauth.py


configMountPath: "/app/pythonpath"

extraConfigMountPath: "/app/configs"

image:
  repository: apache/superset
  tag: latest
  pullPolicy: IfNotPresent

imagePullSecrets: []

initImage:
  repository: busybox
  tag: latest
  pullPolicy: IfNotPresent

service:
  type: ClusterIP
  port: 8088
  annotations: {}
    # cloud.google.com/load-balancer-type: "Internal"
  loadBalancerIP: null

ingress:
  enabled: false
  # ingressClassName: nginx
  annotations: {}
    # kubernetes.io/tls-acme: "true"
    ## Extend timeout to allow long running queries.
    # nginx.ingress.kubernetes.io/proxy-connect-timeout: "300"
    # nginx.ingress.kubernetes.io/proxy-read-timeout: "300"
    # nginx.ingress.kubernetes.io/proxy-send-timeout: "300"
  path: /
  pathType: ImplementationSpecific
  hosts:
    - chart-example.local
  tls: []
  #  - secretName: chart-example-tls
  #    hosts:
  #      - chart-example.local

resources: {}
  # We usually recommend not to specify default resources and to leave this as a conscious
  # choice for the user. This also increases chances charts run on environments with little
  # resources, such as Minikube. If you do want to specify resources, uncomment the following
  # lines, adjust them as necessary, and remove the curly braces after 'resources:'.
  # The limits below will apply to all Superset components. To set individual resource limitations refer to the pod specific values below.
  # The pod specific values will overwrite anything that is set here.
  # limits:
  #   cpu: 100m
  #   memory: 128Mi
  # requests:
  #   cpu: 100m
  #   memory: 128Mi

##
## Custom hostAliases for all superset pods
## https://kubernetes.io/docs/tasks/network/customize-hosts-file-for-pods/
hostAliases: []
# - hostnames:
#   - nodns.my.lan
#   ip: 18.27.36.45


##
## Superset node configuration
supersetNode:
  replicaCount: 1
  command:
    - "/bin/sh"
    - "-c"
    - ". {{ .Values.configMountPath }}/superset_bootstrap.sh; /usr/bin/run-server.sh"
  connections:
    # Change in case of bringing your own redis and then also set redis.enabled:false
    redis_host: '{{ template "superset.fullname" . }}-redis-headless'
    # redis_password: superset
    redis_port: "6379"
    # You need to change below configuration incase bringing own PostgresSQL instance and also set postgresql.enabled:false
    db_host: '{{ template "superset.fullname" . }}-postgresql'
    db_port: "5432"
    db_user: superset
    db_pass: superset
    db_name: superset
  env: {}
  forceReload: false # If true, forces deployment to reload on each upgrade
  initContainers:
    - name: wait-for-postgres
      image: "{{ .Values.initImage.repository }}:{{ .Values.initImage.tag }}"
      imagePullPolicy: "{{ .Values.initImage.pullPolicy }}"
      envFrom:
        - secretRef:
            name: '{{ tpl .Values.envFromSecret . }}'
      command: [ "/bin/sh", "-c", "until nc -zv $DB_HOST $DB_PORT -w1; do echo 'waiting for db'; sleep 1; done" ]
  ## Annotations to be added to supersetNode deployment
  deploymentAnnotations: {}
  ## Annotations to be added to supersetNode pods
  podAnnotations: {}
  ## Labels to be added to supersetNode pods
  podLabels: {}
  livenessProbe:
    initialDelaySeconds: 15
    timeoutSeconds: 1
    failureThreshold: 3
    periodSeconds: 15
    successThreshold: 1
  readinessProbe:
    initialDelaySeconds: 15
    timeoutSeconds: 1
    failureThreshold: 3
    periodSeconds: 15
    successThreshold: 1
  # Resource settings for the supersetNode pods - these settings overwrite might existing values from the global resources object defined above.
  resources: {}
    # limits:
    #  cpu: 100m
    #  memory: 128Mi
    # requests:
    #  cpu: 100m
    #  memory: 128Mi
  podSecurityContext: {}
  containerSecurityContext: {}
  strategy: {}
    # type: RollingUpdate
    # rollingUpdate:
    #   maxSurge: 25%
    #   maxUnavailable: 25%

##
## Superset worker configuration
supersetWorker:
  replicaCount: 1
  command:
    - "/bin/sh"
    - "-c"
    - ". {{ .Values.configMountPath }}/superset_bootstrap.sh; celery --app=superset.tasks.celery_app:app worker"
  forceReload: false # If true, forces deployment to reload on each upgrade
  initContainers:
    - name: wait-for-postgres
      image: "{{ .Values.initImage.repository }}:{{ .Values.initImage.tag }}"
      imagePullPolicy: "{{ .Values.initImage.pullPolicy }}"
      envFrom:
        - secretRef:
            name: '{{ tpl .Values.envFromSecret . }}'
      command: [ "/bin/sh", "-c", "until nc -zv $DB_HOST $DB_PORT -w1; do echo 'waiting for db'; sleep 1; done" ]
  ## Annotations to be added to supersetWorker deployment
  deploymentAnnotations: {}
  ## Annotations to be added to supersetWorker pods
  podAnnotations: {}
  ## Labels to be added to supersetWorker pods
  podLabels: {}
  # Resource settings for the supersetWorker pods - these settings overwrite might existing values from the global resources object defined above.
  resources: {}
    # limits:
    #  cpu: 100m
    #  memory: 128Mi
    # requests:
    #  cpu: 100m
    #  memory: 128Mi
  podSecurityContext: {}
  containerSecurityContext: {}
  strategy: {}
    # type: RollingUpdate
    # rollingUpdate:
    #   maxSurge: 25%
    #   maxUnavailable: 25%

##
## Superset beat configuration (to trigger scheduled jobs like reports)
supersetCeleryBeat:
  # This is only required if you intend to use alerts and reports
  enabled: false
  command:
    - "/bin/sh"
    - "-c"
    - ". {{ .Values.configMountPath }}/superset_bootstrap.sh; celery --app=superset.tasks.celery_app:app beat --pidfile /tmp/celerybeat.pid --schedule /tmp/celerybeat-schedule"
  forceReload: false # If true, forces deployment to reload on each upgrade
  initContainers:
    - name: wait-for-postgres
      image: "{{ .Values.initImage.repository }}:{{ .Values.initImage.tag }}"
      imagePullPolicy: "{{ .Values.initImage.pullPolicy }}"
      envFrom:
        - secretRef:
            name: '{{ tpl .Values.envFromSecret . }}'
      command: [ "/bin/sh", "-c", "until nc -zv $DB_HOST $DB_PORT -w1; do echo 'waiting for db'; sleep 1; done" ]
  ## Annotations to be added to supersetCeleryBeat deployment
  deploymentAnnotations: {}
  ## Annotations to be added to supersetCeleryBeat pods
  podAnnotations: {}
  ## Labels to be added to supersetCeleryBeat pods
  podLabels: {}
  # Resource settings for the CeleryBeat pods - these settings overwrite might existing values from the global resources object defined above.
  resources: {}
    # limits:
    #  cpu: 100m
    #  memory: 128Mi
    # requests:
    #  cpu: 100m
    #  memory: 128Mi
  podSecurityContext: {}
  containerSecurityContext: {}
##
## Init job configuration
init:
  # Configure resources
  # Warning: fab command consumes a lot of ram and can
  # cause the process to be killed due to OOM if it exceeds limit
  # Make sure you are giving a strong password for the admin user creation( else make sure you are changing after setup)
  # Also change the admin email to your own custom email.
  resources: {}
    # limits:
    #   cpu:
    #   memory:
    # requests:
    #   cpu:
    #   memory:
  command:
    - "/bin/sh"
    - "-c"
    - ". {{ .Values.configMountPath }}/superset_bootstrap.sh; . {{ .Values.configMountPath }}/superset_init.sh"
  enabled: true
  loadExamples: false
  createAdmin: true
  adminUser:
    username: admin
    firstname: Superset
    lastname: Admin
    email: admin@superset.com
    password: admin
  initContainers:
    - name: wait-for-postgres
      image: "{{ .Values.initImage.repository }}:{{ .Values.initImage.tag }}"
      imagePullPolicy: "{{ .Values.initImage.pullPolicy }}"
      envFrom:
        - secretRef:
            name: '{{ tpl .Values.envFromSecret . }}'
      command: [ "/bin/sh", "-c", "until nc -zv $DB_HOST $DB_PORT -w1; do echo 'waiting for db'; sleep 1; done" ]
  initscript: |-
    #!/bin/sh
    set -eu
    echo "Upgrading DB schema..."
    superset db upgrade
    echo "Initializing roles..."
    superset init
    {{ if .Values.init.createAdmin }}
    echo "Creating admin user..."
    superset fab create-admin \
                    --username {{ .Values.init.adminUser.username }} \
                    --firstname {{ .Values.init.adminUser.firstname }} \
                    --lastname {{ .Values.init.adminUser.lastname }} \
                    --email {{ .Values.init.adminUser.email }} \
                    --password {{ .Values.init.adminUser.password }} \
                    || true
    {{- end }}
    {{ if .Values.init.loadExamples }}
    echo "Loading examples..."
    superset load_examples
    {{- end }}
    if [ -f "{{ .Values.extraConfigMountPath }}/import_datasources.yaml" ]; then
      echo "Importing database connections.... "
      superset import_datasources -p {{ .Values.extraConfigMountPath }}/import_datasources.yaml
    fi
  ## Annotations to be added to init job pods
  podAnnotations: {}
<<<<<<< HEAD
  ## Node selector to be added to init job pods
  nodeSelector: {}
  ## Tolerations to be added to init job pods
  tolerations: []
  ## Affinity to be added to init job pods
  affinity: {}
=======
  podSecurityContext: {}
  containerSecurityContext: {}
>>>>>>> 2258fbf8
##
## Configuration values for the postgresql dependency.
## ref: https://github.com/kubernetes/charts/blob/master/stable/postgresql/README.md
postgresql:
  ##
  ## Use the PostgreSQL chart dependency.
  ## Set to false if bringing your own PostgreSQL.
  enabled: true

  ## Authentication parameters
  auth:
    ## The name of an existing secret that contains the postgres password.
    existingSecret:
    ## PostgreSQL name for a custom user to create
    username: superset
    ## PostgreSQL password for the custom user to create. Ignored if `auth.existingSecret` with key `password` is provided
    password: superset
    ## PostgreSQL name for a custom database to create
    database: superset


  ## PostgreSQL Primary parameters
  primary:
    ##
    ## Persistent Volume Storage configuration.
    ## ref: https://kubernetes.io/docs/user-guide/persistent-volumes
    persistence:
      ##
      ## Enable PostgreSQL persistence using Persistent Volume Claims.
      enabled: true
      ##
      ## Persistant class
      # storageClass: classname
      ##
      ## Access modes:
      accessModes:
        - ReadWriteOnce
    ## PostgreSQL port
    service:
      ports:
        postgresql: "5432"

## Configuration values for the Redis dependency.
## ref: https://github.com/bitnami/charts/blob/master/bitnami/redis
## More documentation can be found here: https://artifacthub.io/packages/helm/bitnami/redis
redis:
  ##
  ## Use the redis chart dependency.
  ##
  ## If you are bringing your own redis, you can set the host in supersetNode.connections.redis_host
  ##
  ## Set to false if bringing your own redis.
  enabled: true
  ##
  ## Set architecture to standalone/replication
  architecture: standalone
  ##
  ## Auth configuration:
  ##
  auth:
    ## Enable password authentication
    enabled: false
    ## The name of an existing secret that contains the redis password.
    existingSecret: ""
    ## Name of the key containing the secret.
    existingSecretKey: ""
    ## Redis password
    password: superset
  ##
  ## Master configuration
  ##
  master:
    ##
    ## Image configuration
    # image:
      ##
      ## docker registry secret names (list)
      # pullSecrets: nil
    ##
    ## Configure persistance
    persistence:
      ##
      ## Use a PVC to persist data.
      enabled: false
      ##
      ## Persistant class
      # storageClass: classname
      ##
      ## Access mode:
      accessModes:
      - ReadWriteOnce

nodeSelector: {}

tolerations: []

affinity: {}<|MERGE_RESOLUTION|>--- conflicted
+++ resolved
@@ -431,17 +431,14 @@
     fi
   ## Annotations to be added to init job pods
   podAnnotations: {}
-<<<<<<< HEAD
   ## Node selector to be added to init job pods
   nodeSelector: {}
   ## Tolerations to be added to init job pods
   tolerations: []
   ## Affinity to be added to init job pods
   affinity: {}
-=======
   podSecurityContext: {}
   containerSecurityContext: {}
->>>>>>> 2258fbf8
 ##
 ## Configuration values for the postgresql dependency.
 ## ref: https://github.com/kubernetes/charts/blob/master/stable/postgresql/README.md
