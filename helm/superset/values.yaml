--- conflicted
+++ resolved
@@ -277,11 +277,7 @@
     # requests:
     #  cpu: 100m
     #  memory: 128Mi
-<<<<<<< HEAD
-  
-=======
   securityContext: {}
->>>>>>> 818962cc
 ##
 ## Superset worker configuration
 supersetWorker:
