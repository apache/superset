#
# Licensed to the Apache Software Foundation (ASF) under one or more
# contributor license agreements.  See the NOTICE file distributed with
# this work for additional information regarding copyright ownership.
# The ASF licenses this file to You under the Apache License, Version 2.0
# (the "License"); you may not use this file except in compliance with
# the License.  You may obtain a copy of the License at
#
#    http://www.apache.org/licenses/LICENSE-2.0
#
# Unless required by applicable law or agreed to in writing, software
# distributed under the License is distributed on an "AS IS" BASIS,
# WITHOUT WARRANTIES OR CONDITIONS OF ANY KIND, either express or implied.
# See the License for the specific language governing permissions and
# limitations under the License.
#
apiVersion: apps/v1
kind: Deployment
metadata:
  name: {{ template "superset.fullname" . }}
  labels:
    app: {{ template "superset.name" . }}
    chart: {{ template "superset.chart" . }}
    release: {{ .Release.Name }}
    heritage: {{ .Release.Service }}
{{- if .Values.supersetNode.deploymentAnnotations }}
  annotations:
    {{ toYaml .Values.supersetNode.deploymentAnnotations | nindent 4 }}
{{- end }}
spec:
  replicas: {{ .Values.replicaCount }}
  selector:
    matchLabels:
      app: {{ template "superset.name" . }}
      release: {{ .Release.Name }}
  template:
    metadata:
      annotations:
        # Force reload on config changes
        checksum/superset_config.py: {{ include "superset-config" . | sha256sum }}
        checksum/superset_init.sh: {{ tpl .Values.init.initscript . | sha256sum }}
        checksum/superset_bootstrap.sh: {{ tpl .Values.bootstrapScript . | sha256sum }}
        checksum/connections: {{ .Values.supersetNode.connections | toYaml | sha256sum }}
        checksum/extraConfigs: {{ .Values.extraConfigs | toYaml | sha256sum }}
        checksum/extraSecrets: {{ .Values.extraSecrets | toYaml | sha256sum }}
        checksum/extraSecretEnv: {{ .Values.extraSecretEnv | toYaml | sha256sum }}
        checksum/configOverrides: {{ .Values.configOverrides | toYaml | sha256sum }}
        {{- if .Values.supersetNode.forceReload }}
        # Optionally force the thing to reload
        force-reload: {{ randAlphaNum 5 | quote }}
        {{- end }}
      {{- if .Values.supersetNode.podAnnotations }}
        {{ toYaml .Values.supersetNode.podAnnotations | nindent 8 }}
      {{- end }}
      labels:
        app: {{ template "superset.name" . }}
        release: {{ .Release.Name }}
    spec:
      {{- if .Values.serviceAccountName }}
      serviceAccountName: {{ .Values.serviceAccountName }}
      {{- end }}
      securityContext:
        runAsUser: {{ .Values.runAsUser }}
      {{- if .Values.supersetNode.initContainers }}
      initContainers:
      {{-  tpl (toYaml .Values.supersetNode.initContainers) . | nindent 6 }}
      {{- end }}
      containers:
        - name: {{ .Chart.Name }}
          image: "{{ .Values.image.repository }}:{{ .Values.image.tag }}"
          imagePullPolicy: {{ .Values.image.pullPolicy }}
          command: {{  tpl (toJson .Values.supersetNode.command) . }}
          env:
            - name: "SUPERSET_PORT"
              value: {{ .Values.service.port | quote}}
          {{- if .Values.extraEnv }}
            {{- range $key, $value := .Values.extraEnv }}
            - name: {{ $key | quote}}
              value: {{ $value | quote }}
            {{- end }}
          {{- end }}
          envFrom:
            - secretRef:
                name: {{ tpl .Values.envFromSecret . | quote }}
            {{- range .Values.envFromSecrets }}
<<<<<<< HEAD
            - secretRef:
                name: {{ tpl . $ | quote }}
            {{- end }}
=======
          - secretRef:
              name: {{ tpl . $ | quote }}
          {{- end }}
>>>>>>> bee386e6
          volumeMounts:
            - name: superset-config
              mountPath: {{ .Values.configMountPath | quote }}
              readOnly: true
          {{- if .Values.extraConfigs }}
            - name: superset-extra-config
              mountPath: {{ .Values.extraConfigMountPath | quote }}
              readOnly: true
          {{- end }}
          ports:
            - name: http
              containerPort: {{ .Values.service.port }}
              protocol: TCP
          resources:
{{ toYaml .Values.resources | indent 12 }}
    {{- with .Values.nodeSelector }}
      nodeSelector:
{{ toYaml . | indent 8 }}
    {{- end }}
    {{- with .Values.affinity }}
      affinity:
{{ toYaml . | indent 8 }}
    {{- end }}
    {{- with .Values.tolerations }}
      tolerations:
{{ toYaml . | indent 8 }}
    {{- end }}
{{- if .Values.imagePullSecrets }}
      imagePullSecrets:
{{ toYaml .Values.imagePullSecrets | indent 8 }}
      {{- end }}

      volumes:
        - name: superset-config
          secret:
            secretName: {{ tpl .Values.configFromSecret . }}
        {{- if .Values.extraConfigs }}
        - name: superset-extra-config
          configMap:
            name: {{ template "superset.fullname" . }}-extra-config
        {{- end }}<|MERGE_RESOLUTION|>--- conflicted
+++ resolved
@@ -83,15 +83,9 @@
             - secretRef:
                 name: {{ tpl .Values.envFromSecret . | quote }}
             {{- range .Values.envFromSecrets }}
-<<<<<<< HEAD
             - secretRef:
                 name: {{ tpl . $ | quote }}
             {{- end }}
-=======
-          - secretRef:
-              name: {{ tpl . $ | quote }}
-          {{- end }}
->>>>>>> bee386e6
           volumeMounts:
             - name: superset-config
               mountPath: {{ .Values.configMountPath | quote }}
