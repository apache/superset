--- conflicted
+++ resolved
@@ -22,11 +22,8 @@
 dataclasses==0.6          # via apache-superset (setup.py)
 decorator==4.4.1          # via retry
 defusedxml==0.6.0         # via python3-openid
-<<<<<<< HEAD
 dnspython==1.16.0         # via email-validator
 email-validator==1.0.5    # via flask-appbuilder
-=======
->>>>>>> d373cc80
 flask-appbuilder==2.3.4   # via apache-superset (setup.py)
 flask-babel==1.0.0        # via flask-appbuilder
 flask-caching==1.8.0      # via apache-superset (setup.py)
