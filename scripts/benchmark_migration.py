--- conflicted
+++ resolved
@@ -30,11 +30,7 @@
 from flask_migrate import downgrade, upgrade
 from graphlib import TopologicalSorter  # pylint: disable=wrong-import-order
 from progress.bar import ChargingBar
-<<<<<<< HEAD
-from sqlalchemy import create_engine, inspect, Table
-=======
 from sqlalchemy import create_engine, inspect
->>>>>>> dcd1f236
 from sqlalchemy.ext.automap import automap_base
 
 from superset import db
