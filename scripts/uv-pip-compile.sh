--- conflicted
+++ resolved
@@ -24,21 +24,14 @@
 # Generate the requirements/base.txt file
 uv pip compile pyproject.toml requirements/base.in -o requirements/base.txt $ADDITIONAL_ARGS
 
-<<<<<<< HEAD
 # Hack to remove "Unnamed requirements are not allowed as constraints" error from base requirements
 grep --invert-match "./superset-core" requirements/base.txt > requirements/base-constraint.txt
 
-# Generate the requirements/development.txt file, making sure the base requirements are used as a constraint to keep the versions in sync
+# Generate the requirements/development.txt file, making sure the base requirements are used as a constraint to keep the versions in sync. Note that `development.txt` is a Superset of `base.txt` where version for the shared libs should match their version.
 uv pip compile requirements/development.in -c requirements/base-constraint.txt -o requirements/development.txt $ADDITIONAL_ARGS
 
 # Remove temporary base requirement file
 rm requirements/base-constraint.txt
 
-# Generate translation requirements
-=======
-# Generate the requirements/development.txt file, making sure requirements/base.txt is a constraint to keep the versions in sync. Note that `development.txt` is a Superset of `base.txt` where version for the shared libs should match their version.
-uv pip compile requirements/development.in -c requirements/base.txt -o requirements/development.txt $ADDITIONAL_ARGS
-
 # NOTE translation is intended as a "supplemental" set of pins that can be combined with either base or dev as needed
->>>>>>> 1a7a381b
 uv pip compile requirements/translations.in -o requirements/translations.txt $ADDITIONAL_ARGS